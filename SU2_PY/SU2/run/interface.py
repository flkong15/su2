--- conflicted
+++ resolved
@@ -3,11 +3,7 @@
 ## \file interface.py
 #  \brief python package interfacing with the SU2 suite
 #  \author T. Lukaczyk, F. Palacios
-<<<<<<< HEAD
-#  \version 7.0.5 "Blackbird"
-=======
 #  \version 7.0.6 "Blackbird"
->>>>>>> 0e3fad69
 #
 # SU2 Project Website: https://su2code.github.io
 # 
@@ -125,10 +121,10 @@
         currently forced to run serially
     """    
     konfig = copy.deepcopy(config)
-
+    
     tempname = 'config_MSH.cfg'
     konfig.dump(tempname)
-
+    
     # must run with rank 1
     processes = konfig['NUMBER_PART']
     processes = min([1,processes])    
@@ -255,30 +251,6 @@
     
     #os.remove(tempname)
     
-    return
-
-def CFD_SERIAL(config):
-    """ run SU2_CFD_AD forced to be in serial
-        added for smoothing, since serial execution is required
-         - forces run in serial
-         - only does 1 adjoint iteration
-        TODO: change for smoothings dependent on accurate adjoint solution.
-    """
-    konfig = copy.deepcopy(config)
-    konfig['ITER'] = 1
-    tempname = 'config_CFD_AD.cfg'
-    konfig.dump(tempname)
-
-    processes = konfig['NUMBER_PART']
-    processes = min([1,processes])
-
-    the_Command = 'SU2_CFD_AD%s %s' % (quote, tempname)
-
-    the_Command = build_command( the_Command, processes )
-    run_command( the_Command )
-
-    #os.remove(tempname)
-
     return
 
 
