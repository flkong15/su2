#!/usr/bin/env python

## \file SU2_CFD.py
#  \brief Python script to launch SU2_CFD through the Python Wrapper.
#  \author David Thomas
<<<<<<< HEAD
#  \version 7.0.5 "Blackbird"
=======
#  \version 7.0.6 "Blackbird"
>>>>>>> 0e3fad69
#
# SU2 Project Website: https://su2code.github.io
# 
# The SU2 Project is maintained by the SU2 Foundation 
# (http://su2foundation.org)
#
# Copyright 2012-2020, SU2 Contributors (cf. AUTHORS.md)
#
# SU2 is free software; you can redistribute it and/or
# modify it under the terms of the GNU Lesser General Public
# License as published by the Free Software Foundation; either
# version 2.1 of the License, or (at your option) any later version.
# 
# SU2 is distributed in the hope that it will be useful,
# but WITHOUT ANY WARRANTY; without even the implied warranty of
# MERCHANTABILITY or FITNESS FOR A PARTICULAR PURPOSE. See the GNU
# Lesser General Public License for more details.
#
# You should have received a copy of the GNU Lesser General Public
# License along with SU2. If not, see <http://www.gnu.org/licenses/>.

# ----------------------------------------------------------------------
#  Imports
# ----------------------------------------------------------------------

from __future__ import division, print_function, absolute_import
from optparse import OptionParser	# use a parser for configuration
import SU2				# imports SU2 python tools
import pysu2			# imports the SU2 wrapped module

# -------------------------------------------------------------------
#  Main 
# -------------------------------------------------------------------

def main():

  # Command line options
  parser=OptionParser()
  parser.add_option("-f", "--file", dest="filename", help="Read config from FILE", metavar="FILE")
  parser.add_option("--nDim", dest="nDim", default=2, help="Define the number of DIMENSIONS",
                    metavar="DIMENSIONS")
  parser.add_option("--nZone", dest="nZone", default=1, help="Define the number of ZONES", metavar="NZONE")
  parser.add_option("--parallel", action="store_true",
                    help="Specify if we need to initialize MPI", dest="with_MPI", default=False)
  parser.add_option("--fsi", dest="fsi", default="False", help="Launch the FSI driver", metavar="FSI")
  parser.add_option("--fem", dest="fem", default="False", help="Launch the FEM driver (General driver)", metavar="FEM")
  parser.add_option("--harmonic_balance", dest="harmonic_balance", default="False",
                    help="Launch the Harmonic Balance (HB) driver", metavar="HB")
  parser.add_option("--poisson_equation", dest="poisson_equation", default="False",
                    help="Launch the poisson equation driver (General driver)", metavar="POIS_EQ")
  parser.add_option("--wave_equation", dest="wave_equation", default="False",
                    help="Launch the wave equation driver (General driver)", metavar="WAVE_EQ")
  parser.add_option("--heat_equation", dest="heat_equation", default="False",
                    help="Launch the heat equation driver (General driver)", metavar="HEAT_EQ")

  (options, args) = parser.parse_args()
  options.nDim  = int( options.nDim )
  options.nZone = int( options.nZone )
  options.fsi = options.fsi.upper() == 'TRUE'
  options.fem = options.fem.upper() == 'TRUE'
  options.harmonic_balance = options.harmonic_balance.upper() == 'TRUE'
  options.poisson_equation = options.poisson_equation.upper() == 'TRUE'
  options.wave_equation    = options.wave_equation.upper()    == 'TRUE'
  options.heat_equation    = options.heat_equation.upper()    == 'TRUE'

  if options.filename == None:
    raise Exception("No config file provided. Use -f flag")

  if options.with_MPI == True:
    from mpi4py import MPI			# use mpi4py for parallel run (also valid for serial)
    comm = MPI.COMM_WORLD
  else:
    comm = 0 

  # Initialize the corresponding driver of SU2, this includes solver preprocessing
  try:
    if (options.nZone == 1) and ( options.fem or options.poisson_equation or options.wave_equation or options.heat_equation ):
      SU2Driver = pysu2.CSinglezoneDriver(options.filename, options.nZone, comm);
    elif options.harmonic_balance:
      SU2Driver = pysu2.CHBDriver(options.filename, options.nZone, comm);
    elif (options.nZone >= 2):
      SU2Driver = pysu2.CMultizoneDriver(options.filename, options.nZone, comm);
    else:
      SU2Driver = pysu2.CSinglezoneDriver(options.filename, options.nZone, comm);
  except TypeError as exception:
    print('A TypeError occured in pysu2.CDriver : ',exception)
    if options.with_MPI == True:
      print('ERROR : You are trying to initialize MPI with a serial build of the wrapper. Please, remove the --parallel option that is incompatible with a serial build.')
    else:
      print('ERROR : You are trying to launch a computation without initializing MPI but the wrapper has been built in parallel. Please add the --parallel option in order to initialize MPI for the wrapper.')
    return

  # Launch the solver for the entire computation
  SU2Driver.StartSolver()

  # Postprocess the solver and exit cleanly
  SU2Driver.Postprocessing()

  if SU2Driver != None:
    del SU2Driver

# -------------------------------------------------------------------
#  Run Main Program
# -------------------------------------------------------------------

# this is only accessed if running from command prompt
if __name__ == '__main__':
    main()  <|MERGE_RESOLUTION|>--- conflicted
+++ resolved
@@ -3,11 +3,7 @@
 ## \file SU2_CFD.py
 #  \brief Python script to launch SU2_CFD through the Python Wrapper.
 #  \author David Thomas
-<<<<<<< HEAD
-#  \version 7.0.5 "Blackbird"
-=======
 #  \version 7.0.6 "Blackbird"
->>>>>>> 0e3fad69
 #
 # SU2 Project Website: https://su2code.github.io
 # 
