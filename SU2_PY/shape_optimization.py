#!/usr/bin/env python 

## \file shape_optimization.py
#  \brief Python script for performing the shape optimization.
#  \author T. Economon, T. Lukaczyk, F. Palacios
<<<<<<< HEAD
#  \version 7.0.3 "Blackbird"
=======
#  \version 7.0.5 "Blackbird"
>>>>>>> d0e10f8a
#
# SU2 Project Website: https://su2code.github.io
# 
# The SU2 Project is maintained by the SU2 Foundation 
# (http://su2foundation.org)
#
# Copyright 2012-2020, SU2 Contributors (cf. AUTHORS.md)
#
# SU2 is free software; you can redistribute it and/or
# modify it under the terms of the GNU Lesser General Public
# License as published by the Free Software Foundation; either
# version 2.1 of the License, or (at your option) any later version.
# 
# SU2 is distributed in the hope that it will be useful,
# but WITHOUT ANY WARRANTY; without even the implied warranty of
# MERCHANTABILITY or FITNESS FOR A PARTICULAR PURPOSE. See the GNU
# Lesser General Public License for more details.
#
# You should have received a copy of the GNU Lesser General Public
# License along with SU2. If not, see <http://www.gnu.org/licenses/>.

import os, sys, shutil
from optparse import OptionParser
sys.path.append(os.environ['SU2_RUN'])
import SU2

# -------------------------------------------------------------------
#  Main 
# -------------------------------------------------------------------

def main():

    parser=OptionParser()
    parser.add_option("-f", "--file", dest="filename",
                      help="read config from FILE", metavar="FILE")
    parser.add_option("-r", "--name", dest="projectname", default='',
                      help="try to restart from project file NAME", metavar="NAME")
    parser.add_option("-n", "--partitions", dest="partitions", default=1,
                      help="number of PARTITIONS", metavar="PARTITIONS")
    parser.add_option("-g", "--gradient", dest="gradient", default="DISCRETE_ADJOINT",
                      help="Method for computing the GRADIENT (CONTINUOUS_ADJOINT, DISCRETE_ADJOINT, FINDIFF, NONE)", metavar="GRADIENT")
    parser.add_option("-o", "--optimization", dest="optimization", default="SLSQP",
                      help="OPTIMIZATION techique (SLSQP, CG, BFGS, POWELL)", metavar="OPTIMIZATION")
    parser.add_option("-q", "--quiet", dest="quiet", default="True",
                      help="True/False Quiet all SU2 output (optimizer output only)", metavar="QUIET")
    parser.add_option("-z", "--zones", dest="nzones", default="1",
                      help="Number of Zones", metavar="ZONES")


    (options, args)=parser.parse_args()
    
    # process inputs
    options.partitions  = int( options.partitions )
    options.quiet       = options.quiet.upper() == 'TRUE'
    options.gradient    = options.gradient.upper()
    options.nzones      = int( options.nzones )
    
    sys.stdout.write('\n-------------------------------------------------------------------------\n')
    sys.stdout.write('|    ___ _   _ ___                                                      |\n')
<<<<<<< HEAD
    sys.stdout.write('|   / __| | | |_  )   Release 7.0.3 \"Blackbird\"                         |\n')
=======
    sys.stdout.write('|   / __| | | |_  )   Release 7.0.5 \"Blackbird\"                         |\n')
>>>>>>> d0e10f8a
    sys.stdout.write('|   \\__ \\ |_| |/ /                                                      |\n')
    sys.stdout.write('|   |___/\\___//___|   Aerodynamic Shape Optimization Script             |\n')
    sys.stdout.write('|                                                                       |\n')
    sys.stdout.write('-------------------------------------------------------------------------\n')
    sys.stdout.write('| SU2 Project Website: https://su2code.github.io                        |\n')
    sys.stdout.write('|                                                                       |\n')
    sys.stdout.write('| The SU2 Project is maintained by the SU2 Foundation                   |\n')
    sys.stdout.write('| (http://su2foundation.org)                                            |\n')
    sys.stdout.write('-------------------------------------------------------------------------\n')
    sys.stdout.write('| Copyright 2012-2020, SU2 Contributors (cf. AUTHORS.md)                |\n')
    sys.stdout.write('|                                                                       |\n')
    sys.stdout.write('| SU2 is free software; you can redistribute it and/or                  |\n')
    sys.stdout.write('| modify it under the terms of the GNU Lesser General Public            |\n')
    sys.stdout.write('| License as published by the Free Software Foundation; either          |\n')
    sys.stdout.write('| version 2.1 of the License, or (at your option) any later version.    |\n')
    sys.stdout.write('|                                                                       |\n')
    sys.stdout.write('| SU2 is distributed in the hope that it will be useful,                |\n')
    sys.stdout.write('| but WITHOUT ANY WARRANTY; without even the implied warranty of        |\n')
    sys.stdout.write('| MERCHANTABILITY or FITNESS FOR A PARTICULAR PURPOSE. See the GNU      |\n')
    sys.stdout.write('| Lesser General Public License for more details.                       |\n')
    sys.stdout.write('|                                                                       |\n')
    sys.stdout.write('| You should have received a copy of the GNU Lesser General Public      |\n')
    sys.stdout.write('| License along with SU2. If not, see <http://www.gnu.org/licenses/>.   |\n')
    sys.stdout.write('-------------------------------------------------------------------------\n')

    shape_optimization( options.filename    ,
                        options.projectname ,
                        options.partitions  ,
                        options.gradient    ,
                        options.optimization ,
                        options.quiet       ,
                        options.nzones      )
    
#: main()

def shape_optimization( filename                           ,
                        projectname = ''                   ,
                        partitions  = 0                    ,
                        gradient    = 'CONTINUOUS_ADJOINT' ,
                        optimization = 'SLSQP'             ,
                        quiet       = False                ,
                        nzones      = 1                    ):
    # Config
    config = SU2.io.Config(filename)
    config.NUMBER_PART = partitions
    config.NZONES      = int( nzones )
    if quiet: config.CONSOLE = 'CONCISE'
    config.GRADIENT_METHOD = gradient
    
    its               = int ( config.OPT_ITERATIONS )                      # number of opt iterations
    bound_upper       = float ( config.OPT_BOUND_UPPER )                   # variable bound to be scaled by the line search
    bound_lower       = float ( config.OPT_BOUND_LOWER )                   # variable bound to be scaled by the line search
    relax_factor      = float ( config.OPT_RELAX_FACTOR )                  # line search scale
    gradient_factor   = float ( config.OPT_GRADIENT_FACTOR )               # objective function and gradient scale
    def_dv            = config.DEFINITION_DV                               # complete definition of the desing variable
    n_dv              = sum(def_dv['SIZE'])                                # number of design variables
    accu              = float ( config.OPT_ACCURACY ) * gradient_factor    # optimizer accuracy
    x0                = [0.0]*n_dv # initial design
    xb_low            = [float(bound_lower)/float(relax_factor)]*n_dv      # lower dv bound it includes the line search acceleration factor
    xb_up             = [float(bound_upper)/float(relax_factor)]*n_dv      # upper dv bound it includes the line search acceleration fa
    xb                = list(zip(xb_low, xb_up)) # design bounds
    
    # State
    state = SU2.io.State()
    state.find_files(config)

    # add restart files to state.FILES
    if config.get('TIME_DOMAIN', 'NO') == 'YES' and config.get('RESTART_SOL', 'NO') == 'YES' and gradient != 'CONTINUOUS_ADJOINT':
        restart_name = config['RESTART_FILENAME'].split('.')[0]
        restart_filename = restart_name + '_' + str(int(config['RESTART_ITER'])-1).zfill(5) + '.dat'
        if not os.path.isfile(restart_filename): # throw, if restart files does not exist
            sys.exit("Error: Restart file <" + restart_filename + "> not found.")
        state['FILES']['RESTART_FILE_1'] = restart_filename

        # use only, if time integration is second order
        if config.get('TIME_MARCHING', 'NO') == 'DUAL_TIME_STEPPING-2ND_ORDER':
            restart_filename = restart_name + '_' + str(int(config['RESTART_ITER'])-2).zfill(5) + '.dat'
            if not os.path.isfile(restart_filename): # throw, if restart files does not exist
                sys.exit("Error: Restart file <" + restart_filename + "> not found.")
            state['FILES']['RESTART_FILE_2'] =restart_filename


    # Project

    if os.path.exists(projectname):
        project = SU2.io.load_data(projectname)
        project.config = config
    else:
        project = SU2.opt.Project(config,state)

    # Optimize
    if optimization == 'SLSQP':
      SU2.opt.SLSQP(project,x0,xb,its,accu)
    if optimization == 'CG':
      SU2.opt.CG(project,x0,xb,its,accu)
    if optimization == 'BFGS':
      SU2.opt.BFGS(project,x0,xb,its,accu)
    if optimization == 'POWELL':
      SU2.opt.POWELL(project,x0,xb,its,accu)


    # rename project file
    if projectname:
        shutil.move('project.pkl',projectname)
    
    return project

#: shape_optimization()


# -------------------------------------------------------------------
#  Run Main Program
# -------------------------------------------------------------------

# this is only accessed if running from command prompt
if __name__ == '__main__':
    main()
<|MERGE_RESOLUTION|>--- conflicted
+++ resolved
@@ -3,11 +3,7 @@
 ## \file shape_optimization.py
 #  \brief Python script for performing the shape optimization.
 #  \author T. Economon, T. Lukaczyk, F. Palacios
-<<<<<<< HEAD
-#  \version 7.0.3 "Blackbird"
-=======
 #  \version 7.0.5 "Blackbird"
->>>>>>> d0e10f8a
 #
 # SU2 Project Website: https://su2code.github.io
 # 
@@ -67,11 +63,7 @@
     
     sys.stdout.write('\n-------------------------------------------------------------------------\n')
     sys.stdout.write('|    ___ _   _ ___                                                      |\n')
-<<<<<<< HEAD
-    sys.stdout.write('|   / __| | | |_  )   Release 7.0.3 \"Blackbird\"                         |\n')
-=======
     sys.stdout.write('|   / __| | | |_  )   Release 7.0.5 \"Blackbird\"                         |\n')
->>>>>>> d0e10f8a
     sys.stdout.write('|   \\__ \\ |_| |/ /                                                      |\n')
     sys.stdout.write('|   |___/\\___//___|   Aerodynamic Shape Optimization Script             |\n')
     sys.stdout.write('|                                                                       |\n')
