--- conflicted
+++ resolved
@@ -25,26 +25,11 @@
  * License along with SU2. If not, see <http://www.gnu.org/licenses/>.
  */
 
-<<<<<<< HEAD
-#include "../include/SU2_DOT.hpp"
-
-using namespace std;
-
-int main(int argc, char* argv[]) {
-
-  char config_file_name[MAX_STRING_SIZE];
-
-  /*--- Create a pointer to the main SU2_DEF Driver. ---*/
-
-  CDiscAdjDeformationDriver* driver = nullptr;
-
-=======
 #include "../../SU2_DEF/include/drivers/CDiscAdjDeformationDriver.hpp"
 
 int main(int argc, char* argv[]) {
   char config_file_name[MAX_STRING_SIZE];
 
->>>>>>> 7f36c835
   /*--- MPI initialization. ---*/
 
 #if defined(HAVE_OMP) && defined(HAVE_MPI)
@@ -54,12 +39,6 @@
   SU2_MPI::Init(&argc, &argv);
 #endif
   SU2_MPI::Comm comm = SU2_MPI::GetComm();
-<<<<<<< HEAD
-
-  /*--- Load in the number of zones and spatial dimensions in the mesh file
-   (if no config file is specified, default.cfg is used). ---*/
-
-=======
 
   /*--- Further initializations are placed in the constructor of CDriverBase, to ensure that they are also seen by the
    python wrapper. */
@@ -67,7 +46,6 @@
   /*--- Load in the number of zones and spatial dimensions in the mesh file
    (if no config file is specified, default.cfg is used). ---*/
 
->>>>>>> 7f36c835
   if (argc == 2) {
     strcpy(config_file_name, argv[1]);
   } else {
@@ -75,24 +53,6 @@
   }
 
   /*--- Initialize the mesh deformation driver. ---*/
-<<<<<<< HEAD
-
-  driver = new CDiscAdjDeformationDriver(config_file_name, comm);
-
-  /*--- Preprocess the solver data. ---*/
-
-  driver->Preprocess();
-
-  /*--- Launch the main external loop of the solver. ---*/
-
-  driver->Run();
-
-  /*--- Postprocess all the containers, close history file, and exit SU2. ---*/
-
-  driver->Postprocessing();
-
-  delete driver;
-=======
 
   CDiscAdjDeformationDriver driver(config_file_name, comm);
 
@@ -111,7 +71,6 @@
   /*--- Finalize AD. ---*/
 
   AD::Finalize();
->>>>>>> 7f36c835
 
   /*--- Finalize MPI parallelization. ---*/
 
