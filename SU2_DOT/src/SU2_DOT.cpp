--- conflicted
+++ resolved
@@ -811,13 +811,9 @@
 
   nDV = config->GetnDV();
 
-<<<<<<< HEAD
   /*--- Increase precision ---*/
-  Gradient_file.precision(17);
-=======
-  // higher output precision for consistency tests
-  Gradient_file.precision(15);
->>>>>>> 10116366
+
+  Gradient_file.precision(16);
 
   /*--- Loop through all design variables and their gradients ---*/
 
