/*!
 * \file SU2_DOT.cpp
 * \brief Main file of the Gradient Projection Code (SU2_DOT).
 * \author F. Palacios, T. Economon
 * \version 4.1.0 "Cardinal"
 *
 * SU2 Lead Developers: Dr. Francisco Palacios (Francisco.D.Palacios@boeing.com).
 *                      Dr. Thomas D. Economon (economon@stanford.edu).
 *
 * SU2 Developers: Prof. Juan J. Alonso's group at Stanford University.
 *                 Prof. Piero Colonna's group at Delft University of Technology.
 *                 Prof. Nicolas R. Gauger's group at Kaiserslautern University of Technology.
 *                 Prof. Alberto Guardone's group at Polytechnic University of Milan.
 *                 Prof. Rafael Palacios' group at Imperial College London.
 *
  * SU2 is free software; you can redistribute it and/or
 * modify it under the terms of the GNU Lesser General Public
 * License as published by the Free Software Foundation; either
 * version 2.1 of the License, or (at your option) any later version.
 *
 * SU2 is distributed in the hope that it will be useful,
 * but WITHOUT ANY WARRANTY; without even the implied warranty of
 * MERCHANTABILITY or FITNESS FOR A PARTICULAR PURPOSE. See the GNU
 * Lesser General Public License for more details.
 *
 * You should have received a copy of the GNU Lesser General Public
 * License along with SU2. If not, see <http://www.gnu.org/licenses/>.
 */

#include "../include/SU2_DOT.hpp"
using namespace std;

int main(int argc, char *argv[]) {	
  
  unsigned short iZone, nZone = SINGLE_ZONE;
  su2double StartTime = 0.0, StopTime = 0.0, UsedTime = 0.0;

	char config_file_name[MAX_STRING_SIZE], *cstr;
  ofstream Gradient_file;
	int rank = MASTER_NODE;
	int size = SINGLE_NODE;

  /*--- MPI initialization, and buffer setting ---*/

#ifdef HAVE_MPI
	SU2_MPI::Init(&argc,&argv);
	MPI_Comm_rank(MPI_COMM_WORLD,&rank);
	MPI_Comm_size(MPI_COMM_WORLD,&size);
#endif
	
	/*--- Pointer to different structures that will be used throughout the entire code ---*/
  
	CConfig **config_container          = NULL;
	CGeometry **geometry_container      = NULL;
	CSurfaceMovement *surface_movement  = NULL;
  CVolumetricMovement *mesh_movement  = NULL;

  /*--- Load in the number of zones and spatial dimensions in the mesh file (if no config
   file is specified, default.cfg is used) ---*/
  
  if (argc == 2) { strcpy(config_file_name,argv[1]); }
  else { strcpy(config_file_name, "default.cfg"); }
    
  /*--- Definition of the containers per zones ---*/
  
  config_container = new CConfig*[nZone];
  geometry_container = new CGeometry*[nZone];
  
  for (iZone = 0; iZone < nZone; iZone++) {
    config_container[iZone]       = NULL;
    geometry_container[iZone]     = NULL;
  }
  
  /*--- Loop over all zones to initialize the various classes. In most
   cases, nZone is equal to one. This represents the solution of a partial
   differential equation on a single block, unstructured mesh. ---*/
  
  for (iZone = 0; iZone < nZone; iZone++) {
    
    /*--- Definition of the configuration option class for all zones. In this
     constructor, the input configuration file is parsed and all options are
     read and stored. ---*/
    
    config_container[iZone] = new CConfig(config_file_name, SU2_DOT, iZone, nZone, 0, VERB_HIGH);
        
    /*--- Definition of the geometry class to store the primal grid in the partitioning process. ---*/
    
    CGeometry *geometry_aux = NULL;
    
    /*--- All ranks process the grid and call ParMETIS for partitioning ---*/
    
    geometry_aux = new CPhysicalGeometry(config_container[iZone], iZone, nZone);
    
    /*--- Color the initial grid and set the send-receive domains (ParMETIS) ---*/
    
    geometry_aux->SetColorGrid_Parallel(config_container[iZone]);
    
    /*--- Allocate the memory of the current domain, and
     divide the grid between the nodes ---*/
    
    geometry_container[iZone] = new CPhysicalGeometry(geometry_aux, config_container[iZone], 1);
    
    /*--- Deallocate the memory of geometry_aux ---*/
    
    delete geometry_aux;

    /*--- Add the Send/Receive boundaries ---*/
    
    geometry_container[iZone]->SetSendReceive(config_container[iZone]);
    
    /*--- Add the Send/Receive boundaries ---*/
    
    geometry_container[iZone]->SetBoundaries(config_container[iZone]);
    
  }
  
  /*--- Set up a timer for performance benchmarking (preprocessing time is included) ---*/
  
#ifdef HAVE_MPI
  StartTime = MPI_Wtime();
#else
  StartTime = su2double(clock())/su2double(CLOCKS_PER_SEC);
#endif
  
	if (rank == MASTER_NODE)
		cout << endl <<"----------------------- Preprocessing computations ----------------------" << endl;
	
  /*--- Compute elements surrounding points, points surrounding points ---*/
  
  if (rank == MASTER_NODE) cout << "Setting local point connectivity." <<endl;
  geometry_container[ZONE_0]->SetPoint_Connectivity();

  /*--- Check the orientation before computing geometrical quantities ---*/
  
  if (rank == MASTER_NODE) cout << "Checking the numerical grid orientation of the interior elements." <<endl;
  geometry_container[ZONE_0]->Check_IntElem_Orientation(config_container[ZONE_0]);
  
  /*--- Create the edge structure ---*/
  
  if (rank == MASTER_NODE) cout << "Identify edges and vertices." <<endl;
  geometry_container[ZONE_0]->SetEdges(); geometry_container[ZONE_0]->SetVertex(config_container[ZONE_0]);
  
  /*--- Compute center of gravity ---*/
  
  if (rank == MASTER_NODE) cout << "Computing centers of gravity." << endl;
  geometry_container[ZONE_0]->SetCoord_CG();
  
  /*--- Create the dual control volume structures ---*/
  
  if (rank == MASTER_NODE) cout << "Setting the bound control volume structure." << endl;
  geometry_container[ZONE_0]->SetBoundControlVolume(config_container[ZONE_0], ALLOCATE);
  
  /*--- Load the surface sensitivities from file. This is done only
   once: if this is an unsteady problem, a time-average of the surface
   sensitivities at each node is taken within this routine. ---*/
  if (!config_container[ZONE_0]->GetDiscrete_Adjoint()){
    if (rank == MASTER_NODE) cout << "Reading surface sensitivities at each node from file." << endl;
    geometry_container[ZONE_0]->SetBoundSensitivity(config_container[ZONE_0]);
  } else {
    mesh_movement = new CVolumetricMovement(geometry_container[ZONE_0], config_container[ZONE_0]);
    geometry_container[ZONE_0]->SetSensitivity(config_container[ZONE_0]);

    if (rank == MASTER_NODE) cout << "Setting mesh sensitivity." << endl;
    mesh_movement->SetVolume_Deformation(geometry_container[ZONE_0], config_container[ZONE_0], false, true);

    COutput *output = new COutput();
    output->SetSensitivity_Files(geometry_container, config_container, nZone);
  }
  
	/*--- Definition of the Class for surface deformation ---*/
  
	surface_movement = new CSurfaceMovement();
  
  /*--- Copy coordinates to the surface structure ---*/
  
  surface_movement->CopyBoundary(geometry_container[ZONE_0], config_container[ZONE_0]);

	if (rank == MASTER_NODE) 
    cout << endl <<"---------- Start gradient evaluation using sensitivity information ----------" << endl;
	
	/*--- Write the gradient in a external file ---*/

	if (rank == MASTER_NODE) {
		cstr = new char [config_container[ZONE_0]->GetObjFunc_Grad_FileName().size()+1];
		strcpy (cstr, config_container[ZONE_0]->GetObjFunc_Grad_FileName().c_str());
		Gradient_file.open(cstr, ios::out);
	}

  /*--- For the discrete projection method we use AD to compute the derivatives
   *  while the continuous projection uses finite differences ---*/
  
  if (config_container[ZONE_0]->GetDiscrete_Adjoint()){
    SetProjection_AD(geometry_container[ZONE_0], config_container[ZONE_0], surface_movement, Gradient_file);
  }else{
    SetProjection_FD(geometry_container[ZONE_0], config_container[ZONE_0], surface_movement, Gradient_file);
  }

	if (rank == MASTER_NODE)
		Gradient_file.close();

    /*--- Synchronization point after a single solver iteration. Compute the
     wall clock time required. ---*/

#ifdef HAVE_MPI
    StopTime = MPI_Wtime();
#else
    StopTime = su2double(clock())/su2double(CLOCKS_PER_SEC);
#endif

    /*--- Compute/print the total time for performance benchmarking. ---*/

    UsedTime = StopTime-StartTime;
    if (rank == MASTER_NODE) {
      cout << "\nCompleted in " << fixed << UsedTime << " seconds on "<< size;
      if (size == 1) cout << " core." << endl; else cout << " cores." << endl;
    }

    /*--- Exit the solver cleanly ---*/

    if (rank == MASTER_NODE)
    cout << endl <<"------------------------- Exit Success (SU2_DOT) ------------------------" << endl << endl;

    /*--- Finalize MPI parallelization ---*/

#ifdef HAVE_MPI
    MPI_Finalize();
#endif

	return EXIT_SUCCESS;

}

void SetProjection_FD(CGeometry *geometry, CConfig *config, CSurfaceMovement *surface_movement, ofstream& Gradient_file){

  unsigned short iDV, nDV, iFFDBox, nDV_Value, iMarker, iDim;
  unsigned long iVertex, iPoint;
  su2double delta_eps, my_Gradient, **Gradient, *Normal, dS, *VarCoord, Sensitivity,
      dalpha[3], deps[3], dalpha_deps;
  bool *UpdatePoint;
  CFreeFormDefBox **FFDBox;

  int rank = MASTER_NODE;
#ifdef HAVE_MPI
  MPI_Comm_rank(MPI_COMM_WORLD,&rank);
#endif

  nDV = config->GetnDV();

  /*--- Boolean controlling points to be updated ---*/

  UpdatePoint = new bool[geometry->GetnPoint()];

  /*--- Definition of the FFD deformation class ---*/

  unsigned short nFFDBox = MAX_NUMBER_FFD;
  FFDBox = new CFreeFormDefBox*[nFFDBox];

  /*--- Structure to store the gradient ---*/

  Gradient = new su2double*[nDV];

  for (iDV = 0; iDV  < nDV; iDV++){
    nDV_Value = config->GetnDV_Value(iDV);
    if (nDV_Value != 1){
      cout << "The projection using finite differences currently only supports a fixed direction of movement for FFD points." << endl;
      exit(EXIT_FAILURE);
    }
    Gradient[iDV] = new su2double[nDV_Value];
  }

  /*--- Continuous adjoint gradient computation ---*/
  if (rank == MASTER_NODE)
    cout << "Evaluate functional gradient using Finite Differences." << endl;

  for (iDV = 0; iDV < nDV; iDV++) {

    /*--- Free Form deformation based ---*/

    if ((config->GetDesign_Variable(iDV) == FFD_CONTROL_POINT_2D) ||
        (config->GetDesign_Variable(iDV) == FFD_CAMBER_2D) ||
        (config->GetDesign_Variable(iDV) == FFD_THICKNESS_2D) ||
        (config->GetDesign_Variable(iDV) == FFD_CONTROL_POINT) ||
        (config->GetDesign_Variable(iDV) == FFD_DIHEDRAL_ANGLE) ||
        (config->GetDesign_Variable(iDV) == FFD_TWIST_ANGLE) ||
        (config->GetDesign_Variable(iDV) == FFD_ROTATION) ||
        (config->GetDesign_Variable(iDV) == FFD_CAMBER) ||
        (config->GetDesign_Variable(iDV) == FFD_THICKNESS) ) {

      /*--- Read the FFD information in the first iteration ---*/

      if (iDV == 0) {

        if (rank == MASTER_NODE)
          cout << "Read the FFD information from mesh file." << endl;

        /*--- Read the FFD information from the grid file ---*/

        surface_movement->ReadFFDInfo(geometry, config, FFDBox, config->GetMesh_FileName());

        /*--- If the FFDBox was not defined in the input file ---*/
        if (!surface_movement->GetFFDBoxDefinition() && (rank == MASTER_NODE)) {
          cout << "The input grid doesn't have the entire FFD information!" << endl;
          cout << "Press any key to exit..." << endl;
          cin.get();
        }

        for (iFFDBox = 0; iFFDBox < surface_movement->GetnFFDBox(); iFFDBox++) {

          if (rank == MASTER_NODE)
            cout << "Check the FFD box intersections with the solid surfaces." << endl;

          surface_movement->CheckFFDIntersections(geometry, config, FFDBox[iFFDBox], iFFDBox);

        }

        if (rank == MASTER_NODE)
          cout <<"-------------------------------------------------------------------------" << endl;

      }

      /*--- Apply the control point change ---*/

      for (iFFDBox = 0; iFFDBox < surface_movement->GetnFFDBox(); iFFDBox++) {

        /*--- Reset FFD box ---*/

        switch (config->GetDesign_Variable(iDV) ) {
          case FFD_CONTROL_POINT_2D : surface_movement->SetFFDCPChange_2D(geometry, config, FFDBox[iFFDBox], iDV, true); break;
          case FFD_CAMBER_2D :        surface_movement->SetFFDCamber_2D(geometry, config, FFDBox[iFFDBox], iDV, true); break;
          case FFD_THICKNESS_2D :     surface_movement->SetFFDThickness_2D(geometry, config, FFDBox[iFFDBox], iDV, true); break;
          case FFD_CONTROL_POINT :    surface_movement->SetFFDCPChange(geometry, config, FFDBox[iFFDBox], iDV, true); break;
          case FFD_DIHEDRAL_ANGLE :   surface_movement->SetFFDDihedralAngle(geometry, config, FFDBox[iFFDBox], iDV, true); break;
          case FFD_TWIST_ANGLE :      surface_movement->SetFFDTwistAngle(geometry, config, FFDBox[iFFDBox], iDV, true); break;
          case FFD_ROTATION :         surface_movement->SetFFDRotation(geometry, config, FFDBox[iFFDBox], iDV, true); break;
          case FFD_CAMBER :           surface_movement->SetFFDCamber(geometry, config, FFDBox[iFFDBox], iDV, true); break;
          case FFD_THICKNESS :        surface_movement->SetFFDThickness(geometry, config, FFDBox[iFFDBox], iDV, true); break;
          case FFD_CONTROL_SURFACE :  surface_movement->SetFFDControl_Surface(geometry, config, FFDBox[iFFDBox], iDV, true); break;
        }

        /*--- Recompute cartesian coordinates using the new control points position ---*/

        surface_movement->SetCartesianCoord(geometry, config, FFDBox[iFFDBox], iFFDBox);

      }

    }

    /*--- Hicks Henne design variable ---*/

    else if (config->GetDesign_Variable(iDV) == HICKS_HENNE) {
      surface_movement->SetHicksHenne(geometry, config, iDV, true);
    }

    /*--- Displacement design variable ---*/

    else if (config->GetDesign_Variable(iDV) == TRANSLATION) {
      surface_movement->SetTranslation(geometry, config, iDV, true);
    }

    /*--- Scale design variable ---*/

    else if (config->GetDesign_Variable(iDV) == SCALE) {
      surface_movement->SetScale(geometry, config, iDV, true);
    }

    /*--- Rotation design variable ---*/

    else if (config->GetDesign_Variable(iDV) == ROTATION) {
      surface_movement->SetRotation(geometry, config, iDV, true);
    }

    /*--- NACA_4Digits design variable ---*/

    else if (config->GetDesign_Variable(iDV) == NACA_4DIGITS) {
      surface_movement->SetNACA_4Digits(geometry, config);
    }

    /*--- Parabolic design variable ---*/

    else if (config->GetDesign_Variable(iDV) == PARABOLIC) {
      surface_movement->SetParabolic(geometry, config);
    }

    else if (config->GetDesign_Variable(iDV) == CUSTOM){
      if (rank == MASTER_NODE)
        cout <<"Custom design variable will be used in external script" << endl;
    }
    /*--- Design variable not implement ---*/

    else { cout << "Design Variable not implement yet" << endl; }

    /*--- Load the delta change in the design variable (finite difference step). ---*/

    delta_eps = config->GetDV_Value(iDV);
    my_Gradient = 0.0; Gradient[iDV][0] = 0.0;

    /*--- Reset update points ---*/

    for (iPoint = 0; iPoint < geometry->GetnPoint(); iPoint++)
      UpdatePoint[iPoint] = true;

    for (iMarker = 0; iMarker < config->GetnMarker_All(); iMarker++) {
      if (config->GetMarker_All_DV(iMarker) == YES) {
        for (iVertex = 0; iVertex < geometry->nVertex[iMarker]; iVertex++) {

          iPoint = geometry->vertex[iMarker][iVertex]->GetNode();
          if ((iPoint < geometry->GetnPointDomain()) && UpdatePoint[iPoint]) {

            Normal = geometry->vertex[iMarker][iVertex]->GetNormal();
            VarCoord = geometry->vertex[iMarker][iVertex]->GetVarCoord();
            Sensitivity = geometry->vertex[iMarker][iVertex]->GetAuxVar();

            dS = 0.0;
            for (iDim = 0; iDim < geometry->GetnDim(); iDim++) {
              dS += Normal[iDim]*Normal[iDim];
              deps[iDim] = VarCoord[iDim] / delta_eps;
            }
            dS = sqrt(dS);

            dalpha_deps = 0.0;
            for (iDim = 0; iDim < geometry->GetnDim(); iDim++) {
              dalpha[iDim] = Normal[iDim] / dS;
              dalpha_deps -= dalpha[iDim]*deps[iDim];
            }

            my_Gradient += Sensitivity*dalpha_deps;
            UpdatePoint[iPoint] = false;
          }
        }
      }
    }

#ifdef HAVE_MPI
<<<<<<< HEAD
    SU2_MPI::Allreduce(&my_Gradient, &Gradient[iDV][0], 1, MPI_DOUBLE, MPI_SUM, MPI_COMM_WORLD);
=======

      SU2_MPI::Allreduce(&my_Gradient, &Gradient, 1, MPI_DOUBLE, MPI_SUM, MPI_COMM_WORLD);

>>>>>>> cc7ce157
#else
    Gradient[iDV][0] = my_Gradient;
#endif
  }

  /* --- Print gradients to screen and file ---*/

  OutputGradient(Gradient, config, Gradient_file);

  for (iDV = 0; iDV  < nDV; iDV++){
    delete [] Gradient[iDV];
  }
  delete [] Gradient;
  delete [] UpdatePoint;

}


void SetProjection_AD(CGeometry *geometry, CConfig *config, CSurfaceMovement *surface_movement, ofstream& Gradient_file){

  su2double DV_Value, *VarCoord, Sensitivity, **Gradient, my_Gradient;
  unsigned short iDV_Value = 0, iMarker, nMarker, iDim, nDim, iDV, nDV, nDV_Value;
  unsigned long iVertex, nVertex, iPoint;

  int rank = MASTER_NODE;
#ifdef HAVE_MPI
  MPI_Comm_rank(MPI_COMM_WORLD,&rank);
#endif

  nMarker = config->GetnMarker_All();
  nDim    = geometry->GetnDim();
  nDV     = config->GetnDV();

  VarCoord = NULL;

  /*--- Structure to store the gradient ---*/

  Gradient = new su2double*[nDV];

  for (iDV = 0; iDV  < nDV; iDV++){
    nDV_Value =  config->GetnDV_Value(iDV);
    Gradient[iDV] = new su2double[nDV_Value];
  }

  /*--- Discrete adjoint gradient computation ---*/

  if (rank == MASTER_NODE)
    cout << "Evaluate functional gradient using Algorithmic Differentiation." << endl;

  /*--- Start recording of operations ---*/

  AD::StartRecording();

  /*--- Register design variables as input and set them to zero
   * (since we want to have the derivative at alpha = 0, i.e. for the current design) ---*/



  for (iDV = 0; iDV < nDV; iDV++){

    nDV_Value =  config->GetnDV_Value(iDV);

    for (iDV_Value = 0; iDV_Value < nDV_Value; iDV_Value++){

      /*--- Initilization with double resets the index ---*/

      DV_Value = 0.0;

      AD::RegisterInput(DV_Value);

      config->SetDV_Value(iDV, iDV_Value, DV_Value);
    }
  }
  
  /*--- Call the surface deformation routine ---*/

  surface_movement->SetSurface_Deformation(geometry, config);

  /*--- Stop the recording --- */

  AD::StopRecording();

  /*--- Initialize the derivatives of the output of the surface deformation routine
   * with the discrete adjoints from the CFD solution ---*/

  for (iMarker = 0; iMarker < nMarker; iMarker++) {
    if (config->GetMarker_All_DV(iMarker) == YES) {
      nVertex = geometry->nVertex[iMarker];
      for (iVertex = 0; iVertex <nVertex; iVertex++) {
        iPoint      = geometry->vertex[iMarker][iVertex]->GetNode();
        VarCoord    = geometry->vertex[iMarker][iVertex]->GetVarCoord();

        for (iDim = 0; iDim < nDim; iDim++){
          Sensitivity = geometry->GetSensitivity(iPoint, iDim);
          SU2_TYPE::SetDerivative(VarCoord[iDim], SU2_TYPE::GetValue(Sensitivity));
        }
      }
    }
  }

  /*--- Compute derivatives and extract gradient ---*/

  AD::ComputeAdjoint();

  for (iDV = 0; iDV  < nDV; iDV++){
    nDV_Value =  config->GetnDV_Value(iDV);
    
    for (iDV_Value = 0; iDV_Value < nDV_Value; iDV_Value++){
      DV_Value = config->GetDV_Value(iDV, iDV_Value);
      my_Gradient = SU2_TYPE::GetDerivative(DV_Value);
#ifdef HAVE_MPI
      SU2_MPI::Allreduce(&my_Gradient, &Gradient[iDV][iDV_Value], 1, MPI_DOUBLE, MPI_SUM, MPI_COMM_WORLD);
#else
      Gradient[iDV][iDV_Value] = my_Gradient;
#endif
    }
  }

  /*--- Print gradients to screen and file ---*/

  OutputGradient(Gradient, config, Gradient_file);

  for (iDV = 0; iDV  < nDV; iDV++){
    delete [] Gradient[iDV];
  }
  delete [] Gradient;
}

void OutputGradient(su2double** Gradient, CConfig* config, ofstream& Gradient_file){

  unsigned short nDV, iDV, iDV_Value, nDV_Value;

  int rank = MASTER_NODE;
#ifdef HAVE_MPI
  MPI_Comm_rank(MPI_COMM_WORLD,&rank);
#endif

  nDV = config->GetnDV();

  /*--- Loop through all design variables and their gradients ---*/

  for (iDV = 0; iDV  < nDV; iDV++){
    nDV_Value = config->GetnDV_Value(iDV);
    if (rank == MASTER_NODE){

      /*--- Print the kind of design variable on screen ---*/

      cout << endl << "Design variable (";
      for (std::map<string, ENUM_PARAM>::const_iterator it = Param_Map.begin(); it != Param_Map.end(); ++it ){
        if (it->second == config->GetDesign_Variable(iDV)){
          cout << it->first << ") number "<< iDV << "." << endl;
        }
      }

      /*--- Print the kind of objective function to screen ---*/

      for (std::map<string, ENUM_OBJECTIVE>::const_iterator it = Objective_Map.begin(); it != Objective_Map.end(); ++it ){
        if (it->second == config->GetKind_ObjFunc()){
          cout << it->first << " gradient : ";
          if (iDV == 0) Gradient_file << it->first << " gradient " << endl;
        }
      }

      /*--- Print the gradient to file and screen ---*/

      for (iDV_Value = 0; iDV_Value < nDV_Value; iDV_Value++){
        cout << Gradient[iDV][iDV_Value];
        if (iDV_Value != nDV_Value-1 ){
          cout << ", ";
        }
        Gradient_file << Gradient[iDV][iDV_Value] << endl;
      }
      cout << endl;
      cout <<"-------------------------------------------------------------------------" << endl;
    }
  }
}<|MERGE_RESOLUTION|>--- conflicted
+++ resolved
@@ -129,7 +129,7 @@
   
   if (rank == MASTER_NODE) cout << "Setting local point connectivity." <<endl;
   geometry_container[ZONE_0]->SetPoint_Connectivity();
-
+  
   /*--- Check the orientation before computing geometrical quantities ---*/
   
   if (rank == MASTER_NODE) cout << "Checking the numerical grid orientation of the interior elements." <<endl;
@@ -228,7 +228,7 @@
 
 	return EXIT_SUCCESS;
 
-}
+    }
 
 void SetProjection_FD(CGeometry *geometry, CConfig *config, CSurfaceMovement *surface_movement, ofstream& Gradient_file){
 
@@ -266,7 +266,7 @@
       exit(EXIT_FAILURE);
     }
     Gradient[iDV] = new su2double[nDV_Value];
-  }
+    }
 
   /*--- Continuous adjoint gradient computation ---*/
   if (rank == MASTER_NODE)
@@ -274,7 +274,7 @@
 
   for (iDV = 0; iDV < nDV; iDV++) {
 
-    /*--- Free Form deformation based ---*/
+      /*--- Free Form deformation based ---*/
 
     if ((config->GetDesign_Variable(iDV) == FFD_CONTROL_POINT_2D) ||
         (config->GetDesign_Variable(iDV) == FFD_CAMBER_2D) ||
@@ -286,43 +286,43 @@
         (config->GetDesign_Variable(iDV) == FFD_CAMBER) ||
         (config->GetDesign_Variable(iDV) == FFD_THICKNESS) ) {
 
-      /*--- Read the FFD information in the first iteration ---*/
-
-      if (iDV == 0) {
-
-        if (rank == MASTER_NODE)
-          cout << "Read the FFD information from mesh file." << endl;
-
-        /*--- Read the FFD information from the grid file ---*/
+        /*--- Read the FFD information in the first iteration ---*/
+
+        if (iDV == 0) {
+
+          if (rank == MASTER_NODE)
+            cout << "Read the FFD information from mesh file." << endl;
+
+          /*--- Read the FFD information from the grid file ---*/
 
         surface_movement->ReadFFDInfo(geometry, config, FFDBox, config->GetMesh_FileName());
 
-        /*--- If the FFDBox was not defined in the input file ---*/
-        if (!surface_movement->GetFFDBoxDefinition() && (rank == MASTER_NODE)) {
-          cout << "The input grid doesn't have the entire FFD information!" << endl;
-          cout << "Press any key to exit..." << endl;
-          cin.get();
-        }
+          /*--- If the FFDBox was not defined in the input file ---*/
+          if (!surface_movement->GetFFDBoxDefinition() && (rank == MASTER_NODE)) {
+            cout << "The input grid doesn't have the entire FFD information!" << endl;
+            cout << "Press any key to exit..." << endl;
+            cin.get();
+          }
+
+          for (iFFDBox = 0; iFFDBox < surface_movement->GetnFFDBox(); iFFDBox++) {
+
+            if (rank == MASTER_NODE)
+              cout << "Check the FFD box intersections with the solid surfaces." << endl;
+
+          surface_movement->CheckFFDIntersections(geometry, config, FFDBox[iFFDBox], iFFDBox);
+
+          }
+
+          if (rank == MASTER_NODE)
+            cout <<"-------------------------------------------------------------------------" << endl;
+
+        }
+
+        /*--- Apply the control point change ---*/
 
         for (iFFDBox = 0; iFFDBox < surface_movement->GetnFFDBox(); iFFDBox++) {
 
-          if (rank == MASTER_NODE)
-            cout << "Check the FFD box intersections with the solid surfaces." << endl;
-
-          surface_movement->CheckFFDIntersections(geometry, config, FFDBox[iFFDBox], iFFDBox);
-
-        }
-
-        if (rank == MASTER_NODE)
-          cout <<"-------------------------------------------------------------------------" << endl;
-
-      }
-
-      /*--- Apply the control point change ---*/
-
-      for (iFFDBox = 0; iFFDBox < surface_movement->GetnFFDBox(); iFFDBox++) {
-
-        /*--- Reset FFD box ---*/
+          /*--- Reset FFD box ---*/
 
         switch (config->GetDesign_Variable(iDV) ) {
           case FFD_CONTROL_POINT_2D : surface_movement->SetFFDCPChange_2D(geometry, config, FFDBox[iFFDBox], iDV, true); break;
@@ -335,70 +335,70 @@
           case FFD_CAMBER :           surface_movement->SetFFDCamber(geometry, config, FFDBox[iFFDBox], iDV, true); break;
           case FFD_THICKNESS :        surface_movement->SetFFDThickness(geometry, config, FFDBox[iFFDBox], iDV, true); break;
           case FFD_CONTROL_SURFACE :  surface_movement->SetFFDControl_Surface(geometry, config, FFDBox[iFFDBox], iDV, true); break;
-        }
-
-        /*--- Recompute cartesian coordinates using the new control points position ---*/
+          }
+
+          /*--- Recompute cartesian coordinates using the new control points position ---*/
 
         surface_movement->SetCartesianCoord(geometry, config, FFDBox[iFFDBox], iFFDBox);
 
-      }
-
-    }
-
-    /*--- Hicks Henne design variable ---*/
+        }
+
+      }
+
+      /*--- Hicks Henne design variable ---*/
 
     else if (config->GetDesign_Variable(iDV) == HICKS_HENNE) {
       surface_movement->SetHicksHenne(geometry, config, iDV, true);
-    }
-
-    /*--- Displacement design variable ---*/
+      }
+
+      /*--- Displacement design variable ---*/
 
     else if (config->GetDesign_Variable(iDV) == TRANSLATION) {
       surface_movement->SetTranslation(geometry, config, iDV, true);
-    }
-
-    /*--- Scale design variable ---*/
+      }
+
+      /*--- Scale design variable ---*/
 
     else if (config->GetDesign_Variable(iDV) == SCALE) {
       surface_movement->SetScale(geometry, config, iDV, true);
-    }
-
-    /*--- Rotation design variable ---*/
+      }
+
+      /*--- Rotation design variable ---*/
 
     else if (config->GetDesign_Variable(iDV) == ROTATION) {
       surface_movement->SetRotation(geometry, config, iDV, true);
-    }
-
-    /*--- NACA_4Digits design variable ---*/
+      }
+
+      /*--- NACA_4Digits design variable ---*/
 
     else if (config->GetDesign_Variable(iDV) == NACA_4DIGITS) {
       surface_movement->SetNACA_4Digits(geometry, config);
-    }
-
-    /*--- Parabolic design variable ---*/
+      }
+
+      /*--- Parabolic design variable ---*/
 
     else if (config->GetDesign_Variable(iDV) == PARABOLIC) {
       surface_movement->SetParabolic(geometry, config);
-    }
+      }
 
     else if (config->GetDesign_Variable(iDV) == CUSTOM){
       if (rank == MASTER_NODE)
         cout <<"Custom design variable will be used in external script" << endl;
     }
-    /*--- Design variable not implement ---*/
+      /*--- Design variable not implement ---*/
 
     else { cout << "Design Variable not implement yet" << endl; }
 
-    /*--- Load the delta change in the design variable (finite difference step). ---*/
+      /*--- Load the delta change in the design variable (finite difference step). ---*/
 
     delta_eps = config->GetDV_Value(iDV);
     my_Gradient = 0.0; Gradient[iDV][0] = 0.0;
-
-    /*--- Reset update points ---*/
+      
+      /*--- Reset update points ---*/
 
     for (iPoint = 0; iPoint < geometry->GetnPoint(); iPoint++)
-      UpdatePoint[iPoint] = true;
-
+        UpdatePoint[iPoint] = true;
+      
     for (iMarker = 0; iMarker < config->GetnMarker_All(); iMarker++) {
       if (config->GetMarker_All_DV(iMarker) == YES) {
         for (iVertex = 0; iVertex < geometry->nVertex[iMarker]; iVertex++) {
@@ -410,34 +410,28 @@
             VarCoord = geometry->vertex[iMarker][iVertex]->GetVarCoord();
             Sensitivity = geometry->vertex[iMarker][iVertex]->GetAuxVar();
 
-            dS = 0.0;
+              dS = 0.0;
             for (iDim = 0; iDim < geometry->GetnDim(); iDim++) {
-              dS += Normal[iDim]*Normal[iDim];
-              deps[iDim] = VarCoord[iDim] / delta_eps;
+                dS += Normal[iDim]*Normal[iDim];
+                deps[iDim] = VarCoord[iDim] / delta_eps;
+              }
+              dS = sqrt(dS);
+
+              dalpha_deps = 0.0;
+            for (iDim = 0; iDim < geometry->GetnDim(); iDim++) {
+                dalpha[iDim] = Normal[iDim] / dS;
+                dalpha_deps -= dalpha[iDim]*deps[iDim];
+              }
+
+              my_Gradient += Sensitivity*dalpha_deps;
+              UpdatePoint[iPoint] = false;
             }
-            dS = sqrt(dS);
-
-            dalpha_deps = 0.0;
-            for (iDim = 0; iDim < geometry->GetnDim(); iDim++) {
-              dalpha[iDim] = Normal[iDim] / dS;
-              dalpha_deps -= dalpha[iDim]*deps[iDim];
-            }
-
-            my_Gradient += Sensitivity*dalpha_deps;
-            UpdatePoint[iPoint] = false;
           }
         }
       }
-    }
-
-#ifdef HAVE_MPI
-<<<<<<< HEAD
+
+#ifdef HAVE_MPI
     SU2_MPI::Allreduce(&my_Gradient, &Gradient[iDV][0], 1, MPI_DOUBLE, MPI_SUM, MPI_COMM_WORLD);
-=======
-
-      SU2_MPI::Allreduce(&my_Gradient, &Gradient, 1, MPI_DOUBLE, MPI_SUM, MPI_COMM_WORLD);
-
->>>>>>> cc7ce157
 #else
     Gradient[iDV][0] = my_Gradient;
 #endif
@@ -449,7 +443,7 @@
 
   for (iDV = 0; iDV  < nDV; iDV++){
     delete [] Gradient[iDV];
-  }
+        }
   delete [] Gradient;
   delete [] UpdatePoint;
 
@@ -480,7 +474,7 @@
   for (iDV = 0; iDV  < nDV; iDV++){
     nDV_Value =  config->GetnDV_Value(iDV);
     Gradient[iDV] = new su2double[nDV_Value];
-  }
+      }
 
   /*--- Discrete adjoint gradient computation ---*/
 
@@ -513,11 +507,11 @@
   }
   
   /*--- Call the surface deformation routine ---*/
-
+	
   surface_movement->SetSurface_Deformation(geometry, config);
-
+	
   /*--- Stop the recording --- */
-
+    
   AD::StopRecording();
 
   /*--- Initialize the derivatives of the output of the surface deformation routine
@@ -555,28 +549,28 @@
 #endif
     }
   }
-
+    
   /*--- Print gradients to screen and file ---*/
-
+    
   OutputGradient(Gradient, config, Gradient_file);
 
   for (iDV = 0; iDV  < nDV; iDV++){
     delete [] Gradient[iDV];
   }
   delete [] Gradient;
-}
-
+    }
+    
 void OutputGradient(su2double** Gradient, CConfig* config, ofstream& Gradient_file){
-
+    
   unsigned short nDV, iDV, iDV_Value, nDV_Value;
-
+	
   int rank = MASTER_NODE;
 #ifdef HAVE_MPI
   MPI_Comm_rank(MPI_COMM_WORLD,&rank);
 #endif
-
+    
   nDV = config->GetnDV();
-
+	
   /*--- Loop through all design variables and their gradients ---*/
 
   for (iDV = 0; iDV  < nDV; iDV++){
