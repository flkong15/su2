--- conflicted
+++ resolved
@@ -208,11 +208,8 @@
          Intel-MKL:      @7@
          OpenBlas:       @8@
          PaStiX:         @9@
-<<<<<<< HEAD
          pyBeam:         @10@         
-=======
-         Mixed Float:    @10@
->>>>>>> 94e12312
+         Mixed Float:    @11@
 
          Please be sure to add the $SU2_HOME and $SU2_RUN environment variables,
          and update your $PATH (and $PYTHONPATH if applicable) with $SU2_RUN
@@ -224,11 +221,8 @@
          export PATH=$PATH:$SU2_RUN
          export PYTHONPATH=$PYTHONPATH:$SU2_RUN
 
-         Use './ninja -C @11@ install' to compile and install SU2
+         Use './ninja -C @12@ install' to compile and install SU2
 '''.format(get_option('prefix')+'/bin', meson.source_root(), get_option('enable-tecio'), get_option('enable-cgns'),
            get_option('enable-autodiff'), get_option('enable-directdiff'), get_option('enable-pywrapper'), get_option('enable-mkl'),
-<<<<<<< HEAD
-           get_option('enable-openblas'), get_option('enable-pastix'), get_option('enable-pybeam'), meson.build_root().split('/')[-1]))
-=======
-           get_option('enable-openblas'), get_option('enable-pastix'), get_option('enable-mixedprec'), meson.build_root().split('/')[-1]))
->>>>>>> 94e12312
+           get_option('enable-openblas'), get_option('enable-pastix'), get_option('enable-pybeam'), get_option('enable-mixedprec'),
+           meson.build_root().split('/')[-1]))
