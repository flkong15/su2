--- conflicted
+++ resolved
@@ -949,70 +949,10 @@
 
 	/*--- Assign booleans ---*/
 	switch (config->GetKind_Solver()) {
-<<<<<<< HEAD
-	case TEMPLATE_SOLVER:
-		template_solver = true;
-		break;
-	case EULER:
-		euler = true;
-    heat = config->GetHeat_Inc();
-		break;
-	case NAVIER_STOKES:
-		ns = true;
-    heat = config->GetHeat_Inc();
-		break;
-	case RANS:
-		ns = true;
-		turbulent = true;
-		if (config->GetKind_Trans_Model() == LM)
-			transition = true;
-    heat = config->GetHeat_Inc();
-		break;
-	case POISSON_EQUATION:
-		poisson = true;
-		break;
-	case WAVE_EQUATION:
-		wave = true;
-		break;
-	case HEAT_EQUATION:
-		heat = true;
-		break;
-	case FEM_ELASTICITY:
-		fem = true;
-		break;
-	case ADJ_EULER:
-		euler = true;
-		adj_euler = true;
-		break;
-	case ADJ_NAVIER_STOKES:
-		ns = true;
-		turbulent = (config->GetKind_Turb_Model() != NONE);
-		adj_ns = true;
-		break;
-	case ADJ_RANS:
-		ns = true;
-		turbulent = true;
-		adj_ns = true;
-		adj_turb = (!config->GetFrozen_Visc());
-		break;
-	case DISC_ADJ_EULER:
-		euler = true;
-		disc_adj = true;
-		break;
-	case DISC_ADJ_NAVIER_STOKES:
-		ns = true;
-		disc_adj = true;
-		break;
-	case DISC_ADJ_RANS:
-		ns = true;
-		turbulent = true;
-		disc_adj = true;
-		break;
-=======
     case TEMPLATE_SOLVER: template_solver = true; break;
-    case EULER : euler = true; break;
-    case NAVIER_STOKES: ns = true; break;
-    case RANS : ns = true; turbulent = true; if (config->GetKind_Trans_Model() == LM) transition = true; break;
+    case EULER : euler = true; heat = config->GetHeat_Inc(); break;
+    case NAVIER_STOKES: ns = true; heat = config->GetHeat_Inc(); break;
+    case RANS : ns = true; turbulent = true; if (config->GetKind_Trans_Model() == LM) transition = true; heat = config->GetHeat_Inc(); break;
     case POISSON_EQUATION: poisson = true; break;
     case WAVE_EQUATION: wave = true; break;
     case HEAT_EQUATION: heat = true; break;
@@ -1023,7 +963,6 @@
     case DISC_ADJ_EULER : euler = true; disc_adj = true; break;
     case DISC_ADJ_NAVIER_STOKES: ns = true; disc_adj = true; break;
     case DISC_ADJ_RANS : ns = true; turbulent = true; disc_adj = true; break;
->>>>>>> e848a377
 
 	}
 
