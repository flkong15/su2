--- conflicted
+++ resolved
@@ -3760,11 +3760,6 @@
           transfer_container[donorZone][targetZone]->Broadcast_InterfaceData_Matching(solver_container[donorZone][MESH_0][TURB_SOL],solver_container[targetZone][MESH_0][TURB_SOL],
               geometry_container[donorZone][MESH_0],geometry_container[targetZone][MESH_0],
               config_container[donorZone], config_container[targetZone]);
-<<<<<<< HEAD
-      /*--- Set the volume deformation for the fluid zone ---*/
-      //      grid_movement[targetZone]->SetVolume_Deformation(geometry_container[targetZone][MESH_0], config_container[targetZone], true);
-=======
->>>>>>> adb9b80b
       }
       else {
         transfer_container[donorZone][targetZone]->Broadcast_InterfaceData_Interpolate(solver_container[donorZone][MESH_0][FLOW_SOL],solver_container[targetZone][MESH_0][FLOW_SOL],
@@ -3774,11 +3769,6 @@
           transfer_container[donorZone][targetZone]->Broadcast_InterfaceData_Interpolate(solver_container[donorZone][MESH_0][TURB_SOL],solver_container[targetZone][MESH_0][TURB_SOL],
               geometry_container[donorZone][MESH_0],geometry_container[targetZone][MESH_0],
               config_container[donorZone], config_container[targetZone]);
-<<<<<<< HEAD
-      /*--- Set the volume deformation for the fluid zone ---*/
-      //      grid_movement[targetZone]->SetVolume_Deformation(geometry_container[targetZone][MESH_0], config_container[targetZone], true);
-=======
->>>>>>> adb9b80b
     }
     break;
 
@@ -3791,11 +3781,6 @@
         transfer_container[donorZone][targetZone]->Scatter_InterfaceData(solver_container[donorZone][MESH_0][TURB_SOL],solver_container[targetZone][MESH_0][TURB_SOL],
             geometry_container[donorZone][MESH_0],geometry_container[targetZone][MESH_0],
             config_container[donorZone], config_container[targetZone]);
-<<<<<<< HEAD
-      /*--- Set the volume deformation for the fluid zone ---*/
-      //      grid_movement[targetZone]->SetVolume_Deformation(geometry_container[targetZone][MESH_0], config_container[targetZone], true);
-=======
->>>>>>> adb9b80b
     }
     else {
       cout << "Scatter method not implemented for non-matching meshes. Exiting..." << endl;
@@ -3816,11 +3801,6 @@
         transfer_container[donorZone][targetZone]->Allgather_InterfaceData(solver_container[donorZone][MESH_0][TURB_SOL],solver_container[targetZone][MESH_0][TURB_SOL],
             geometry_container[donorZone][MESH_0],geometry_container[targetZone][MESH_0],
             config_container[donorZone], config_container[targetZone]);
-<<<<<<< HEAD
-      /*--- Set the volume deformation for the fluid zone ---*/
-      //      grid_movement[targetZone]->SetVolume_Deformation(geometry_container[targetZone][MESH_0], config_container[targetZone], true);
-=======
->>>>>>> adb9b80b
     }
     break;
   }
