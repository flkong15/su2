--- conflicted
+++ resolved
@@ -4966,10 +4966,7 @@
 
 }
 
-<<<<<<< HEAD
-
-void CHBDriver::ComputeHB_Operator(unsigned short nZone){
-=======
+
 void CHBDriver::StabilizeHarmonicBalance() {
 
 #ifdef HAVE_MPI
@@ -5139,8 +5136,7 @@
 
 }
 
-void CHBDriver::ComputeHB_Operator() {
->>>>>>> 6e2236db
+void CHBDriver::ComputeHB_Operator(unsigned short nZone){
 
   const   complex<su2double> J(0.0,1.0);
   unsigned short i, j, k, iZone;
