--- conflicted
+++ resolved
@@ -121,9 +121,7 @@
     if (rank == MASTER_NODE) cout << "Numerics Preprocessing." << endl;
     
   }
-  
-<<<<<<< HEAD
-=======
+
 	/*--- Definition of the interface and transfer conditions between different zones.
 	 *--- The transfer container is defined for zones paired one to one.
 	 *--- This only works for a multizone FSI problem (nZone > 1).
@@ -150,7 +148,6 @@
 
 	}
 
->>>>>>> a8ddba66
 }
 
 
@@ -302,12 +299,8 @@
   euler, adj_euler,
   ns, adj_ns,
   turbulent, adj_turb,
-<<<<<<< HEAD
   fem_euler, fem_ns, fem_turbulent, fem_les,
-  poisson, wave, fea, heat, template_solver, transition, disc_adj;
-=======
   poisson, wave, fea, fem, heat, template_solver, transition, disc_adj;
->>>>>>> a8ddba66
   
   /*--- Initialize some useful booleans ---*/
   euler            = false; adj_euler        = false;
@@ -419,15 +412,9 @@
   euler            = false; ns     = false; turbulent     = false;
   fem_euler        = false; fem_ns = false; fem_turbulent = false; fem_les = false;
   poisson          = false;
-<<<<<<< HEAD
-  adj_euler        = false; adj_ns               = false; adj_turb    = false;
-  wave             = false; heat                 = false; fea         = false;
-  spalart_allmaras = false; neg_spalart_allmaras = false; menter_sst  = false;
-=======
   adj_euler        = false;   adj_ns           = false;   adj_turb         = false;
   wave             = false;   heat             = false;   fea              = false;  fem				= false;
   spalart_allmaras = false; neg_spalart_allmaras = false;	menter_sst       = false;
->>>>>>> a8ddba66
   transition       = false;
   template_solver  = false;
   
@@ -473,19 +460,14 @@
   if (transition)   nVar_Trans = solver_container[MESH_0][TRANS_SOL]->GetnVar();
   if (poisson)      nVar_Poisson = solver_container[MESH_0][POISSON_SOL]->GetnVar();
   
-<<<<<<< HEAD
   if (fem_euler)        nVar_Flow = solver_container[MESH_0][FEM_FLOW_SOL]->GetnVar();
   if (fem_ns)           nVar_Flow = solver_container[MESH_0][FEM_FLOW_SOL]->GetnVar();
   //if (fem_turbulent)    nVar_Turb = solver_container[MESH_0][FEM_TURB_SOL]->GetnVar();
-  
-  if (wave)       nVar_Wave = solver_container[MESH_0][WAVE_SOL]->GetnVar();
-  if (heat)       nVar_Heat = solver_container[MESH_0][HEAT_SOL]->GetnVar();
-=======
+
   if (wave)				nVar_Wave = solver_container[MESH_0][WAVE_SOL]->GetnVar();
   if (fea)				nVar_FEA = solver_container[MESH_0][FEA_SOL]->GetnVar();
   if (fem)				nVar_FEM = solver_container[MESH_0][FEA_SOL]->GetnVar();
   if (heat)				nVar_Heat = solver_container[MESH_0][HEAT_SOL]->GetnVar();
->>>>>>> a8ddba66
   
   /*--- Number of variables for adjoint problem ---*/
   
