--- conflicted
+++ resolved
@@ -1,7 +1,7 @@
 /*!
  * \file driver_adjoint_singlezone.cpp
  * \brief The main subroutines for driving adjoint single-zone problems.
- * \author R. Sanchez
+ * \author R. Sanchez, H. Patel, A. Gastaldi
  * \version 7.5.1 "Blackbird"
  *
  * SU2 Project Website: https://su2code.github.io
@@ -64,15 +64,14 @@
         }
         if (config->GetBoolTurbomachinery()) {
           direct_iteration = new CTurboIteration(config);
-          output_legacy = COutputFactory::CreateLegacyOutput(config_container[ZONE_0]);
         } else {
-            direct_iteration = CIterationFactory::CreateIteration(MAIN_SOLVER::EULER, config);
+          direct_iteration = CIterationFactory::CreateIteration(MAIN_SOLVER::EULER, config);
         }
 
         if (config->GetKind_Regime() == ENUM_REGIME::COMPRESSIBLE) {
           direct_output = COutputFactory::CreateOutput(MAIN_SOLVER::EULER, config, nDim);
         } else {
-            direct_output =  COutputFactory::CreateOutput(MAIN_SOLVER::INC_EULER, config, nDim);
+          direct_output = COutputFactory::CreateOutput(MAIN_SOLVER::INC_EULER, config, nDim);
         }
 
         MainVariables = RECORDING::SOLUTION_VARIABLES;
@@ -125,475 +124,412 @@
     direct_output->PreprocessHistoryOutput(config, false);
 }
 
-<<<<<<< HEAD
-CDiscAdjSinglezoneDriver::~CDiscAdjSinglezoneDriver(void) {
-    
-    delete direct_iteration;
-    delete direct_output;
-    
-}
-=======
-    if (config->GetBoolTurbomachinery()) {
-      direct_iteration = new CTurboIteration(config);
-    }
-    else { direct_iteration = CIterationFactory::CreateIteration(MAIN_SOLVER::EULER, config); }
->>>>>>> 7f36c835
-
-void CDiscAdjSinglezoneDriver::Preprocess(unsigned long TimeIter) {
-    
-    config_container[ZONE_0]->SetTimeIter(TimeIter);
-    
-    /*--- Preprocess the adjoint iteration ---*/
-    
-    iteration->Preprocess(output_container[ZONE_0], integration_container, geometry_container,
-                          solver_container, numerics_container, config_container,
-                          surface_movement, grid_movement, FFDBox, ZONE_0, INST_0);
-    
-    /*--- For the adjoint iteration we need the derivatives of the iteration function with
-     *--- respect to the conservative variables. Since these derivatives do not change in the steady state case
-     *--- we only have to record if the current recording is different from the main variables. ---*/
-    
-    if (RecordingState != MainVariables){
-        MainRecording();
-    }
-}
-
-void CDiscAdjSinglezoneDriver::Run() {
-    if (config->GetKind_DiscreteAdjoint() == ENUM_DISC_ADJ_TYPE::RESIDUALS) {
-        Run_Residual();
-    } else {
-        Run_FixedPoint();
-    }
-}
-
-<<<<<<< HEAD
-void CDiscAdjSinglezoneDriver::Run_FixedPoint() {
-   
-    /*--- Initialize the fixed-point corrector ---*/
-    if (config->GetnQuasiNewtonSamples() > 1) {
-        Corrector.resize(config->GetnQuasiNewtonSamples(),
-                        geometry_container[ZONE_0][INST_0][MESH_0]->GetnPoint(),
-                        GetTotalNumberOfVariables(),
-                        geometry_container[ZONE_0][INST_0][MESH_0]->GetnPointDomain());
-        
-        if (TimeIter != 0) GetAllSolutions(Corrector);
-    }
-    
-    for (auto Adjoint_Iter = 0ul; Adjoint_Iter < nAdjoint_Iter; Adjoint_Iter++) {
-        
-        config->SetInnerIter(Adjoint_Iter);
-        
-        /*--- Update the state of the tape ---*/
-        UpdateAdjoints_FixedPoint();
-
-        /*--- Output files for steady state simulations. ---*/
-        
-        if (!config->GetTime_Domain()) {
-            iteration->Output(output_container[ZONE_0], geometry_container, solver_container,
-                              config_container, Adjoint_Iter, false, ZONE_0, INST_0);
-        }
-        
-        if (StopCalc) break;
-        
-        /*--- Correct the solution with the quasi-Newton approach. ---*/
-        
-        if (Corrector.size()) {
-            GetAllSolutions(Corrector.FPresult());
-            SetAllSolutions(Corrector.compute());
-        }
-    }
-=======
 CDiscAdjSinglezoneDriver::~CDiscAdjSinglezoneDriver() {
-
   delete direct_iteration;
   delete direct_output;
-
->>>>>>> 7f36c835
-}
-
-void CDiscAdjSinglezoneDriver::Run_Residual() {
-    if (!KrylovSet) {
-
-        /*--- Initialize the solution, right-hand-side, and system ---*/
-
-        const auto nVar = GetTotalNumberOfVariables();
-        const auto nPoint = geometry_container[ZONE_0][INST_0][MESH_0]->GetnPoint();
-        const auto nPointDomain = geometry_container[ZONE_0][INST_0][MESH_0]->GetnPointDomain();
-        
-        AdjRHS.Initialize(nPoint, nPointDomain, nVar, nullptr);
-        AdjSol.Initialize(nPoint, nPointDomain, nVar, nullptr);
-        
-        AdjSolver.SetToleranceType(LinearToleranceType::RELATIVE);
-        KrylovSet = true;
-
-        /*--- Initialize the preconditioner using the (transpose) approximate Jacobian from the primal problem ---*/ 
-  
-        if (config->GetKind_TimeIntScheme() != EULER_IMPLICIT) {
-            std::cout << "Cannot build a preconditioner for the discrete-adjoint system (missing primal Jacobian structure) !" << std::endl;
-
-            return;
-        };
-
-        UpdateJacobians();
-
-        CopiedJacobian.Initialize(nPoint, nPointDomain, nVar, nVar, true, geometry, config);
-        
-        for (unsigned long iPoint = 0; iPoint < nPoint; iPoint++) {
-            for (unsigned long jPoint = 0; jPoint < nPoint; jPoint++) {
-                auto value = solver[FLOW_SOL]->Jacobian.GetBlock(iPoint, jPoint);
-
-                CopiedJacobian.SetBlock(iPoint, jPoint, value);
-            }
-        }
-
-        CopiedJacobian.TransposeInPlace();
-        PrimalJacobian = new CSysMatrixVectorProduct<Scalar>(CopiedJacobian, geometry, config);
-        
-        const auto kindPreconditioner = static_cast<ENUM_LINEAR_SOLVER_PREC>(config->GetKind_Linear_Solver_Prec());
-        PrimalPreconditioner = CPreconditioner<Scalar>::Create(kindPreconditioner, CopiedJacobian, geometry, config);
-        PrimalPreconditioner->Build();
-    }
-
-<<<<<<< HEAD
-    /*--- Use FGMRES to solve the adjoint system, where:
-     *      * the RHS is -dObjective/dStates (and any external contributions), 
-     *      * the solution are the adjoint variables, and
-     *      * the system applies the matrix-vector product with dResidual/dStates.  ---*/
-    UpdateAdjoints_Residual();
-=======
+}
+
+void CDiscAdjSinglezoneDriver::Preprocess(unsigned long TimeIter) {
   /*--- Set the current time iteration in the config and also in the driver
    * because the python interface doesn't offer an explicit way of doing it. ---*/
 
   this->TimeIter = TimeIter;
   config_container[ZONE_0]->SetTimeIter(TimeIter);
->>>>>>> 7f36c835
-
-    GetAllSolutions(AdjSol);
-    GetAllObjectiveStatesSensitivities(AdjRHS);
-    //AddAllExternals(AdjRHS);
-
-    /*--- Manipulate the screen output frequency to avoid printing garbage. ---*/
-    const bool monitor = true;
-    const auto wrtFreq = 1;
-
-    AdjSolver.SetMonitoringFrequency(wrtFreq);
-    
-    /*--- Initialize the linear solver iterations ---*/
-    const auto AdjOperator = LinOperator(this);
-    const auto AdjPreconditioner = LinPreconditioner(this);
-
-    Scalar eps = 1.0;
-
-    unsigned long nKrylov_Iter;
-    for (nKrylov_Iter = nAdjoint_Iter; nKrylov_Iter >= KrylovMinIters && eps > KrylovSysTol; ) {
-        std::cout << "Adjoint iteration: " << nKrylov_Iter << " ... " << std::endl;
-
-        auto nIter = min(nKrylov_Iter - 2ul, config_container[iZone]->GetnQuasiNewtonSamples() - 2ul);
-        Scalar eps_l = 0.0;
-        Scalar tol_l = KrylovSysTol / eps;
-
-        nIter = AdjSolver.FGMRES_LinSolver(AdjRHS, AdjSol, AdjOperator, AdjPreconditioner, tol_l, nIter, eps_l, monitor, config_container[ZONE_0]);
-        nKrylov_Iter -= nIter + 1;
-
-        eps *= eps_l;
-    }
-    
-    /*--- Store the solution and restore user settings. ---*/
-
-    SetAllSolutions(AdjSol);
-
-    UpdateAdjoints_Residual();
-    
-    /*--- Apply the solution to obtain the total sensitivities (w.r.t. deformed volume coordinates). ---*/
-
-    Postprocess();
-    
-    /*--- HACK ! Force output here until proper convergence monitoring can be implemented ---*/
-
-    const auto inst = config_container[ZONE_0]->GetiInst();
-    
-    for (iInst = 0; iInst < nInst[ZONE_0]; ++iInst) {
-        config_container[ZONE_0]->SetiInst(iInst);
-        output_container[ZONE_0]->SetResult_Files(geometry_container[ZONE_0][iInst][MESH_0],
-                                                  config_container[ZONE_0],
-                                                  solver_container[ZONE_0][iInst][MESH_0],
-                                                  nAdjoint_Iter - nKrylov_Iter, true);
-    }
-    config_container[ZONE_0]->SetiInst(inst);
+
+  /*--- Preprocess the adjoint iteration ---*/
+
+  iteration->Preprocess(output_container[ZONE_0], integration_container, geometry_container, solver_container,
+                        numerics_container, config_container, surface_movement, grid_movement, FFDBox, ZONE_0, INST_0);
+
+  /*--- For the adjoint iteration we need the derivatives of the iteration function with
+   *--- respect to the conservative variables. Since these derivatives do not change in the steady state case
+   *--- we only have to record if the current recording is different from the main variables. ---*/
+
+  if (RecordingState != MainVariables) {
+    MainRecording();
+  }
+}
+
+void CDiscAdjSinglezoneDriver::Run() {
+  if (config->GetKind_DiscreteAdjoint() == ENUM_DISC_ADJ_TYPE::RESIDUALS) {
+    RunResidual();
+  } else {
+    RunFixedPoint();
+  }
+}
+
+void CDiscAdjSinglezoneDriver::RunFixedPoint() {
+
+  CQuasiNewtonInvLeastSquares<passivedouble> fixPtCorrector;
+  if (config->GetnQuasiNewtonSamples() > 1) {
+    fixPtCorrector.resize(config->GetnQuasiNewtonSamples(), geometry_container[ZONE_0][INST_0][MESH_0]->GetnPoint(),
+                          GetTotalNumberOfVariables(ZONE_0, true),
+                          geometry_container[ZONE_0][INST_0][MESH_0]->GetnPointDomain());
+
+    if (TimeIter != 0) GetAllSolutions(ZONE_0, true, fixPtCorrector);
+  }
+
+  for (auto Adjoint_Iter = 0ul; Adjoint_Iter < nAdjoint_Iter; Adjoint_Iter++) {
+
+    config->SetInnerIter(Adjoint_Iter);
+
+    /*--- Update the state of the tape. ---*/
+    UpdateAdjointsFixedPoint();
+
+    /*--- Output files for steady state simulations. ---*/
+
+    if (!config->GetTime_Domain()) {
+      iteration->Output(output_container[ZONE_0], geometry_container, solver_container, config_container, Adjoint_Iter,
+                        false, ZONE_0, INST_0);
+    }
+
+    if (StopCalc) break;
+
+    /*--- Correct the solution with the quasi-Newton approach. ---*/
+
+    if (fixPtCorrector.size()) {
+      GetAllSolutions(ZONE_0, true, fixPtCorrector.FPresult());
+      SetAllSolutions(ZONE_0, true, fixPtCorrector.compute());
+    }
+  }
+}
+
+void CDiscAdjSinglezoneDriver::RunResidual() {
+  if (!KrylovSet) {
+    /*--- Initialize the solution, right-hand-side, and system. ---*/
+
+    const auto nVar = GetTotalNumberOfVariables();
+    const auto nPoint = geometry_container[ZONE_0][INST_0][MESH_0]->GetnPoint();
+    const auto nPointDomain = geometry_container[ZONE_0][INST_0][MESH_0]->GetnPointDomain();
+
+    AdjRHS.Initialize(nPoint, nPointDomain, nVar, nullptr);
+    AdjSol.Initialize(nPoint, nPointDomain, nVar, nullptr);
+
+    AdjSolver.SetToleranceType(LinearToleranceType::RELATIVE);
+    KrylovSet = true;
+
+    /*--- Initialize the preconditioner using the (transpose) approximate Jacobian from the primal problem. ---*/
+
+    if (config->GetKind_TimeIntScheme() != EULER_IMPLICIT) {
+      std::cout << "Cannot build a preconditioner for the discrete-adjoint system (missing primal Jacobian structure) !"
+                << std::endl;
+
+      return;
+    };
+
+    UpdateJacobians();
+
+    CopiedJacobian.Initialize(nPoint, nPointDomain, nVar, nVar, true, geometry, config);
+
+    for (unsigned long iPoint = 0; iPoint < nPoint; iPoint++) {
+      for (unsigned long jPoint = 0; jPoint < nPoint; jPoint++) {
+        auto value = solver[FLOW_SOL]->Jacobian.GetBlock(iPoint, jPoint);
+
+        CopiedJacobian.SetBlock(iPoint, jPoint, value);
+      }
+    }
+
+    CopiedJacobian.TransposeInPlace();
+    PrimalJacobian = new CSysMatrixVectorProduct<Scalar>(CopiedJacobian, geometry, config);
+
+    const auto kindPreconditioner = static_cast<ENUM_LINEAR_SOLVER_PREC>(config->GetKind_Linear_Solver_Prec());
+    PrimalPreconditioner = CPreconditioner<Scalar>::Create(kindPreconditioner, CopiedJacobian, geometry, config);
+    PrimalPreconditioner->Build();
+  }
+
+  /*--- Use FGMRES to solve the adjoint system, where:
+   *      * the RHS is -dObjective/dStates (and any external contributions),
+   *      * the solution are the adjoint variables, and
+   *      * the system applies the matrix-vector product with dResidual/dStates.  ---*/
+  UpdateAdjointsResidual();
+
+  GetAllSolutions(AdjSol);
+  GetAllObjectiveStatesSensitivities(AdjRHS);
+  // AddAllExternals(AdjRHS);
+
+  /*--- Manipulate the screen output frequency to avoid printing garbage. ---*/
+  const bool monitor = true;
+  const auto wrtFreq = 1;
+
+  AdjSolver.SetMonitoringFrequency(wrtFreq);
+
+  /*--- Initialize the linear solver iterations ---*/
+  const auto AdjOperator = LinOperator(this);
+  const auto AdjPreconditioner = LinPreconditioner(this);
+
+  Scalar eps = 1.0;
+
+  unsigned long nKrylov_Iter;
+  for (nKrylov_Iter = nAdjoint_Iter; nKrylov_Iter >= KrylovMinIters && eps > KrylovSysTol;) {
+    std::cout << "Adjoint iteration: " << nKrylov_Iter << " ... " << std::endl;
+
+    auto nIter = min(nKrylov_Iter - 2ul, config_container[iZone]->GetnQuasiNewtonSamples() - 2ul);
+    Scalar eps_l = 0.0;
+    Scalar tol_l = KrylovSysTol / eps;
+
+    nIter = AdjSolver.FGMRES_LinSolver(AdjRHS, AdjSol, AdjOperator, AdjPreconditioner, tol_l, nIter, eps_l, monitor,
+                                       config_container[ZONE_0]);
+    nKrylov_Iter -= nIter + 1;
+
+    eps *= eps_l;
+  }
+
+  /*--- Store the solution and restore user settings. ---*/
+
+  SetAllSolutions(AdjSol);
+
+  UpdateAdjointsResidual();
+
+  /*--- Apply the solution to obtain the total sensitivities (w.r.t. deformed volume coordinates). ---*/
+
+  Postprocess();
+
+  /*--- HACK ! Force output here until proper convergence monitoring can be implemented. ---*/
+
+  const auto inst = config_container[ZONE_0]->GetiInst();
+
+  for (iInst = 0; iInst < nInst[ZONE_0]; ++iInst) {
+    config_container[ZONE_0]->SetiInst(iInst);
+    output_container[ZONE_0]->SetResult_Files(geometry_container[ZONE_0][iInst][MESH_0], config_container[ZONE_0],
+                                              solver_container[ZONE_0][iInst][MESH_0], nAdjoint_Iter - nKrylov_Iter,
+                                              true);
+  }
+  config_container[ZONE_0]->SetiInst(inst);
 }
 
 void CDiscAdjSinglezoneDriver::UpdateAdjoints() {
-    if (config->GetKind_DiscreteAdjoint() == ENUM_DISC_ADJ_TYPE::RESIDUALS) {
-        UpdateAdjoints_Residual();
+  if (config->GetKind_DiscreteAdjoint() == ENUM_DISC_ADJ_TYPE::RESIDUALS) {
+    UpdateAdjointsResidual();
+  } else {
+    UpdateAdjointsFixedPoint();
+  }
+}
+
+void CDiscAdjSinglezoneDriver::UpdateAdjointsFixedPoint() {
+  /*--- Initialize the adjoint of the output variables of the iteration with the adjoint solution
+   *--- of the previous iteration. The values are passed to the AD tool.
+   *--- Issues with iteration number should be dealt with once the output structure is in place. ---*/
+
+  iteration->InitializeAdjoint(solver_container, geometry_container, config_container, ZONE_0, INST_0);
+
+  /*--- Initialize the adjoint of the objective function with 1.0. ---*/
+
+  SetAdjointObjective();
+
+  /*--- Interpret the stored information by calling the corresponding routine of the AD tool. ---*/
+
+  AD::ComputeAdjoint();
+
+  /*--- Extract the computed adjoint values of the input variables and store them for the next iteration. ---*/
+
+  iteration->IterateDiscAdj(geometry_container, solver_container, config_container, ZONE_0, INST_0, false);
+
+  /*--- Monitor the pseudo-time ---*/
+
+  StopCalc = iteration->Monitor(output_container[ZONE_0], integration_container, geometry_container,
+                                solver_container, numerics_container, config_container, surface_movement,
+                                grid_movement, FFDBox, ZONE_0, INST_0);
+
+  /*--- Clear the stored adjoint information to be ready for a new evaluation. ---*/
+
+  AD::ClearAdjoints();
+}
+
+void CDiscAdjSinglezoneDriver::UpdateAdjointsResidual() {
+  /*--- Initialize the adjoint of the output variables of the iteration with the adjoint solution
+   *--- of the previous iteration. The values are passed to the AD tool.
+   *--- Issues with iteration number should be dealt with once the output structure is in place. ---*/
+
+  iteration->InitializeAdjoint(solver_container, geometry_container, config_container, ZONE_0, INST_0);
+
+  /*--- Interpret the stored information by calling the corresponding routine of the AD tool. ---*/
+
+  AD::ComputeAdjoint();
+
+  /*--- Extract the adjoints of the residuals and store them for the next iteration ---*/
+
+  if (config->GetFluidProblem()) {
+    solver[ADJFLOW_SOL]->ExtractAdjoint_Solution(geometry, config, ENUM_VARIABLE::RESIDUALS);
+    solver[ADJFLOW_SOL]->ExtractAdjoint_Variables(geometry, config, ENUM_VARIABLE::RESIDUALS);
+  }
+
+  /*--- Clear the stored adjoint information to be ready for a new evaluation. ---*/
+
+  AD::ClearAdjoints();
+
+  /*--- Initialize the adjoint of the objective function with 1.0. ---*/
+
+  SetAdjointObjective();
+
+  /*--- Interpret the stored information by calling the corresponding routine of the AD tool. ---*/
+
+  AD::ComputeAdjoint();
+
+  /*--- Extract the adjoints of the objective function and store them for the next iteration ---*/
+
+  if (config->GetFluidProblem()) {
+    solver[ADJFLOW_SOL]->ExtractAdjoint_Solution(geometry, config, ENUM_VARIABLE::OBJECTIVE);
+    solver[ADJFLOW_SOL]->ExtractAdjoint_Variables(geometry, config, ENUM_VARIABLE::OBJECTIVE);
+  }
+
+  /*--- Clear the stored adjoint information to be ready for a new evaluation. ---*/
+
+  AD::ClearAdjoints();
+
+  /*--- Initialize the adjoint of the vertex tractions with the corresponding adjoint vector. ---*/
+
+  solver[FLOW_SOL]->SetVertexTractionsAdjoint(geometry, config);
+
+  /*--- Interpret the stored information by calling the corresponding routine of the AD tool. ---*/
+
+  AD::ComputeAdjoint();
+
+  /*--- Extract the adjoints of the vertex tractions and store them for the next iteration ---*/
+
+  if (config->GetFluidProblem()) {
+    solver[ADJFLOW_SOL]->ExtractAdjoint_Solution(geometry, config, ENUM_VARIABLE::TRACTIONS);
+  }
+
+  /*--- Clear the stored adjoint information to be ready for a new evaluation. ---*/
+
+  AD::ClearAdjoints();
+}
+
+void CDiscAdjSinglezoneDriver::SetAdjointObjective() {
+  su2double seeding = 1.0;
+
+  if (config->GetTime_Domain()) {
+    const auto IterAvg_Obj = config->GetIter_Avg_Objective();
+
+    if (TimeIter < IterAvg_Obj) {
+      /*--- Default behavior when no window is chosen is to use Square-Windowing, i.e. the numerator equals 1.0 ---*/
+      auto windowEvaluator = CWindowingTools();
+      const su2double weight = windowEvaluator.GetWndWeight(config->GetKindWindow(), TimeIter, IterAvg_Obj - 1);
+      seeding = weight / IterAvg_Obj;
     } else {
-        UpdateAdjoints_FixedPoint();
-    }
-}
-
-void CDiscAdjSinglezoneDriver::UpdateAdjoints_FixedPoint() {
-    
-        
-    /*--- Initialize the adjoint of the output variables of the iteration with the adjoint solution
-     *--- of the previous iteration. The values are passed to the AD tool.
-     *--- Issues with iteration number should be dealt with once the output structure is in place. ---*/
-    
-    iteration->InitializeAdjoint(solver_container, geometry_container, config_container, ZONE_0, INST_0);
-    
-    /*--- Initialize the adjoint of the objective function with 1.0. ---*/
-<<<<<<< HEAD
-    
-    UpdateAdjoints_Objective();
-    
-=======
-
-    SetAdjObjFunction();
-
->>>>>>> 7f36c835
-    /*--- Interpret the stored information by calling the corresponding routine of the AD tool. ---*/
-    
-    AD::ComputeAdjoint();
-    
-    /*--- Extract the computed adjoint values of the input variables and store them for the next iteration. ---*/
-    
-    iteration->IterateDiscAdj(geometry_container, solver_container,
-                              config_container, ZONE_0, INST_0, false);
-    
-    /*--- Monitor the pseudo-time ---*/
-    
-    StopCalc = iteration->Monitor(output_container[ZONE_0], integration_container, geometry_container,
-                                  solver_container, numerics_container, config_container,
-                                  surface_movement, grid_movement, FFDBox, ZONE_0, INST_0);
-    
-    /*--- Clear the stored adjoint information to be ready for a new evaluation. ---*/
-    
-    AD::ClearAdjoints();
-
-}
-
-void CDiscAdjSinglezoneDriver::UpdateAdjoints_Residual() {
-    
-    /*--- Initialize the adjoint of the output variables of the iteration with the adjoint solution
-     *--- of the previous iteration. The values are passed to the AD tool.
-     *--- Issues with iteration number should be dealt with once the output structure is in place. ---*/
-    
-    iteration->InitializeAdjoint(solver_container, geometry_container, config_container, ZONE_0, INST_0);
-    
-    /*--- Interpret the stored information by calling the corresponding routine of the AD tool. ---*/
-    
-    AD::ComputeAdjoint();
-    
-    /*--- Extract the adjoints of the residuals and store them for the next iteration ---*/
-    
-    if (config->GetFluidProblem()) {
-        solver[ADJFLOW_SOL]->ExtractAdjoint_Solution(geometry, config, ENUM_VARIABLE::RESIDUALS);
-        solver[ADJFLOW_SOL]->ExtractAdjoint_Variables(geometry, config, ENUM_VARIABLE::RESIDUALS);
-    }
-    
-    /*--- Clear the stored adjoint information to be ready for a new evaluation. ---*/
-    
-    AD::ClearAdjoints();
-    
-    /*--- Initialize the adjoint of the objective function with 1.0. ---*/
-    
-    UpdateAdjoints_Objective();
-    
-    /*--- Interpret the stored information by calling the corresponding routine of the AD tool. ---*/
-    
-    AD::ComputeAdjoint();
-    
-    /*--- Extract the adjoints of the objective function and store them for the next iteration ---*/
-    
-    if (config->GetFluidProblem()) {
-        solver[ADJFLOW_SOL]->ExtractAdjoint_Solution(geometry, config, ENUM_VARIABLE::OBJECTIVE);
-        solver[ADJFLOW_SOL]->ExtractAdjoint_Variables(geometry, config, ENUM_VARIABLE::OBJECTIVE);
-    }
-    
-    /*--- Clear the stored adjoint information to be ready for a new evaluation. ---*/
-    
-    AD::ClearAdjoints();
-    
-    /*--- Initialize the adjoint of the vertex tractions with the corresponding adjoint vector. ---*/
-    
-    solver[FLOW_SOL]->SetVertexTractionsAdjoint(geometry, config);
-    
-    /*--- Interpret the stored information by calling the corresponding routine of the AD tool. ---*/
-    
-    AD::ComputeAdjoint();
-    
-    /*--- Extract the adjoints of the vertex tractions and store them for the next iteration ---*/
-    
-    if (config->GetFluidProblem()) {
-        solver[ADJFLOW_SOL]->ExtractAdjoint_Solution(geometry, config, ENUM_VARIABLE::TRACTIONS);
-    }
-    
-    /*--- Clear the stored adjoint information to be ready for a new evaluation. ---*/
-    
-    AD::ClearAdjoints();
-    
-}
-
-void CDiscAdjSinglezoneDriver::UpdateAdjoints_Objective() {
-    /*--- Initialize the seeding value ---*/
-
-    su2double seeding = 1.0;
-
-    /*--- Adapt the value for unsteady simulations ---*/
-
-    const auto IterAvg_Obj = config->GetIter_Avg_Objective();
-    CWindowingTools windowEvaluator = CWindowingTools();
-    
-    if (config->GetTime_Marching() != TIME_MARCHING::STEADY) {
-        if (TimeIter < IterAvg_Obj) {
-            /*--- Default behavior (in case no specific window is chosen) is to use Square-Windowing, i.e. the numerator equals 1.0 ---*/
-            seeding = windowEvaluator.GetWndWeight(config->GetKindWindow(),TimeIter, IterAvg_Obj-1)/ (static_cast<su2double>(IterAvg_Obj));
-        } else {
-            seeding = 0.0;
-        }
-    }
-    
-    /*--- Apply the seeding value ---*/
-
-    if (rank == MASTER_NODE) {
-        SU2_TYPE::SetDerivative(ObjFunc, SU2_TYPE::GetValue(seeding));
-    } else {
-        SU2_TYPE::SetDerivative(ObjFunc, 0.0);
-    }
-
+      seeding = 0.0;
+    }
+  }
+  if (rank == MASTER_NODE) {
+    SU2_TYPE::SetDerivative(ObjFunc, SU2_TYPE::GetValue(seeding));
+  } else {
+    SU2_TYPE::SetDerivative(ObjFunc, 0.0);
+  }
 }
 
 void CDiscAdjSinglezoneDriver::Postprocess() {
-    
-    switch(config->GetKind_Solver())
-    {
-        case MAIN_SOLVER::DISC_ADJ_EULER :     case MAIN_SOLVER::DISC_ADJ_NAVIER_STOKES :     case MAIN_SOLVER::DISC_ADJ_RANS :
-        case MAIN_SOLVER::DISC_ADJ_INC_EULER : case MAIN_SOLVER::DISC_ADJ_INC_NAVIER_STOKES : case MAIN_SOLVER::DISC_ADJ_INC_RANS :
-        case MAIN_SOLVER::DISC_ADJ_HEAT :
-            
-            /*--- Compute the geometrical sensitivities ---*/
-            SecondaryRecording();
-            
-            if (config->GetKind_DiscreteAdjoint() == ENUM_DISC_ADJ_TYPE::RESIDUALS) {
-                SecondaryRun_Residual();
-            } else {
-                SecondaryRun_FixedPoint();
-            }
-            
-            break;
-            
-        case MAIN_SOLVER::DISC_ADJ_FEM :
-            
-            /*--- Compute the geometrical sensitivities ---*/
-            SecondaryRecording();
-            
-            if (config->GetKind_DiscreteAdjoint() == ENUM_DISC_ADJ_TYPE::RESIDUALS) {
-                SecondaryRun_Residual();
-            } else {
-                SecondaryRun_FixedPoint();
-            }
-            
-            iteration->Postprocess(output_container[ZONE_0], integration_container, geometry_container,
-                                   solver_container, numerics_container, config_container,
-                                   surface_movement, grid_movement, FFDBox, ZONE_0, INST_0);
-            break;
-            
-        default:
-            break;
-            
-    }
+  switch (config->GetKind_Solver()) {
+    case MAIN_SOLVER::DISC_ADJ_EULER:
+    case MAIN_SOLVER::DISC_ADJ_NAVIER_STOKES:
+    case MAIN_SOLVER::DISC_ADJ_RANS:
+    case MAIN_SOLVER::DISC_ADJ_INC_EULER:
+    case MAIN_SOLVER::DISC_ADJ_INC_NAVIER_STOKES:
+    case MAIN_SOLVER::DISC_ADJ_INC_RANS:
+    case MAIN_SOLVER::DISC_ADJ_HEAT:
+
+      /*--- Compute the geometrical sensitivities. ---*/
+      SecondaryRecording();
+
+      if (config->GetKind_DiscreteAdjoint() == ENUM_DISC_ADJ_TYPE::RESIDUALS) {
+        SecondaryRunResidual();
+      } else {
+        SecondaryRunFixedPoint();
+      }
+
+      break;
+
+    case MAIN_SOLVER::DISC_ADJ_FEM:
+
+      /*--- Compute the geometrical sensitivities. ---*/
+      SecondaryRecording();
+
+      if (config->GetKind_DiscreteAdjoint() == ENUM_DISC_ADJ_TYPE::RESIDUALS) {
+        SecondaryRunResidual();
+      } else {
+        SecondaryRunFixedPoint();
+      }
+
+      iteration->Postprocess(output_container[ZONE_0], integration_container, geometry_container, solver_container,
+                             numerics_container, config_container, surface_movement, grid_movement, FFDBox, ZONE_0,
+                             INST_0);
+      break;
+
+    default:
+      break;
+  }
 }
 
 void CDiscAdjSinglezoneDriver::SetRecording(RECORDING kind_recording) {
-    
-    AD::Reset();
-    
-    /*--- Prepare for recording by resetting the solution to the initial converged solution. ---*/
-    
-    for (unsigned short iSol=0; iSol < MAX_SOLS; iSol++) {
-        for (unsigned short iMesh = 0; iMesh <= config_container[ZONE_0]->GetnMGLevels(); iMesh++) {
-            auto solver = solver_container[ZONE_0][INST_0][iMesh][iSol];
-            if (solver && solver->GetAdjoint()) {
-                solver->SetRecording(geometry_container[ZONE_0][INST_0][iMesh], config_container[ZONE_0]);
-            }
-        }
-    }
-    
-    if (rank == MASTER_NODE) {
-        cout << "\n-------------------------------------------------------------------------\n";
-        switch(kind_recording) {
-            case RECORDING::CLEAR_INDICES: cout << "Clearing the computational graph." << endl; break;
-            case RECORDING::MESH_COORDS:   cout << "Storing computational graph wrt MESH COORDINATES." << endl; break;
-            case RECORDING::SOLUTION_VARIABLES:
-                cout << "Direct iteration to store the primal computational graph." << endl;
-                cout << "Computing residuals to check the convergence of the direct problem." << endl; break;
-            default: break;
-        }
-    }
-<<<<<<< HEAD
-    
-    /*---Enable recording and register input of the iteration --- */
-    
-    if (kind_recording != RECORDING::CLEAR_INDICES) {
-        
-        AD::StartRecording();
-        
-        iteration->RegisterInput(solver_container, geometry_container, config_container, ZONE_0, INST_0, kind_recording);
-    }
-    
-    /*--- Set the dependencies of the iteration ---*/
-    
-    iteration->SetDependencies(solver_container, geometry_container, numerics_container, config_container, ZONE_0, INST_0, kind_recording);
-    
-    /*--- Do one iteration of the direct solver ---*/
-    
-    if (config->GetKind_DiscreteAdjoint() == ENUM_DISC_ADJ_TYPE::RESIDUALS) {
-        DirectRun_Residual(kind_recording);
-    } else {
-        DirectRun_FixedPoint(kind_recording);
-    }
-    
-    /*--- Register Output of the iteration ---*/
-    
-    iteration->RegisterOutput(solver_container, geometry_container, config_container, ZONE_0, INST_0);
-    
-    /*--- Extract the objective function and store it --- */
-    
-    UpdateTractions();
-    UpdateObjective();
-    
-    if (rank == MASTER_NODE) {
-        AD::RegisterOutput(ObjFunc);
-=======
-  }
-
-  /*---Enable recording and register input of the iteration --- */
-
-  if (kind_recording != RECORDING::CLEAR_INDICES){
+
+  AD::Reset();
+
+  /*--- Prepare for recording by resetting the solution to the initial converged solution. ---*/
+
+  for (unsigned short iSol = 0; iSol < MAX_SOLS; iSol++) {
+    for (unsigned short iMesh = 0; iMesh <= config_container[ZONE_0]->GetnMGLevels(); iMesh++) {
+      auto solver = solver_container[ZONE_0][INST_0][iMesh][iSol];
+      if (solver && solver->GetAdjoint()) {
+        solver->SetRecording(geometry_container[ZONE_0][INST_0][iMesh], config_container[ZONE_0]);
+      }
+    }
+  }
+
+  if (rank == MASTER_NODE) {
+    cout << "\n-------------------------------------------------------------------------\n";
+    switch (kind_recording) {
+      case RECORDING::CLEAR_INDICES:
+        cout << "Clearing the computational graph." << endl;
+        break;
+      case RECORDING::MESH_COORDS:
+        cout << "Storing computational graph wrt MESH COORDINATES." << endl;
+        break;
+      case RECORDING::SOLUTION_VARIABLES:
+        cout << "Direct iteration to store the primal computational graph." << endl;
+        cout << "Computing residuals to check the convergence of the direct problem." << endl;
+        break;
+      default:
+        break;
+    }
+  }
+
+  /*---Enable recording and register input of the iteration. --- */
+
+  if (kind_recording != RECORDING::CLEAR_INDICES) {
 
     AD::StartRecording();
 
     iteration->RegisterInput(solver_container, geometry_container, config_container, ZONE_0, INST_0, kind_recording);
   }
 
-  /*--- Set the dependencies of the iteration ---*/
-
-  iteration->SetDependencies(solver_container, geometry_container, numerics_container, config_container, ZONE_0,
-                             INST_0, kind_recording);
-
-  /*--- Do one iteration of the direct solver ---*/
-
-  DirectRun(kind_recording);
-
-  /*--- Store the recording state ---*/
+  /*--- Set the dependencies of the iteration. ---*/
+
+  iteration->SetDependencies(solver_container, geometry_container, numerics_container, config_container, ZONE_0, INST_0,
+                             kind_recording);
+
+  /*--- Do one iteration of the direct solver. ---*/
+
+  if (config->GetKind_DiscreteAdjoint() == ENUM_DISC_ADJ_TYPE::RESIDUALS) {
+    DirectRunResidual(kind_recording);
+  } else {
+    DirectRunFixedPoint(kind_recording);
+  }
+
+  /*--- Store the recording state. ---*/
 
   RecordingState = kind_recording;
 
-  /*--- Register Output of the iteration ---*/
+  /*--- Register Output of the iteration. ---*/
 
   iteration->RegisterOutput(solver_container, geometry_container, config_container, ZONE_0, INST_0);
 
-  /*--- Extract the objective function and store it --- */
-
-  SetObjFunction();
+  /*--- Extract the tractions and objective function and store them. --- */
+
+  UpdateTractions();
+  UpdateObjective();
+
+  if (rank == MASTER_NODE) {
+    AD::RegisterOutput(ObjFunc);
+  }
 
   if (kind_recording != RECORDING::CLEAR_INDICES && config_container[ZONE_0]->GetWrt_AD_Statistics()) {
     if (rank == MASTER_NODE) AD::PrintStatistics();
@@ -607,611 +543,490 @@
         cout << "  Total memory used      :  " << totMem << " MB\n";
         cout << "-------------------------------------\n" << endl;
       }
->>>>>>> 7f36c835
-    }
-    
-    if (kind_recording != RECORDING::CLEAR_INDICES && config_container[ZONE_0]->GetWrt_AD_Statistics()) {
-        if (rank == MASTER_NODE) AD::PrintStatistics();
-        
-    #ifdef CODI_REVERSE_TYPE
-        if (size > SINGLE_NODE) {
-            su2double myMem = AD::getGlobalTape().getTapeValues().getUsedMemorySize(), totMem = 0.0;
-            SU2_MPI::Allreduce(&myMem, &totMem, 1, MPI_DOUBLE, MPI_SUM, SU2_MPI::GetComm());
-            if (rank == MASTER_NODE) {
-                cout << "MPI\n";
-                cout << "-------------------------------------\n";
-                cout << "  Total memory used      :  " << totMem << " MB\n";
-                cout << "-------------------------------------\n" << endl;
+    }
+#endif
+  }
+
+  AD::StopRecording();
+}
+
+void CDiscAdjSinglezoneDriver::DirectRunFixedPoint(RECORDING kind_recording) {
+  /*--- Mesh movement. ---*/
+
+  direct_iteration->SetMesh_Deformation(geometry_container[ZONE_0][INST_0], solver, numerics, config, kind_recording);
+
+  /*--- Zone preprocessing. ---*/
+
+  direct_iteration->Preprocess(direct_output, integration_container, geometry_container, solver_container,
+                               numerics_container, config_container, surface_movement, grid_movement, FFDBox, ZONE_0,
+                               INST_0);
+
+  /*--- Iterate the direct solver. ---*/
+
+  direct_iteration->Iterate(direct_output, integration_container, geometry_container, solver_container,
+                            numerics_container, config_container, surface_movement, grid_movement, FFDBox, ZONE_0,
+                            INST_0);
+
+  /*--- Postprocess the direct solver. ---*/
+
+  direct_iteration->Postprocess(direct_output, integration_container, geometry_container, solver_container,
+                                numerics_container, config_container, surface_movement, grid_movement, FFDBox, ZONE_0,
+                                INST_0);
+
+  /*--- Print the direct residual to screen. ---*/
+
+  PrintDirectResidual(kind_recording);
+}
+
+void CDiscAdjSinglezoneDriver::DirectRunResidual(RECORDING kind_recording) {
+  /*--- Deform the mesh. ---*/
+
+  direct_iteration->SetMesh_Deformation(geometry_container[ZONE_0][INST_0], solver, numerics, config,
+                                        kind_recording);  // TODO: check that RecordingState equals kind_recording
+  // DeformGeometry();
+
+  /*--- Pre-process the primal solver state. ---*/
+
+  UpdateTimeIter();
+  UpdateFarfield();
+  UpdateGeometry();
+  UpdateStates();
+
+  /*--- Run the computation of the outputs of interest. ---*/
+
+  UpdateResiduals();
+  UpdateTractions();
+  UpdateObjective();
+
+  /*--- Print the direct residual to screen. ---*/
+
+  PrintDirectResidual(kind_recording);
+}
+
+void CDiscAdjSinglezoneDriver::MainRecording() {
+  /*--- SetRecording stores the computational graph on one iteration of the direct problem. Calling it with
+   *    RECORDING::CLEAR_INDICES as argument ensures that all information from a previous recording is removed. ---*/
+
+  SetRecording(RECORDING::CLEAR_INDICES);
+
+  /*--- Store the computational graph of one direct iteration with the solution variables as input. ---*/
+
+  SetRecording(MainVariables);
+
+}
+
+void CDiscAdjSinglezoneDriver::SecondaryRecording() {
+  /*--- SetRecording stores the computational graph on one iteration of the direct problem. Calling it with
+   *    RECORDING::CLEAR_INDICES as argument ensures that all information from a previous recording is removed. ---*/
+
+  SetRecording(RECORDING::CLEAR_INDICES);
+
+  /*--- Store the computational graph of one direct iteration with the secondary variables as input. ---*/
+
+  SetRecording(SecondaryVariables);
+
+}
+
+void CDiscAdjSinglezoneDriver::SecondaryRunFixedPoint() {
+  /*--- Initialize the adjoint of the output variables of the iteration with the adjoint solution
+   *    of the current iteration. The values are passed to the AD tool. ---*/
+
+  iteration->InitializeAdjoint(solver_container, geometry_container, config_container, ZONE_0, INST_0);
+
+  /*--- Initialize the adjoint of the objective function with 1.0. ---*/
+
+  SetAdjointObjective();
+
+  /*--- Interpret the stored information by calling the corresponding routine of the AD tool. ---*/
+
+  AD::ComputeAdjoint();
+
+  /*--- Extract the computed sensitivity values. ---*/
+
+  if (SecondaryVariables == RECORDING::MESH_COORDS) {
+    solver[MainSolver]->SetSensitivity(geometry, config);
+  } else {
+    solver[ADJMESH_SOL]->SetSensitivity(geometry, config, solver[MainSolver]);
+  }
+
+  /*--- Clear the stored adjoint information to be ready for a new evaluation. ---*/
+
+  AD::ClearAdjoints();
+
+}
+
+void CDiscAdjSinglezoneDriver::SecondaryRunResidual() {
+  /*--- Initialize the adjoint of the output variables of the iteration with the adjoint solution
+   *--- of the previous iteration. The values are passed to the AD tool.
+   *--- Issues with iteration number should be dealt with once the output structure is in place. ---*/
+
+  iteration->InitializeAdjoint(solver_container, geometry_container, config_container, ZONE_0, INST_0);
+
+  /*--- Interpret the stored information by calling the corresponding routine of the AD tool. ---*/
+
+  AD::ComputeAdjoint();
+
+  /*--- Extract the adjoints of the residuals and store them for the next iteration ---*/
+
+  if (config->GetFluidProblem()) {
+    if (SecondaryVariables == RECORDING::MESH_COORDS) {
+      solver[ADJFLOW_SOL]->ExtractAdjoint_Coordinates(geometry, config, nullptr, ENUM_VARIABLE::RESIDUALS);
+    } else {
+      solver[ADJFLOW_SOL]->ExtractAdjoint_Coordinates(geometry, config, solver[ADJMESH_SOL], ENUM_VARIABLE::RESIDUALS);
+    }
+  }
+
+  /*--- Clear the stored adjoint information to be ready for a new evaluation. ---*/
+
+  AD::ClearAdjoints();
+
+  /*--- Initialize the adjoint of the objective function with 1.0. ---*/
+
+  SetAdjointObjective();
+
+  /*--- Interpret the stored information by calling the corresponding routine of the AD tool. ---*/
+
+  AD::ComputeAdjoint();
+
+  /*--- Extract the adjoints of the objective function and store them for the next iteration ---*/
+
+  if (config->GetFluidProblem()) {
+    if (SecondaryVariables == RECORDING::MESH_COORDS) {
+      solver[ADJFLOW_SOL]->ExtractAdjoint_Coordinates(geometry, config, nullptr, ENUM_VARIABLE::OBJECTIVE);
+    } else {
+      solver[ADJFLOW_SOL]->ExtractAdjoint_Coordinates(geometry, config, solver[ADJMESH_SOL], ENUM_VARIABLE::OBJECTIVE);
+    }
+  }
+
+  /*--- Clear the stored adjoint information to be ready for a new evaluation. ---*/
+
+  AD::ClearAdjoints();
+
+  /*--- Initialize the adjoint of the vertex tractions with the corresponding adjoint vector. ---*/
+
+  solver[FLOW_SOL]->SetVertexTractionsAdjoint(geometry, config);
+
+  /*--- Interpret the stored information by calling the corresponding routine of the AD tool. ---*/
+
+  AD::ComputeAdjoint();
+
+  /*--- Extract the adjoints of the vertex tractions and store them for the next iteration ---*/
+
+  if (config->GetFluidProblem()) {
+    if (SecondaryVariables == RECORDING::MESH_COORDS) {
+      solver[ADJFLOW_SOL]->ExtractAdjoint_Coordinates(geometry, config, nullptr, ENUM_VARIABLE::TRACTIONS);
+    } else {
+      solver[ADJFLOW_SOL]->ExtractAdjoint_Coordinates(geometry, config, solver[ADJMESH_SOL], ENUM_VARIABLE::TRACTIONS);
+    }
+  }
+
+  /*--- Clear the stored adjoint information to be ready for a new evaluation. ---*/
+
+  AD::ClearAdjoints();
+
+  /*--- Skip the derivation of the mesh solver if it is not defined ---*/
+
+  // if (SecondaryVariables == RECORDING::MESH_DEFORM) {
+  //     /*--- Initialize the adjoint of the volume coordinates with the corresponding adjoint vector. ---*/
+  //
+  //     SU2_OMP_PARALLEL_(if(solver[ADJMESH_SOL]->GetHasHybridParallel())) {
+  //
+  //         /*--- Initialize the adjoints of the volume coordinates ---*/
+  //
+  //         solver[ADJMESH_SOL]->SetAdjoint_Output(geometry, config);
+  //     }
+  //     END_SU2_OMP_PARALLEL
+  //
+  //     /*--- Interpret the stored information by calling the corresponding routine of the AD tool. ---*/
+  //
+  //     AD::ComputeAdjoint();
+  //
+  //     /*--- Extract the adjoints of the volume coordinates and store them for the next iteration ---*/
+  //
+  //     if (config->GetFluidProblem()) {
+  //         solver[ADJFLOW_SOL]->ExtractAdjoint_Coordinates(geometry, config, solver[ADJMESH_SOL],
+  //         ENUM_VARIABLE::COORDINATES);
+  //     }
+
+  //     /*--- Clear the stored adjoint information to be ready for a new evaluation. ---*/
+  //
+  //     AD::ClearAdjoints();
+  // }
+
+  /*--- Extract the adjoints of the residuals and store them for the next iteration ---*/
+
+  if (config->GetFluidProblem()) {
+    solver[ADJFLOW_SOL]->SetSensitivity(geometry, config);
+  }
+}
+
+void CDiscAdjSinglezoneDriver::UpdateTimeIter() {
+  /*--- Update the primal time iteration. ---*/
+
+  solver[FLOW_SOL]->SetTime_Step(geometry, solver, config, MESH_0, config->GetTimeIter());
+}
+
+void CDiscAdjSinglezoneDriver::UpdateFarfield() {
+  /*--- Update the primal far-field variables. ---*/
+
+  su2double Velocity_Ref = config->GetVelocity_Ref();
+  su2double Alpha = config->GetAoA() * PI_NUMBER / 180.0;
+  su2double Beta = config->GetAoS() * PI_NUMBER / 180.0;
+  su2double Mach = config->GetMach();
+  su2double Temperature = config->GetTemperature_FreeStream();
+  su2double Gas_Constant = config->GetGas_Constant();
+  su2double Gamma = config->GetGamma();
+  su2double SoundSpeed = sqrt(Gamma * Gas_Constant * Temperature);
+
+  if (nDim == 2) {
+    config->GetVelocity_FreeStreamND()[0] = cos(Alpha) * Mach * SoundSpeed / Velocity_Ref;
+    config->GetVelocity_FreeStreamND()[1] = sin(Alpha) * Mach * SoundSpeed / Velocity_Ref;
+  }
+  if (nDim == 3) {
+    config->GetVelocity_FreeStreamND()[0] = cos(Alpha) * cos(Beta) * Mach * SoundSpeed / Velocity_Ref;
+    config->GetVelocity_FreeStreamND()[1] = sin(Beta) * Mach * SoundSpeed / Velocity_Ref;
+    config->GetVelocity_FreeStreamND()[2] = sin(Alpha) * cos(Beta) * Mach * SoundSpeed / Velocity_Ref;
+  }
+}
+
+void CDiscAdjSinglezoneDriver::UpdateGeometry() {
+  /*--- Update the geometry (i.e. dual grid, without multi-grid). ---*/
+
+  geometry->InitiateComms(geometry, config, COORDINATES);
+  geometry->CompleteComms(geometry, config, COORDINATES);
+
+  geometry->SetControlVolume(config, UPDATE);
+  geometry->SetBoundControlVolume(config, UPDATE);
+  geometry->SetMaxLength(config);
+}
+
+void CDiscAdjSinglezoneDriver::DeformGeometry() {
+  /*--- Deform the geometry. ---*/
+
+  direct_iteration->SetMesh_Deformation(geometry_container[ZONE_0][INST_0], solver, numerics, config,
+                                        SecondaryVariables);  // TODO: check that RecordingState equals kind_recording
+}
+
+void CDiscAdjSinglezoneDriver::UpdateObjective() {
+  ObjFunc = 0.0;
+
+  /*--- Specific scalar objective functions. ---*/
+
+  switch (config->GetKind_Solver()) {
+    case MAIN_SOLVER::DISC_ADJ_INC_EULER:
+    case MAIN_SOLVER::DISC_ADJ_INC_NAVIER_STOKES:
+    case MAIN_SOLVER::DISC_ADJ_INC_RANS:
+    case MAIN_SOLVER::DISC_ADJ_EULER:
+    case MAIN_SOLVER::DISC_ADJ_NAVIER_STOKES:
+    case MAIN_SOLVER::DISC_ADJ_RANS:
+    case MAIN_SOLVER::DISC_ADJ_FEM_EULER:
+    case MAIN_SOLVER::DISC_ADJ_FEM_NS:
+    case MAIN_SOLVER::DISC_ADJ_FEM_RANS:
+
+      /*--- Surface based objective function. ---*/
+
+      direct_output->SetHistoryOutput(geometry, solver, config, config->GetTimeIter(), config->GetOuterIter(),
+                                      config->GetInnerIter());
+      ObjFunc += solver[FLOW_SOL]->GetTotal_ComboObj();
+      break;
+
+    case MAIN_SOLVER::DISC_ADJ_HEAT:
+      direct_output->SetHistoryOutput(geometry, solver, config, config->GetTimeIter(), config->GetOuterIter(),
+                                      config->GetInnerIter());
+      ObjFunc = solver[HEAT_SOL]->GetTotal_ComboObj();
+      break;
+
+    case MAIN_SOLVER::DISC_ADJ_FEM:
+      solver[FEA_SOL]->Postprocessing(geometry, config, numerics_container[ZONE_0][INST_0][MESH_0][FEA_SOL], true);
+
+      direct_output->SetHistoryOutput(geometry, solver, config, config->GetTimeIter(), config->GetOuterIter(),
+                                      config->GetInnerIter());
+      ObjFunc = solver[FEA_SOL]->GetTotal_ComboObj();
+      break;
+
+    default:
+      break;
+  }
+}
+
+void CDiscAdjSinglezoneDriver::UpdateStates() {
+  /*--- Update the flow and turbulent conservative state variables, preparing for other updates. ---*/
+
+  direct_iteration->Preprocess(direct_output, integration_container, geometry_container, solver_container,
+                               numerics_container, config_container, surface_movement, grid_movement, FFDBox, ZONE_0,
+                               INST_0);
+}
+
+void CDiscAdjSinglezoneDriver::UpdateResiduals() {
+  /*--- Update the Euler, Navier-Stokes or Reynolds-averaged Navier-Stokes (RANS) residuals and objective function (no
+   * system solve). ---*/
+
+  integration[FLOW_SOL]->ComputeResiduals(geometry_container, solver_container, numerics_container, config_container,
+                                          FLOW_SOL, ZONE_0, INST_0);
+}
+
+void CDiscAdjSinglezoneDriver::UpdateTractions() {
+  /*--- Update the surface tractions. ---*/
+
+  direct_iteration->Postprocess(direct_output, integration_container, geometry_container, solver_container,
+                                numerics_container, config_container, surface_movement, grid_movement, FFDBox, ZONE_0,
+                                INST_0);
+}
+
+void CDiscAdjSinglezoneDriver::UpdateJacobians() {
+  /*--- Compute the approximate Jacobian for preconditioning. ---*/
+
+  solver[FLOW_SOL]->PrepareImplicitIteration(geometry, solver, config);
+}
+
+void CDiscAdjSinglezoneDriver::ApplyPreconditioner(const CSysVector<Scalar>& u, CSysVector<Scalar>& v) {
+  auto nIter = 5;
+
+  /*--- Use an approximate diagonal preconditioning based on the transpose of the primal Jacobian. ---*/
+  if (nIter == 0) {
+    (*PrimalPreconditioner)(u, v);
+  } else {
+    /*--- Apply a few FGMRES iterations in addition to the above preconditioner. ---*/
+    v.SetValZero();
+
+    Scalar KrylovPreEps = KrylovPreTol;
+    nIter = solver[FLOW_SOL]->System.FGMRES_LinSolver(u, v, *PrimalJacobian, *PrimalPreconditioner, KrylovPreTol, nIter,
+                                                      KrylovPreEps, false, config);
+  }
+}
+
+void CDiscAdjSinglezoneDriver::ApplyOperator(const CSysVector<Scalar>& u, CSysVector<Scalar>& v) {
+  /*--- Set the adjoint variables used in the seeding of the tape. ---*/
+
+  SetAllSolutions(u);
+
+  /*--- Evaluate the tape to and extract the partial derivatives. ---*/
+
+  UpdateAdjointsResidual();
+
+  /*--- Extract the partial residual Jacobian-adjoint product. ---*/
+
+  GetAllResidualsStatesSensitivities(v);
+}
+
+void CDiscAdjSinglezoneDriver::PrintDirectResidual(RECORDING kind_recording) {
+  /*--- Print the residuals of the direct iteration that we just recorded
+   * This routine should be moved to the output, once the new structure is in place ---*/
+  if ((rank == MASTER_NODE) && (kind_recording == MainVariables)) {
+    const bool multizone = config_container[ZONE_0]->GetMultizone_Problem();
+
+    /*--- Helper lambda func to return lenghty [iVar][iZone] string.  ---*/
+    auto iVar_iZone2string = [&](unsigned short ivar, unsigned short izone) {
+      if (multizone)
+        return "[" + std::to_string(ivar) + "][" + std::to_string(izone) + "]";
+      else
+        return "[" + std::to_string(ivar) + "]";
+    };
+
+    /*--- Print residuals in the first iteration ---*/
+
+    const unsigned short fieldWidth = 15;
+    PrintingToolbox::CTablePrinter RMSTable(&std::cout);
+    RMSTable.SetPrecision(config_container[ZONE_0]->GetOutput_Precision());
+
+    /*--- The CTablePrinter requires two sweeps:
+     * 0. Add the colum names (addVals=0=false) plus CTablePrinter.PrintHeader()
+     * 1. Add the RMS-residual values (addVals=1=true) plus CTablePrinter.PrintFooter() ---*/
+    for (int addVals = 0; addVals < 2; addVals++) {
+      for (unsigned short iZone = 0; iZone < nZone; iZone++) {
+        auto solvers = solver_container[iZone][INST_0][MESH_0];
+        auto configs = config_container[iZone];
+
+        /*--- Note: the FEM-Flow solvers are availalbe for disc. adjoint runs only for SingleZone. ---*/
+        if (configs->GetFluidProblem() || configs->GetFEMSolver()) {
+          for (unsigned short iVar = 0; iVar < solvers[FLOW_SOL]->GetnVar(); iVar++) {
+            if (!addVals)
+              RMSTable.AddColumn("rms_Flow" + iVar_iZone2string(iVar, iZone), fieldWidth);
+            else
+              RMSTable << log10(solvers[FLOW_SOL]->GetRes_RMS(iVar));
+          }
+
+          if (configs->GetKind_Turb_Model() != TURB_MODEL::NONE && !configs->GetFrozen_Visc_Disc()) {
+            for (unsigned short iVar = 0; iVar < solvers[TURB_SOL]->GetnVar(); iVar++) {
+              if (!addVals)
+                RMSTable.AddColumn("rms_Turb" + iVar_iZone2string(iVar, iZone), fieldWidth);
+              else
+                RMSTable << log10(solvers[TURB_SOL]->GetRes_RMS(iVar));
             }
+          }
+
+          if (configs->GetKind_Species_Model() != SPECIES_MODEL::NONE) {
+            for (unsigned short iVar = 0; iVar < solvers[SPECIES_SOL]->GetnVar(); iVar++) {
+              if (!addVals)
+                RMSTable.AddColumn("rms_Spec" + iVar_iZone2string(iVar, iZone), fieldWidth);
+              else
+                RMSTable << log10(solvers[SPECIES_SOL]->GetRes_RMS(iVar));
+            }
+          }
+
+          if (!multizone && configs->GetWeakly_Coupled_Heat()) {
+            if (!addVals)
+              RMSTable.AddColumn("rms_Heat" + iVar_iZone2string(0, iZone), fieldWidth);
+            else
+              RMSTable << log10(solvers[HEAT_SOL]->GetRes_RMS(0));
+          }
+
+          if (configs->AddRadiation()) {
+            if (!addVals)
+              RMSTable.AddColumn("rms_Rad" + iVar_iZone2string(0, iZone), fieldWidth);
+            else
+              RMSTable << log10(solvers[RAD_SOL]->GetRes_RMS(0));
+          }
+
+        } else if (configs->GetStructuralProblem()) {
+          if (configs->GetGeometricConditions() == STRUCT_DEFORMATION::LARGE) {
+            if (!addVals) {
+              RMSTable.AddColumn("UTOL-A", fieldWidth);
+              RMSTable.AddColumn("RTOL-A", fieldWidth);
+              RMSTable.AddColumn("ETOL-A", fieldWidth);
+            } else {
+              RMSTable << log10(solvers[FEA_SOL]->GetRes_FEM(0)) << log10(solvers[FEA_SOL]->GetRes_FEM(1))
+                       << log10(solvers[FEA_SOL]->GetRes_FEM(2));
+            }
+          } else {
+            if (!addVals) {
+              RMSTable.AddColumn("log10[RMS Ux]", fieldWidth);
+              RMSTable.AddColumn("log10[RMS Uy]", fieldWidth);
+              if (nDim == 3) RMSTable.AddColumn("log10[RMS Uz]", fieldWidth);
+            } else {
+              RMSTable << log10(solvers[FEA_SOL]->GetRes_FEM(0)) << log10(solvers[FEA_SOL]->GetRes_FEM(1));
+              if (nDim == 3) RMSTable << log10(solvers[FEA_SOL]->GetRes_FEM(2));
+            }
+          }
+        } else if (configs->GetHeatProblem()) {
+          if (!addVals)
+            RMSTable.AddColumn("rms_Heat" + iVar_iZone2string(0, iZone), fieldWidth);
+          else
+            RMSTable << log10(solvers[HEAT_SOL]->GetRes_RMS(0));
+        } else {
+          SU2_MPI::Error("Invalid KindSolver for CDiscAdj-MultiZone/SingleZone-Driver.", CURRENT_FUNCTION);
         }
-    #endif
-    }
-    
-    AD::StopRecording();
-}
-
-void CDiscAdjSinglezoneDriver::DirectRun_FixedPoint(RECORDING kind_recording) {
-    
-    /*--- Mesh movement ---*/
-    
-    direct_iteration->SetMesh_Deformation(geometry_container[ZONE_0][INST_0], solver, numerics, config, kind_recording);
-    
-    /*--- Zone preprocessing ---*/
-    
-    direct_iteration->Preprocess(direct_output, integration_container, geometry_container, solver_container, numerics_container, config_container, surface_movement, grid_movement, FFDBox, ZONE_0, INST_0);
-    
-    /*--- Iterate the direct solver ---*/
-    
-    direct_iteration->Iterate(direct_output, integration_container, geometry_container, solver_container, numerics_container, config_container, surface_movement, grid_movement, FFDBox, ZONE_0, INST_0);
-    
-    /*--- Postprocess the direct solver ---*/
-    
-    direct_iteration->Postprocess(direct_output, integration_container, geometry_container, solver_container, numerics_container, config_container, surface_movement, grid_movement, FFDBox, ZONE_0, INST_0);
-    
-    /*--- Print the direct residual to screen ---*/
-    
-    Print_DirectResidual(kind_recording);
-    
-}
-
-void CDiscAdjSinglezoneDriver::DirectRun_Residual(RECORDING kind_recording) {
-    
-    /*--- Deform the mesh ---*/
-    direct_iteration->SetMesh_Deformation(geometry_container[ZONE_0][INST_0], solver, numerics, config, kind_recording);  // TODO: check that RecordingState equals kind_recording
-    // DeformGeometry();
-    
-    /*--- Pre-process the primal solver state ---*/
-    
-    UpdateTimeIter();
-    UpdateFarfield();
-    UpdateGeometry();
-    UpdateStates();
-    
-    /*--- Run the computation of the outputs of interest ---*/
-    
-    UpdateResiduals();
-    UpdateTractions();
-    UpdateObjective();
-
-    /*--- Print the direct residual to screen ---*/
-    
-    Print_DirectResidual(kind_recording);
-}
-
-<<<<<<< HEAD
-void CDiscAdjSinglezoneDriver::Print_DirectResidual(RECORDING kind_recording) {
-    
-    /*--- Print the residuals of the direct iteration that we just recorded ---*/
-    /*--- This routine should be moved to the output, once the new structure is in place ---*/
-    if ((rank == MASTER_NODE) && (kind_recording == MainVariables)){
-        
-        const bool multizone = config_container[ZONE_0]->GetMultizone_Problem();
-        
-        /*--- Helper lambda func to return lenghty [iVar][iZone] string.  ---*/
-        auto iVar_iZone2string = [&](unsigned short ivar, unsigned short izone) {
-            if (multizone)
-                return "[" + std::to_string(ivar) + "][" + std::to_string(izone) + "]";
-            else
-                return "[" + std::to_string(ivar) + "]";
-        };
-        
-        /*--- Print residuals in the first iteration ---*/
-        
-        const unsigned short fieldWidth = 15;
-        PrintingToolbox::CTablePrinter RMSTable(&std::cout);
-        RMSTable.SetPrecision(config_container[ZONE_0]->GetOutput_Precision());
-        
-        /*--- The CTablePrinter requires two sweeps:
-         *--- 0. Add the colum names (addVals=0=false) plus CTablePrinter.PrintHeader()
-         *--- 1. Add the RMS-residual values (addVals=1=true) plus CTablePrinter.PrintFooter() ---*/
-        for (int addVals = 0; addVals < 2; addVals++) {
-            
-            for (unsigned short iZone = 0; iZone < nZone; iZone++) {
-                
-                auto solvers = solver_container[iZone][INST_0][MESH_0];
-                auto configs = config_container[iZone];
-                
-                /*--- Note: the FEM-Flow solvers are availalbe for disc. adjoint runs only for SingleZone. ---*/
-                if (configs->GetFluidProblem() || configs->GetFEMSolver()) {
-                    
-                    for (unsigned short iVar = 0; iVar < solvers[FLOW_SOL]->GetnVar(); iVar++) {
-                        if (!addVals)
-                            RMSTable.AddColumn("rms_Flow" + iVar_iZone2string(iVar, iZone), fieldWidth);
-                        else
-                            RMSTable << log10(solvers[FLOW_SOL]->GetRes_RMS(iVar));
-                    }
-                    
-                    if (configs->GetKind_Turb_Model() != TURB_MODEL::NONE && !configs->GetFrozen_Visc_Disc()) {
-                        for (unsigned short iVar = 0; iVar < solvers[TURB_SOL]->GetnVar(); iVar++) {
-                            if (!addVals)
-                                RMSTable.AddColumn("rms_Turb" + iVar_iZone2string(iVar, iZone), fieldWidth);
-                            else
-                                RMSTable << log10(solvers[TURB_SOL]->GetRes_RMS(iVar));
-                        }
-                    }
-                    
-                    if (configs->GetKind_Species_Model() != SPECIES_MODEL::NONE) {
-                        for (unsigned short iVar = 0; iVar < solvers[SPECIES_SOL]->GetnVar(); iVar++) {
-                            if (!addVals)
-                                RMSTable.AddColumn("rms_Spec" + iVar_iZone2string(iVar, iZone), fieldWidth);
-                            else
-                                RMSTable << log10(solvers[SPECIES_SOL]->GetRes_RMS(iVar));
-                        }
-                    }
-                    
-                    if (!multizone && configs->GetWeakly_Coupled_Heat()) {
-                        if (!addVals) RMSTable.AddColumn("rms_Heat" + iVar_iZone2string(0, iZone), fieldWidth);
-                        else RMSTable << log10(solvers[HEAT_SOL]->GetRes_RMS(0));
-                    }
-                    
-                    if (configs->AddRadiation()) {
-                        if (!addVals) RMSTable.AddColumn("rms_Rad" + iVar_iZone2string(0, iZone), fieldWidth);
-                        else RMSTable << log10(solvers[RAD_SOL]->GetRes_RMS(0));
-                    }
-                    
-                } else if (configs->GetStructuralProblem()) {
-                    
-                    if (configs->GetGeometricConditions() == STRUCT_DEFORMATION::LARGE) {
-                        if (!addVals) {
-                            RMSTable.AddColumn("UTOL-A", fieldWidth);
-                            RMSTable.AddColumn("RTOL-A", fieldWidth);
-                            RMSTable.AddColumn("ETOL-A", fieldWidth);
-                        }
-                        else {
-                            RMSTable << log10(solvers[FEA_SOL]->GetRes_FEM(0))
-                            << log10(solvers[FEA_SOL]->GetRes_FEM(1))
-                            << log10(solvers[FEA_SOL]->GetRes_FEM(2));
-                        }
-                    }
-                    else{
-                        if (!addVals) {
-                            RMSTable.AddColumn("log10[RMS Ux]", fieldWidth);
-                            RMSTable.AddColumn("log10[RMS Uy]", fieldWidth);
-                            if (nDim == 3) RMSTable.AddColumn("log10[RMS Uz]", fieldWidth);
-                        }
-                        else {
-                            RMSTable << log10(solvers[FEA_SOL]->GetRes_FEM(0))
-                            << log10(solvers[FEA_SOL]->GetRes_FEM(1));
-                            if (nDim == 3) RMSTable << log10(solvers[FEA_SOL]->GetRes_FEM(2));
-                        }
-                    }
-                } else if (configs->GetHeatProblem()) {
-                    
-                    if (!addVals) RMSTable.AddColumn("rms_Heat" + iVar_iZone2string(0, iZone), fieldWidth);
-                    else RMSTable << log10(solvers[HEAT_SOL]->GetRes_RMS(0));
-                } else {
-                    SU2_MPI::Error("Invalid KindSolver for CDiscAdj-MultiZone/SingleZone-Driver.", CURRENT_FUNCTION);
-                }
-            } // loop iZone
-            
-            if (!addVals) RMSTable.PrintHeader();
-            else RMSTable.PrintFooter();
-            
-        } // for addVals
-        
-        cout << "\n-------------------------------------------------------------------------\n" << endl;
-        
-    } else if ((rank == MASTER_NODE) && (kind_recording == SecondaryVariables) && (SecondaryVariables != RECORDING::CLEAR_INDICES)){
-        cout << endl << "Recording the computational graph with respect to the ";
-        switch (SecondaryVariables){
-            case RECORDING::MESH_COORDS: cout << "mesh coordinates." << endl;    break;
-            default:                     cout << "secondary variables." << endl; break;
-        }
-    }
-}
-
-void CDiscAdjSinglezoneDriver::MainRecording(){
-    /*--- SetRecording stores the computational graph on one iteration of the direct problem. Calling it with
-     *    RECORDING::CLEAR_INDICES as argument ensures that all information from a previous recording is removed. ---*/
-    
-    SetRecording(RECORDING::CLEAR_INDICES);
-    
-    /*--- Store the computational graph of one direct iteration with the solution variables as input. ---*/
-    
-    SetRecording(MainVariables);
-}
-
-void CDiscAdjSinglezoneDriver::SecondaryRecording() {
-    /*--- SetRecording stores the computational graph on one iteration of the direct problem. Calling it with
-     *    RECORDING::CLEAR_INDICES as argument ensures that all information from a previous recording is removed. ---*/
-    
-    SetRecording(RECORDING::CLEAR_INDICES);
-    
-    /*--- Store the computational graph of one direct iteration with the secondary variables as input. ---*/
-    
-    SetRecording(SecondaryVariables);
-    
-}
-
-void CDiscAdjSinglezoneDriver::SecondaryRun_FixedPoint() {
-    /*--- Initialize the adjoint of the output variables of the iteration with the adjoint solution
-     *    of the current iteration. The values are passed to the AD tool. ---*/
-    
-    iteration->InitializeAdjoint(solver_container, geometry_container, config_container, ZONE_0, INST_0);
-    
-    /*--- Initialize the adjoint of the objective function with 1.0. ---*/
-    
-    UpdateAdjoints_Objective();
-    
-    /*--- Interpret the stored information by calling the corresponding routine of the AD tool. ---*/
-    
-    AD::ComputeAdjoint();
-    
-    /*--- Extract the computed sensitivity values. ---*/
-    
-    if (SecondaryVariables == RECORDING::MESH_COORDS) {
-        solver[MainSolver]->SetSensitivity(geometry, config);
-=======
-void CDiscAdjSinglezoneDriver::SetAdjObjFunction(){
-  su2double seeding = 1.0;
-
-  if (config->GetTime_Domain()) {
-    const auto IterAvg_Obj = config->GetIter_Avg_Objective();
-    if (TimeIter < IterAvg_Obj) {
-      /*--- Default behavior when no window is chosen is to use Square-Windowing, i.e. the numerator equals 1.0 ---*/
-      auto windowEvaluator = CWindowingTools();
-      const su2double weight = windowEvaluator.GetWndWeight(config->GetKindWindow(), TimeIter, IterAvg_Obj - 1);
-      seeding = weight / IterAvg_Obj;
->>>>>>> 7f36c835
-    }
-    else { // MESH_DEFORM
-        solver[ADJMESH_SOL]->SetSensitivity(geometry, config, solver[MainSolver]);
-    }
-<<<<<<< HEAD
-    
-    /*--- Clear the stored adjoint information to be ready for a new evaluation. ---*/
-    
-    AD::ClearAdjoints();
-    
-=======
-  }
-  if (rank == MASTER_NODE) {
-    SU2_TYPE::SetDerivative(ObjFunc, SU2_TYPE::GetValue(seeding));
-  } else {
-    SU2_TYPE::SetDerivative(ObjFunc, 0.0);
-  }
->>>>>>> 7f36c835
-}
-
-void CDiscAdjSinglezoneDriver::SecondaryRun_Residual() {
-
-<<<<<<< HEAD
-    /*--- Initialize the adjoint of the output variables of the iteration with the adjoint solution
-     *--- of the previous iteration. The values are passed to the AD tool.
-     *--- Issues with iteration number should be dealt with once the output structure is in place. ---*/
-    
-    iteration->InitializeAdjoint(solver_container, geometry_container, config_container, ZONE_0, INST_0);
-    
-    /*--- Interpret the stored information by calling the corresponding routine of the AD tool. ---*/
-    
-    AD::ComputeAdjoint();
-    
-    /*--- Extract the adjoints of the residuals and store them for the next iteration ---*/
-    
-    if (config->GetFluidProblem()) {
-        if (SecondaryVariables == RECORDING::MESH_COORDS) {
-            solver[ADJFLOW_SOL]->ExtractAdjoint_Coordinates(geometry, config, nullptr, ENUM_VARIABLE::RESIDUALS);
-        }
-        else { // MESH_DEFORM
-            solver[ADJFLOW_SOL]->ExtractAdjoint_Coordinates(geometry, config, solver[ADJMESH_SOL], ENUM_VARIABLE::RESIDUALS);
-        }
-    }
-    
-    /*--- Clear the stored adjoint information to be ready for a new evaluation. ---*/
-    
-    AD::ClearAdjoints();
-    
-    /*--- Initialize the adjoint of the objective function with 1.0. ---*/
-    
-    UpdateAdjoints_Objective();
-    
-    /*--- Interpret the stored information by calling the corresponding routine of the AD tool. ---*/
-    
-    AD::ComputeAdjoint();
-    
-    /*--- Extract the adjoints of the objective function and store them for the next iteration ---*/
-    
-    if (config->GetFluidProblem()) {
-        if (SecondaryVariables == RECORDING::MESH_COORDS) {
-            solver[ADJFLOW_SOL]->ExtractAdjoint_Coordinates(geometry, config, nullptr, ENUM_VARIABLE::OBJECTIVE);
-        }
-        else { // MESH_DEFORM
-            solver[ADJFLOW_SOL]->ExtractAdjoint_Coordinates(geometry, config, solver[ADJMESH_SOL], ENUM_VARIABLE::OBJECTIVE);
-        }
-    }
-    
-    /*--- Clear the stored adjoint information to be ready for a new evaluation. ---*/
-    
-    AD::ClearAdjoints();
-    
-    /*--- Initialize the adjoint of the vertex tractions with the corresponding adjoint vector. ---*/
-    
-    solver[FLOW_SOL]->SetVertexTractionsAdjoint(geometry, config);
-    
-    /*--- Interpret the stored information by calling the corresponding routine of the AD tool. ---*/
-    
-    AD::ComputeAdjoint();
-    
-    /*--- Extract the adjoints of the vertex tractions and store them for the next iteration ---*/
-    
-    if (config->GetFluidProblem()) {
-        if (SecondaryVariables == RECORDING::MESH_COORDS) {
-            solver[ADJFLOW_SOL]->ExtractAdjoint_Coordinates(geometry, config, nullptr, ENUM_VARIABLE::TRACTIONS);
-        }
-        else { // MESH_DEFORM
-            solver[ADJFLOW_SOL]->ExtractAdjoint_Coordinates(geometry, config, solver[ADJMESH_SOL], ENUM_VARIABLE::TRACTIONS);
-        }
-    }
-    
-    /*--- Clear the stored adjoint information to be ready for a new evaluation. ---*/
-    
-    AD::ClearAdjoints();
-    
-    /*--- Skip the derivation of the mesh solver if it is not defined ---*/
-    
-    // if (SecondaryVariables == RECORDING::MESH_DEFORM) {
-    //     /*--- Initialize the adjoint of the volume coordinates with the corresponding adjoint vector. ---*/
-    //     
-    //     SU2_OMP_PARALLEL_(if(solver[ADJMESH_SOL]->GetHasHybridParallel())) {
-    //         
-    //         /*--- Initialize the adjoints of the volume coordinates ---*/
-    //         
-    //         solver[ADJMESH_SOL]->SetAdjoint_Output(geometry, config);
-    //     }
-    //     END_SU2_OMP_PARALLEL
-    //     
-    //     /*--- Interpret the stored information by calling the corresponding routine of the AD tool. ---*/
-    //     
-    //     AD::ComputeAdjoint();
-    //     
-    //     /*--- Extract the adjoints of the volume coordinates and store them for the next iteration ---*/
-    //     
-    //     if (config->GetFluidProblem()) {
-    //         solver[ADJFLOW_SOL]->ExtractAdjoint_Coordinates(geometry, config, solver[ADJMESH_SOL], ENUM_VARIABLE::COORDINATES);
-    //     }
-    
-    //     /*--- Clear the stored adjoint information to be ready for a new evaluation. ---*/
-    //     
-    //     AD::ClearAdjoints();
-    // }
-    
-    /*--- Extract the adjoints of the residuals and store them for the next iteration ---*/
-    
-    if (config->GetFluidProblem()) {
-        solver[ADJFLOW_SOL]->SetSensitivity(geometry, config);
-    }
-}
-
-void CDiscAdjSinglezoneDriver::UpdateTimeIter() {
-    /*--- Update the primal time iteration ---*/ 
-=======
-  ObjFunc = 0.0;
-
-  /*--- Specific scalar objective functions ---*/
-
-  switch (config->GetKind_Solver()) {
-  case MAIN_SOLVER::DISC_ADJ_INC_EULER:       case MAIN_SOLVER::DISC_ADJ_INC_NAVIER_STOKES:      case MAIN_SOLVER::DISC_ADJ_INC_RANS:
-  case MAIN_SOLVER::DISC_ADJ_EULER:           case MAIN_SOLVER::DISC_ADJ_NAVIER_STOKES:          case MAIN_SOLVER::DISC_ADJ_RANS:
-  case MAIN_SOLVER::DISC_ADJ_FEM_EULER:       case MAIN_SOLVER::DISC_ADJ_FEM_NS:                 case MAIN_SOLVER::DISC_ADJ_FEM_RANS:
-
-    /*--- Surface based obj. function ---*/
-
-    direct_output->SetHistoryOutput(geometry, solver, config, config->GetTimeIter(),
-                                     config->GetOuterIter(), config->GetInnerIter());
-    ObjFunc += solver[FLOW_SOL]->GetTotal_ComboObj();
-    break;
-
-  case MAIN_SOLVER::DISC_ADJ_HEAT:
-    direct_output->SetHistoryOutput(geometry, solver, config, config->GetTimeIter(),
-                                     config->GetOuterIter(), config->GetInnerIter());
-    ObjFunc = solver[HEAT_SOL]->GetTotal_ComboObj();
-    break;
-
-  case MAIN_SOLVER::DISC_ADJ_FEM:
-    solver[FEA_SOL]->Postprocessing(geometry, config, numerics_container[ZONE_0][INST_0][MESH_0][FEA_SOL], true);
-
-    direct_output->SetHistoryOutput(geometry, solver, config, config->GetTimeIter(),
-                                   config->GetOuterIter(), config->GetInnerIter());
-    ObjFunc = solver[FEA_SOL]->GetTotal_ComboObj();
-    break;
-
-  default:
-    break;
-  }
-
-  if (rank == MASTER_NODE){
-    AD::RegisterOutput(ObjFunc);
-  }
-
-}
-
-void CDiscAdjSinglezoneDriver::DirectRun(RECORDING kind_recording){
-
-  /*--- Mesh movement ---*/
-
-  direct_iteration->SetMesh_Deformation(geometry_container[ZONE_0][INST_0], solver, numerics, config, kind_recording);
-
-  /*--- Zone preprocessing ---*/
-
-  direct_iteration->Preprocess(direct_output, integration_container, geometry_container, solver_container, numerics_container, config_container, surface_movement, grid_movement, FFDBox, ZONE_0, INST_0);
-
-  /*--- Iterate the direct solver ---*/
-
-  direct_iteration->Iterate(direct_output, integration_container, geometry_container, solver_container, numerics_container, config_container, surface_movement, grid_movement, FFDBox, ZONE_0, INST_0);
-
-  /*--- Postprocess the direct solver ---*/
-
-  direct_iteration->Postprocess(direct_output, integration_container, geometry_container, solver_container, numerics_container, config_container, surface_movement, grid_movement, FFDBox, ZONE_0, INST_0);
-
-  /*--- Print the direct residual to screen ---*/
-
-  PrintDirectResidual(kind_recording);
->>>>>>> 7f36c835
-
-    solver[FLOW_SOL]->SetTime_Step(geometry, solver, config, MESH_0, config->GetTimeIter());
-}
-
-void CDiscAdjSinglezoneDriver::UpdateFarfield() {
-    /*--- Update the primal far-field variables. ---*/
-    
-    su2double Velocity_Ref = config->GetVelocity_Ref();
-    su2double Alpha        = config->GetAoA()*PI_NUMBER/180.0;
-    su2double Beta         = config->GetAoS()*PI_NUMBER/180.0;
-    su2double Mach         = config->GetMach();
-    su2double Temperature  = config->GetTemperature_FreeStream();
-    su2double Gas_Constant = config->GetGas_Constant();
-    su2double Gamma        = config->GetGamma();
-    su2double SoundSpeed   = sqrt(Gamma*Gas_Constant*Temperature);
-    
-    if (nDim == 2) {
-        config->GetVelocity_FreeStreamND()[0] = cos(Alpha)*Mach*SoundSpeed/Velocity_Ref;
-        config->GetVelocity_FreeStreamND()[1] = sin(Alpha)*Mach*SoundSpeed/Velocity_Ref;
-    }
-    if (nDim == 3) {
-        config->GetVelocity_FreeStreamND()[0] = cos(Alpha)*cos(Beta)*Mach*SoundSpeed/Velocity_Ref;
-        config->GetVelocity_FreeStreamND()[1] = sin(Beta)*Mach*SoundSpeed/Velocity_Ref;
-        config->GetVelocity_FreeStreamND()[2] = sin(Alpha)*cos(Beta)*Mach*SoundSpeed/Velocity_Ref;
-    }
-}
-
-void CDiscAdjSinglezoneDriver::UpdateGeometry() {
-    /*--- Update the geometry (i.e. dual grid, without multigrid). ---*/
-
-    geometry->InitiateComms(geometry, config, COORDINATES);
-    geometry->CompleteComms(geometry, config, COORDINATES);
-    
-    geometry->SetControlVolume(config, UPDATE);
-    geometry->SetBoundControlVolume(config, UPDATE);
-    geometry->SetMaxLength(config);
-}
-
-void CDiscAdjSinglezoneDriver::DeformGeometry() {
-    /*--- Deform the geometry. ---*/
-    
-    direct_iteration->SetMesh_Deformation(geometry_container[ZONE_0][INST_0], solver, numerics, config, SecondaryVariables);  // TODO: check that RecordingState equals kind_recording
-}
-
-void CDiscAdjSinglezoneDriver::UpdateObjective() {
-    
-    /*--- Re-set the objective function value ---*/
-
-    ObjFunc = 0.0;
-    
-    /*--- Specific scalar objective functions ---*/
-    
-    switch (config->GetKind_Solver()) {
-        case MAIN_SOLVER::DISC_ADJ_INC_EULER:       case MAIN_SOLVER::DISC_ADJ_INC_NAVIER_STOKES:      case MAIN_SOLVER::DISC_ADJ_INC_RANS:
-        case MAIN_SOLVER::DISC_ADJ_EULER:           case MAIN_SOLVER::DISC_ADJ_NAVIER_STOKES:          case MAIN_SOLVER::DISC_ADJ_RANS:
-        case MAIN_SOLVER::DISC_ADJ_FEM_EULER:       case MAIN_SOLVER::DISC_ADJ_FEM_NS:                 case MAIN_SOLVER::DISC_ADJ_FEM_RANS:
-            
-            /*--- Surface based obj. function ---*/
-            
-            direct_output->SetHistory_Output(geometry, solver, config, config->GetTimeIter(),
-                                             config->GetOuterIter(), config->GetInnerIter());
-            ObjFunc += solver[FLOW_SOL]->GetTotal_ComboObj();
-            
-            /*--- These calls to be moved to a generic framework at a next stage        ---*/
-            /*--- Some things that are currently hacked into output must be reorganized ---*/
-            if (config->GetBoolTurbomachinery()) {
-                output_legacy->ComputeTurboPerformance(solver[FLOW_SOL], geometry, config);
-                
-                unsigned short nMarkerTurboPerf = config->GetnMarker_TurboPerformance();
-                unsigned short nSpanSections = config->GetnSpanWiseSections();
-                
-                switch (config_container[ZONE_0]->GetKind_ObjFunc()) {
-                    case ENTROPY_GENERATION:
-                        ObjFunc += output_legacy->GetEntropyGen(nMarkerTurboPerf-1, nSpanSections);
-                        break;
-                    case FLOW_ANGLE_OUT:
-                        ObjFunc += output_legacy->GetFlowAngleOut(nMarkerTurboPerf-1, nSpanSections);
-                        break;
-                    case MASS_FLOW_IN:
-                        ObjFunc += output_legacy->GetMassFlowIn(nMarkerTurboPerf-1, nSpanSections);
-                        break;
-                    default:
-                        break;
-                }
-            }
-            break;
-            
-        case MAIN_SOLVER::DISC_ADJ_HEAT:
-            direct_output->SetHistory_Output(geometry, solver, config, config->GetTimeIter(),
-                                             config->GetOuterIter(), config->GetInnerIter());
-            ObjFunc = solver[HEAT_SOL]->GetTotal_ComboObj();
-            break;
-            
-        case MAIN_SOLVER::DISC_ADJ_FEM:
-            solver[FEA_SOL]->Postprocessing(geometry, config, numerics_container[ZONE_0][INST_0][MESH_0][FEA_SOL], true);
-            
-            direct_output->SetHistory_Output(geometry, solver, config, config->GetTimeIter(),
-                                             config->GetOuterIter(), config->GetInnerIter());
-            ObjFunc = solver[FEA_SOL]->GetTotal_ComboObj();
-            break;
-            
-        default:
-            break;
-    }
-}
-
-void CDiscAdjSinglezoneDriver::UpdateStates() {
-    /*--- Update the flow and turbulent conservative state variables, preparing for other updates ---*/
-    
-    direct_iteration->Preprocess(direct_output, integration_container, geometry_container, solver_container, numerics_container, config_container, surface_movement, grid_movement, FFDBox, ZONE_0, INST_0);
-}
-
-void CDiscAdjSinglezoneDriver::UpdateResiduals() {
-    /*--- Update the Euler, Navier-Stokes or Reynolds-averaged Navier-Stokes (RANS) residuals and objective function (no system solve) ---*/
-    
-    integration[FLOW_SOL]->ComputeResiduals(geometry_container, solver_container, numerics_container, config_container, FLOW_SOL, ZONE_0, INST_0);
-}
-
-void CDiscAdjSinglezoneDriver::UpdateTractions() {
-    /*--- Update the surface tractions ---*/
-    
-    direct_iteration->Postprocess(direct_output, integration_container, geometry_container, solver_container, numerics_container, config_container, surface_movement, grid_movement, FFDBox, ZONE_0, INST_0);
-}
-
-<<<<<<< HEAD
-void CDiscAdjSinglezoneDriver::UpdateJacobians() {
-    /*--- Compute the approximate Jacobian for preconditioning. ---*/
-=======
-  SetAdjObjFunction();
->>>>>>> 7f36c835
-
-    solver[FLOW_SOL]->PrepareImplicitIteration(geometry, solver, config);
-}
-
-void CDiscAdjSinglezoneDriver::ApplyPreconditioner(const CSysVector<Scalar>& u, CSysVector<Scalar>& v) {
-    auto nIter = 5;
-   
-   /*--- Use an approximate diagonal preconditioning ---*/
-   
-   /*--- Use the preconditioner based on the transpose of the primal Jacobian ---*/
-
-   if (nIter == 0) {
-       (*PrimalPreconditioner)(u, v);
-   }
-
-   /*--- Apply a few FGMRES iterations in addition to the above preconditioner ---*/
-   
-   else {
-       v.SetValZero();
-
-       Scalar KrylovPreEps = KrylovPreTol;
-       nIter = solver[FLOW_SOL]->System.FGMRES_LinSolver(u, v, *PrimalJacobian, *PrimalPreconditioner, KrylovPreTol, nIter, KrylovPreEps, false, config);
-   }
-}
-
-void CDiscAdjSinglezoneDriver::ApplyOperator(const CSysVector<Scalar>& u, CSysVector<Scalar>& v) {
-    /*--- Set the adjoint variables used in the seeding of the tape  ---*/
-    
-    SetAllSolutions(u);
-
-    /*--- Evaluate the tape to and extract the partial derivatives ---*/
-
-    UpdateAdjoints_Residual();
-
-    /*--- Extract the partial residual jacobian-adjoint product ---*/
-
-    GetAllResidualsStatesSensitivities(v);
+      }  // loop iZone
+
+      if (!addVals)
+        RMSTable.PrintHeader();
+      else
+        RMSTable.PrintFooter();
+
+    }  // for addVals
+
+    cout << "\n-------------------------------------------------------------------------\n" << endl;
+
+  } else if ((rank == MASTER_NODE) && (kind_recording == SecondaryVariables) &&
+             (SecondaryVariables != RECORDING::CLEAR_INDICES)) {
+    cout << endl << "Recording the computational graph with respect to the ";
+    switch (SecondaryVariables) {
+      case RECORDING::MESH_COORDS:
+        cout << "mesh coordinates." << endl;
+        break;
+      default:
+        cout << "secondary variables." << endl;
+        break;
+    }
+  }
 }