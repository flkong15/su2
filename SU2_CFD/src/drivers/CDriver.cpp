--- conflicted
+++ resolved
@@ -110,14 +110,14 @@
 
 CDriver::CDriver(char* confFile, unsigned short val_nZone, SU2_Comm MPICommunicator, bool dummy_geo) :
 CDriverBase(confFile, val_nZone, MPICommunicator), StopCalc(false), fsi(false), fem_solver(false), dry_run(dummy_geo) {
-    
+
     /*--- Initialize Medipack (must also be here so it is initialized from python) ---*/
 #ifdef HAVE_MPI
-#if defined(CODI_REVERSE_TYPE) || defined(CODI_FORWARD_TYPE)
+  #if defined(CODI_REVERSE_TYPE) || defined(CODI_FORWARD_TYPE)
     SU2_MPI::Init_AMPI();
+  #endif
 #endif
-#endif
-    
+
   SU2_MPI::SetComm(MPICommunicator);
 
   rank = SU2_MPI::GetRank();
@@ -177,6 +177,11 @@
     }
   }
 
+  /*--- Read free-form deformation design variables data. --- */
+  if (main_config->GetnFFDBox() != 0) {
+    ReadFFDInfo(main_geometry, main_config, FFDBox[ZONE_0], main_config->GetMesh_FileName());
+  }
+
   /*--- Before we proceed with the zone loop we have to compute the wall distances.
      * This computation depends on all zones at once. ---*/
   if (rank == MASTER_NODE)
@@ -259,972 +264,495 @@
       }
     }
   }
-    
-    if (config_container[ZONE_0]->GetBoolTurbomachinery()){
-        if (rank == MASTER_NODE)
-            cout << endl <<"---------------------- Turbomachinery Preprocessing ---------------------" << endl;
-        
-        Turbomachinery_Preprocessing(config_container, geometry_container, solver_container, interface_container);
-    }
-    
-    
-    PythonInterface_Preprocessing(config_container, geometry_container, solver_container);
-    
-    
-    /*--- Preprocessing time is reported now, but not included in the next compute portion. ---*/
-    
-    StopTime = SU2_MPI::Wtime();
-    
-    /*--- Compute/print the total time for performance benchmarking. ---*/
-    
-    UsedTime = StopTime-StartTime;
-    UsedTimePreproc    = UsedTime;
-    UsedTimeCompute    = 0.0;
-    UsedTimeOutput     = 0.0;
-    IterCount          = 0;
-    OutputCount        = 0;
-    MDOFs              = 0.0;
-    MDOFsDomain        = 0.0;
-    Mpoints            = 0.0;
-    MpointsDomain      = 0.0;
+
+  if (config_container[ZONE_0]->GetBoolTurbomachinery()){
+    if (rank == MASTER_NODE)
+      cout << endl <<"---------------------- Turbomachinery Preprocessing ---------------------" << endl;
+
+    Turbomachinery_Preprocessing(config_container, geometry_container, solver_container, interface_container);
+  }
+
+
+  PythonInterface_Preprocessing(config_container, geometry_container, solver_container);
+
+
+  /*--- Preprocessing time is reported now, but not included in the next compute portion. ---*/
+
+  StopTime = SU2_MPI::Wtime();
+
+  /*--- Compute/print the total time for performance benchmarking. ---*/
+
+  UsedTime = StopTime-StartTime;
+  UsedTimePreproc    = UsedTime;
+  UsedTimeCompute    = 0.0;
+  UsedTimeOutput     = 0.0;
+  IterCount          = 0;
+  OutputCount        = 0;
+  MDOFs              = 0.0;
+  MDOFsDomain        = 0.0;
+  Mpoints            = 0.0;
+  MpointsDomain      = 0.0;
+  for (iZone = 0; iZone < nZone; iZone++) {
+    Mpoints       += geometry_container[iZone][INST_0][MESH_0]->GetGlobal_nPoint()/(1.0e6);
+    MpointsDomain += geometry_container[iZone][INST_0][MESH_0]->GetGlobal_nPointDomain()/(1.0e6);
+    MDOFs         += DOFsPerPoint*geometry_container[iZone][INST_0][MESH_0]->GetGlobal_nPoint()/(1.0e6);
+    MDOFsDomain   += DOFsPerPoint*geometry_container[iZone][INST_0][MESH_0]->GetGlobal_nPointDomain()/(1.0e6);
+  }
+
+  /*--- Reset timer for compute/output performance benchmarking. ---*/
+
+  StopTime = SU2_MPI::Wtime();
+
+  /*--- Compute/print the total time for performance benchmarking. ---*/
+
+  UsedTime = StopTime-StartTime;
+  UsedTimePreproc = UsedTime;
+
+  /*--- Reset timer for compute performance benchmarking. ---*/
+
+  StartTime = SU2_MPI::Wtime();
+
+}
+
+void CDriver::SetContainers_Null(){
+
+  /*--- Create pointers to all of the classes that may be used throughout
+   the SU2_CFD code. In general, the pointers are instantiated down a
+   hierarchy over all zones, multigrid levels, equation sets, and equation
+   terms as described in the comments below. ---*/
+
+  ConvHist_file                  = nullptr;
+  iteration_container            = nullptr;
+  output_container               = nullptr;
+  integration_container          = nullptr;
+  geometry_container             = nullptr;
+  solver_container               = nullptr;
+  numerics_container             = nullptr;
+  config_container               = nullptr;
+  surface_movement               = nullptr;
+  grid_movement                  = nullptr;
+  FFDBox                         = nullptr;
+  interface_container            = nullptr;
+  interface_types                = nullptr;
+  nInst                          = nullptr;
+
+  /*--- Definition and of the containers for all possible zones. ---*/
+
+  iteration_container            = new CIteration**[nZone] ();
+  solver_container               = new CSolver****[nZone] ();
+  integration_container          = new CIntegration***[nZone] ();
+  numerics_container             = new CNumerics*****[nZone] ();
+  config_container               = new CConfig*[nZone] ();
+  geometry_container             = new CGeometry***[nZone] ();
+  surface_movement               = new CSurfaceMovement*[nZone] ();
+  grid_movement                  = new CVolumetricMovement**[nZone] ();
+  FFDBox                         = new CFreeFormDefBox**[nZone] ();
+  interpolator_container.resize(nZone);
+  interface_container            = new CInterface**[nZone] ();
+  interface_types                = new unsigned short*[nZone] ();
+  output_container               = new COutput*[nZone] ();
+  nInst                          = new unsigned short[nZone] ();
+  driver_config                  = nullptr;
+  driver_output                  = nullptr;
+
+  for (iZone = 0; iZone < nZone; iZone++) {
+    interface_types[iZone] = new unsigned short[nZone];
+    nInst[iZone] = 1;
+    FFDBox[iZone] = new CFreeFormDefBox*[MAX_NUMBER_FFD];
+  }
+
+  strcpy(runtime_file_name, "runtime.dat");
+
+}
+
+
+void CDriver::Postprocessing() {
+
+  const bool wrt_perf = config_container[ZONE_0]->GetWrt_Performance();
+
+    /*--- Output some information to the console. ---*/
+
+  if (rank == MASTER_NODE) {
+
+    /*--- Print out the number of non-physical points and reconstructions ---*/
+
+    if (config_container[ZONE_0]->GetNonphysical_Points() > 0)
+      cout << "Warning: there are " << config_container[ZONE_0]->GetNonphysical_Points() << " non-physical points in the solution." << endl;
+    if (config_container[ZONE_0]->GetNonphysical_Reconstr() > 0)
+      cout << "Warning: " << config_container[ZONE_0]->GetNonphysical_Reconstr() << " reconstructed states for upwinding are non-physical." << endl;
+  }
+
+  if (rank == MASTER_NODE)
+    cout << endl <<"------------------------- Solver Postprocessing -------------------------" << endl;
+
+  for (iZone = 0; iZone < nZone; iZone++) {
+    for (iInst = 0; iInst < nInst[iZone]; iInst++){
+      Numerics_Postprocessing(numerics_container[iZone], solver_container[iZone][iInst],
+          geometry_container[iZone][iInst], config_container[iZone], iInst);
+    }
+    delete [] numerics_container[iZone];
+  }
+  delete [] numerics_container;
+  if (rank == MASTER_NODE) cout << "Deleted CNumerics container." << endl;
+
+  for (iZone = 0; iZone < nZone; iZone++) {
+    for (iInst = 0; iInst < nInst[iZone]; iInst++){
+      Integration_Postprocessing(integration_container[iZone],
+          geometry_container[iZone][iInst],
+          config_container[iZone],
+          iInst);
+    }
+    delete [] integration_container[iZone];
+  }
+  delete [] integration_container;
+  if (rank == MASTER_NODE) cout << "Deleted CIntegration container." << endl;
+
+  for (iZone = 0; iZone < nZone; iZone++) {
+    for (iInst = 0; iInst < nInst[iZone]; iInst++){
+      Solver_Postprocessing(solver_container[iZone],
+          geometry_container[iZone][iInst],
+          config_container[iZone],
+          iInst);
+    }
+    delete [] solver_container[iZone];
+  }
+  delete [] solver_container;
+  if (rank == MASTER_NODE) cout << "Deleted CSolver container." << endl;
+
+  for (iZone = 0; iZone < nZone; iZone++) {
+    for (iInst = 0; iInst < nInst[iZone]; iInst++)
+      delete iteration_container[iZone][iInst];
+    delete [] iteration_container[iZone];
+  }
+  delete [] iteration_container;
+  if (rank == MASTER_NODE) cout << "Deleted CIteration container." << endl;
+
+  if (interface_container != nullptr) {
     for (iZone = 0; iZone < nZone; iZone++) {
-        Mpoints       += geometry_container[iZone][INST_0][MESH_0]->GetGlobal_nPoint()/(1.0e6);
-        MpointsDomain += geometry_container[iZone][INST_0][MESH_0]->GetGlobal_nPointDomain()/(1.0e6);
-        MDOFs         += DOFsPerPoint*geometry_container[iZone][INST_0][MESH_0]->GetGlobal_nPoint()/(1.0e6);
-        MDOFsDomain   += DOFsPerPoint*geometry_container[iZone][INST_0][MESH_0]->GetGlobal_nPointDomain()/(1.0e6);
-    }
-    
-    /*--- Reset timer for compute/output performance benchmarking. ---*/
-    
-    StopTime = SU2_MPI::Wtime();
-    
-    /*--- Compute/print the total time for performance benchmarking. ---*/
-    
-    UsedTime = StopTime-StartTime;
-    UsedTimePreproc = UsedTime;
-    
-    /*--- Reset timer for compute performance benchmarking. ---*/
-    
-    StartTime = SU2_MPI::Wtime();
-    
-}
-
-void CDriver::SetContainers_Null(){
-    
-    /*--- Create pointers to all of the classes that may be used throughout
-     the SU2_CFD code. In general, the pointers are instantiated down a
-     hierarchy over all zones, multigrid levels, equation sets, and equation
-     terms as described in the comments below. ---*/
-    
-    ConvHist_file                  = nullptr;
-    iteration_container            = nullptr;
-    output_container               = nullptr;
-    integration_container          = nullptr;
-    geometry_container             = nullptr;
-    solver_container               = nullptr;
-    numerics_container             = nullptr;
-    config_container               = nullptr;
-    surface_movement               = nullptr;
-    grid_movement                  = nullptr;
-    FFDBox                         = nullptr;
-    interface_container            = nullptr;
-    interface_types                = nullptr;
-    nInst                          = nullptr;
-    
-    /*--- Definition and of the containers for all possible zones. ---*/
-    
-    iteration_container            = new CIteration**[nZone] ();
-    solver_container               = new CSolver****[nZone] ();
-    integration_container          = new CIntegration***[nZone] ();
-    numerics_container             = new CNumerics*****[nZone] ();
-    config_container               = new CConfig*[nZone] ();
-    geometry_container             = new CGeometry***[nZone] ();
-    surface_movement               = new CSurfaceMovement*[nZone] ();
-    grid_movement                  = new CVolumetricMovement**[nZone] ();
-    FFDBox                         = new CFreeFormDefBox**[nZone] ();
-    interpolator_container.resize(nZone);
-    interface_container            = new CInterface**[nZone] ();
-    interface_types                = new unsigned short*[nZone] ();
-    output_container               = new COutput*[nZone] ();
-    nInst                          = new unsigned short[nZone] ();  // TODO: remove (moved to base class)
-    driver_config                  = nullptr;
-    driver_output                  = nullptr;
-    
+      if (interface_container[iZone] != nullptr) {
+        for (unsigned short jZone = 0; jZone < nZone; jZone++)
+          delete interface_container[iZone][jZone];
+        delete [] interface_container[iZone];
+      }
+    }
+    delete [] interface_container;
+    if (rank == MASTER_NODE) cout << "Deleted CInterface container." << endl;
+  }
+
+  if (interface_types != nullptr) {
+    for (iZone = 0; iZone < nZone; iZone++)
+      delete [] interface_types[iZone];
+    delete [] interface_types;
+  }
+
+  for (iZone = 0; iZone < nZone; iZone++) {
+    if (geometry_container[iZone] != nullptr) {
+      for (iInst = 0; iInst < nInst[iZone]; iInst++){
+        for (unsigned short iMGlevel = 0; iMGlevel < config_container[iZone]->GetnMGLevels()+1; iMGlevel++)
+          delete geometry_container[iZone][iInst][iMGlevel];
+        delete [] geometry_container[iZone][iInst];
+      }
+      delete [] geometry_container[iZone];
+    }
+  }
+  delete [] geometry_container;
+  if (rank == MASTER_NODE) cout << "Deleted CGeometry container." << endl;
+
+  for (iZone = 0; iZone < nZone; iZone++) {
+    delete [] FFDBox[iZone];
+  }
+  delete [] FFDBox;
+  if (rank == MASTER_NODE) cout << "Deleted CFreeFormDefBox class." << endl;
+
+  for (iZone = 0; iZone < nZone; iZone++) {
+    delete surface_movement[iZone];
+  }
+  delete [] surface_movement;
+  if (rank == MASTER_NODE) cout << "Deleted CSurfaceMovement class." << endl;
+
+  for (iZone = 0; iZone < nZone; iZone++) {
+    for (iInst = 0; iInst < nInst[iZone]; iInst++)
+      delete grid_movement[iZone][iInst];
+    delete [] grid_movement[iZone];
+  }
+  delete [] grid_movement;
+  if (rank == MASTER_NODE) cout << "Deleted CVolumetricMovement class." << endl;
+
+  /*--- Output profiling information ---*/
+  // Note that for now this is called only by a single thread, but all
+  // necessary variables have been made thread private for safety (tick/tock)!!
+
+  config_container[ZONE_0]->SetProfilingCSV();
+  config_container[ZONE_0]->GEMMProfilingCSV();
+
+  /*--- Deallocate config container ---*/
+  if (config_container!= nullptr) {
+    for (iZone = 0; iZone < nZone; iZone++)
+      delete config_container[iZone];
+    delete [] config_container;
+  }
+  delete driver_config;
+  if (rank == MASTER_NODE) cout << "Deleted CConfig container." << endl;
+
+  delete [] nInst;
+  if (rank == MASTER_NODE) cout << "Deleted nInst container." << endl;
+
+  /*--- Deallocate output container ---*/
+
+  if (output_container!= nullptr) {
+    for (iZone = 0; iZone < nZone; iZone++)
+      delete output_container[iZone];
+    delete [] output_container;
+  }
+
+  delete driver_output;
+
+  if (rank == MASTER_NODE) cout << "Deleted COutput class." << endl;
+
+  if (rank == MASTER_NODE) cout << "-------------------------------------------------------------------------" << endl;
+
+
+  /*--- Stop the timer and output the final performance summary. ---*/
+
+  StopTime = SU2_MPI::Wtime();
+
+  UsedTime = StopTime-StartTime;
+  UsedTimeCompute += UsedTime;
+
+  if ((rank == MASTER_NODE) && (wrt_perf)) {
+    su2double TotalTime = UsedTimePreproc + UsedTimeCompute + UsedTimeOutput;
+    cout.precision(6);
+    cout << endl << endl <<"-------------------------- Performance Summary --------------------------" << endl;
+    cout << "Simulation totals:" << endl;
+    cout << setw(25) << "Wall-clock time (hrs):" << setw(12) << (TotalTime)/(60.0*60.0) << " | ";
+    cout << setw(20) << "Core-hrs:" << setw(12) << size*TotalTime/(60.0*60.0) << endl;
+    cout << setw(25) << "Cores:" << setw(12) << size << " | ";
+    cout << setw(20) << "DOFs/point:" << setw(12) << DOFsPerPoint << endl;
+    cout << setw(25) << "Points/core:" << setw(12) << 1.0e6*MpointsDomain/size << " | ";
+    cout << setw(20) << "Ghost points/core:" << setw(12) << 1.0e6*(Mpoints-MpointsDomain)/size << endl;
+    cout << setw(25) << "Ghost/Owned Point Ratio:" << setw(12) << (Mpoints-MpointsDomain)/MpointsDomain << " | " << endl;
+    cout << endl;
+    cout << "Preprocessing phase:" << endl;
+    cout << setw(25) << "Preproc. Time (s):"  << setw(12)<< UsedTimePreproc << " | ";
+    cout << setw(20) << "Preproc. Time (%):" << setw(12)<< ((UsedTimePreproc * 100.0) / (TotalTime)) << endl;
+    cout << endl;
+    cout << "Compute phase:" << endl;
+    cout << setw(25) << "Compute Time (s):"  << setw(12)<< UsedTimeCompute << " | ";
+    cout << setw(20) << "Compute Time (%):" << setw(12)<< ((UsedTimeCompute * 100.0) / (TotalTime)) << endl;
+    cout << setw(25) << "Iteration count:"  << setw(12)<< IterCount << " | ";
+    if (IterCount != 0) {
+      cout << setw(20) << "Avg. s/iter:" << setw(12)<< UsedTimeCompute/IterCount << endl;
+      cout << setw(25) << "Core-s/iter/Mpoints:" << setw(12)<< size*UsedTimeCompute/IterCount/Mpoints << " | ";
+      cout << setw(20) << "Mpoints/s:" << setw(12)<< Mpoints*IterCount/UsedTimeCompute << endl;
+    } else cout << endl;
+    cout << endl;
+    cout << "Output phase:" << endl;
+    cout << setw(25) << "Output Time (s):"  << setw(12)<< UsedTimeOutput << " | ";
+    cout << setw(20) << "Output Time (%):" << setw(12)<< ((UsedTimeOutput * 100.0) / (TotalTime)) << endl;
+    cout << setw(25) << "Output count:" << setw(12)<< OutputCount << " | ";
+    if (OutputCount != 0) {
+      cout << setw(20)<< "Avg. s/output:" << setw(12)<< UsedTimeOutput/OutputCount << endl;
+      if (BandwidthSum > 0) {
+        cout << setw(25)<< "Restart Aggr. BW (MB/s):" << setw(12)<< BandwidthSum/OutputCount << " | ";
+        cout << setw(20)<< "MB/s/core:" << setw(12)<< BandwidthSum/OutputCount/size << endl;
+      }
+    } else cout << endl;
+    cout << "-------------------------------------------------------------------------" << endl;
+    cout << endl;
+  }
+
+  /*--- Exit the solver cleanly ---*/
+
+  if (rank == MASTER_NODE)
+    cout << endl <<"------------------------- Exit Success (SU2_CFD) ------------------------" << endl << endl;
+
+}
+
+
+void CDriver::Input_Preprocessing(CConfig **&config, CConfig *&driver_config) {
+
+  char zone_file_name[MAX_STRING_SIZE];
+
+  /*--- Initialize the configuration of the driver ---*/
+
+  driver_config = new CConfig(config_file_name, SU2_COMPONENT::SU2_CFD, false);
+
+  for (iZone = 0; iZone < nZone; iZone++) {
+
+    if (rank == MASTER_NODE){
+      cout  << endl << "Parsing config file for zone " << iZone << endl;
+    }
+    /*--- Definition of the configuration option class for all zones. In this
+     constructor, the input configuration file is parsed and all options are
+     read and stored. ---*/
+
+    if (driver_config->GetnConfigFiles() > 0){
+
+      strcpy(zone_file_name, driver_config->GetConfigFilename(iZone).c_str());
+      config[iZone] = new CConfig(driver_config, zone_file_name, SU2_COMPONENT::SU2_CFD, iZone, nZone, true);
+    }
+    else{
+      config[iZone] = new CConfig(driver_config, config_file_name, SU2_COMPONENT::SU2_CFD, iZone, nZone, true);
+    }
+
+    /*--- Set the MPI communicator ---*/
+
+    config[iZone]->SetMPICommunicator(SU2_MPI::GetComm());
+  }
+
+
+  /*--- Set the multizone part of the problem. ---*/
+  if (driver_config->GetMultizone_Problem()){
     for (iZone = 0; iZone < nZone; iZone++) {
-        interface_types[iZone] = new unsigned short[nZone];
-        nInst[iZone] = 1;
-    }
-    
-    strcpy(runtime_file_name, "runtime.dat");
-    
-}
-
-
-void CDriver::Postprocessing() {
-    
-    const bool wrt_perf = config_container[ZONE_0]->GetWrt_Performance();
-    
-    /*--- Output some information to the console. ---*/
-    
-    if (rank == MASTER_NODE) {
-        
-        /*--- Print out the number of non-physical points and reconstructions ---*/
-        
-        if (config_container[ZONE_0]->GetNonphysical_Points() > 0)
-            cout << "Warning: there are " << config_container[ZONE_0]->GetNonphysical_Points() << " non-physical points in the solution." << endl;
-        if (config_container[ZONE_0]->GetNonphysical_Reconstr() > 0)
-            cout << "Warning: " << config_container[ZONE_0]->GetNonphysical_Reconstr() << " reconstructed states for upwinding are non-physical." << endl;
-    }
-    
+      /*--- Set the interface markers for multizone ---*/
+      config_container[iZone]->SetMultizone(driver_config, config_container);
+    }
+  }
+
+  /*--- Determine whether or not the FEM solver is used, which decides the type of
+   *    geometry classes that are instantiated. Only adapted for single-zone problems ---*/
+
+  fem_solver = config_container[ZONE_0]->GetFEMSolver();
+
+  fsi = config_container[ZONE_0]->GetFSI_Simulation();
+}
+
+void CDriver::Geometrical_Preprocessing(CConfig* config, CGeometry **&geometry, bool dummy){
+
+  if (!dummy){
     if (rank == MASTER_NODE)
-        cout << endl <<"------------------------- Solver Postprocessing -------------------------" << endl;
-    
-    for (iZone = 0; iZone < nZone; iZone++) {
-        for (iInst = 0; iInst < nInst[iZone]; iInst++){
-            Numerics_Postprocessing(numerics_container[iZone], solver_container[iZone][iInst],
-                                    geometry_container[iZone][iInst], config_container[iZone], iInst);
-        }
-        delete [] numerics_container[iZone];
-    }
-    delete [] numerics_container;
-    if (rank == MASTER_NODE) cout << "Deleted CNumerics container." << endl;
-    
-    for (iZone = 0; iZone < nZone; iZone++) {
-        for (iInst = 0; iInst < nInst[iZone]; iInst++){
-            Integration_Postprocessing(integration_container[iZone],
-                                       geometry_container[iZone][iInst],
-                                       config_container[iZone],
-                                       iInst);
-        }
-        delete [] integration_container[iZone];
-    }
-    delete [] integration_container;
-    if (rank == MASTER_NODE) cout << "Deleted CIntegration container." << endl;
-    
-    for (iZone = 0; iZone < nZone; iZone++) {
-        for (iInst = 0; iInst < nInst[iZone]; iInst++){
-            Solver_Postprocessing(solver_container[iZone],
-                                  geometry_container[iZone][iInst],
-                                  config_container[iZone],
-                                  iInst);
-        }
-        delete [] solver_container[iZone];
-    }
-    delete [] solver_container;
-    if (rank == MASTER_NODE) cout << "Deleted CSolver container." << endl;
-    
-    for (iZone = 0; iZone < nZone; iZone++) {
-        for (iInst = 0; iInst < nInst[iZone]; iInst++)
-            delete iteration_container[iZone][iInst];
-        delete [] iteration_container[iZone];
-    }
-    delete [] iteration_container;
-    if (rank == MASTER_NODE) cout << "Deleted CIteration container." << endl;
-    
-    if (interface_container != nullptr) {
-        for (iZone = 0; iZone < nZone; iZone++) {
-            if (interface_container[iZone] != nullptr) {
-                for (unsigned short jZone = 0; jZone < nZone; jZone++)
-                    delete interface_container[iZone][jZone];
-                delete [] interface_container[iZone];
-            }
-        }
-        delete [] interface_container;
-        if (rank == MASTER_NODE) cout << "Deleted CInterface container." << endl;
-    }
-    
-    if (interface_types != nullptr) {
-        for (iZone = 0; iZone < nZone; iZone++)
-            delete [] interface_types[iZone];
-        delete [] interface_types;
-    }
-    
-    for (iZone = 0; iZone < nZone; iZone++) {
-        if (geometry_container[iZone] != nullptr) {
-            for (iInst = 0; iInst < nInst[iZone]; iInst++){
-                for (unsigned short iMGlevel = 0; iMGlevel < config_container[iZone]->GetnMGLevels()+1; iMGlevel++)
-                    delete geometry_container[iZone][iInst][iMGlevel];
-                delete [] geometry_container[iZone][iInst];
-            }
-            delete [] geometry_container[iZone];
-        }
-    }
-    delete [] geometry_container;
-    if (rank == MASTER_NODE) cout << "Deleted CGeometry container." << endl;
-    
-    for (iZone = 0; iZone < nZone; iZone++) {
-        delete [] FFDBox[iZone];
-    }
-    delete [] FFDBox;
-    if (rank == MASTER_NODE) cout << "Deleted CFreeFormDefBox class." << endl;
-    
-    for (iZone = 0; iZone < nZone; iZone++) {
-        delete surface_movement[iZone];
-    }
-    delete [] surface_movement;
-    if (rank == MASTER_NODE) cout << "Deleted CSurfaceMovement class." << endl;
-    
-    for (iZone = 0; iZone < nZone; iZone++) {
-        for (iInst = 0; iInst < nInst[iZone]; iInst++)
-            delete grid_movement[iZone][iInst];
-        delete [] grid_movement[iZone];
-    }
-    delete [] grid_movement;
-    if (rank == MASTER_NODE) cout << "Deleted CVolumetricMovement class." << endl;
-    
-    /*--- Output profiling information ---*/
-    // Note that for now this is called only by a single thread, but all
-    // necessary variables have been made thread private for safety (tick/tock)!!
-    
-    config_container[ZONE_0]->SetProfilingCSV();
-    config_container[ZONE_0]->GEMMProfilingCSV();
-    
-    /*--- Deallocate config container ---*/
-    if (config_container!= nullptr) {
-        for (iZone = 0; iZone < nZone; iZone++)
-            delete config_container[iZone];
-        delete [] config_container;
-    }
-    delete driver_config;
-    if (rank == MASTER_NODE) cout << "Deleted CConfig container." << endl;
-    
-    delete [] nInst;
-    if (rank == MASTER_NODE) cout << "Deleted nInst container." << endl;
-    
-    /*--- Deallocate output container ---*/
-    
-    if (output_container!= nullptr) {
-        for (iZone = 0; iZone < nZone; iZone++)
-            delete output_container[iZone];
-        delete [] output_container;
-    }
-    
-    delete driver_output;
-    
-    if (rank == MASTER_NODE) cout << "Deleted COutput class." << endl;
-    
-    if (rank == MASTER_NODE) cout << "-------------------------------------------------------------------------" << endl;
-    
-    
-    /*--- Stop the timer and output the final performance summary. ---*/
-    
-    StopTime = SU2_MPI::Wtime();
-    
-    UsedTime = StopTime-StartTime;
-    UsedTimeCompute += UsedTime;
-    
-    if ((rank == MASTER_NODE) && (wrt_perf)) {
-        su2double TotalTime = UsedTimePreproc + UsedTimeCompute + UsedTimeOutput;
-        cout.precision(6);
-        cout << endl << endl <<"-------------------------- Performance Summary --------------------------" << endl;
-        cout << "Simulation totals:" << endl;
-        cout << setw(25) << "Wall-clock time (hrs):" << setw(12) << (TotalTime)/(60.0*60.0) << " | ";
-        cout << setw(20) << "Core-hrs:" << setw(12) << size*TotalTime/(60.0*60.0) << endl;
-        cout << setw(25) << "Cores:" << setw(12) << size << " | ";
-        cout << setw(20) << "DOFs/point:" << setw(12) << DOFsPerPoint << endl;
-        cout << setw(25) << "Points/core:" << setw(12) << 1.0e6*MpointsDomain/size << " | ";
-        cout << setw(20) << "Ghost points/core:" << setw(12) << 1.0e6*(Mpoints-MpointsDomain)/size << endl;
-        cout << setw(25) << "Ghost/Owned Point Ratio:" << setw(12) << (Mpoints-MpointsDomain)/MpointsDomain << " | " << endl;
-        cout << endl;
-        cout << "Preprocessing phase:" << endl;
-        cout << setw(25) << "Preproc. Time (s):"  << setw(12)<< UsedTimePreproc << " | ";
-        cout << setw(20) << "Preproc. Time (%):" << setw(12)<< ((UsedTimePreproc * 100.0) / (TotalTime)) << endl;
-        cout << endl;
-        cout << "Compute phase:" << endl;
-        cout << setw(25) << "Compute Time (s):"  << setw(12)<< UsedTimeCompute << " | ";
-        cout << setw(20) << "Compute Time (%):" << setw(12)<< ((UsedTimeCompute * 100.0) / (TotalTime)) << endl;
-        cout << setw(25) << "Iteration count:"  << setw(12)<< IterCount << " | ";
-        if (IterCount != 0) {
-            cout << setw(20) << "Avg. s/iter:" << setw(12)<< UsedTimeCompute/IterCount << endl;
-            cout << setw(25) << "Core-s/iter/Mpoints:" << setw(12)<< size*UsedTimeCompute/IterCount/Mpoints << " | ";
-            cout << setw(20) << "Mpoints/s:" << setw(12)<< Mpoints*IterCount/UsedTimeCompute << endl;
-        } else cout << endl;
-        cout << endl;
-        cout << "Output phase:" << endl;
-        cout << setw(25) << "Output Time (s):"  << setw(12)<< UsedTimeOutput << " | ";
-        cout << setw(20) << "Output Time (%):" << setw(12)<< ((UsedTimeOutput * 100.0) / (TotalTime)) << endl;
-        cout << setw(25) << "Output count:" << setw(12)<< OutputCount << " | ";
-        if (OutputCount != 0) {
-            cout << setw(20)<< "Avg. s/output:" << setw(12)<< UsedTimeOutput/OutputCount << endl;
-            if (BandwidthSum > 0) {
-                cout << setw(25)<< "Restart Aggr. BW (MB/s):" << setw(12)<< BandwidthSum/OutputCount << " | ";
-                cout << setw(20)<< "MB/s/core:" << setw(12)<< BandwidthSum/OutputCount/size << endl;
-            }
-        } else cout << endl;
-        cout << "-------------------------------------------------------------------------" << endl;
-        cout << endl;
-    }
-    
-    /*--- Exit the solver cleanly ---*/
-    
+      cout << endl <<"------------------- Geometry Preprocessing ( Zone " << config->GetiZone() <<" ) -------------------" << endl;
+
+    if( fem_solver ) {
+      switch( config->GetKind_FEM_Flow() ) {
+        case DG: {
+            Geometrical_Preprocessing_DGFEM(config, geometry);
+            break;
+          }
+      }
+    }
+    else {
+      Geometrical_Preprocessing_FVM(config, geometry);
+    }
+  } else {
     if (rank == MASTER_NODE)
-        cout << endl <<"------------------------- Exit Success (SU2_CFD) ------------------------" << endl << endl;
-    
-}
-
-
-void CDriver::Input_Preprocessing(CConfig **&config, CConfig *&driver_config) {
-    
-    char zone_file_name[MAX_STRING_SIZE];
-    
-    /*--- Initialize the configuration of the driver ---*/
-    
-    driver_config = new CConfig(config_file_name, SU2_COMPONENT::SU2_CFD, false);
-    
-    for (iZone = 0; iZone < nZone; iZone++) {
-        
-        if (rank == MASTER_NODE){
-            cout  << endl << "Parsing config file for zone " << iZone << endl;
-        }
-        /*--- Definition of the configuration option class for all zones. In this
-         constructor, the input configuration file is parsed and all options are
-         read and stored. ---*/
-        
-        if (driver_config->GetnConfigFiles() > 0){
-            
-            strcpy(zone_file_name, driver_config->GetConfigFilename(iZone).c_str());
-            config[iZone] = new CConfig(driver_config, zone_file_name, SU2_COMPONENT::SU2_CFD, iZone, nZone, true);
-        }
-        else{
-            config[iZone] = new CConfig(driver_config, config_file_name, SU2_COMPONENT::SU2_CFD, iZone, nZone, true);
-        }
-        
-        /*--- Set the MPI communicator ---*/
-        
-        config[iZone]->SetMPICommunicator(SU2_MPI::GetComm());
-        
-    }
-    
-    
-    /*--- Set the multizone part of the problem. ---*/
-    if (driver_config->GetMultizone_Problem()){
-        for (iZone = 0; iZone < nZone; iZone++) {
-            /*--- Set the interface markers for multizone ---*/
-            config_container[iZone]->SetMultizone(driver_config, config_container);
-        }
-    }
-
-    /*--- Keep a reference to the main (ZONE 0) config ---*/
-    main_config = config_container[ZONE_0];
-
-    /*--- Determine whether or not the FEM solver is used, which decides the type of
-     *    geometry classes that are instantiated. Only adapted for single-zone problems ---*/
-    
-    fem_solver = config_container[ZONE_0]->GetFEMSolver();
-    
-    fsi = config_container[ZONE_0]->GetFSI_Simulation();
-}
-
-void CDriver::Geometrical_Preprocessing(CConfig* config, CGeometry **&geometry, bool dummy){
-    
-    if (!dummy){
-        if (rank == MASTER_NODE)
-            cout << endl <<"------------------- Geometry Preprocessing ( Zone " << config->GetiZone() <<" ) -------------------" << endl;
-        
-        if( fem_solver ) {
-            switch( config->GetKind_FEM_Flow() ) {
-                case DG: {
-                    Geometrical_Preprocessing_DGFEM(config, geometry);
-                    break;
-                }
-            }
-        }
-        else {
-            Geometrical_Preprocessing_FVM(config, geometry);
-        }
+      cout << endl <<"-------------------------- Using Dummy Geometry -------------------------" << endl;
+
+    unsigned short iMGlevel;
+
+    geometry = new CGeometry*[config->GetnMGLevels()+1] ();
+
+    if (!fem_solver){
+      for (iMGlevel = 0; iMGlevel <= config->GetnMGLevels(); iMGlevel++) {
+        geometry[iMGlevel] = new CDummyGeometry(config);
+      }
     } else {
-        if (rank == MASTER_NODE)
-            cout << endl <<"-------------------------- Using Dummy Geometry -------------------------" << endl;
-        
-        unsigned short iMGlevel;
-        
-        geometry = new CGeometry*[config->GetnMGLevels()+1] ();
-        
-        if (!fem_solver){
-            for (iMGlevel = 0; iMGlevel <= config->GetnMGLevels(); iMGlevel++) {
-                geometry[iMGlevel] = new CDummyGeometry(config);
-            }
-        } else {
-            geometry[MESH_0] = new CDummyMeshFEM_DG(config);
-        }
-        
-        nDim = geometry[MESH_0]->GetnDim();
-    }
-    
-    /*--- Computation of positive surface area in the z-plane which is used for
+      geometry[MESH_0] = new CDummyMeshFEM_DG(config);
+    }
+
+    nDim = geometry[MESH_0]->GetnDim();
+  }
+
+  /*--- Computation of positive surface area in the z-plane which is used for
      the calculation of force coefficient (non-dimensionalization). ---*/
-    
-    geometry[MESH_0]->SetPositive_ZArea(config);
-    
-    /*--- Set the actuator disk boundary conditions, if necessary. ---*/
-    
+
+  geometry[MESH_0]->SetPositive_ZArea(config);
+
+  /*--- Set the actuator disk boundary conditions, if necessary. ---*/
+
+  for (iMesh = 0; iMesh <= config->GetnMGLevels(); iMesh++) {
+    geometry[iMesh]->MatchActuator_Disk(config);
+  }
+
+  /*--- If we have any periodic markers in this calculation, we must
+       match the periodic points found on both sides of the periodic BC.
+       Note that the current implementation requires a 1-to-1 matching of
+       periodic points on the pair of periodic faces after the translation
+       or rotation is taken into account. ---*/
+
+  if ((config->GetnMarker_Periodic() != 0) && !fem_solver) {
     for (iMesh = 0; iMesh <= config->GetnMGLevels(); iMesh++) {
-        geometry[iMesh]->MatchActuator_Disk(config);
-    }
-    
-    /*--- If we have any periodic markers in this calculation, we must
-     match the periodic points found on both sides of the periodic BC.
-     Note that the current implementation requires a 1-to-1 matching of
-     periodic points on the pair of periodic faces after the translation
-     or rotation is taken into account. ---*/
-    
-    if ((config->GetnMarker_Periodic() != 0) && !fem_solver) {
-        for (iMesh = 0; iMesh <= config->GetnMGLevels(); iMesh++) {
-            
-            /*--- Note that we loop over pairs of periodic markers individually
-             so that repeated nodes on adjacent periodic faces are properly
-             accounted for in multiple places. ---*/
-            
-            for (unsigned short iPeriodic = 1; iPeriodic <= config->GetnMarker_Periodic()/2; iPeriodic++) {
-                geometry[iMesh]->MatchPeriodic(config, iPeriodic);
-            }
-            
-            /*--- For Streamwise Periodic flow, find a unique reference node on the dedicated inlet marker. ---*/
-            if (config->GetKind_Streamwise_Periodic() != ENUM_STREAMWISE_PERIODIC::NONE)
-                geometry[iMesh]->FindUniqueNode_PeriodicBound(config);
-            
-            /*--- Initialize the communication framework for the periodic BCs. ---*/
-            geometry[iMesh]->PreprocessPeriodicComms(geometry[iMesh], config);
-            
-        }
-    }
-    
-    /*--- If activated by the compile directive, perform a partition analysis. ---*/
+
+      /*--- Note that we loop over pairs of periodic markers individually
+           so that repeated nodes on adjacent periodic faces are properly
+           accounted for in multiple places. ---*/
+
+      for (unsigned short iPeriodic = 1; iPeriodic <= config->GetnMarker_Periodic()/2; iPeriodic++) {
+        geometry[iMesh]->MatchPeriodic(config, iPeriodic);
+      }
+
+      /*--- For Streamwise Periodic flow, find a unique reference node on the dedicated inlet marker. ---*/
+      if (config->GetKind_Streamwise_Periodic() != ENUM_STREAMWISE_PERIODIC::NONE)
+        geometry[iMesh]->FindUniqueNode_PeriodicBound(config);
+
+      /*--- Initialize the communication framework for the periodic BCs. ---*/
+      geometry[iMesh]->PreprocessPeriodicComms(geometry[iMesh], config);
+
+    }
+  }
+
+  /*--- If activated by the compile directive, perform a partition analysis. ---*/
 #if PARTITION
-    if (!dummy){
-        if( fem_solver ) Partition_Analysis_FEM(geometry[MESH_0], config);
-        else Partition_Analysis(geometry[MESH_0], config);
-    }
+  if (!dummy){
+    if( fem_solver ) Partition_Analysis_FEM(geometry[MESH_0], config);
+    else Partition_Analysis(geometry[MESH_0], config);
+  }
 #endif
-    
-    /*--- Check if Euler & Symmetry markers are straight/plane. This information
-     is used in the Euler & Symmetry boundary routines. ---*/
-    if((config_container[iZone]->GetnMarker_Euler() != 0 ||
-        config_container[iZone]->GetnMarker_SymWall() != 0) &&
-       !fem_solver) {
-        
-        if (rank == MASTER_NODE)
-            cout << "Checking if Euler & Symmetry markers are straight/plane:" << endl;
-        
-        for (iMesh = 0; iMesh <= config_container[iZone]->GetnMGLevels(); iMesh++)
-            geometry_container[iZone][iInst][iMesh]->ComputeSurf_Straightness(config_container[iZone], (iMesh==MESH_0) );
-        
-    }
-
-    /*--- Keep a reference to the main (ZONE_0, INST_0, MESH_0) geometry ---*/
-    main_geometry = geometry_container[ZONE_0][INST_0][MESH_0];
+
+  /*--- Check if Euler & Symmetry markers are straight/plane. This information
+        is used in the Euler & Symmetry boundary routines. ---*/
+  if((config_container[iZone]->GetnMarker_Euler() != 0 ||
+     config_container[iZone]->GetnMarker_SymWall() != 0) &&
+     !fem_solver) {
+
+    if (rank == MASTER_NODE)
+      cout << "Checking if Euler & Symmetry markers are straight/plane:" << endl;
+
+    for (iMesh = 0; iMesh <= config_container[iZone]->GetnMGLevels(); iMesh++)
+      geometry_container[iZone][iInst][iMesh]->ComputeSurf_Straightness(config_container[iZone], (iMesh==MESH_0) );
+
+  }
+
 }
 
 void CDriver::Geometrical_Preprocessing_FVM(CConfig *config, CGeometry **&geometry) {
-    
-    unsigned short iZone = config->GetiZone(), iMGlevel;
-    unsigned short requestedMGlevels = config->GetnMGLevels();
-    const bool fea = config->GetStructuralProblem();
-    
-    /*--- Definition of the geometry class to store the primal grid in the partitioning process.
-     *    All ranks process the grid and call ParMETIS for partitioning ---*/
-    
-    CGeometry *geometry_aux = new CPhysicalGeometry(config, iZone, nZone);
-    
-    /*--- Set the dimension --- */
-    
-    nDim = geometry_aux->GetnDim();
-    
-    /*--- Color the initial grid and set the send-receive domains (ParMETIS) ---*/
-    
-    geometry_aux->SetColorGrid_Parallel(config);
-    
-    /*--- Allocate the memory of the current domain, and divide the grid
+
+  unsigned short iZone = config->GetiZone(), iMGlevel;
+  unsigned short requestedMGlevels = config->GetnMGLevels();
+  const bool fea = config->GetStructuralProblem();
+
+  /*--- Definition of the geometry class to store the primal grid in the partitioning process.
+   *    All ranks process the grid and call ParMETIS for partitioning ---*/
+
+  CGeometry *geometry_aux = new CPhysicalGeometry(config, iZone, nZone);
+
+  /*--- Set the dimension --- */
+
+  nDim = geometry_aux->GetnDim();
+
+  /*--- Color the initial grid and set the send-receive domains (ParMETIS) ---*/
+
+  geometry_aux->SetColorGrid_Parallel(config);
+
+  /*--- Allocate the memory of the current domain, and divide the grid
      between the ranks. ---*/
-    
-    geometry = new CGeometry *[config->GetnMGLevels()+1] ();
-    
-    /*--- Build the grid data structures using the ParMETIS coloring. ---*/
-    
-    geometry[MESH_0] = new CPhysicalGeometry(geometry_aux, config);
-    
-    /*--- Deallocate the memory of geometry_aux and solver_aux ---*/
-    
-    delete geometry_aux;
-    
-    /*--- Add the Send/Receive boundaries ---*/
-    geometry[MESH_0]->SetSendReceive(config);
-    
-    /*--- Add the Send/Receive boundaries ---*/
-    geometry[MESH_0]->SetBoundaries(config);
-    
-    /*--- Compute elements surrounding points, points surrounding points ---*/
-    
-    if (rank == MASTER_NODE) cout << "Setting point connectivity." << endl;
-    geometry[MESH_0]->SetPoint_Connectivity();
-    
-    /*--- Renumbering points using Reverse Cuthill McKee ordering ---*/
-    
-    if (rank == MASTER_NODE) cout << "Renumbering points (Reverse Cuthill McKee Ordering)." << endl;
-    geometry[MESH_0]->SetRCM_Ordering(config);
-    
-    /*--- recompute elements surrounding points, points surrounding points ---*/
-    
-    if (rank == MASTER_NODE) cout << "Recomputing point connectivity." << endl;
-    geometry[MESH_0]->SetPoint_Connectivity();
-    
-    /*--- Compute elements surrounding elements ---*/
-    
-    if (rank == MASTER_NODE) cout << "Setting element connectivity." << endl;
-    geometry[MESH_0]->SetElement_Connectivity();
-    
-    /*--- Check the orientation before computing geometrical quantities ---*/
-    
-    geometry[MESH_0]->SetBoundVolume();
-    if (config->GetReorientElements()) {
-        if (rank == MASTER_NODE) cout << "Checking the numerical grid orientation." << endl;
-        geometry[MESH_0]->Check_IntElem_Orientation(config);
-        geometry[MESH_0]->Check_BoundElem_Orientation(config);
-    }
-    
-    /*--- Create the edge structure ---*/
-    
-    if (rank == MASTER_NODE) cout << "Identifying edges and vertices." << endl;
-    geometry[MESH_0]->SetEdges();
-    geometry[MESH_0]->SetVertex(config);
-    
-    /*--- Create the control volume structures ---*/
-    
-    if (rank == MASTER_NODE) cout << "Setting the control volume structure." << endl;
-    SU2_OMP_PARALLEL {
-        geometry[MESH_0]->SetControlVolume(config, ALLOCATE);
-        geometry[MESH_0]->SetBoundControlVolume(config, ALLOCATE);
-    }
-    END_SU2_OMP_PARALLEL
-    
-    /*--- Visualize a dual control volume if requested ---*/
-    
-    if ((config->GetVisualize_CV() >= 0) &&
-        (config->GetVisualize_CV() < (long)geometry[MESH_0]->GetGlobal_nPointDomain()))
-        geometry[MESH_0]->VisualizeControlVolume(config);
-    
-    /*--- Identify closest normal neighbor ---*/
-    
-    if (rank == MASTER_NODE) cout << "Searching for the closest normal neighbors to the surfaces." << endl;
-    geometry[MESH_0]->FindNormal_Neighbor(config);
-    
-    /*--- Store the global to local mapping. ---*/
-    
-    if (rank == MASTER_NODE) cout << "Storing a mapping from global to local point index." << endl;
-    geometry[MESH_0]->SetGlobal_to_Local_Point();
-    
-    /*--- Compute the surface curvature ---*/
-    
-    if (!fea) {
-        if (rank == MASTER_NODE) cout << "Compute the surface curvature." << endl;
-        geometry[MESH_0]->ComputeSurf_Curvature(config);
-    }
-
-    /*--- Compute the global surface areas for all markers. ---*/
-
-    geometry[MESH_0]->ComputeSurfaceAreaCfgFile(config);
-
-    /*--- Check for periodicity and disable MG if necessary. ---*/
-
-    if (rank == MASTER_NODE) cout << "Checking for periodicity." << endl;
-    geometry[MESH_0]->Check_Periodicity(config);
-    
-    /*--- Compute mesh quality statistics on the fine grid. ---*/
-    
-    if (!fea) {
-        if (rank == MASTER_NODE)
-            cout << "Computing mesh quality statistics for the dual control volumes." << endl;
-        geometry[MESH_0]->ComputeMeshQualityStatistics(config);
-    }
-    
-    geometry[MESH_0]->SetMGLevel(MESH_0);
-    if ((config->GetnMGLevels() != 0) && (rank == MASTER_NODE))
-        cout << "Setting the multigrid structure." << endl;
-    
-    /*--- Loop over all the new grid ---*/
-    
-    for (iMGlevel = 1; iMGlevel <= config->GetnMGLevels(); iMGlevel++) {
-        
-        /*--- Create main agglomeration structure ---*/
-        
-        geometry[iMGlevel] = new CMultiGridGeometry(geometry[iMGlevel-1], config, iMGlevel);
-        
-        /*--- Compute points surrounding points. ---*/
-        
-        geometry[iMGlevel]->SetPoint_Connectivity(geometry[iMGlevel-1]);
-        
-        /*--- Create the edge structure ---*/
-        
-        geometry[iMGlevel]->SetEdges();
-        geometry[iMGlevel]->SetVertex(geometry[iMGlevel-1], config);
-        
-        /*--- Create the control volume structures ---*/
-        
-        geometry[iMGlevel]->SetControlVolume(geometry[iMGlevel-1], ALLOCATE);
-        geometry[iMGlevel]->SetBoundControlVolume(geometry[iMGlevel-1], ALLOCATE);
-        geometry[iMGlevel]->SetCoord(geometry[iMGlevel-1]);
-        
-        /*--- Find closest neighbor to a surface point ---*/
-        
-        geometry[iMGlevel]->FindNormal_Neighbor(config);
-        
-        /*--- Store our multigrid index. ---*/
-        
-        geometry[iMGlevel]->SetMGLevel(iMGlevel);
-        
-        /*--- Protect against the situation that we were not able to complete
-         the agglomeration for this level, i.e., there weren't enough points.
-         We need to check if we changed the total number of levels and delete
-         the incomplete CMultiGridGeometry object. ---*/
-        
-        if (config->GetnMGLevels() != requestedMGlevels) {
-            delete geometry[iMGlevel];
-            geometry[iMGlevel] = nullptr;
-            break;
-        }
-        
-    }
-    
-    if (config->GetWrt_MultiGrid()) geometry[MESH_0]->ColorMGLevels(config->GetnMGLevels(), geometry);
-    
-    /*--- For unsteady simulations, initialize the grid volumes
-     and coordinates for previous solutions. Loop over all zones/grids ---*/
-    
-    if ((config->GetTime_Marching() != TIME_MARCHING::STEADY) && config->GetDynamic_Grid()) {
-        for (iMGlevel = 0; iMGlevel <= config->GetnMGLevels(); iMGlevel++) {
-            
-            /*--- Update cell volume ---*/
-            geometry[iMGlevel]->nodes->SetVolume_n();
-            geometry[iMGlevel]->nodes->SetVolume_nM1();
-            
-            if (config->GetGrid_Movement()) {
-                /*--- Update point coordinates ---*/
-                geometry[iMGlevel]->nodes->SetCoord_n();
-                geometry[iMGlevel]->nodes->SetCoord_n1();
-            }
-        }
-    }
-    
-    
-    /*--- Create the data structure for MPI point-to-point communications. ---*/
-    
-    for (iMGlevel = 0; iMGlevel <= config->GetnMGLevels(); iMGlevel++)
-        geometry[iMGlevel]->PreprocessP2PComms(geometry[iMGlevel], config);
-    
-    
-    /*--- Perform a few preprocessing routines and communications. ---*/
-    
-    for (iMGlevel = 0; iMGlevel <= config->GetnMGLevels(); iMGlevel++) {
-        
-        /*--- Compute the max length. ---*/
-        
-        if (!fea) {
-            if ((rank == MASTER_NODE) && (iMGlevel == MESH_0))
-                cout << "Finding max control volume width." << endl;
-            geometry[iMGlevel]->SetMaxLength(config);
-        }
-        
-        /*--- Communicate the number of neighbors. This is needed for
-         some centered schemes and for multigrid in parallel. ---*/
-        
-        if ((rank == MASTER_NODE) && (size > SINGLE_NODE) && (iMGlevel == MESH_0))
-            cout << "Communicating number of neighbors." << endl;
-        geometry[iMGlevel]->InitiateComms(geometry[iMGlevel], config, NEIGHBORS);
-        geometry[iMGlevel]->CompleteComms(geometry[iMGlevel], config, NEIGHBORS);
-    }
-    
-}
-
-void CDriver::Geometrical_Preprocessing_DGFEM(CConfig* config, CGeometry **&geometry) {
-    
-    /*--- Definition of the geometry class to store the primal grid in the partitioning process. ---*/
-    /*--- All ranks process the grid and call ParMETIS for partitioning ---*/
-    
-    CGeometry *geometry_aux = new CPhysicalGeometry(config, iZone, nZone);
-    
-    /*--- Set the dimension --- */
-    
-    nDim = geometry_aux->GetnDim();
-    
-    /*--- For the FEM solver with time-accurate local time-stepping, use
-     a dummy solver class to retrieve the initial flow state. ---*/
-    
-    CSolver *solver_aux = new CFEM_DG_EulerSolver(config, nDim, MESH_0);
-    
-    /*--- Color the initial grid and set the send-receive domains (ParMETIS) ---*/
-    
-    geometry_aux->SetColorFEMGrid_Parallel(config);
-    
-    /*--- Allocate the memory of the current domain, and divide the grid
-     between the ranks. ---*/
-    
-    geometry = new CGeometry *[config->GetnMGLevels()+1] ();
-    
-    geometry[MESH_0] = new CMeshFEM_DG(geometry_aux, config);
-    
-    /*--- Deallocate the memory of geometry_aux and solver_aux ---*/
-    
-    delete geometry_aux;
-    delete solver_aux;
-    
-    /*--- Add the Send/Receive boundaries ---*/
-    geometry[MESH_0]->SetSendReceive(config);
-    
-    /*--- Add the Send/Receive boundaries ---*/
-    geometry[MESH_0]->SetBoundaries(config);
-    
-    /*--- Carry out a dynamic cast to CMeshFEM_DG, such that it is not needed to
-     define all virtual functions in the base class CGeometry. ---*/
-    CMeshFEM_DG *DGMesh = dynamic_cast<CMeshFEM_DG *>(geometry[MESH_0]);
-    
-    /*--- Determine the standard elements for the volume elements. ---*/
-    if (rank == MASTER_NODE) cout << "Creating standard volume elements." << endl;
-    DGMesh->CreateStandardVolumeElements(config);
-    
-    /*--- Create the face information needed to compute the contour integral
-     for the elements in the Discontinuous Galerkin formulation. ---*/
-    if (rank == MASTER_NODE) cout << "Creating face information." << endl;
-    DGMesh->CreateFaces(config);
-    
-    /*--- Compute the metric terms of the volume elements. ---*/
-    if (rank == MASTER_NODE) cout << "Computing metric terms volume elements." << endl;
-    DGMesh->MetricTermsVolumeElements(config);
-    
-    /*--- Compute the metric terms of the surface elements. ---*/
-    if (rank == MASTER_NODE) cout << "Computing metric terms surface elements." << endl;
-    DGMesh->MetricTermsSurfaceElements(config);
-    
-    /*--- Compute a length scale of the volume elements. ---*/
-    if (rank == MASTER_NODE) cout << "Computing length scale volume elements." << endl;
-    DGMesh->LengthScaleVolumeElements();
-    
-    /*--- Compute the coordinates of the integration points. ---*/
-    if (rank == MASTER_NODE) cout << "Computing coordinates of the integration points." << endl;
-    DGMesh->CoordinatesIntegrationPoints();
-    
-    /*--- Compute the coordinates of the location of the solution DOFs. This is different
-     from the grid points when a different polynomial degree is used to represent the
-     geometry and solution. ---*/
-    if (rank == MASTER_NODE) cout << "Computing coordinates of the solution DOFs." << endl;
-    DGMesh->CoordinatesSolDOFs();
-    
-    /*--- Perform the preprocessing tasks when wall functions are used. ---*/
-    if (rank == MASTER_NODE) cout << "Preprocessing for the wall functions. " << endl;
-    DGMesh->WallFunctionPreprocessing(config);
-    
-    /*--- Store the global to local mapping. ---*/
-    if (rank == MASTER_NODE) cout << "Storing a mapping from global to local DOF index." << endl;
-    geometry[MESH_0]->SetGlobal_to_Local_Point();
-    
-    
-    /*--- Loop to create the coarser grid levels. ---*/
-    
-    for(unsigned short iMGlevel=1; iMGlevel<=config->GetnMGLevels(); iMGlevel++) {
-        
-        SU2_MPI::Error("Geometrical_Preprocessing_DGFEM: Coarse grid levels not implemented yet.",
-                       CURRENT_FUNCTION);
-    }
-    
-}
-
-void CDriver::Solver_Preprocessing(CConfig* config, CGeometry** geometry, CSolver ***&solver) {
-    
-    MAIN_SOLVER kindSolver = config->GetKind_Solver();
-    
-    if (rank == MASTER_NODE)
-        cout << endl <<"-------------------- Solver Preprocessing ( Zone " << config->GetiZone() <<" ) --------------------" << endl;
-    
-    solver = new CSolver**[config->GetnMGLevels()+1] ();
-    
-    for (iMesh = 0; iMesh <= config->GetnMGLevels(); iMesh++){
-        solver[iMesh] = CSolverFactory::CreateSolverContainer(kindSolver, config, geometry[iMesh], iMesh);
-    }
-    
-    /*--- Count the number of DOFs per solution point. ---*/
-    
-    DOFsPerPoint = 0;
-    
-    for (unsigned int iSol = 0; iSol < MAX_SOLS; iSol++)
-        if (solver[MESH_0][iSol]) DOFsPerPoint += solver[MESH_0][iSol]->GetnVar();
-    
-    /*--- Restart solvers, for FSI the geometry cannot be updated because the interpolation classes
-     * should always use the undeformed mesh (otherwise the results would not be repeatable). ---*/
-    
-    if (!fsi) Solver_Restart(solver, geometry, config, true);
-    
-    /*--- Set up any necessary inlet profiles ---*/
-    
-    Inlet_Preprocessing(solver, geometry, config);
-    
-}
-
-void CDriver::Inlet_Preprocessing(CSolver ***solver, CGeometry **geometry,
-                                  CConfig *config) const {
-    
-    /*--- Adjust iteration number for unsteady restarts. ---*/
-    
-    const bool adjoint = config->GetDiscrete_Adjoint() || config->GetContinuous_Adjoint();
-    
-    int val_iter = 0;
-    
-    if (config->GetTime_Domain()) {
-        val_iter = adjoint? config->GetUnst_AdjointIter() : config->GetRestart_Iter();
-        val_iter -= 1;
-        if (!adjoint && config->GetTime_Marching() == TIME_MARCHING::DT_STEPPING_2ND)
-            val_iter -= 1;
-        if (!adjoint && !config->GetRestart()) val_iter = 0;
-    }
-    
-    /*--- Load inlet profile files for any of the active solver containers.
-     Note that these routines fill the fine grid data structures for the markers
-     and restrict values down to all coarser MG levels. ---*/
-    
-    if (config->GetInlet_Profile_From_File()) {
-        
-        /*--- Use LoadInletProfile() routines for the particular solver. ---*/
-        
-        if (rank == MASTER_NODE) {
-            cout << endl;
-            cout << "Reading inlet profile from file: ";
-            cout << config->GetInlet_FileName() << endl;
-        }
-        
-        if (solver[MESH_0][FLOW_SOL]) {
-            solver[MESH_0][FLOW_SOL]->LoadInletProfile(geometry, solver, config, val_iter, FLOW_SOL, INLET_FLOW);
-        }
-        if (solver[MESH_0][TURB_SOL]) {
-            solver[MESH_0][TURB_SOL]->LoadInletProfile(geometry, solver, config, val_iter, TURB_SOL, INLET_FLOW);
-        }
-        if (solver[MESH_0][SPECIES_SOL]) {
-            solver[MESH_0][SPECIES_SOL]->LoadInletProfile(geometry, solver, config, val_iter, SPECIES_SOL, INLET_FLOW);
-        }
-        
-        /*--- Exit if profiles were requested for a solver that is not available. ---*/
-        
-        if (!config->GetFluidProblem()) {
-            SU2_MPI::Error(string("Inlet profile specification via file (C++) has not been \n") +
-                           string("implemented yet for this solver.\n") +
-                           string("Please set SPECIFIED_INLET_PROFILE= NO and try again."), CURRENT_FUNCTION);
-        }
-        
-    } else {
-        
-        /*--- Uniform inlets or python-customized inlets ---*/
-        
-        /* --- Initialize quantities for inlet boundary
-         * This routine does not check if they python wrapper is being used to
-         * set custom boundary conditions.  This is intentional; the
-         * default values for python custom BCs are initialized with the default
-         * values specified in the config (avoiding non physical values) --- */
-        
-        for (unsigned short iMesh = 0; iMesh <= config->GetnMGLevels(); iMesh++) {
-            for(unsigned short iMarker=0; iMarker < config->GetnMarker_All(); iMarker++) {
-                if (solver[iMesh][FLOW_SOL]) solver[iMesh][FLOW_SOL]->SetUniformInlet(config, iMarker);
-                if (solver[iMesh][TURB_SOL]) solver[iMesh][TURB_SOL]->SetUniformInlet(config, iMarker);
-                if (solver[iMesh][SPECIES_SOL]) solver[iMesh][SPECIES_SOL]->SetUniformInlet(config, iMarker);
-            }
-        }
-        
-    }
-    if (solver[MESH_0][TURB_SOL]) {
-      solver[MESH_0][TURB_SOL]->LoadInletProfile(geometry, solver, config, val_iter, TURB_SOL, INLET_FLOW);
-    }
-    if (solver[MESH_0][SPECIES_SOL]) {
-      solver[MESH_0][SPECIES_SOL]->LoadInletProfile(geometry, solver, config, val_iter, SPECIES_SOL, INLET_FLOW);
-    }
-
-    /*--- Exit if profiles were requested for a solver that is not available. ---*/
-
-    if (!config->GetFluidProblem()) {
-      SU2_MPI::Error(string("Inlet profile specification via file (C++) has not been \n") +
-                     string("implemented yet for this solver.\n") +
-                     string("Please set SPECIFIED_INLET_PROFILE= NO and try again."), CURRENT_FUNCTION);
-    }
-
-}
-
-void CDriver::Solver_Restart(CSolver ***solver, CGeometry **geometry,
-                             CConfig *config, bool update_geo) {
-    
-    /*--- Check for restarts and use the LoadRestart() routines. ---*/
-    
-    const bool restart = config->GetRestart();
-    const bool restart_flow = config->GetRestart_Flow();
-    
-    /*--- Adjust iteration number for unsteady restarts. ---*/
-    
-    int val_iter = 0;
-    
-    const bool adjoint = (config->GetDiscrete_Adjoint() || config->GetContinuous_Adjoint());
-    const bool time_domain = config->GetTime_Domain();
-    const bool dt_step_2nd = (config->GetTime_Marching() == TIME_MARCHING::DT_STEPPING_2ND) &&
-    !config->GetStructuralProblem() && !config->GetFEMSolver() &&
-    !adjoint && time_domain;
-    
-    if (time_domain) {
-        if (adjoint) val_iter = config->GetUnst_AdjointIter() - 1;
-        else val_iter = config->GetRestart_Iter() - 1 - dt_step_2nd;
-    }
-    
-    /*--- Restart direct solvers. ---*/
-    
-    if (restart || restart_flow) {
-        for (auto iSol = 0u; iSol < MAX_SOLS; ++iSol) {
-            auto sol = solver[MESH_0][iSol];
-            if (sol && !sol->GetAdjoint()) {
-                /*--- Note that the mesh solver always loads the most recent file (and not -2). ---*/
-                SU2_OMP_PARALLEL_(if(sol->GetHasHybridParallel()))
-                sol->LoadRestart(geometry, solver, config, val_iter + (iSol==MESH_SOL && dt_step_2nd), update_geo);
-                END_SU2_OMP_PARALLEL
-            }
-        }
-    }
-    
-    /*--- Restart adjoint solvers. ---*/
-    
-    if (restart) {
-        if ((config->GetKind_Solver() == MAIN_SOLVER::TEMPLATE_SOLVER) ||
-            (config->GetKind_Solver() == MAIN_SOLVER::ADJ_RANS && !config->GetFrozen_Visc_Cont())) {
-            SU2_MPI::Error("A restart capability has not been implemented yet for this solver.\n"
-                           "Please set RESTART_SOL= NO and try again.", CURRENT_FUNCTION);
-        }
-        
-        for (auto iSol = 0u; iSol < MAX_SOLS; ++iSol) {
-            auto sol = solver[MESH_0][iSol];
-            if (sol && sol->GetAdjoint())
-                sol->LoadRestart(geometry, solver, config, val_iter, update_geo);
-        }
-    }
-    
-}
-
-void CDriver::Solver_Postprocessing(CSolver ****solver, CGeometry **geometry,
-                                    CConfig *config, unsigned short val_iInst) {
-    
-    for (int iMGlevel = 0; iMGlevel <= config->GetnMGLevels(); iMGlevel++) {
-        for (unsigned int iSol = 0; iSol < MAX_SOLS; iSol++){
-            delete solver[val_iInst][iMGlevel][iSol];
-        }
-        delete [] solver[val_iInst][iMGlevel];
-    }
-    delete [] solver[val_iInst];
-    
-    CSolverFactory::ClearSolverMeta();
-    
-}
-
-<<<<<<< HEAD
-void CDriver::Integration_Preprocessing(CConfig *config, CSolver **solver, CIntegration **&integration) const {
-    
-    if (rank == MASTER_NODE)
-        cout << endl <<"----------------- Integration Preprocessing ( Zone " << config->GetiZone() <<" ) ------------------" << endl;
-    
-    MAIN_SOLVER kindMainSolver = config->GetKind_Solver();
-    
-    integration = CIntegrationFactory::CreateIntegrationContainer(kindMainSolver, solver);
-    
-}
-=======
+
+  geometry = new CGeometry *[config->GetnMGLevels()+1] ();
+
+  /*--- Build the grid data structures using the ParMETIS coloring. ---*/
+
+  geometry[MESH_0] = new CPhysicalGeometry(geometry_aux, config);
+
+  /*--- Deallocate the memory of geometry_aux and solver_aux ---*/
+
+  delete geometry_aux;
+
+  /*--- Add the Send/Receive boundaries ---*/
+  geometry[MESH_0]->SetSendReceive(config);
+
+  /*--- Add the Send/Receive boundaries ---*/
+  geometry[MESH_0]->SetBoundaries(config);
+
   /*--- Compute elements surrounding points, points surrounding points ---*/
 
   if (rank == MASTER_NODE) cout << "Setting point connectivity." << endl;
@@ -2130,79 +1658,18 @@
     /*--- Definition of the source term integration scheme for each equation and mesh level ---*/
     for (iMGlevel = 0; iMGlevel <= config->GetnMGLevels(); iMGlevel++)
       numerics[iMGlevel][TEMPLATE_SOL][source_first_term] = new CSource_Template(nDim, nVar_Template, config);
->>>>>>> 25149148
-
-void CDriver::Integration_Postprocessing(CIntegration ***integration, CGeometry **geometry, CConfig *config, unsigned short val_iInst) {
-    
-    for (unsigned int iSol = 0; iSol < MAX_SOLS; iSol++){
-        delete integration[val_iInst][iSol];
-    }
-    
-    delete [] integration[val_iInst];
-    
-}
-
-template <class Indices>
-void CDriver::InstantiateTurbulentNumerics(unsigned short nVar_Turb, int offset, const CConfig *config,
-                                           const CSolver* turb_solver, CNumerics ****&numerics) const {
-    const int conv_term = CONV_TERM + offset;
-    const int visc_term = VISC_TERM + offset;
-    
-    const int source_first_term = SOURCE_FIRST_TERM + offset;
-    const int source_second_term = SOURCE_SECOND_TERM + offset;
-    
-    const int conv_bound_term = CONV_BOUND_TERM + offset;
-    const int visc_bound_term = VISC_BOUND_TERM + offset;
-    
-    bool spalart_allmaras, neg_spalart_allmaras, e_spalart_allmaras, comp_spalart_allmaras, e_comp_spalart_allmaras, menter_sst;
-    spalart_allmaras = neg_spalart_allmaras = e_spalart_allmaras = comp_spalart_allmaras = e_comp_spalart_allmaras = menter_sst = false;
-    
-    /*--- Assign turbulence model booleans ---*/
-    
-    switch (config->GetKind_Turb_Model()) {
-        case TURB_MODEL::NONE:
-            SU2_MPI::Error("No turbulence model selected.", CURRENT_FUNCTION);
-            break;
-        case TURB_MODEL::SA:        spalart_allmaras = true;        break;
-        case TURB_MODEL::SA_NEG:    neg_spalart_allmaras = true;    break;
-        case TURB_MODEL::SA_E:      e_spalart_allmaras = true;      break;
-        case TURB_MODEL::SA_COMP:   comp_spalart_allmaras = true;   break;
-        case TURB_MODEL::SA_E_COMP: e_comp_spalart_allmaras = true; break;
-        case TURB_MODEL::SST:       menter_sst = true;              break;
-        case TURB_MODEL::SST_SUST:  menter_sst = true;              break;
-    }
-    
-    /*--- If the Menter SST model is used, store the constants of the model and determine the
-     free stream values of the turbulent kinetic energy and dissipation rate. ---*/
-    
-    const su2double *constants = nullptr;
-    su2double kine_Inf = 0.0, omega_Inf = 0.0;
-    
-    if (menter_sst) {
-        constants = turb_solver->GetConstants();
-        kine_Inf  = turb_solver->GetTke_Inf();
-        omega_Inf = turb_solver->GetOmega_Inf();
-    }
-    
+
+    /*--- Definition of the boundary condition method ---*/
+    for (iMGlevel = 0; iMGlevel <= config->GetnMGLevels(); iMGlevel++) {
+      numerics[iMGlevel][TEMPLATE_SOL][conv_bound_term] = new CConvective_Template(nDim, nVar_Template, config);
+    }
+
+  }
+
+  /*--- Solver definition for the Potential, Euler, Navier-Stokes problems ---*/
+  if ((euler) || (ns)) {
+
     /*--- Definition of the convective scheme for each equation and mesh level ---*/
-<<<<<<< HEAD
-    
-    switch (config->GetKind_ConvNumScheme_Turb()) {
-        case NO_UPWIND:
-            SU2_MPI::Error("Config file is missing the CONV_NUM_METHOD_TURB option.", CURRENT_FUNCTION);
-            break;
-        case SPACE_UPWIND :
-            for (auto iMGlevel = 0u; iMGlevel <= config->GetnMGLevels(); iMGlevel++) {
-                if (spalart_allmaras || neg_spalart_allmaras || e_spalart_allmaras || comp_spalart_allmaras || e_comp_spalart_allmaras) {
-                    numerics[iMGlevel][TURB_SOL][conv_term] = new CUpwSca_TurbSA<Indices>(nDim, nVar_Turb, config);
-                }
-                else if (menter_sst) numerics[iMGlevel][TURB_SOL][conv_term] = new CUpwSca_TurbSST<Indices>(nDim, nVar_Turb, config);
-            }
-            break;
-        default:
-            SU2_MPI::Error("Invalid convective scheme for the turbulence equations.", CURRENT_FUNCTION);
-            break;
-=======
     switch (config->GetKind_ConvNumScheme_Flow()) {
       case NO_CONVECTIVE :
         SU2_MPI::Error("Config file is missing the CONV_NUM_METHOD_FLOW option.", CURRENT_FUNCTION);
@@ -2532,66 +1999,21 @@
       default:
         SU2_MPI::Error("Invalid convective scheme for the NEMO Euler / Navier-Stokes equations.", CURRENT_FUNCTION);
         break;
->>>>>>> 25149148
-    }
-    
+    }
+
     /*--- Definition of the viscous scheme for each equation and mesh level ---*/
-    
-    for (auto iMGlevel = 0u; iMGlevel <= config->GetnMGLevels(); iMGlevel++) {
-        if (spalart_allmaras || e_spalart_allmaras || comp_spalart_allmaras || e_comp_spalart_allmaras) {
-            numerics[iMGlevel][TURB_SOL][visc_term] = new CAvgGrad_TurbSA<Indices>(nDim, nVar_Turb, true, config);
-        }
-        else if (neg_spalart_allmaras)
-            numerics[iMGlevel][TURB_SOL][visc_term] = new CAvgGrad_TurbSA_Neg<Indices>(nDim, nVar_Turb, true, config);
-        else if (menter_sst)
-            numerics[iMGlevel][TURB_SOL][visc_term] = new CAvgGrad_TurbSST<Indices>(nDim, nVar_Turb, constants, true, config);
-    }
-    
+    if (compressible) {
+
+      numerics[MESH_0][FLOW_SOL][visc_term] = new CAvgGradCorrected_NEMO(nDim, nVar_NEMO, nPrimVar_NEMO, nPrimVarGrad_NEMO, config);
+      for (iMGlevel = 1; iMGlevel <= config->GetnMGLevels(); iMGlevel++)
+        numerics[iMGlevel][FLOW_SOL][visc_term] = new CAvgGrad_NEMO(nDim, nVar_NEMO, nPrimVar_NEMO, nPrimVarGrad_NEMO, config);
+
+      /*--- Definition of the boundary condition method ---*/
+      for (iMGlevel = 0; iMGlevel <= config->GetnMGLevels(); iMGlevel++)
+        numerics[iMGlevel][FLOW_SOL][visc_bound_term] = new CAvgGrad_NEMO(nDim, nVar_NEMO, nPrimVar_NEMO, nPrimVarGrad_NEMO, config);
+    }
+
     /*--- Definition of the source term integration scheme for each equation and mesh level ---*/
-<<<<<<< HEAD
-    
-    for (auto iMGlevel = 0u; iMGlevel <= config->GetnMGLevels(); iMGlevel++) {
-        auto& turb_source_first_term = numerics[iMGlevel][TURB_SOL][source_first_term];
-        
-        if (spalart_allmaras)
-            turb_source_first_term = new CSourcePieceWise_TurbSA<Indices>(nDim, nVar_Turb, config);
-        else if (e_spalart_allmaras)
-            turb_source_first_term = new CSourcePieceWise_TurbSA_E<Indices>(nDim, nVar_Turb, config);
-        else if (comp_spalart_allmaras)
-            turb_source_first_term = new CSourcePieceWise_TurbSA_COMP<Indices>(nDim, nVar_Turb, config);
-        else if (e_comp_spalart_allmaras)
-            turb_source_first_term = new CSourcePieceWise_TurbSA_E_COMP<Indices>(nDim, nVar_Turb, config);
-        else if (neg_spalart_allmaras)
-            turb_source_first_term = new CSourcePieceWise_TurbSA_Neg<Indices>(nDim, nVar_Turb, config);
-        else if (menter_sst)
-            turb_source_first_term = new CSourcePieceWise_TurbSST<Indices>(nDim, nVar_Turb, constants, kine_Inf, omega_Inf,
-                                                                           config);
-        
-        numerics[iMGlevel][TURB_SOL][source_second_term] = new CSourceNothing(nDim, nVar_Turb, config);
-    }
-    
-    /*--- Definition of the boundary condition method ---*/
-    
-    for (auto iMGlevel = 0u; iMGlevel <= config->GetnMGLevels(); iMGlevel++) {
-        if (spalart_allmaras || e_spalart_allmaras || comp_spalart_allmaras || e_comp_spalart_allmaras) {
-            numerics[iMGlevel][TURB_SOL][conv_bound_term] = new CUpwSca_TurbSA<Indices>(nDim, nVar_Turb, config);
-            numerics[iMGlevel][TURB_SOL][visc_bound_term] = new CAvgGrad_TurbSA<Indices>(nDim, nVar_Turb, false, config);
-        }
-        else if (neg_spalart_allmaras) {
-            numerics[iMGlevel][TURB_SOL][conv_bound_term] = new CUpwSca_TurbSA<Indices>(nDim, nVar_Turb, config);
-            numerics[iMGlevel][TURB_SOL][visc_bound_term] = new CAvgGrad_TurbSA_Neg<Indices>(nDim, nVar_Turb, false, config);
-        }
-        else if (menter_sst) {
-            numerics[iMGlevel][TURB_SOL][conv_bound_term] = new CUpwSca_TurbSST<Indices>(nDim, nVar_Turb, config);
-            numerics[iMGlevel][TURB_SOL][visc_bound_term] = new CAvgGrad_TurbSST<Indices>(nDim, nVar_Turb, constants, false,
-                                                                                          config);
-        }
-    }
-}
-/*--- Explicit instantiation of the template above, needed because it is defined in a cpp file, instead of hpp. ---*/
-template void CDriver::InstantiateTurbulentNumerics<CEulerVariable::CIndices<unsigned short>>(
-                                                                                              unsigned short, int, const CConfig*, const CSolver*, CNumerics****&) const;
-=======
     for (iMGlevel = 0; iMGlevel <= config->GetnMGLevels(); iMGlevel++) {
 
       numerics[iMGlevel][FLOW_SOL][source_first_term] = new CSource_NEMO(nDim, nVar_NEMO, nPrimVar_NEMO, nPrimVarGrad_NEMO, config);
@@ -2696,42 +2118,13 @@
 
     /*--- Definition of the viscous scheme for each equation and mesh level ---*/
     for (iMGlevel = 0; iMGlevel <= config->GetnMGLevels(); iMGlevel++) {
->>>>>>> 25149148
-
-template void CDriver::InstantiateTurbulentNumerics<CIncEulerVariable::CIndices<unsigned short>>(
-                                                                                                 unsigned short, int, const CConfig*, const CSolver*, CNumerics****&) const;
-
-template void CDriver::InstantiateTurbulentNumerics<CNEMOEulerVariable::CIndices<unsigned short>>(
-                                                                                                  unsigned short, int, const CConfig*, const CSolver*, CNumerics****&) const;
-
-template <class Indices>
-void CDriver::InstantiateSpeciesNumerics(unsigned short nVar_Species, int offset, const CConfig *config,
-                                         const CSolver* species_solver, CNumerics ****&numerics) const {
-    const int conv_term = CONV_TERM + offset;
-    const int visc_term = VISC_TERM + offset;
-    
-    const int source_first_term = SOURCE_FIRST_TERM + offset;
-    const int source_second_term = SOURCE_SECOND_TERM + offset;
-    
-    const int conv_bound_term = CONV_BOUND_TERM + offset;
-    const int visc_bound_term = VISC_BOUND_TERM + offset;
-    
-    /*--- Definition of the convective scheme for each equation and mesh level. Also for boundary conditions. ---*/
-    
-    switch (config->GetKind_ConvNumScheme_Species()) {
-        case NONE :
-            break;
+
+      numerics[iMGlevel][HEAT_SOL][visc_term] = new CAvgGrad_Heat(nDim, nVar_Heat, config, true);
+      numerics[iMGlevel][HEAT_SOL][visc_bound_term] = new CAvgGrad_Heat(nDim, nVar_Heat, config, false);
+
+      switch (config->GetKind_ConvNumScheme_Heat()) {
+
         case SPACE_UPWIND :
-<<<<<<< HEAD
-            for (auto iMGlevel = 0; iMGlevel <= config->GetnMGLevels(); iMGlevel++) {
-                numerics[iMGlevel][SPECIES_SOL][conv_term] = new CUpwSca_Species<Indices>(nDim, nVar_Species, config);
-                numerics[iMGlevel][SPECIES_SOL][conv_bound_term] = new CUpwSca_Species<Indices>(nDim, nVar_Species, config);
-            }
-            break;
-        default :
-            SU2_MPI::Error("Invalid convective scheme for the species transport equations. Use SCALAR_UPWIND.", CURRENT_FUNCTION);
-            break;
-=======
           numerics[iMGlevel][HEAT_SOL][conv_term] = new CUpwSca_Heat(nDim, nVar_Heat, config);
           numerics[iMGlevel][HEAT_SOL][conv_bound_term] = new CUpwSca_Heat(nDim, nVar_Heat, config);
           break;
@@ -2821,1729 +2214,907 @@
       default:
         SU2_MPI::Error("Invalid convective scheme for the continuous adjoint Euler / Navier-Stokes equations.", CURRENT_FUNCTION);
         break;
->>>>>>> 25149148
-    }
-    
+    }
+
     /*--- Definition of the viscous scheme for each equation and mesh level ---*/
-    
-    for (auto iMGlevel = 0u; iMGlevel <= config->GetnMGLevels(); iMGlevel++) {
-        numerics[iMGlevel][SPECIES_SOL][visc_term] = new CAvgGrad_Species<Indices>(nDim, nVar_Species, true, config);
-        numerics[iMGlevel][SPECIES_SOL][visc_bound_term] = new CAvgGrad_Species<Indices>(nDim, nVar_Species, false, config);
-    }
-    
+
+    if (compressible) {
+
+      /*--- Compressible flow ---*/
+
+      numerics[MESH_0][ADJFLOW_SOL][visc_term] = new CAvgGradCorrected_AdjFlow(nDim, nVar_Adj_Flow, config);
+      numerics[MESH_0][ADJFLOW_SOL][visc_bound_term] = new CAvgGrad_AdjFlow(nDim, nVar_Adj_Flow, config);
+
+      for (iMGlevel = 1; iMGlevel <= config->GetnMGLevels(); iMGlevel++) {
+        numerics[iMGlevel][ADJFLOW_SOL][visc_term] = new CAvgGrad_AdjFlow(nDim, nVar_Adj_Flow, config);
+        numerics[iMGlevel][ADJFLOW_SOL][visc_bound_term] = new CAvgGrad_AdjFlow(nDim, nVar_Adj_Flow, config);
+      }
+
+    }
+
     /*--- Definition of the source term integration scheme for each equation and mesh level ---*/
-    
-    for (auto iMGlevel = 0u; iMGlevel <= config->GetnMGLevels(); iMGlevel++) {
-        if (config->GetAxisymmetric() == YES) {
-            numerics[iMGlevel][SPECIES_SOL][source_first_term] = new CSourceAxisymmetric_Species<Indices>(nDim, nVar_Species, config);
-        }
+
+    for (iMGlevel = 0; iMGlevel <= config->GetnMGLevels(); iMGlevel++) {
+
+      /*--- Note that RANS is incompatible with Axisymmetric or Rotational (Fix it!) ---*/
+
+      if (compressible) {
+
+        if (adj_ns) {
+
+          numerics[iMGlevel][ADJFLOW_SOL][source_first_term] = new CSourceViscous_AdjFlow(nDim, nVar_Adj_Flow, config);
+
+          if (config->GetRotating_Frame() == YES)
+            numerics[iMGlevel][ADJFLOW_SOL][source_second_term] = new CSourceRotatingFrame_AdjFlow(nDim, nVar_Adj_Flow, config);
+          else
+            numerics[iMGlevel][ADJFLOW_SOL][source_second_term] = new CSourceConservative_AdjFlow(nDim, nVar_Adj_Flow, config);
+
+        }
+
         else {
-            numerics[iMGlevel][SPECIES_SOL][source_first_term] = new CSourceNothing(nDim, nVar_Species, config);
-        }
-        numerics[iMGlevel][SPECIES_SOL][source_second_term] = new CSourceNothing(nDim, nVar_Species, config);
-    }
-}
-/*--- Explicit instantiation of the template above, needed because it is defined in a cpp file, instead of hpp. ---*/
-template void CDriver::InstantiateSpeciesNumerics<CEulerVariable::CIndices<unsigned short>>(
-                                                                                            unsigned short, int, const CConfig*, const CSolver*, CNumerics****&) const;
-
-template void CDriver::InstantiateSpeciesNumerics<CIncEulerVariable::CIndices<unsigned short>>(
-                                                                                               unsigned short, int, const CConfig*, const CSolver*, CNumerics****&) const;
-
-template void CDriver::InstantiateSpeciesNumerics<CNEMOEulerVariable::CIndices<unsigned short>>(
-                                                                                                unsigned short, int, const CConfig*, const CSolver*, CNumerics****&) const;
-
-void CDriver::Numerics_Preprocessing(CConfig *config, CGeometry **geometry, CSolver ***solver, CNumerics ****&numerics) const {
-    
-    if (rank == MASTER_NODE)
-        cout << endl <<"------------------- Numerics Preprocessing ( Zone " << config->GetiZone() <<" ) -------------------" << endl;
-    
-    unsigned short iMGlevel, iSol,
-    
-    nVar_Template         = 0,
-    nVar_Flow             = 0,
-    nVar_NEMO             = 0,
-    nPrimVar_NEMO         = 0,
-    nPrimVarGrad_NEMO     = 0,
-    nVar_Trans            = 0,
-    nVar_Turb             = 0,
-    nVar_Species          = 0,
-    nVar_Adj_Flow         = 0,
-    nVar_Adj_Turb         = 0,
-    nVar_FEM              = 0,
-    nVar_Rad              = 0,
-    nVar_Heat             = 0;
-    
-    numerics = new CNumerics***[config->GetnMGLevels()+1] ();
-    
-    bool compressible = false;
-    bool incompressible = false;
-    bool ideal_gas = (config->GetKind_FluidModel() == STANDARD_AIR) || (config->GetKind_FluidModel() == IDEAL_GAS);
-    bool roe_low_dissipation = (config->GetKind_RoeLowDiss() != NO_ROELOWDISS);
-    
-    /*--- Initialize some useful booleans ---*/
-    bool euler, ns, NEMO_euler, NEMO_ns, turbulent, adj_euler, adj_ns, adj_turb, fem_euler, fem_ns;
-    bool fem, heat, transition, template_solver;
-    
-    euler = ns = NEMO_euler = NEMO_ns = turbulent = adj_euler = adj_ns = adj_turb = fem_euler = fem_ns = false;
-    fem = heat = transition = template_solver = false;
-    bool species = false;
-    
-    /*--- Assign booleans ---*/
-    switch (config->GetKind_Solver()) {
-        case MAIN_SOLVER::TEMPLATE_SOLVER:
-            template_solver = true; break;
-            
-        case MAIN_SOLVER::EULER:
-        case MAIN_SOLVER::DISC_ADJ_EULER:
-            euler = compressible = true; break;
-            
-        case MAIN_SOLVER::NAVIER_STOKES:
-        case MAIN_SOLVER::DISC_ADJ_NAVIER_STOKES:
-            ns = compressible = true;
-            species = (config->GetKind_Species_Model() != SPECIES_MODEL::NONE); break;
-            
-        case MAIN_SOLVER::NEMO_EULER:
-            NEMO_euler = compressible = true; break;
-            
-        case MAIN_SOLVER::NEMO_NAVIER_STOKES:
-            NEMO_ns = compressible = true; break;
-            
-        case MAIN_SOLVER::RANS:
-        case MAIN_SOLVER::DISC_ADJ_RANS:
-            ns = compressible = turbulent = true;
-            transition = (config->GetKind_Trans_Model() == TURB_TRANS_MODEL::LM);
-            species = config->GetKind_Species_Model() != SPECIES_MODEL::NONE; break;
-            
-        case MAIN_SOLVER::INC_EULER:
-        case MAIN_SOLVER::DISC_ADJ_INC_EULER:
-            euler = incompressible = true; break;
-            
-        case MAIN_SOLVER::INC_NAVIER_STOKES:
-        case MAIN_SOLVER::DISC_ADJ_INC_NAVIER_STOKES:
-            ns = incompressible = true;
-            heat = config->GetWeakly_Coupled_Heat();
-            species = (config->GetKind_Species_Model() != SPECIES_MODEL::NONE); break;
-            
-        case MAIN_SOLVER::INC_RANS:
-        case MAIN_SOLVER::DISC_ADJ_INC_RANS:
-            ns = incompressible = turbulent = true;
-            heat = config->GetWeakly_Coupled_Heat();
-            transition = (config->GetKind_Trans_Model() == TURB_TRANS_MODEL::LM);
-            species = (config->GetKind_Species_Model() != SPECIES_MODEL::NONE); break;
-            
-        case MAIN_SOLVER::FEM_EULER:
-        case MAIN_SOLVER::DISC_ADJ_FEM_EULER:
-            fem_euler = compressible = true; break;
-            
-        case MAIN_SOLVER::FEM_NAVIER_STOKES:
-        case MAIN_SOLVER::DISC_ADJ_FEM_NS:
-            fem_ns = compressible = true; break;
-            
-        case MAIN_SOLVER::FEM_RANS:
-        case MAIN_SOLVER::DISC_ADJ_FEM_RANS:
-            fem_ns = compressible = true; break;
-            
-        case MAIN_SOLVER::FEM_LES:
-            fem_ns = compressible = true; break;
-            
-        case MAIN_SOLVER::HEAT_EQUATION:
-        case MAIN_SOLVER::DISC_ADJ_HEAT:
-            heat = true; break;
-            
-        case MAIN_SOLVER::FEM_ELASTICITY:
-        case MAIN_SOLVER::DISC_ADJ_FEM:
-            fem = true; break;
-            
-        case MAIN_SOLVER::ADJ_EULER:
-            adj_euler = euler = compressible = true; break;
-            
-        case MAIN_SOLVER::ADJ_NAVIER_STOKES:
-            adj_ns = ns = compressible = true;
-            turbulent = (config->GetKind_Turb_Model() != TURB_MODEL::NONE); break;
-            
-        case MAIN_SOLVER::ADJ_RANS:
-            adj_ns = ns = compressible = turbulent = true;
-            adj_turb = !config->GetFrozen_Visc_Cont(); break;
-            
-        default:
+
+          if (config->GetRotating_Frame() == YES)
+            numerics[iMGlevel][ADJFLOW_SOL][source_first_term] = new CSourceRotatingFrame_AdjFlow(nDim, nVar_Adj_Flow, config);
+          else if (config->GetAxisymmetric() == YES)
+            numerics[iMGlevel][ADJFLOW_SOL][source_first_term] = new CSourceAxisymmetric_AdjFlow(nDim, nVar_Adj_Flow, config);
+          else
+            numerics[iMGlevel][ADJFLOW_SOL][source_first_term] = new CSourceNothing(nDim, nVar_Adj_Flow, config);
+
+          numerics[iMGlevel][ADJFLOW_SOL][source_second_term] = new CSourceNothing(nDim, nVar_Adj_Flow, config);
+
+        }
+
+      }
+
+    }
+
+  }
+
+  /*--- Solver definition for the turbulent adjoint problem ---*/
+  if (adj_turb) {
+
+    if (config->GetKind_Turb_Model() != TURB_MODEL::SA)
+      SU2_MPI::Error("Only the SA turbulence model can be used with the continuous adjoint solver.", CURRENT_FUNCTION);
+
+    /*--- Definition of the convective scheme for each equation and mesh level ---*/
+    switch (config->GetKind_ConvNumScheme_AdjTurb()) {
+      case NO_CONVECTIVE:
+        SU2_MPI::Error("Config file is missing the CONV_NUM_METHOD_ADJTURB option.", CURRENT_FUNCTION);
+        break;
+      case SPACE_UPWIND :
+        for (iMGlevel = 0; iMGlevel <= config->GetnMGLevels(); iMGlevel++)
+          numerics[iMGlevel][ADJTURB_SOL][conv_term] = new CUpwSca_AdjTurb(nDim, nVar_Adj_Turb, config);
+        break;
+      default:
+        SU2_MPI::Error("Convective scheme not implemented (adjoint turbulence).", CURRENT_FUNCTION);
+        break;
+    }
+
+    /*--- Definition of the viscous scheme for each equation and mesh level ---*/
+    for (iMGlevel = 0; iMGlevel <= config->GetnMGLevels(); iMGlevel++)
+      numerics[iMGlevel][ADJTURB_SOL][visc_term] = new CAvgGradCorrected_AdjTurb(nDim, nVar_Adj_Turb, config);
+
+    /*--- Definition of the source term integration scheme for each equation and mesh level ---*/
+    for (iMGlevel = 0; iMGlevel <= config->GetnMGLevels(); iMGlevel++) {
+      numerics[iMGlevel][ADJTURB_SOL][source_first_term] = new CSourcePieceWise_AdjTurb(nDim, nVar_Adj_Turb, config);
+      numerics[iMGlevel][ADJTURB_SOL][source_second_term] = new CSourceConservative_AdjTurb(nDim, nVar_Adj_Turb, config);
+    }
+
+    /*--- Definition of the boundary condition method ---*/
+    for (iMGlevel = 0; iMGlevel <= config->GetnMGLevels(); iMGlevel++)
+      numerics[iMGlevel][ADJTURB_SOL][conv_bound_term] = new CUpwLin_AdjTurb(nDim, nVar_Adj_Turb, config);
+
+  }
+
+  /*--- Numerics definition for FEM-like problems. ---*/
+
+  if (fem) {
+    /*--- Initialize the container for FEA_TERM. This will be the only one for most of the cases. ---*/
+    switch (config->GetGeometricConditions()) {
+      case STRUCT_DEFORMATION::SMALL:
+        switch (config->GetMaterialModel()) {
+          case STRUCT_MODEL::LINEAR_ELASTIC:
+            numerics[MESH_0][FEA_SOL][fea_term] = new CFEALinearElasticity(nDim, nVar_FEM, config);
             break;
-            
-    }
-    
-    /*--- Number of variables for the template ---*/
-    
-    if (template_solver) nVar_Flow = solver[MESH_0][FLOW_SOL]->GetnVar();
-    
-    /*--- Number of variables for direct problem ---*/
-    
-    if (euler)        nVar_Flow = solver[MESH_0][FLOW_SOL]->GetnVar();
-    if (ns)           nVar_Flow = solver[MESH_0][FLOW_SOL]->GetnVar();
-    if (NEMO_euler)   nVar_NEMO = solver[MESH_0][FLOW_SOL]->GetnVar();
-    if (NEMO_ns)      nVar_NEMO = solver[MESH_0][FLOW_SOL]->GetnVar();
-    if (turbulent)    nVar_Turb = solver[MESH_0][TURB_SOL]->GetnVar();
-    if (transition)   nVar_Trans = solver[MESH_0][TRANS_SOL]->GetnVar();
-    if (species)      nVar_Species = solver[MESH_0][SPECIES_SOL]->GetnVar();
-    
-    if (fem_euler)    nVar_Flow = solver[MESH_0][FLOW_SOL]->GetnVar();
-    if (fem_ns)       nVar_Flow = solver[MESH_0][FLOW_SOL]->GetnVar();
-    
-    if (fem)          nVar_FEM = solver[MESH_0][FEA_SOL]->GetnVar();
-    if (heat)         nVar_Heat = solver[MESH_0][HEAT_SOL]->GetnVar();
-    
-    if (config->AddRadiation()) nVar_Rad = solver[MESH_0][RAD_SOL]->GetnVar();
-    
-    /*--- Number of variables for adjoint problem ---*/
-    
-    if (adj_euler)    nVar_Adj_Flow = solver[MESH_0][ADJFLOW_SOL]->GetnVar();
-    if (adj_ns)       nVar_Adj_Flow = solver[MESH_0][ADJFLOW_SOL]->GetnVar();
-    if (adj_turb)     nVar_Adj_Turb = solver[MESH_0][ADJTURB_SOL]->GetnVar();
-    
-    /*--- Additional Variables required for NEMO solver ---*/
-    
-    if (NEMO_euler || NEMO_ns) nPrimVar_NEMO     = solver[MESH_0][FLOW_SOL]->GetnPrimVar();
-    if (NEMO_euler || NEMO_ns) nPrimVarGrad_NEMO = solver[MESH_0][FLOW_SOL]->GetnPrimVarGrad();
-    
-    /*--- Definition of the Class for the numerical method:
-     numerics_container[INSTANCE_LEVEL][MESH_LEVEL][EQUATION][EQ_TERM] ---*/
-    
-    for (iMGlevel = 0; iMGlevel <= config->GetnMGLevels(); iMGlevel++) {
-        numerics[iMGlevel] = new CNumerics** [MAX_SOLS];
-        for (iSol = 0; iSol < MAX_SOLS; iSol++)
-            numerics[iMGlevel][iSol] = new CNumerics* [MAX_TERMS*omp_get_max_threads()]();
-    }
-    
-    /*--- Instantiate one numerics object per thread for each required term. ---*/
-    
-    for (int thread = 0; thread < omp_get_max_threads(); ++thread)
-    {
-        const int offset = thread * MAX_TERMS;
-        
-        const int conv_term = CONV_TERM + offset;
-        const int visc_term = VISC_TERM + offset;
-        
-        const int source_first_term = SOURCE_FIRST_TERM + offset;
-        const int source_second_term = SOURCE_SECOND_TERM + offset;
-        
-        const int conv_bound_term = CONV_BOUND_TERM + offset;
-        const int visc_bound_term = VISC_BOUND_TERM + offset;
-        
-        const int fea_term = FEA_TERM + offset;
-        
-        /*--- Solver definition for the template problem ---*/
-        if (template_solver) {
-            
-            /*--- Definition of the convective scheme for each equation and mesh level ---*/
-            switch (config->GetKind_ConvNumScheme_Template()) {
-                case SPACE_CENTERED : case SPACE_UPWIND :
-                    for (iMGlevel = 0; iMGlevel <= config->GetnMGLevels(); iMGlevel++)
-                        numerics[iMGlevel][TEMPLATE_SOL][conv_term] = new CConvective_Template(nDim, nVar_Template, config);
-                    break;
-                default:
-                    SU2_MPI::Error("Convective scheme not implemented (template_solver).", CURRENT_FUNCTION);
-                    break;
+          default:
+            SU2_MPI::Error("Material model does not correspond to geometric conditions.", CURRENT_FUNCTION);
+            break;
+        }
+        break;
+      case STRUCT_DEFORMATION::LARGE:
+        switch (config->GetMaterialModel()) {
+          case STRUCT_MODEL::LINEAR_ELASTIC:
+            SU2_MPI::Error("Material model does not correspond to geometric conditions.", CURRENT_FUNCTION);
+            break;
+          case STRUCT_MODEL::NEO_HOOKEAN:
+            if (config->GetMaterialCompressibility() == STRUCT_COMPRESS::COMPRESSIBLE) {
+              numerics[MESH_0][FEA_SOL][fea_term] = new CFEM_NeoHookean_Comp(nDim, nVar_FEM, config);
+            } else {
+              SU2_MPI::Error("Material model not implemented.", CURRENT_FUNCTION);
             }
-            
-            /*--- Definition of the viscous scheme for each equation and mesh level ---*/
-            for (iMGlevel = 0; iMGlevel <= config->GetnMGLevels(); iMGlevel++)
-                numerics[iMGlevel][TEMPLATE_SOL][visc_term] = new CViscous_Template(nDim, nVar_Template, config);
-            
-            /*--- Definition of the source term integration scheme for each equation and mesh level ---*/
-            for (iMGlevel = 0; iMGlevel <= config->GetnMGLevels(); iMGlevel++)
-                numerics[iMGlevel][TEMPLATE_SOL][source_first_term] = new CSource_Template(nDim, nVar_Template, config);
-            
-            /*--- Definition of the boundary condition method ---*/
-            for (iMGlevel = 0; iMGlevel <= config->GetnMGLevels(); iMGlevel++) {
-                numerics[iMGlevel][TEMPLATE_SOL][conv_bound_term] = new CConvective_Template(nDim, nVar_Template, config);
+            break;
+          case STRUCT_MODEL::KNOWLES:
+            if (config->GetMaterialCompressibility() == STRUCT_COMPRESS::NEARLY_INCOMP) {
+              numerics[MESH_0][FEA_SOL][fea_term] = new CFEM_Knowles_NearInc(nDim, nVar_FEM, config);
+            } else {
+              SU2_MPI::Error("Material model not implemented.", CURRENT_FUNCTION);
             }
-            
-        }
-        
-        /*--- Solver definition for the Potential, Euler, Navier-Stokes problems ---*/
-        if ((euler) || (ns)) {
-            
-            /*--- Definition of the convective scheme for each equation and mesh level ---*/
-            switch (config->GetKind_ConvNumScheme_Flow()) {
-                case NO_CONVECTIVE :
-                    SU2_MPI::Error("Config file is missing the CONV_NUM_METHOD_FLOW option.", CURRENT_FUNCTION);
-                    break;
-                    
-                case SPACE_CENTERED :
-                    if (compressible) {
-                        /*--- "conv_term" is not instantiated as all compressible centered schemes are vectorized. ---*/
-                        
-                        /*--- Definition of the boundary condition method ---*/
-                        for (iMGlevel = 0; iMGlevel <= config->GetnMGLevels(); iMGlevel++)
-                            numerics[iMGlevel][FLOW_SOL][conv_bound_term] = new CUpwRoe_Flow(nDim, nVar_Flow, config, false);
-                        
-                    }
-                    if (incompressible) {
-                        /*--- Incompressible flow, use preconditioning method ---*/
-                        switch (config->GetKind_Centered_Flow()) {
-                            case LAX : numerics[MESH_0][FLOW_SOL][conv_term] = new CCentLaxInc_Flow(nDim, nVar_Flow, config); break;
-                            case JST : numerics[MESH_0][FLOW_SOL][conv_term] = new CCentJSTInc_Flow(nDim, nVar_Flow, config); break;
-                            default:
-                                SU2_MPI::Error("Invalid centered scheme or not implemented.\n Currently, only JST and LAX-FRIEDRICH are available for incompressible flows.", CURRENT_FUNCTION);
-                                break;
-                        }
-                        for (iMGlevel = 1; iMGlevel <= config->GetnMGLevels(); iMGlevel++)
-                            numerics[iMGlevel][FLOW_SOL][conv_term] = new CCentLaxInc_Flow(nDim, nVar_Flow, config);
-                        
-                        /*--- Definition of the boundary condition method ---*/
-                        for (iMGlevel = 0; iMGlevel <= config->GetnMGLevels(); iMGlevel++)
-                            numerics[iMGlevel][FLOW_SOL][conv_bound_term] = new CUpwFDSInc_Flow(nDim, nVar_Flow, config);
-                        
-                    }
-                    break;
-                case SPACE_UPWIND :
-                    if (compressible) {
-                        /*--- Compressible flow ---*/
-                        switch (config->GetKind_Upwind_Flow()) {
-                            case ROE:
-                                if (ideal_gas) {
-                                    
-                                    for (iMGlevel = 0; iMGlevel <= config->GetnMGLevels(); iMGlevel++) {
-                                        numerics[iMGlevel][FLOW_SOL][conv_term] = new CUpwRoe_Flow(nDim, nVar_Flow, config, roe_low_dissipation);
-                                        numerics[iMGlevel][FLOW_SOL][conv_bound_term] = new CUpwRoe_Flow(nDim, nVar_Flow, config, false);
-                                    }
-                                } else {
-                                    
-                                    for (iMGlevel = 0; iMGlevel <= config->GetnMGLevels(); iMGlevel++) {
-                                        numerics[iMGlevel][FLOW_SOL][conv_term] = new CUpwGeneralRoe_Flow(nDim, nVar_Flow, config);
-                                        numerics[iMGlevel][FLOW_SOL][conv_bound_term] = new CUpwGeneralRoe_Flow(nDim, nVar_Flow, config);
-                                    }
-                                }
-                                break;
-                                
-                            case AUSM:
-                                for (iMGlevel = 0; iMGlevel <= config->GetnMGLevels(); iMGlevel++) {
-                                    numerics[iMGlevel][FLOW_SOL][conv_term] = new CUpwAUSM_Flow(nDim, nVar_Flow, config);
-                                    numerics[iMGlevel][FLOW_SOL][conv_bound_term] = new CUpwAUSM_Flow(nDim, nVar_Flow, config);
-                                }
-                                break;
-                                
-                            case AUSMPLUSUP:
-                                for (iMGlevel = 0; iMGlevel <= config->GetnMGLevels(); iMGlevel++) {
-                                    numerics[iMGlevel][FLOW_SOL][conv_term] = new CUpwAUSMPLUSUP_Flow(nDim, nVar_Flow, config);
-                                    numerics[iMGlevel][FLOW_SOL][conv_bound_term] = new CUpwAUSMPLUSUP_Flow(nDim, nVar_Flow, config);
-                                }
-                                break;
-                                
-                            case AUSMPLUSUP2:
-                                for (iMGlevel = 0; iMGlevel <= config->GetnMGLevels(); iMGlevel++) {
-                                    numerics[iMGlevel][FLOW_SOL][conv_term] = new CUpwAUSMPLUSUP2_Flow(nDim, nVar_Flow, config);
-                                    numerics[iMGlevel][FLOW_SOL][conv_bound_term] = new CUpwAUSMPLUSUP2_Flow(nDim, nVar_Flow, config);
-                                }
-                                break;
-                                
-                            case TURKEL:
-                                for (iMGlevel = 0; iMGlevel <= config->GetnMGLevels(); iMGlevel++) {
-                                    numerics[iMGlevel][FLOW_SOL][conv_term] = new CUpwTurkel_Flow(nDim, nVar_Flow, config);
-                                    numerics[iMGlevel][FLOW_SOL][conv_bound_term] = new CUpwTurkel_Flow(nDim, nVar_Flow, config);
-                                }
-                                break;
-                                
-                            case L2ROE:
-                                for (iMGlevel = 0; iMGlevel <= config->GetnMGLevels(); iMGlevel++) {
-                                    numerics[iMGlevel][FLOW_SOL][conv_term] = new CUpwL2Roe_Flow(nDim, nVar_Flow, config);
-                                    numerics[iMGlevel][FLOW_SOL][conv_bound_term] = new CUpwL2Roe_Flow(nDim, nVar_Flow, config);
-                                }
-                                break;
-                            case LMROE:
-                                for (iMGlevel = 0; iMGlevel <= config->GetnMGLevels(); iMGlevel++) {
-                                    numerics[iMGlevel][FLOW_SOL][conv_term] = new CUpwLMRoe_Flow(nDim, nVar_Flow, config);
-                                    numerics[iMGlevel][FLOW_SOL][conv_bound_term] = new CUpwLMRoe_Flow(nDim, nVar_Flow, config);
-                                }
-                                break;
-                                
-                            case SLAU:
-                                for (iMGlevel = 0; iMGlevel <= config->GetnMGLevels(); iMGlevel++) {
-                                    numerics[iMGlevel][FLOW_SOL][conv_term] = new CUpwSLAU_Flow(nDim, nVar_Flow, config, roe_low_dissipation);
-                                    numerics[iMGlevel][FLOW_SOL][conv_bound_term] = new CUpwSLAU_Flow(nDim, nVar_Flow, config, false);
-                                }
-                                break;
-                                
-                            case SLAU2:
-                                for (iMGlevel = 0; iMGlevel <= config->GetnMGLevels(); iMGlevel++) {
-                                    numerics[iMGlevel][FLOW_SOL][conv_term] = new CUpwSLAU2_Flow(nDim, nVar_Flow, config, roe_low_dissipation);
-                                    numerics[iMGlevel][FLOW_SOL][conv_bound_term] = new CUpwSLAU2_Flow(nDim, nVar_Flow, config, false);
-                                }
-                                break;
-                                
-                            case HLLC:
-                                if (ideal_gas) {
-                                    for (iMGlevel = 0; iMGlevel <= config->GetnMGLevels(); iMGlevel++) {
-                                        numerics[iMGlevel][FLOW_SOL][conv_term] = new CUpwHLLC_Flow(nDim, nVar_Flow, config);
-                                        numerics[iMGlevel][FLOW_SOL][conv_bound_term] = new CUpwHLLC_Flow(nDim, nVar_Flow, config);
-                                    }
-                                }
-                                else {
-                                    for (iMGlevel = 0; iMGlevel <= config->GetnMGLevels(); iMGlevel++) {
-                                        numerics[iMGlevel][FLOW_SOL][conv_term] = new CUpwGeneralHLLC_Flow(nDim, nVar_Flow, config);
-                                        numerics[iMGlevel][FLOW_SOL][conv_bound_term] = new CUpwGeneralHLLC_Flow(nDim, nVar_Flow, config);
-                                    }
-                                }
-                                break;
-                                
-                            case MSW:
-                                for (iMGlevel = 0; iMGlevel <= config->GetnMGLevels(); iMGlevel++) {
-                                    numerics[iMGlevel][FLOW_SOL][conv_term] = new CUpwMSW_Flow(nDim, nVar_Flow, config);
-                                    numerics[iMGlevel][FLOW_SOL][conv_bound_term] = new CUpwMSW_Flow(nDim, nVar_Flow, config);
-                                }
-                                break;
-                                
-                            case CUSP:
-                                for (iMGlevel = 0; iMGlevel <= config->GetnMGLevels(); iMGlevel++) {
-                                    numerics[iMGlevel][FLOW_SOL][conv_term] = new CUpwCUSP_Flow(nDim, nVar_Flow, config);
-                                    numerics[iMGlevel][FLOW_SOL][conv_bound_term] = new CUpwCUSP_Flow(nDim, nVar_Flow, config);
-                                }
-                                break;
-                                
-                            default:
-                                SU2_MPI::Error("Invalid upwind scheme or not implemented.", CURRENT_FUNCTION);
-                                break;
-                        }
-                        
-                    }
-                    if (incompressible) {
-                        /*--- Incompressible flow, use artificial compressibility method ---*/
-                        switch (config->GetKind_Upwind_Flow()) {
-                            case FDS:
-                                for (iMGlevel = 0; iMGlevel <= config->GetnMGLevels(); iMGlevel++) {
-                                    numerics[iMGlevel][FLOW_SOL][conv_term] = new CUpwFDSInc_Flow(nDim, nVar_Flow, config);
-                                    numerics[iMGlevel][FLOW_SOL][conv_bound_term] = new CUpwFDSInc_Flow(nDim, nVar_Flow, config);
-                                }
-                                break;
-                            default:
-                                SU2_MPI::Error("Invalid upwind scheme or not implemented.\n Currently, only FDS is available for incompressible flows.", CURRENT_FUNCTION);
-                                break;
-                        }
-                    }
-                    break;
-                    
-                default:
-                    SU2_MPI::Error("Invalid convective scheme for the Euler / Navier-Stokes equations.", CURRENT_FUNCTION);
-                    break;
+            break;
+          case STRUCT_MODEL::IDEAL_DE:
+            if (config->GetMaterialCompressibility() == STRUCT_COMPRESS::NEARLY_INCOMP) {
+              numerics[MESH_0][FEA_SOL][fea_term] = new CFEM_IdealDE(nDim, nVar_FEM, config);
+            } else {
+              SU2_MPI::Error("Material model not implemented.", CURRENT_FUNCTION);
             }
-            
-            /*--- Definition of the viscous scheme for each equation and mesh level ---*/
-            if (compressible) {
-                if (ideal_gas) {
-                    
-                    /*--- Compressible flow Ideal gas ---*/
-                    numerics[MESH_0][FLOW_SOL][visc_term] = new CAvgGrad_Flow(nDim, nVar_Flow, true, config);
-                    for (iMGlevel = 1; iMGlevel <= config->GetnMGLevels(); iMGlevel++)
-                        numerics[iMGlevel][FLOW_SOL][visc_term] = new CAvgGrad_Flow(nDim, nVar_Flow, false, config);
-                    
-                    /*--- Definition of the boundary condition method ---*/
-                    for (iMGlevel = 0; iMGlevel <= config->GetnMGLevels(); iMGlevel++)
-                        numerics[iMGlevel][FLOW_SOL][visc_bound_term] = new CAvgGrad_Flow(nDim, nVar_Flow, false, config);
-                    
-                } else {
-                    
-                    /*--- Compressible flow Real gas ---*/
-                    numerics[MESH_0][FLOW_SOL][visc_term] = new CGeneralAvgGrad_Flow(nDim, nVar_Flow, true, config);
-                    for (iMGlevel = 1; iMGlevel <= config->GetnMGLevels(); iMGlevel++)
-                        numerics[iMGlevel][FLOW_SOL][visc_term] = new CGeneralAvgGrad_Flow(nDim, nVar_Flow, false, config);
-                    
-                    /*--- Definition of the boundary condition method ---*/
-                    for (iMGlevel = 0; iMGlevel <= config->GetnMGLevels(); iMGlevel++)
-                        numerics[iMGlevel][FLOW_SOL][visc_bound_term] = new CGeneralAvgGrad_Flow(nDim, nVar_Flow, false, config);
-                    
-                }
-            }
-            if (incompressible) {
-                /*--- Incompressible flow, use preconditioning method ---*/
-                numerics[MESH_0][FLOW_SOL][visc_term] = new CAvgGradInc_Flow(nDim, nVar_Flow, true, config);
-                for (iMGlevel = 1; iMGlevel <= config->GetnMGLevels(); iMGlevel++)
-                    numerics[iMGlevel][FLOW_SOL][visc_term] = new CAvgGradInc_Flow(nDim, nVar_Flow, false, config);
-                
-                /*--- Definition of the boundary condition method ---*/
-                for (iMGlevel = 0; iMGlevel <= config->GetnMGLevels(); iMGlevel++)
-                    numerics[iMGlevel][FLOW_SOL][visc_bound_term] = new CAvgGradInc_Flow(nDim, nVar_Flow, false, config);
-            }
-            
-            /*--- Definition of the source term integration scheme for each equation and mesh level ---*/
-            for (iMGlevel = 0; iMGlevel <= config->GetnMGLevels(); iMGlevel++) {
-                
-                if (config->GetBody_Force() == YES) {
-                    if (incompressible)
-                        numerics[iMGlevel][FLOW_SOL][source_first_term] = new CSourceIncBodyForce(nDim, nVar_Flow, config);
-                    else
-                        numerics[iMGlevel][FLOW_SOL][source_first_term] = new CSourceBodyForce(nDim, nVar_Flow, config);
-                }
-                else if (incompressible && (config->GetKind_Streamwise_Periodic() != ENUM_STREAMWISE_PERIODIC::NONE)) {
-                    numerics[iMGlevel][FLOW_SOL][source_first_term] = new CSourceIncStreamwise_Periodic(nDim, nVar_Flow, config);
-                }
-                else if (incompressible && (config->GetKind_DensityModel() == INC_DENSITYMODEL::BOUSSINESQ)) {
-                    numerics[iMGlevel][FLOW_SOL][source_first_term] = new CSourceBoussinesq(nDim, nVar_Flow, config);
-                }
-                else if (config->GetRotating_Frame() == YES) {
-                    if (incompressible)
-                        numerics[iMGlevel][FLOW_SOL][source_first_term] = new CSourceIncRotatingFrame_Flow(nDim, nVar_Flow, config);
-                    else
-                        numerics[iMGlevel][FLOW_SOL][source_first_term] = new CSourceRotatingFrame_Flow(nDim, nVar_Flow, config);
-                }
-                else if (config->GetAxisymmetric() == YES) {
-                    if (incompressible)
-                        numerics[iMGlevel][FLOW_SOL][source_first_term] = new CSourceIncAxisymmetric_Flow(nDim, nVar_Flow, config);
-                    else if (ideal_gas)
-                        numerics[iMGlevel][FLOW_SOL][source_first_term] = new CSourceAxisymmetric_Flow(nDim, nVar_Flow, config);
-                    else
-                        numerics[iMGlevel][FLOW_SOL][source_first_term] = new CSourceGeneralAxisymmetric_Flow(nDim, nVar_Flow, config);
-                }
-                else if (config->GetGravityForce() == YES) {
-                    numerics[iMGlevel][FLOW_SOL][source_first_term] = new CSourceGravity(nDim, nVar_Flow, config);
-                }
-                else if (config->GetWind_Gust() == YES) {
-                    numerics[iMGlevel][FLOW_SOL][source_first_term] = new CSourceWindGust(nDim, nVar_Flow, config);
-                }
-                else {
-                    numerics[iMGlevel][FLOW_SOL][source_first_term] = new CSourceNothing(nDim, nVar_Flow, config);
-                }
-                
-                /*--- At the moment it is necessary to have the RHT equation in order to have a volumetric heat source. ---*/
-                if (config->AddRadiation())
-                    numerics[iMGlevel][FLOW_SOL][source_second_term] = new CSourceRadiation(nDim, nVar_Flow, config);
-                else if ((incompressible && (config->GetKind_Streamwise_Periodic() != ENUM_STREAMWISE_PERIODIC::NONE)) &&
-                         (config->GetEnergy_Equation() && !config->GetStreamwise_Periodic_Temperature()))
-                    numerics[iMGlevel][FLOW_SOL][source_second_term] = new CSourceIncStreamwisePeriodic_Outlet(nDim, nVar_Flow, config);
-                else
-                    numerics[iMGlevel][FLOW_SOL][source_second_term] = new CSourceNothing(nDim, nVar_Flow, config);
-            }
-            
-        }
-        
-        /*--- Solver definition for the Potential, Euler, Navier-Stokes NEMO problems ---*/
-        
-        if (NEMO_euler || NEMO_ns) {
-            
-            /*--- Definition of the convective scheme for each equation and mesh level ---*/
-            switch (config->GetKind_ConvNumScheme_Flow()) {
-                case NO_CONVECTIVE :
-                    SU2_MPI::Error("Config file is missing the CONV_NUM_METHOD_FLOW option.", CURRENT_FUNCTION);
-                    break;
-                    
-                case SPACE_CENTERED :
-                    if (compressible) {
-                        /*--- Compressible flow ---*/
-                        switch (config->GetKind_Centered_Flow()) {
-                            case LAX : numerics[MESH_0][FLOW_SOL][conv_term] = new CCentLax_NEMO(nDim, nVar_NEMO, nPrimVar_NEMO, nPrimVarGrad_NEMO, config); break;
-                            default:
-                                SU2_MPI::Error("Invalid centered scheme or not implemented.", CURRENT_FUNCTION);
-                                break;
-                        }
-                        
-                        for (iMGlevel = 1; iMGlevel <= config->GetnMGLevels(); iMGlevel++)
-                            numerics[iMGlevel][FLOW_SOL][conv_term] = new CCentLax_NEMO(nDim, nVar_NEMO, nPrimVar_NEMO, nPrimVarGrad_NEMO, config);
-                        
-                        /*--- Definition of the boundary condition method ---*/
-                        for (iMGlevel = 0; iMGlevel <= config->GetnMGLevels(); iMGlevel++)
-                            numerics[iMGlevel][FLOW_SOL][conv_bound_term] = new CUpwRoe_NEMO(nDim, nVar_NEMO, nPrimVar_NEMO, nPrimVarGrad_NEMO, config);
-                    }
-                    break;
-                case SPACE_UPWIND :
-                    if (compressible) {
-                        /*--- Compressible flow ---*/
-                        switch (config->GetKind_Upwind_Flow()) {
-                            case ROE:
-                                for (iMGlevel = 0; iMGlevel <= config->GetnMGLevels(); iMGlevel++) {
-                                    numerics[iMGlevel][FLOW_SOL][conv_term] = new CUpwRoe_NEMO(nDim, nVar_NEMO, nPrimVar_NEMO, nPrimVarGrad_NEMO, config);
-                                    numerics[iMGlevel][FLOW_SOL][conv_bound_term] = new CUpwRoe_NEMO(nDim, nVar_NEMO, nPrimVar_NEMO, nPrimVarGrad_NEMO, config);
-                                }
-                                break;
-                                
-                            case AUSM:
-                                for (iMGlevel = 0; iMGlevel <= config->GetnMGLevels(); iMGlevel++) {
-                                    numerics[iMGlevel][FLOW_SOL][conv_term] = new CUpwAUSM_NEMO(nDim, nVar_NEMO, nPrimVar_NEMO, nPrimVarGrad_NEMO, config);
-                                    numerics[iMGlevel][FLOW_SOL][conv_bound_term] = new CUpwAUSM_NEMO(nDim, nVar_NEMO, nPrimVar_NEMO, nPrimVarGrad_NEMO, config);
-                                }
-                                break;
-                                
-                            case AUSMPLUSUP2:
-                                for (iMGlevel = 0; iMGlevel <= config->GetnMGLevels(); iMGlevel++) {
-                                    numerics[iMGlevel][FLOW_SOL][conv_term] = new CUpwAUSMPLUSUP2_NEMO(nDim, nVar_NEMO, nPrimVar_NEMO, nPrimVarGrad_NEMO, config);
-                                    numerics[iMGlevel][FLOW_SOL][conv_bound_term] = new CUpwAUSMPLUSUP2_NEMO(nDim, nVar_NEMO, nPrimVar_NEMO, nPrimVarGrad_NEMO, config);
-                                }
-                                break;
-                                
-                            case MSW:
-                                for (iMGlevel = 0; iMGlevel <= config->GetnMGLevels(); iMGlevel++) {
-                                    numerics[iMGlevel][FLOW_SOL][conv_term] = new CUpwMSW_NEMO(nDim, nVar_NEMO, nPrimVar_NEMO, nPrimVarGrad_NEMO, config);
-                                    numerics[iMGlevel][FLOW_SOL][conv_bound_term] = new CUpwMSW_NEMO(nDim, nVar_NEMO, nPrimVar_NEMO, nPrimVarGrad_NEMO, config);
-                                }
-                                break;
-                                
-                            case AUSMPWPLUS:
-                                for (iMGlevel = 0; iMGlevel <= config->GetnMGLevels(); iMGlevel++) {
-                                    numerics[iMGlevel][FLOW_SOL][conv_term] = new CUpwAUSMPWplus_NEMO(nDim, nVar_NEMO, nPrimVar_NEMO, nPrimVarGrad_NEMO, config);
-                                    numerics[iMGlevel][FLOW_SOL][conv_bound_term] = new CUpwAUSMPWplus_NEMO(nDim, nVar_NEMO, nPrimVar_NEMO, nPrimVarGrad_NEMO, config);
-                                }
-                                break;
-                                
-                            default:
-                                SU2_MPI::Error("Invalid upwind scheme or not implemented.", CURRENT_FUNCTION);
-                                break;
-                        }
-                        
-                    }
-                    break;
-                    
-                default:
-                    SU2_MPI::Error("Invalid convective scheme for the NEMO Euler / Navier-Stokes equations.", CURRENT_FUNCTION);
-                    break;
-            }
-            
-            /*--- Definition of the viscous scheme for each equation and mesh level ---*/
-            if (compressible) {
-                
-                numerics[MESH_0][FLOW_SOL][visc_term] = new CAvgGradCorrected_NEMO(nDim, nVar_NEMO, nPrimVar_NEMO, nPrimVarGrad_NEMO, config);
-                for (iMGlevel = 1; iMGlevel <= config->GetnMGLevels(); iMGlevel++)
-                    numerics[iMGlevel][FLOW_SOL][visc_term] = new CAvgGrad_NEMO(nDim, nVar_NEMO, nPrimVar_NEMO, nPrimVarGrad_NEMO, config);
-                
-                /*--- Definition of the boundary condition method ---*/
-                for (iMGlevel = 0; iMGlevel <= config->GetnMGLevels(); iMGlevel++)
-                    numerics[iMGlevel][FLOW_SOL][visc_bound_term] = new CAvgGrad_NEMO(nDim, nVar_NEMO, nPrimVar_NEMO, nPrimVarGrad_NEMO, config);
-            }
-            
-            /*--- Definition of the source term integration scheme for each equation and mesh level ---*/
-            for (iMGlevel = 0; iMGlevel <= config->GetnMGLevels(); iMGlevel++) {
-                
-                numerics[iMGlevel][FLOW_SOL][source_first_term] = new CSource_NEMO(nDim, nVar_NEMO, nPrimVar_NEMO, nPrimVarGrad_NEMO, config);
-                numerics[iMGlevel][FLOW_SOL][source_second_term] = new CSourceNothing(nDim, nVar_NEMO, config);
-            }
-        }
-        
-        /*--- Riemann solver definition for the Euler, Navier-Stokes problems for the FEM discretization. ---*/
-        if ((fem_euler) || (fem_ns)) {
-            
-            switch (config->GetRiemann_Solver_FEM()) {
-                case ROE:
-                case LAX_FRIEDRICH:
-                    /* Hard coded optimized implementation is used in the DG solver. No need to allocate the
-                     corresponding entry in numerics. */
-                    break;
-                    
-                case AUSM:
-                    for (iMGlevel = 0; iMGlevel <= config->GetnMGLevels(); iMGlevel++) {
-                        numerics[iMGlevel][FLOW_SOL][conv_term] = new CUpwAUSM_Flow(nDim, nVar_Flow, config);
-                        numerics[iMGlevel][FLOW_SOL][conv_bound_term] = new CUpwAUSM_Flow(nDim, nVar_Flow, config);
-                    }
-                    break;
-                    
-                case TURKEL:
-                    for (iMGlevel = 0; iMGlevel <= config->GetnMGLevels(); iMGlevel++) {
-                        numerics[iMGlevel][FLOW_SOL][conv_term] = new CUpwTurkel_Flow(nDim, nVar_Flow, config);
-                        numerics[iMGlevel][FLOW_SOL][conv_bound_term] = new CUpwTurkel_Flow(nDim, nVar_Flow, config);
-                    }
-                    break;
-                    
-                case HLLC:
-                    for (iMGlevel = 0; iMGlevel <= config->GetnMGLevels(); iMGlevel++) {
-                        numerics[iMGlevel][FLOW_SOL][conv_term] = new CUpwHLLC_Flow(nDim, nVar_Flow, config);
-                        numerics[iMGlevel][FLOW_SOL][conv_bound_term] = new CUpwHLLC_Flow(nDim, nVar_Flow, config);
-                    }
-                    break;
-                    
-                case MSW:
-                    for (iMGlevel = 0; iMGlevel <= config->GetnMGLevels(); iMGlevel++) {
-                        numerics[iMGlevel][FLOW_SOL][conv_term] = new CUpwMSW_Flow(nDim, nVar_Flow, config);
-                        numerics[iMGlevel][FLOW_SOL][conv_bound_term] = new CUpwMSW_Flow(nDim, nVar_Flow, config);
-                    }
-                    break;
-                    
-                case CUSP:
-                    for (iMGlevel = 0; iMGlevel <= config->GetnMGLevels(); iMGlevel++) {
-                        numerics[iMGlevel][FLOW_SOL][conv_term] = new CUpwCUSP_Flow(nDim, nVar_Flow, config);
-                        numerics[iMGlevel][FLOW_SOL][conv_bound_term] = new CUpwCUSP_Flow(nDim, nVar_Flow, config);
-                    }
-                    break;
-                    
-                default:
-                    SU2_MPI::Error("Riemann solver not implemented.", CURRENT_FUNCTION);
-                    break;
-            }
-            
-        }
-        
-        /*--- Solver definition for the turbulent model problem ---*/
-        
-        if (turbulent) {
-            if (incompressible)
-                InstantiateTurbulentNumerics<CIncEulerVariable::CIndices<unsigned short> >(nVar_Turb, offset, config,
-                                                                                           solver[MESH_0][TURB_SOL], numerics);
-            else if (NEMO_ns)
-                InstantiateTurbulentNumerics<CNEMOEulerVariable::CIndices<unsigned short> >(nVar_Turb, offset, config,
-                                                                                            solver[MESH_0][TURB_SOL], numerics);
-            else
-                InstantiateTurbulentNumerics<CEulerVariable::CIndices<unsigned short> >(nVar_Turb, offset, config,
-                                                                                        solver[MESH_0][TURB_SOL], numerics);
-        }
-        
-        /*--- Solver definition for the transition model problem ---*/
-        if (transition) {
-            
-            /*--- Definition of the convective scheme for each equation and mesh level ---*/
-            switch (config->GetKind_ConvNumScheme_Turb()) {
-                case NO_UPWIND:
-                    SU2_MPI::Error("Config file is missing the CONV_NUM_METHOD_TURB option.", CURRENT_FUNCTION);
-                    break;
-                case SPACE_UPWIND:
-                    for (iMGlevel = 0; iMGlevel <= config->GetnMGLevels(); iMGlevel++) {
-                        numerics[iMGlevel][TRANS_SOL][conv_term] = new CUpwSca_TransLM(nDim, nVar_Trans, config);
-                    }
-                    break;
-                default:
-                    SU2_MPI::Error("Invalid convective scheme for the transition equations.", CURRENT_FUNCTION);
-                    break;
-            }
-            
-            /*--- Definition of the viscous scheme for each equation and mesh level ---*/
-            for (iMGlevel = 0; iMGlevel <= config->GetnMGLevels(); iMGlevel++) {
-                numerics[iMGlevel][TRANS_SOL][visc_term] = new CAvgGradCorrected_TransLM(nDim, nVar_Trans, config);
-            }
-            
-            /*--- Definition of the source term integration scheme for each equation and mesh level ---*/
-            for (iMGlevel = 0; iMGlevel <= config->GetnMGLevels(); iMGlevel++) {
-                numerics[iMGlevel][TRANS_SOL][source_first_term] = new CSourcePieceWise_TransLM(nDim, nVar_Trans, config);
-                numerics[iMGlevel][TRANS_SOL][source_second_term] = new CSourceNothing(nDim, nVar_Trans, config);
-            }
-            
-            /*--- Definition of the boundary condition method ---*/
-            for (iMGlevel = 0; iMGlevel <= config->GetnMGLevels(); iMGlevel++) {
-                numerics[iMGlevel][TRANS_SOL][conv_bound_term] = new CUpwLin_TransLM(nDim, nVar_Trans, config);
-            }
-        }
-        
-        /*--- Solver definition for the species transport problem ---*/
-        
-        if (species) {
-            if (incompressible)
-                InstantiateSpeciesNumerics<CIncEulerVariable::CIndices<unsigned short> >(nVar_Species, offset, config,
-                                                                                         solver[MESH_0][SPECIES_SOL], numerics);
-            else if (compressible)
-                InstantiateSpeciesNumerics<CEulerVariable::CIndices<unsigned short> >(nVar_Species, offset, config,
-                                                                                      solver[MESH_0][SPECIES_SOL], numerics);
-            else
-                SU2_MPI::Error("Species transport only available for standard compressible and incompressible flow.", CURRENT_FUNCTION);
-        }
-        
-        /*--- Solver definition of the finite volume heat solver  ---*/
-        if (heat) {
-            
-            /*--- Definition of the viscous scheme for each equation and mesh level ---*/
-            for (iMGlevel = 0; iMGlevel <= config->GetnMGLevels(); iMGlevel++) {
-                
-                numerics[iMGlevel][HEAT_SOL][visc_term] = new CAvgGrad_Heat(nDim, nVar_Heat, config, true);
-                numerics[iMGlevel][HEAT_SOL][visc_bound_term] = new CAvgGrad_Heat(nDim, nVar_Heat, config, false);
-                
-                switch (config->GetKind_ConvNumScheme_Heat()) {
-                        
-                    case SPACE_UPWIND :
-                        numerics[iMGlevel][HEAT_SOL][conv_term] = new CUpwSca_Heat(nDim, nVar_Heat, config);
-                        numerics[iMGlevel][HEAT_SOL][conv_bound_term] = new CUpwSca_Heat(nDim, nVar_Heat, config);
-                        break;
-                        
-                    case SPACE_CENTERED :
-                        numerics[iMGlevel][HEAT_SOL][conv_term] = new CCentSca_Heat(nDim, nVar_Heat, config);
-                        numerics[iMGlevel][HEAT_SOL][conv_bound_term] = new CUpwSca_Heat(nDim, nVar_Heat, config);
-                        break;
-                        
-                    default:
-                        SU2_MPI::Error("Invalid convective scheme for the heat transfer equations.", CURRENT_FUNCTION);
-                        break;
-                }
-            }
-        }
-        
-        /*--- Solver definition for the radiation model problem ---*/
-        
-        if (config->AddRadiation()) {
-            /*--- Definition of the viscous scheme for each equation and mesh level ---*/
-            numerics[MESH_0][RAD_SOL][VISC_TERM] = new CAvgGradCorrected_P1(nDim, nVar_Rad, config);
-            
-            /*--- Definition of the source term integration scheme for each equation and mesh level ---*/
-            numerics[MESH_0][RAD_SOL][SOURCE_FIRST_TERM] = new CSourceP1(nDim, nVar_Rad, config);
-            
-            /*--- Definition of the boundary condition method ---*/
-            numerics[MESH_0][RAD_SOL][VISC_BOUND_TERM] = new CAvgGradCorrected_P1(nDim, nVar_Rad, config);
-        }
-        
-        /*--- Solver definition for the flow adjoint problem ---*/
-        
-        if (adj_euler || adj_ns) {
-            
-            if (incompressible)
-                SU2_MPI::Error("Convective schemes not implemented for incompressible continuous adjoint.", CURRENT_FUNCTION);
-            
-            /*--- Definition of the convective scheme for each equation and mesh level ---*/
-            
-            switch (config->GetKind_ConvNumScheme_AdjFlow()) {
-                case NO_CONVECTIVE:
-                    SU2_MPI::Error("Config file is missing the CONV_NUM_METHOD_ADJFLOW option.", CURRENT_FUNCTION);
-                    break;
-                    
-                case SPACE_CENTERED :
-                    
-                    if (compressible) {
-                        
-                        /*--- Compressible flow ---*/
-                        
-                        switch (config->GetKind_Centered_AdjFlow()) {
-                            case LAX : numerics[MESH_0][ADJFLOW_SOL][conv_term] = new CCentLax_AdjFlow(nDim, nVar_Adj_Flow, config); break;
-                            case JST : numerics[MESH_0][ADJFLOW_SOL][conv_term] = new CCentJST_AdjFlow(nDim, nVar_Adj_Flow, config); break;
-                            default:
-                                SU2_MPI::Error("Centered scheme not implemented.", CURRENT_FUNCTION);
-                                break;
-                        }
-                        
-                        for (iMGlevel = 1; iMGlevel <= config->GetnMGLevels(); iMGlevel++)
-                            numerics[iMGlevel][ADJFLOW_SOL][conv_term] = new CCentLax_AdjFlow(nDim, nVar_Adj_Flow, config);
-                        
-                        for (iMGlevel = 0; iMGlevel <= config->GetnMGLevels(); iMGlevel++)
-                            numerics[iMGlevel][ADJFLOW_SOL][conv_bound_term] = new CUpwRoe_AdjFlow(nDim, nVar_Adj_Flow, config);
-                        
-                    }
-                    break;
-                    
-                case SPACE_UPWIND :
-                    
-                    if (compressible) {
-                        
-                        /*--- Compressible flow ---*/
-                        
-                        switch (config->GetKind_Upwind_AdjFlow()) {
-                            case ROE:
-                                for (iMGlevel = 0; iMGlevel <= config->GetnMGLevels(); iMGlevel++) {
-                                    numerics[iMGlevel][ADJFLOW_SOL][conv_term] = new CUpwRoe_AdjFlow(nDim, nVar_Adj_Flow, config);
-                                    numerics[iMGlevel][ADJFLOW_SOL][conv_bound_term] = new CUpwRoe_AdjFlow(nDim, nVar_Adj_Flow, config);
-                                }
-                                break;
-                            default:
-                                SU2_MPI::Error("Upwind scheme not implemented.", CURRENT_FUNCTION);
-                                break;
-                        }
-                    }
-                    break;
-                    
-                default:
-                    SU2_MPI::Error("Invalid convective scheme for the continuous adjoint Euler / Navier-Stokes equations.", CURRENT_FUNCTION);
-                    break;
-            }
-            
-            /*--- Definition of the viscous scheme for each equation and mesh level ---*/
-            
-            if (compressible) {
-                
-                /*--- Compressible flow ---*/
-                
-                numerics[MESH_0][ADJFLOW_SOL][visc_term] = new CAvgGradCorrected_AdjFlow(nDim, nVar_Adj_Flow, config);
-                numerics[MESH_0][ADJFLOW_SOL][visc_bound_term] = new CAvgGrad_AdjFlow(nDim, nVar_Adj_Flow, config);
-                
-                for (iMGlevel = 1; iMGlevel <= config->GetnMGLevels(); iMGlevel++) {
-                    numerics[iMGlevel][ADJFLOW_SOL][visc_term] = new CAvgGrad_AdjFlow(nDim, nVar_Adj_Flow, config);
-                    numerics[iMGlevel][ADJFLOW_SOL][visc_bound_term] = new CAvgGrad_AdjFlow(nDim, nVar_Adj_Flow, config);
-                }
-                
-            }
-            
-            /*--- Definition of the source term integration scheme for each equation and mesh level ---*/
-            
-            for (iMGlevel = 0; iMGlevel <= config->GetnMGLevels(); iMGlevel++) {
-                
-                /*--- Note that RANS is incompatible with Axisymmetric or Rotational (Fix it!) ---*/
-                
-                if (compressible) {
-                    
-                    if (adj_ns) {
-                        
-                        numerics[iMGlevel][ADJFLOW_SOL][source_first_term] = new CSourceViscous_AdjFlow(nDim, nVar_Adj_Flow, config);
-                        
-                        if (config->GetRotating_Frame() == YES)
-                            numerics[iMGlevel][ADJFLOW_SOL][source_second_term] = new CSourceRotatingFrame_AdjFlow(nDim, nVar_Adj_Flow, config);
-                        else
-                            numerics[iMGlevel][ADJFLOW_SOL][source_second_term] = new CSourceConservative_AdjFlow(nDim, nVar_Adj_Flow, config);
-                        
-                    }
-                    
-                    else {
-                        
-                        if (config->GetRotating_Frame() == YES)
-                            numerics[iMGlevel][ADJFLOW_SOL][source_first_term] = new CSourceRotatingFrame_AdjFlow(nDim, nVar_Adj_Flow, config);
-                        else if (config->GetAxisymmetric() == YES)
-                            numerics[iMGlevel][ADJFLOW_SOL][source_first_term] = new CSourceAxisymmetric_AdjFlow(nDim, nVar_Adj_Flow, config);
-                        else
-                            numerics[iMGlevel][ADJFLOW_SOL][source_first_term] = new CSourceNothing(nDim, nVar_Adj_Flow, config);
-                        
-                        numerics[iMGlevel][ADJFLOW_SOL][source_second_term] = new CSourceNothing(nDim, nVar_Adj_Flow, config);
-                        
-                    }
-                    
-                }
-                
-            }
-            
-        }
-        
-        /*--- Solver definition for the turbulent adjoint problem ---*/
-        if (adj_turb) {
-            
-            if (config->GetKind_Turb_Model() != TURB_MODEL::SA)
-                SU2_MPI::Error("Only the SA turbulence model can be used with the continuous adjoint solver.", CURRENT_FUNCTION);
-            
-            /*--- Definition of the convective scheme for each equation and mesh level ---*/
-            switch (config->GetKind_ConvNumScheme_AdjTurb()) {
-                case NO_CONVECTIVE:
-                    SU2_MPI::Error("Config file is missing the CONV_NUM_METHOD_ADJTURB option.", CURRENT_FUNCTION);
-                    break;
-                case SPACE_UPWIND :
-                    for (iMGlevel = 0; iMGlevel <= config->GetnMGLevels(); iMGlevel++)
-                        numerics[iMGlevel][ADJTURB_SOL][conv_term] = new CUpwSca_AdjTurb(nDim, nVar_Adj_Turb, config);
-                    break;
-                default:
-                    SU2_MPI::Error("Convective scheme not implemented (adjoint turbulence).", CURRENT_FUNCTION);
-                    break;
-            }
-            
-            /*--- Definition of the viscous scheme for each equation and mesh level ---*/
-            for (iMGlevel = 0; iMGlevel <= config->GetnMGLevels(); iMGlevel++)
-                numerics[iMGlevel][ADJTURB_SOL][visc_term] = new CAvgGradCorrected_AdjTurb(nDim, nVar_Adj_Turb, config);
-            
-            /*--- Definition of the source term integration scheme for each equation and mesh level ---*/
-            for (iMGlevel = 0; iMGlevel <= config->GetnMGLevels(); iMGlevel++) {
-                numerics[iMGlevel][ADJTURB_SOL][source_first_term] = new CSourcePieceWise_AdjTurb(nDim, nVar_Adj_Turb, config);
-                numerics[iMGlevel][ADJTURB_SOL][source_second_term] = new CSourceConservative_AdjTurb(nDim, nVar_Adj_Turb, config);
-            }
-            
-            /*--- Definition of the boundary condition method ---*/
-            for (iMGlevel = 0; iMGlevel <= config->GetnMGLevels(); iMGlevel++)
-                numerics[iMGlevel][ADJTURB_SOL][conv_bound_term] = new CUpwLin_AdjTurb(nDim, nVar_Adj_Turb, config);
-            
-        }
-        
-        /*--- Numerics definition for FEM-like problems. ---*/
-        
-        if (fem) {
-            /*--- Initialize the container for FEA_TERM. This will be the only one for most of the cases. ---*/
-            switch (config->GetGeometricConditions()) {
-                case STRUCT_DEFORMATION::SMALL:
-                    switch (config->GetMaterialModel()) {
-                        case STRUCT_MODEL::LINEAR_ELASTIC:
-                            numerics[MESH_0][FEA_SOL][fea_term] = new CFEALinearElasticity(nDim, nVar_FEM, config);
-                            break;
-                        default:
-                            SU2_MPI::Error("Material model does not correspond to geometric conditions.", CURRENT_FUNCTION);
-                            break;
-                    }
-                    break;
-                case STRUCT_DEFORMATION::LARGE:
-                    switch (config->GetMaterialModel()) {
-                        case STRUCT_MODEL::LINEAR_ELASTIC:
-                            SU2_MPI::Error("Material model does not correspond to geometric conditions.", CURRENT_FUNCTION);
-                            break;
-                        case STRUCT_MODEL::NEO_HOOKEAN:
-                            if (config->GetMaterialCompressibility() == STRUCT_COMPRESS::COMPRESSIBLE) {
-                                numerics[MESH_0][FEA_SOL][fea_term] = new CFEM_NeoHookean_Comp(nDim, nVar_FEM, config);
-                            } else {
-                                SU2_MPI::Error("Material model not implemented.", CURRENT_FUNCTION);
-                            }
-                            break;
-                        case STRUCT_MODEL::KNOWLES:
-                            if (config->GetMaterialCompressibility() == STRUCT_COMPRESS::NEARLY_INCOMP) {
-                                numerics[MESH_0][FEA_SOL][fea_term] = new CFEM_Knowles_NearInc(nDim, nVar_FEM, config);
-                            } else {
-                                SU2_MPI::Error("Material model not implemented.", CURRENT_FUNCTION);
-                            }
-                            break;
-                        case STRUCT_MODEL::IDEAL_DE:
-                            if (config->GetMaterialCompressibility() == STRUCT_COMPRESS::NEARLY_INCOMP) {
-                                numerics[MESH_0][FEA_SOL][fea_term] = new CFEM_IdealDE(nDim, nVar_FEM, config);
-                            } else {
-                                SU2_MPI::Error("Material model not implemented.", CURRENT_FUNCTION);
-                            }
-                            break;
-                    }
-                    break;
-            }
-            
-            /*--- The following definitions only make sense if we have a non-linear solution. ---*/
-            if (config->GetGeometricConditions() == STRUCT_DEFORMATION::LARGE) {
-                
-                /*--- This allocates a container for electromechanical effects. ---*/
-                
-                bool de_effects = config->GetDE_Effects();
-                if (de_effects)
-                    numerics[MESH_0][FEA_SOL][DE_TERM+offset] = new CFEM_DielectricElastomer(nDim, nVar_FEM, config);
-                
-                ifstream properties_file;
-                
-                string filename = config->GetFEA_FileName();
-                if (nZone > 1)
-                    filename = config->GetMultizone_FileName(filename, iZone, ".dat");
-                
-                properties_file.open(filename.data(), ios::in);
-                
-                /*--- In case there is a properties file, containers are allocated for a number of material models. ---*/
-                
-                if (!(properties_file.fail())) {
-                    numerics[MESH_0][FEA_SOL][MAT_NHCOMP+offset]  = new CFEM_NeoHookean_Comp(nDim, nVar_FEM, config);
-                    numerics[MESH_0][FEA_SOL][MAT_IDEALDE+offset] = new CFEM_IdealDE(nDim, nVar_FEM, config);
-                    numerics[MESH_0][FEA_SOL][MAT_KNOWLES+offset] = new CFEM_Knowles_NearInc(nDim, nVar_FEM, config);
-                }
-            }
-        }
-        
-        /*--- Instantiate the numerics for the mesh solver. ---*/
-        if (config->GetDeform_Mesh())
-            numerics[MESH_0][MESH_SOL][fea_term] = new CFEAMeshElasticity(nDim, nDim, geometry[MESH_0]->GetnElem(), config);
-        
-    } // end "per-thread" allocation loop
-    
+            break;
+        }
+        break;
+    }
+
+    /*--- The following definitions only make sense if we have a non-linear solution. ---*/
+    if (config->GetGeometricConditions() == STRUCT_DEFORMATION::LARGE) {
+
+      /*--- This allocates a container for electromechanical effects. ---*/
+
+      bool de_effects = config->GetDE_Effects();
+      if (de_effects)
+        numerics[MESH_0][FEA_SOL][DE_TERM+offset] = new CFEM_DielectricElastomer(nDim, nVar_FEM, config);
+
+      ifstream properties_file;
+
+      string filename = config->GetFEA_FileName();
+      if (nZone > 1)
+        filename = config->GetMultizone_FileName(filename, iZone, ".dat");
+
+      properties_file.open(filename.data(), ios::in);
+
+      /*--- In case there is a properties file, containers are allocated for a number of material models. ---*/
+
+      if (!(properties_file.fail())) {
+        numerics[MESH_0][FEA_SOL][MAT_NHCOMP+offset]  = new CFEM_NeoHookean_Comp(nDim, nVar_FEM, config);
+        numerics[MESH_0][FEA_SOL][MAT_IDEALDE+offset] = new CFEM_IdealDE(nDim, nVar_FEM, config);
+        numerics[MESH_0][FEA_SOL][MAT_KNOWLES+offset] = new CFEM_Knowles_NearInc(nDim, nVar_FEM, config);
+      }
+    }
+  }
+
+  /*--- Instantiate the numerics for the mesh solver. ---*/
+  if (config->GetDeform_Mesh())
+    numerics[MESH_0][MESH_SOL][fea_term] = new CFEAMeshElasticity(nDim, nDim, geometry[MESH_0]->GetnElem(), config);
+
+  } // end "per-thread" allocation loop
+
 }
 
 void CDriver::Numerics_Postprocessing(CNumerics *****numerics, CSolver***, CGeometry**,
                                       CConfig *config, unsigned short val_iInst) {
-    
-    for (unsigned short iMGlevel = 0; iMGlevel <= config->GetnMGLevels(); iMGlevel++) {
-        
-        for (unsigned int iSol = 0; iSol < MAX_SOLS; iSol++) {
-            
-            for (unsigned int iTerm = 0; iTerm < MAX_TERMS*omp_get_max_threads(); iTerm++) {
-                
-                delete numerics[val_iInst][iMGlevel][iSol][iTerm];
-            }
-            delete [] numerics[val_iInst][iMGlevel][iSol];
-        }
-        delete[] numerics[val_iInst][iMGlevel];
-    }
-    delete[] numerics[val_iInst];
-    
+
+  for (unsigned short iMGlevel = 0; iMGlevel <= config->GetnMGLevels(); iMGlevel++) {
+
+    for (unsigned int iSol = 0; iSol < MAX_SOLS; iSol++) {
+
+      for (unsigned int iTerm = 0; iTerm < MAX_TERMS*omp_get_max_threads(); iTerm++) {
+
+        delete numerics[val_iInst][iMGlevel][iSol][iTerm];
+      }
+      delete [] numerics[val_iInst][iMGlevel][iSol];
+    }
+    delete[] numerics[val_iInst][iMGlevel];
+  }
+  delete[] numerics[val_iInst];
+
 }
 
 void CDriver::Iteration_Preprocessing(CConfig* config, CIteration *&iteration) const {
-    
-    if (rank == MASTER_NODE)
-        cout << endl <<"------------------- Iteration Preprocessing ( Zone " << config->GetiZone() <<" ) ------------------" << endl;
-    
-    iteration = CIterationFactory::CreateIteration(config->GetKind_Solver(), config);
-    
+
+  if (rank == MASTER_NODE)
+    cout << endl <<"------------------- Iteration Preprocessing ( Zone " << config->GetiZone() <<" ) ------------------" << endl;
+
+  iteration = CIterationFactory::CreateIteration(config->GetKind_Solver(), config);
+
 }
 
 void CDriver::DynamicMesh_Preprocessing(CConfig *config, CGeometry **geometry, CSolver ***solver, CIteration* iteration,
                                         CVolumetricMovement *&grid_movement, CSurfaceMovement *&surface_movement) const{
-    
-    /*--- Instantiate the geometry movement classes for the solution of unsteady
-     flows on dynamic meshes, including rigid mesh transformations, dynamically
-     deforming meshes, and preprocessing of harmonic balance. ---*/
-    
-    if (!fem_solver && (config->GetGrid_Movement() || (config->GetDirectDiff() == D_DESIGN))) {
-        if (rank == MASTER_NODE)
-            cout << "Setting dynamic mesh structure for zone "<< iZone + 1<<"." << endl;
-        grid_movement = new CVolumetricMovement(geometry[MESH_0], config);
-        
-        surface_movement = new CSurfaceMovement();
-        surface_movement->CopyBoundary(geometry[MESH_0], config);
-        if (config->GetTime_Marching() == TIME_MARCHING::HARMONIC_BALANCE){
-            if (rank == MASTER_NODE) cout << endl <<  "Instance "<< iInst + 1 <<":" << endl;
-            iteration->SetGrid_Movement(geometry, surface_movement, grid_movement,  solver, config, 0, iInst);
-        }
-    }
-    
-    if (config->GetDirectDiff() == D_DESIGN) {
-        if (rank == MASTER_NODE)
-            cout << "Setting surface/volume derivatives." << endl;
-        
-        /*--- Set the surface derivatives, i.e. the derivative of the surface mesh nodes with respect to the design variables ---*/
-        
-        surface_movement->SetSurface_Derivative(geometry[MESH_0],config);
-        
-        /*--- Call the volume deformation routine with derivative mode enabled.
-         This computes the derivative of the volume mesh with respect to the surface nodes ---*/
-        
-        grid_movement->SetVolume_Deformation(geometry[MESH_0],config, true, true);
-        
-        /*--- Update the multi-grid structure to propagate the derivative information to the coarser levels ---*/
-        
-        CGeometry::UpdateGeometry(geometry,config);
-        
-    }
-    
+
+  /*--- Instantiate the geometry movement classes for the solution of unsteady
+   flows on dynamic meshes, including rigid mesh transformations, dynamically
+   deforming meshes, and preprocessing of harmonic balance. ---*/
+
+  if (!fem_solver && (config->GetGrid_Movement() || (config->GetDirectDiff() == D_DESIGN))) {
+    if (rank == MASTER_NODE)
+      cout << "Setting dynamic mesh structure for zone "<< iZone + 1<<"." << endl;
+    grid_movement = new CVolumetricMovement(geometry[MESH_0], config);
+
+    surface_movement = new CSurfaceMovement();
+    surface_movement->CopyBoundary(geometry[MESH_0], config);
+    if (config->GetTime_Marching() == TIME_MARCHING::HARMONIC_BALANCE){
+      if (rank == MASTER_NODE) cout << endl <<  "Instance "<< iInst + 1 <<":" << endl;
+      iteration->SetGrid_Movement(geometry, surface_movement, grid_movement,  solver, config, 0, iInst);
+    }
+  }
+
+  if (config->GetDirectDiff() == D_DESIGN) {
+    if (rank == MASTER_NODE)
+      cout << "Setting surface/volume derivatives." << endl;
+
+    /*--- Set the surface derivatives, i.e. the derivative of the surface mesh nodes with respect to the design variables ---*/
+
+    surface_movement->SetSurface_Derivative(geometry[MESH_0],config);
+
+    /*--- Call the volume deformation routine with derivative mode enabled.
+       This computes the derivative of the volume mesh with respect to the surface nodes ---*/
+
+    grid_movement->SetVolume_Deformation(geometry[MESH_0],config, true, true);
+
+    /*--- Update the multi-grid structure to propagate the derivative information to the coarser levels ---*/
+
+    CGeometry::UpdateGeometry(geometry,config);
+
+  }
+
 }
 
 void CDriver::Interface_Preprocessing(CConfig **config, CSolver***** solver, CGeometry**** geometry,
                                       unsigned short** interface_types, CInterface ***interface,
                                       vector<vector<unique_ptr<CInterpolator> > >& interpolation) {
-    
-    /*--- Setup interpolation and transfer for all possible donor/target pairs. ---*/
-    
-    for (auto target = 0u; target < nZone; target++) {
-        
-        for (auto donor = 0u; donor < nZone; donor++) {
-            
-            /*--- Aliases to make code less verbose. ---*/
-            auto& interface_type = interface_types[donor][target];
-            
-            if (donor == target) {
-                interface_type = ZONES_ARE_EQUAL;
-                continue;
-            }
+
+  /*--- Setup interpolation and transfer for all possible donor/target pairs. ---*/
+
+  for (auto target = 0u; target < nZone; target++) {
+
+    for (auto donor = 0u; donor < nZone; donor++) {
+
+      /*--- Aliases to make code less verbose. ---*/
+      auto& interface_type = interface_types[donor][target];
+
+      if (donor == target) {
+        interface_type = ZONES_ARE_EQUAL;
+        continue;
+      }
+      interface_type = NO_TRANSFER;
+
+      /*--- If there is a common interface setup the interpolation and transfer. ---*/
+
+      if (!CInterpolator::CheckZonesInterface(config[donor], config[target])) {
+        interface_type = NO_COMMON_INTERFACE;
+      }
+      else {
+        /*--- Begin the creation of the communication pattern among zones. ---*/
+
+        if (rank == MASTER_NODE) cout << "From zone " << donor << " to zone " << target << ":" << endl;
+
+        /*--- Setup the interpolation. ---*/
+
+        interpolation[donor][target] = unique_ptr<CInterpolator>(CInterpolatorFactory::CreateInterpolator(
+                                       geometry, config, interpolation[target][donor].get(), donor, target));
+
+        /*--- The type of variables transferred depends on the donor/target physics. ---*/
+
+        const bool heat_target = config[target]->GetHeatProblem();
+        const bool fluid_target = config[target]->GetFluidProblem();
+        const bool structural_target = config[target]->GetStructuralProblem();
+
+        const bool heat_donor = config[donor]->GetHeatProblem();
+        const bool fluid_donor = config[donor]->GetFluidProblem();
+        const bool structural_donor = config[donor]->GetStructuralProblem();
+
+        /*--- Initialize the appropriate transfer strategy. ---*/
+
+        if (rank == MASTER_NODE) cout << " Transferring ";
+
+        if (fluid_donor && structural_target) {
+          interface_type = FLOW_TRACTION;
+          auto nConst = 2;
+          bool conservative = config[target]->GetConservativeInterpolation();
+          if(!config[ZONE_0]->GetDiscrete_Adjoint()) {
+            interface[donor][target] = new CFlowTractionInterface(nDim, nConst, config[donor], conservative);
+          } else {
+            interface[donor][target] = new CDiscAdjFlowTractionInterface(nDim, nConst, config[donor], conservative);
+          }
+          if (rank == MASTER_NODE) cout << "fluid " << (conservative? "forces." : "tractions.") << endl;
+        }
+        else if (structural_donor && (fluid_target || heat_target)) {
+          if (solver_container[target][INST_0][MESH_0][MESH_SOL] == nullptr) {
+            SU2_MPI::Error("Mesh deformation was not correctly specified for the fluid/heat zone.\n"
+                           "Use DEFORM_MESH=YES, and setup MARKER_DEFORM_MESH=(...)", CURRENT_FUNCTION);
+          }
+          interface_type = BOUNDARY_DISPLACEMENTS;
+          if (!config[donor]->GetTime_Domain()) interface[donor][target] = new CDisplacementsInterface(nDim, 0);
+          else interface[donor][target] = new CDisplacementsInterface(2*nDim, 0);
+          if (rank == MASTER_NODE) cout << "boundary displacements from the structural solver." << endl;
+        }
+        else if (fluid_donor && fluid_target) {
+          interface_type = SLIDING_INTERFACE;
+          auto nVar = solver[donor][INST_0][MESH_0][FLOW_SOL]->GetnPrimVar();
+          interface[donor][target] = new CSlidingInterface(nVar, 0);
+          if (rank == MASTER_NODE) cout << "sliding interface." << endl;
+        }
+        else if (heat_donor || heat_target) {
+          if (heat_donor && heat_target)
+            SU2_MPI::Error("Conjugate heat transfer between solids is not implemented.", CURRENT_FUNCTION);
+
+          const auto fluidZone = heat_target? donor : target;
+
+          if (config[fluidZone]->GetEnergy_Equation() || (config[fluidZone]->GetKind_Regime() == ENUM_REGIME::COMPRESSIBLE))
+            interface_type = heat_target? CONJUGATE_HEAT_FS : CONJUGATE_HEAT_SF;
+          else if (config[fluidZone]->GetWeakly_Coupled_Heat())
+            interface_type = heat_target? CONJUGATE_HEAT_WEAKLY_FS : CONJUGATE_HEAT_WEAKLY_SF;
+          else
             interface_type = NO_TRANSFER;
-            
-            /*--- If there is a common interface setup the interpolation and transfer. ---*/
-            
-            if (!CInterpolator::CheckZonesInterface(config[donor], config[target])) {
-                interface_type = NO_COMMON_INTERFACE;
-            }
-            else {
-                /*--- Begin the creation of the communication pattern among zones. ---*/
-                
-                if (rank == MASTER_NODE) cout << "From zone " << donor << " to zone " << target << ":" << endl;
-                
-                /*--- Setup the interpolation. ---*/
-                
-                interpolation[donor][target] = unique_ptr<CInterpolator>(CInterpolatorFactory::CreateInterpolator(
-                                                                                                                  geometry, config, interpolation[target][donor].get(), donor, target));
-                
-                /*--- The type of variables transferred depends on the donor/target physics. ---*/
-                
-                const bool heat_target = config[target]->GetHeatProblem();
-                const bool fluid_target = config[target]->GetFluidProblem();
-                const bool structural_target = config[target]->GetStructuralProblem();
-                
-                const bool heat_donor = config[donor]->GetHeatProblem();
-                const bool fluid_donor = config[donor]->GetFluidProblem();
-                const bool structural_donor = config[donor]->GetStructuralProblem();
-                
-                /*--- Initialize the appropriate transfer strategy. ---*/
-                
-                if (rank == MASTER_NODE) cout << " Transferring ";
-                
-                if (fluid_donor && structural_target) {
-                    interface_type = FLOW_TRACTION;
-                    auto nConst = 2;
-                    bool conservative = config[target]->GetConservativeInterpolation();
-                    if(!config[ZONE_0]->GetDiscrete_Adjoint()) {
-                        interface[donor][target] = new CFlowTractionInterface(nDim, nConst, config[donor], conservative);
-                    } else {
-                        interface[donor][target] = new CDiscAdjFlowTractionInterface(nDim, nConst, config[donor], conservative);
-                    }
-                    if (rank == MASTER_NODE) cout << "fluid " << (conservative? "forces." : "tractions.") << endl;
-                }
-                else if (structural_donor && (fluid_target || heat_target)) {
-                    if (solver_container[target][INST_0][MESH_0][MESH_SOL] == nullptr) {
-                        SU2_MPI::Error("Mesh deformation was not correctly specified for the fluid/heat zone.\n"
-                                       "Use DEFORM_MESH=YES, and setup MARKER_DEFORM_MESH=(...)", CURRENT_FUNCTION);
-                    }
-                    interface_type = BOUNDARY_DISPLACEMENTS;
-                    if (!config[donor]->GetTime_Domain()) interface[donor][target] = new CDisplacementsInterface(nDim, 0);
-                    else interface[donor][target] = new CDisplacementsInterface(2*nDim, 0);
-                    if (rank == MASTER_NODE) cout << "boundary displacements from the structural solver." << endl;
-                }
-                else if (fluid_donor && fluid_target) {
-                    interface_type = SLIDING_INTERFACE;
-                    auto nVar = solver[donor][INST_0][MESH_0][FLOW_SOL]->GetnPrimVar();
-                    interface[donor][target] = new CSlidingInterface(nVar, 0);
-                    if (rank == MASTER_NODE) cout << "sliding interface." << endl;
-                }
-                else if (heat_donor || heat_target) {
-                    if (heat_donor && heat_target)
-                        SU2_MPI::Error("Conjugate heat transfer between solids is not implemented.", CURRENT_FUNCTION);
-                    
-                    const auto fluidZone = heat_target? donor : target;
-                    
-                    if (config[fluidZone]->GetEnergy_Equation() || (config[fluidZone]->GetKind_Regime() == ENUM_REGIME::COMPRESSIBLE))
-                        interface_type = heat_target? CONJUGATE_HEAT_FS : CONJUGATE_HEAT_SF;
-                    else if (config[fluidZone]->GetWeakly_Coupled_Heat())
-                        interface_type = heat_target? CONJUGATE_HEAT_WEAKLY_FS : CONJUGATE_HEAT_WEAKLY_SF;
-                    else
-                        interface_type = NO_TRANSFER;
-                    
-                    if (interface_type != NO_TRANSFER) {
-                        auto nVar = 4;
-                        interface[donor][target] = new CConjugateHeatInterface(nVar, 0);
-                        if (rank == MASTER_NODE) cout << "conjugate heat variables." << endl;
-                    }
-                    else {
-                        if (rank == MASTER_NODE) cout << "NO heat variables." << endl;
-                    }
-                }
-                else {
-                    if (solver[donor][INST_0][MESH_0][FLOW_SOL] == nullptr)
-                        SU2_MPI::Error("Could not determine the number of variables for transfer.", CURRENT_FUNCTION);
-                    
-                    auto nVar = solver[donor][INST_0][MESH_0][FLOW_SOL]->GetnVar();
-                    interface_type = CONSERVATIVE_VARIABLES;
-                    interface[donor][target] = new CConservativeVarsInterface(nVar, 0);
-                    if (rank == MASTER_NODE) cout << "generic conservative variables." << endl;
-                }
-            }
-            
-            /*--- Mixing plane for turbo machinery applications. ---*/
-            
-            if (config[donor]->GetBoolMixingPlaneInterface()) {
-                interface_type = MIXING_PLANE;
-                auto nVar = solver[donor][INST_0][MESH_0][FLOW_SOL]->GetnVar();
-                interface[donor][target] = new CMixingPlaneInterface(nVar, 0);
-                if (rank == MASTER_NODE) {
-                    cout << "Set mixing-plane interface from donor zone "
-                    << donor << " to target zone " << target << "." << endl;
-                }
-            }
-            
-        }
-        
-    }
-    
+
+          if (interface_type != NO_TRANSFER) {
+            auto nVar = 4;
+            interface[donor][target] = new CConjugateHeatInterface(nVar, 0);
+            if (rank == MASTER_NODE) cout << "conjugate heat variables." << endl;
+          }
+          else {
+            if (rank == MASTER_NODE) cout << "NO heat variables." << endl;
+          }
+        }
+        else {
+          if (solver[donor][INST_0][MESH_0][FLOW_SOL] == nullptr)
+            SU2_MPI::Error("Could not determine the number of variables for transfer.", CURRENT_FUNCTION);
+
+          auto nVar = solver[donor][INST_0][MESH_0][FLOW_SOL]->GetnVar();
+          interface_type = CONSERVATIVE_VARIABLES;
+          interface[donor][target] = new CConservativeVarsInterface(nVar, 0);
+          if (rank == MASTER_NODE) cout << "generic conservative variables." << endl;
+        }
+      }
+
+      /*--- Mixing plane for turbo machinery applications. ---*/
+
+      if (config[donor]->GetBoolMixingPlaneInterface()) {
+        interface_type = MIXING_PLANE;
+        auto nVar = solver[donor][INST_0][MESH_0][FLOW_SOL]->GetnVar();
+        interface[donor][target] = new CMixingPlaneInterface(nVar, 0);
+        if (rank == MASTER_NODE) {
+          cout << "Set mixing-plane interface from donor zone "
+               << donor << " to target zone " << target << "." << endl;
+        }
+      }
+
+    }
+
+  }
+
 }
 
 void CDriver::StaticMesh_Preprocessing(const CConfig *config, CGeometry** geometry){
-    
-    unsigned short iMGlevel, iMGfine;
-    unsigned short Kind_Grid_Movement;
-    
-    unsigned short iZone = config->GetiZone();
-    
-    Kind_Grid_Movement = config->GetKind_GridMovement();
-    
-    if (!fem_solver) {
-        
-        switch (Kind_Grid_Movement) {
-                
-            case ROTATING_FRAME:
-                
-                /*--- Steadily rotating frame: set the grid velocities just once
-                 before the first iteration flow solver. ---*/
-                
-                if (rank == MASTER_NODE) {
-                    cout << endl << " Setting rotating frame grid velocities";
-                    cout << " for zone " << iZone << "." << endl;
-                }
-                
-                /*--- Set the grid velocities on all multigrid levels for a steadily
-                 rotating reference frame. ---*/
-                
-                for (iMGlevel = 0; iMGlevel <= config_container[ZONE_0]->GetnMGLevels(); iMGlevel++){
-                    geometry[iMGlevel]->SetRotationalVelocity(config, true);
-                    geometry[iMGlevel]->SetShroudVelocity(config);
-                }
-                
-                break;
-                
-            case STEADY_TRANSLATION:
-                
-                /*--- Set the translational velocity and hold the grid fixed during
-                 the calculation (similar to rotating frame, but there is no extra
-                 source term for translation). ---*/
-                
-                if (rank == MASTER_NODE)
-                    cout << endl << " Setting translational grid velocities." << endl;
-                
-                /*--- Set the translational velocity on all grid levels. ---*/
-                
-                for (iMGlevel = 0; iMGlevel <= config_container[ZONE_0]->GetnMGLevels(); iMGlevel++)
-                    geometry_container[iZone][INST_0][iMGlevel]->SetTranslationalVelocity(config, true);
-                
-                break;
-                
-            default:
-                break;
-        }
-        
-        if (config->GetnMarker_Moving() > 0) {
-            
-            /*--- Fixed wall velocities: set the grid velocities only one time
-             before the first iteration flow solver. ---*/
-            if (rank == MASTER_NODE)
-                cout << endl << " Setting the moving wall velocities." << endl;
-            
-            geometry[MESH_0]->SetWallVelocity(config, true);
-            
-            /*--- Update the grid velocities on the coarser multigrid levels after
-             setting the moving wall velocities for the finest mesh. ---*/
-            for (iMGlevel = 1; iMGlevel <= config->GetnMGLevels(); iMGlevel++){
-                iMGfine = iMGlevel-1;
-                geometry[iMGlevel]->SetRestricted_GridVelocity(geometry[iMGfine]);
-            }
-        }
-    } else {
-        
-        /*--- Carry out a dynamic cast to CMeshFEM_DG, such that it is not needed to
+
+  unsigned short iMGlevel, iMGfine;
+  unsigned short Kind_Grid_Movement;
+
+  unsigned short iZone = config->GetiZone();
+
+  Kind_Grid_Movement = config->GetKind_GridMovement();
+
+  if (!fem_solver) {
+
+    switch (Kind_Grid_Movement) {
+
+      case ROTATING_FRAME:
+
+        /*--- Steadily rotating frame: set the grid velocities just once
+         before the first iteration flow solver. ---*/
+
+        if (rank == MASTER_NODE) {
+          cout << endl << " Setting rotating frame grid velocities";
+          cout << " for zone " << iZone << "." << endl;
+        }
+
+        /*--- Set the grid velocities on all multigrid levels for a steadily
+           rotating reference frame. ---*/
+
+        for (iMGlevel = 0; iMGlevel <= config_container[ZONE_0]->GetnMGLevels(); iMGlevel++){
+          geometry[iMGlevel]->SetRotationalVelocity(config, true);
+          geometry[iMGlevel]->SetShroudVelocity(config);
+        }
+
+        break;
+
+      case STEADY_TRANSLATION:
+
+        /*--- Set the translational velocity and hold the grid fixed during
+         the calculation (similar to rotating frame, but there is no extra
+         source term for translation). ---*/
+
+        if (rank == MASTER_NODE)
+          cout << endl << " Setting translational grid velocities." << endl;
+
+        /*--- Set the translational velocity on all grid levels. ---*/
+
+        for (iMGlevel = 0; iMGlevel <= config_container[ZONE_0]->GetnMGLevels(); iMGlevel++)
+          geometry_container[iZone][INST_0][iMGlevel]->SetTranslationalVelocity(config, true);
+
+        break;
+
+      default:
+        break;
+    }
+
+    if (config->GetnMarker_Moving() > 0) {
+
+      /*--- Fixed wall velocities: set the grid velocities only one time
+       before the first iteration flow solver. ---*/
+      if (rank == MASTER_NODE)
+        cout << endl << " Setting the moving wall velocities." << endl;
+
+      geometry[MESH_0]->SetWallVelocity(config, true);
+
+      /*--- Update the grid velocities on the coarser multigrid levels after
+        setting the moving wall velocities for the finest mesh. ---*/
+      for (iMGlevel = 1; iMGlevel <= config->GetnMGLevels(); iMGlevel++){
+        iMGfine = iMGlevel-1;
+        geometry[iMGlevel]->SetRestricted_GridVelocity(geometry[iMGfine]);
+      }
+    }
+  } else {
+
+    /*--- Carry out a dynamic cast to CMeshFEM_DG, such that it is not needed to
          define all virtual functions in the base class CGeometry. ---*/
-        CMeshFEM_DG *DGMesh = dynamic_cast<CMeshFEM_DG *>(geometry[MESH_0]);
-        
-        /*--- Initialize the static mesh movement, if necessary. ---*/
-        const unsigned short Kind_Grid_Movement = config->GetKind_GridMovement();
-        const bool initStaticMovement = (config->GetGrid_Movement() &&
-                                         (Kind_Grid_Movement == MOVING_WALL    ||
-                                          Kind_Grid_Movement == ROTATING_FRAME ||
-                                          Kind_Grid_Movement == STEADY_TRANSLATION));
-        
-        if(initStaticMovement){
-            if (rank == MASTER_NODE) cout << "Initialize Static Mesh Movement" << endl;
-            DGMesh->InitStaticMeshMovement(config, Kind_Grid_Movement, iZone);
-        }
-    }
-    
+    CMeshFEM_DG *DGMesh = dynamic_cast<CMeshFEM_DG *>(geometry[MESH_0]);
+
+    /*--- Initialize the static mesh movement, if necessary. ---*/
+    const unsigned short Kind_Grid_Movement = config->GetKind_GridMovement();
+    const bool initStaticMovement = (config->GetGrid_Movement() &&
+                                     (Kind_Grid_Movement == MOVING_WALL    ||
+                                      Kind_Grid_Movement == ROTATING_FRAME ||
+                                      Kind_Grid_Movement == STEADY_TRANSLATION));
+
+    if(initStaticMovement){
+      if (rank == MASTER_NODE) cout << "Initialize Static Mesh Movement" << endl;
+      DGMesh->InitStaticMeshMovement(config, Kind_Grid_Movement, iZone);
+    }
+  }
+
 }
 
 void CDriver::Output_Preprocessing(CConfig **config, CConfig *driver_config, COutput **&output, COutput *&driver_output){
-    
-    /*--- Definition of the output class (one for each zone). The output class
-     manages the writing of all restart, volume solution, surface solution,
-     surface comma-separated value, and convergence history files (both in serial
-     and in parallel). ---*/
-    
-    for (iZone = 0; iZone < nZone; iZone++){
-        
-        if (rank == MASTER_NODE)
-            cout << endl <<"-------------------- Output Preprocessing ( Zone " << iZone <<" ) --------------------" << endl;
-        
-        MAIN_SOLVER kindSolver = config[iZone]->GetKind_Solver();
-        
-        output[iZone] = COutputFactory::CreateOutput(kindSolver, config[iZone], nDim);
-        
-        /*--- If dry-run is used, do not open/overwrite history file. ---*/
-        output[iZone]->PreprocessHistoryOutput(config[iZone], !dry_run);
-        
-        output[iZone]->PreprocessVolumeOutput(config[iZone]);
-        
-    }
-    
-    if (driver_config->GetMultizone_Problem()){
-        if (rank == MASTER_NODE)
-            cout << endl <<"------------------- Output Preprocessing ( Multizone ) ------------------" << endl;
-        
-        driver_output = COutputFactory::CreateMultizoneOutput(driver_config, config, nDim);
-        
-        driver_output->PreprocessMultizoneHistoryOutput(output, config, driver_config, !dry_run);
-    }
-    
-    /*--- Check for an unsteady restart. Update ExtIter if necessary. ---*/
-    if (config_container[ZONE_0]->GetTime_Domain() && config_container[ZONE_0]->GetRestart())
-        TimeIter = config_container[ZONE_0]->GetRestart_Iter();
-    
+
+  /*--- Definition of the output class (one for each zone). The output class
+   manages the writing of all restart, volume solution, surface solution,
+   surface comma-separated value, and convergence history files (both in serial
+   and in parallel). ---*/
+
+  for (iZone = 0; iZone < nZone; iZone++){
+
+    if (rank == MASTER_NODE)
+      cout << endl <<"-------------------- Output Preprocessing ( Zone " << iZone <<" ) --------------------" << endl;
+
+    MAIN_SOLVER kindSolver = config[iZone]->GetKind_Solver();
+
+    output[iZone] = COutputFactory::CreateOutput(kindSolver, config[iZone], nDim);
+
+    /*--- If dry-run is used, do not open/overwrite history file. ---*/
+    output[iZone]->PreprocessHistoryOutput(config[iZone], !dry_run);
+
+    output[iZone]->PreprocessVolumeOutput(config[iZone]);
+
+  }
+
+  if (driver_config->GetMultizone_Problem()){
+    if (rank == MASTER_NODE)
+      cout << endl <<"------------------- Output Preprocessing ( Multizone ) ------------------" << endl;
+
+    driver_output = COutputFactory::CreateMultizoneOutput(driver_config, config, nDim);
+
+    driver_output->PreprocessMultizoneHistoryOutput(output, config, driver_config, !dry_run);
+  }
+
+  /*--- Check for an unsteady restart. Update ExtIter if necessary. ---*/
+  if (config_container[ZONE_0]->GetTime_Domain() && config_container[ZONE_0]->GetRestart())
+    TimeIter = config_container[ZONE_0]->GetRestart_Iter();
+
 }
 
 
 void CDriver::Turbomachinery_Preprocessing(CConfig** config, CGeometry**** geometry, CSolver***** solver,
                                            CInterface*** interface){
-    
-    unsigned short donorZone,targetZone, nMarkerInt, iMarkerInt;
-    unsigned short nSpanMax = 0;
-    bool restart   = (config[ZONE_0]->GetRestart() || config[ZONE_0]->GetRestart_Flow());
-    mixingplane = config[ZONE_0]->GetBoolMixingPlaneInterface();
-    bool discrete_adjoint = config[ZONE_0]->GetDiscrete_Adjoint();
-    su2double areaIn, areaOut, nBlades, flowAngleIn, flowAngleOut;
-    
-    /*--- Create turbovertex structure ---*/
-    if (rank == MASTER_NODE) cout<<endl<<"Initialize Turbo Vertex Structure." << endl;
+
+  unsigned short donorZone,targetZone, nMarkerInt, iMarkerInt;
+  unsigned short nSpanMax = 0;
+  bool restart   = (config[ZONE_0]->GetRestart() || config[ZONE_0]->GetRestart_Flow());
+  mixingplane = config[ZONE_0]->GetBoolMixingPlaneInterface();
+  bool discrete_adjoint = config[ZONE_0]->GetDiscrete_Adjoint();
+  su2double areaIn, areaOut, nBlades, flowAngleIn, flowAngleOut;
+
+  /*--- Create turbovertex structure ---*/
+  if (rank == MASTER_NODE) cout<<endl<<"Initialize Turbo Vertex Structure." << endl;
+  for (iZone = 0; iZone < nZone; iZone++) {
+    if (config[iZone]->GetBoolTurbomachinery()){
+      geometry[iZone][INST_0][MESH_0]->ComputeNSpan(config[iZone], iZone, INFLOW, true);
+      geometry[iZone][INST_0][MESH_0]->ComputeNSpan(config[iZone], iZone, OUTFLOW, true);
+      if (rank == MASTER_NODE) cout <<"Number of span-wise sections in Zone "<< iZone<<": "<< config[iZone]->GetnSpanWiseSections() <<"."<< endl;
+      if (config[iZone]->GetnSpanWiseSections() > nSpanMax){
+        nSpanMax = config[iZone]->GetnSpanWiseSections();
+      }
+
+      config[ZONE_0]->SetnSpan_iZones(config[iZone]->GetnSpanWiseSections(), iZone);
+
+      geometry[iZone][INST_0][MESH_0]->SetTurboVertex(config[iZone], iZone, INFLOW, true);
+      geometry[iZone][INST_0][MESH_0]->SetTurboVertex(config[iZone], iZone, OUTFLOW, true);
+    }
+  }
+
+  /*--- Set maximum number of Span among all zones ---*/
+  for (iZone = 0; iZone < nZone; iZone++) {
+    if (config[iZone]->GetBoolTurbomachinery()){
+      config[iZone]->SetnSpanMaxAllZones(nSpanMax);
+    }
+  }
+  if (rank == MASTER_NODE) cout<<"Max number of span-wise sections among all zones: "<< nSpanMax<<"."<< endl;
+
+
+  if (rank == MASTER_NODE) cout<<"Initialize solver containers for average and performance quantities." << endl;
+  for (iZone = 0; iZone < nZone; iZone++) {
+    solver[iZone][INST_0][MESH_0][FLOW_SOL]->InitTurboContainers(geometry[iZone][INST_0][MESH_0],config[iZone]);
+  }
+
+//TODO(turbo) make it general for turbo HB
+  if (rank == MASTER_NODE) cout<<"Compute inflow and outflow average geometric quantities." << endl;
+  for (iZone = 0; iZone < nZone; iZone++) {
+    geometry[iZone][INST_0][MESH_0]->SetAvgTurboValue(config[iZone], iZone, INFLOW, true);
+    geometry[iZone][INST_0][MESH_0]->SetAvgTurboValue(config[iZone],iZone, OUTFLOW, true);
+    geometry[iZone][INST_0][MESH_0]->GatherInOutAverageValues(config[iZone], true);
+  }
+
+
+  if(mixingplane){
+    if (rank == MASTER_NODE) cout << "Set span-wise sections between zones on Mixing-Plane interface." << endl;
+    for (donorZone = 0; donorZone < nZone; donorZone++) {
+      for (targetZone = 0; targetZone < nZone; targetZone++) {
+        if (targetZone != donorZone){
+          interface[donorZone][targetZone]->SetSpanWiseLevels(config[donorZone], config[targetZone]);
+        }
+      }
+    }
+  }
+
+  if (rank == MASTER_NODE) cout << "Transfer average geometric quantities to zone 0." << endl;
+  for (iZone = 1; iZone < nZone; iZone++) {
+    interface[iZone][ZONE_0]->GatherAverageTurboGeoValues(geometry[iZone][INST_0][MESH_0],geometry[ZONE_0][INST_0][MESH_0], iZone);
+  }
+
+  /*--- Transfer number of blade to ZONE_0 to correctly compute turbo performance---*/
+  for (iZone = 1; iZone < nZone; iZone++) {
+    nBlades = config[iZone]->GetnBlades(iZone);
+    config[ZONE_0]->SetnBlades(iZone, nBlades);
+  }
+
+  if (rank == MASTER_NODE){
     for (iZone = 0; iZone < nZone; iZone++) {
-        if (config[iZone]->GetBoolTurbomachinery()){
-            geometry[iZone][INST_0][MESH_0]->ComputeNSpan(config[iZone], iZone, INFLOW, true);
-            geometry[iZone][INST_0][MESH_0]->ComputeNSpan(config[iZone], iZone, OUTFLOW, true);
-            if (rank == MASTER_NODE) cout <<"Number of span-wise sections in Zone "<< iZone<<": "<< config[iZone]->GetnSpanWiseSections() <<"."<< endl;
-            if (config[iZone]->GetnSpanWiseSections() > nSpanMax){
-                nSpanMax = config[iZone]->GetnSpanWiseSections();
-            }
-            
-            config[ZONE_0]->SetnSpan_iZones(config[iZone]->GetnSpanWiseSections(), iZone);
-            
-            geometry[iZone][INST_0][MESH_0]->SetTurboVertex(config[iZone], iZone, INFLOW, true);
-            geometry[iZone][INST_0][MESH_0]->SetTurboVertex(config[iZone], iZone, OUTFLOW, true);
-        }
-    }
-    
-    /*--- Set maximum number of Span among all zones ---*/
+    areaIn  = geometry[iZone][INST_0][MESH_0]->GetSpanAreaIn(iZone, config[iZone]->GetnSpanWiseSections());
+    areaOut = geometry[iZone][INST_0][MESH_0]->GetSpanAreaOut(iZone, config[iZone]->GetnSpanWiseSections());
+    nBlades = config[iZone]->GetnBlades(iZone);
+    cout << "Inlet area for Row "<< iZone + 1<< ": " << areaIn*10000.0 <<" cm^2."  <<endl;
+    cout << "Oulet area for Row "<< iZone + 1<< ": " << areaOut*10000.0 <<" cm^2."  <<endl;
+    cout << "Recomputed number of blades for Row "<< iZone + 1 << ": " << nBlades<<"."  <<endl;
+    }
+  }
+
+
+  if(mixingplane){
+    if (rank == MASTER_NODE) cout<<"Preprocessing of the Mixing-Plane Interface." << endl;
+    for (donorZone = 0; donorZone < nZone; donorZone++) {
+      nMarkerInt     = config_container[donorZone]->GetnMarker_MixingPlaneInterface()/2;
+      for (iMarkerInt = 1; iMarkerInt <= nMarkerInt; iMarkerInt++){
+        for (targetZone = 0; targetZone < nZone; targetZone++) {
+          if (targetZone != donorZone){
+            interface[donorZone][targetZone]->PreprocessAverage(geometry[donorZone][INST_0][MESH_0], geometry[targetZone][INST_0][MESH_0],
+                config[donorZone], config[targetZone],
+                iMarkerInt);
+          }
+        }
+      }
+    }
+  }
+
+  if(!restart && !discrete_adjoint){
+    if (rank == MASTER_NODE) cout<<"Initialize turbomachinery solution quantities." << endl;
+    for(iZone = 0; iZone < nZone; iZone++) {
+      solver[iZone][INST_0][MESH_0][FLOW_SOL]->SetFreeStream_TurboSolution(config[iZone]);
+    }
+  }
+
+  if (rank == MASTER_NODE) cout<<"Initialize inflow and outflow average solution quantities." << endl;
+  for(iZone = 0; iZone < nZone; iZone++) {
+    solver[iZone][INST_0][MESH_0][FLOW_SOL]->PreprocessAverage(solver[iZone][INST_0][MESH_0], geometry[iZone][INST_0][MESH_0],config[iZone],INFLOW);
+    solver[iZone][INST_0][MESH_0][FLOW_SOL]->PreprocessAverage(solver[iZone][INST_0][MESH_0], geometry[iZone][INST_0][MESH_0],config[iZone],OUTFLOW);
+    solver[iZone][INST_0][MESH_0][FLOW_SOL]->TurboAverageProcess(solver[iZone][INST_0][MESH_0], geometry[iZone][INST_0][MESH_0],config[iZone],INFLOW);
+    solver[iZone][INST_0][MESH_0][FLOW_SOL]->TurboAverageProcess(solver[iZone][INST_0][MESH_0], geometry[iZone][INST_0][MESH_0],config[iZone],OUTFLOW);
+    solver[iZone][INST_0][MESH_0][FLOW_SOL]->GatherInOutAverageValues(config[iZone], geometry[iZone][INST_0][MESH_0]);
+    if (rank == MASTER_NODE){
+      flowAngleIn = solver[iZone][INST_0][MESH_0][FLOW_SOL]->GetTurboVelocityIn(iZone, config[iZone]->GetnSpanWiseSections())[1];
+      flowAngleIn /= solver[iZone][INST_0][MESH_0][FLOW_SOL]->GetTurboVelocityIn(iZone, config[iZone]->GetnSpanWiseSections())[0];
+      flowAngleIn = atan(flowAngleIn)*180.0/PI_NUMBER;
+      cout << "Inlet flow angle for Row "<< iZone + 1<< ": "<< flowAngleIn <<"°."  <<endl;
+      flowAngleOut = solver[iZone][INST_0][MESH_0][FLOW_SOL]->GetTurboVelocityOut(iZone, config[iZone]->GetnSpanWiseSections())[1];
+      flowAngleOut /= solver[iZone][INST_0][MESH_0][FLOW_SOL]->GetTurboVelocityOut(iZone, config[iZone]->GetnSpanWiseSections())[0];
+      flowAngleOut = atan(flowAngleOut)*180.0/PI_NUMBER;
+      cout << "Outlet flow angle for Row "<< iZone + 1<< ": "<< flowAngleOut <<"°."  <<endl;
+
+    }
+  }
+
+}
+
+CDriver::~CDriver(void) {}
+
+void CDriver::Print_DirectResidual(RECORDING kind_recording) {
+
+  if (!(rank == MASTER_NODE && kind_recording == RECORDING::SOLUTION_VARIABLES)) return;
+
+  const bool multizone = config_container[ZONE_0]->GetMultizone_Problem();
+
+  /*--- Helper lambda func to return lenghty [iVar][iZone] string.  ---*/
+  auto iVar_iZone2string = [&](unsigned short ivar, unsigned short izone) {
+    if (multizone)
+      return "[" + std::to_string(ivar) + "][" + std::to_string(izone) + "]";
+    else
+      return "[" + std::to_string(ivar) + "]";
+  };
+
+  /*--- Print residuals in the first iteration ---*/
+
+  const unsigned short fieldWidth = 15;
+  PrintingToolbox::CTablePrinter RMSTable(&std::cout);
+  RMSTable.SetPrecision(config_container[ZONE_0]->GetOutput_Precision());
+
+  /*--- The CTablePrinter requires two sweeps:
+    *--- 0. Add the colum names (addVals=0=false) plus CTablePrinter.PrintHeader()
+    *--- 1. Add the RMS-residual values (addVals=1=true) plus CTablePrinter.PrintFooter() ---*/
+  for (int addVals = 0; addVals < 2; addVals++) {
+
+    for (unsigned short iZone = 0; iZone < nZone; iZone++) {
+
+      auto solvers = solver_container[iZone][INST_0][MESH_0];
+      auto configs = config_container[iZone];
+
+      /*--- Note: the FEM-Flow solvers are availalbe for disc. adjoint runs only for SingleZone. ---*/
+      if (configs->GetFluidProblem() || configs->GetFEMSolver()) {
+
+        for (unsigned short iVar = 0; iVar < solvers[FLOW_SOL]->GetnVar(); iVar++) {
+          if (!addVals)
+            RMSTable.AddColumn("rms_Flow" + iVar_iZone2string(iVar, iZone), fieldWidth);
+          else
+            RMSTable << log10(solvers[FLOW_SOL]->GetRes_RMS(iVar));
+        }
+
+        if (configs->GetKind_Turb_Model() != TURB_MODEL::NONE && !configs->GetFrozen_Visc_Disc()) {
+          for (unsigned short iVar = 0; iVar < solvers[TURB_SOL]->GetnVar(); iVar++) {
+            if (!addVals)
+              RMSTable.AddColumn("rms_Turb" + iVar_iZone2string(iVar, iZone), fieldWidth);
+            else
+              RMSTable << log10(solvers[TURB_SOL]->GetRes_RMS(iVar));
+          }
+        }
+
+        if (configs->GetKind_Species_Model() != SPECIES_MODEL::NONE) {
+          for (unsigned short iVar = 0; iVar < solvers[SPECIES_SOL]->GetnVar(); iVar++) {
+            if (!addVals)
+              RMSTable.AddColumn("rms_Spec" + iVar_iZone2string(iVar, iZone), fieldWidth);
+            else
+              RMSTable << log10(solvers[SPECIES_SOL]->GetRes_RMS(iVar));
+          }
+        }
+
+        if (!multizone && configs->GetWeakly_Coupled_Heat()){
+          if (!addVals) RMSTable.AddColumn("rms_Heat" + iVar_iZone2string(0, iZone), fieldWidth);
+          else RMSTable << log10(solvers[HEAT_SOL]->GetRes_RMS(0));
+        }
+
+        if (configs->AddRadiation()) {
+          if (!addVals) RMSTable.AddColumn("rms_Rad" + iVar_iZone2string(0, iZone), fieldWidth);
+          else RMSTable << log10(solvers[RAD_SOL]->GetRes_RMS(0));
+        }
+
+      }
+      else if (configs->GetStructuralProblem()) {
+
+        if (configs->GetGeometricConditions() == STRUCT_DEFORMATION::LARGE){
+          if (!addVals) {
+            RMSTable.AddColumn("UTOL-A", fieldWidth);
+            RMSTable.AddColumn("RTOL-A", fieldWidth);
+            RMSTable.AddColumn("ETOL-A", fieldWidth);
+          }
+          else {
+            RMSTable << log10(solvers[FEA_SOL]->GetRes_FEM(0))
+                     << log10(solvers[FEA_SOL]->GetRes_FEM(1))
+                     << log10(solvers[FEA_SOL]->GetRes_FEM(2));
+          }
+        }
+        else{
+          if (!addVals) {
+            RMSTable.AddColumn("log10[RMS Ux]", fieldWidth);
+            RMSTable.AddColumn("log10[RMS Uy]", fieldWidth);
+            if (nDim == 3) RMSTable.AddColumn("log10[RMS Uz]", fieldWidth);
+          }
+          else {
+            RMSTable << log10(solvers[FEA_SOL]->GetRes_FEM(0))
+                     << log10(solvers[FEA_SOL]->GetRes_FEM(1));
+            if (nDim == 3) RMSTable << log10(solvers[FEA_SOL]->GetRes_FEM(2));
+          }
+        }
+
+      }
+      else if (configs->GetHeatProblem()) {
+
+        if (!addVals) RMSTable.AddColumn("rms_Heat" + iVar_iZone2string(0, iZone), fieldWidth);
+        else RMSTable << log10(solvers[HEAT_SOL]->GetRes_RMS(0));
+      } else {
+        SU2_MPI::Error("Invalid KindSolver for CDiscAdj-MultiZone/SingleZone-Driver.", CURRENT_FUNCTION);
+      }
+    } // loop iZone
+
+    if (!addVals) RMSTable.PrintHeader();
+    else RMSTable.PrintFooter();
+
+  } // for addVals
+
+  cout << "\n-------------------------------------------------------------------------\n" << endl;
+
+}
+
+CFluidDriver::CFluidDriver(char* confFile, unsigned short val_nZone, SU2_Comm MPICommunicator) : CDriver(confFile, val_nZone, MPICommunicator, false) {
+  Max_Iter = config_container[ZONE_0]->GetnInner_Iter();
+}
+
+CFluidDriver::~CFluidDriver(void) { }
+
+void CFluidDriver::StartSolver(){
+
+#ifdef VTUNEPROF
+  __itt_resume();
+#endif
+
+  /*--- Main external loop of the solver. Within this loop, each iteration ---*/
+
+  if (rank == MASTER_NODE){
+    cout << endl <<"------------------------------ Begin Solver -----------------------------" << endl;
+  }
+
+  unsigned long Iter = 0;
+  while ( Iter < Max_Iter ) {
+
+    /*--- Perform some external iteration preprocessing. ---*/
+
+    Preprocess(Iter);
+
+    /*--- Perform a dynamic mesh update if required. ---*/
+    /*--- For the Disc.Adj. of a case with (rigidly) moving grid, the appropriate
+          mesh cordinates are read from the restart files. ---*/
+    if (!fem_solver &&
+        !(config_container[ZONE_0]->GetGrid_Movement() && config_container[ZONE_0]->GetDiscrete_Adjoint())) {
+      DynamicMeshUpdate(Iter);
+    }
+
+    /*--- Run a single iteration of the problem (fluid, elasticity, heat, ...). ---*/
+
+    Run();
+
+    /*--- Update the solution for dual time stepping strategy ---*/
+
+    Update();
+
+    /*--- Terminate the simulation if only the Jacobian must be computed. ---*/
+    if (config_container[ZONE_0]->GetJacobian_Spatial_Discretization_Only()) break;
+
+    /*--- Monitor the computations after each iteration. ---*/
+
+    Monitor(Iter);
+
+    /*--- Output the solution in files. ---*/
+
+    Output(Iter);
+
+    /*--- If the convergence criteria has been met, terminate the simulation. ---*/
+
+    if (StopCalc) break;
+
+    Iter++;
+
+  }
+#ifdef VTUNEPROF
+  __itt_pause();
+#endif
+}
+
+
+void CFluidDriver::Preprocess(unsigned long Iter) {
+
+  /*--- Set the value of the external iteration and physical time. ---*/
+
+  for (iZone = 0; iZone < nZone; iZone++) {
+    config_container[iZone]->SetInnerIter(Iter);
+    if (config_container[iZone]->GetTime_Marching() != TIME_MARCHING::STEADY)
+      config_container[iZone]->SetPhysicalTime(static_cast<su2double>(Iter)*config_container[iZone]->GetDelta_UnstTimeND());
+    else
+      config_container[iZone]->SetPhysicalTime(0.0);
+  }
+
+  /*--- Set the initial condition for EULER/N-S/RANS and for a non FSI simulation ---*/
+
+  if(!fsi) {
     for (iZone = 0; iZone < nZone; iZone++) {
-        if (config[iZone]->GetBoolTurbomachinery()){
-            config[iZone]->SetnSpanMaxAllZones(nSpanMax);
-        }
-    }
-    if (rank == MASTER_NODE) cout<<"Max number of span-wise sections among all zones: "<< nSpanMax<<"."<< endl;
-    
-    
-    if (rank == MASTER_NODE) cout<<"Initialize solver containers for average and performance quantities." << endl;
+      if (config_container[iZone]->GetFluidProblem()) {
+        for (iInst = 0; iInst < nInst[iZone]; iInst++) {
+          solver_container[iZone][iInst][MESH_0][FLOW_SOL]->SetInitialCondition(geometry_container[iZone][INST_0], solver_container[iZone][iInst], config_container[iZone], Iter);
+        }
+      }
+    }
+  }
+}
+
+void CFluidDriver::Run() {
+
+  unsigned short iZone, jZone, checkConvergence;
+  unsigned long IntIter, nIntIter;
+  bool unsteady;
+
+  /*--- Run a single iteration of a multi-zone problem by looping over all
+   zones and executing the iterations. Note that data transers between zones
+   and other intermediate procedures may be required. ---*/
+
+  unsteady = (config_container[MESH_0]->GetTime_Marching() == TIME_MARCHING::DT_STEPPING_1ST) ||
+             (config_container[MESH_0]->GetTime_Marching() == TIME_MARCHING::DT_STEPPING_2ND);
+
+  /*--- Zone preprocessing ---*/
+
+  for (iZone = 0; iZone < nZone; iZone++)
+    iteration_container[iZone][INST_0]->Preprocess(output_container[iZone], integration_container, geometry_container, solver_container, numerics_container, config_container, surface_movement, grid_movement, FFDBox, iZone, INST_0);
+
+  /*--- Updating zone interface communication patterns,
+   needed only for unsteady simulation since for steady problems
+   this is done once in the interpolator_container constructor
+   at the beginning of the computation ---*/
+
+  if ( unsteady ) {
     for (iZone = 0; iZone < nZone; iZone++) {
-        solver[iZone][INST_0][MESH_0][FLOW_SOL]->InitTurboContainers(geometry[iZone][INST_0][MESH_0],config[iZone]);
-    }
-    
-    //TODO(turbo) make it general for turbo HB
-    if (rank == MASTER_NODE) cout<<"Compute inflow and outflow average geometric quantities." << endl;
+      for (jZone = 0; jZone < nZone; jZone++)
+        if(jZone != iZone && interpolator_container[iZone][jZone] != nullptr)
+        interpolator_container[iZone][jZone]->SetTransferCoeff(config_container);
+    }
+  }
+
+  /*--- Begin Unsteady pseudo-time stepping internal loop, if not unsteady it does only one step --*/
+
+  if (unsteady)
+    nIntIter = config_container[MESH_0]->GetnInner_Iter();
+  else
+    nIntIter = 1;
+
+  for (IntIter = 0; IntIter < nIntIter; IntIter++) {
+
+    /*--- At each pseudo time-step updates transfer data ---*/
+    for (iZone = 0; iZone < nZone; iZone++)
+      for (jZone = 0; jZone < nZone; jZone++)
+        if(jZone != iZone && interface_container[iZone][jZone] != nullptr)
+          Transfer_Data(iZone, jZone);
+
+    /*--- For each zone runs one single iteration ---*/
+
     for (iZone = 0; iZone < nZone; iZone++) {
-        geometry[iZone][INST_0][MESH_0]->SetAvgTurboValue(config[iZone], iZone, INFLOW, true);
-        geometry[iZone][INST_0][MESH_0]->SetAvgTurboValue(config[iZone],iZone, OUTFLOW, true);
-        geometry[iZone][INST_0][MESH_0]->GatherInOutAverageValues(config[iZone], true);
-    }
-    
-    
-    if(mixingplane){
-        if (rank == MASTER_NODE) cout << "Set span-wise sections between zones on Mixing-Plane interface." << endl;
-        for (donorZone = 0; donorZone < nZone; donorZone++) {
-            for (targetZone = 0; targetZone < nZone; targetZone++) {
-                if (targetZone != donorZone){
-                    interface[donorZone][targetZone]->SetSpanWiseLevels(config[donorZone], config[targetZone]);
-                }
-            }
-        }
-    }
-    
-    if (rank == MASTER_NODE) cout << "Transfer average geometric quantities to zone 0." << endl;
-    for (iZone = 1; iZone < nZone; iZone++) {
-        interface[iZone][ZONE_0]->GatherAverageTurboGeoValues(geometry[iZone][INST_0][MESH_0],geometry[ZONE_0][INST_0][MESH_0], iZone);
-    }
-    
-    /*--- Transfer number of blade to ZONE_0 to correctly compute turbo performance---*/
-    for (iZone = 1; iZone < nZone; iZone++) {
-        nBlades = config[iZone]->GetnBlades(iZone);
-        config[ZONE_0]->SetnBlades(iZone, nBlades);
-    }
-    
-    if (rank == MASTER_NODE){
-        for (iZone = 0; iZone < nZone; iZone++) {
-            areaIn  = geometry[iZone][INST_0][MESH_0]->GetSpanAreaIn(iZone, config[iZone]->GetnSpanWiseSections());
-            areaOut = geometry[iZone][INST_0][MESH_0]->GetSpanAreaOut(iZone, config[iZone]->GetnSpanWiseSections());
-            nBlades = config[iZone]->GetnBlades(iZone);
-            cout << "Inlet area for Row "<< iZone + 1<< ": " << areaIn*10000.0 <<" cm^2."  <<endl;
-            cout << "Oulet area for Row "<< iZone + 1<< ": " << areaOut*10000.0 <<" cm^2."  <<endl;
-            cout << "Recomputed number of blades for Row "<< iZone + 1 << ": " << nBlades<<"."  <<endl;
-        }
-    }
-    
-    
-    if(mixingplane){
-        if (rank == MASTER_NODE) cout<<"Preprocessing of the Mixing-Plane Interface." << endl;
-        for (donorZone = 0; donorZone < nZone; donorZone++) {
-            nMarkerInt     = config_container[donorZone]->GetnMarker_MixingPlaneInterface()/2;
-            for (iMarkerInt = 1; iMarkerInt <= nMarkerInt; iMarkerInt++){
-                for (targetZone = 0; targetZone < nZone; targetZone++) {
-                    if (targetZone != donorZone){
-                        interface[donorZone][targetZone]->PreprocessAverage(geometry[donorZone][INST_0][MESH_0], geometry[targetZone][INST_0][MESH_0],
-                                                                            config[donorZone], config[targetZone],
-                                                                            iMarkerInt);
-                    }
-                }
-            }
-        }
-    }
-    
-    if(!restart && !discrete_adjoint){
-        if (rank == MASTER_NODE) cout<<"Initialize turbomachinery solution quantities." << endl;
-        for(iZone = 0; iZone < nZone; iZone++) {
-            solver[iZone][INST_0][MESH_0][FLOW_SOL]->SetFreeStream_TurboSolution(config[iZone]);
-        }
-    }
-    
-    if (rank == MASTER_NODE) cout<<"Initialize inflow and outflow average solution quantities." << endl;
-    for(iZone = 0; iZone < nZone; iZone++) {
-        solver[iZone][INST_0][MESH_0][FLOW_SOL]->PreprocessAverage(solver[iZone][INST_0][MESH_0], geometry[iZone][INST_0][MESH_0],config[iZone],INFLOW);
-        solver[iZone][INST_0][MESH_0][FLOW_SOL]->PreprocessAverage(solver[iZone][INST_0][MESH_0], geometry[iZone][INST_0][MESH_0],config[iZone],OUTFLOW);
-        solver[iZone][INST_0][MESH_0][FLOW_SOL]->TurboAverageProcess(solver[iZone][INST_0][MESH_0], geometry[iZone][INST_0][MESH_0],config[iZone],INFLOW);
-        solver[iZone][INST_0][MESH_0][FLOW_SOL]->TurboAverageProcess(solver[iZone][INST_0][MESH_0], geometry[iZone][INST_0][MESH_0],config[iZone],OUTFLOW);
-        solver[iZone][INST_0][MESH_0][FLOW_SOL]->GatherInOutAverageValues(config[iZone], geometry[iZone][INST_0][MESH_0]);
-        if (rank == MASTER_NODE){
-            flowAngleIn = solver[iZone][INST_0][MESH_0][FLOW_SOL]->GetTurboVelocityIn(iZone, config[iZone]->GetnSpanWiseSections())[1];
-            flowAngleIn /= solver[iZone][INST_0][MESH_0][FLOW_SOL]->GetTurboVelocityIn(iZone, config[iZone]->GetnSpanWiseSections())[0];
-            flowAngleIn = atan(flowAngleIn)*180.0/PI_NUMBER;
-            cout << "Inlet flow angle for Row "<< iZone + 1<< ": "<< flowAngleIn <<"°."  <<endl;
-            flowAngleOut = solver[iZone][INST_0][MESH_0][FLOW_SOL]->GetTurboVelocityOut(iZone, config[iZone]->GetnSpanWiseSections())[1];
-            flowAngleOut /= solver[iZone][INST_0][MESH_0][FLOW_SOL]->GetTurboVelocityOut(iZone, config[iZone]->GetnSpanWiseSections())[0];
-            flowAngleOut = atan(flowAngleOut)*180.0/PI_NUMBER;
-            cout << "Outlet flow angle for Row "<< iZone + 1<< ": "<< flowAngleOut <<"°."  <<endl;
-            
-        }
-    }
-    
-}
-
-CDriver::~CDriver(void) {}
-
-void CDriver::Print_DirectResidual(RECORDING kind_recording) {
-    
-    if (!(rank == MASTER_NODE && kind_recording == RECORDING::SOLUTION_VARIABLES)) return;
-    
-    const bool multizone = config_container[ZONE_0]->GetMultizone_Problem();
-    
-    /*--- Helper lambda func to return lenghty [iVar][iZone] string.  ---*/
-    auto iVar_iZone2string = [&](unsigned short ivar, unsigned short izone) {
-        if (multizone)
-            return "[" + std::to_string(ivar) + "][" + std::to_string(izone) + "]";
-        else
-            return "[" + std::to_string(ivar) + "]";
-    };
-    
-    /*--- Print residuals in the first iteration ---*/
-    
-    const unsigned short fieldWidth = 15;
-    PrintingToolbox::CTablePrinter RMSTable(&std::cout);
-    RMSTable.SetPrecision(config_container[ZONE_0]->GetOutput_Precision());
-    
-    /*--- The CTablePrinter requires two sweeps:
-     *--- 0. Add the colum names (addVals=0=false) plus CTablePrinter.PrintHeader()
-     *--- 1. Add the RMS-residual values (addVals=1=true) plus CTablePrinter.PrintFooter() ---*/
-    for (int addVals = 0; addVals < 2; addVals++) {
-        
-        for (unsigned short iZone = 0; iZone < nZone; iZone++) {
-            
-            auto solvers = solver_container[iZone][INST_0][MESH_0];
-            auto configs = config_container[iZone];
-            
-            /*--- Note: the FEM-Flow solvers are availalbe for disc. adjoint runs only for SingleZone. ---*/
-            if (configs->GetFluidProblem() || configs->GetFEMSolver()) {
-                
-                for (unsigned short iVar = 0; iVar < solvers[FLOW_SOL]->GetnVar(); iVar++) {
-                    if (!addVals)
-                        RMSTable.AddColumn("rms_Flow" + iVar_iZone2string(iVar, iZone), fieldWidth);
-                    else
-                        RMSTable << log10(solvers[FLOW_SOL]->GetRes_RMS(iVar));
-                }
-                
-                if (configs->GetKind_Turb_Model() != TURB_MODEL::NONE && !configs->GetFrozen_Visc_Disc()) {
-                    for (unsigned short iVar = 0; iVar < solvers[TURB_SOL]->GetnVar(); iVar++) {
-                        if (!addVals)
-                            RMSTable.AddColumn("rms_Turb" + iVar_iZone2string(iVar, iZone), fieldWidth);
-                        else
-                            RMSTable << log10(solvers[TURB_SOL]->GetRes_RMS(iVar));
-                    }
-                }
-                
-                if (configs->GetKind_Species_Model() != SPECIES_MODEL::NONE) {
-                    for (unsigned short iVar = 0; iVar < solvers[SPECIES_SOL]->GetnVar(); iVar++) {
-                        if (!addVals)
-                            RMSTable.AddColumn("rms_Spec" + iVar_iZone2string(iVar, iZone), fieldWidth);
-                        else
-                            RMSTable << log10(solvers[SPECIES_SOL]->GetRes_RMS(iVar));
-                    }
-                }
-                
-                if (!multizone && configs->GetWeakly_Coupled_Heat()){
-                    if (!addVals) RMSTable.AddColumn("rms_Heat" + iVar_iZone2string(0, iZone), fieldWidth);
-                    else RMSTable << log10(solvers[HEAT_SOL]->GetRes_RMS(0));
-                }
-                
-                if (configs->AddRadiation()) {
-                    if (!addVals) RMSTable.AddColumn("rms_Rad" + iVar_iZone2string(0, iZone), fieldWidth);
-                    else RMSTable << log10(solvers[RAD_SOL]->GetRes_RMS(0));
-                }
-                
-            }
-            else if (configs->GetStructuralProblem()) {
-                
-                if (configs->GetGeometricConditions() == STRUCT_DEFORMATION::LARGE){
-                    if (!addVals) {
-                        RMSTable.AddColumn("UTOL-A", fieldWidth);
-                        RMSTable.AddColumn("RTOL-A", fieldWidth);
-                        RMSTable.AddColumn("ETOL-A", fieldWidth);
-                    }
-                    else {
-                        RMSTable << log10(solvers[FEA_SOL]->GetRes_FEM(0))
-                        << log10(solvers[FEA_SOL]->GetRes_FEM(1))
-                        << log10(solvers[FEA_SOL]->GetRes_FEM(2));
-                    }
-                }
-                else{
-                    if (!addVals) {
-                        RMSTable.AddColumn("log10[RMS Ux]", fieldWidth);
-                        RMSTable.AddColumn("log10[RMS Uy]", fieldWidth);
-                        if (nDim == 3) RMSTable.AddColumn("log10[RMS Uz]", fieldWidth);
-                    }
-                    else {
-                        RMSTable << log10(solvers[FEA_SOL]->GetRes_FEM(0))
-                        << log10(solvers[FEA_SOL]->GetRes_FEM(1));
-                        if (nDim == 3) RMSTable << log10(solvers[FEA_SOL]->GetRes_FEM(2));
-                    }
-                }
-                
-            }
-            else if (configs->GetHeatProblem()) {
-                
-                if (!addVals) RMSTable.AddColumn("rms_Heat" + iVar_iZone2string(0, iZone), fieldWidth);
-                else RMSTable << log10(solvers[HEAT_SOL]->GetRes_RMS(0));
-            } else {
-                SU2_MPI::Error("Invalid KindSolver for CDiscAdj-MultiZone/SingleZone-Driver.", CURRENT_FUNCTION);
-            }
-        } // loop iZone
-        
-        if (!addVals) RMSTable.PrintHeader();
-        else RMSTable.PrintFooter();
-        
-    } // for addVals
-    
-    cout << "\n-------------------------------------------------------------------------\n" << endl;
-    
-}
-
-CFluidDriver::CFluidDriver(char* confFile, unsigned short val_nZone, SU2_Comm MPICommunicator) : CDriver(confFile, val_nZone, MPICommunicator, false) {
-    Max_Iter = config_container[ZONE_0]->GetnInner_Iter();
-}
-
-CFluidDriver::~CFluidDriver(void) { }
-
-void CFluidDriver::StartSolver(){
-    
-#ifdef VTUNEPROF
-    __itt_resume();
-#endif
-    
-    /*--- Main external loop of the solver. Within this loop, each iteration ---*/
-    
-    if (rank == MASTER_NODE){
-        cout << endl <<"------------------------------ Begin Solver -----------------------------" << endl;
-    }
-    
-    unsigned long Iter = 0;
-    while ( Iter < Max_Iter ) {
-        
-        /*--- Perform some external iteration preprocessing. ---*/
-        
-        Preprocess(Iter);
-        
-        /*--- Perform a dynamic mesh update if required. ---*/
-        /*--- For the Disc.Adj. of a case with (rigidly) moving grid, the appropriate
-         mesh cordinates are read from the restart files. ---*/
-        if (!fem_solver &&
-            !(config_container[ZONE_0]->GetGrid_Movement() && config_container[ZONE_0]->GetDiscrete_Adjoint())) {
-            DynamicMeshUpdate(Iter);
-        }
-        
-        /*--- Run a single iteration of the problem (fluid, elasticity, heat, ...). ---*/
-        
-        Run();
-        
-        /*--- Update the solution for dual time stepping strategy ---*/
-        
-        Update();
-        
-        /*--- Terminate the simulation if only the Jacobian must be computed. ---*/
-        if (config_container[ZONE_0]->GetJacobian_Spatial_Discretization_Only()) break;
-        
-        /*--- Monitor the computations after each iteration. ---*/
-        
-        Monitor(Iter);
-        
-        /*--- Output the solution in files. ---*/
-        
-        Output(Iter);
-        
-        /*--- If the convergence criteria has been met, terminate the simulation. ---*/
-        
-        if (StopCalc) break;
-        
-        Iter++;
-        
-    }
-#ifdef VTUNEPROF
-    __itt_pause();
-#endif
-}
-
-
-void CFluidDriver::Preprocess(unsigned long Iter) {
-    
-    /*--- Set the value of the external iteration and physical time. ---*/
-    
-    for (iZone = 0; iZone < nZone; iZone++) {
-        config_container[iZone]->SetInnerIter(Iter);
-        if (config_container[iZone]->GetTime_Marching() != TIME_MARCHING::STEADY)
-            config_container[iZone]->SetPhysicalTime(static_cast<su2double>(Iter)*config_container[iZone]->GetDelta_UnstTimeND());
-        else
-            config_container[iZone]->SetPhysicalTime(0.0);
-    }
-    
-    /*--- Set the initial condition for EULER/N-S/RANS and for a non FSI simulation ---*/
-    
-    if(!fsi) {
-        for (iZone = 0; iZone < nZone; iZone++) {
-            if (config_container[iZone]->GetFluidProblem()) {
-                for (iInst = 0; iInst < nInst[iZone]; iInst++) {
-                    solver_container[iZone][iInst][MESH_0][FLOW_SOL]->SetInitialCondition(geometry_container[iZone][INST_0], solver_container[iZone][iInst], config_container[iZone], Iter);
-                }
-            }
-        }
-    }
-}
-
-void CFluidDriver::Run() {
-    
-    unsigned short iZone, jZone, checkConvergence;
-    unsigned long IntIter, nIntIter;
-    bool unsteady;
-    
-    /*--- Run a single iteration of a multi-zone problem by looping over all
-     zones and executing the iterations. Note that data transers between zones
-     and other intermediate procedures may be required. ---*/
-    
-    unsteady = (config_container[MESH_0]->GetTime_Marching() == TIME_MARCHING::DT_STEPPING_1ST) ||
-    (config_container[MESH_0]->GetTime_Marching() == TIME_MARCHING::DT_STEPPING_2ND);
-    
-    /*--- Zone preprocessing ---*/
-    
+      config_container[iZone]->SetInnerIter(IntIter);
+      iteration_container[iZone][INST_0]->Iterate(output_container[iZone], integration_container, geometry_container, solver_container, numerics_container,
+                                                  config_container, surface_movement, grid_movement, FFDBox, iZone, INST_0);
+    }
+
+    /*--- Check convergence in each zone --*/
+
+    checkConvergence = 0;
     for (iZone = 0; iZone < nZone; iZone++)
-        iteration_container[iZone][INST_0]->Preprocess(output_container[iZone], integration_container, geometry_container, solver_container, numerics_container, config_container, surface_movement, grid_movement, FFDBox, iZone, INST_0);
-    
-    /*--- Updating zone interface communication patterns,
-     needed only for unsteady simulation since for steady problems
-     this is done once in the interpolator_container constructor
-     at the beginning of the computation ---*/
-    
-    if ( unsteady ) {
-        for (iZone = 0; iZone < nZone; iZone++) {
-            for (jZone = 0; jZone < nZone; jZone++)
-                if(jZone != iZone && interpolator_container[iZone][jZone] != nullptr)
-                    interpolator_container[iZone][jZone]->SetTransferCoeff(config_container);
-        }
-    }
-    
-    /*--- Begin Unsteady pseudo-time stepping internal loop, if not unsteady it does only one step --*/
-    
-    if (unsteady)
-        nIntIter = config_container[MESH_0]->GetnInner_Iter();
-    else
-        nIntIter = 1;
-    
-    for (IntIter = 0; IntIter < nIntIter; IntIter++) {
-        
-        /*--- At each pseudo time-step updates transfer data ---*/
-        for (iZone = 0; iZone < nZone; iZone++)
-            for (jZone = 0; jZone < nZone; jZone++)
-                if(jZone != iZone && interface_container[iZone][jZone] != nullptr)
-                    Transfer_Data(iZone, jZone);
-        
-        /*--- For each zone runs one single iteration ---*/
-        
-        for (iZone = 0; iZone < nZone; iZone++) {
-            config_container[iZone]->SetInnerIter(IntIter);
-            iteration_container[iZone][INST_0]->Iterate(output_container[iZone], integration_container, geometry_container, solver_container, numerics_container,
-                                                        config_container, surface_movement, grid_movement, FFDBox, iZone, INST_0);
-        }
-        
-        /*--- Check convergence in each zone --*/
-        
-        checkConvergence = 0;
-        for (iZone = 0; iZone < nZone; iZone++)
-            checkConvergence += (int) integration_container[iZone][INST_0][FLOW_SOL]->GetConvergence();
-        
-        /*--- If convergence was reached in every zone --*/
-        
-        if (checkConvergence == nZone) break;
-    }
-    
+    checkConvergence += (int) integration_container[iZone][INST_0][FLOW_SOL]->GetConvergence();
+
+    /*--- If convergence was reached in every zone --*/
+
+  if (checkConvergence == nZone) break;
+  }
+
 }
 
 void CFluidDriver::Transfer_Data(unsigned short donorZone, unsigned short targetZone) {
-<<<<<<< HEAD
-    
-    interface_container[donorZone][targetZone]->BroadcastData(*interpolator_container[donorZone][targetZone].get(),
-                                                              solver_container[donorZone][INST_0][MESH_0][FLOW_SOL], solver_container[targetZone][INST_0][MESH_0][FLOW_SOL],
-                                                              geometry_container[donorZone][INST_0][MESH_0], geometry_container[targetZone][INST_0][MESH_0],
-                                                              config_container[donorZone], config_container[targetZone]);
-    
-    if (config_container[targetZone]->GetKind_Solver() == MAIN_SOLVER::RANS) {
-        interface_container[donorZone][targetZone]->BroadcastData(*interpolator_container[donorZone][targetZone].get(),
-                                                                  solver_container[donorZone][INST_0][MESH_0][TURB_SOL], solver_container[targetZone][INST_0][MESH_0][TURB_SOL],
-                                                                  geometry_container[donorZone][INST_0][MESH_0], geometry_container[targetZone][INST_0][MESH_0],
-                                                                  config_container[donorZone], config_container[targetZone]);
-    }
-=======
 
   auto BroadcastData = [&](unsigned int solIdx) {
     interface_container[donorZone][targetZone]->BroadcastData(*interpolator_container[donorZone][targetZone].get(),
@@ -4559,921 +3130,920 @@
   if (config_container[targetZone]->GetKind_Species_Model() != SPECIES_MODEL::NONE) {
     BroadcastData(SPECIES_SOL);
   }
->>>>>>> 25149148
 }
 
 void CFluidDriver::Update() {
-    
-    for(iZone = 0; iZone < nZone; iZone++)
-        iteration_container[iZone][INST_0]->Update(output_container[iZone], integration_container, geometry_container,
-                                                   solver_container, numerics_container, config_container,
-                                                   surface_movement, grid_movement, FFDBox, iZone, INST_0);
+
+  for(iZone = 0; iZone < nZone; iZone++)
+    iteration_container[iZone][INST_0]->Update(output_container[iZone], integration_container, geometry_container,
+         solver_container, numerics_container, config_container,
+         surface_movement, grid_movement, FFDBox, iZone, INST_0);
 }
 
 void CFluidDriver::DynamicMeshUpdate(unsigned long TimeIter) {
-    
-    bool harmonic_balance;
-    
-    for (iZone = 0; iZone < nZone; iZone++) {
-        harmonic_balance = (config_container[iZone]->GetTime_Marching() == TIME_MARCHING::HARMONIC_BALANCE);
-        /*--- Dynamic mesh update ---*/
-        if ((config_container[iZone]->GetGrid_Movement()) && (!harmonic_balance)) {
-            iteration_container[iZone][INST_0]->SetGrid_Movement(geometry_container[iZone][INST_0], surface_movement[iZone], grid_movement[iZone][INST_0], solver_container[iZone][INST_0], config_container[iZone], 0, TimeIter );
-        }
-    }
-    
+
+  bool harmonic_balance;
+
+  for (iZone = 0; iZone < nZone; iZone++) {
+   harmonic_balance = (config_container[iZone]->GetTime_Marching() == TIME_MARCHING::HARMONIC_BALANCE);
+    /*--- Dynamic mesh update ---*/
+    if ((config_container[iZone]->GetGrid_Movement()) && (!harmonic_balance)) {
+      iteration_container[iZone][INST_0]->SetGrid_Movement(geometry_container[iZone][INST_0], surface_movement[iZone], grid_movement[iZone][INST_0], solver_container[iZone][INST_0], config_container[iZone], 0, TimeIter );
+    }
+  }
+
 }
 bool CFluidDriver::Monitor(unsigned long ExtIter) {
-    
-    /*--- Synchronization point after a single solver iteration. Compute the
-     wall clock time required. ---*/
-    
-    StopTime = SU2_MPI::Wtime();
-    
-    IterCount++;
-    UsedTime = (StopTime - StartTime) + UsedTimeCompute;
-    
-    /*--- Check if there is any change in the runtime parameters ---*/
-    
-    CConfig *runtime = nullptr;
-    strcpy(runtime_file_name, "runtime.dat");
-    runtime = new CConfig(runtime_file_name, config_container[ZONE_0]);
-    runtime->SetTimeIter(ExtIter);
-    delete runtime;
-    
-    /*--- Check whether the current simulation has reached the specified
-     convergence criteria, and set StopCalc to true, if so. ---*/
-    
-    switch (config_container[ZONE_0]->GetKind_Solver()) {
-        case MAIN_SOLVER::EULER: case MAIN_SOLVER::NAVIER_STOKES: case MAIN_SOLVER::RANS:
-        case MAIN_SOLVER::NEMO_EULER: case MAIN_SOLVER::NEMO_NAVIER_STOKES:
-            StopCalc = integration_container[ZONE_0][INST_0][FLOW_SOL]->GetConvergence(); break;
-        case MAIN_SOLVER::HEAT_EQUATION:
-            StopCalc = integration_container[ZONE_0][INST_0][HEAT_SOL]->GetConvergence(); break;
-        case MAIN_SOLVER::FEM_ELASTICITY:
-            StopCalc = integration_container[ZONE_0][INST_0][FEA_SOL]->GetConvergence(); break;
-        case MAIN_SOLVER::ADJ_EULER: case MAIN_SOLVER::ADJ_NAVIER_STOKES: case MAIN_SOLVER::ADJ_RANS:
-        case MAIN_SOLVER::DISC_ADJ_EULER: case MAIN_SOLVER::DISC_ADJ_NAVIER_STOKES: case MAIN_SOLVER::DISC_ADJ_RANS:
-        case MAIN_SOLVER::DISC_ADJ_INC_EULER: case MAIN_SOLVER::DISC_ADJ_INC_NAVIER_STOKES: case MAIN_SOLVER::DISC_ADJ_INC_RANS:
-        case MAIN_SOLVER::DISC_ADJ_FEM_EULER: case MAIN_SOLVER::DISC_ADJ_FEM_NS: case MAIN_SOLVER::DISC_ADJ_FEM_RANS:
-            StopCalc = integration_container[ZONE_0][INST_0][ADJFLOW_SOL]->GetConvergence(); break;
-        default:
-            break;
-    }
-    
-    /*--- Set StopCalc to true if max. number of iterations has been reached ---*/
-    
-    StopCalc = StopCalc || (ExtIter == Max_Iter - 1);
-    
-    return StopCalc;
-    
+
+  /*--- Synchronization point after a single solver iteration. Compute the
+   wall clock time required. ---*/
+
+  StopTime = SU2_MPI::Wtime();
+
+  IterCount++;
+  UsedTime = (StopTime - StartTime) + UsedTimeCompute;
+
+  /*--- Check if there is any change in the runtime parameters ---*/
+
+  CConfig *runtime = nullptr;
+  strcpy(runtime_file_name, "runtime.dat");
+  runtime = new CConfig(runtime_file_name, config_container[ZONE_0]);
+  runtime->SetTimeIter(ExtIter);
+  delete runtime;
+
+  /*--- Check whether the current simulation has reached the specified
+   convergence criteria, and set StopCalc to true, if so. ---*/
+
+  switch (config_container[ZONE_0]->GetKind_Solver()) {
+    case MAIN_SOLVER::EULER: case MAIN_SOLVER::NAVIER_STOKES: case MAIN_SOLVER::RANS:
+    case MAIN_SOLVER::NEMO_EULER: case MAIN_SOLVER::NEMO_NAVIER_STOKES:
+      StopCalc = integration_container[ZONE_0][INST_0][FLOW_SOL]->GetConvergence(); break;
+    case MAIN_SOLVER::HEAT_EQUATION:
+      StopCalc = integration_container[ZONE_0][INST_0][HEAT_SOL]->GetConvergence(); break;
+    case MAIN_SOLVER::FEM_ELASTICITY:
+      StopCalc = integration_container[ZONE_0][INST_0][FEA_SOL]->GetConvergence(); break;
+    case MAIN_SOLVER::ADJ_EULER: case MAIN_SOLVER::ADJ_NAVIER_STOKES: case MAIN_SOLVER::ADJ_RANS:
+    case MAIN_SOLVER::DISC_ADJ_EULER: case MAIN_SOLVER::DISC_ADJ_NAVIER_STOKES: case MAIN_SOLVER::DISC_ADJ_RANS:
+    case MAIN_SOLVER::DISC_ADJ_INC_EULER: case MAIN_SOLVER::DISC_ADJ_INC_NAVIER_STOKES: case MAIN_SOLVER::DISC_ADJ_INC_RANS:
+    case MAIN_SOLVER::DISC_ADJ_FEM_EULER: case MAIN_SOLVER::DISC_ADJ_FEM_NS: case MAIN_SOLVER::DISC_ADJ_FEM_RANS:
+      StopCalc = integration_container[ZONE_0][INST_0][ADJFLOW_SOL]->GetConvergence(); break;
+    default:
+      break;
+  }
+
+  /*--- Set StopCalc to true if max. number of iterations has been reached ---*/
+
+  StopCalc = StopCalc || (ExtIter == Max_Iter - 1);
+
+  return StopCalc;
+
 }
 
 
 void CFluidDriver::Output(unsigned long InnerIter) {
-    
-    for (iZone = 0; iZone < nZone; iZone++) {
-        const auto inst = config_container[iZone]->GetiInst();
-        
-        for (iInst = 0; iInst < nInst[iZone]; ++iInst) {
-            config_container[iZone]->SetiInst(iInst);
-            output_container[iZone]->SetResult_Files(geometry_container[iZone][iInst][MESH_0],
-                                                     config_container[iZone],
-                                                     solver_container[iZone][iInst][MESH_0],
-                                                     InnerIter, StopCalc);
-        }
-        config_container[iZone]->SetiInst(inst);
-    }
-    
+
+  for (iZone = 0; iZone < nZone; iZone++) {
+    const auto inst = config_container[iZone]->GetiInst();
+
+    for (iInst = 0; iInst < nInst[iZone]; ++iInst) {
+      config_container[iZone]->SetiInst(iInst);
+      output_container[iZone]->SetResult_Files(geometry_container[iZone][iInst][MESH_0],
+                                               config_container[iZone],
+                                               solver_container[iZone][iInst][MESH_0],
+                                               InnerIter, StopCalc);
+    }
+    config_container[iZone]->SetiInst(inst);
+  }
+
 }
 
 
 CTurbomachineryDriver::CTurbomachineryDriver(char* confFile, unsigned short val_nZone,
                                              SU2_Comm MPICommunicator):
-CFluidDriver(confFile, val_nZone, MPICommunicator) {
-    
-    output_legacy = COutputFactory::CreateLegacyOutput(config_container[ZONE_0]);
-    
-    /*--- LEGACY OUTPUT (going to be removed soon) --- */
-    
-    /*--- Open the convergence history file ---*/
-    ConvHist_file = nullptr;
-    ConvHist_file = new ofstream*[nZone];
+                                             CFluidDriver(confFile, val_nZone, MPICommunicator) {
+
+  output_legacy = COutputFactory::CreateLegacyOutput(config_container[ZONE_0]);
+
+  /*--- LEGACY OUTPUT (going to be removed soon) --- */
+
+  /*--- Open the convergence history file ---*/
+  ConvHist_file = nullptr;
+  ConvHist_file = new ofstream*[nZone];
+  for (iZone = 0; iZone < nZone; iZone++) {
+    ConvHist_file[iZone] = nullptr;
+    if (rank == MASTER_NODE){
+      ConvHist_file[iZone] = new ofstream[nInst[iZone]];
+      for (iInst = 0; iInst < nInst[iZone]; iInst++) {
+        output_legacy->SetConvHistory_Header(&ConvHist_file[iZone][iInst], config_container[iZone], iZone, iInst);
+      }
+    }
+  }
+
+  if (nZone > 1){
+    Max_Iter = config_container[ZONE_0]->GetnOuter_Iter();
+  }
+}
+
+CTurbomachineryDriver::~CTurbomachineryDriver(void) {
+  if (rank == MASTER_NODE){
+    /*--- Close the convergence history file. ---*/
     for (iZone = 0; iZone < nZone; iZone++) {
-        ConvHist_file[iZone] = nullptr;
-        if (rank == MASTER_NODE){
-            ConvHist_file[iZone] = new ofstream[nInst[iZone]];
-            for (iInst = 0; iInst < nInst[iZone]; iInst++) {
-                output_legacy->SetConvHistory_Header(&ConvHist_file[iZone][iInst], config_container[iZone], iZone, iInst);
+      for (iInst = 0; iInst < 1; iInst++) {
+        ConvHist_file[iZone][iInst].close();
+      }
+      delete [] ConvHist_file[iZone];
+    }
+    delete [] ConvHist_file;
+  }
+}
+
+void CTurbomachineryDriver::Run() {
+
+  /*--- Run a single iteration of a multi-zone problem by looping over all
+   zones and executing the iterations. Note that data transers between zones
+   and other intermediate procedures may be required. ---*/
+
+  for (iZone = 0; iZone < nZone; iZone++) {
+    iteration_container[iZone][INST_0]->Preprocess(output_container[iZone], integration_container, geometry_container,
+                                           solver_container, numerics_container, config_container,
+                                           surface_movement, grid_movement, FFDBox, iZone, INST_0);
+  }
+
+  /* --- Update the mixing-plane interface ---*/
+  for (iZone = 0; iZone < nZone; iZone++) {
+    if(mixingplane)SetMixingPlane(iZone);
+  }
+
+  for (iZone = 0; iZone < nZone; iZone++) {
+    iteration_container[iZone][INST_0]->Iterate(output_container[iZone], integration_container, geometry_container,
+                                        solver_container, numerics_container, config_container,
+                                        surface_movement, grid_movement, FFDBox, iZone, INST_0);
+  }
+
+  for (iZone = 0; iZone < nZone; iZone++) {
+    iteration_container[iZone][INST_0]->Postprocess(output_container[iZone], integration_container, geometry_container,
+                                      solver_container, numerics_container, config_container,
+                                      surface_movement, grid_movement, FFDBox, iZone, INST_0);
+  }
+
+  if (rank == MASTER_NODE){
+    SetTurboPerformance(ZONE_0);
+  }
+
+
+}
+
+void CTurbomachineryDriver::SetMixingPlane(unsigned short donorZone){
+
+  unsigned short targetZone, nMarkerInt, iMarkerInt ;
+  nMarkerInt     = config_container[donorZone]->GetnMarker_MixingPlaneInterface()/2;
+
+  /* --- transfer the average value from the donorZone to the targetZone*/
+  for (iMarkerInt = 1; iMarkerInt <= nMarkerInt; iMarkerInt++){
+    for (targetZone = 0; targetZone < nZone; targetZone++) {
+      if (targetZone != donorZone){
+        interface_container[donorZone][targetZone]->AllgatherAverage(solver_container[donorZone][INST_0][MESH_0][FLOW_SOL],solver_container[targetZone][INST_0][MESH_0][FLOW_SOL],
+            geometry_container[donorZone][INST_0][MESH_0],geometry_container[targetZone][INST_0][MESH_0],
+            config_container[donorZone], config_container[targetZone], iMarkerInt );
+      }
+    }
+  }
+}
+
+void CTurbomachineryDriver::SetTurboPerformance(unsigned short targetZone){
+
+  unsigned short donorZone;
+  //IMPORTANT this approach of multi-zone performances rely upon the fact that turbomachinery markers follow the natural (stator-rotor) development of the real machine.
+  /* --- transfer the local turboperfomance quantities (for each blade)  from all the donorZones to the targetZone (ZONE_0) ---*/
+  for (donorZone = 1; donorZone < nZone; donorZone++) {
+    interface_container[donorZone][targetZone]->GatherAverageValues(solver_container[donorZone][INST_0][MESH_0][FLOW_SOL],solver_container[targetZone][INST_0][MESH_0][FLOW_SOL], donorZone);
+  }
+
+  /* --- compute turboperformance for each stage and the global machine ---*/
+
+ output_legacy->ComputeTurboPerformance(solver_container[targetZone][INST_0][MESH_0][FLOW_SOL], geometry_container[targetZone][INST_0][MESH_0], config_container[targetZone]);
+
+}
+
+
+bool CTurbomachineryDriver::Monitor(unsigned long ExtIter) {
+
+  su2double rot_z_ini, rot_z_final ,rot_z;
+  su2double outPres_ini, outPres_final, outPres;
+  unsigned long rampFreq, finalRamp_Iter;
+  unsigned short iMarker, KindBC, KindBCOption;
+  string Marker_Tag;
+
+  bool print;
+
+  /*--- Synchronization point after a single solver iteration. Compute the
+   wall clock time required. ---*/
+
+  StopTime = SU2_MPI::Wtime();
+
+  IterCount++;
+  UsedTime = (StopTime - StartTime);
+
+
+  /*--- Check if there is any change in the runtime parameters ---*/
+  CConfig *runtime = nullptr;
+  strcpy(runtime_file_name, "runtime.dat");
+  runtime = new CConfig(runtime_file_name, config_container[ZONE_0]);
+  runtime->SetInnerIter(ExtIter);
+  delete runtime;
+
+  /*--- Update the convergence history file (serial and parallel computations). ---*/
+
+  for (iZone = 0; iZone < nZone; iZone++) {
+    for (iInst = 0; iInst < nInst[iZone]; iInst++)
+      output_legacy->SetConvHistory_Body(&ConvHist_file[iZone][iInst], geometry_container, solver_container,
+          config_container, integration_container, false, UsedTime, iZone, iInst);
+  }
+
+  /*--- ROTATING FRAME Ramp: Compute the updated rotational velocity. ---*/
+  if (config_container[ZONE_0]->GetGrid_Movement() && config_container[ZONE_0]->GetRampRotatingFrame()) {
+    rampFreq       = SU2_TYPE::Int(config_container[ZONE_0]->GetRampRotatingFrame_Coeff(1));
+    finalRamp_Iter = SU2_TYPE::Int(config_container[ZONE_0]->GetRampRotatingFrame_Coeff(2));
+    rot_z_ini = config_container[ZONE_0]->GetRampRotatingFrame_Coeff(0);
+    print = false;
+    if(ExtIter % rampFreq == 0 &&  ExtIter <= finalRamp_Iter){
+
+      for (iZone = 0; iZone < nZone; iZone++) {
+        rot_z_final = config_container[iZone]->GetFinalRotation_Rate_Z();
+        if(abs(rot_z_final) > 0.0){
+          rot_z = rot_z_ini + ExtIter*( rot_z_final - rot_z_ini)/finalRamp_Iter;
+          config_container[iZone]->SetRotation_Rate(2, rot_z);
+          if(rank == MASTER_NODE && print && ExtIter > 0) {
+            cout << endl << " Updated rotating frame grid velocities";
+            cout << " for zone " << iZone << "." << endl;
+          }
+          geometry_container[iZone][INST_0][MESH_0]->SetRotationalVelocity(config_container[iZone], print);
+          geometry_container[iZone][INST_0][MESH_0]->SetShroudVelocity(config_container[iZone]);
+        }
+      }
+
+      for (iZone = 0; iZone < nZone; iZone++) {
+        geometry_container[iZone][INST_0][MESH_0]->SetAvgTurboValue(config_container[iZone], iZone, INFLOW, false);
+        geometry_container[iZone][INST_0][MESH_0]->SetAvgTurboValue(config_container[iZone],iZone, OUTFLOW, false);
+        geometry_container[iZone][INST_0][MESH_0]->GatherInOutAverageValues(config_container[iZone], false);
+
+      }
+
+      for (iZone = 1; iZone < nZone; iZone++) {
+        interface_container[iZone][ZONE_0]->GatherAverageTurboGeoValues(geometry_container[iZone][INST_0][MESH_0],geometry_container[ZONE_0][INST_0][MESH_0], iZone);
+      }
+
+    }
+  }
+
+
+  /*--- Outlet Pressure Ramp: Compute the updated rotational velocity. ---*/
+  if (config_container[ZONE_0]->GetRampOutletPressure()) {
+    rampFreq       = SU2_TYPE::Int(config_container[ZONE_0]->GetRampOutletPressure_Coeff(1));
+    finalRamp_Iter = SU2_TYPE::Int(config_container[ZONE_0]->GetRampOutletPressure_Coeff(2));
+    outPres_ini    = config_container[ZONE_0]->GetRampOutletPressure_Coeff(0);
+    outPres_final  = config_container[ZONE_0]->GetFinalOutletPressure();
+
+    if(ExtIter % rampFreq == 0 &&  ExtIter <= finalRamp_Iter){
+      outPres = outPres_ini + ExtIter*(outPres_final - outPres_ini)/finalRamp_Iter;
+      if(rank == MASTER_NODE) config_container[ZONE_0]->SetMonitotOutletPressure(outPres);
+
+      for (iZone = 0; iZone < nZone; iZone++) {
+        for (iMarker = 0; iMarker < config_container[iZone]->GetnMarker_All(); iMarker++) {
+          KindBC = config_container[iZone]->GetMarker_All_KindBC(iMarker);
+          switch (KindBC) {
+          case RIEMANN_BOUNDARY:
+            Marker_Tag         = config_container[iZone]->GetMarker_All_TagBound(iMarker);
+            KindBCOption       = config_container[iZone]->GetKind_Data_Riemann(Marker_Tag);
+            if(KindBCOption == STATIC_PRESSURE || KindBCOption == RADIAL_EQUILIBRIUM ){
+              SU2_MPI::Error("Outlet pressure ramp only implemented for NRBC", CURRENT_FUNCTION);
             }
-        }
-    }
-    
-    if (nZone > 1){
-        Max_Iter = config_container[ZONE_0]->GetnOuter_Iter();
-    }
-}
-
-CTurbomachineryDriver::~CTurbomachineryDriver(void) {
+            break;
+          case GILES_BOUNDARY:
+            Marker_Tag         = config_container[iZone]->GetMarker_All_TagBound(iMarker);
+            KindBCOption       = config_container[iZone]->GetKind_Data_Giles(Marker_Tag);
+            if(KindBCOption == STATIC_PRESSURE || KindBCOption == STATIC_PRESSURE_1D || KindBCOption == RADIAL_EQUILIBRIUM ){
+              config_container[iZone]->SetGiles_Var1(outPres, Marker_Tag);
+            }
+            break;
+          }
+        }
+      }
+    }
+  }
+
+
+  /*--- Check whether the current simulation has reached the specified
+   convergence criteria, and set StopCalc to true, if so. ---*/
+
+  switch (config_container[ZONE_0]->GetKind_Solver()) {
+  case MAIN_SOLVER::EULER: case MAIN_SOLVER::NAVIER_STOKES: case MAIN_SOLVER::RANS:
+  case MAIN_SOLVER::INC_EULER: case MAIN_SOLVER::INC_NAVIER_STOKES: case MAIN_SOLVER::INC_RANS:
+  case MAIN_SOLVER::NEMO_EULER: case MAIN_SOLVER::NEMO_NAVIER_STOKES:
+    StopCalc = integration_container[ZONE_0][INST_0][FLOW_SOL]->GetConvergence();
+    break;
+  case MAIN_SOLVER::DISC_ADJ_EULER: case MAIN_SOLVER::DISC_ADJ_NAVIER_STOKES: case MAIN_SOLVER::DISC_ADJ_RANS:
+  case MAIN_SOLVER::DISC_ADJ_INC_EULER: case MAIN_SOLVER::DISC_ADJ_INC_NAVIER_STOKES: case MAIN_SOLVER::DISC_ADJ_INC_RANS:
+  case MAIN_SOLVER::DISC_ADJ_FEM_EULER: case MAIN_SOLVER::DISC_ADJ_FEM_NS: case MAIN_SOLVER::DISC_ADJ_FEM_RANS:
+    StopCalc = integration_container[ZONE_0][INST_0][ADJFLOW_SOL]->GetConvergence();
+    break;
+  default:
+    break;
+
+  }
+
+  /*--- Set StopCalc to true if max. number of iterations has been reached ---*/
+
+  StopCalc = StopCalc || (ExtIter == Max_Iter - 1);
+
+  return StopCalc;
+
+}
+
+CHBDriver::CHBDriver(char* confFile,
+    unsigned short val_nZone,
+    SU2_Comm MPICommunicator) : CFluidDriver(confFile,
+        val_nZone,
+        MPICommunicator) {
+  unsigned short kInst;
+
+  nInstHB = nInst[ZONE_0];
+
+  D = nullptr;
+  /*--- allocate dynamic memory for the Harmonic Balance operator ---*/
+  D = new su2double*[nInstHB]; for (kInst = 0; kInst < nInstHB; kInst++) D[kInst] = new su2double[nInstHB];
+
+  output_legacy = COutputFactory::CreateLegacyOutput(config_container[ZONE_0]);
+
+  /*--- Open the convergence history file ---*/
+  ConvHist_file = nullptr;
+  ConvHist_file = new ofstream*[nZone];
+  for (iZone = 0; iZone < nZone; iZone++) {
+    ConvHist_file[iZone] = nullptr;
     if (rank == MASTER_NODE){
-        /*--- Close the convergence history file. ---*/
-        for (iZone = 0; iZone < nZone; iZone++) {
-            for (iInst = 0; iInst < 1; iInst++) {
-                ConvHist_file[iZone][iInst].close();
+      ConvHist_file[iZone] = new ofstream[nInst[iZone]];
+      for (iInst = 0; iInst < nInst[iZone]; iInst++) {
+        output_legacy->SetConvHistory_Header(&ConvHist_file[iZone][iInst], config_container[iZone], iZone, iInst);
+      }
+    }
+  }
+
+
+}
+
+CHBDriver::~CHBDriver(void) {
+
+  unsigned short kInst;
+
+  /*--- delete dynamic memory for the Harmonic Balance operator ---*/
+  for (kInst = 0; kInst < nInstHB; kInst++) delete [] D[kInst];
+  delete [] D;
+
+  if (rank == MASTER_NODE){
+  /*--- Close the convergence history file. ---*/
+  for (iZone = 0; iZone < nZone; iZone++) {
+    for (iInst = 0; iInst < nInstHB; iInst++) {
+      ConvHist_file[iZone][iInst].close();
+    }
+    delete [] ConvHist_file[iZone];
+  }
+  delete [] ConvHist_file;
+  }
+}
+
+
+void CHBDriver::Run() {
+
+  /*--- Run a single iteration of a Harmonic Balance problem. Preprocess all
+   all zones before beginning the iteration. ---*/
+
+  for (iInst = 0; iInst < nInstHB; iInst++)
+    iteration_container[ZONE_0][iInst]->Preprocess(output_container[ZONE_0], integration_container, geometry_container,
+        solver_container, numerics_container, config_container,
+        surface_movement, grid_movement, FFDBox, ZONE_0, iInst);
+
+  for (iInst = 0; iInst < nInstHB; iInst++)
+    iteration_container[ZONE_0][iInst]->Iterate(output_container[ZONE_0], integration_container, geometry_container,
+        solver_container, numerics_container, config_container,
+        surface_movement, grid_movement, FFDBox, ZONE_0, iInst);
+
+  /*--- Update the convergence history file (serial and parallel computations). ---*/
+
+  for (iZone = 0; iZone < nZone; iZone++) {
+    for (iInst = 0; iInst < nInst[iZone]; iInst++)
+      output_legacy->SetConvHistory_Body(&ConvHist_file[iZone][iInst], geometry_container, solver_container,
+          config_container, integration_container, false, UsedTime, iZone, iInst);
+  }
+
+}
+
+void CHBDriver::Update() {
+
+  for (iInst = 0; iInst < nInstHB; iInst++) {
+    /*--- Compute the harmonic balance terms across all zones ---*/
+    SetHarmonicBalance(iInst);
+
+  }
+
+  /*--- Precondition the harmonic balance source terms ---*/
+  if (config_container[ZONE_0]->GetHB_Precondition() == YES) {
+    StabilizeHarmonicBalance();
+
+  }
+
+  for (iInst = 0; iInst < nInstHB; iInst++) {
+
+    /*--- Update the harmonic balance terms across all zones ---*/
+    iteration_container[ZONE_0][iInst]->Update(output_container[ZONE_0], integration_container, geometry_container,
+        solver_container, numerics_container, config_container,
+        surface_movement, grid_movement, FFDBox, ZONE_0, iInst);
+
+  }
+
+}
+
+void CHBDriver::ResetConvergence() {
+
+  for(iInst = 0; iInst < nZone; iInst++) {
+    switch (config_container[ZONE_0]->GetKind_Solver()) {
+
+    case MAIN_SOLVER::EULER: case MAIN_SOLVER::NAVIER_STOKES: case MAIN_SOLVER::RANS:
+      integration_container[ZONE_0][iInst][FLOW_SOL]->SetConvergence(false);
+      if (config_container[ZONE_0]->GetKind_Solver() == MAIN_SOLVER::RANS) integration_container[ZONE_0][iInst][TURB_SOL]->SetConvergence(false);
+      if(config_container[ZONE_0]->GetKind_Trans_Model() == TURB_TRANS_MODEL::LM) integration_container[ZONE_0][iInst][TRANS_SOL]->SetConvergence(false);
+      break;
+
+    case MAIN_SOLVER::FEM_ELASTICITY:
+      integration_container[ZONE_0][iInst][FEA_SOL]->SetConvergence(false);
+      break;
+
+    case MAIN_SOLVER::ADJ_EULER: case MAIN_SOLVER::ADJ_NAVIER_STOKES: case MAIN_SOLVER::ADJ_RANS: case MAIN_SOLVER::DISC_ADJ_EULER: case MAIN_SOLVER::DISC_ADJ_NAVIER_STOKES: case MAIN_SOLVER::DISC_ADJ_RANS:
+      integration_container[ZONE_0][iInst][ADJFLOW_SOL]->SetConvergence(false);
+      if( (config_container[ZONE_0]->GetKind_Solver() == MAIN_SOLVER::ADJ_RANS) || (config_container[ZONE_0]->GetKind_Solver() == MAIN_SOLVER::DISC_ADJ_RANS) )
+        integration_container[ZONE_0][iInst][ADJTURB_SOL]->SetConvergence(false);
+      break;
+
+    default:
+      SU2_MPI::Error("Harmonic Balance has not been set up for this solver.", CURRENT_FUNCTION);
+    }
+  }
+
+}
+
+void CHBDriver::SetHarmonicBalance(unsigned short iInst) {
+
+  unsigned short iVar, jInst, iMGlevel;
+  unsigned short nVar = solver_container[ZONE_0][INST_0][MESH_0][FLOW_SOL]->GetnVar();
+  unsigned long iPoint;
+  bool implicit = (config_container[ZONE_0]->GetKind_TimeIntScheme_Flow() == EULER_IMPLICIT);
+  bool adjoint = (config_container[ZONE_0]->GetContinuous_Adjoint());
+  if (adjoint) {
+    implicit = (config_container[ZONE_0]->GetKind_TimeIntScheme_AdjFlow() == EULER_IMPLICIT);
+  }
+
+  unsigned long InnerIter = config_container[ZONE_0]->GetInnerIter();
+
+  /*--- Retrieve values from the config file ---*/
+  su2double *U = new su2double[nVar];
+  su2double *U_old = new su2double[nVar];
+  su2double *Psi = new su2double[nVar];
+  su2double *Psi_old = new su2double[nVar];
+  su2double *Source = new su2double[nVar];
+  su2double deltaU, deltaPsi;
+
+  /*--- Compute period of oscillation ---*/
+  su2double period = config_container[ZONE_0]->GetHarmonicBalance_Period();
+
+  /*--- Non-dimensionalize the input period, if necessary.  */
+  period /= config_container[ZONE_0]->GetTime_Ref();
+
+  if (InnerIter == 0)
+    ComputeHB_Operator();
+
+  /*--- Compute various source terms for explicit direct, implicit direct, and adjoint problems ---*/
+  /*--- Loop over all grid levels ---*/
+  for (iMGlevel = 0; iMGlevel <= config_container[ZONE_0]->GetnMGLevels(); iMGlevel++) {
+
+    /*--- Loop over each node in the volume mesh ---*/
+    for (iPoint = 0; iPoint < geometry_container[ZONE_0][iInst][iMGlevel]->GetnPoint(); iPoint++) {
+
+      for (iVar = 0; iVar < nVar; iVar++) {
+        Source[iVar] = 0.0;
+      }
+
+      /*--- Step across the columns ---*/
+      for (jInst = 0; jInst < nInstHB; jInst++) {
+
+        /*--- Retrieve solution at this node in current zone ---*/
+        for (iVar = 0; iVar < nVar; iVar++) {
+
+          if (!adjoint) {
+            U[iVar] = solver_container[ZONE_0][jInst][iMGlevel][FLOW_SOL]->GetNodes()->GetSolution(iPoint, iVar);
+            Source[iVar] += U[iVar]*D[iInst][jInst];
+
+            if (implicit) {
+              U_old[iVar] = solver_container[ZONE_0][jInst][iMGlevel][FLOW_SOL]->GetNodes()->GetSolution_Old(iPoint, iVar);
+              deltaU = U[iVar] - U_old[iVar];
+              Source[iVar] += deltaU*D[iInst][jInst];
             }
-            delete [] ConvHist_file[iZone];
-        }
-        delete [] ConvHist_file;
-    }
-}
-
-void CTurbomachineryDriver::Run() {
-    
-    /*--- Run a single iteration of a multi-zone problem by looping over all
-     zones and executing the iterations. Note that data transers between zones
-     and other intermediate procedures may be required. ---*/
-    
-    for (iZone = 0; iZone < nZone; iZone++) {
-        iteration_container[iZone][INST_0]->Preprocess(output_container[iZone], integration_container, geometry_container,
-                                                       solver_container, numerics_container, config_container,
-                                                       surface_movement, grid_movement, FFDBox, iZone, INST_0);
-    }
-    
-    /* --- Update the mixing-plane interface ---*/
-    for (iZone = 0; iZone < nZone; iZone++) {
-        if(mixingplane)SetMixingPlane(iZone);
-    }
-    
-    for (iZone = 0; iZone < nZone; iZone++) {
-        iteration_container[iZone][INST_0]->Iterate(output_container[iZone], integration_container, geometry_container,
-                                                    solver_container, numerics_container, config_container,
-                                                    surface_movement, grid_movement, FFDBox, iZone, INST_0);
-    }
-    
-    for (iZone = 0; iZone < nZone; iZone++) {
-        iteration_container[iZone][INST_0]->Postprocess(output_container[iZone], integration_container, geometry_container,
-                                                        solver_container, numerics_container, config_container,
-                                                        surface_movement, grid_movement, FFDBox, iZone, INST_0);
-    }
-    
-    if (rank == MASTER_NODE){
-        SetTurboPerformance(ZONE_0);
-    }
-    
-    
-}
-
-void CTurbomachineryDriver::SetMixingPlane(unsigned short donorZone){
-    
-    unsigned short targetZone, nMarkerInt, iMarkerInt ;
-    nMarkerInt     = config_container[donorZone]->GetnMarker_MixingPlaneInterface()/2;
-    
-    /* --- transfer the average value from the donorZone to the targetZone*/
-    for (iMarkerInt = 1; iMarkerInt <= nMarkerInt; iMarkerInt++){
-        for (targetZone = 0; targetZone < nZone; targetZone++) {
-            if (targetZone != donorZone){
-                interface_container[donorZone][targetZone]->AllgatherAverage(solver_container[donorZone][INST_0][MESH_0][FLOW_SOL],solver_container[targetZone][INST_0][MESH_0][FLOW_SOL],
-                                                                             geometry_container[donorZone][INST_0][MESH_0],geometry_container[targetZone][INST_0][MESH_0],
-                                                                             config_container[donorZone], config_container[targetZone], iMarkerInt );
+
+          }
+
+          else {
+            Psi[iVar] = solver_container[ZONE_0][jInst][iMGlevel][ADJFLOW_SOL]->GetNodes()->GetSolution(iPoint, iVar);
+            Source[iVar] += Psi[iVar]*D[jInst][iInst];
+
+            if (implicit) {
+              Psi_old[iVar] = solver_container[ZONE_0][jInst][iMGlevel][ADJFLOW_SOL]->GetNodes()->GetSolution_Old(iPoint, iVar);
+              deltaPsi = Psi[iVar] - Psi_old[iVar];
+              Source[iVar] += deltaPsi*D[jInst][iInst];
             }
-        }
-    }
-}
-
-void CTurbomachineryDriver::SetTurboPerformance(unsigned short targetZone){
-    
-    unsigned short donorZone;
-    //IMPORTANT this approach of multi-zone performances rely upon the fact that turbomachinery markers follow the natural (stator-rotor) development of the real machine.
-    /* --- transfer the local turboperfomance quantities (for each blade)  from all the donorZones to the targetZone (ZONE_0) ---*/
-    for (donorZone = 1; donorZone < nZone; donorZone++) {
-        interface_container[donorZone][targetZone]->GatherAverageValues(solver_container[donorZone][INST_0][MESH_0][FLOW_SOL],solver_container[targetZone][INST_0][MESH_0][FLOW_SOL], donorZone);
-    }
-    
-    /* --- compute turboperformance for each stage and the global machine ---*/
-    
-    output_legacy->ComputeTurboPerformance(solver_container[targetZone][INST_0][MESH_0][FLOW_SOL], geometry_container[targetZone][INST_0][MESH_0], config_container[targetZone]);
-    
-}
-
-
-bool CTurbomachineryDriver::Monitor(unsigned long ExtIter) {
-    
-    su2double rot_z_ini, rot_z_final ,rot_z;
-    su2double outPres_ini, outPres_final, outPres;
-    unsigned long rampFreq, finalRamp_Iter;
-    unsigned short iMarker, KindBC, KindBCOption;
-    string Marker_Tag;
-    
-    bool print;
-    
-    /*--- Synchronization point after a single solver iteration. Compute the
-     wall clock time required. ---*/
-    
-    StopTime = SU2_MPI::Wtime();
-    
-    IterCount++;
-    UsedTime = (StopTime - StartTime);
-    
-    
-    /*--- Check if there is any change in the runtime parameters ---*/
-    CConfig *runtime = nullptr;
-    strcpy(runtime_file_name, "runtime.dat");
-    runtime = new CConfig(runtime_file_name, config_container[ZONE_0]);
-    runtime->SetInnerIter(ExtIter);
-    delete runtime;
-    
-    /*--- Update the convergence history file (serial and parallel computations). ---*/
-    
-    for (iZone = 0; iZone < nZone; iZone++) {
-        for (iInst = 0; iInst < nInst[iZone]; iInst++)
-            output_legacy->SetConvHistory_Body(&ConvHist_file[iZone][iInst], geometry_container, solver_container,
-                                               config_container, integration_container, false, UsedTime, iZone, iInst);
-    }
-    
-    /*--- ROTATING FRAME Ramp: Compute the updated rotational velocity. ---*/
-    if (config_container[ZONE_0]->GetGrid_Movement() && config_container[ZONE_0]->GetRampRotatingFrame()) {
-        rampFreq       = SU2_TYPE::Int(config_container[ZONE_0]->GetRampRotatingFrame_Coeff(1));
-        finalRamp_Iter = SU2_TYPE::Int(config_container[ZONE_0]->GetRampRotatingFrame_Coeff(2));
-        rot_z_ini = config_container[ZONE_0]->GetRampRotatingFrame_Coeff(0);
-        print = false;
-        if(ExtIter % rampFreq == 0 &&  ExtIter <= finalRamp_Iter){
-            
-            for (iZone = 0; iZone < nZone; iZone++) {
-                rot_z_final = config_container[iZone]->GetFinalRotation_Rate_Z();
-                if(abs(rot_z_final) > 0.0){
-                    rot_z = rot_z_ini + ExtIter*( rot_z_final - rot_z_ini)/finalRamp_Iter;
-                    config_container[iZone]->SetRotation_Rate(2, rot_z);
-                    if(rank == MASTER_NODE && print && ExtIter > 0) {
-                        cout << endl << " Updated rotating frame grid velocities";
-                        cout << " for zone " << iZone << "." << endl;
-                    }
-                    geometry_container[iZone][INST_0][MESH_0]->SetRotationalVelocity(config_container[iZone], print);
-                    geometry_container[iZone][INST_0][MESH_0]->SetShroudVelocity(config_container[iZone]);
-                }
-            }
-            
-            for (iZone = 0; iZone < nZone; iZone++) {
-                geometry_container[iZone][INST_0][MESH_0]->SetAvgTurboValue(config_container[iZone], iZone, INFLOW, false);
-                geometry_container[iZone][INST_0][MESH_0]->SetAvgTurboValue(config_container[iZone],iZone, OUTFLOW, false);
-                geometry_container[iZone][INST_0][MESH_0]->GatherInOutAverageValues(config_container[iZone], false);
-                
-            }
-            
-            for (iZone = 1; iZone < nZone; iZone++) {
-                interface_container[iZone][ZONE_0]->GatherAverageTurboGeoValues(geometry_container[iZone][INST_0][MESH_0],geometry_container[ZONE_0][INST_0][MESH_0], iZone);
-            }
-            
-        }
-    }
-    
-    
-    /*--- Outlet Pressure Ramp: Compute the updated rotational velocity. ---*/
-    if (config_container[ZONE_0]->GetRampOutletPressure()) {
-        rampFreq       = SU2_TYPE::Int(config_container[ZONE_0]->GetRampOutletPressure_Coeff(1));
-        finalRamp_Iter = SU2_TYPE::Int(config_container[ZONE_0]->GetRampOutletPressure_Coeff(2));
-        outPres_ini    = config_container[ZONE_0]->GetRampOutletPressure_Coeff(0);
-        outPres_final  = config_container[ZONE_0]->GetFinalOutletPressure();
-        
-        if(ExtIter % rampFreq == 0 &&  ExtIter <= finalRamp_Iter){
-            outPres = outPres_ini + ExtIter*(outPres_final - outPres_ini)/finalRamp_Iter;
-            if(rank == MASTER_NODE) config_container[ZONE_0]->SetMonitotOutletPressure(outPres);
-            
-            for (iZone = 0; iZone < nZone; iZone++) {
-                for (iMarker = 0; iMarker < config_container[iZone]->GetnMarker_All(); iMarker++) {
-                    KindBC = config_container[iZone]->GetMarker_All_KindBC(iMarker);
-                    switch (KindBC) {
-                        case RIEMANN_BOUNDARY:
-                            Marker_Tag         = config_container[iZone]->GetMarker_All_TagBound(iMarker);
-                            KindBCOption       = config_container[iZone]->GetKind_Data_Riemann(Marker_Tag);
-                            if(KindBCOption == STATIC_PRESSURE || KindBCOption == RADIAL_EQUILIBRIUM ){
-                                SU2_MPI::Error("Outlet pressure ramp only implemented for NRBC", CURRENT_FUNCTION);
-                            }
-                            break;
-                        case GILES_BOUNDARY:
-                            Marker_Tag         = config_container[iZone]->GetMarker_All_TagBound(iMarker);
-                            KindBCOption       = config_container[iZone]->GetKind_Data_Giles(Marker_Tag);
-                            if(KindBCOption == STATIC_PRESSURE || KindBCOption == STATIC_PRESSURE_1D || KindBCOption == RADIAL_EQUILIBRIUM ){
-                                config_container[iZone]->SetGiles_Var1(outPres, Marker_Tag);
-                            }
-                            break;
-                    }
-                }
-            }
-        }
-    }
-    
-    
-    /*--- Check whether the current simulation has reached the specified
-     convergence criteria, and set StopCalc to true, if so. ---*/
-    
-    switch (config_container[ZONE_0]->GetKind_Solver()) {
-        case MAIN_SOLVER::EULER: case MAIN_SOLVER::NAVIER_STOKES: case MAIN_SOLVER::RANS:
-        case MAIN_SOLVER::INC_EULER: case MAIN_SOLVER::INC_NAVIER_STOKES: case MAIN_SOLVER::INC_RANS:
-        case MAIN_SOLVER::NEMO_EULER: case MAIN_SOLVER::NEMO_NAVIER_STOKES:
-            StopCalc = integration_container[ZONE_0][INST_0][FLOW_SOL]->GetConvergence();
-            break;
-        case MAIN_SOLVER::DISC_ADJ_EULER: case MAIN_SOLVER::DISC_ADJ_NAVIER_STOKES: case MAIN_SOLVER::DISC_ADJ_RANS:
-        case MAIN_SOLVER::DISC_ADJ_INC_EULER: case MAIN_SOLVER::DISC_ADJ_INC_NAVIER_STOKES: case MAIN_SOLVER::DISC_ADJ_INC_RANS:
-        case MAIN_SOLVER::DISC_ADJ_FEM_EULER: case MAIN_SOLVER::DISC_ADJ_FEM_NS: case MAIN_SOLVER::DISC_ADJ_FEM_RANS:
-            StopCalc = integration_container[ZONE_0][INST_0][ADJFLOW_SOL]->GetConvergence();
-            break;
-        default:
-            break;
-            
-    }
-    
-    /*--- Set StopCalc to true if max. number of iterations has been reached ---*/
-    
-    StopCalc = StopCalc || (ExtIter == Max_Iter - 1);
-    
-    return StopCalc;
-    
-}
-
-CHBDriver::CHBDriver(char* confFile,
-                     unsigned short val_nZone,
-                     SU2_Comm MPICommunicator) : CFluidDriver(confFile,
-                                                              val_nZone,
-                                                              MPICommunicator) {
-                         unsigned short kInst;
-                         
-                         nInstHB = nInst[ZONE_0];
-                         
-                         D = nullptr;
-                         /*--- allocate dynamic memory for the Harmonic Balance operator ---*/
-                         D = new su2double*[nInstHB]; for (kInst = 0; kInst < nInstHB; kInst++) D[kInst] = new su2double[nInstHB];
-                         
-                         output_legacy = COutputFactory::CreateLegacyOutput(config_container[ZONE_0]);
-                         
-                         /*--- Open the convergence history file ---*/
-                         ConvHist_file = nullptr;
-                         ConvHist_file = new ofstream*[nZone];
-                         for (iZone = 0; iZone < nZone; iZone++) {
-                             ConvHist_file[iZone] = nullptr;
-                             if (rank == MASTER_NODE){
-                                 ConvHist_file[iZone] = new ofstream[nInst[iZone]];
-                                 for (iInst = 0; iInst < nInst[iZone]; iInst++) {
-                                     output_legacy->SetConvHistory_Header(&ConvHist_file[iZone][iInst], config_container[iZone], iZone, iInst);
-                                 }
-                             }
-                         }
-                         
-                         
-                     }
-
-CHBDriver::~CHBDriver(void) {
-    
-    unsigned short kInst;
-    
-    /*--- delete dynamic memory for the Harmonic Balance operator ---*/
-    for (kInst = 0; kInst < nInstHB; kInst++) delete [] D[kInst];
-    delete [] D;
-    
-    if (rank == MASTER_NODE){
-        /*--- Close the convergence history file. ---*/
-        for (iZone = 0; iZone < nZone; iZone++) {
-            for (iInst = 0; iInst < nInstHB; iInst++) {
-                ConvHist_file[iZone][iInst].close();
-            }
-            delete [] ConvHist_file[iZone];
-        }
-        delete [] ConvHist_file;
-    }
-}
-
-
-void CHBDriver::Run() {
-    
-    /*--- Run a single iteration of a Harmonic Balance problem. Preprocess all
-     all zones before beginning the iteration. ---*/
-    
-    for (iInst = 0; iInst < nInstHB; iInst++)
-        iteration_container[ZONE_0][iInst]->Preprocess(output_container[ZONE_0], integration_container, geometry_container,
-                                                       solver_container, numerics_container, config_container,
-                                                       surface_movement, grid_movement, FFDBox, ZONE_0, iInst);
-    
-    for (iInst = 0; iInst < nInstHB; iInst++)
-        iteration_container[ZONE_0][iInst]->Iterate(output_container[ZONE_0], integration_container, geometry_container,
-                                                    solver_container, numerics_container, config_container,
-                                                    surface_movement, grid_movement, FFDBox, ZONE_0, iInst);
-    
-    /*--- Update the convergence history file (serial and parallel computations). ---*/
-    
-    for (iZone = 0; iZone < nZone; iZone++) {
-        for (iInst = 0; iInst < nInst[iZone]; iInst++)
-            output_legacy->SetConvHistory_Body(&ConvHist_file[iZone][iInst], geometry_container, solver_container,
-                                               config_container, integration_container, false, UsedTime, iZone, iInst);
-    }
-    
-}
-
-void CHBDriver::Update() {
-    
-    for (iInst = 0; iInst < nInstHB; iInst++) {
-        /*--- Compute the harmonic balance terms across all zones ---*/
-        SetHarmonicBalance(iInst);
-        
-    }
-    
-    /*--- Precondition the harmonic balance source terms ---*/
-    if (config_container[ZONE_0]->GetHB_Precondition() == YES) {
-        StabilizeHarmonicBalance();
-        
-    }
-    
-    for (iInst = 0; iInst < nInstHB; iInst++) {
-        
-        /*--- Update the harmonic balance terms across all zones ---*/
-        iteration_container[ZONE_0][iInst]->Update(output_container[ZONE_0], integration_container, geometry_container,
-                                                   solver_container, numerics_container, config_container,
-                                                   surface_movement, grid_movement, FFDBox, ZONE_0, iInst);
-        
-    }
-    
-}
-
-void CHBDriver::ResetConvergence() {
-    
-    for(iInst = 0; iInst < nZone; iInst++) {
-        switch (config_container[ZONE_0]->GetKind_Solver()) {
-                
-            case MAIN_SOLVER::EULER: case MAIN_SOLVER::NAVIER_STOKES: case MAIN_SOLVER::RANS:
-                integration_container[ZONE_0][iInst][FLOW_SOL]->SetConvergence(false);
-                if (config_container[ZONE_0]->GetKind_Solver() == MAIN_SOLVER::RANS) integration_container[ZONE_0][iInst][TURB_SOL]->SetConvergence(false);
-                if(config_container[ZONE_0]->GetKind_Trans_Model() == TURB_TRANS_MODEL::LM) integration_container[ZONE_0][iInst][TRANS_SOL]->SetConvergence(false);
-                break;
-                
-            case MAIN_SOLVER::FEM_ELASTICITY:
-                integration_container[ZONE_0][iInst][FEA_SOL]->SetConvergence(false);
-                break;
-                
-            case MAIN_SOLVER::ADJ_EULER: case MAIN_SOLVER::ADJ_NAVIER_STOKES: case MAIN_SOLVER::ADJ_RANS: case MAIN_SOLVER::DISC_ADJ_EULER: case MAIN_SOLVER::DISC_ADJ_NAVIER_STOKES: case MAIN_SOLVER::DISC_ADJ_RANS:
-                integration_container[ZONE_0][iInst][ADJFLOW_SOL]->SetConvergence(false);
-                if( (config_container[ZONE_0]->GetKind_Solver() == MAIN_SOLVER::ADJ_RANS) || (config_container[ZONE_0]->GetKind_Solver() == MAIN_SOLVER::DISC_ADJ_RANS) )
-                    integration_container[ZONE_0][iInst][ADJTURB_SOL]->SetConvergence(false);
-                break;
-                
-            default:
-                SU2_MPI::Error("Harmonic Balance has not been set up for this solver.", CURRENT_FUNCTION);
-        }
-    }
-    
-}
-
-void CHBDriver::SetHarmonicBalance(unsigned short iInst) {
-    
-    unsigned short iVar, jInst, iMGlevel;
-    unsigned short nVar = solver_container[ZONE_0][INST_0][MESH_0][FLOW_SOL]->GetnVar();
-    unsigned long iPoint;
-    bool implicit = (config_container[ZONE_0]->GetKind_TimeIntScheme_Flow() == EULER_IMPLICIT);
-    bool adjoint = (config_container[ZONE_0]->GetContinuous_Adjoint());
-    if (adjoint) {
-        implicit = (config_container[ZONE_0]->GetKind_TimeIntScheme_AdjFlow() == EULER_IMPLICIT);
-    }
-    
-    unsigned long InnerIter = config_container[ZONE_0]->GetInnerIter();
-    
-    /*--- Retrieve values from the config file ---*/
-    su2double *U = new su2double[nVar];
-    su2double *U_old = new su2double[nVar];
-    su2double *Psi = new su2double[nVar];
-    su2double *Psi_old = new su2double[nVar];
-    su2double *Source = new su2double[nVar];
-    su2double deltaU, deltaPsi;
-    
-    /*--- Compute period of oscillation ---*/
-    su2double period = config_container[ZONE_0]->GetHarmonicBalance_Period();
-    
-    /*--- Non-dimensionalize the input period, if necessary.  */
-    period /= config_container[ZONE_0]->GetTime_Ref();
-    
-    if (InnerIter == 0)
-        ComputeHB_Operator();
-    
-    /*--- Compute various source terms for explicit direct, implicit direct, and adjoint problems ---*/
-    /*--- Loop over all grid levels ---*/
-    for (iMGlevel = 0; iMGlevel <= config_container[ZONE_0]->GetnMGLevels(); iMGlevel++) {
-        
-        /*--- Loop over each node in the volume mesh ---*/
-        for (iPoint = 0; iPoint < geometry_container[ZONE_0][iInst][iMGlevel]->GetnPoint(); iPoint++) {
-            
-            for (iVar = 0; iVar < nVar; iVar++) {
-                Source[iVar] = 0.0;
-            }
-            
-            /*--- Step across the columns ---*/
-            for (jInst = 0; jInst < nInstHB; jInst++) {
-                
-                /*--- Retrieve solution at this node in current zone ---*/
-                for (iVar = 0; iVar < nVar; iVar++) {
-                    
-                    if (!adjoint) {
-                        U[iVar] = solver_container[ZONE_0][jInst][iMGlevel][FLOW_SOL]->GetNodes()->GetSolution(iPoint, iVar);
-                        Source[iVar] += U[iVar]*D[iInst][jInst];
-                        
-                        if (implicit) {
-                            U_old[iVar] = solver_container[ZONE_0][jInst][iMGlevel][FLOW_SOL]->GetNodes()->GetSolution_Old(iPoint, iVar);
-                            deltaU = U[iVar] - U_old[iVar];
-                            Source[iVar] += deltaU*D[iInst][jInst];
-                        }
-                        
-                    }
-                    
-                    else {
-                        Psi[iVar] = solver_container[ZONE_0][jInst][iMGlevel][ADJFLOW_SOL]->GetNodes()->GetSolution(iPoint, iVar);
-                        Source[iVar] += Psi[iVar]*D[jInst][iInst];
-                        
-                        if (implicit) {
-                            Psi_old[iVar] = solver_container[ZONE_0][jInst][iMGlevel][ADJFLOW_SOL]->GetNodes()->GetSolution_Old(iPoint, iVar);
-                            deltaPsi = Psi[iVar] - Psi_old[iVar];
-                            Source[iVar] += deltaPsi*D[jInst][iInst];
-                        }
-                    }
-                }
-                
-                /*--- Store sources for current row ---*/
-                for (iVar = 0; iVar < nVar; iVar++) {
-                    if (!adjoint) {
-                        solver_container[ZONE_0][iInst][iMGlevel][FLOW_SOL]->GetNodes()->SetHarmonicBalance_Source(iPoint, iVar, Source[iVar]);
-                    }
-                    else {
-                        solver_container[ZONE_0][iInst][iMGlevel][ADJFLOW_SOL]->GetNodes()->SetHarmonicBalance_Source(iPoint, iVar, Source[iVar]);
-                    }
-                }
-                
-            }
-        }
-    }
-    
-    /*--- Source term for a turbulence model ---*/
-    if (config_container[ZONE_0]->GetKind_Solver() == MAIN_SOLVER::RANS) {
-        
-        /*--- Extra variables needed if we have a turbulence model. ---*/
-        unsigned short nVar_Turb = solver_container[ZONE_0][INST_0][MESH_0][TURB_SOL]->GetnVar();
-        su2double *U_Turb = new su2double[nVar_Turb];
-        su2double *Source_Turb = new su2double[nVar_Turb];
-        
-        /*--- Loop over only the finest mesh level (turbulence is always solved
-         on the original grid only). ---*/
-        for (iPoint = 0; iPoint < geometry_container[ZONE_0][INST_0][MESH_0]->GetnPoint(); iPoint++) {
-            for (iVar = 0; iVar < nVar_Turb; iVar++) Source_Turb[iVar] = 0.0;
-            for (jInst = 0; jInst < nInstHB; jInst++) {
-                
-                /*--- Retrieve solution at this node in current zone ---*/
-                for (iVar = 0; iVar < nVar_Turb; iVar++) {
-                    U_Turb[iVar] = solver_container[ZONE_0][jInst][MESH_0][TURB_SOL]->GetNodes()->GetSolution(iPoint, iVar);
-                    Source_Turb[iVar] += U_Turb[iVar]*D[iInst][jInst];
-                }
-            }
-            
-            /*--- Store sources for current iZone ---*/
-            for (iVar = 0; iVar < nVar_Turb; iVar++)
-                solver_container[ZONE_0][iInst][MESH_0][TURB_SOL]->GetNodes()->SetHarmonicBalance_Source(iPoint, iVar, Source_Turb[iVar]);
-        }
-        
-        delete [] U_Turb;
-        delete [] Source_Turb;
-    }
-    
-    delete [] Source;
-    delete [] U;
-    delete [] U_old;
-    delete [] Psi;
-    delete [] Psi_old;
-    
+          }
+        }
+
+        /*--- Store sources for current row ---*/
+        for (iVar = 0; iVar < nVar; iVar++) {
+          if (!adjoint) {
+            solver_container[ZONE_0][iInst][iMGlevel][FLOW_SOL]->GetNodes()->SetHarmonicBalance_Source(iPoint, iVar, Source[iVar]);
+          }
+          else {
+            solver_container[ZONE_0][iInst][iMGlevel][ADJFLOW_SOL]->GetNodes()->SetHarmonicBalance_Source(iPoint, iVar, Source[iVar]);
+          }
+        }
+
+      }
+    }
+  }
+
+  /*--- Source term for a turbulence model ---*/
+  if (config_container[ZONE_0]->GetKind_Solver() == MAIN_SOLVER::RANS) {
+
+    /*--- Extra variables needed if we have a turbulence model. ---*/
+    unsigned short nVar_Turb = solver_container[ZONE_0][INST_0][MESH_0][TURB_SOL]->GetnVar();
+    su2double *U_Turb = new su2double[nVar_Turb];
+    su2double *Source_Turb = new su2double[nVar_Turb];
+
+    /*--- Loop over only the finest mesh level (turbulence is always solved
+     on the original grid only). ---*/
+    for (iPoint = 0; iPoint < geometry_container[ZONE_0][INST_0][MESH_0]->GetnPoint(); iPoint++) {
+      for (iVar = 0; iVar < nVar_Turb; iVar++) Source_Turb[iVar] = 0.0;
+      for (jInst = 0; jInst < nInstHB; jInst++) {
+
+        /*--- Retrieve solution at this node in current zone ---*/
+        for (iVar = 0; iVar < nVar_Turb; iVar++) {
+          U_Turb[iVar] = solver_container[ZONE_0][jInst][MESH_0][TURB_SOL]->GetNodes()->GetSolution(iPoint, iVar);
+          Source_Turb[iVar] += U_Turb[iVar]*D[iInst][jInst];
+        }
+      }
+
+      /*--- Store sources for current iZone ---*/
+      for (iVar = 0; iVar < nVar_Turb; iVar++)
+        solver_container[ZONE_0][iInst][MESH_0][TURB_SOL]->GetNodes()->SetHarmonicBalance_Source(iPoint, iVar, Source_Turb[iVar]);
+    }
+
+    delete [] U_Turb;
+    delete [] Source_Turb;
+  }
+
+  delete [] Source;
+  delete [] U;
+  delete [] U_old;
+  delete [] Psi;
+  delete [] Psi_old;
+
 }
 
 void CHBDriver::StabilizeHarmonicBalance() {
-    
-    unsigned short i, j, k, iVar, iInst, jInst, iMGlevel;
-    unsigned short nVar = solver_container[ZONE_0][INST_0][MESH_0][FLOW_SOL]->GetnVar();
-    unsigned long iPoint;
-    bool adjoint = (config_container[ZONE_0]->GetContinuous_Adjoint());
-    
-    /*--- Retrieve values from the config file ---*/
-    su2double *Source     = new su2double[nInstHB];
-    su2double *Source_old = new su2double[nInstHB];
-    su2double Delta;
-    
-    su2double **Pinv     = new su2double*[nInstHB];
-    su2double **P        = new su2double*[nInstHB];
-    for (iInst = 0; iInst < nInstHB; iInst++) {
-        Pinv[iInst]       = new su2double[nInstHB];
-        P[iInst]          = new su2double[nInstHB];
-    }
-    
-    /*--- Loop over all grid levels ---*/
-    for (iMGlevel = 0; iMGlevel <= config_container[ZONE_0]->GetnMGLevels(); iMGlevel++) {
-        
-        /*--- Loop over each node in the volume mesh ---*/
-        for (iPoint = 0; iPoint < geometry_container[ZONE_0][INST_0][iMGlevel]->GetnPoint(); iPoint++) {
-            
-            /*--- Get time step for current node ---*/
-            Delta = solver_container[ZONE_0][INST_0][iMGlevel][FLOW_SOL]->GetNodes()->GetDelta_Time(iPoint);
-            
-            /*--- Setup stabilization matrix for this node ---*/
-            for (iInst = 0; iInst < nInstHB; iInst++) {
-                for (jInst = 0; jInst < nInstHB; jInst++) {
-                    if (jInst == iInst ) {
-                        Pinv[iInst][jInst] = 1.0 + Delta*D[iInst][jInst];
-                    }
-                    else {
-                        Pinv[iInst][jInst] = Delta*D[iInst][jInst];
-                    }
-                }
-            }
-            
-            /*--- Invert stabilization matrix Pinv with Gauss elimination---*/
-            
-            /*--  A temporary matrix to hold the inverse, dynamically allocated ---*/
-            su2double **temp = new su2double*[nInstHB];
-            for (i = 0; i < nInstHB; i++) {
-                temp[i] = new su2double[2 * nInstHB];
-            }
-            
-            /*---  Copy the desired matrix into the temporary matrix ---*/
-            for (i = 0; i < nInstHB; i++) {
-                for (j = 0; j < nInstHB; j++) {
-                    temp[i][j] = Pinv[i][j];
-                    temp[i][nInstHB + j] = 0;
-                }
-                temp[i][nInstHB + i] = 1;
-            }
-            
-            su2double max_val;
-            unsigned short max_idx;
-            
-            /*---  Pivot each column such that the largest number possible divides the other rows  ---*/
-            for (k = 0; k < nInstHB - 1; k++) {
-                max_idx = k;
-                max_val = abs(temp[k][k]);
-                /*---  Find the largest value (pivot) in the column  ---*/
-                for (j = k; j < nInstHB; j++) {
-                    if (abs(temp[j][k]) > max_val) {
-                        max_idx = j;
-                        max_val = abs(temp[j][k]);
-                    }
-                }
-                
-                /*---  Move the row with the highest value up  ---*/
-                for (j = 0; j < (nInstHB * 2); j++) {
-                    su2double d = temp[k][j];
-                    temp[k][j] = temp[max_idx][j];
-                    temp[max_idx][j] = d;
-                }
-                /*---  Subtract the moved row from all other rows ---*/
-                for (i = k + 1; i < nInstHB; i++) {
-                    su2double c = temp[i][k] / temp[k][k];
-                    for (j = 0; j < (nInstHB * 2); j++) {
-                        temp[i][j] = temp[i][j] - temp[k][j] * c;
-                    }
-                }
-            }
-            
-            /*---  Back-substitution  ---*/
-            for (k = nInstHB - 1; k > 0; k--) {
-                if (temp[k][k] != su2double(0.0)) {
-                    for (int i = k - 1; i > -1; i--) {
-                        su2double c = temp[i][k] / temp[k][k];
-                        for (j = 0; j < (nInstHB * 2); j++) {
-                            temp[i][j] = temp[i][j] - temp[k][j] * c;
-                        }
-                    }
-                }
-            }
-            
-            /*---  Normalize the inverse  ---*/
-            for (i = 0; i < nInstHB; i++) {
-                su2double c = temp[i][i];
-                for (j = 0; j < nInstHB; j++) {
-                    temp[i][j + nInstHB] = temp[i][j + nInstHB] / c;
-                }
-            }
-            
-            /*---  Copy the inverse back to the main program flow ---*/
-            for (i = 0; i < nInstHB; i++) {
-                for (j = 0; j < nInstHB; j++) {
-                    P[i][j] = temp[i][j + nInstHB];
-                }
-            }
-            
-            /*---  Delete dynamic template  ---*/
-            for (iInst = 0; iInst < nInstHB; iInst++) {
-                delete[] temp[iInst];
-            }
-            delete[] temp;
-            
-            /*--- Loop through variables to precondition ---*/
-            for (iVar = 0; iVar < nVar; iVar++) {
-                
-                /*--- Get current source terms (not yet preconditioned) and zero source array to prepare preconditioning ---*/
-                for (iInst = 0; iInst < nInstHB; iInst++) {
-                    Source_old[iInst] = solver_container[ZONE_0][iInst][iMGlevel][FLOW_SOL]->GetNodes()->GetHarmonicBalance_Source(iPoint, iVar);
-                    Source[iInst] = 0;
-                }
-                
-                /*--- Step through columns ---*/
-                for (iInst = 0; iInst < nInstHB; iInst++) {
-                    for (jInst = 0; jInst < nInstHB; jInst++) {
-                        Source[iInst] += P[iInst][jInst]*Source_old[jInst];
-                    }
-                    
-                    /*--- Store updated source terms for current node ---*/
-                    if (!adjoint) {
-                        solver_container[ZONE_0][iInst][iMGlevel][FLOW_SOL]->GetNodes()->SetHarmonicBalance_Source(iPoint, iVar, Source[iInst]);
-                    }
-                    else {
-                        solver_container[ZONE_0][iInst][iMGlevel][ADJFLOW_SOL]->GetNodes()->SetHarmonicBalance_Source(iPoint, iVar, Source[iInst]);
-                    }
-                }
-                
-            }
-        }
-    }
-    
-    /*--- Deallocate dynamic memory ---*/
-    for (iInst = 0; iInst < nInstHB; iInst++){
-        delete [] P[iInst];
-        delete [] Pinv[iInst];
-    }
-    delete [] P;
-    delete [] Pinv;
-    delete [] Source;
-    delete [] Source_old;
-    
-}
-
-void CHBDriver::ComputeHB_Operator() {
-    
-    const   complex<su2double> J(0.0,1.0);
-    unsigned short i, j, k, iInst;
-    
-    su2double *Omega_HB       = new su2double[nInstHB];
-    complex<su2double> **E    = new complex<su2double>*[nInstHB];
-    complex<su2double> **Einv = new complex<su2double>*[nInstHB];
-    complex<su2double> **DD   = new complex<su2double>*[nInstHB];
-    for (iInst = 0; iInst < nInstHB; iInst++) {
-        E[iInst]    = new complex<su2double>[nInstHB];
-        Einv[iInst] = new complex<su2double>[nInstHB];
-        DD[iInst]   = new complex<su2double>[nInstHB];
-    }
-    
-    /*--- Get simualation period from config file ---*/
-    su2double Period = config_container[ZONE_0]->GetHarmonicBalance_Period();
-    
-    /*--- Non-dimensionalize the input period, if necessary.      */
-    Period /= config_container[ZONE_0]->GetTime_Ref();
-    
-    /*--- Build the array containing the selected frequencies to solve ---*/
-    for (iInst = 0; iInst < nInstHB; iInst++) {
-        Omega_HB[iInst]  = config_container[ZONE_0]->GetOmega_HB()[iInst];
-        Omega_HB[iInst] /= config_container[ZONE_0]->GetOmega_Ref(); //TODO: check
-    }
-    
-    /*--- Build the diagonal matrix of the frequencies DD ---*/
-    for (i = 0; i < nInstHB; i++) {
-        for (k = 0; k < nInstHB; k++) {
-            if (k == i ) {
-                DD[i][k] = J*Omega_HB[k];
-            }
-        }
-    }
-    
-    
-    /*--- Build the harmonic balance inverse matrix ---*/
-    for (i = 0; i < nInstHB; i++) {
-        for (k = 0; k < nInstHB; k++) {
-            Einv[i][k] = complex<su2double>(cos(Omega_HB[k]*(i*Period/nInstHB))) + J*complex<su2double>(sin(Omega_HB[k]*(i*Period/nInstHB)));
-        }
-    }
-    
-    /*---  Invert inverse harmonic balance Einv with Gauss elimination ---*/
-    
-    /*--  A temporary matrix to hold the inverse, dynamically allocated ---*/
-    complex<su2double> **temp = new complex<su2double>*[nInstHB];
-    for (i = 0; i < nInstHB; i++) {
-        temp[i] = new complex<su2double>[2 * nInstHB];
-    }
-    
-    /*---  Copy the desired matrix into the temporary matrix ---*/
-    for (i = 0; i < nInstHB; i++) {
+
+  unsigned short i, j, k, iVar, iInst, jInst, iMGlevel;
+  unsigned short nVar = solver_container[ZONE_0][INST_0][MESH_0][FLOW_SOL]->GetnVar();
+  unsigned long iPoint;
+  bool adjoint = (config_container[ZONE_0]->GetContinuous_Adjoint());
+
+  /*--- Retrieve values from the config file ---*/
+  su2double *Source     = new su2double[nInstHB];
+  su2double *Source_old = new su2double[nInstHB];
+  su2double Delta;
+
+  su2double **Pinv     = new su2double*[nInstHB];
+  su2double **P        = new su2double*[nInstHB];
+  for (iInst = 0; iInst < nInstHB; iInst++) {
+    Pinv[iInst]       = new su2double[nInstHB];
+    P[iInst]          = new su2double[nInstHB];
+  }
+
+  /*--- Loop over all grid levels ---*/
+  for (iMGlevel = 0; iMGlevel <= config_container[ZONE_0]->GetnMGLevels(); iMGlevel++) {
+
+    /*--- Loop over each node in the volume mesh ---*/
+    for (iPoint = 0; iPoint < geometry_container[ZONE_0][INST_0][iMGlevel]->GetnPoint(); iPoint++) {
+
+      /*--- Get time step for current node ---*/
+      Delta = solver_container[ZONE_0][INST_0][iMGlevel][FLOW_SOL]->GetNodes()->GetDelta_Time(iPoint);
+
+      /*--- Setup stabilization matrix for this node ---*/
+      for (iInst = 0; iInst < nInstHB; iInst++) {
+        for (jInst = 0; jInst < nInstHB; jInst++) {
+          if (jInst == iInst ) {
+            Pinv[iInst][jInst] = 1.0 + Delta*D[iInst][jInst];
+          }
+          else {
+            Pinv[iInst][jInst] = Delta*D[iInst][jInst];
+          }
+        }
+      }
+
+      /*--- Invert stabilization matrix Pinv with Gauss elimination---*/
+
+      /*--  A temporary matrix to hold the inverse, dynamically allocated ---*/
+      su2double **temp = new su2double*[nInstHB];
+      for (i = 0; i < nInstHB; i++) {
+        temp[i] = new su2double[2 * nInstHB];
+      }
+
+      /*---  Copy the desired matrix into the temporary matrix ---*/
+      for (i = 0; i < nInstHB; i++) {
         for (j = 0; j < nInstHB; j++) {
-            temp[i][j] = Einv[i][j];
-            temp[i][nInstHB + j] = 0;
+          temp[i][j] = Pinv[i][j];
+          temp[i][nInstHB + j] = 0;
         }
         temp[i][nInstHB + i] = 1;
-    }
-    
-    su2double max_val;
-    unsigned short max_idx;
-    
-    /*---  Pivot each column such that the largest number possible divides the other rows  ---*/
-    for (k = 0; k < nInstHB - 1; k++) {
+      }
+
+      su2double max_val;
+      unsigned short max_idx;
+
+      /*---  Pivot each column such that the largest number possible divides the other rows  ---*/
+      for (k = 0; k < nInstHB - 1; k++) {
         max_idx = k;
         max_val = abs(temp[k][k]);
         /*---  Find the largest value (pivot) in the column  ---*/
         for (j = k; j < nInstHB; j++) {
-            if (abs(temp[j][k]) > max_val) {
-                max_idx = j;
-                max_val = abs(temp[j][k]);
-            }
-        }
+          if (abs(temp[j][k]) > max_val) {
+            max_idx = j;
+            max_val = abs(temp[j][k]);
+          }
+        }
+
         /*---  Move the row with the highest value up  ---*/
         for (j = 0; j < (nInstHB * 2); j++) {
-            complex<su2double> d = temp[k][j];
-            temp[k][j] = temp[max_idx][j];
-            temp[max_idx][j] = d;
+          su2double d = temp[k][j];
+          temp[k][j] = temp[max_idx][j];
+          temp[max_idx][j] = d;
         }
         /*---  Subtract the moved row from all other rows ---*/
         for (i = k + 1; i < nInstHB; i++) {
-            complex<su2double> c = temp[i][k] / temp[k][k];
+          su2double c = temp[i][k] / temp[k][k];
+          for (j = 0; j < (nInstHB * 2); j++) {
+            temp[i][j] = temp[i][j] - temp[k][j] * c;
+          }
+        }
+      }
+
+      /*---  Back-substitution  ---*/
+      for (k = nInstHB - 1; k > 0; k--) {
+        if (temp[k][k] != su2double(0.0)) {
+          for (int i = k - 1; i > -1; i--) {
+            su2double c = temp[i][k] / temp[k][k];
             for (j = 0; j < (nInstHB * 2); j++) {
-                temp[i][j] = temp[i][j] - temp[k][j] * c;
+              temp[i][j] = temp[i][j] - temp[k][j] * c;
             }
-        }
-    }
-    /*---  Back-substitution  ---*/
-    for (k = nInstHB - 1; k > 0; k--) {
-        if (temp[k][k] != complex<su2double>(0.0)) {
-            for (int i = k - 1; i > -1; i--) {
-                complex<su2double> c = temp[i][k] / temp[k][k];
-                for (j = 0; j < (nInstHB * 2); j++) {
-                    temp[i][j] = temp[i][j] - temp[k][j] * c;
-                }
-            }
-        }
-    }
-    /*---  Normalize the inverse  ---*/
-    for (i = 0; i < nInstHB; i++) {
-        complex<su2double> c = temp[i][i];
+          }
+        }
+      }
+
+      /*---  Normalize the inverse  ---*/
+      for (i = 0; i < nInstHB; i++) {
+        su2double c = temp[i][i];
         for (j = 0; j < nInstHB; j++) {
-            temp[i][j + nInstHB] = temp[i][j + nInstHB] / c;
-        }
-    }
-    /*---  Copy the inverse back to the main program flow ---*/
-    for (i = 0; i < nInstHB; i++) {
+          temp[i][j + nInstHB] = temp[i][j + nInstHB] / c;
+        }
+      }
+
+      /*---  Copy the inverse back to the main program flow ---*/
+      for (i = 0; i < nInstHB; i++) {
         for (j = 0; j < nInstHB; j++) {
-            E[i][j] = temp[i][j + nInstHB];
-        }
-    }
-    /*---  Delete dynamic template  ---*/
-    for (i = 0; i < nInstHB; i++) {
-        delete[] temp[i];
-    }
-    delete[] temp;
-    
-    
-    /*---  Temporary matrix for performing product  ---*/
-    complex<su2double> **Temp    = new complex<su2double>*[nInstHB];
-    
-    /*---  Temporary complex HB operator  ---*/
-    complex<su2double> **Dcpx    = new complex<su2double>*[nInstHB];
-    
-    for (iInst = 0; iInst < nInstHB; iInst++){
-        Temp[iInst]    = new complex<su2double>[nInstHB];
-        Dcpx[iInst]   = new complex<su2double>[nInstHB];
-    }
-    
-    
-    /*---  Calculation of the HB operator matrix ---*/
-    for (int row = 0; row < nInstHB; row++) {
-        for (int col = 0; col < nInstHB; col++) {
-            for (int inner = 0; inner < nInstHB; inner++) {
-                Temp[row][col] += Einv[row][inner] * DD[inner][col];
-            }
-        }
-    }
-    
-    unsigned short row, col, inner;
-    
-    for (row = 0; row < nInstHB; row++) {
-        for (col = 0; col < nInstHB; col++) {
-            for (inner = 0; inner < nInstHB; inner++) {
-                Dcpx[row][col] += Temp[row][inner] * E[inner][col];
-            }
-        }
-    }
-    
-    /*---  Take just the real part of the HB operator matrix ---*/
-    for (i = 0; i < nInstHB; i++) {
-        for (k = 0; k < nInstHB; k++) {
-            D[i][k] = real(Dcpx[i][k]);
-        }
-    }
-    
-    /*--- Deallocate dynamic memory ---*/
-    for (iInst = 0; iInst < nInstHB; iInst++){
-        delete [] E[iInst];
-        delete [] Einv[iInst];
-        delete [] DD[iInst];
-        delete [] Temp[iInst];
-        delete [] Dcpx[iInst];
-    }
-    delete [] E;
-    delete [] Einv;
-    delete [] DD;
-    delete [] Temp;
-    delete [] Dcpx;
-    delete [] Omega_HB;
-    
+          P[i][j] = temp[i][j + nInstHB];
+        }
+      }
+
+      /*---  Delete dynamic template  ---*/
+      for (iInst = 0; iInst < nInstHB; iInst++) {
+        delete[] temp[iInst];
+      }
+      delete[] temp;
+
+      /*--- Loop through variables to precondition ---*/
+      for (iVar = 0; iVar < nVar; iVar++) {
+
+        /*--- Get current source terms (not yet preconditioned) and zero source array to prepare preconditioning ---*/
+        for (iInst = 0; iInst < nInstHB; iInst++) {
+          Source_old[iInst] = solver_container[ZONE_0][iInst][iMGlevel][FLOW_SOL]->GetNodes()->GetHarmonicBalance_Source(iPoint, iVar);
+          Source[iInst] = 0;
+        }
+
+        /*--- Step through columns ---*/
+        for (iInst = 0; iInst < nInstHB; iInst++) {
+          for (jInst = 0; jInst < nInstHB; jInst++) {
+            Source[iInst] += P[iInst][jInst]*Source_old[jInst];
+          }
+
+          /*--- Store updated source terms for current node ---*/
+          if (!adjoint) {
+            solver_container[ZONE_0][iInst][iMGlevel][FLOW_SOL]->GetNodes()->SetHarmonicBalance_Source(iPoint, iVar, Source[iInst]);
+          }
+          else {
+            solver_container[ZONE_0][iInst][iMGlevel][ADJFLOW_SOL]->GetNodes()->SetHarmonicBalance_Source(iPoint, iVar, Source[iInst]);
+          }
+        }
+
+      }
+    }
+  }
+
+  /*--- Deallocate dynamic memory ---*/
+  for (iInst = 0; iInst < nInstHB; iInst++){
+    delete [] P[iInst];
+    delete [] Pinv[iInst];
+  }
+  delete [] P;
+  delete [] Pinv;
+  delete [] Source;
+  delete [] Source_old;
+
+}
+
+void CHBDriver::ComputeHB_Operator() {
+
+  const   complex<su2double> J(0.0,1.0);
+  unsigned short i, j, k, iInst;
+
+  su2double *Omega_HB       = new su2double[nInstHB];
+  complex<su2double> **E    = new complex<su2double>*[nInstHB];
+  complex<su2double> **Einv = new complex<su2double>*[nInstHB];
+  complex<su2double> **DD   = new complex<su2double>*[nInstHB];
+  for (iInst = 0; iInst < nInstHB; iInst++) {
+    E[iInst]    = new complex<su2double>[nInstHB];
+    Einv[iInst] = new complex<su2double>[nInstHB];
+    DD[iInst]   = new complex<su2double>[nInstHB];
+  }
+
+  /*--- Get simualation period from config file ---*/
+  su2double Period = config_container[ZONE_0]->GetHarmonicBalance_Period();
+
+  /*--- Non-dimensionalize the input period, if necessary.      */
+  Period /= config_container[ZONE_0]->GetTime_Ref();
+
+  /*--- Build the array containing the selected frequencies to solve ---*/
+  for (iInst = 0; iInst < nInstHB; iInst++) {
+    Omega_HB[iInst]  = config_container[ZONE_0]->GetOmega_HB()[iInst];
+    Omega_HB[iInst] /= config_container[ZONE_0]->GetOmega_Ref(); //TODO: check
+  }
+
+  /*--- Build the diagonal matrix of the frequencies DD ---*/
+  for (i = 0; i < nInstHB; i++) {
+    for (k = 0; k < nInstHB; k++) {
+      if (k == i ) {
+        DD[i][k] = J*Omega_HB[k];
+      }
+    }
+  }
+
+
+  /*--- Build the harmonic balance inverse matrix ---*/
+  for (i = 0; i < nInstHB; i++) {
+    for (k = 0; k < nInstHB; k++) {
+      Einv[i][k] = complex<su2double>(cos(Omega_HB[k]*(i*Period/nInstHB))) + J*complex<su2double>(sin(Omega_HB[k]*(i*Period/nInstHB)));
+    }
+  }
+
+  /*---  Invert inverse harmonic balance Einv with Gauss elimination ---*/
+
+  /*--  A temporary matrix to hold the inverse, dynamically allocated ---*/
+  complex<su2double> **temp = new complex<su2double>*[nInstHB];
+  for (i = 0; i < nInstHB; i++) {
+    temp[i] = new complex<su2double>[2 * nInstHB];
+  }
+
+  /*---  Copy the desired matrix into the temporary matrix ---*/
+  for (i = 0; i < nInstHB; i++) {
+    for (j = 0; j < nInstHB; j++) {
+      temp[i][j] = Einv[i][j];
+      temp[i][nInstHB + j] = 0;
+    }
+    temp[i][nInstHB + i] = 1;
+  }
+
+  su2double max_val;
+  unsigned short max_idx;
+
+  /*---  Pivot each column such that the largest number possible divides the other rows  ---*/
+  for (k = 0; k < nInstHB - 1; k++) {
+    max_idx = k;
+    max_val = abs(temp[k][k]);
+    /*---  Find the largest value (pivot) in the column  ---*/
+    for (j = k; j < nInstHB; j++) {
+      if (abs(temp[j][k]) > max_val) {
+        max_idx = j;
+        max_val = abs(temp[j][k]);
+      }
+    }
+    /*---  Move the row with the highest value up  ---*/
+    for (j = 0; j < (nInstHB * 2); j++) {
+      complex<su2double> d = temp[k][j];
+      temp[k][j] = temp[max_idx][j];
+      temp[max_idx][j] = d;
+    }
+    /*---  Subtract the moved row from all other rows ---*/
+    for (i = k + 1; i < nInstHB; i++) {
+      complex<su2double> c = temp[i][k] / temp[k][k];
+      for (j = 0; j < (nInstHB * 2); j++) {
+        temp[i][j] = temp[i][j] - temp[k][j] * c;
+      }
+    }
+  }
+  /*---  Back-substitution  ---*/
+  for (k = nInstHB - 1; k > 0; k--) {
+    if (temp[k][k] != complex<su2double>(0.0)) {
+      for (int i = k - 1; i > -1; i--) {
+        complex<su2double> c = temp[i][k] / temp[k][k];
+        for (j = 0; j < (nInstHB * 2); j++) {
+          temp[i][j] = temp[i][j] - temp[k][j] * c;
+        }
+      }
+    }
+  }
+  /*---  Normalize the inverse  ---*/
+  for (i = 0; i < nInstHB; i++) {
+    complex<su2double> c = temp[i][i];
+    for (j = 0; j < nInstHB; j++) {
+      temp[i][j + nInstHB] = temp[i][j + nInstHB] / c;
+    }
+  }
+  /*---  Copy the inverse back to the main program flow ---*/
+  for (i = 0; i < nInstHB; i++) {
+    for (j = 0; j < nInstHB; j++) {
+      E[i][j] = temp[i][j + nInstHB];
+    }
+  }
+  /*---  Delete dynamic template  ---*/
+  for (i = 0; i < nInstHB; i++) {
+    delete[] temp[i];
+  }
+  delete[] temp;
+
+
+  /*---  Temporary matrix for performing product  ---*/
+  complex<su2double> **Temp    = new complex<su2double>*[nInstHB];
+
+  /*---  Temporary complex HB operator  ---*/
+  complex<su2double> **Dcpx    = new complex<su2double>*[nInstHB];
+
+  for (iInst = 0; iInst < nInstHB; iInst++){
+    Temp[iInst]    = new complex<su2double>[nInstHB];
+    Dcpx[iInst]   = new complex<su2double>[nInstHB];
+  }
+
+
+  /*---  Calculation of the HB operator matrix ---*/
+  for (int row = 0; row < nInstHB; row++) {
+    for (int col = 0; col < nInstHB; col++) {
+      for (int inner = 0; inner < nInstHB; inner++) {
+        Temp[row][col] += Einv[row][inner] * DD[inner][col];
+      }
+    }
+  }
+
+  unsigned short row, col, inner;
+
+  for (row = 0; row < nInstHB; row++) {
+    for (col = 0; col < nInstHB; col++) {
+      for (inner = 0; inner < nInstHB; inner++) {
+        Dcpx[row][col] += Temp[row][inner] * E[inner][col];
+      }
+    }
+  }
+
+  /*---  Take just the real part of the HB operator matrix ---*/
+  for (i = 0; i < nInstHB; i++) {
+    for (k = 0; k < nInstHB; k++) {
+      D[i][k] = real(Dcpx[i][k]);
+    }
+  }
+
+  /*--- Deallocate dynamic memory ---*/
+  for (iInst = 0; iInst < nInstHB; iInst++){
+    delete [] E[iInst];
+    delete [] Einv[iInst];
+    delete [] DD[iInst];
+    delete [] Temp[iInst];
+    delete [] Dcpx[iInst];
+  }
+  delete [] E;
+  delete [] Einv;
+  delete [] DD;
+  delete [] Temp;
+  delete [] Dcpx;
+  delete [] Omega_HB;
+
 }