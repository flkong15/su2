/*!
 * \file CDriver.cpp
 * \brief The main subroutines for driving single or multi-zone problems.
 * \author T. Economon, H. Kline, R. Sanchez, F. Palacios
 * \version 8.0.1 "Harrier"
 *
 * SU2 Project Website: https://su2code.github.io
 *
 * The SU2 Project is maintained by the SU2 Foundation
 * (http://su2foundation.org)
 *
 * Copyright 2012-2024, SU2 Contributors (cf. AUTHORS.md)
 *
 * SU2 is free software; you can redistribute it and/or
 * modify it under the terms of the GNU Lesser General Public
 * License as published by the Free Software Foundation; either
 * version 2.1 of the License, or (at your option) any later version.
 *
 * SU2 is distributed in the hope that it will be useful,
 * but WITHOUT ANY WARRANTY; without even the implied warranty of
 * MERCHANTABILITY or FITNESS FOR A PARTICULAR PURPOSE. See the GNU
 * Lesser General Public License for more details.
 *
 * You should have received a copy of the GNU Lesser General Public
 * License along with SU2. If not, see <http://www.gnu.org/licenses/>.
 */

#include "../../include/drivers/CDriver.hpp"
#include "../../include/definition_structure.hpp"

#include "../../../Common/include/geometry/CDummyGeometry.hpp"
#include "../../../Common/include/geometry/CPhysicalGeometry.hpp"
#include "../../../Common/include/geometry/CMultiGridGeometry.hpp"

#include "../../include/solvers/CSolverFactory.hpp"
#include "../../include/solvers/CFEM_DG_EulerSolver.hpp"

#include "../../include/output/COutputFactory.hpp"
#include "../../include/output/COutput.hpp"

#include "../../../Common/include/interface_interpolation/CInterpolator.hpp"
#include "../../../Common/include/interface_interpolation/CInterpolatorFactory.hpp"

#include "../../include/interfaces/cfd/CConservativeVarsInterface.hpp"
#include "../../include/interfaces/cfd/CMixingPlaneInterface.hpp"
#include "../../include/interfaces/cfd/CSlidingInterface.hpp"
#include "../../include/interfaces/cht/CConjugateHeatInterface.hpp"
#include "../../include/interfaces/fsi/CDisplacementsInterface.hpp"
#include "../../include/interfaces/fsi/CFlowTractionInterface.hpp"
#include "../../include/interfaces/fsi/CDiscAdjFlowTractionInterface.hpp"

#include "../../include/variables/CEulerVariable.hpp"
#include "../../include/variables/CIncEulerVariable.hpp"
#include "../../include/variables/CNEMOEulerVariable.hpp"

#include "../../include/numerics/template.hpp"
#include "../../include/numerics/radiation.hpp"
#include "../../include/numerics/heat.hpp"
#include "../../include/numerics/flow/convection/roe.hpp"
#include "../../include/numerics/flow/convection/fds.hpp"
#include "../../include/numerics/flow/convection/fvs.hpp"
#include "../../include/numerics/flow/convection/hllc.hpp"
#include "../../include/numerics/flow/convection/ausm_slau.hpp"
#include "../../include/numerics/flow/convection/centered.hpp"
#include "../../include/numerics/flow/flow_diffusion.hpp"
#include "../../include/numerics/flow/flow_sources.hpp"
#include "../../include/numerics/NEMO/convection/roe.hpp"
#include "../../include/numerics/NEMO/convection/lax.hpp"
#include "../../include/numerics/NEMO/convection/ausm_slau.hpp"
#include "../../include/numerics/NEMO/convection/msw.hpp"
#include "../../include/numerics/NEMO/NEMO_diffusion.hpp"
#include "../../include/numerics/NEMO/NEMO_sources.hpp"
#include "../../include/numerics/continuous_adjoint/adj_convection.hpp"
#include "../../include/numerics/continuous_adjoint/adj_diffusion.hpp"
#include "../../include/numerics/continuous_adjoint/adj_sources.hpp"
#include "../../include/numerics/scalar/scalar_convection.hpp"
#include "../../include/numerics/scalar/scalar_diffusion.hpp"
#include "../../include/numerics/scalar/scalar_sources.hpp"
#include "../../include/numerics/turbulent/turb_convection.hpp"
#include "../../include/numerics/turbulent/turb_diffusion.hpp"
#include "../../include/numerics/turbulent/turb_sources.hpp"
#include "../../include/numerics/turbulent/transition/trans_convection.hpp"
#include "../../include/numerics/turbulent/transition/trans_diffusion.hpp"
#include "../../include/numerics/turbulent/transition/trans_sources.hpp"
#include "../../include/numerics/species/species_convection.hpp"
#include "../../include/numerics/species/species_diffusion.hpp"
#include "../../include/numerics/species/species_sources.hpp"
#include "../../include/numerics/elasticity/CFEAElasticity.hpp"
#include "../../include/numerics/elasticity/CFEALinearElasticity.hpp"
#include "../../include/numerics/elasticity/CFEANonlinearElasticity.hpp"
#include "../../include/numerics/elasticity/nonlinear_models.hpp"

#include "../../include/integration/CIntegrationFactory.hpp"

#include "../../include/iteration/CIterationFactory.hpp"

#include "../../../Common/include/parallelization/omp_structure.hpp"

#include <cassert>

#ifdef VTUNEPROF
#include <ittnotify.h>
#endif
#include <cfenv>

CDriver::CDriver(char* confFile, unsigned short val_nZone, SU2_Comm MPICommunicator, bool dummy_geo) :
CDriverBase(confFile, val_nZone, MPICommunicator), StopCalc(false), fsi(false), fem_solver(false), dry_run(dummy_geo) {

  /*--- Start timer to track preprocessing for benchmarking. ---*/

  StartTime = SU2_MPI::Wtime();

  /*--- Initialize containers with null --- */

  InitializeContainers();

  /*--- Preprocessing of the config files. ---*/

  PreprocessInput(config_container, driver_config);

  /*--- Retrieve dimension from mesh file ---*/

  nDim = CConfig::GetnDim(config_container[ZONE_0]->GetMesh_FileName(),
                          config_container[ZONE_0]->GetMesh_FileFormat());

  /*--- Output preprocessing ---*/

  PreprocessOutput(config_container, driver_config, output_container, driver_output);


  for (iZone = 0; iZone < nZone; iZone++) {

    /*--- Read the number of instances for each zone ---*/

    nInst[iZone] = config_container[iZone]->GetnTimeInstances();

    geometry_container[iZone]    = new CGeometry**    [nInst[iZone]] ();
    iteration_container[iZone]   = new CIteration*    [nInst[iZone]] ();
    solver_container[iZone]      = new CSolver***     [nInst[iZone]] ();
    integration_container[iZone] = new CIntegration** [nInst[iZone]] ();
    numerics_container[iZone]    = new CNumerics****  [nInst[iZone]] ();
    grid_movement[iZone]         = new CVolumetricMovement* [nInst[iZone]] ();

    /*--- Allocate transfer and interpolation container --- */

    interface_container[iZone]    = new CInterface*[nZone] ();
    interpolator_container[iZone].resize(nZone);

    for (iInst = 0; iInst < nInst[iZone]; iInst++) {

      config_container[iZone]->SetiInst(iInst);

      /*--- Preprocessing of the geometry for all zones. In this routine, the edge-
       based data structure is constructed, i.e. node and cell neighbors are
       identified and linked, face areas and volumes of the dual mesh cells are
       computed, and the multigrid levels are created using an agglomeration procedure. ---*/

      InitializeGeometry(config_container[iZone], geometry_container[iZone][iInst], dry_run);

    }
  }

  /*--- Before we proceed with the zone loop we have to compute the wall distances.
     * This computation depends on all zones at once. ---*/
  if (rank == MASTER_NODE)
    cout << "Computing wall distances." << endl;

  CGeometry::ComputeWallDistance(config_container, geometry_container);

  for (iZone = 0; iZone < nZone; iZone++) {

    for (iInst = 0; iInst < nInst[iZone]; iInst++){

      /*--- Definition of the solver class: solver_container[#ZONES][#INSTANCES][#MG_GRIDS][#EQ_SYSTEMS].
       The solver classes are specific to a particular set of governing equations,
       and they contain the subroutines with instructions for computing each spatial
       term of the PDE, i.e. loops over the edges to compute convective and viscous
       fluxes, loops over the nodes to compute source terms, and routines for
       imposing various boundary condition type for the PDE. ---*/

      InitializeSolver(config_container[iZone], geometry_container[iZone][iInst], solver_container[iZone][iInst]);

      /*--- Definition of the numerical method class:
       numerics_container[#ZONES][#INSTANCES][#MG_GRIDS][#EQ_SYSTEMS][#EQ_TERMS].
       The numerics class contains the implementation of the numerical methods for
       evaluating convective or viscous fluxes between any two nodes in the edge-based
       data structure (centered, upwind, galerkin), as well as any source terms
       (piecewise constant reconstruction) evaluated in each dual mesh volume. ---*/

      InitializeNumerics(config_container[iZone], geometry_container[iZone][iInst],
                             solver_container[iZone][iInst], numerics_container[iZone][iInst]);

      /*--- Definition of the integration class: integration_container[#ZONES][#INSTANCES][#EQ_SYSTEMS].
       The integration class orchestrates the execution of the spatial integration
       subroutines contained in the solver class (including multigrid) for computing
       the residual at each node, R(U) and then integrates the equations to a
       steady state or time-accurately. ---*/

      InitializeIntegration(config_container[iZone], solver_container[iZone][iInst][MESH_0],
                                integration_container[iZone][iInst]);

      /*--- Instantiate the type of physics iteration to be executed within each zone. For
       example, one can execute the same physics across multiple zones (mixing plane),
       different physics in different zones (fluid-structure interaction), or couple multiple
       systems tightly within a single zone by creating a new iteration class (e.g., RANS). ---*/

      PreprocessIteration(config_container[iZone], iteration_container[iZone][iInst]);

      /*--- Dynamic mesh processing.  ---*/

      PreprocessDynamicMesh(config_container[iZone], geometry_container[iZone][iInst], solver_container[iZone][iInst],
                                iteration_container[iZone][iInst], grid_movement[iZone][iInst], surface_movement[iZone]);

      /*--- Static mesh processing.  ---*/

      PreprocessStaticMesh(config_container[iZone], geometry_container[iZone][iInst]);

    }

  }

  /*! --- Compute the wall distance again to correctly compute the derivatives if we are running direct diff mode --- */
  if (driver_config->GetDirectDiff() == D_DESIGN){
    CGeometry::ComputeWallDistance(config_container, geometry_container);
  }

  /*--- Definition of the interface and transfer conditions between different zones. ---*/

  if (nZone > 1) {
    if (rank == MASTER_NODE)
      cout << endl <<"------------------- Multizone Interface Preprocessing -------------------" << endl;

    InitializeInterface(config_container, solver_container, geometry_container,
                            interface_types, interface_container, interpolator_container);
  }

  if (fsi) {
    for (iZone = 0; iZone < nZone; iZone++) {
      for (iInst = 0; iInst < nInst[iZone]; iInst++){
        RestartSolver(solver_container[iZone][iInst], geometry_container[iZone][iInst],
                       config_container[iZone], true);
      }
    }
  }

  if (config_container[ZONE_0]->GetBoolTurbomachinery()){
    if (rank == MASTER_NODE)
      cout << endl <<"---------------------- Turbomachinery Preprocessing ---------------------" << endl;

    PreprocessTurbomachinery(config_container, geometry_container, solver_container, interface_container, dummy_geo);
  } else {
    mixingplane = false;
  }


  PreprocessPythonInterface(config_container, geometry_container, solver_container);


  /*--- Preprocessing time is reported now, but not included in the next compute portion. ---*/

  StopTime = SU2_MPI::Wtime();

  /*--- Compute/print the total time for performance benchmarking. ---*/

  UsedTime = StopTime-StartTime;
  UsedTimePreproc    = UsedTime;
  UsedTimeCompute    = 0.0;
  UsedTimeOutput     = 0.0;
  IterCount          = 0;
  OutputCount        = 0;
  MDOFs              = 0.0;
  MDOFsDomain        = 0.0;
  Mpoints            = 0.0;
  MpointsDomain      = 0.0;
  for (iZone = 0; iZone < nZone; iZone++) {
    Mpoints       += geometry_container[iZone][INST_0][MESH_0]->GetGlobal_nPoint()/(1.0e6);
    MpointsDomain += geometry_container[iZone][INST_0][MESH_0]->GetGlobal_nPointDomain()/(1.0e6);
    MDOFs         += DOFsPerPoint*geometry_container[iZone][INST_0][MESH_0]->GetGlobal_nPoint()/(1.0e6);
    MDOFsDomain   += DOFsPerPoint*geometry_container[iZone][INST_0][MESH_0]->GetGlobal_nPointDomain()/(1.0e6);
  }

  /*--- Reset timer for compute/output performance benchmarking. ---*/

  StopTime = SU2_MPI::Wtime();

  /*--- Compute/print the total time for performance benchmarking. ---*/

  UsedTime = StopTime-StartTime;
  UsedTimePreproc = UsedTime;

  /*--- Reset timer for compute performance benchmarking. ---*/

  StartTime = SU2_MPI::Wtime();

}

void CDriver::InitializeContainers(){

  /*--- Create pointers to all of the classes that may be used throughout
   the SU2_CFD code. In general, the pointers are instantiated down a
   hierarchy over all zones, multigrid levels, equation sets, and equation
   terms as described in the comments below. ---*/

  iteration_container            = nullptr;
  output_container               = nullptr;
  integration_container          = nullptr;
  geometry_container             = nullptr;
  solver_container               = nullptr;
  numerics_container             = nullptr;
  config_container               = nullptr;
  surface_movement               = nullptr;
  grid_movement                  = nullptr;
  FFDBox                         = nullptr;
  interface_container            = nullptr;
  interface_types                = nullptr;
  nInst                          = nullptr;

  /*--- Definition and of the containers for all possible zones. ---*/

  iteration_container            = new CIteration**[nZone] ();
  solver_container               = new CSolver****[nZone] ();
  integration_container          = new CIntegration***[nZone] ();
  numerics_container             = new CNumerics*****[nZone] ();
  config_container               = new CConfig*[nZone] ();
  geometry_container             = new CGeometry***[nZone] ();
  surface_movement               = new CSurfaceMovement*[nZone] ();
  grid_movement                  = new CVolumetricMovement**[nZone] ();
  FFDBox                         = new CFreeFormDefBox**[nZone] ();
  interpolator_container.resize(nZone);
  interface_container            = new CInterface**[nZone] ();
  interface_types                = new unsigned short*[nZone] ();
  output_container               = new COutput*[nZone] ();
  nInst                          = new unsigned short[nZone] ();
  driver_config                  = nullptr;
  driver_output                  = nullptr;

  for (iZone = 0; iZone < nZone; iZone++) {
    interface_types[iZone] = new unsigned short[nZone];
    nInst[iZone] = 1;
  }

}


void CDriver::Finalize() {

  const bool wrt_perf = config_container[ZONE_0]->GetWrt_Performance();

    /*--- Output some information to the console. ---*/

  if (rank == MASTER_NODE) {

    /*--- Print out the number of non-physical points and reconstructions ---*/

    if (config_container[ZONE_0]->GetNonphysical_Points() > 0)
      cout << "Warning: there are " << config_container[ZONE_0]->GetNonphysical_Points() << " non-physical points in the solution." << endl;
    if (config_container[ZONE_0]->GetNonphysical_Reconstr() > 0)
      cout << "Warning: " << config_container[ZONE_0]->GetNonphysical_Reconstr() << " reconstructed states for upwinding are non-physical." << endl;
  }

  if (rank == MASTER_NODE)
    cout <<"\n--------------------------- Finalizing Solver ---------------------------" << endl;

  for (iZone = 0; iZone < nZone; iZone++) {
    for (iInst = 0; iInst < nInst[iZone]; iInst++){
      FinalizeNumerics(numerics_container[iZone], solver_container[iZone][iInst],
          geometry_container[iZone][iInst], config_container[iZone], iInst);
    }
    delete [] numerics_container[iZone];
  }
  delete [] numerics_container;
  if (rank == MASTER_NODE) cout << "Deleted CNumerics container." << endl;

  for (iZone = 0; iZone < nZone; iZone++) {
    for (iInst = 0; iInst < nInst[iZone]; iInst++){
      FinalizeIntegration(integration_container[iZone],
          geometry_container[iZone][iInst],
          config_container[iZone],
          iInst);
    }
    delete [] integration_container[iZone];
  }
  delete [] integration_container;
  if (rank == MASTER_NODE) cout << "Deleted CIntegration container." << endl;

  for (iZone = 0; iZone < nZone; iZone++) {
    for (iInst = 0; iInst < nInst[iZone]; iInst++){
      FinalizeSolver(solver_container[iZone],
          geometry_container[iZone][iInst],
          config_container[iZone],
          iInst);
    }
    delete [] solver_container[iZone];
  }
  delete [] solver_container;
  if (rank == MASTER_NODE) cout << "Deleted CSolver container." << endl;

  for (iZone = 0; iZone < nZone; iZone++) {
    for (iInst = 0; iInst < nInst[iZone]; iInst++)
      delete iteration_container[iZone][iInst];
    delete [] iteration_container[iZone];
  }
  delete [] iteration_container;
  if (rank == MASTER_NODE) cout << "Deleted CIteration container." << endl;

  if (interface_container != nullptr) {
    for (iZone = 0; iZone < nZone; iZone++) {
      if (interface_container[iZone] != nullptr) {
        for (unsigned short jZone = 0; jZone < nZone; jZone++)
          delete interface_container[iZone][jZone];
        delete [] interface_container[iZone];
      }
    }
    delete [] interface_container;
    if (rank == MASTER_NODE) cout << "Deleted CInterface container." << endl;
  }

  if (interface_types != nullptr) {
    for (iZone = 0; iZone < nZone; iZone++)
      delete [] interface_types[iZone];
    delete [] interface_types;
  }

  for (iZone = 0; iZone < nZone; iZone++) {
    if (geometry_container[iZone] != nullptr) {
      for (iInst = 0; iInst < nInst[iZone]; iInst++){
        for (unsigned short iMGlevel = 0; iMGlevel < config_container[iZone]->GetnMGLevels()+1; iMGlevel++)
          delete geometry_container[iZone][iInst][iMGlevel];
        delete [] geometry_container[iZone][iInst];
      }
      delete [] geometry_container[iZone];
    }
  }
  delete [] geometry_container;
  if (rank == MASTER_NODE) cout << "Deleted CGeometry container." << endl;

  for (iZone = 0; iZone < nZone; iZone++) {
    delete [] FFDBox[iZone];
  }
  delete [] FFDBox;
  if (rank == MASTER_NODE) cout << "Deleted CFreeFormDefBox class." << endl;

  for (iZone = 0; iZone < nZone; iZone++) {
    delete surface_movement[iZone];
  }
  delete [] surface_movement;
  if (rank == MASTER_NODE) cout << "Deleted CSurfaceMovement class." << endl;

  for (iZone = 0; iZone < nZone; iZone++) {
    for (iInst = 0; iInst < nInst[iZone]; iInst++)
      delete grid_movement[iZone][iInst];
    delete [] grid_movement[iZone];
  }
  delete [] grid_movement;
  if (rank == MASTER_NODE) cout << "Deleted CVolumetricMovement class." << endl;

  /*--- Output profiling information ---*/
  // Note that for now this is called only by a single thread, but all
  // necessary variables have been made thread private for safety (tick/tock)!!

  config_container[ZONE_0]->SetProfilingCSV();
  config_container[ZONE_0]->GEMMProfilingCSV();

  /*--- Deallocate config container ---*/
  if (config_container!= nullptr) {
    for (iZone = 0; iZone < nZone; iZone++)
      delete config_container[iZone];
    delete [] config_container;
  }
  delete driver_config;
  if (rank == MASTER_NODE) cout << "Deleted CConfig container." << endl;

  delete [] nInst;
  if (rank == MASTER_NODE) cout << "Deleted nInst container." << endl;

  /*--- Deallocate output container ---*/

  if (output_container!= nullptr) {
    for (iZone = 0; iZone < nZone; iZone++)
      delete output_container[iZone];
    delete [] output_container;
  }

  delete driver_output;

  if (rank == MASTER_NODE) cout << "Deleted COutput class." << endl;

  if (rank == MASTER_NODE) cout << "-------------------------------------------------------------------------" << endl;


  /*--- Stop the timer and output the final performance summary. ---*/

  StopTime = SU2_MPI::Wtime();

  UsedTime = StopTime-StartTime;
  UsedTimeCompute += UsedTime;

  if ((rank == MASTER_NODE) && (wrt_perf)) {
    su2double TotalTime = UsedTimePreproc + UsedTimeCompute + UsedTimeOutput;
    cout.precision(6);
    cout << endl << endl <<"-------------------------- Performance Summary --------------------------" << endl;
    cout << "Simulation totals:" << endl;
    cout << setw(25) << "Wall-clock time (hrs):" << setw(12) << (TotalTime)/(60.0*60.0) << " | ";
    cout << setw(20) << "Core-hrs:" << setw(12) << size*TotalTime/(60.0*60.0) << endl;
    cout << setw(25) << "Cores:" << setw(12) << size << " | ";
    cout << setw(20) << "DOFs/point:" << setw(12) << DOFsPerPoint << endl;
    cout << setw(25) << "Points/core:" << setw(12) << 1.0e6*MpointsDomain/size << " | ";
    cout << setw(20) << "Ghost points/core:" << setw(12) << 1.0e6*(Mpoints-MpointsDomain)/size << endl;
    cout << setw(25) << "Ghost/Owned Point Ratio:" << setw(12) << (Mpoints-MpointsDomain)/MpointsDomain << " | " << endl;
    cout << endl;
    cout << "Preprocessing phase:" << endl;
    cout << setw(25) << "Preproc. Time (s):"  << setw(12)<< UsedTimePreproc << " | ";
    cout << setw(20) << "Preproc. Time (%):" << setw(12)<< ((UsedTimePreproc * 100.0) / (TotalTime)) << endl;
    cout << endl;
    cout << "Compute phase:" << endl;
    cout << setw(25) << "Compute Time (s):"  << setw(12)<< UsedTimeCompute << " | ";
    cout << setw(20) << "Compute Time (%):" << setw(12)<< ((UsedTimeCompute * 100.0) / (TotalTime)) << endl;
    cout << setw(25) << "Iteration count:"  << setw(12)<< IterCount << " | ";
    if (IterCount != 0) {
      cout << setw(20) << "Avg. s/iter:" << setw(12)<< UsedTimeCompute/IterCount << endl;
      cout << setw(25) << "Core-s/iter/Mpoints:" << setw(12)<< size*UsedTimeCompute/IterCount/Mpoints << " | ";
      cout << setw(20) << "Mpoints/s:" << setw(12)<< Mpoints*IterCount/UsedTimeCompute << endl;
    } else cout << endl;
    cout << endl;
    cout << "Output phase:" << endl;
    cout << setw(25) << "Output Time (s):"  << setw(12)<< UsedTimeOutput << " | ";
    cout << setw(20) << "Output Time (%):" << setw(12)<< ((UsedTimeOutput * 100.0) / (TotalTime)) << endl;
    cout << setw(25) << "Output count:" << setw(12)<< OutputCount << " | ";
    if (OutputCount != 0) {
      cout << setw(20)<< "Avg. s/output:" << setw(12)<< UsedTimeOutput/OutputCount << endl;
      if (BandwidthSum > 0) {
        cout << setw(25)<< "Restart Aggr. BW (MB/s):" << setw(12)<< BandwidthSum/OutputCount << " | ";
        cout << setw(20)<< "MB/s/core:" << setw(12)<< BandwidthSum/OutputCount/size << endl;
      }
    } else cout << endl;
    cout << "-------------------------------------------------------------------------" << endl;
    cout << endl;
  }

  /*--- Exit the solver cleanly ---*/

  if (rank == MASTER_NODE)
    cout << endl <<"------------------------- Exit Success (SU2_CFD) ------------------------" << endl << endl;

}


void CDriver::PreprocessInput(CConfig **&config, CConfig *&driver_config) {

  char zone_file_name[MAX_STRING_SIZE];

  /*--- Initialize the configuration of the driver ---*/

  driver_config = new CConfig(config_file_name, SU2_COMPONENT::SU2_CFD, false);

  for (iZone = 0; iZone < nZone; iZone++) {

    if (rank == MASTER_NODE){
      cout  << endl << "Parsing config file for zone " << iZone << endl;
    }
    /*--- Definition of the configuration option class for all zones. In this
     constructor, the input configuration file is parsed and all options are
     read and stored. ---*/

    if (driver_config->GetnConfigFiles() > 0){

      strcpy(zone_file_name, driver_config->GetConfigFilename(iZone).c_str());
      config[iZone] = new CConfig(driver_config, zone_file_name, SU2_COMPONENT::SU2_CFD, iZone, nZone, true);
    }
    else{
      config[iZone] = new CConfig(driver_config, config_file_name, SU2_COMPONENT::SU2_CFD, iZone, nZone, true);
    }

    /*--- Set the MPI communicator ---*/

    config[iZone]->SetMPICommunicator(SU2_MPI::GetComm());
  }


  /*--- Set the multizone part of the problem. ---*/
  if (driver_config->GetMultizone_Problem()){
    for (iZone = 0; iZone < nZone; iZone++) {
      /*--- Set the interface markers for multizone ---*/
      config_container[iZone]->SetMultizone(driver_config, config_container);
    }
  }

  /*--- Keep a reference to the main (ZONE 0) config. ---*/

  main_config = config_container[ZONE_0];

  /*--- Determine whether or not the FEM solver is used, which decides the type of
   *    geometry classes that are instantiated. Only adapted for single-zone problems ---*/

  fem_solver = config_container[ZONE_0]->GetFEMSolver();

  fsi = config_container[ZONE_0]->GetFSI_Simulation();
}

void CDriver::InitializeGeometry(CConfig* config, CGeometry **&geometry, bool dummy){

  if (!dummy){
    if (rank == MASTER_NODE)
      cout << endl <<"------------------- Geometry Preprocessing ( Zone " << config->GetiZone() <<" ) -------------------" << endl;

    if( fem_solver ) {
      switch( config->GetKind_FEM_Flow() ) {
        case DG: {
            InitializeGeometryDGFEM(config, geometry);
            break;
          }
      }
    }
    else {
      InitializeGeometryFVM(config, geometry);
    }
  } else {
    if (rank == MASTER_NODE)
      cout << endl <<"-------------------------- Using Dummy Geometry -------------------------" << endl;

    unsigned short iMGlevel;

    geometry = new CGeometry*[config->GetnMGLevels()+1] ();

    if (!fem_solver){
      for (iMGlevel = 0; iMGlevel <= config->GetnMGLevels(); iMGlevel++) {
        geometry[iMGlevel] = new CDummyGeometry(config);
      }
    } else {
      geometry[MESH_0] = new CDummyMeshFEM_DG(config);
    }

    nDim = geometry[MESH_0]->GetnDim();
  }

  /*--- Computation of positive surface area in the z-plane which is used for
     the calculation of force coefficient (non-dimensionalization). ---*/

  geometry[MESH_0]->SetPositive_ZArea(config);

  /*--- Set the actuator disk boundary conditions, if necessary. ---*/

  for (iMesh = 0; iMesh <= config->GetnMGLevels(); iMesh++) {
    geometry[iMesh]->MatchActuator_Disk(config);
  }

  /*--- If we have any periodic markers in this calculation, we must
       match the periodic points found on both sides of the periodic BC.
       Note that the current implementation requires a 1-to-1 matching of
       periodic points on the pair of periodic faces after the translation
       or rotation is taken into account. ---*/

  if ((config->GetnMarker_Periodic() != 0) && !fem_solver) {
    for (iMesh = 0; iMesh <= config->GetnMGLevels(); iMesh++) {

      /*--- Note that we loop over pairs of periodic markers individually
           so that repeated nodes on adjacent periodic faces are properly
           accounted for in multiple places. ---*/

      for (unsigned short iPeriodic = 1; iPeriodic <= config->GetnMarker_Periodic()/2; iPeriodic++) {
        geometry[iMesh]->MatchPeriodic(config, iPeriodic);
      }

      /*--- For Streamwise Periodic flow, find a unique reference node on the dedicated inlet marker. ---*/
      if (config->GetKind_Streamwise_Periodic() != ENUM_STREAMWISE_PERIODIC::NONE)
        geometry[iMesh]->FindUniqueNode_PeriodicBound(config);

      /*--- Initialize the communication framework for the periodic BCs. ---*/
      geometry[iMesh]->PreprocessPeriodicComms(geometry[iMesh], config);

    }
  }

  /*--- If activated by the compile directive, perform a partition analysis. ---*/
#if PARTITION
  if (!dummy){
    if( fem_solver ) Partition_Analysis_FEM(geometry[MESH_0], config);
    else Partition_Analysis(geometry[MESH_0], config);
  }
#endif

  /*--- Check if Euler & Symmetry markers are straight/plane. This information
        is used in the Euler & Symmetry boundary routines. ---*/
  if((config_container[iZone]->GetnMarker_Euler() != 0 ||
     config_container[iZone]->GetnMarker_SymWall() != 0) &&
     !fem_solver) {

    if (rank == MASTER_NODE)
      cout << "Checking if Euler & Symmetry markers are straight/plane:" << endl;

    for (iMesh = 0; iMesh <= config_container[iZone]->GetnMGLevels(); iMesh++)
      geometry_container[iZone][iInst][iMesh]->ComputeSurf_Straightness(config_container[iZone], (iMesh==MESH_0) );

  }

  /*--- Keep a reference to the main (ZONE_0, INST_0, MESH_0) geometry. ---*/

  main_geometry = geometry_container[ZONE_0][INST_0][MESH_0];
}

void CDriver::InitializeGeometryFVM(CConfig *config, CGeometry **&geometry) {

  unsigned short iZone = config->GetiZone(), iMGlevel;
  unsigned short requestedMGlevels = config->GetnMGLevels();
  const bool fea = config->GetStructuralProblem();

  /*--- Definition of the geometry class to store the primal grid in the partitioning process.
   *    All ranks process the grid and call ParMETIS for partitioning ---*/

  CGeometry *geometry_aux = new CPhysicalGeometry(config, iZone, nZone);

  /*--- Set the dimension --- */

  nDim = geometry_aux->GetnDim();

  /*--- Color the initial grid and set the send-receive domains (ParMETIS) ---*/

  geometry_aux->SetColorGrid_Parallel(config);

  /*--- Allocate the memory of the current domain, and divide the grid
     between the ranks. ---*/

  geometry = new CGeometry *[config->GetnMGLevels()+1] ();

  /*--- Build the grid data structures using the ParMETIS coloring. ---*/

  geometry[MESH_0] = new CPhysicalGeometry(geometry_aux, config);

  /*--- Deallocate the memory of geometry_aux and solver_aux ---*/

  delete geometry_aux;

  /*--- Add the Send/Receive boundaries ---*/
  geometry[MESH_0]->SetSendReceive(config);

  /*--- Add the Send/Receive boundaries ---*/
  geometry[MESH_0]->SetBoundaries(config);

  /*--- Compute elements surrounding points, points surrounding points ---*/

  if (rank == MASTER_NODE) cout << "Setting point connectivity." << endl;
  geometry[MESH_0]->SetPoint_Connectivity();

  /*--- Renumbering points using Reverse Cuthill McKee ordering ---*/

  if (rank == MASTER_NODE) cout << "Renumbering points (Reverse Cuthill McKee Ordering)." << endl;
  geometry[MESH_0]->SetRCM_Ordering(config);

  /*--- recompute elements surrounding points, points surrounding points ---*/

  if (rank == MASTER_NODE) cout << "Recomputing point connectivity." << endl;
  geometry[MESH_0]->SetPoint_Connectivity();

  /*--- Compute elements surrounding elements ---*/

  if (rank == MASTER_NODE) cout << "Setting element connectivity." << endl;
  geometry[MESH_0]->SetElement_Connectivity();

  /*--- Check the orientation before computing geometrical quantities ---*/

  geometry[MESH_0]->SetBoundVolume();
  if (config->GetReorientElements()) {
    if (rank == MASTER_NODE) cout << "Checking the numerical grid orientation." << endl;
    geometry[MESH_0]->Check_IntElem_Orientation(config);
    geometry[MESH_0]->Check_BoundElem_Orientation(config);
  }

  /*--- Create the edge structure ---*/

  if (rank == MASTER_NODE) cout << "Identifying edges and vertices." << endl;
  geometry[MESH_0]->SetEdges();
  geometry[MESH_0]->SetVertex(config);

  /*--- Create the control volume structures ---*/

  if (rank == MASTER_NODE) cout << "Setting the control volume structure." << endl;
  SU2_OMP_PARALLEL {
    geometry[MESH_0]->SetControlVolume(config, ALLOCATE);
    geometry[MESH_0]->SetBoundControlVolume(config, ALLOCATE);
  }
  END_SU2_OMP_PARALLEL

  /*--- Visualize a dual control volume if requested ---*/

  if ((config->GetVisualize_CV() >= 0) &&
      (config->GetVisualize_CV() < (long)geometry[MESH_0]->GetGlobal_nPointDomain()))
    geometry[MESH_0]->VisualizeControlVolume(config);

  /*--- Identify closest normal neighbor ---*/

  if (rank == MASTER_NODE) cout << "Searching for the closest normal neighbors to the surfaces." << endl;
  geometry[MESH_0]->FindNormal_Neighbor(config);

  /*--- Store the global to local mapping. ---*/

  if (rank == MASTER_NODE) cout << "Storing a mapping from global to local point index." << endl;
  geometry[MESH_0]->SetGlobal_to_Local_Point();

  /*--- Compute the surface curvature ---*/

  if (!fea) {
    if (rank == MASTER_NODE) cout << "Compute the surface curvature." << endl;
    geometry[MESH_0]->ComputeSurf_Curvature(config);
  }

  /*--- Compute the global surface areas for all markers. ---*/

  geometry[MESH_0]->ComputeSurfaceAreaCfgFile(config);

  /*--- Check for periodicity and disable MG if necessary. ---*/

  if (rank == MASTER_NODE) cout << "Checking for periodicity." << endl;
  geometry[MESH_0]->Check_Periodicity(config);

  /*--- Compute mesh quality statistics on the fine grid. ---*/

  if (!fea) {
    if (rank == MASTER_NODE)
      cout << "Computing mesh quality statistics for the dual control volumes." << endl;
    geometry[MESH_0]->ComputeMeshQualityStatistics(config);
  }

  geometry[MESH_0]->SetMGLevel(MESH_0);
  if ((config->GetnMGLevels() != 0) && (rank == MASTER_NODE))
    cout << "Setting the multigrid structure." << endl;

  /*--- Loop over all the new grid ---*/

  for (iMGlevel = 1; iMGlevel <= config->GetnMGLevels(); iMGlevel++) {

    /*--- Create main agglomeration structure ---*/

    geometry[iMGlevel] = new CMultiGridGeometry(geometry[iMGlevel-1], config, iMGlevel);

    /*--- Compute points surrounding points. ---*/

    geometry[iMGlevel]->SetPoint_Connectivity(geometry[iMGlevel-1]);

    /*--- Create the edge structure ---*/

    geometry[iMGlevel]->SetEdges();
    geometry[iMGlevel]->SetVertex(geometry[iMGlevel-1], config);

    /*--- Create the control volume structures ---*/

    geometry[iMGlevel]->SetControlVolume(geometry[iMGlevel-1], ALLOCATE);
    geometry[iMGlevel]->SetBoundControlVolume(geometry[iMGlevel-1], ALLOCATE);
    geometry[iMGlevel]->SetCoord(geometry[iMGlevel-1]);

    /*--- Find closest neighbor to a surface point ---*/

    geometry[iMGlevel]->FindNormal_Neighbor(config);

    /*--- Store our multigrid index. ---*/

    geometry[iMGlevel]->SetMGLevel(iMGlevel);

    /*--- Protect against the situation that we were not able to complete
       the agglomeration for this level, i.e., there weren't enough points.
       We need to check if we changed the total number of levels and delete
       the incomplete CMultiGridGeometry object. ---*/

    if (config->GetnMGLevels() != requestedMGlevels) {
      delete geometry[iMGlevel];
      geometry[iMGlevel] = nullptr;
      break;
    }

  }

  if (config->GetWrt_MultiGrid()) geometry[MESH_0]->ColorMGLevels(config->GetnMGLevels(), geometry);

  /*--- For unsteady simulations, initialize the grid volumes
   and coordinates for previous solutions. Loop over all zones/grids ---*/

  if ((config->GetTime_Marching() != TIME_MARCHING::STEADY) && config->GetDynamic_Grid()) {
    for (iMGlevel = 0; iMGlevel <= config->GetnMGLevels(); iMGlevel++) {

      /*--- Update cell volume ---*/
      geometry[iMGlevel]->nodes->SetVolume_n();
      geometry[iMGlevel]->nodes->SetVolume_nM1();

      if (config->GetGrid_Movement()) {
        /*--- Update point coordinates ---*/
        geometry[iMGlevel]->nodes->SetCoord_n();
        geometry[iMGlevel]->nodes->SetCoord_n1();
      }
    }
  }


  /*--- Create the data structure for MPI point-to-point communications. ---*/

  for (iMGlevel = 0; iMGlevel <= config->GetnMGLevels(); iMGlevel++)
    geometry[iMGlevel]->PreprocessP2PComms(geometry[iMGlevel], config);


  /*--- Perform a few preprocessing routines and communications. ---*/

  for (iMGlevel = 0; iMGlevel <= config->GetnMGLevels(); iMGlevel++) {

    /*--- Compute the max length. ---*/

    if (!fea) {
      if ((rank == MASTER_NODE) && (iMGlevel == MESH_0))
        cout << "Finding max control volume width." << endl;
      geometry[iMGlevel]->SetMaxLength(config);
    }

    /*--- Communicate the number of neighbors. This is needed for
         some centered schemes and for multigrid in parallel. ---*/

    if ((rank == MASTER_NODE) && (size > SINGLE_NODE) && (iMGlevel == MESH_0))
      cout << "Communicating number of neighbors." << endl;
<<<<<<< HEAD
    geometry[iMGlevel]->InitiateComms(geometry[iMGlevel], config, ENUM_MPI_QUANTITIES::NEIGHBORS);
    geometry[iMGlevel]->CompleteComms(geometry[iMGlevel], config, ENUM_MPI_QUANTITIES::NEIGHBORS);
=======
    geometry[iMGlevel]->InitiateComms(geometry[iMGlevel], config, MPI_QUANTITIES::NEIGHBORS);
    geometry[iMGlevel]->CompleteComms(geometry[iMGlevel], config, MPI_QUANTITIES::NEIGHBORS);
>>>>>>> 83cac12a
  }

}

void CDriver::InitializeGeometryDGFEM(CConfig* config, CGeometry **&geometry) {

  /*--- Definition of the geometry class to store the primal grid in the partitioning process. ---*/
  /*--- All ranks process the grid and call ParMETIS for partitioning ---*/

  CGeometry *geometry_aux = new CPhysicalGeometry(config, iZone, nZone);

  /*--- Set the dimension --- */

  nDim = geometry_aux->GetnDim();

  /*--- For the FEM solver with time-accurate local time-stepping, use
       a dummy solver class to retrieve the initial flow state. ---*/

  CSolver *solver_aux = new CFEM_DG_EulerSolver(config, nDim, MESH_0);

  /*--- Color the initial grid and set the send-receive domains (ParMETIS) ---*/

  geometry_aux->SetColorFEMGrid_Parallel(config);

  /*--- Allocate the memory of the current domain, and divide the grid
     between the ranks. ---*/

  geometry = new CGeometry *[config->GetnMGLevels()+1] ();

  geometry[MESH_0] = new CMeshFEM_DG(geometry_aux, config);

  /*--- Deallocate the memory of geometry_aux and solver_aux ---*/

  delete geometry_aux;
  delete solver_aux;

  /*--- Add the Send/Receive boundaries ---*/
  geometry[MESH_0]->SetSendReceive(config);

  /*--- Add the Send/Receive boundaries ---*/
  geometry[MESH_0]->SetBoundaries(config);

  /*--- Carry out a dynamic cast to CMeshFEM_DG, such that it is not needed to
       define all virtual functions in the base class CGeometry. ---*/
  auto *DGMesh = dynamic_cast<CMeshFEM_DG *>(geometry[MESH_0]);

  /*--- Determine the standard elements for the volume elements. ---*/
  if (rank == MASTER_NODE) cout << "Creating standard volume elements." << endl;
  DGMesh->CreateStandardVolumeElements(config);

  /*--- Create the face information needed to compute the contour integral
       for the elements in the Discontinuous Galerkin formulation. ---*/
  if (rank == MASTER_NODE) cout << "Creating face information." << endl;
  DGMesh->CreateFaces(config);

  /*--- Compute the metric terms of the volume elements. ---*/
  if (rank == MASTER_NODE) cout << "Computing metric terms volume elements." << endl;
  DGMesh->MetricTermsVolumeElements(config);

  /*--- Compute the metric terms of the surface elements. ---*/
  if (rank == MASTER_NODE) cout << "Computing metric terms surface elements." << endl;
  DGMesh->MetricTermsSurfaceElements(config);

  /*--- Compute a length scale of the volume elements. ---*/
  if (rank == MASTER_NODE) cout << "Computing length scale volume elements." << endl;
  DGMesh->LengthScaleVolumeElements();

  /*--- Compute the coordinates of the integration points. ---*/
  if (rank == MASTER_NODE) cout << "Computing coordinates of the integration points." << endl;
  DGMesh->CoordinatesIntegrationPoints();

  /*--- Compute the coordinates of the location of the solution DOFs. This is different
            from the grid points when a different polynomial degree is used to represent the
            geometry and solution. ---*/
  if (rank == MASTER_NODE) cout << "Computing coordinates of the solution DOFs." << endl;
  DGMesh->CoordinatesSolDOFs();

  /*--- Perform the preprocessing tasks when wall functions are used. ---*/
  if (rank == MASTER_NODE) cout << "Preprocessing for the wall functions. " << endl;
  DGMesh->WallFunctionPreprocessing(config);

  /*--- Store the global to local mapping. ---*/
  if (rank == MASTER_NODE) cout << "Storing a mapping from global to local DOF index." << endl;
  geometry[MESH_0]->SetGlobal_to_Local_Point();


  /*--- Loop to create the coarser grid levels. ---*/

  for(unsigned short iMGlevel=1; iMGlevel<=config->GetnMGLevels(); iMGlevel++) {

    SU2_MPI::Error("InitializeGeometryDGFEM: Coarse grid levels not implemented yet.",
                   CURRENT_FUNCTION);
  }

}

void CDriver::InitializeSolver(CConfig* config, CGeometry** geometry, CSolver ***&solver) {

  MAIN_SOLVER kindSolver = config->GetKind_Solver();

  if (rank == MASTER_NODE)
    cout << endl <<"-------------------- Solver Preprocessing ( Zone " << config->GetiZone() <<" ) --------------------" << endl;

  solver = new CSolver**[config->GetnMGLevels()+1] ();

  for (iMesh = 0; iMesh <= config->GetnMGLevels(); iMesh++){
    solver[iMesh] = CSolverFactory::CreateSolverContainer(kindSolver, config, geometry[iMesh], iMesh);
  }

  /*--- Count the number of DOFs per solution point. ---*/

  DOFsPerPoint = 0;

  for (unsigned int iSol = 0; iSol < MAX_SOLS; iSol++)
    if (solver[MESH_0][iSol]) DOFsPerPoint += solver[MESH_0][iSol]->GetnVar();

  /*--- Restart solvers, for FSI the geometry cannot be updated because the interpolation classes
   * should always use the undeformed mesh (otherwise the results would not be repeatable). ---*/

  if (!fsi) RestartSolver(solver, geometry, config, true);

  /*--- Set up any necessary inlet profiles ---*/

  PreprocessInlet(solver, geometry, config);

}

void CDriver::PreprocessInlet(CSolver ***solver, CGeometry **geometry, CConfig *config) const {

  /*--- Adjust iteration number for unsteady restarts. ---*/

  const bool adjoint = config->GetDiscrete_Adjoint() || config->GetContinuous_Adjoint();

  int val_iter = 0;

  if (config->GetTime_Domain()) {
    val_iter = adjoint? config->GetUnst_AdjointIter() : config->GetRestart_Iter();
    val_iter -= 1;
    if (!adjoint && config->GetTime_Marching() == TIME_MARCHING::DT_STEPPING_2ND)
      val_iter -= 1;
    if (!adjoint && !config->GetRestart()) val_iter = 0;
  }

  /*--- Load inlet profile files for any of the active solver containers.
   Note that these routines fill the fine grid data structures for the markers
   and restrict values down to all coarser MG levels. ---*/

  if (config->GetInlet_Profile_From_File()) {

    /*--- Use LoadInletProfile() routines for the particular solver. ---*/

    if (rank == MASTER_NODE) {
      cout << endl;
      cout << "Reading inlet profile from file: ";
      cout << config->GetInlet_FileName() << endl;
    }

    if (solver[MESH_0][FLOW_SOL]) {
      solver[MESH_0][FLOW_SOL]->LoadInletProfile(geometry, solver, config, val_iter, FLOW_SOL, INLET_FLOW);
    }
    if (solver[MESH_0][TURB_SOL]) {
      solver[MESH_0][TURB_SOL]->LoadInletProfile(geometry, solver, config, val_iter, TURB_SOL, INLET_FLOW);
    }
    if (solver[MESH_0][SPECIES_SOL]) {
      solver[MESH_0][SPECIES_SOL]->LoadInletProfile(geometry, solver, config, val_iter, SPECIES_SOL, INLET_FLOW);
    }

    /*--- Exit if profiles were requested for a solver that is not available. ---*/

    if (!config->GetFluidProblem()) {
      SU2_MPI::Error(string("Inlet profile specification via file (C++) has not been \n") +
                     string("implemented yet for this solver.\n") +
                     string("Please set SPECIFIED_INLET_PROFILE= NO and try again."), CURRENT_FUNCTION);
    }

  } else {

    /*--- Uniform inlets or python-customized inlets ---*/

    /* --- Initialize quantities for inlet boundary
     * This routine does not check if the python wrapper is being used to
     * set custom boundary conditions.  This is intentional; the
     * default values for python custom BCs are initialized with the default
     * values specified in the config (avoiding non physical values) --- */

    for (unsigned short iMesh = 0; iMesh <= config->GetnMGLevels(); iMesh++) {
      for(unsigned short iMarker=0; iMarker < config->GetnMarker_All(); iMarker++) {
        if (solver[iMesh][FLOW_SOL]) solver[iMesh][FLOW_SOL]->SetUniformInlet(config, iMarker);
        if (solver[iMesh][TURB_SOL]) solver[iMesh][TURB_SOL]->SetUniformInlet(config, iMarker);
        if (solver[iMesh][TRANS_SOL]) solver[iMesh][TRANS_SOL]->SetUniformInlet(config, iMarker);
        if (solver[iMesh][SPECIES_SOL]) solver[iMesh][SPECIES_SOL]->SetUniformInlet(config, iMarker);
      }
    }

  }

}

void CDriver::RestartSolver(CSolver ***solver, CGeometry **geometry,
                             CConfig *config, bool update_geo) {

  /*--- Check for restarts and use the LoadRestart() routines. ---*/

  const bool restart = config->GetRestart();
  const bool restart_flow = config->GetRestart_Flow();

  /*--- Adjust iteration number for unsteady restarts. ---*/

  int val_iter = 0;

  const bool adjoint = (config->GetDiscrete_Adjoint() || config->GetContinuous_Adjoint());
  const bool time_domain = config->GetTime_Domain();
  const bool dt_step_2nd = (config->GetTime_Marching() == TIME_MARCHING::DT_STEPPING_2ND) &&
                           !config->GetStructuralProblem() && !config->GetFEMSolver() &&
                           !adjoint && time_domain;

  if (time_domain) {
    if (adjoint) val_iter = config->GetUnst_AdjointIter() - 1;
    else val_iter = config->GetRestart_Iter() - 1 - dt_step_2nd;
  }

  /*--- Restart direct solvers. ---*/

  if (restart || restart_flow) {
    for (auto iSol = 0u; iSol < MAX_SOLS; ++iSol) {
      auto sol = solver[MESH_0][iSol];
      if (sol && !sol->GetAdjoint()) {
        /*--- Note that the mesh solver always loads the most recent file (and not -2). ---*/
        SU2_OMP_PARALLEL_(if(sol->GetHasHybridParallel()))
        sol->LoadRestart(geometry, solver, config, val_iter + (iSol==MESH_SOL && dt_step_2nd), update_geo);
        END_SU2_OMP_PARALLEL
      }
    }
  }

  /*--- Restart adjoint solvers. ---*/

  if (restart) {
    if ((config->GetKind_Solver() == MAIN_SOLVER::TEMPLATE_SOLVER) ||
        (config->GetKind_Solver() == MAIN_SOLVER::ADJ_RANS && !config->GetFrozen_Visc_Cont())) {
      SU2_MPI::Error("A restart capability has not been implemented yet for this solver.\n"
                     "Please set RESTART_SOL= NO and try again.", CURRENT_FUNCTION);
    }

    for (auto iSol = 0u; iSol < MAX_SOLS; ++iSol) {
      auto sol = solver[MESH_0][iSol];
      if (sol && sol->GetAdjoint())
        sol->LoadRestart(geometry, solver, config, val_iter, update_geo);
    }
  }

}

void CDriver::FinalizeSolver(CSolver ****solver, CGeometry **geometry,
                                    CConfig *config, unsigned short val_iInst) {

  for (int iMGlevel = 0; iMGlevel <= config->GetnMGLevels(); iMGlevel++) {
    for (unsigned int iSol = 0; iSol < MAX_SOLS; iSol++){
      delete solver[val_iInst][iMGlevel][iSol];
    }
    delete [] solver[val_iInst][iMGlevel];
  }
  delete [] solver[val_iInst];

  CSolverFactory::ClearSolverMeta();

}

void CDriver::InitializeIntegration(CConfig *config, CSolver **solver, CIntegration **&integration) const {

  if (rank == MASTER_NODE)
    cout << endl <<"----------------- Integration Preprocessing ( Zone " << config->GetiZone() <<" ) ------------------" << endl;

  MAIN_SOLVER kindMainSolver = config->GetKind_Solver();

  integration = CIntegrationFactory::CreateIntegrationContainer(kindMainSolver, solver);

}

void CDriver::FinalizeIntegration(CIntegration ***integration, CGeometry **geometry, CConfig *config, unsigned short val_iInst) {

  for (unsigned int iSol = 0; iSol < MAX_SOLS; iSol++){
    delete integration[val_iInst][iSol];
  }

  delete [] integration[val_iInst];

}

template <class Indices>
void CDriver::InstantiateTurbulentNumerics(unsigned short nVar_Turb, int offset, const CConfig *config,
                                           const CSolver* turb_solver, CNumerics ****&numerics) const {
  const int conv_term = CONV_TERM + offset;
  const int visc_term = VISC_TERM + offset;

  const int source_first_term = SOURCE_FIRST_TERM + offset;
  const int source_second_term = SOURCE_SECOND_TERM + offset;

  const int conv_bound_term = CONV_BOUND_TERM + offset;
  const int visc_bound_term = VISC_BOUND_TERM + offset;

  /*--- Assign turbulence model booleans ---*/

  bool spalart_allmaras = false, menter_sst = false;

  switch (config->GetKind_Turb_Model()) {
    case TURB_MODEL::NONE:
      SU2_MPI::Error("No turbulence model selected.", CURRENT_FUNCTION);
      break;
    case TURB_MODEL::SA:
      spalart_allmaras = true;
      break;
    case TURB_MODEL::SST:
      menter_sst = true;
      break;
  }

  /*--- If the Menter SST model is used, store the constants of the model and determine the
        free stream values of the turbulent kinetic energy and dissipation rate. ---*/

  const su2double *constants = nullptr;
  su2double kine_Inf = 0.0, omega_Inf = 0.0;

  if (menter_sst) {
    constants = turb_solver->GetConstants();
    kine_Inf  = turb_solver->GetTke_Inf();
    omega_Inf = turb_solver->GetOmega_Inf();
  }

  /*--- Definition of the convective scheme for each equation and mesh level ---*/

  switch (config->GetKind_ConvNumScheme_Turb()) {
    case NO_CONVECTIVE:
      SU2_MPI::Error("Config file is missing the CONV_NUM_METHOD_TURB option.", CURRENT_FUNCTION);
      break;
    case SPACE_UPWIND :
      for (auto iMGlevel = 0u; iMGlevel <= config->GetnMGLevels(); iMGlevel++) {
        if (spalart_allmaras) {
          numerics[iMGlevel][TURB_SOL][conv_term] = new CUpwSca_TurbSA<Indices>(nDim, nVar_Turb, config);
        }
        else if (menter_sst)
          numerics[iMGlevel][TURB_SOL][conv_term] = new CUpwSca_TurbSST<Indices>(nDim, nVar_Turb, config);
      }
      break;
    default:
      SU2_MPI::Error("Invalid convective scheme for the turbulence equations.", CURRENT_FUNCTION);
      break;
  }

  /*--- Definition of the viscous scheme for each equation and mesh level ---*/

  for (auto iMGlevel = 0u; iMGlevel <= config->GetnMGLevels(); iMGlevel++) {
    if (spalart_allmaras) {
      if (config->GetSAParsedOptions().version == SA_OPTIONS::NEG) {
        numerics[iMGlevel][TURB_SOL][visc_term] = new CAvgGrad_TurbSA_Neg<Indices>(nDim, nVar_Turb, true, config);
      } else {
        numerics[iMGlevel][TURB_SOL][visc_term] = new CAvgGrad_TurbSA<Indices>(nDim, nVar_Turb, true, config);
      }
    }
    else if (menter_sst)
      numerics[iMGlevel][TURB_SOL][visc_term] = new CAvgGrad_TurbSST<Indices>(nDim, nVar_Turb, constants, true, config);
  }

  /*--- Definition of the source term integration scheme for each equation and mesh level ---*/

  for (auto iMGlevel = 0u; iMGlevel <= config->GetnMGLevels(); iMGlevel++) {
    auto& turb_source_first_term = numerics[iMGlevel][TURB_SOL][source_first_term];

    if (spalart_allmaras)
      turb_source_first_term = SAFactory<Indices>(nDim, config);
    else if (menter_sst)
      turb_source_first_term = new CSourcePieceWise_TurbSST<Indices>(nDim, nVar_Turb, constants, kine_Inf, omega_Inf,
                                                                     config);

    numerics[iMGlevel][TURB_SOL][source_second_term] = new CSourceNothing(nDim, nVar_Turb, config);
  }

  /*--- Definition of the boundary condition method ---*/

  for (auto iMGlevel = 0u; iMGlevel <= config->GetnMGLevels(); iMGlevel++) {
    if (spalart_allmaras) {
      numerics[iMGlevel][TURB_SOL][conv_bound_term] = new CUpwSca_TurbSA<Indices>(nDim, nVar_Turb, config);

      if (config->GetSAParsedOptions().version == SA_OPTIONS::NEG) {
        numerics[iMGlevel][TURB_SOL][visc_bound_term] = new CAvgGrad_TurbSA_Neg<Indices>(nDim, nVar_Turb, false, config);
      } else {
        numerics[iMGlevel][TURB_SOL][visc_bound_term] = new CAvgGrad_TurbSA<Indices>(nDim, nVar_Turb, false, config);
      }
    }
    else if (menter_sst) {
      numerics[iMGlevel][TURB_SOL][conv_bound_term] = new CUpwSca_TurbSST<Indices>(nDim, nVar_Turb, config);
      numerics[iMGlevel][TURB_SOL][visc_bound_term] = new CAvgGrad_TurbSST<Indices>(nDim, nVar_Turb, constants, false,
                                                                                    config);
    }
  }
}
/*--- Explicit instantiation of the template above, needed because it is defined in a cpp file, instead of hpp. ---*/
template void CDriver::InstantiateTurbulentNumerics<CEulerVariable::CIndices<unsigned short>>(
    unsigned short, int, const CConfig*, const CSolver*, CNumerics****&) const;

template void CDriver::InstantiateTurbulentNumerics<CIncEulerVariable::CIndices<unsigned short>>(
    unsigned short, int, const CConfig*, const CSolver*, CNumerics****&) const;

template void CDriver::InstantiateTurbulentNumerics<CNEMOEulerVariable::CIndices<unsigned short>>(
    unsigned short, int, const CConfig*, const CSolver*, CNumerics****&) const;

template <class Indices>
void CDriver::InstantiateTransitionNumerics(unsigned short nVar_Trans, int offset, const CConfig *config,
                                           const CSolver* trans_solver, CNumerics ****&numerics) const {
  const int conv_term = CONV_TERM + offset;
  const int visc_term = VISC_TERM + offset;

  const int source_first_term = SOURCE_FIRST_TERM + offset;
  const int source_second_term = SOURCE_SECOND_TERM + offset;

  const int conv_bound_term = CONV_BOUND_TERM + offset;
  const int visc_bound_term = VISC_BOUND_TERM + offset;

  const bool LM = config->GetKind_Trans_Model() == TURB_TRANS_MODEL::LM;

  /*--- Definition of the convective scheme for each equation and mesh level ---*/

  switch (config->GetKind_ConvNumScheme_Turb()) {
    case NONE:
      SU2_MPI::Error("Config file is missing the CONV_NUM_METHOD_TURB option.", CURRENT_FUNCTION);
      break;
    case SPACE_UPWIND :
      for (auto iMGlevel = 0u; iMGlevel <= config->GetnMGLevels(); iMGlevel++) {
        if (LM) numerics[iMGlevel][TRANS_SOL][conv_term] = new CUpwSca_TransLM<Indices>(nDim, nVar_Trans, config);
      }
      break;
    default:
      SU2_MPI::Error("Invalid convective scheme for the transition equations.", CURRENT_FUNCTION);
      break;
  }

  /*--- Definition of the viscous scheme for each equation and mesh level ---*/

  for (auto iMGlevel = 0u; iMGlevel <= config->GetnMGLevels(); iMGlevel++) {
    if (LM) numerics[iMGlevel][TRANS_SOL][visc_term] = new CAvgGrad_TransLM<Indices>(nDim, nVar_Trans, true, config);
  }

  /*--- Definition of the source term integration scheme for each equation and mesh level ---*/

  for (auto iMGlevel = 0u; iMGlevel <= config->GetnMGLevels(); iMGlevel++) {
    auto& trans_source_first_term = numerics[iMGlevel][TRANS_SOL][source_first_term];

    if (LM) trans_source_first_term = new CSourcePieceWise_TransLM<Indices>(nDim, nVar_Trans, config);

    numerics[iMGlevel][TRANS_SOL][source_second_term] = new CSourceNothing(nDim, nVar_Trans, config);
  }

  /*--- Definition of the boundary condition method ---*/

  for (auto iMGlevel = 0u; iMGlevel <= config->GetnMGLevels(); iMGlevel++) {
    if (LM) {
      numerics[iMGlevel][TRANS_SOL][conv_bound_term] = new CUpwSca_TransLM<Indices>(nDim, nVar_Trans, config);
      numerics[iMGlevel][TRANS_SOL][visc_bound_term] = new CAvgGrad_TransLM<Indices>(nDim, nVar_Trans, false, config);
    }
  }
}
/*--- Explicit instantiation of the template above, needed because it is defined in a cpp file, instead of hpp. ---*/
template void CDriver::InstantiateTransitionNumerics<CEulerVariable::CIndices<unsigned short>>(
    unsigned short, int, const CConfig*, const CSolver*, CNumerics****&) const;

template void CDriver::InstantiateTransitionNumerics<CIncEulerVariable::CIndices<unsigned short>>(
    unsigned short, int, const CConfig*, const CSolver*, CNumerics****&) const;

template void CDriver::InstantiateTransitionNumerics<CNEMOEulerVariable::CIndices<unsigned short>>(
    unsigned short, int, const CConfig*, const CSolver*, CNumerics****&) const;

template <class Indices>
void CDriver::InstantiateSpeciesNumerics(unsigned short nVar_Species, int offset, const CConfig *config,
                                         const CSolver* species_solver, CNumerics ****&numerics) const {
  const int conv_term = CONV_TERM + offset;
  const int visc_term = VISC_TERM + offset;

  const int source_first_term = SOURCE_FIRST_TERM + offset;
  const int source_second_term = SOURCE_SECOND_TERM + offset;

  const int conv_bound_term = CONV_BOUND_TERM + offset;
  const int visc_bound_term = VISC_BOUND_TERM + offset;

  /*--- Definition of the convective scheme for each equation and mesh level. Also for boundary conditions. ---*/

  switch (config->GetKind_ConvNumScheme_Species()) {
    case NONE :
      break;
    case SPACE_UPWIND :
      for (auto iMGlevel = 0; iMGlevel <= config->GetnMGLevels(); iMGlevel++) {
        numerics[iMGlevel][SPECIES_SOL][conv_term] = new CUpwSca_Species<Indices>(nDim, nVar_Species, config);
        numerics[iMGlevel][SPECIES_SOL][conv_bound_term] = new CUpwSca_Species<Indices>(nDim, nVar_Species, config);
      }
      break;
    default :
      SU2_MPI::Error("Invalid convective scheme for the species transport equations. Use SCALAR_UPWIND.", CURRENT_FUNCTION);
      break;
  }

  /*--- Definition of the viscous scheme for each equation and mesh level ---*/

  for (auto iMGlevel = 0u; iMGlevel <= config->GetnMGLevels(); iMGlevel++) {
    numerics[iMGlevel][SPECIES_SOL][visc_term] = new CAvgGrad_Species<Indices>(nDim, nVar_Species, true, config);
    numerics[iMGlevel][SPECIES_SOL][visc_bound_term] = new CAvgGrad_Species<Indices>(nDim, nVar_Species, false, config);
  }

  /*--- Definition of the source term integration scheme for each equation and mesh level ---*/

  for (auto iMGlevel = 0u; iMGlevel <= config->GetnMGLevels(); iMGlevel++) {
    if (config->GetAxisymmetric() == YES) {
      numerics[iMGlevel][SPECIES_SOL][source_first_term] = new CSourceAxisymmetric_Species<Indices>(nDim, nVar_Species, config);
    }
    else {
      numerics[iMGlevel][SPECIES_SOL][source_first_term] = new CSourceNothing(nDim, nVar_Species, config);
    }
    numerics[iMGlevel][SPECIES_SOL][source_second_term] = new CSourceNothing(nDim, nVar_Species, config);
  }
}

/*--- Explicit instantiation of the template above, needed because it is defined in a cpp file, instead of hpp. ---*/
template void CDriver::InstantiateSpeciesNumerics<CEulerVariable::CIndices<unsigned short>>(
    unsigned short, int, const CConfig*, const CSolver*, CNumerics****&) const;

template void CDriver::InstantiateSpeciesNumerics<CIncEulerVariable::CIndices<unsigned short>>(
    unsigned short, int, const CConfig*, const CSolver*, CNumerics****&) const;

template void CDriver::InstantiateSpeciesNumerics<CNEMOEulerVariable::CIndices<unsigned short>>(
    unsigned short, int, const CConfig*, const CSolver*, CNumerics****&) const;

void CDriver::InitializeNumerics(CConfig *config, CGeometry **geometry, CSolver ***solver, CNumerics ****&numerics) const {

  if (rank == MASTER_NODE)
    cout << endl <<"------------------- Numerics Preprocessing ( Zone " << config->GetiZone() <<" ) -------------------" << endl;

  unsigned short iMGlevel, iSol,
  nVar_Template         = 0,
  nVar_Flow             = 0,
  nVar_NEMO             = 0,
  nPrimVar_NEMO         = 0,
  nPrimVarGrad_NEMO     = 0,
  nVar_Trans            = 0,
  nVar_Turb             = 0,
  nVar_Species          = 0,
  nVar_Adj_Flow         = 0,
  nVar_Adj_Turb         = 0,
  nVar_FEM              = 0,
  nVar_Rad              = 0;

  numerics = new CNumerics***[config->GetnMGLevels()+1] ();

  bool compressible = false;
  bool incompressible = false;
  bool ideal_gas = (config->GetKind_FluidModel() == STANDARD_AIR) || (config->GetKind_FluidModel() == IDEAL_GAS);
  bool roe_low_dissipation = (config->GetKind_RoeLowDiss() != NO_ROELOWDISS);

  /*--- Initialize some useful booleans ---*/
  bool euler, ns, NEMO_euler, NEMO_ns, turbulent, adj_euler, adj_ns, adj_turb, fem_euler, fem_ns;
  bool fem, heat, transition, template_solver;

  euler = ns = NEMO_euler = NEMO_ns = turbulent = adj_euler = adj_ns = adj_turb = fem_euler = fem_ns = false;
  fem = heat = transition = template_solver = false;
  bool species = false;

  /*--- Assign booleans ---*/
  switch (config->GetKind_Solver()) {
    case MAIN_SOLVER::TEMPLATE_SOLVER:
      template_solver = true; break;

    case MAIN_SOLVER::EULER:
    case MAIN_SOLVER::DISC_ADJ_EULER:
      euler = compressible = true; break;

    case MAIN_SOLVER::NAVIER_STOKES:
    case MAIN_SOLVER::DISC_ADJ_NAVIER_STOKES:
      ns = compressible = true;
      species = (config->GetKind_Species_Model() != SPECIES_MODEL::NONE); break;

    case MAIN_SOLVER::NEMO_EULER:
      NEMO_euler = compressible = true; break;

    case MAIN_SOLVER::NEMO_NAVIER_STOKES:
      NEMO_ns = compressible = true; break;

    case MAIN_SOLVER::RANS:
    case MAIN_SOLVER::DISC_ADJ_RANS:
      ns = compressible = turbulent = true;
      transition = (config->GetKind_Trans_Model() == TURB_TRANS_MODEL::LM);
      species = config->GetKind_Species_Model() != SPECIES_MODEL::NONE; break;

    case MAIN_SOLVER::INC_EULER:
    case MAIN_SOLVER::DISC_ADJ_INC_EULER:
      euler = incompressible = true; break;

    case MAIN_SOLVER::INC_NAVIER_STOKES:
    case MAIN_SOLVER::DISC_ADJ_INC_NAVIER_STOKES:
      ns = incompressible = true;
      heat = config->GetWeakly_Coupled_Heat();
      species = (config->GetKind_Species_Model() != SPECIES_MODEL::NONE); break;

    case MAIN_SOLVER::INC_RANS:
    case MAIN_SOLVER::DISC_ADJ_INC_RANS:
      ns = incompressible = turbulent = true;
      heat = config->GetWeakly_Coupled_Heat();
      transition = (config->GetKind_Trans_Model() == TURB_TRANS_MODEL::LM);
      species = (config->GetKind_Species_Model() != SPECIES_MODEL::NONE); break;

    case MAIN_SOLVER::FEM_EULER:
    case MAIN_SOLVER::DISC_ADJ_FEM_EULER:
      fem_euler = compressible = true; break;

    case MAIN_SOLVER::FEM_NAVIER_STOKES:
    case MAIN_SOLVER::DISC_ADJ_FEM_NS:
      fem_ns = compressible = true; break;

    case MAIN_SOLVER::FEM_RANS:
    case MAIN_SOLVER::DISC_ADJ_FEM_RANS:
      fem_ns = compressible = true; break;

    case MAIN_SOLVER::FEM_LES:
      fem_ns = compressible = true; break;

    case MAIN_SOLVER::HEAT_EQUATION:
    case MAIN_SOLVER::DISC_ADJ_HEAT:
      heat = true; break;

    case MAIN_SOLVER::FEM_ELASTICITY:
    case MAIN_SOLVER::DISC_ADJ_FEM:
      fem = true; break;

    case MAIN_SOLVER::ADJ_EULER:
      adj_euler = euler = compressible = true; break;

    case MAIN_SOLVER::ADJ_NAVIER_STOKES:
      adj_ns = ns = compressible = true;
      turbulent = (config->GetKind_Turb_Model() != TURB_MODEL::NONE); break;

    case MAIN_SOLVER::ADJ_RANS:
      adj_ns = ns = compressible = turbulent = true;
      adj_turb = !config->GetFrozen_Visc_Cont(); break;

    default:
      break;

  }

  /*--- Number of variables for the template ---*/

  if (template_solver) nVar_Flow = solver[MESH_0][FLOW_SOL]->GetnVar();

  /*--- Number of variables for direct problem ---*/

  if (euler)        nVar_Flow = solver[MESH_0][FLOW_SOL]->GetnVar();
  if (ns)           nVar_Flow = solver[MESH_0][FLOW_SOL]->GetnVar();
  if (NEMO_euler)   nVar_NEMO = solver[MESH_0][FLOW_SOL]->GetnVar();
  if (NEMO_ns)      nVar_NEMO = solver[MESH_0][FLOW_SOL]->GetnVar();
  if (turbulent)    nVar_Turb = solver[MESH_0][TURB_SOL]->GetnVar();
  if (transition)   nVar_Trans = solver[MESH_0][TRANS_SOL]->GetnVar();
  if (species)      nVar_Species = solver[MESH_0][SPECIES_SOL]->GetnVar();

  if (fem_euler)    nVar_Flow = solver[MESH_0][FLOW_SOL]->GetnVar();
  if (fem_ns)       nVar_Flow = solver[MESH_0][FLOW_SOL]->GetnVar();

  if (fem)          nVar_FEM = solver[MESH_0][FEA_SOL]->GetnVar();

  if (config->AddRadiation()) nVar_Rad = solver[MESH_0][RAD_SOL]->GetnVar();

  /*--- Number of variables for adjoint problem ---*/

  if (adj_euler)    nVar_Adj_Flow = solver[MESH_0][ADJFLOW_SOL]->GetnVar();
  if (adj_ns)       nVar_Adj_Flow = solver[MESH_0][ADJFLOW_SOL]->GetnVar();
  if (adj_turb)     nVar_Adj_Turb = solver[MESH_0][ADJTURB_SOL]->GetnVar();

  /*--- Additional Variables required for NEMO solver ---*/

  if (NEMO_euler || NEMO_ns) nPrimVar_NEMO     = solver[MESH_0][FLOW_SOL]->GetnPrimVar();
  if (NEMO_euler || NEMO_ns) nPrimVarGrad_NEMO = solver[MESH_0][FLOW_SOL]->GetnPrimVarGrad();

  /*--- Definition of the Class for the numerical method:
    numerics_container[INSTANCE_LEVEL][MESH_LEVEL][EQUATION][EQ_TERM] ---*/

  for (iMGlevel = 0; iMGlevel <= config->GetnMGLevels(); iMGlevel++) {
    numerics[iMGlevel] = new CNumerics** [MAX_SOLS];
    for (iSol = 0; iSol < MAX_SOLS; iSol++)
      numerics[iMGlevel][iSol] = new CNumerics* [MAX_TERMS*omp_get_max_threads()]();
  }

  /*--- Instantiate one numerics object per thread for each required term. ---*/

  for (int thread = 0; thread < omp_get_max_threads(); ++thread)
  {
  const int offset = thread * MAX_TERMS;

  const int conv_term = CONV_TERM + offset;
  const int visc_term = VISC_TERM + offset;

  const int source_first_term = SOURCE_FIRST_TERM + offset;
  const int source_second_term = SOURCE_SECOND_TERM + offset;

  const int conv_bound_term = CONV_BOUND_TERM + offset;
  const int visc_bound_term = VISC_BOUND_TERM + offset;

  const int fea_term = FEA_TERM + offset;

  /*--- Solver definition for the template problem ---*/
  if (template_solver) {

    /*--- Definition of the convective scheme for each equation and mesh level ---*/
    switch (config->GetKind_ConvNumScheme_Template()) {
      case SPACE_CENTERED : case SPACE_UPWIND :
        for (iMGlevel = 0; iMGlevel <= config->GetnMGLevels(); iMGlevel++)
          numerics[iMGlevel][TEMPLATE_SOL][conv_term] = new CConvective_Template(nDim, nVar_Template, config);
        break;
      default:
        SU2_MPI::Error("Convective scheme not implemented (template_solver).", CURRENT_FUNCTION);
        break;
    }

    /*--- Definition of the viscous scheme for each equation and mesh level ---*/
    for (iMGlevel = 0; iMGlevel <= config->GetnMGLevels(); iMGlevel++)
      numerics[iMGlevel][TEMPLATE_SOL][visc_term] = new CViscous_Template(nDim, nVar_Template, config);

    /*--- Definition of the source term integration scheme for each equation and mesh level ---*/
    for (iMGlevel = 0; iMGlevel <= config->GetnMGLevels(); iMGlevel++)
      numerics[iMGlevel][TEMPLATE_SOL][source_first_term] = new CSource_Template(nDim, nVar_Template, config);

    /*--- Definition of the boundary condition method ---*/
    for (iMGlevel = 0; iMGlevel <= config->GetnMGLevels(); iMGlevel++) {
      numerics[iMGlevel][TEMPLATE_SOL][conv_bound_term] = new CConvective_Template(nDim, nVar_Template, config);
    }

  }

  /*--- Solver definition for the Potential, Euler, Navier-Stokes problems ---*/
  if ((euler) || (ns)) {

    /*--- Definition of the convective scheme for each equation and mesh level ---*/
    switch (config->GetKind_ConvNumScheme_Flow()) {
      case NO_CONVECTIVE :
        SU2_MPI::Error("Config file is missing the CONV_NUM_METHOD_FLOW option.", CURRENT_FUNCTION);
        break;

      case SPACE_CENTERED :
        if (compressible) {
          /*--- "conv_term" is not instantiated as all compressible centered schemes are vectorized. ---*/

          /*--- Definition of the boundary condition method ---*/
          for (iMGlevel = 0; iMGlevel <= config->GetnMGLevels(); iMGlevel++)
            numerics[iMGlevel][FLOW_SOL][conv_bound_term] = new CUpwRoe_Flow(nDim, nVar_Flow, config, false);

        }
        if (incompressible) {
          /*--- Incompressible flow, use preconditioning method ---*/
          switch (config->GetKind_Centered_Flow()) {
            case CENTERED::LAX : numerics[MESH_0][FLOW_SOL][conv_term] = new CCentLaxInc_Flow(nDim, nVar_Flow, config); break;
            case CENTERED::JST : numerics[MESH_0][FLOW_SOL][conv_term] = new CCentJSTInc_Flow(nDim, nVar_Flow, config); break;
            default:
              SU2_MPI::Error("Invalid centered scheme or not implemented.\n Currently, only JST and LAX-FRIEDRICH are available for incompressible flows.", CURRENT_FUNCTION);
              break;
          }
          for (iMGlevel = 1; iMGlevel <= config->GetnMGLevels(); iMGlevel++)
            numerics[iMGlevel][FLOW_SOL][conv_term] = new CCentLaxInc_Flow(nDim, nVar_Flow, config);

          /*--- Definition of the boundary condition method ---*/
          for (iMGlevel = 0; iMGlevel <= config->GetnMGLevels(); iMGlevel++)
            numerics[iMGlevel][FLOW_SOL][conv_bound_term] = new CUpwFDSInc_Flow(nDim, nVar_Flow, config);

        }
        break;
      case SPACE_UPWIND :
        if (compressible) {
          /*--- Compressible flow ---*/
          switch (config->GetKind_Upwind_Flow()) {
            case UPWIND::ROE:
              if (ideal_gas) {

                for (iMGlevel = 0; iMGlevel <= config->GetnMGLevels(); iMGlevel++) {
                  numerics[iMGlevel][FLOW_SOL][conv_term] = new CUpwRoe_Flow(nDim, nVar_Flow, config, roe_low_dissipation);
                  numerics[iMGlevel][FLOW_SOL][conv_bound_term] = new CUpwRoe_Flow(nDim, nVar_Flow, config, false);
                }
              } else {

                for (iMGlevel = 0; iMGlevel <= config->GetnMGLevels(); iMGlevel++) {
                  numerics[iMGlevel][FLOW_SOL][conv_term] = new CUpwGeneralRoe_Flow(nDim, nVar_Flow, config);
                  numerics[iMGlevel][FLOW_SOL][conv_bound_term] = new CUpwGeneralRoe_Flow(nDim, nVar_Flow, config);
                }
              }
              break;

            case UPWIND::AUSM:
              for (iMGlevel = 0; iMGlevel <= config->GetnMGLevels(); iMGlevel++) {
                numerics[iMGlevel][FLOW_SOL][conv_term] = new CUpwAUSM_Flow(nDim, nVar_Flow, config);
                numerics[iMGlevel][FLOW_SOL][conv_bound_term] = new CUpwAUSM_Flow(nDim, nVar_Flow, config);
              }
              break;

            case UPWIND::AUSMPLUSUP:
              for (iMGlevel = 0; iMGlevel <= config->GetnMGLevels(); iMGlevel++) {
                numerics[iMGlevel][FLOW_SOL][conv_term] = new CUpwAUSMPLUSUP_Flow(nDim, nVar_Flow, config);
                numerics[iMGlevel][FLOW_SOL][conv_bound_term] = new CUpwAUSMPLUSUP_Flow(nDim, nVar_Flow, config);
              }
              break;

            case UPWIND::AUSMPLUSUP2:
              for (iMGlevel = 0; iMGlevel <= config->GetnMGLevels(); iMGlevel++) {
                numerics[iMGlevel][FLOW_SOL][conv_term] = new CUpwAUSMPLUSUP2_Flow(nDim, nVar_Flow, config);
                numerics[iMGlevel][FLOW_SOL][conv_bound_term] = new CUpwAUSMPLUSUP2_Flow(nDim, nVar_Flow, config);
              }
              break;

            case UPWIND::TURKEL:
              for (iMGlevel = 0; iMGlevel <= config->GetnMGLevels(); iMGlevel++) {
                numerics[iMGlevel][FLOW_SOL][conv_term] = new CUpwTurkel_Flow(nDim, nVar_Flow, config);
                numerics[iMGlevel][FLOW_SOL][conv_bound_term] = new CUpwTurkel_Flow(nDim, nVar_Flow, config);
              }
              break;

            case UPWIND::L2ROE:
              for (iMGlevel = 0; iMGlevel <= config->GetnMGLevels(); iMGlevel++) {
                numerics[iMGlevel][FLOW_SOL][conv_term] = new CUpwL2Roe_Flow(nDim, nVar_Flow, config);
                numerics[iMGlevel][FLOW_SOL][conv_bound_term] = new CUpwL2Roe_Flow(nDim, nVar_Flow, config);
              }
              break;
            case UPWIND::LMROE:
              for (iMGlevel = 0; iMGlevel <= config->GetnMGLevels(); iMGlevel++) {
                numerics[iMGlevel][FLOW_SOL][conv_term] = new CUpwLMRoe_Flow(nDim, nVar_Flow, config);
                numerics[iMGlevel][FLOW_SOL][conv_bound_term] = new CUpwLMRoe_Flow(nDim, nVar_Flow, config);
              }
              break;

            case UPWIND::SLAU:
              for (iMGlevel = 0; iMGlevel <= config->GetnMGLevels(); iMGlevel++) {
                numerics[iMGlevel][FLOW_SOL][conv_term] = new CUpwSLAU_Flow(nDim, nVar_Flow, config, roe_low_dissipation);
                numerics[iMGlevel][FLOW_SOL][conv_bound_term] = new CUpwSLAU_Flow(nDim, nVar_Flow, config, false);
              }
              break;

            case UPWIND::SLAU2:
              for (iMGlevel = 0; iMGlevel <= config->GetnMGLevels(); iMGlevel++) {
                numerics[iMGlevel][FLOW_SOL][conv_term] = new CUpwSLAU2_Flow(nDim, nVar_Flow, config, roe_low_dissipation);
                numerics[iMGlevel][FLOW_SOL][conv_bound_term] = new CUpwSLAU2_Flow(nDim, nVar_Flow, config, false);
              }
              break;

            case UPWIND::HLLC:
              if (ideal_gas) {
                for (iMGlevel = 0; iMGlevel <= config->GetnMGLevels(); iMGlevel++) {
                  numerics[iMGlevel][FLOW_SOL][conv_term] = new CUpwHLLC_Flow(nDim, nVar_Flow, config);
                  numerics[iMGlevel][FLOW_SOL][conv_bound_term] = new CUpwHLLC_Flow(nDim, nVar_Flow, config);
                }
              }
              else {
                for (iMGlevel = 0; iMGlevel <= config->GetnMGLevels(); iMGlevel++) {
                  numerics[iMGlevel][FLOW_SOL][conv_term] = new CUpwGeneralHLLC_Flow(nDim, nVar_Flow, config);
                  numerics[iMGlevel][FLOW_SOL][conv_bound_term] = new CUpwGeneralHLLC_Flow(nDim, nVar_Flow, config);
                }
              }
              break;

            case UPWIND::MSW:
              for (iMGlevel = 0; iMGlevel <= config->GetnMGLevels(); iMGlevel++) {
                numerics[iMGlevel][FLOW_SOL][conv_term] = new CUpwMSW_Flow(nDim, nVar_Flow, config);
                numerics[iMGlevel][FLOW_SOL][conv_bound_term] = new CUpwMSW_Flow(nDim, nVar_Flow, config);
              }
              break;

            default:
              SU2_MPI::Error("Invalid upwind scheme or not implemented.", CURRENT_FUNCTION);
              break;
          }

        }
        if (incompressible) {
          /*--- Incompressible flow, use artificial compressibility method ---*/
          switch (config->GetKind_Upwind_Flow()) {
            case UPWIND::FDS:
              for (iMGlevel = 0; iMGlevel <= config->GetnMGLevels(); iMGlevel++) {
                numerics[iMGlevel][FLOW_SOL][conv_term] = new CUpwFDSInc_Flow(nDim, nVar_Flow, config);
                numerics[iMGlevel][FLOW_SOL][conv_bound_term] = new CUpwFDSInc_Flow(nDim, nVar_Flow, config);
              }
              break;
            default:
              SU2_MPI::Error("Invalid upwind scheme or not implemented.\n Currently, only FDS is available for incompressible flows.", CURRENT_FUNCTION);
              break;
          }
        }
        break;

      default:
        SU2_MPI::Error("Invalid convective scheme for the Euler / Navier-Stokes equations.", CURRENT_FUNCTION);
        break;
    }

    /*--- Definition of the viscous scheme for each equation and mesh level ---*/
    if (compressible) {
      if (ideal_gas) {

        /*--- Compressible flow Ideal gas ---*/
        numerics[MESH_0][FLOW_SOL][visc_term] = new CAvgGrad_Flow(nDim, nVar_Flow, true, config);
        for (iMGlevel = 1; iMGlevel <= config->GetnMGLevels(); iMGlevel++)
          numerics[iMGlevel][FLOW_SOL][visc_term] = new CAvgGrad_Flow(nDim, nVar_Flow, false, config);

        /*--- Definition of the boundary condition method ---*/
        for (iMGlevel = 0; iMGlevel <= config->GetnMGLevels(); iMGlevel++)
          numerics[iMGlevel][FLOW_SOL][visc_bound_term] = new CAvgGrad_Flow(nDim, nVar_Flow, false, config);

      } else {

        /*--- Compressible flow Real gas ---*/
        numerics[MESH_0][FLOW_SOL][visc_term] = new CGeneralAvgGrad_Flow(nDim, nVar_Flow, true, config);
        for (iMGlevel = 1; iMGlevel <= config->GetnMGLevels(); iMGlevel++)
          numerics[iMGlevel][FLOW_SOL][visc_term] = new CGeneralAvgGrad_Flow(nDim, nVar_Flow, false, config);

        /*--- Definition of the boundary condition method ---*/
        for (iMGlevel = 0; iMGlevel <= config->GetnMGLevels(); iMGlevel++)
          numerics[iMGlevel][FLOW_SOL][visc_bound_term] = new CGeneralAvgGrad_Flow(nDim, nVar_Flow, false, config);

      }
    }
    if (incompressible) {
      /*--- Incompressible flow, use preconditioning method ---*/
      numerics[MESH_0][FLOW_SOL][visc_term] = new CAvgGradInc_Flow(nDim, nVar_Flow, true, config);
      for (iMGlevel = 1; iMGlevel <= config->GetnMGLevels(); iMGlevel++)
        numerics[iMGlevel][FLOW_SOL][visc_term] = new CAvgGradInc_Flow(nDim, nVar_Flow, false, config);

      /*--- Definition of the boundary condition method ---*/
      for (iMGlevel = 0; iMGlevel <= config->GetnMGLevels(); iMGlevel++)
        numerics[iMGlevel][FLOW_SOL][visc_bound_term] = new CAvgGradInc_Flow(nDim, nVar_Flow, false, config);
    }

    /*--- Definition of the source term integration scheme for each equation and mesh level ---*/
    for (iMGlevel = 0; iMGlevel <= config->GetnMGLevels(); iMGlevel++) {

      if (config->GetBody_Force() == YES) {
        if (incompressible)
          numerics[iMGlevel][FLOW_SOL][source_first_term] = new CSourceIncBodyForce(nDim, nVar_Flow, config);
        else
          numerics[iMGlevel][FLOW_SOL][source_first_term] = new CSourceBodyForce(nDim, nVar_Flow, config);
      }
      else if (incompressible && (config->GetKind_Streamwise_Periodic() != ENUM_STREAMWISE_PERIODIC::NONE)) {
        numerics[iMGlevel][FLOW_SOL][source_first_term] = new CSourceIncStreamwise_Periodic(nDim, nVar_Flow, config);
      }
      else if (incompressible && (config->GetKind_DensityModel() == INC_DENSITYMODEL::BOUSSINESQ)) {
        numerics[iMGlevel][FLOW_SOL][source_first_term] = new CSourceBoussinesq(nDim, nVar_Flow, config);
      }
      else if (config->GetRotating_Frame() == YES) {
        if (incompressible)
          numerics[iMGlevel][FLOW_SOL][source_first_term] = new CSourceIncRotatingFrame_Flow(nDim, nVar_Flow, config);
        else
        numerics[iMGlevel][FLOW_SOL][source_first_term] = new CSourceRotatingFrame_Flow(nDim, nVar_Flow, config);
      }
      else if (config->GetAxisymmetric() == YES) {
        if (incompressible)
          numerics[iMGlevel][FLOW_SOL][source_first_term] = new CSourceIncAxisymmetric_Flow(nDim, nVar_Flow, config);
        else if (ideal_gas)
          numerics[iMGlevel][FLOW_SOL][source_first_term] = new CSourceAxisymmetric_Flow(nDim, nVar_Flow, config);
        else
          numerics[iMGlevel][FLOW_SOL][source_first_term] = new CSourceGeneralAxisymmetric_Flow(nDim, nVar_Flow, config);
      }
      else if (config->GetGravityForce() == YES) {
        numerics[iMGlevel][FLOW_SOL][source_first_term] = new CSourceGravity(nDim, nVar_Flow, config);
      }
      else {
        numerics[iMGlevel][FLOW_SOL][source_first_term] = new CSourceNothing(nDim, nVar_Flow, config);
      }

      /*--- At the moment it is necessary to have the RHT equation in order to have a volumetric heat source. ---*/
      if (config->AddRadiation())
        numerics[iMGlevel][FLOW_SOL][source_second_term] = new CSourceRadiation(nDim, nVar_Flow, config);
      else if ((incompressible && (config->GetKind_Streamwise_Periodic() != ENUM_STREAMWISE_PERIODIC::NONE)) &&
               (config->GetEnergy_Equation() && !config->GetStreamwise_Periodic_Temperature()))
        numerics[iMGlevel][FLOW_SOL][source_second_term] = new CSourceIncStreamwisePeriodic_Outlet(nDim, nVar_Flow, config);
      else if (config->GetVorticityConfinement() == YES) {
        /*--- Vorticity Confinement term as a second source term to allow the use of VC along with other source terms ---*/
        numerics[iMGlevel][FLOW_SOL][source_second_term] = new CSourceVorticityConfinement(nDim, nVar_Flow, config);
      }
      else
        numerics[iMGlevel][FLOW_SOL][source_second_term] = new CSourceNothing(nDim, nVar_Flow, config);

    }

  }

   /*--- Solver definition for the Potential, Euler, Navier-Stokes NEMO problems ---*/

  if (NEMO_euler || NEMO_ns) {

    /*--- Definition of the convective scheme for each equation and mesh level ---*/
    switch (config->GetKind_ConvNumScheme_Flow()) {
      case NO_CONVECTIVE :
        SU2_MPI::Error("Config file is missing the CONV_NUM_METHOD_FLOW option.", CURRENT_FUNCTION);
        break;

      case SPACE_CENTERED :
        if (compressible) {
          /*--- Compressible flow ---*/
          switch (config->GetKind_Centered_Flow()) {
            case CENTERED::LAX : numerics[MESH_0][FLOW_SOL][conv_term] = new CCentLax_NEMO(nDim, nVar_NEMO, nPrimVar_NEMO, nPrimVarGrad_NEMO, config); break;
            default:
            SU2_MPI::Error("Invalid centered scheme or not implemented.", CURRENT_FUNCTION);
            break;
          }

          for (iMGlevel = 1; iMGlevel <= config->GetnMGLevels(); iMGlevel++)
            numerics[iMGlevel][FLOW_SOL][conv_term] = new CCentLax_NEMO(nDim, nVar_NEMO, nPrimVar_NEMO, nPrimVarGrad_NEMO, config);

          /*--- Definition of the boundary condition method ---*/
          for (iMGlevel = 0; iMGlevel <= config->GetnMGLevels(); iMGlevel++)
            numerics[iMGlevel][FLOW_SOL][conv_bound_term] = new CUpwRoe_NEMO(nDim, nVar_NEMO, nPrimVar_NEMO, nPrimVarGrad_NEMO, config);
        }
        break;
      case SPACE_UPWIND :
        if (compressible) {
          /*--- Compressible flow ---*/
          switch (config->GetKind_Upwind_Flow()) {
            case UPWIND::ROE:
              for (iMGlevel = 0; iMGlevel <= config->GetnMGLevels(); iMGlevel++) {
                numerics[iMGlevel][FLOW_SOL][conv_term] = new CUpwRoe_NEMO(nDim, nVar_NEMO, nPrimVar_NEMO, nPrimVarGrad_NEMO, config);
                numerics[iMGlevel][FLOW_SOL][conv_bound_term] = new CUpwRoe_NEMO(nDim, nVar_NEMO, nPrimVar_NEMO, nPrimVarGrad_NEMO, config);
              }
              break;

            case UPWIND::AUSM:
              for (iMGlevel = 0; iMGlevel <= config->GetnMGLevels(); iMGlevel++) {
                numerics[iMGlevel][FLOW_SOL][conv_term] = new CUpwAUSM_NEMO(nDim, nVar_NEMO, nPrimVar_NEMO, nPrimVarGrad_NEMO, config);
                numerics[iMGlevel][FLOW_SOL][conv_bound_term] = new CUpwAUSM_NEMO(nDim, nVar_NEMO, nPrimVar_NEMO, nPrimVarGrad_NEMO, config);
              }
              break;

            case UPWIND::AUSMPLUSUP2:
              for (iMGlevel = 0; iMGlevel <= config->GetnMGLevels(); iMGlevel++) {
                numerics[iMGlevel][FLOW_SOL][conv_term] = new CUpwAUSMPLUSUP2_NEMO(nDim, nVar_NEMO, nPrimVar_NEMO, nPrimVarGrad_NEMO, config);
                numerics[iMGlevel][FLOW_SOL][conv_bound_term] = new CUpwAUSMPLUSUP2_NEMO(nDim, nVar_NEMO, nPrimVar_NEMO, nPrimVarGrad_NEMO, config);
              }
              break;

            case UPWIND::AUSMPLUSM:
              for (iMGlevel = 0; iMGlevel <= config->GetnMGLevels(); iMGlevel++) {
                numerics[iMGlevel][FLOW_SOL][conv_term] = new CUpwAUSMPLUSM_NEMO(nDim, nVar_NEMO, nPrimVar_NEMO, nPrimVarGrad_NEMO, config);
                numerics[iMGlevel][FLOW_SOL][conv_bound_term] = new CUpwAUSMPLUSM_NEMO(nDim, nVar_NEMO, nPrimVar_NEMO, nPrimVarGrad_NEMO, config);
              }
              break;

            case UPWIND::MSW:
              for (iMGlevel = 0; iMGlevel <= config->GetnMGLevels(); iMGlevel++) {
                numerics[iMGlevel][FLOW_SOL][conv_term] = new CUpwMSW_NEMO(nDim, nVar_NEMO, nPrimVar_NEMO, nPrimVarGrad_NEMO, config);
                numerics[iMGlevel][FLOW_SOL][conv_bound_term] = new CUpwMSW_NEMO(nDim, nVar_NEMO, nPrimVar_NEMO, nPrimVarGrad_NEMO, config);
              }
              break;

            default:
              SU2_MPI::Error("Invalid upwind scheme or not implemented.", CURRENT_FUNCTION);
              break;
          }

        }
        break;

      default:
        SU2_MPI::Error("Invalid convective scheme for the NEMO Euler / Navier-Stokes equations.", CURRENT_FUNCTION);
        break;
    }

    /*--- Definition of the viscous scheme for each equation and mesh level ---*/
    if (compressible) {

      numerics[MESH_0][FLOW_SOL][visc_term] = new CAvgGradCorrected_NEMO(nDim, nVar_NEMO, nPrimVar_NEMO, nPrimVarGrad_NEMO, config);
      for (iMGlevel = 1; iMGlevel <= config->GetnMGLevels(); iMGlevel++)
        numerics[iMGlevel][FLOW_SOL][visc_term] = new CAvgGrad_NEMO(nDim, nVar_NEMO, nPrimVar_NEMO, nPrimVarGrad_NEMO, config);

      /*--- Definition of the boundary condition method ---*/
      for (iMGlevel = 0; iMGlevel <= config->GetnMGLevels(); iMGlevel++)
        numerics[iMGlevel][FLOW_SOL][visc_bound_term] = new CAvgGrad_NEMO(nDim, nVar_NEMO, nPrimVar_NEMO, nPrimVarGrad_NEMO, config);
    }

    /*--- Definition of the source term integration scheme for each equation and mesh level ---*/
    for (iMGlevel = 0; iMGlevel <= config->GetnMGLevels(); iMGlevel++) {

      numerics[iMGlevel][FLOW_SOL][source_first_term] = new CSource_NEMO(nDim, nVar_NEMO, nPrimVar_NEMO, nPrimVarGrad_NEMO, config);
      numerics[iMGlevel][FLOW_SOL][source_second_term] = new CSourceNothing(nDim, nVar_NEMO, config);
    }
  }

  /*--- Riemann solver definition for the Euler, Navier-Stokes problems for the FEM discretization. ---*/
  if ((fem_euler) || (fem_ns)) {

    switch (config->GetRiemann_Solver_FEM()) {
      case UPWIND::ROE:
      case UPWIND::LAX_FRIEDRICH:
        /* Hard coded optimized implementation is used in the DG solver. No need to allocate the
           corresponding entry in numerics. */
        break;

      case UPWIND::AUSM:
        for (iMGlevel = 0; iMGlevel <= config->GetnMGLevels(); iMGlevel++) {
          numerics[iMGlevel][FLOW_SOL][conv_term] = new CUpwAUSM_Flow(nDim, nVar_Flow, config);
          numerics[iMGlevel][FLOW_SOL][conv_bound_term] = new CUpwAUSM_Flow(nDim, nVar_Flow, config);
        }
        break;

      case UPWIND::TURKEL:
        for (iMGlevel = 0; iMGlevel <= config->GetnMGLevels(); iMGlevel++) {
          numerics[iMGlevel][FLOW_SOL][conv_term] = new CUpwTurkel_Flow(nDim, nVar_Flow, config);
          numerics[iMGlevel][FLOW_SOL][conv_bound_term] = new CUpwTurkel_Flow(nDim, nVar_Flow, config);
        }
        break;

      case UPWIND::HLLC:
          for (iMGlevel = 0; iMGlevel <= config->GetnMGLevels(); iMGlevel++) {
            numerics[iMGlevel][FLOW_SOL][conv_term] = new CUpwHLLC_Flow(nDim, nVar_Flow, config);
            numerics[iMGlevel][FLOW_SOL][conv_bound_term] = new CUpwHLLC_Flow(nDim, nVar_Flow, config);
          }
        break;

      case UPWIND::MSW:
        for (iMGlevel = 0; iMGlevel <= config->GetnMGLevels(); iMGlevel++) {
          numerics[iMGlevel][FLOW_SOL][conv_term] = new CUpwMSW_Flow(nDim, nVar_Flow, config);
          numerics[iMGlevel][FLOW_SOL][conv_bound_term] = new CUpwMSW_Flow(nDim, nVar_Flow, config);
        }
        break;

      default:
        SU2_MPI::Error("Riemann solver not implemented.", CURRENT_FUNCTION);
        break;
    }

  }

  /*--- Solver definition for the turbulent model problem ---*/

  if (turbulent) {
    if (incompressible)
      InstantiateTurbulentNumerics<CIncEulerVariable::CIndices<unsigned short> >(nVar_Turb, offset, config,
                                                                                 solver[MESH_0][TURB_SOL], numerics);
    else if (NEMO_ns)
      InstantiateTurbulentNumerics<CNEMOEulerVariable::CIndices<unsigned short> >(nVar_Turb, offset, config,
                                                                                  solver[MESH_0][TURB_SOL], numerics);
    else
      InstantiateTurbulentNumerics<CEulerVariable::CIndices<unsigned short> >(nVar_Turb, offset, config,
                                                                              solver[MESH_0][TURB_SOL], numerics);
  }

  /*--- Solver definition for the transition model problem ---*/
  if (transition) {
    if (incompressible)
      InstantiateTransitionNumerics<CIncEulerVariable::CIndices<unsigned short> >(nVar_Trans, offset, config,
                                                                                 solver[MESH_0][TRANS_SOL], numerics);
    else if (NEMO_ns)
      InstantiateTransitionNumerics<CNEMOEulerVariable::CIndices<unsigned short> >(nVar_Trans, offset, config,
                                                                                  solver[MESH_0][TRANS_SOL], numerics);
    else
      InstantiateTransitionNumerics<CEulerVariable::CIndices<unsigned short> >(nVar_Trans, offset, config,
                                                                              solver[MESH_0][TRANS_SOL], numerics);
  }

  /*--- Solver definition for the species transport problem ---*/

  if (species) {
    if (incompressible)
      InstantiateSpeciesNumerics<CIncEulerVariable::CIndices<unsigned short> >(nVar_Species, offset, config,
                                                                               solver[MESH_0][SPECIES_SOL], numerics);
    else if (compressible)
      InstantiateSpeciesNumerics<CEulerVariable::CIndices<unsigned short> >(nVar_Species, offset, config,
                                                                            solver[MESH_0][SPECIES_SOL], numerics);
    else
      SU2_MPI::Error("Species transport only available for standard compressible and incompressible flow.", CURRENT_FUNCTION);
  }

  /*--- Solver definition of the finite volume heat solver  ---*/
  if (heat) {

    /*--- Definition of the viscous scheme for each equation and mesh level ---*/
    for (iMGlevel = 0; iMGlevel <= config->GetnMGLevels(); iMGlevel++) {

      numerics[iMGlevel][HEAT_SOL][visc_term] = new CAvgGrad_Heat(nDim, config, true);
      numerics[iMGlevel][HEAT_SOL][visc_bound_term] = new CAvgGrad_Heat(nDim, config, false);

      switch (config->GetKind_ConvNumScheme_Heat()) {

        case SPACE_UPWIND :
          numerics[iMGlevel][HEAT_SOL][conv_term] = new CUpwSca_Heat(nDim, config);
          numerics[iMGlevel][HEAT_SOL][conv_bound_term] = new CUpwSca_Heat(nDim, config);
          break;

        default:
          SU2_MPI::Error("Invalid convective scheme for the heat transfer equations.", CURRENT_FUNCTION);
          break;
      }
    }
  }

  /*--- Solver definition for the radiation model problem ---*/

  if (config->AddRadiation()) {
    /*--- Definition of the viscous scheme for each equation and mesh level ---*/
    numerics[MESH_0][RAD_SOL][VISC_TERM] = new CAvgGradCorrected_P1(nDim, nVar_Rad, config);

    /*--- Definition of the source term integration scheme for each equation and mesh level ---*/
    numerics[MESH_0][RAD_SOL][SOURCE_FIRST_TERM] = new CSourceP1(nDim, nVar_Rad, config);

    /*--- Definition of the boundary condition method ---*/
    numerics[MESH_0][RAD_SOL][VISC_BOUND_TERM] = new CAvgGradCorrected_P1(nDim, nVar_Rad, config);
  }

  /*--- Solver definition for the flow adjoint problem ---*/

  if (adj_euler || adj_ns) {

    if (incompressible)
      SU2_MPI::Error("Convective schemes not implemented for incompressible continuous adjoint.", CURRENT_FUNCTION);

    /*--- Definition of the convective scheme for each equation and mesh level ---*/

    switch (config->GetKind_ConvNumScheme_AdjFlow()) {
      case NO_CONVECTIVE:
        SU2_MPI::Error("Config file is missing the CONV_NUM_METHOD_ADJFLOW option.", CURRENT_FUNCTION);
        break;

      case SPACE_CENTERED :

        if (compressible) {

          /*--- Compressible flow ---*/

          switch (config->GetKind_Centered_AdjFlow()) {
            case CENTERED::LAX : numerics[MESH_0][ADJFLOW_SOL][conv_term] = new CCentLax_AdjFlow(nDim, nVar_Adj_Flow, config); break;
            case CENTERED::JST : numerics[MESH_0][ADJFLOW_SOL][conv_term] = new CCentJST_AdjFlow(nDim, nVar_Adj_Flow, config); break;
            default:
              SU2_MPI::Error("Centered scheme not implemented.", CURRENT_FUNCTION);
              break;
          }

          for (iMGlevel = 1; iMGlevel <= config->GetnMGLevels(); iMGlevel++)
            numerics[iMGlevel][ADJFLOW_SOL][conv_term] = new CCentLax_AdjFlow(nDim, nVar_Adj_Flow, config);

          for (iMGlevel = 0; iMGlevel <= config->GetnMGLevels(); iMGlevel++)
            numerics[iMGlevel][ADJFLOW_SOL][conv_bound_term] = new CUpwRoe_AdjFlow(nDim, nVar_Adj_Flow, config);

        }
        break;

      case SPACE_UPWIND :

        if (compressible) {

          /*--- Compressible flow ---*/

          switch (config->GetKind_Upwind_AdjFlow()) {
            case UPWIND::ROE:
              for (iMGlevel = 0; iMGlevel <= config->GetnMGLevels(); iMGlevel++) {
                numerics[iMGlevel][ADJFLOW_SOL][conv_term] = new CUpwRoe_AdjFlow(nDim, nVar_Adj_Flow, config);
                numerics[iMGlevel][ADJFLOW_SOL][conv_bound_term] = new CUpwRoe_AdjFlow(nDim, nVar_Adj_Flow, config);
              }
              break;
            default:
              SU2_MPI::Error("Upwind scheme not implemented.", CURRENT_FUNCTION);
              break;
          }
        }
        break;

      default:
        SU2_MPI::Error("Invalid convective scheme for the continuous adjoint Euler / Navier-Stokes equations.", CURRENT_FUNCTION);
        break;
    }

    /*--- Definition of the viscous scheme for each equation and mesh level ---*/

    if (compressible) {

      /*--- Compressible flow ---*/

      numerics[MESH_0][ADJFLOW_SOL][visc_term] = new CAvgGradCorrected_AdjFlow(nDim, nVar_Adj_Flow, config);
      numerics[MESH_0][ADJFLOW_SOL][visc_bound_term] = new CAvgGrad_AdjFlow(nDim, nVar_Adj_Flow, config);

      for (iMGlevel = 1; iMGlevel <= config->GetnMGLevels(); iMGlevel++) {
        numerics[iMGlevel][ADJFLOW_SOL][visc_term] = new CAvgGrad_AdjFlow(nDim, nVar_Adj_Flow, config);
        numerics[iMGlevel][ADJFLOW_SOL][visc_bound_term] = new CAvgGrad_AdjFlow(nDim, nVar_Adj_Flow, config);
      }

    }

    /*--- Definition of the source term integration scheme for each equation and mesh level ---*/

    for (iMGlevel = 0; iMGlevel <= config->GetnMGLevels(); iMGlevel++) {

      /*--- Note that RANS is incompatible with Axisymmetric or Rotational (Fix it!) ---*/

      if (compressible) {

        if (adj_ns) {

          numerics[iMGlevel][ADJFLOW_SOL][source_first_term] = new CSourceViscous_AdjFlow(nDim, nVar_Adj_Flow, config);

          if (config->GetRotating_Frame() == YES)
            numerics[iMGlevel][ADJFLOW_SOL][source_second_term] = new CSourceRotatingFrame_AdjFlow(nDim, nVar_Adj_Flow, config);
          else
            numerics[iMGlevel][ADJFLOW_SOL][source_second_term] = new CSourceConservative_AdjFlow(nDim, nVar_Adj_Flow, config);

        }

        else {

          if (config->GetRotating_Frame() == YES)
            numerics[iMGlevel][ADJFLOW_SOL][source_first_term] = new CSourceRotatingFrame_AdjFlow(nDim, nVar_Adj_Flow, config);
          else if (config->GetAxisymmetric() == YES)
            numerics[iMGlevel][ADJFLOW_SOL][source_first_term] = new CSourceAxisymmetric_AdjFlow(nDim, nVar_Adj_Flow, config);
          else
            numerics[iMGlevel][ADJFLOW_SOL][source_first_term] = new CSourceNothing(nDim, nVar_Adj_Flow, config);

          numerics[iMGlevel][ADJFLOW_SOL][source_second_term] = new CSourceNothing(nDim, nVar_Adj_Flow, config);

        }

      }

    }

  }

  /*--- Solver definition for the turbulent adjoint problem ---*/
  if (adj_turb) {

    if (config->GetKind_Turb_Model() != TURB_MODEL::SA)
      SU2_MPI::Error("Only the SA turbulence model can be used with the continuous adjoint solver.", CURRENT_FUNCTION);

    /*--- Definition of the convective scheme for each equation and mesh level ---*/
    switch (config->GetKind_ConvNumScheme_AdjTurb()) {
      case NO_CONVECTIVE:
        SU2_MPI::Error("Config file is missing the CONV_NUM_METHOD_ADJTURB option.", CURRENT_FUNCTION);
        break;
      case SPACE_UPWIND :
        for (iMGlevel = 0; iMGlevel <= config->GetnMGLevels(); iMGlevel++)
          numerics[iMGlevel][ADJTURB_SOL][conv_term] = new CUpwSca_AdjTurb(nDim, nVar_Adj_Turb, config);
        break;
      default:
        SU2_MPI::Error("Convective scheme not implemented (adjoint turbulence).", CURRENT_FUNCTION);
        break;
    }

    /*--- Definition of the viscous scheme for each equation and mesh level ---*/
    for (iMGlevel = 0; iMGlevel <= config->GetnMGLevels(); iMGlevel++)
      numerics[iMGlevel][ADJTURB_SOL][visc_term] = new CAvgGradCorrected_AdjTurb(nDim, nVar_Adj_Turb, config);

    /*--- Definition of the source term integration scheme for each equation and mesh level ---*/
    for (iMGlevel = 0; iMGlevel <= config->GetnMGLevels(); iMGlevel++) {
      numerics[iMGlevel][ADJTURB_SOL][source_first_term] = new CSourcePieceWise_AdjTurb(nDim, nVar_Adj_Turb, config);
      numerics[iMGlevel][ADJTURB_SOL][source_second_term] = new CSourceConservative_AdjTurb(nDim, nVar_Adj_Turb, config);
    }

    /*--- Definition of the boundary condition method ---*/
    for (iMGlevel = 0; iMGlevel <= config->GetnMGLevels(); iMGlevel++)
      numerics[iMGlevel][ADJTURB_SOL][conv_bound_term] = new CUpwLin_AdjTurb(nDim, nVar_Adj_Turb, config);

  }

  /*--- Numerics definition for FEM-like problems. ---*/

  if (fem) {
    /*--- Initialize the container for FEA_TERM. This will be the only one for most of the cases. ---*/
    switch (config->GetGeometricConditions()) {
      case STRUCT_DEFORMATION::SMALL:
        switch (config->GetMaterialModel()) {
          case STRUCT_MODEL::LINEAR_ELASTIC:
            numerics[MESH_0][FEA_SOL][fea_term] = new CFEALinearElasticity(nDim, nVar_FEM, config);
            break;
          default:
            SU2_MPI::Error("Material model does not correspond to geometric conditions.", CURRENT_FUNCTION);
            break;
        }
        break;
      case STRUCT_DEFORMATION::LARGE:
        switch (config->GetMaterialModel()) {
          case STRUCT_MODEL::LINEAR_ELASTIC:
            SU2_MPI::Error("Material model does not correspond to geometric conditions.", CURRENT_FUNCTION);
            break;
          case STRUCT_MODEL::NEO_HOOKEAN:
            if (config->GetMaterialCompressibility() == STRUCT_COMPRESS::COMPRESSIBLE) {
              numerics[MESH_0][FEA_SOL][fea_term] = new CFEM_NeoHookean_Comp(nDim, nVar_FEM, config);
            } else {
              SU2_MPI::Error("Material model not implemented.", CURRENT_FUNCTION);
            }
            break;
          case STRUCT_MODEL::KNOWLES:
            if (config->GetMaterialCompressibility() == STRUCT_COMPRESS::NEARLY_INCOMP) {
              numerics[MESH_0][FEA_SOL][fea_term] = new CFEM_Knowles_NearInc(nDim, nVar_FEM, config);
            } else {
              SU2_MPI::Error("Material model not implemented.", CURRENT_FUNCTION);
            }
            break;
          case STRUCT_MODEL::IDEAL_DE:
            if (config->GetMaterialCompressibility() == STRUCT_COMPRESS::NEARLY_INCOMP) {
              numerics[MESH_0][FEA_SOL][fea_term] = new CFEM_IdealDE(nDim, nVar_FEM, config);
            } else {
              SU2_MPI::Error("Material model not implemented.", CURRENT_FUNCTION);
            }
            break;
        }
        break;
    }

    /*--- The following definitions only make sense if we have a non-linear solution. ---*/
    if (config->GetGeometricConditions() == STRUCT_DEFORMATION::LARGE) {

      /*--- This allocates a container for electromechanical effects. ---*/

      bool de_effects = config->GetDE_Effects();
      if (de_effects)
        numerics[MESH_0][FEA_SOL][DE_TERM+offset] = new CFEM_DielectricElastomer(nDim, nVar_FEM, config);

      ifstream properties_file;

      string filename = config->GetFEA_FileName();
      if (nZone > 1)
        filename = config->GetMultizone_FileName(filename, iZone, ".dat");

      properties_file.open(filename.data(), ios::in);

      /*--- In case there is a properties file, containers are allocated for a number of material models. ---*/

      if (!(properties_file.fail())) {
        numerics[MESH_0][FEA_SOL][MAT_NHCOMP+offset]  = new CFEM_NeoHookean_Comp(nDim, nVar_FEM, config);
        numerics[MESH_0][FEA_SOL][MAT_IDEALDE+offset] = new CFEM_IdealDE(nDim, nVar_FEM, config);
        numerics[MESH_0][FEA_SOL][MAT_KNOWLES+offset] = new CFEM_Knowles_NearInc(nDim, nVar_FEM, config);
      }
    }
  }

  /*--- Instantiate the numerics for the mesh solver. ---*/
  if (config->GetDeform_Mesh())
    numerics[MESH_0][MESH_SOL][fea_term] = new CFEAMeshElasticity(nDim, nDim, geometry[MESH_0]->GetnElem(), config);

  } // end "per-thread" allocation loop

}

void CDriver::FinalizeNumerics(CNumerics *****numerics, CSolver***, CGeometry**,
                                      CConfig *config, unsigned short val_iInst) {

  for (unsigned short iMGlevel = 0; iMGlevel <= config->GetnMGLevels(); iMGlevel++) {

    for (unsigned int iSol = 0; iSol < MAX_SOLS; iSol++) {

      for (unsigned int iTerm = 0; iTerm < MAX_TERMS*omp_get_max_threads(); iTerm++) {

        delete numerics[val_iInst][iMGlevel][iSol][iTerm];
      }
      delete [] numerics[val_iInst][iMGlevel][iSol];
    }
    delete[] numerics[val_iInst][iMGlevel];
  }
  delete[] numerics[val_iInst];

}

void CDriver::PreprocessIteration(CConfig* config, CIteration *&iteration) const {

  if (rank == MASTER_NODE)
    cout << endl <<"------------------- Iteration Preprocessing ( Zone " << config->GetiZone() <<" ) ------------------" << endl;

  iteration = CIterationFactory::CreateIteration(config->GetKind_Solver(), config);

}

void CDriver::PreprocessDynamicMesh(CConfig *config, CGeometry **geometry, CSolver ***solver, CIteration* iteration,
                                        CVolumetricMovement *&grid_movement, CSurfaceMovement *&surface_movement) const{

  /*--- Instantiate the geometry movement classes for the solution of unsteady
   flows on dynamic meshes, including rigid mesh transformations, dynamically
   deforming meshes, and preprocessing of harmonic balance. ---*/

  if (!fem_solver && (config->GetGrid_Movement() || (config->GetDirectDiff() == D_DESIGN))) {
    if (rank == MASTER_NODE)
      cout << "Setting dynamic mesh structure for zone "<< iZone + 1<<"." << endl;
    grid_movement = new CVolumetricMovement(geometry[MESH_0], config);

    if (surface_movement == nullptr)
      surface_movement = new CSurfaceMovement();

    surface_movement->CopyBoundary(geometry[MESH_0], config);
    if (config->GetTime_Marching() == TIME_MARCHING::HARMONIC_BALANCE){
      if (rank == MASTER_NODE) cout << endl <<  "Instance "<< iInst + 1 <<":" << endl;
      iteration->SetGrid_Movement(geometry, surface_movement, grid_movement,  solver, config, 0, iInst);
    }
  }

  if (config->GetDirectDiff() == D_DESIGN) {
    if (rank == MASTER_NODE)
      cout << "Setting surface/volume derivatives." << endl;

    /*--- Set the surface derivatives, i.e. the derivative of the surface mesh nodes with respect to the design variables ---*/

    surface_movement->SetSurface_Derivative(geometry[MESH_0],config);

    /*--- Call the volume deformation routine with derivative mode enabled.
       This computes the derivative of the volume mesh with respect to the surface nodes ---*/

    grid_movement->SetVolume_Deformation(geometry[MESH_0],config, true, true);

    /*--- Update the multi-grid structure to propagate the derivative information to the coarser levels ---*/

    CGeometry::UpdateGeometry(geometry,config);

  }

}

void CDriver::InitializeInterface(CConfig **config, CSolver***** solver, CGeometry**** geometry,
                                      unsigned short** interface_types, CInterface ***interface,
                                      vector<vector<unique_ptr<CInterpolator> > >& interpolation) {

  /*--- Setup interpolation and transfer for all possible donor/target pairs. ---*/

  for (auto target = 0u; target < nZone; target++) {

    for (auto donor = 0u; donor < nZone; donor++) {

      /*--- Aliases to make code less verbose. ---*/
      auto& interface_type = interface_types[donor][target];

      if (donor == target) {
        interface_type = ZONES_ARE_EQUAL;
        continue;
      }
      interface_type = NO_TRANSFER;

      /*--- If there is a common interface setup the interpolation and transfer. ---*/

      if (!CInterpolator::CheckZonesInterface(config[donor], config[target])) {
        interface_type = NO_COMMON_INTERFACE;
      }
      else {
        /*--- Begin the creation of the communication pattern among zones. ---*/

        if (rank == MASTER_NODE) cout << "From zone " << donor << " to zone " << target << ":" << endl;

        /*--- Setup the interpolation. ---*/

        interpolation[donor][target] = unique_ptr<CInterpolator>(CInterpolatorFactory::CreateInterpolator(
                                       geometry, config, interpolation[target][donor].get(), donor, target));

        /*--- The type of variables transferred depends on the donor/target physics. ---*/

        const bool heat_target = config[target]->GetHeatProblem();
        const bool fluid_target = config[target]->GetFluidProblem();
        const bool structural_target = config[target]->GetStructuralProblem();

        const bool heat_donor = config[donor]->GetHeatProblem();
        const bool fluid_donor = config[donor]->GetFluidProblem();
        const bool structural_donor = config[donor]->GetStructuralProblem();

        /*--- Initialize the appropriate transfer strategy. ---*/

        if (rank == MASTER_NODE) cout << " Transferring ";

        if (fluid_donor && structural_target) {
          interface_type = FLOW_TRACTION;
          auto nConst = 2;
          bool conservative = config[target]->GetConservativeInterpolation();
          if(!config[ZONE_0]->GetDiscrete_Adjoint()) {
            interface[donor][target] = new CFlowTractionInterface(nDim, nConst, config[donor], conservative);
          } else {
            interface[donor][target] = new CDiscAdjFlowTractionInterface(nDim, nConst, config[donor], conservative);
          }
          if (rank == MASTER_NODE) cout << "fluid " << (conservative? "forces." : "tractions.") << endl;
        }
        else if (structural_donor && (fluid_target || heat_target)) {
          if (solver_container[target][INST_0][MESH_0][MESH_SOL] == nullptr) {
            SU2_MPI::Error("Mesh deformation was not correctly specified for the fluid/heat zone.\n"
                           "Use DEFORM_MESH=YES, and setup MARKER_DEFORM_MESH=(...)", CURRENT_FUNCTION);
          }
          interface_type = BOUNDARY_DISPLACEMENTS;
          if (!config[donor]->GetTime_Domain()) interface[donor][target] = new CDisplacementsInterface(nDim, 0);
          else interface[donor][target] = new CDisplacementsInterface(2*nDim, 0);
          if (rank == MASTER_NODE) cout << "boundary displacements from the structural solver." << endl;
        }
        else if (fluid_donor && fluid_target) {
                /*--- Mixing plane for turbo machinery applications. ---*/
          if (config[donor]->GetBoolMixingPlaneInterface()) {
            interface_type = MIXING_PLANE;
            auto nVar = solver[donor][INST_0][MESH_0][FLOW_SOL]->GetnVar();
            interface[donor][target] = new CMixingPlaneInterface(nVar, 0);
            if (rank == MASTER_NODE) {
              cout << "Set mixing-plane interface from donor zone "
                  << donor << " to target zone " << target << "." << endl;
            }
          }
          else{
            auto nVar = solver[donor][INST_0][MESH_0][FLOW_SOL]->GetnPrimVar();
              interface_type = SLIDING_INTERFACE;
              interface[donor][target] = new CSlidingInterface(nVar, 0);
              if (rank == MASTER_NODE) cout << "sliding interface." << endl;
          }
        }
        else if (heat_donor || heat_target) {
          if (heat_donor && heat_target)
            SU2_MPI::Error("Conjugate heat transfer between solids is not implemented.", CURRENT_FUNCTION);

          const auto fluidZone = heat_target? donor : target;

          if (config[fluidZone]->GetEnergy_Equation() || (config[fluidZone]->GetKind_Regime() == ENUM_REGIME::COMPRESSIBLE)
              || (config[fluidZone]->GetKind_FluidModel() == ENUM_FLUIDMODEL::FLUID_FLAMELET))
            interface_type = heat_target? CONJUGATE_HEAT_FS : CONJUGATE_HEAT_SF;
          else if (config[fluidZone]->GetWeakly_Coupled_Heat())
            interface_type = heat_target? CONJUGATE_HEAT_WEAKLY_FS : CONJUGATE_HEAT_WEAKLY_SF;
          else
            interface_type = NO_TRANSFER;

          if (interface_type != NO_TRANSFER) {
            auto nVar = 4;
            interface[donor][target] = new CConjugateHeatInterface(nVar, 0);
            if (rank == MASTER_NODE) cout << "conjugate heat variables." << endl;
          }
          else {
            if (rank == MASTER_NODE) cout << "NO heat variables." << endl;
          }
        }
        else {
          if (solver[donor][INST_0][MESH_0][FLOW_SOL] == nullptr)
            SU2_MPI::Error("Could not determine the number of variables for transfer.", CURRENT_FUNCTION);

          auto nVar = solver[donor][INST_0][MESH_0][FLOW_SOL]->GetnVar();
          interface_type = CONSERVATIVE_VARIABLES;
          interface[donor][target] = new CConservativeVarsInterface(nVar, 0);
          if (rank == MASTER_NODE) cout << "generic conservative variables." << endl;
        }
      }

    }

  }

}

void CDriver::PreprocessStaticMesh(const CConfig *config, CGeometry** geometry){

  unsigned short iMGlevel, iMGfine;

  unsigned short iZone = config->GetiZone();

  if (!fem_solver) {

    if (config->GetnMarker_Moving() > 0) {

      /*--- Fixed wall velocities: set the grid velocities only one time
       before the first iteration flow solver. ---*/
      if (rank == MASTER_NODE)
        cout << endl << " Setting the moving wall velocities." << endl;

      geometry[MESH_0]->SetWallVelocity(config, true);

      /*--- Update the grid velocities on the coarser multigrid levels after
        setting the moving wall velocities for the finest mesh. ---*/
      for (iMGlevel = 1; iMGlevel <= config->GetnMGLevels(); iMGlevel++){
        iMGfine = iMGlevel-1;
        geometry[iMGlevel]->SetRestricted_GridVelocity(geometry[iMGfine]);
      }
    }
  } else {

    /*--- Carry out a dynamic cast to CMeshFEM_DG, such that it is not needed to
         define all virtual functions in the base class CGeometry. ---*/
    auto *DGMesh = dynamic_cast<CMeshFEM_DG *>(geometry[MESH_0]);

    /*--- Initialize the static mesh movement, if necessary. ---*/
    const unsigned short Kind_Grid_Movement = config->GetKind_GridMovement();
    const bool initStaticMovement = (config->GetGrid_Movement() &&
                                     (Kind_Grid_Movement == MOVING_WALL    ||
                                      Kind_Grid_Movement == ROTATING_FRAME ||
                                      Kind_Grid_Movement == STEADY_TRANSLATION));

    if(initStaticMovement){
      if (rank == MASTER_NODE) cout << "Initialize Static Mesh Movement" << endl;
      DGMesh->InitStaticMeshMovement(config, Kind_Grid_Movement, iZone);
    }
  }

}

void CDriver::PreprocessOutput(CConfig **config, CConfig *driver_config, COutput **&output, COutput *&driver_output){

  /*--- Definition of the output class (one for each zone). The output class
   manages the writing of all restart, volume solution, surface solution,
   surface comma-separated value, and convergence history files (both in serial
   and in parallel). ---*/

  for (iZone = 0; iZone < nZone; iZone++){

    if (rank == MASTER_NODE)
      cout << endl <<"-------------------- Output Preprocessing ( Zone " << iZone <<" ) --------------------" << endl;

    MAIN_SOLVER kindSolver = config[iZone]->GetKind_Solver();

    output[iZone] = COutputFactory::CreateOutput(kindSolver, config[iZone], nDim);

    /*--- If dry-run is used, do not open/overwrite history file. ---*/
    output[iZone]->PreprocessHistoryOutput(config[iZone], !dry_run);

    output[iZone]->PreprocessVolumeOutput(config[iZone]);

  }

  if (driver_config->GetMultizone_Problem()){
    if (rank == MASTER_NODE)
      cout << endl <<"------------------- Output Preprocessing ( Multizone ) ------------------" << endl;

    driver_output = COutputFactory::CreateMultizoneOutput(driver_config, config, nDim);

    driver_output->PreprocessMultizoneHistoryOutput(output, config, driver_config, !dry_run);
  }

  /*--- Check for an unsteady restart. Update ExtIter if necessary. ---*/
  if (config_container[ZONE_0]->GetTime_Domain() && config_container[ZONE_0]->GetRestart())
    TimeIter = config_container[ZONE_0]->GetRestart_Iter();

}


void CDriver::PreprocessTurbomachinery(CConfig** config, CGeometry**** geometry, CSolver***** solver,
                                           CInterface*** interface, bool dummy){

  unsigned short donorZone,targetZone, nMarkerInt, iMarkerInt;
  unsigned short nSpanMax = 0;
  bool restart   = (config[ZONE_0]->GetRestart() || config[ZONE_0]->GetRestart_Flow());
  mixingplane = config[ZONE_0]->GetBoolMixingPlaneInterface();
  bool discrete_adjoint = config[ZONE_0]->GetDiscrete_Adjoint();
  su2double areaIn, areaOut, nBlades, flowAngleIn, flowAngleOut;

  /*--- Create turbovertex structure ---*/
  if (rank == MASTER_NODE) cout<<endl<<"Initialize Turbo Vertex Structure." << endl;
  for (iZone = 0; iZone < nZone; iZone++) {
    if (config[iZone]->GetBoolTurbomachinery()){
      geometry[iZone][INST_0][MESH_0]->ComputeNSpan(config[iZone], iZone, INFLOW, true);
      geometry[iZone][INST_0][MESH_0]->ComputeNSpan(config[iZone], iZone, OUTFLOW, true);
      if (rank == MASTER_NODE) cout <<"Number of span-wise sections in Zone "<< iZone<<": "<< config[iZone]->GetnSpanWiseSections() <<"."<< endl;
      if (config[iZone]->GetnSpanWiseSections() > nSpanMax){
        nSpanMax = config[iZone]->GetnSpanWiseSections();
      }

      config[nZone-1]->SetnSpan_iZones(config[iZone]->GetnSpanWiseSections(), iZone);

      geometry[iZone][INST_0][MESH_0]->SetTurboVertex(config[iZone], iZone, INFLOW, true);
      geometry[iZone][INST_0][MESH_0]->SetTurboVertex(config[iZone], iZone, OUTFLOW, true);
    }
  }

  /*--- Set maximum number of Span among all zones ---*/
  for (iZone = 0; iZone < nZone; iZone++) {
    if (config[iZone]->GetBoolTurbomachinery()){
      config[iZone]->SetnSpanMaxAllZones(nSpanMax);
    }
  }
  if (rank == MASTER_NODE) cout<<"Max number of span-wise sections among all zones: "<< nSpanMax<<"."<< endl;


  if (rank == MASTER_NODE) cout<<"Initialize solver containers for average quantities." << endl;
  for (iZone = 0; iZone < nZone; iZone++) {
    solver[iZone][INST_0][MESH_0][FLOW_SOL]->InitTurboContainers(geometry[iZone][INST_0][MESH_0],config[iZone]);
  }

  // TODO(turbo): make it general for turbo HB
  if (rank == MASTER_NODE) cout<<"Compute inflow and outflow average geometric quantities." << endl;
  for (iZone = 0; iZone < nZone; iZone++) {
    geometry[iZone][INST_0][MESH_0]->SetAvgTurboValue(config[iZone], iZone, INFLOW, true);
    geometry[iZone][INST_0][MESH_0]->SetAvgTurboValue(config[iZone],iZone, OUTFLOW, true);
    geometry[iZone][INST_0][MESH_0]->GatherInOutAverageValues(config[iZone], true);
  }


  if(mixingplane){
    if (rank == MASTER_NODE) cout << "Set span-wise sections between zones on Mixing-Plane interface." << endl;
    for (donorZone = 0; donorZone < nZone; donorZone++) {
      for (targetZone = 0; targetZone < nZone; targetZone++) {
        if (interface_container[donorZone][targetZone] != nullptr){
          interface[donorZone][targetZone]->SetSpanWiseLevels(config[donorZone], config[targetZone]);
        }
      }
    }
  }

  for (iZone = 0; iZone < nZone-1; iZone++) {
    geometry[nZone-1][INST_0][MESH_0]->SetAvgTurboGeoValues(config[iZone],geometry[iZone][INST_0][MESH_0], iZone);
  }

  /*--- Transfer number of blade to ZONE_0 to correctly compute turbo performance---*/
  for (iZone = 1; iZone < nZone; iZone++) {
    nBlades = config[iZone]->GetnBlades(iZone);
    config[ZONE_0]->SetnBlades(iZone, nBlades);
  }

  if (rank == MASTER_NODE && !dummy){
    for (iZone = 0; iZone < nZone; iZone++) {
    areaIn  = geometry[iZone][INST_0][MESH_0]->GetSpanAreaIn(iZone, config[iZone]->GetnSpanWiseSections());
    areaOut = geometry[iZone][INST_0][MESH_0]->GetSpanAreaOut(iZone, config[iZone]->GetnSpanWiseSections());
    nBlades = config[iZone]->GetnBlades(iZone);
    cout << "Inlet area for Row "<< iZone + 1<< ": " << areaIn*10000.0 <<" cm^2."  <<endl;
    cout << "Oulet area for Row "<< iZone + 1<< ": " << areaOut*10000.0 <<" cm^2."  <<endl;
    cout << "Recomputed number of blades for Row "<< iZone + 1 << ": " << nBlades<<"."  <<endl;
    }
  }


  if(mixingplane){
    if (rank == MASTER_NODE) cout<<"Preprocessing of the Mixing-Plane Interface." << endl;
    for (donorZone = 0; donorZone < nZone; donorZone++) {
      nMarkerInt     = config_container[donorZone]->GetnMarker_MixingPlaneInterface()/2;
      for (iMarkerInt = 1; iMarkerInt <= nMarkerInt; iMarkerInt++){
        for (targetZone = 0; targetZone < nZone; targetZone++) {
          if (interface_types[donorZone][targetZone]==MIXING_PLANE){
            interface[donorZone][targetZone]->PreprocessAverage(geometry[donorZone][INST_0][MESH_0], geometry[targetZone][INST_0][MESH_0],
                config[donorZone], config[targetZone],
                iMarkerInt);
          }
        }
      }
    }
  }

  if(!restart && !discrete_adjoint){
    if (rank == MASTER_NODE) cout<<"Initialize turbomachinery solution quantities." << endl;
    for(iZone = 0; iZone < nZone; iZone++) {
      solver[iZone][INST_0][MESH_0][FLOW_SOL]->SetFreeStream_TurboSolution(config[iZone]);
    }
  }

  if (rank == MASTER_NODE) cout<<"Initialize inflow and outflow average solution quantities." << endl;
  for(iZone = 0; iZone < nZone; iZone++) {
    solver[iZone][INST_0][MESH_0][FLOW_SOL]->PreprocessAverage(solver[iZone][INST_0][MESH_0], geometry[iZone][INST_0][MESH_0],config[iZone],INFLOW);
    solver[iZone][INST_0][MESH_0][FLOW_SOL]->PreprocessAverage(solver[iZone][INST_0][MESH_0], geometry[iZone][INST_0][MESH_0],config[iZone],OUTFLOW);
    solver[iZone][INST_0][MESH_0][FLOW_SOL]->TurboAverageProcess(solver[iZone][INST_0][MESH_0], geometry[iZone][INST_0][MESH_0],config[iZone],INFLOW);
    solver[iZone][INST_0][MESH_0][FLOW_SOL]->TurboAverageProcess(solver[iZone][INST_0][MESH_0], geometry[iZone][INST_0][MESH_0],config[iZone],OUTFLOW);
    solver[iZone][INST_0][MESH_0][FLOW_SOL]->GatherInOutAverageValues(config[iZone], geometry[iZone][INST_0][MESH_0]);
    if (rank == MASTER_NODE){
      flowAngleIn = solver[iZone][INST_0][MESH_0][FLOW_SOL]->GetTurboVelocityIn(iZone, config[iZone]->GetnSpanWiseSections())[1];
      flowAngleIn /= solver[iZone][INST_0][MESH_0][FLOW_SOL]->GetTurboVelocityIn(iZone, config[iZone]->GetnSpanWiseSections())[0];
      flowAngleIn = atan(flowAngleIn)*180.0/PI_NUMBER;
      cout << "Inlet flow angle for Row "<< iZone + 1<< ": "<< flowAngleIn <<"°."  <<endl;
      flowAngleOut = solver[iZone][INST_0][MESH_0][FLOW_SOL]->GetTurboVelocityOut(iZone, config[iZone]->GetnSpanWiseSections())[1];
      flowAngleOut /= solver[iZone][INST_0][MESH_0][FLOW_SOL]->GetTurboVelocityOut(iZone, config[iZone]->GetnSpanWiseSections())[0];
      flowAngleOut = atan(flowAngleOut)*180.0/PI_NUMBER;
      cout << "Outlet flow angle for Row "<< iZone + 1<< ": "<< flowAngleOut <<"°."  <<endl;

    }
  }

}

CDriver::~CDriver() = default;

void CDriver::PrintDirectResidual(RECORDING kind_recording) {

  if (rank != MASTER_NODE || kind_recording != RECORDING::SOLUTION_VARIABLES) return;

  const bool multizone = config_container[ZONE_0]->GetMultizone_Problem();

  /*--- Helper lambda func to return lenghty [iVar][iZone] string.  ---*/
  auto iVar_iZone2string = [&](unsigned short ivar, unsigned short izone) {
    if (multizone)
      return "[" + std::to_string(ivar) + "][" + std::to_string(izone) + "]";
          return "[" + std::to_string(ivar) + "]";
  };

  /*--- Print residuals in the first iteration ---*/

  const unsigned short fieldWidth = 15;
  PrintingToolbox::CTablePrinter RMSTable(&std::cout);
  RMSTable.SetPrecision(config_container[ZONE_0]->GetOutput_Precision());

  /*--- The CTablePrinter requires two sweeps:
    *--- 0. Add the colum names (addVals=0=false) plus CTablePrinter.PrintHeader()
    *--- 1. Add the RMS-residual values (addVals=1=true) plus CTablePrinter.PrintFooter() ---*/
  for (int addVals = 0; addVals < 2; addVals++) {

    for (unsigned short iZone = 0; iZone < nZone; iZone++) {

      auto solvers = solver_container[iZone][INST_0][MESH_0];
      auto configs = config_container[iZone];

      /*--- Note: the FEM-Flow solvers are availalbe for disc. adjoint runs only for SingleZone. ---*/
      if (configs->GetFluidProblem() || configs->GetFEMSolver()) {

        for (unsigned short iVar = 0; iVar < solvers[FLOW_SOL]->GetnVar(); iVar++) {
          if (!addVals)
            RMSTable.AddColumn("rms_Flow" + iVar_iZone2string(iVar, iZone), fieldWidth);
          else
            RMSTable << log10(solvers[FLOW_SOL]->GetRes_RMS(iVar));
        }

        if (configs->GetKind_Turb_Model() != TURB_MODEL::NONE && !configs->GetFrozen_Visc_Disc()) {
          for (unsigned short iVar = 0; iVar < solvers[TURB_SOL]->GetnVar(); iVar++) {
            if (!addVals)
              RMSTable.AddColumn("rms_Turb" + iVar_iZone2string(iVar, iZone), fieldWidth);
            else
              RMSTable << log10(solvers[TURB_SOL]->GetRes_RMS(iVar));
          }
        }

        if (configs->GetKind_Species_Model() != SPECIES_MODEL::NONE) {
          for (unsigned short iVar = 0; iVar < solvers[SPECIES_SOL]->GetnVar(); iVar++) {
            if (!addVals)
              RMSTable.AddColumn("rms_Spec" + iVar_iZone2string(iVar, iZone), fieldWidth);
            else
              RMSTable << log10(solvers[SPECIES_SOL]->GetRes_RMS(iVar));
          }
        }

        if (!multizone && configs->GetWeakly_Coupled_Heat()){
          if (!addVals) RMSTable.AddColumn("rms_Heat" + iVar_iZone2string(0, iZone), fieldWidth);
          else RMSTable << log10(solvers[HEAT_SOL]->GetRes_RMS(0));
        }

        if (configs->AddRadiation()) {
          if (!addVals) RMSTable.AddColumn("rms_Rad" + iVar_iZone2string(0, iZone), fieldWidth);
          else RMSTable << log10(solvers[RAD_SOL]->GetRes_RMS(0));
        }

      }
      else if (configs->GetStructuralProblem()) {

        if (configs->GetGeometricConditions() == STRUCT_DEFORMATION::LARGE){
          if (!addVals) {
            RMSTable.AddColumn("UTOL-A", fieldWidth);
            RMSTable.AddColumn("RTOL-A", fieldWidth);
            RMSTable.AddColumn("ETOL-A", fieldWidth);
          }
          else {
            RMSTable << log10(solvers[FEA_SOL]->GetRes_FEM(0))
                     << log10(solvers[FEA_SOL]->GetRes_FEM(1))
                     << log10(solvers[FEA_SOL]->GetRes_FEM(2));
          }
        }
        else{
          if (!addVals) {
            RMSTable.AddColumn("log10[RMS Ux]", fieldWidth);
            RMSTable.AddColumn("log10[RMS Uy]", fieldWidth);
            if (nDim == 3) RMSTable.AddColumn("log10[RMS Uz]", fieldWidth);
          }
          else {
            RMSTable << log10(solvers[FEA_SOL]->GetRes_FEM(0))
                     << log10(solvers[FEA_SOL]->GetRes_FEM(1));
            if (nDim == 3) RMSTable << log10(solvers[FEA_SOL]->GetRes_FEM(2));
          }
        }

      }
      else if (configs->GetHeatProblem()) {

        if (!addVals) RMSTable.AddColumn("rms_Heat" + iVar_iZone2string(0, iZone), fieldWidth);
        else RMSTable << log10(solvers[HEAT_SOL]->GetRes_RMS(0));
      } else {
        SU2_MPI::Error("Invalid KindSolver for CDiscAdj-MultiZone/SingleZone-Driver.", CURRENT_FUNCTION);
      }
    } // loop iZone

    if (!addVals) RMSTable.PrintHeader();
    else RMSTable.PrintFooter();

  } // for addVals

  cout << "\n-------------------------------------------------------------------------\n" << endl;

}


CFluidDriver::CFluidDriver(char* confFile, unsigned short val_nZone, SU2_Comm MPICommunicator) : CDriver(confFile, val_nZone, MPICommunicator, false) {
  Max_Iter = config_container[ZONE_0]->GetnInner_Iter();
}

CFluidDriver::~CFluidDriver() = default;

void CFluidDriver::StartSolver(){

#ifdef VTUNEPROF
  __itt_resume();
#endif

  /*--- Main external loop of the solver. Within this loop, each iteration ---*/

  if (rank == MASTER_NODE){
    cout << endl <<"------------------------------ Begin Solver -----------------------------" << endl;
  }

  unsigned long Iter = 0;
  while ( Iter < Max_Iter ) {

    /*--- Perform some external iteration preprocessing. ---*/

    Preprocess(Iter);

    /*--- Perform a dynamic mesh update if required. ---*/
    /*--- For the Disc.Adj. of a case with (rigidly) moving grid, the appropriate
          mesh cordinates are read from the restart files. ---*/
    if (!fem_solver &&
        !(config_container[ZONE_0]->GetGrid_Movement() && config_container[ZONE_0]->GetDiscrete_Adjoint())) {
      DynamicMeshUpdate(Iter);
    }

    /*--- Run a single iteration of the problem (fluid, elasticity, heat, ...). ---*/

    Run();

    /*--- Update the solution for dual time stepping strategy ---*/

    Update();

    /*--- Terminate the simulation if only the Jacobian must be computed. ---*/
    if (config_container[ZONE_0]->GetJacobian_Spatial_Discretization_Only()) break;

    /*--- Monitor the computations after each iteration. ---*/

    Monitor(Iter);

    /*--- Output the solution in files. ---*/

    Output(Iter);

    /*--- If the convergence criteria has been met, terminate the simulation. ---*/

    if (StopCalc) break;

    Iter++;

  }
#ifdef VTUNEPROF
  __itt_pause();
#endif
}


void CFluidDriver::Preprocess(unsigned long Iter) {

  /*--- Set the value of the external iteration and physical time. ---*/

  for (iZone = 0; iZone < nZone; iZone++) {
    config_container[iZone]->SetInnerIter(Iter);
    if (config_container[iZone]->GetTime_Marching() != TIME_MARCHING::STEADY)
      config_container[iZone]->SetPhysicalTime(static_cast<su2double>(Iter)*config_container[iZone]->GetDelta_UnstTimeND());
    else
      config_container[iZone]->SetPhysicalTime(0.0);
  }

  /*--- Set the initial condition for EULER/N-S/RANS and for a non FSI simulation ---*/

  if(!fsi) {
    for (iZone = 0; iZone < nZone; iZone++) {
      if (config_container[iZone]->GetFluidProblem()) {
        for (iInst = 0; iInst < nInst[iZone]; iInst++) {
          solver_container[iZone][iInst][MESH_0][FLOW_SOL]->SetInitialCondition(geometry_container[iZone][INST_0], solver_container[iZone][iInst], config_container[iZone], Iter);
          if (config_container[iZone]->GetKind_Species_Model() != SPECIES_MODEL::NONE)
            solver_container[iZone][iInst][MESH_0][SPECIES_SOL]->SetInitialCondition(geometry_container[iZone][INST_0], solver_container[iZone][iInst], config_container[iZone], Iter);
        }
      }
    }
  }
}

void CFluidDriver::Run() {

  unsigned short iZone, jZone;
  unsigned long IntIter, nIntIter;
  bool unsteady;

  /*--- Run a single iteration of a multi-zone problem by looping over all
   zones and executing the iterations. Note that data transers between zones
   and other intermediate procedures may be required. ---*/

  unsteady = (config_container[MESH_0]->GetTime_Marching() == TIME_MARCHING::DT_STEPPING_1ST) ||
             (config_container[MESH_0]->GetTime_Marching() == TIME_MARCHING::DT_STEPPING_2ND);

  /*--- Zone preprocessing ---*/

  for (iZone = 0; iZone < nZone; iZone++)
    iteration_container[iZone][INST_0]->Preprocess(output_container[iZone], integration_container, geometry_container, solver_container, numerics_container, config_container, surface_movement, grid_movement, FFDBox, iZone, INST_0);

  /*--- Updating zone interface communication patterns,
   needed only for unsteady simulation since for steady problems
   this is done once in the interpolator_container constructor
   at the beginning of the computation ---*/

  if ( unsteady ) {
    for (iZone = 0; iZone < nZone; iZone++) {
      for (jZone = 0; jZone < nZone; jZone++)
        if(jZone != iZone && interpolator_container[iZone][jZone] != nullptr)
        interpolator_container[iZone][jZone]->SetTransferCoeff(config_container);
    }
  }

  /*--- Begin Unsteady pseudo-time stepping internal loop, if not unsteady it does only one step --*/

  if (unsteady)
    nIntIter = config_container[MESH_0]->GetnInner_Iter();
  else
    nIntIter = 1;

  for (IntIter = 0; IntIter < nIntIter; IntIter++) {

    /*--- At each pseudo time-step updates transfer data ---*/
    for (iZone = 0; iZone < nZone; iZone++)
      for (jZone = 0; jZone < nZone; jZone++)
        if(jZone != iZone && interface_container[iZone][jZone] != nullptr)
          TransferData(iZone, jZone);

    /*--- For each zone runs one single iteration ---*/

    for (iZone = 0; iZone < nZone; iZone++) {
      config_container[iZone]->SetInnerIter(IntIter);
      iteration_container[iZone][INST_0]->Iterate(output_container[iZone], integration_container, geometry_container, solver_container, numerics_container,
                                                  config_container, surface_movement, grid_movement, FFDBox, iZone, INST_0);
    }

    /// TODO: Check convergence in each zone.
  }

}

void CFluidDriver::TransferData(unsigned short donorZone, unsigned short targetZone) {

  auto BroadcastData = [&](unsigned int solIdx) {
    interface_container[donorZone][targetZone]->BroadcastData(*interpolator_container[donorZone][targetZone].get(),
      solver_container[donorZone][INST_0][MESH_0][solIdx], solver_container[targetZone][INST_0][MESH_0][solIdx],
      geometry_container[donorZone][INST_0][MESH_0], geometry_container[targetZone][INST_0][MESH_0],
      config_container[donorZone], config_container[targetZone]);
  };
  BroadcastData(FLOW_SOL);

  if (config_container[targetZone]->GetKind_Solver() == MAIN_SOLVER::RANS) {
    BroadcastData(TURB_SOL);
  }
  if (config_container[targetZone]->GetKind_Species_Model() != SPECIES_MODEL::NONE) {
    BroadcastData(SPECIES_SOL);
  }
}

void CFluidDriver::Update() {

  for(iZone = 0; iZone < nZone; iZone++)
    iteration_container[iZone][INST_0]->Update(output_container[iZone], integration_container, geometry_container,
         solver_container, numerics_container, config_container,
         surface_movement, grid_movement, FFDBox, iZone, INST_0);
}

void CFluidDriver::DynamicMeshUpdate(unsigned long TimeIter) {

  bool harmonic_balance;

  for (iZone = 0; iZone < nZone; iZone++) {
   harmonic_balance = (config_container[iZone]->GetTime_Marching() == TIME_MARCHING::HARMONIC_BALANCE);
    /*--- Dynamic mesh update ---*/
    if ((config_container[iZone]->GetGrid_Movement()) && (!harmonic_balance)) {
      iteration_container[iZone][INST_0]->SetGrid_Movement(geometry_container[iZone][INST_0], surface_movement[iZone], grid_movement[iZone][INST_0], solver_container[iZone][INST_0], config_container[iZone], 0, TimeIter );
    }
  }

}

bool CFluidDriver::Monitor(unsigned long ExtIter) {

  /*--- Synchronization point after a single solver iteration. Compute the
   wall clock time required. ---*/

  StopTime = SU2_MPI::Wtime();

  IterCount++;
  UsedTime = (StopTime - StartTime) + UsedTimeCompute;

  /*--- Check whether the current simulation has reached the specified
   convergence criteria, and set StopCalc to true, if so. ---*/

  /// TODO: Get convergence from the output class

  /*--- Set StopCalc to true if max. number of iterations has been reached ---*/

  StopCalc = StopCalc || (ExtIter == Max_Iter - 1);

  return StopCalc;

}

void CFluidDriver::Output(unsigned long InnerIter) {

  for (iZone = 0; iZone < nZone; iZone++) {
    const auto inst = config_container[iZone]->GetiInst();

    for (iInst = 0; iInst < nInst[iZone]; ++iInst) {
      config_container[iZone]->SetiInst(iInst);
      output_container[iZone]->SetResultFiles(geometry_container[iZone][iInst][MESH_0],
                                               config_container[iZone],
                                               solver_container[iZone][iInst][MESH_0],
                                               InnerIter, StopCalc);
    }
    config_container[iZone]->SetiInst(inst);
  }

}

CHBDriver::CHBDriver(char* confFile,
    unsigned short val_nZone,
    SU2_Comm MPICommunicator) : CFluidDriver(confFile,
        val_nZone,
        MPICommunicator) {
  unsigned short kInst;

  nInstHB = nInst[ZONE_0];

  /*--- allocate dynamic memory for the Harmonic Balance operator ---*/
  D = new su2double*[nInstHB];
  for (kInst = 0; kInst < nInstHB; kInst++) D[kInst] = new su2double[nInstHB];
}

CHBDriver::~CHBDriver() {

  unsigned short kInst;

  /*--- delete dynamic memory for the Harmonic Balance operator ---*/
  for (kInst = 0; kInst < nInstHB; kInst++) delete [] D[kInst];
  delete [] D;
}


void CHBDriver::Run() {

  /*--- Run a single iteration of a Harmonic Balance problem. Preprocess all
   all zones before beginning the iteration. ---*/

  for (iInst = 0; iInst < nInstHB; iInst++)
    iteration_container[ZONE_0][iInst]->Preprocess(output_container[ZONE_0], integration_container, geometry_container,
        solver_container, numerics_container, config_container,
        surface_movement, grid_movement, FFDBox, ZONE_0, iInst);

  for (iInst = 0; iInst < nInstHB; iInst++)
    iteration_container[ZONE_0][iInst]->Iterate(output_container[ZONE_0], integration_container, geometry_container,
        solver_container, numerics_container, config_container,
        surface_movement, grid_movement, FFDBox, ZONE_0, iInst);

  for (iInst = 0; iInst < nInstHB; iInst++)
    iteration_container[ZONE_0][iInst]->Monitor(output_container[ZONE_0], integration_container, geometry_container,
        solver_container, numerics_container, config_container,
        surface_movement, grid_movement, FFDBox, ZONE_0, iInst);

}

void CHBDriver::Update() {

  for (iInst = 0; iInst < nInstHB; iInst++) {
    /*--- Compute the harmonic balance terms across all zones ---*/
    SetHarmonicBalance(iInst);

  }

  /*--- Precondition the harmonic balance source terms ---*/
  if (config_container[ZONE_0]->GetHB_Precondition() == YES) {
    StabilizeHarmonicBalance();

  }

  for (iInst = 0; iInst < nInstHB; iInst++) {

    /*--- Update the harmonic balance terms across all zones ---*/
    iteration_container[ZONE_0][iInst]->Update(output_container[ZONE_0], integration_container, geometry_container,
        solver_container, numerics_container, config_container,
        surface_movement, grid_movement, FFDBox, ZONE_0, iInst);

  }

}

void CHBDriver::SetHarmonicBalance(unsigned short iInst) {

  unsigned short iVar, jInst, iMGlevel;
  unsigned short nVar = solver_container[ZONE_0][INST_0][MESH_0][FLOW_SOL]->GetnVar();
  unsigned long iPoint;
  bool implicit = (config_container[ZONE_0]->GetKind_TimeIntScheme_Flow() == EULER_IMPLICIT);
  bool adjoint = (config_container[ZONE_0]->GetContinuous_Adjoint());
  if (adjoint) {
    implicit = (config_container[ZONE_0]->GetKind_TimeIntScheme_AdjFlow() == EULER_IMPLICIT);
  }

  unsigned long InnerIter = config_container[ZONE_0]->GetInnerIter();

  /*--- Retrieve values from the config file ---*/
  auto *U = new su2double[nVar];
  auto *U_old = new su2double[nVar];
  auto *Psi = new su2double[nVar];
  auto *Psi_old = new su2double[nVar];
  auto *Source = new su2double[nVar];
  su2double deltaU, deltaPsi;

  /*--- Compute period of oscillation ---*/
  su2double period = config_container[ZONE_0]->GetHarmonicBalance_Period();

  /*--- Non-dimensionalize the input period, if necessary.  */
  period /= config_container[ZONE_0]->GetTime_Ref();

  if (InnerIter == 0)
    ComputeHBOperator();

  /*--- Compute various source terms for explicit direct, implicit direct, and adjoint problems ---*/
  /*--- Loop over all grid levels ---*/
  for (iMGlevel = 0; iMGlevel <= config_container[ZONE_0]->GetnMGLevels(); iMGlevel++) {

    /*--- Loop over each node in the volume mesh ---*/
    for (iPoint = 0; iPoint < geometry_container[ZONE_0][iInst][iMGlevel]->GetnPoint(); iPoint++) {

      for (iVar = 0; iVar < nVar; iVar++) {
        Source[iVar] = 0.0;
      }

      /*--- Step across the columns ---*/
      for (jInst = 0; jInst < nInstHB; jInst++) {

        /*--- Retrieve solution at this node in current zone ---*/
        for (iVar = 0; iVar < nVar; iVar++) {

          if (!adjoint) {
            U[iVar] = solver_container[ZONE_0][jInst][iMGlevel][FLOW_SOL]->GetNodes()->GetSolution(iPoint, iVar);
            Source[iVar] += U[iVar]*D[iInst][jInst];

            if (implicit) {
              U_old[iVar] = solver_container[ZONE_0][jInst][iMGlevel][FLOW_SOL]->GetNodes()->GetSolution_Old(iPoint, iVar);
              deltaU = U[iVar] - U_old[iVar];
              Source[iVar] += deltaU*D[iInst][jInst];
            }

          }

          else {
            Psi[iVar] = solver_container[ZONE_0][jInst][iMGlevel][ADJFLOW_SOL]->GetNodes()->GetSolution(iPoint, iVar);
            Source[iVar] += Psi[iVar]*D[jInst][iInst];

            if (implicit) {
              Psi_old[iVar] = solver_container[ZONE_0][jInst][iMGlevel][ADJFLOW_SOL]->GetNodes()->GetSolution_Old(iPoint, iVar);
              deltaPsi = Psi[iVar] - Psi_old[iVar];
              Source[iVar] += deltaPsi*D[jInst][iInst];
            }
          }
        }

        /*--- Store sources for current row ---*/
        for (iVar = 0; iVar < nVar; iVar++) {
          if (!adjoint) {
            solver_container[ZONE_0][iInst][iMGlevel][FLOW_SOL]->GetNodes()->SetHarmonicBalance_Source(iPoint, iVar, Source[iVar]);
          }
          else {
            solver_container[ZONE_0][iInst][iMGlevel][ADJFLOW_SOL]->GetNodes()->SetHarmonicBalance_Source(iPoint, iVar, Source[iVar]);
          }
        }

      }
    }
  }

  /*--- Source term for a turbulence model ---*/
  if (config_container[ZONE_0]->GetKind_Solver() == MAIN_SOLVER::RANS) {

    /*--- Extra variables needed if we have a turbulence model. ---*/
    unsigned short nVar_Turb = solver_container[ZONE_0][INST_0][MESH_0][TURB_SOL]->GetnVar();
    auto *U_Turb = new su2double[nVar_Turb];
    auto *Source_Turb = new su2double[nVar_Turb];

    /*--- Loop over only the finest mesh level (turbulence is always solved
     on the original grid only). ---*/
    for (iPoint = 0; iPoint < geometry_container[ZONE_0][INST_0][MESH_0]->GetnPoint(); iPoint++) {
      for (iVar = 0; iVar < nVar_Turb; iVar++) Source_Turb[iVar] = 0.0;
      for (jInst = 0; jInst < nInstHB; jInst++) {

        /*--- Retrieve solution at this node in current zone ---*/
        for (iVar = 0; iVar < nVar_Turb; iVar++) {
          U_Turb[iVar] = solver_container[ZONE_0][jInst][MESH_0][TURB_SOL]->GetNodes()->GetSolution(iPoint, iVar);
          Source_Turb[iVar] += U_Turb[iVar]*D[iInst][jInst];
        }
      }

      /*--- Store sources for current iZone ---*/
      for (iVar = 0; iVar < nVar_Turb; iVar++)
        solver_container[ZONE_0][iInst][MESH_0][TURB_SOL]->GetNodes()->SetHarmonicBalance_Source(iPoint, iVar, Source_Turb[iVar]);
    }

    delete [] U_Turb;
    delete [] Source_Turb;
  }

  delete [] Source;
  delete [] U;
  delete [] U_old;
  delete [] Psi;
  delete [] Psi_old;

}

void CHBDriver::StabilizeHarmonicBalance() {

  unsigned short i, j, k, iVar, iInst, jInst, iMGlevel;
  unsigned short nVar = solver_container[ZONE_0][INST_0][MESH_0][FLOW_SOL]->GetnVar();
  unsigned long iPoint;
  bool adjoint = (config_container[ZONE_0]->GetContinuous_Adjoint());

  /*--- Retrieve values from the config file ---*/
  auto *Source     = new su2double[nInstHB];
  auto *Source_old = new su2double[nInstHB];
  su2double Delta;

  auto **Pinv     = new su2double*[nInstHB];
  auto **P        = new su2double*[nInstHB];
  for (iInst = 0; iInst < nInstHB; iInst++) {
    Pinv[iInst]       = new su2double[nInstHB];
    P[iInst]          = new su2double[nInstHB];
  }

  /*--- Loop over all grid levels ---*/
  for (iMGlevel = 0; iMGlevel <= config_container[ZONE_0]->GetnMGLevels(); iMGlevel++) {

    /*--- Loop over each node in the volume mesh ---*/
    for (iPoint = 0; iPoint < geometry_container[ZONE_0][INST_0][iMGlevel]->GetnPoint(); iPoint++) {

      /*--- Get time step for current node ---*/
      Delta = solver_container[ZONE_0][INST_0][iMGlevel][FLOW_SOL]->GetNodes()->GetDelta_Time(iPoint);

      /*--- Setup stabilization matrix for this node ---*/
      for (iInst = 0; iInst < nInstHB; iInst++) {
        for (jInst = 0; jInst < nInstHB; jInst++) {
          if (jInst == iInst ) {
            Pinv[iInst][jInst] = 1.0 + Delta*D[iInst][jInst];
          }
          else {
            Pinv[iInst][jInst] = Delta*D[iInst][jInst];
          }
        }
      }

      /*--- Invert stabilization matrix Pinv with Gauss elimination---*/

      /*--  A temporary matrix to hold the inverse, dynamically allocated ---*/
      auto **temp = new su2double*[nInstHB];
      for (i = 0; i < nInstHB; i++) {
        temp[i] = new su2double[2 * nInstHB];
      }

      /*---  Copy the desired matrix into the temporary matrix ---*/
      for (i = 0; i < nInstHB; i++) {
        for (j = 0; j < nInstHB; j++) {
          temp[i][j] = Pinv[i][j];
          temp[i][nInstHB + j] = 0;
        }
        temp[i][nInstHB + i] = 1;
      }

      su2double max_val;
      unsigned short max_idx;

      /*---  Pivot each column such that the largest number possible divides the other rows  ---*/
      for (k = 0; k < nInstHB - 1; k++) {
        max_idx = k;
        max_val = abs(temp[k][k]);
        /*---  Find the largest value (pivot) in the column  ---*/
        for (j = k; j < nInstHB; j++) {
          if (abs(temp[j][k]) > max_val) {
            max_idx = j;
            max_val = abs(temp[j][k]);
          }
        }

        /*---  Move the row with the highest value up  ---*/
        for (j = 0; j < (nInstHB * 2); j++) {
          su2double d = temp[k][j];
          temp[k][j] = temp[max_idx][j];
          temp[max_idx][j] = d;
        }
        /*---  Subtract the moved row from all other rows ---*/
        for (i = k + 1; i < nInstHB; i++) {
          su2double c = temp[i][k] / temp[k][k];
          for (j = 0; j < (nInstHB * 2); j++) {
            temp[i][j] = temp[i][j] - temp[k][j] * c;
          }
        }
      }

      /*---  Back-substitution  ---*/
      for (k = nInstHB - 1; k > 0; k--) {
        if (temp[k][k] != su2double(0.0)) {
          for (int i = k - 1; i > -1; i--) {
            su2double c = temp[i][k] / temp[k][k];
            for (j = 0; j < (nInstHB * 2); j++) {
              temp[i][j] = temp[i][j] - temp[k][j] * c;
            }
          }
        }
      }

      /*---  Normalize the inverse  ---*/
      for (i = 0; i < nInstHB; i++) {
        su2double c = temp[i][i];
        for (j = 0; j < nInstHB; j++) {
          temp[i][j + nInstHB] = temp[i][j + nInstHB] / c;
        }
      }

      /*---  Copy the inverse back to the main program flow ---*/
      for (i = 0; i < nInstHB; i++) {
        for (j = 0; j < nInstHB; j++) {
          P[i][j] = temp[i][j + nInstHB];
        }
      }

      /*---  Delete dynamic template  ---*/
      for (iInst = 0; iInst < nInstHB; iInst++) {
        delete[] temp[iInst];
      }
      delete[] temp;

      /*--- Loop through variables to precondition ---*/
      for (iVar = 0; iVar < nVar; iVar++) {

        /*--- Get current source terms (not yet preconditioned) and zero source array to prepare preconditioning ---*/
        for (iInst = 0; iInst < nInstHB; iInst++) {
          Source_old[iInst] = solver_container[ZONE_0][iInst][iMGlevel][FLOW_SOL]->GetNodes()->GetHarmonicBalance_Source(iPoint, iVar);
          Source[iInst] = 0;
        }

        /*--- Step through columns ---*/
        for (iInst = 0; iInst < nInstHB; iInst++) {
          for (jInst = 0; jInst < nInstHB; jInst++) {
            Source[iInst] += P[iInst][jInst]*Source_old[jInst];
          }

          /*--- Store updated source terms for current node ---*/
          if (!adjoint) {
            solver_container[ZONE_0][iInst][iMGlevel][FLOW_SOL]->GetNodes()->SetHarmonicBalance_Source(iPoint, iVar, Source[iInst]);
          }
          else {
            solver_container[ZONE_0][iInst][iMGlevel][ADJFLOW_SOL]->GetNodes()->SetHarmonicBalance_Source(iPoint, iVar, Source[iInst]);
          }
        }

      }
    }
  }

  /*--- Deallocate dynamic memory ---*/
  for (iInst = 0; iInst < nInstHB; iInst++){
    delete [] P[iInst];
    delete [] Pinv[iInst];
  }
  delete [] P;
  delete [] Pinv;
  delete [] Source;
  delete [] Source_old;

}

void CHBDriver::ComputeHBOperator() {

  const   complex<su2double> J(0.0,1.0);
  unsigned short i, j, k, iInst;

  auto *Omega_HB       = new su2double[nInstHB];
  auto **E    = new complex<su2double>*[nInstHB];
  auto **Einv = new complex<su2double>*[nInstHB];
  auto **DD   = new complex<su2double>*[nInstHB];
  for (iInst = 0; iInst < nInstHB; iInst++) {
    E[iInst]    = new complex<su2double>[nInstHB];
    Einv[iInst] = new complex<su2double>[nInstHB];
    DD[iInst]   = new complex<su2double>[nInstHB];
  }

  /*--- Get simualation period from config file ---*/
  su2double Period = config_container[ZONE_0]->GetHarmonicBalance_Period();

  /*--- Non-dimensionalize the input period, if necessary.      */
  Period /= config_container[ZONE_0]->GetTime_Ref();

  /*--- Build the array containing the selected frequencies to solve ---*/
  for (iInst = 0; iInst < nInstHB; iInst++) {
    Omega_HB[iInst]  = config_container[ZONE_0]->GetOmega_HB()[iInst];
    Omega_HB[iInst] /= config_container[ZONE_0]->GetOmega_Ref(); //TODO: check
  }

  /*--- Build the diagonal matrix of the frequencies DD ---*/
  for (i = 0; i < nInstHB; i++) {
    for (k = 0; k < nInstHB; k++) {
      if (k == i ) {
        DD[i][k] = J*Omega_HB[k];
      }
    }
  }


  /*--- Build the harmonic balance inverse matrix ---*/
  for (i = 0; i < nInstHB; i++) {
    for (k = 0; k < nInstHB; k++) {
      Einv[i][k] = complex<su2double>(cos(Omega_HB[k]*(i*Period/nInstHB))) + J*complex<su2double>(sin(Omega_HB[k]*(i*Period/nInstHB)));
    }
  }

  /*---  Invert inverse harmonic balance Einv with Gauss elimination ---*/

  /*--  A temporary matrix to hold the inverse, dynamically allocated ---*/
  auto **temp = new complex<su2double>*[nInstHB];
  for (i = 0; i < nInstHB; i++) {
    temp[i] = new complex<su2double>[2 * nInstHB];
  }

  /*---  Copy the desired matrix into the temporary matrix ---*/
  for (i = 0; i < nInstHB; i++) {
    for (j = 0; j < nInstHB; j++) {
      temp[i][j] = Einv[i][j];
      temp[i][nInstHB + j] = 0;
    }
    temp[i][nInstHB + i] = 1;
  }

  su2double max_val;
  unsigned short max_idx;

  /*---  Pivot each column such that the largest number possible divides the other rows  ---*/
  for (k = 0; k < nInstHB - 1; k++) {
    max_idx = k;
    max_val = abs(temp[k][k]);
    /*---  Find the largest value (pivot) in the column  ---*/
    for (j = k; j < nInstHB; j++) {
      if (abs(temp[j][k]) > max_val) {
        max_idx = j;
        max_val = abs(temp[j][k]);
      }
    }
    /*---  Move the row with the highest value up  ---*/
    for (j = 0; j < (nInstHB * 2); j++) {
      complex<su2double> d = temp[k][j];
      temp[k][j] = temp[max_idx][j];
      temp[max_idx][j] = d;
    }
    /*---  Subtract the moved row from all other rows ---*/
    for (i = k + 1; i < nInstHB; i++) {
      complex<su2double> c = temp[i][k] / temp[k][k];
      for (j = 0; j < (nInstHB * 2); j++) {
        temp[i][j] = temp[i][j] - temp[k][j] * c;
      }
    }
  }
  /*---  Back-substitution  ---*/
  for (k = nInstHB - 1; k > 0; k--) {
    if (temp[k][k] != complex<su2double>(0.0)) {
      for (int i = k - 1; i > -1; i--) {
        complex<su2double> c = temp[i][k] / temp[k][k];
        for (j = 0; j < (nInstHB * 2); j++) {
          temp[i][j] = temp[i][j] - temp[k][j] * c;
        }
      }
    }
  }
  /*---  Normalize the inverse  ---*/
  for (i = 0; i < nInstHB; i++) {
    complex<su2double> c = temp[i][i];
    for (j = 0; j < nInstHB; j++) {
      temp[i][j + nInstHB] = temp[i][j + nInstHB] / c;
    }
  }
  /*---  Copy the inverse back to the main program flow ---*/
  for (i = 0; i < nInstHB; i++) {
    for (j = 0; j < nInstHB; j++) {
      E[i][j] = temp[i][j + nInstHB];
    }
  }
  /*---  Delete dynamic template  ---*/
  for (i = 0; i < nInstHB; i++) {
    delete[] temp[i];
  }
  delete[] temp;


  /*---  Temporary matrix for performing product  ---*/
  auto **Temp    = new complex<su2double>*[nInstHB];

  /*---  Temporary complex HB operator  ---*/
  auto **Dcpx    = new complex<su2double>*[nInstHB];

  for (iInst = 0; iInst < nInstHB; iInst++){
    Temp[iInst]    = new complex<su2double>[nInstHB];
    Dcpx[iInst]   = new complex<su2double>[nInstHB];
  }


  /*---  Calculation of the HB operator matrix ---*/
  for (int row = 0; row < nInstHB; row++) {
    for (int col = 0; col < nInstHB; col++) {
      for (int inner = 0; inner < nInstHB; inner++) {
        Temp[row][col] += Einv[row][inner] * DD[inner][col];
      }
    }
  }

  unsigned short row, col, inner;

  for (row = 0; row < nInstHB; row++) {
    for (col = 0; col < nInstHB; col++) {
      for (inner = 0; inner < nInstHB; inner++) {
        Dcpx[row][col] += Temp[row][inner] * E[inner][col];
      }
    }
  }

  /*---  Take just the real part of the HB operator matrix ---*/
  for (i = 0; i < nInstHB; i++) {
    for (k = 0; k < nInstHB; k++) {
      D[i][k] = real(Dcpx[i][k]);
    }
  }

  /*--- Deallocate dynamic memory ---*/
  for (iInst = 0; iInst < nInstHB; iInst++){
    delete [] E[iInst];
    delete [] Einv[iInst];
    delete [] DD[iInst];
    delete [] Temp[iInst];
    delete [] Dcpx[iInst];
  }
  delete [] E;
  delete [] Einv;
  delete [] DD;
  delete [] Temp;
  delete [] Dcpx;
  delete [] Omega_HB;

}<|MERGE_RESOLUTION|>--- conflicted
+++ resolved
@@ -912,13 +912,8 @@
 
     if ((rank == MASTER_NODE) && (size > SINGLE_NODE) && (iMGlevel == MESH_0))
       cout << "Communicating number of neighbors." << endl;
-<<<<<<< HEAD
-    geometry[iMGlevel]->InitiateComms(geometry[iMGlevel], config, ENUM_MPI_QUANTITIES::NEIGHBORS);
-    geometry[iMGlevel]->CompleteComms(geometry[iMGlevel], config, ENUM_MPI_QUANTITIES::NEIGHBORS);
-=======
     geometry[iMGlevel]->InitiateComms(geometry[iMGlevel], config, MPI_QUANTITIES::NEIGHBORS);
     geometry[iMGlevel]->CompleteComms(geometry[iMGlevel], config, MPI_QUANTITIES::NEIGHBORS);
->>>>>>> 83cac12a
   }
 
 }
