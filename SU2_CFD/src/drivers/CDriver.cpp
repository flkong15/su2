--- conflicted
+++ resolved
@@ -2,11 +2,7 @@
  * \file driver_structure.cpp
  * \brief The main subroutines for driving single or multi-zone problems.
  * \author T. Economon, H. Kline, R. Sanchez, F. Palacios
-<<<<<<< HEAD
- * \version 7.0.5 "Blackbird"
-=======
  * \version 7.0.6 "Blackbird"
->>>>>>> 0e3fad69
  *
  * SU2 Project Website: https://su2code.github.io
  *
@@ -40,11 +36,8 @@
 #include "../../include/solvers/CFEM_DG_EulerSolver.hpp"
 
 #include "../../include/output/COutputFactory.hpp"
-<<<<<<< HEAD
-=======
 #include "../../include/output/COutput.hpp"
 
->>>>>>> 0e3fad69
 #include "../../include/output/COutputLegacy.hpp"
 
 #include "../../../Common/include/interface_interpolation/CInterpolator.hpp"
@@ -81,18 +74,12 @@
 #include "../../include/numerics/elasticity/CFEALinearElasticity.hpp"
 #include "../../include/numerics/elasticity/CFEANonlinearElasticity.hpp"
 #include "../../include/numerics/elasticity/nonlinear_models.hpp"
-<<<<<<< HEAD
 #include "../../include/numerics/CGradSmoothing.hpp"
 
 #include "../../include/integration/CIntegrationFactory.hpp"
 
-=======
-
-#include "../../include/integration/CIntegrationFactory.hpp"
-
 #include "../../include/iteration/CIterationFactory.hpp"
 
->>>>>>> 0e3fad69
 #include "../../../Common/include/omp_structure.hpp"
 
 #include <cassert>
@@ -237,7 +224,6 @@
 
   }
 
-<<<<<<< HEAD
   /*--- For gradient smoothing we need to calculate the projections between volume, surface and design parameters ---*/
   if ( config_container[ZONE_0]->GetSmoothGradient() ) {
     grid_movement[ZONE_0][INST_0] = new CVolumetricMovement(geometry_container[ZONE_0][INST_0][MESH_0], config_container[ZONE_0]);
@@ -245,8 +231,6 @@
     surface_movement[ZONE_0]->CopyBoundary(geometry_container[ZONE_0][INST_0][MESH_0], config_container[ZONE_0]);
   }
 
-=======
->>>>>>> 0e3fad69
   /*! --- Compute the wall distance again to correctly compute the derivatives if we are running direct diff mode --- */
   if (driver_config->GetDirectDiff() == D_DESIGN){
     CGeometry::ComputeWallDistance(config_container, geometry_container);
@@ -768,17 +752,10 @@
   unsigned short iZone = config->GetiZone(), iMGlevel;
   unsigned short requestedMGlevels = config->GetnMGLevels();
   const bool fea = config->GetStructuralProblem();
-<<<<<<< HEAD
 
   /*--- Definition of the geometry class to store the primal grid in the partitioning process.
    *    All ranks process the grid and call ParMETIS for partitioning ---*/
 
-=======
-
-  /*--- Definition of the geometry class to store the primal grid in the partitioning process.
-   *    All ranks process the grid and call ParMETIS for partitioning ---*/
-
->>>>>>> 0e3fad69
   CGeometry *geometry_aux = new CPhysicalGeometry(config, iZone, nZone);
 
   /*--- Set the dimension --- */
@@ -1081,11 +1058,7 @@
   solver = new CSolver**[config->GetnMGLevels()+1];
 
   for (iMesh = 0; iMesh <= config->GetnMGLevels(); iMesh++){
-<<<<<<< HEAD
-    solver[iMesh] = CSolverFactory::createSolverContainer(kindSolver, config, geometry[iMesh], iMesh);
-=======
     solver[iMesh] = CSolverFactory::CreateSolverContainer(kindSolver, config, geometry[iMesh], iMesh);
->>>>>>> 0e3fad69
   }
 
   /*--- Count the number of DOFs per solution point. ---*/
@@ -1412,11 +1385,7 @@
 
   ENUM_MAIN_SOLVER kindMainSolver = static_cast<ENUM_MAIN_SOLVER>(config->GetKind_Solver());
 
-<<<<<<< HEAD
-  integration = CIntegrationFactory::createIntegrationContainer(kindMainSolver, solver);
-=======
   integration = CIntegrationFactory::CreateIntegrationContainer(kindMainSolver, solver);
->>>>>>> 0e3fad69
 
 }
 
@@ -2356,7 +2325,6 @@
     numerics[MESH_0][MESH_SOL][fea_term] = new CFEAMeshElasticity(nDim, nDim, geometry[MESH_0]->GetnElem(), config);
 
   } // end "per-thread" allocation loop
-<<<<<<< HEAD
 
   /*--- If we want to apply the gradient smoothing we must initialize the numerics here ---*/
   if(config->GetSmoothGradient()) {
@@ -2366,8 +2334,6 @@
       numerics[MESH_0][GRADIENT_SMOOTHING][GRAD_TERM] = new CGradSmoothing(nDim, config);
     }
   }
-=======
->>>>>>> 0e3fad69
 
 }
 
@@ -2375,7 +2341,6 @@
                                       CConfig *config, unsigned short val_iInst) {
 
   for (unsigned short iMGlevel = 0; iMGlevel <= config->GetnMGLevels(); iMGlevel++) {
-<<<<<<< HEAD
 
     for (unsigned int iSol = 0; iSol < MAX_SOLS; iSol++) {
 
@@ -2396,74 +2361,8 @@
   if (rank == MASTER_NODE)
     cout << endl <<"------------------- Iteration Preprocessing ( Zone " << config->GetiZone() <<" ) ------------------" << endl;
 
-  /*--- Loop over all zones and instantiate the physics iteration. ---*/
-
-  switch (config->GetKind_Solver()) {
-
-    case EULER: case NAVIER_STOKES: case RANS:
-    case INC_EULER: case INC_NAVIER_STOKES: case INC_RANS:
-      if(config->GetBoolTurbomachinery()){
-        if (rank == MASTER_NODE)
-          cout << "Euler/Navier-Stokes/RANS turbomachinery fluid iteration." << endl;
-        iteration = new CTurboIteration(config);
-
-      }
-      else{
-        if (rank == MASTER_NODE)
-          cout << "Euler/Navier-Stokes/RANS fluid iteration." << endl;
-        iteration = new CFluidIteration(config);
-      }
-      break;
-
-    case FEM_EULER: case FEM_NAVIER_STOKES: case FEM_RANS: case FEM_LES:
-      if (rank == MASTER_NODE)
-        cout << "Finite element Euler/Navier-Stokes/RANS/LES flow iteration." << endl;
-      iteration = new CFEMFluidIteration(config);
-      break;
-
-    case HEAT_EQUATION:
-      if (rank == MASTER_NODE)
-        cout << "Heat iteration (finite volume method)." << endl;
-      iteration = new CHeatIteration(config);
-      break;
-
-    case FEM_ELASTICITY:
-      if (rank == MASTER_NODE)
-        cout << "FEM iteration." << endl;
-      iteration = new CFEAIteration(config);
-      break;
-
-    case ADJ_EULER: case ADJ_NAVIER_STOKES: case ADJ_RANS:
-      if (rank == MASTER_NODE)
-        cout << "Adjoint Euler/Navier-Stokes/RANS fluid iteration." << endl;
-      iteration = new CAdjFluidIteration(config);
-      break;
-
-    case DISC_ADJ_EULER: case DISC_ADJ_NAVIER_STOKES: case DISC_ADJ_RANS:
-    case DISC_ADJ_INC_EULER: case DISC_ADJ_INC_NAVIER_STOKES: case DISC_ADJ_INC_RANS:
-      if (rank == MASTER_NODE)
-        cout << "Discrete adjoint Euler/Navier-Stokes/RANS fluid iteration." << endl;
-      iteration = new CDiscAdjFluidIteration(config);
-      break;
-
-    case DISC_ADJ_FEM_EULER : case DISC_ADJ_FEM_NS : case DISC_ADJ_FEM_RANS :
-      if (rank == MASTER_NODE)
-        cout << "Discrete adjoint finite element Euler/Navier-Stokes/RANS fluid iteration." << endl;
-      iteration = new CDiscAdjFluidIteration(config);
-      break;
-
-    case DISC_ADJ_FEM:
-      if (rank == MASTER_NODE)
-        cout << "Discrete adjoint FEM structural iteration." << endl;
-      iteration = new CDiscAdjFEAIteration(config);
-      break;
-
-    case DISC_ADJ_HEAT:
-      if (rank == MASTER_NODE)
-        cout << "Discrete adjoint heat iteration." << endl;
-      iteration = new CDiscAdjHeatIteration(config);
-      break;
-  }
+  iteration = CIterationFactory::CreateIteration(static_cast<ENUM_MAIN_SOLVER>(config->GetKind_Solver()), config);
+
 }
 
 void CDriver::DynamicMesh_Preprocessing(CConfig *config, CGeometry **geometry, CSolver ***solver, CIteration* iteration,
@@ -2502,67 +2401,6 @@
     /*--- Update the multi-grid structure to propagate the derivative information to the coarser levels ---*/
 
     geometry[MESH_0]->UpdateGeometry(geometry,config);
-=======
-
-    for (unsigned int iSol = 0; iSol < MAX_SOLS; iSol++) {
-
-      for (unsigned int iTerm = 0; iTerm < MAX_TERMS*omp_get_max_threads(); iTerm++) {
-
-        delete numerics[val_iInst][iMGlevel][iSol][iTerm];
-      }
-      delete [] numerics[val_iInst][iMGlevel][iSol];
-    }
-    delete[] numerics[val_iInst][iMGlevel];
-  }
-  delete[] numerics[val_iInst];
-
-}
-
-void CDriver::Iteration_Preprocessing(CConfig* config, CIteration *&iteration) const {
-
-  if (rank == MASTER_NODE)
-    cout << endl <<"------------------- Iteration Preprocessing ( Zone " << config->GetiZone() <<" ) ------------------" << endl;
-
-  iteration = CIterationFactory::CreateIteration(static_cast<ENUM_MAIN_SOLVER>(config->GetKind_Solver()), config);
-
-}
-
-void CDriver::DynamicMesh_Preprocessing(CConfig *config, CGeometry **geometry, CSolver ***solver, CIteration* iteration,
-                                        CVolumetricMovement *&grid_movement, CSurfaceMovement *&surface_movement) const{
-
-  /*--- Instantiate the geometry movement classes for the solution of unsteady
-   flows on dynamic meshes, including rigid mesh transformations, dynamically
-   deforming meshes, and preprocessing of harmonic balance. ---*/
-
-  if (!fem_solver && (config->GetGrid_Movement() || (config->GetDirectDiff() == D_DESIGN))) {
-    if (rank == MASTER_NODE)
-      cout << "Setting dynamic mesh structure for zone "<< iZone + 1<<"." << endl;
-    grid_movement = new CVolumetricMovement(geometry[MESH_0], config);
-
-    surface_movement = new CSurfaceMovement();
-    surface_movement->CopyBoundary(geometry[MESH_0], config);
-    if (config->GetTime_Marching() == HARMONIC_BALANCE){
-      if (rank == MASTER_NODE) cout << endl <<  "Instance "<< iInst + 1 <<":" << endl;
-      iteration->SetGrid_Movement(geometry, surface_movement, grid_movement,  solver, config, 0, iInst);
-    }
-  }
-
-  if (config->GetDirectDiff() == D_DESIGN) {
-    if (rank == MASTER_NODE)
-      cout << "Setting surface/volume derivatives." << endl;
-
-    /*--- Set the surface derivatives, i.e. the derivative of the surface mesh nodes with respect to the design variables ---*/
-
-    surface_movement->SetSurface_Derivative(geometry[MESH_0],config);
-
-    /*--- Call the volume deformation routine with derivative mode enabled.
-       This computes the derivative of the volume mesh with respect to the surface nodes ---*/
-
-    grid_movement->SetVolume_Deformation(geometry[MESH_0],config, true, true);
-
-    /*--- Update the multi-grid structure to propagate the derivative information to the coarser levels ---*/
-
-    geometry[MESH_0]->UpdateGeometry(geometry,config);
 
   }
 
@@ -2588,7 +2426,6 @@
       interface_type = NO_TRANSFER;
 
       /*--- If there is a common interface setup the interpolation and transfer. ---*/
->>>>>>> 0e3fad69
 
       if (!CInterpolator::CheckZonesInterface(config[donor], config[target])) {
         interface_type = NO_COMMON_INTERFACE;
@@ -2596,41 +2433,11 @@
       else {
         /*--- Begin the creation of the communication pattern among zones. ---*/
 
-<<<<<<< HEAD
-}
-
-void CDriver::Interface_Preprocessing(CConfig **config, CSolver***** solver, CGeometry**** geometry,
-                                      unsigned short** interface_types, CInterface ***interface,
-                                      CInterpolator ***interpolation) {
-
-  /*--- Setup interpolation and transfer for all possible donor/target pairs. ---*/
-
-  for (auto target = 0u; target < nZone; target++) {
-
-    for (auto donor = 0u; donor < nZone; donor++) {
-
-      /*--- Aliases to make code less verbose. ---*/
-      auto& interface_type = interface_types[donor][target];
-
-      if (donor == target) {
-        interface_type = ZONES_ARE_EQUAL;
-        continue;
-      }
-      interface_type = NO_TRANSFER;
-
-      /*--- If there is a common interface setup the interpolation and transfer. ---*/
-
-      if (!CInterpolator::CheckZonesInterface(config[donor], config[target])) {
-        interface_type = NO_COMMON_INTERFACE;
-      }
-      else {
-        /*--- Begin the creation of the communication pattern among zones. ---*/
-
         if (rank == MASTER_NODE) cout << "From zone " << donor << " to zone " << target << ":" << endl;
 
         /*--- Setup the interpolation. ---*/
 
-        interpolation[donor][target] = CInterpolatorFactory::createInterpolator(geometry, config, donor, target);
+        interpolation[donor][target] = CInterpolatorFactory::CreateInterpolator(geometry, config, donor, target);
 
         /*--- The type of variables transferred depends on the donor/target physics. ---*/
 
@@ -2719,101 +2526,6 @@
 
     }
 
-=======
-        if (rank == MASTER_NODE) cout << "From zone " << donor << " to zone " << target << ":" << endl;
-
-        /*--- Setup the interpolation. ---*/
-
-        interpolation[donor][target] = CInterpolatorFactory::CreateInterpolator(geometry, config, donor, target);
-
-        /*--- The type of variables transferred depends on the donor/target physics. ---*/
-
-        const bool heat_target = config[target]->GetHeatProblem();
-        const bool fluid_target = config[target]->GetFluidProblem();
-        const bool structural_target = config[target]->GetStructuralProblem();
-
-        const bool heat_donor = config[donor]->GetHeatProblem();
-        const bool fluid_donor = config[donor]->GetFluidProblem();
-        const bool structural_donor = config[donor]->GetStructuralProblem();
-
-        /*--- Initialize the appropriate transfer strategy. ---*/
-
-        if (rank == MASTER_NODE) cout << " Transferring ";
-
-        if (fluid_donor && structural_target) {
-          interface_type = FLOW_TRACTION;
-          auto nConst = 2;
-          bool conservative = config[target]->GetConservativeInterpolation();
-          if(!config[ZONE_0]->GetDiscrete_Adjoint()) {
-            interface[donor][target] = new CFlowTractionInterface(nDim, nConst, config[donor], conservative);
-          } else {
-            interface[donor][target] = new CDiscAdjFlowTractionInterface(nDim, nConst, config[donor], conservative);
-          }
-          if (rank == MASTER_NODE) cout << "fluid " << (conservative? "forces." : "tractions.") << endl;
-        }
-        else if (structural_donor && (fluid_target || heat_target)) {
-          if (solver_container[target][INST_0][MESH_0][MESH_SOL] == nullptr) {
-            SU2_MPI::Error("Mesh deformation was not correctly specified for the fluid/heat zone.\n"
-                           "Use DEFORM_MESH=YES, and setup MARKER_DEFORM_MESH=(...)", CURRENT_FUNCTION);
-          }
-          interface_type = BOUNDARY_DISPLACEMENTS;
-          interface[donor][target] = new CDisplacementsInterface(nDim, 0, config[donor]);
-          if (rank == MASTER_NODE) cout << "boundary displacements from the structural solver." << endl;
-        }
-        else if (fluid_donor && fluid_target) {
-          interface_type = SLIDING_INTERFACE;
-          auto nVar = solver[donor][INST_0][MESH_0][FLOW_SOL]->GetnPrimVar();
-          interface[donor][target] = new CSlidingInterface(nVar, 0, config[donor]);
-          if (rank == MASTER_NODE) cout << "sliding interface." << endl;
-        }
-        else if (heat_donor || heat_target) {
-          if (heat_donor && heat_target)
-            SU2_MPI::Error("Conjugate heat transfer between solids is not implemented.", CURRENT_FUNCTION);
-
-          const auto fluidZone = heat_target? donor : target;
-
-          if (config[fluidZone]->GetEnergy_Equation() || (config[fluidZone]->GetKind_Regime() == COMPRESSIBLE))
-            interface_type = heat_target? CONJUGATE_HEAT_FS : CONJUGATE_HEAT_SF;
-          else if (config[fluidZone]->GetWeakly_Coupled_Heat())
-            interface_type = heat_target? CONJUGATE_HEAT_WEAKLY_FS : CONJUGATE_HEAT_WEAKLY_SF;
-          else
-            interface_type = NO_TRANSFER;
-
-          if (interface_type != NO_TRANSFER) {
-            auto nVar = 4;
-            interface[donor][target] = new CConjugateHeatInterface(nVar, 0, config[donor]);
-            if (rank == MASTER_NODE) cout << "conjugate heat variables." << endl;
-          }
-          else {
-            if (rank == MASTER_NODE) cout << "NO heat variables." << endl;
-          }
-        }
-        else {
-          if (solver[donor][INST_0][MESH_0][FLOW_SOL] == nullptr)
-            SU2_MPI::Error("Could not determine the number of variables for transfer.", CURRENT_FUNCTION);
-
-          auto nVar = solver[donor][INST_0][MESH_0][FLOW_SOL]->GetnVar();
-          interface_type = CONSERVATIVE_VARIABLES;
-          interface[donor][target] = new CConservativeVarsInterface(nVar, 0, config[donor]);
-          if (rank == MASTER_NODE) cout << "generic conservative variables." << endl;
-        }
-      }
-
-      /*--- Mixing plane for turbo machinery applications. ---*/
-
-      if (config[donor]->GetBoolMixingPlaneInterface()) {
-        interface_type = MIXING_PLANE;
-        auto nVar = solver[donor][INST_0][MESH_0][FLOW_SOL]->GetnVar();
-        interface[donor][target] = new CMixingPlaneInterface(nVar, 0, config[donor], config[target]);
-        if (rank == MASTER_NODE) {
-          cout << "Set mixing-plane interface from donor zone "
-               << donor << " to target zone " << target << "." << endl;
-        }
-      }
-
-    }
-
->>>>>>> 0e3fad69
   }
 
 }
@@ -2843,7 +2555,6 @@
 
         /*--- Set the grid velocities on all multigrid levels for a steadily
            rotating reference frame. ---*/
-<<<<<<< HEAD
 
         for (iMGlevel = 0; iMGlevel <= config_container[ZONE_0]->GetnMGLevels(); iMGlevel++){
           geometry[iMGlevel]->SetRotationalVelocity(config, true);
@@ -2888,38 +2599,9 @@
         iMGfine = iMGlevel-1;
         geometry[iMGlevel]->SetRestricted_GridVelocity(geometry[iMGfine], config);
       }
-=======
-
-        for (iMGlevel = 0; iMGlevel <= config_container[ZONE_0]->GetnMGLevels(); iMGlevel++){
-          geometry[iMGlevel]->SetRotationalVelocity(config, true);
-          geometry[iMGlevel]->SetShroudVelocity(config);
-        }
-
-        break;
-
-      case STEADY_TRANSLATION:
-
-        /*--- Set the translational velocity and hold the grid fixed during
-         the calculation (similar to rotating frame, but there is no extra
-         source term for translation). ---*/
-
-        if (rank == MASTER_NODE)
-          cout << endl << " Setting translational grid velocities." << endl;
-
-        /*--- Set the translational velocity on all grid levels. ---*/
-
-        for (iMGlevel = 0; iMGlevel <= config_container[ZONE_0]->GetnMGLevels(); iMGlevel++)
-          geometry_container[iZone][INST_0][iMGlevel]->SetTranslationalVelocity(config, true);
-
-        break;
-
-      default:
-        break;
->>>>>>> 0e3fad69
     }
   } else {
 
-<<<<<<< HEAD
     /*--- Carry out a dynamic cast to CMeshFEM_DG, such that it is not needed to
          define all virtual functions in the base class CGeometry. ---*/
     CMeshFEM_DG *DGMesh = dynamic_cast<CMeshFEM_DG *>(geometry[MESH_0]);
@@ -2953,70 +2635,11 @@
 
     ENUM_MAIN_SOLVER kindSolver = static_cast<ENUM_MAIN_SOLVER>(config[iZone]->GetKind_Solver());
 
-    output[iZone] = COutputFactory::createOutput(kindSolver, config[iZone], nDim);
+    output[iZone] = COutputFactory::CreateOutput(kindSolver, config[iZone], nDim);
 
     /*--- If dry-run is used, do not open/overwrite history file. ---*/
     output[iZone]->PreprocessHistoryOutput(config[iZone], !dry_run);
 
-=======
-    if (config->GetnMarker_Moving() > 0) {
-
-      /*--- Fixed wall velocities: set the grid velocities only one time
-       before the first iteration flow solver. ---*/
-      if (rank == MASTER_NODE)
-        cout << endl << " Setting the moving wall velocities." << endl;
-
-      assert(surface_movement != nullptr && "A surface_movement was not instantiated.");
-      surface_movement->Moving_Walls(geometry[MESH_0], config, iZone, 0);
-
-      /*--- Update the grid velocities on the coarser multigrid levels after
-        setting the moving wall velocities for the finest mesh. ---*/
-      for (iMGlevel = 1; iMGlevel <= config->GetnMGLevels(); iMGlevel++){
-        iMGfine = iMGlevel-1;
-        geometry[iMGlevel]->SetRestricted_GridVelocity(geometry[iMGfine], config);
-      }
-    }
-  } else {
-
-    /*--- Carry out a dynamic cast to CMeshFEM_DG, such that it is not needed to
-         define all virtual functions in the base class CGeometry. ---*/
-    CMeshFEM_DG *DGMesh = dynamic_cast<CMeshFEM_DG *>(geometry[MESH_0]);
-
-    /*--- Initialize the static mesh movement, if necessary. ---*/
-    const unsigned short Kind_Grid_Movement = config->GetKind_GridMovement();
-    const bool initStaticMovement = (config->GetGrid_Movement() &&
-                                     (Kind_Grid_Movement == MOVING_WALL    ||
-                                      Kind_Grid_Movement == ROTATING_FRAME ||
-                                      Kind_Grid_Movement == STEADY_TRANSLATION));
-
-    if(initStaticMovement){
-      if (rank == MASTER_NODE) cout << "Initialize Static Mesh Movement" << endl;
-      DGMesh->InitStaticMeshMovement(config, Kind_Grid_Movement, iZone);
-    }
-  }
-
-}
-
-void CDriver::Output_Preprocessing(CConfig **config, CConfig *driver_config, COutput **&output, COutput *&driver_output){
-
-  /*--- Definition of the output class (one for each zone). The output class
-   manages the writing of all restart, volume solution, surface solution,
-   surface comma-separated value, and convergence history files (both in serial
-   and in parallel). ---*/
-
-  for (iZone = 0; iZone < nZone; iZone++){
-
-    if (rank == MASTER_NODE)
-      cout << endl <<"-------------------- Output Preprocessing ( Zone " << iZone <<" ) --------------------" << endl;
-
-    ENUM_MAIN_SOLVER kindSolver = static_cast<ENUM_MAIN_SOLVER>(config[iZone]->GetKind_Solver());
-
-    output[iZone] = COutputFactory::CreateOutput(kindSolver, config[iZone], nDim);
-
-    /*--- If dry-run is used, do not open/overwrite history file. ---*/
-    output[iZone]->PreprocessHistoryOutput(config[iZone], !dry_run);
-
->>>>>>> 0e3fad69
     output[iZone]->PreprocessVolumeOutput(config[iZone]);
 
   }
@@ -3025,21 +2648,11 @@
     if (rank == MASTER_NODE)
       cout << endl <<"------------------- Output Preprocessing ( Multizone ) ------------------" << endl;
 
-<<<<<<< HEAD
-    driver_output = COutputFactory::createMultizoneOutput(driver_config, config, nDim);
-=======
     driver_output = COutputFactory::CreateMultizoneOutput(driver_config, config, nDim);
->>>>>>> 0e3fad69
 
     driver_output->PreprocessMultizoneHistoryOutput(output, config, driver_config, !dry_run);
   }
 
-<<<<<<< HEAD
-
-  /*--- Check for an unsteady restart. Update ExtIter if necessary. ---*/
-  if (config_container[ZONE_0]->GetTime_Domain() && config_container[ZONE_0]->GetRestart())
-    TimeIter = config_container[ZONE_0]->GetRestart_Iter();
-=======
 
   /*--- Check for an unsteady restart. Update ExtIter if necessary. ---*/
   if (config_container[ZONE_0]->GetTime_Domain() && config_container[ZONE_0]->GetRestart())
@@ -3050,15 +2663,7 @@
       && config_container[ZONE_0]->GetWrt_Dynamic() && config_container[ZONE_0]->GetRestart())
     TimeIter = config_container[ZONE_0]->GetRestart_Iter();
 
->>>>>>> 0e3fad69
-
-  /*--- Check for a dynamic restart (structural analysis). Update ExtIter if necessary. ---*/
-  if (config_container[ZONE_0]->GetKind_Solver() == FEM_ELASTICITY
-      && config_container[ZONE_0]->GetWrt_Dynamic() && config_container[ZONE_0]->GetRestart())
-    TimeIter = config_container[ZONE_0]->GetRestart_Iter();
-
-
-<<<<<<< HEAD
+
 }
 
 
@@ -3085,31 +2690,6 @@
 
       config[ZONE_0]->SetnSpan_iZones(config[iZone]->GetnSpanWiseSections(), iZone);
 
-=======
-void CDriver::Turbomachinery_Preprocessing(CConfig** config, CGeometry**** geometry, CSolver***** solver,
-                                           CInterface*** interface){
-
-  unsigned short donorZone,targetZone, nMarkerInt, iMarkerInt;
-  unsigned short nSpanMax = 0;
-  bool restart   = (config[ZONE_0]->GetRestart() || config[ZONE_0]->GetRestart_Flow());
-  mixingplane = config[ZONE_0]->GetBoolMixingPlaneInterface();
-  bool discrete_adjoint = config[ZONE_0]->GetDiscrete_Adjoint();
-  su2double areaIn, areaOut, nBlades, flowAngleIn, flowAngleOut;
-
-  /*--- Create turbovertex structure ---*/
-  if (rank == MASTER_NODE) cout<<endl<<"Initialize Turbo Vertex Structure." << endl;
-  for (iZone = 0; iZone < nZone; iZone++) {
-    if (config[iZone]->GetBoolTurbomachinery()){
-      geometry[iZone][INST_0][MESH_0]->ComputeNSpan(config[iZone], iZone, INFLOW, true);
-      geometry[iZone][INST_0][MESH_0]->ComputeNSpan(config[iZone], iZone, OUTFLOW, true);
-      if (rank == MASTER_NODE) cout <<"Number of span-wise sections in Zone "<< iZone<<": "<< config[iZone]->GetnSpanWiseSections() <<"."<< endl;
-      if (config[iZone]->GetnSpanWiseSections() > nSpanMax){
-        nSpanMax = config[iZone]->GetnSpanWiseSections();
-      }
-
-      config[ZONE_0]->SetnSpan_iZones(config[iZone]->GetnSpanWiseSections(), iZone);
-
->>>>>>> 0e3fad69
       geometry[iZone][INST_0][MESH_0]->SetTurboVertex(config[iZone], iZone, INFLOW, true);
       geometry[iZone][INST_0][MESH_0]->SetTurboVertex(config[iZone], iZone, OUTFLOW, true);
     }
@@ -3430,7 +3010,6 @@
 
   /*--- Synchronization point after a single solver iteration. Compute the
    wall clock time required. ---*/
-<<<<<<< HEAD
 
   StopTime = SU2_MPI::Wtime();
 
@@ -3493,7 +3072,7 @@
                                              SU2_Comm MPICommunicator):
                                              CFluidDriver(confFile, val_nZone, MPICommunicator) {
 
-  output_legacy = COutputFactory::createLegacyOutput(config_container[ZONE_0]);
+  output_legacy = COutputFactory::CreateLegacyOutput(config_container[ZONE_0]);
 
   /*--- LEGACY OUTPUT (going to be removed soon) --- */
 
@@ -3516,93 +3095,6 @@
   }
 }
 
-=======
-
-  StopTime = SU2_MPI::Wtime();
-
-  IterCount++;
-  UsedTime = (StopTime - StartTime) + UsedTimeCompute;
-
-  /*--- Check if there is any change in the runtime parameters ---*/
-
-  CConfig *runtime = nullptr;
-  strcpy(runtime_file_name, "runtime.dat");
-  runtime = new CConfig(runtime_file_name, config_container[ZONE_0]);
-  runtime->SetTimeIter(ExtIter);
-  delete runtime;
-
-  /*--- Check whether the current simulation has reached the specified
-   convergence criteria, and set StopCalc to true, if so. ---*/
-
-  switch (config_container[ZONE_0]->GetKind_Solver()) {
-    case EULER: case NAVIER_STOKES: case RANS:
-      StopCalc = integration_container[ZONE_0][INST_0][FLOW_SOL]->GetConvergence(); break;
-    case HEAT_EQUATION:
-      StopCalc = integration_container[ZONE_0][INST_0][HEAT_SOL]->GetConvergence(); break;
-    case FEM_ELASTICITY:
-      StopCalc = integration_container[ZONE_0][INST_0][FEA_SOL]->GetConvergence(); break;
-    case ADJ_EULER: case ADJ_NAVIER_STOKES: case ADJ_RANS:
-    case DISC_ADJ_EULER: case DISC_ADJ_NAVIER_STOKES: case DISC_ADJ_RANS:
-    case DISC_ADJ_INC_EULER: case DISC_ADJ_INC_NAVIER_STOKES: case DISC_ADJ_INC_RANS:
-    case DISC_ADJ_FEM_EULER: case DISC_ADJ_FEM_NS: case DISC_ADJ_FEM_RANS:
-      StopCalc = integration_container[ZONE_0][INST_0][ADJFLOW_SOL]->GetConvergence(); break;
-  }
-
-  /*--- Set StopCalc to true if max. number of iterations has been reached ---*/
-
-  StopCalc = StopCalc || (ExtIter == Max_Iter - 1);
-
-  return StopCalc;
-
-}
-
-
-void CFluidDriver::Output(unsigned long InnerIter) {
-
-  for (iZone = 0; iZone < nZone; iZone++) {
-    const auto inst = config_container[iZone]->GetiInst();
-
-    for (iInst = 0; iInst < nInst[iZone]; ++iInst) {
-      config_container[iZone]->SetiInst(iInst);
-      output_container[iZone]->SetResult_Files(geometry_container[iZone][iInst][MESH_0],
-                                               config_container[iZone],
-                                               solver_container[iZone][iInst][MESH_0],
-                                               InnerIter, StopCalc);
-    }
-    config_container[iZone]->SetiInst(inst);
-  }
-
-}
-
-
-CTurbomachineryDriver::CTurbomachineryDriver(char* confFile, unsigned short val_nZone,
-                                             SU2_Comm MPICommunicator):
-                                             CFluidDriver(confFile, val_nZone, MPICommunicator) {
-
-  output_legacy = COutputFactory::CreateLegacyOutput(config_container[ZONE_0]);
-
-  /*--- LEGACY OUTPUT (going to be removed soon) --- */
-
-  /*--- Open the convergence history file ---*/
-  ConvHist_file = nullptr;
-  ConvHist_file = new ofstream*[nZone];
-  for (iZone = 0; iZone < nZone; iZone++) {
-    ConvHist_file[iZone] = nullptr;
-    if (rank == MASTER_NODE){
-      ConvHist_file[iZone] = new ofstream[nInst[iZone]];
-      for (iInst = 0; iInst < nInst[iZone]; iInst++) {
-        output_legacy->SetConvHistory_Header(&ConvHist_file[iZone][iInst], config_container[iZone], iZone, iInst);
-        config_container[iZone]->SetHistFile(&ConvHist_file[iZone][INST_0]);
-      }
-    }
-  }
-
-  if (nZone > 1){
-    Max_Iter = config_container[ZONE_0]->GetnOuter_Iter();
-  }
-}
-
->>>>>>> 0e3fad69
 CTurbomachineryDriver::~CTurbomachineryDriver(void) {
   if (rank == MASTER_NODE){
     /*--- Close the convergence history file. ---*/
@@ -3826,11 +3318,7 @@
   /*--- allocate dynamic memory for the Harmonic Balance operator ---*/
   D = new su2double*[nInstHB]; for (kInst = 0; kInst < nInstHB; kInst++) D[kInst] = new su2double[nInstHB];
 
-<<<<<<< HEAD
-  output_legacy = COutputFactory::createLegacyOutput(config_container[ZONE_0]);
-=======
   output_legacy = COutputFactory::CreateLegacyOutput(config_container[ZONE_0]);
->>>>>>> 0e3fad69
 
   /*--- Open the convergence history file ---*/
   ConvHist_file = nullptr;
