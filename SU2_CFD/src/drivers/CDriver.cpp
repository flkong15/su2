--- conflicted
+++ resolved
@@ -3933,13 +3933,8 @@
 
      /*--- Perform a dynamic mesh update if required. ---*/
 
-<<<<<<< HEAD
-      if (!fem_solver) {
+      if (!fem_solver && !(config_container[ZONE_0]->GetGrid_Movement() && config_container[ZONE_0]->GetDiscrete_Adjoint())) {
         DynamicMeshUpdate(Iter);
-=======
-      if (!fem_solver && !(config_container[ZONE_0]->GetGrid_Movement() && config_container[ZONE_0]->GetDiscrete_Adjoint())) {
-        DynamicMeshUpdate(ExtIter);
->>>>>>> a989f424
       }
 
     /*--- Run a single iteration of the problem (fluid, elasticity, heat, ...). ---*/
