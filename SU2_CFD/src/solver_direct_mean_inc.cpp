--- conflicted
+++ resolved
@@ -6721,11 +6721,7 @@
   }
   
   /*--- Update the old geometry (coordinates n and n-1) in dual time-stepping strategy ---*/
-<<<<<<< HEAD
   if (dual_time && dynamic_grid && (config->GetKind_GridMovement() != RIGID_MOTION))
-=======
-  if (dual_time && config->GetGrid_Movement() && (config->GetKind_GridMovement() != RIGID_MOTION))
->>>>>>> 1c685ffa
     Restart_OldGeometry(geometry[MESH_0], config);
 
   delete [] Coord;
