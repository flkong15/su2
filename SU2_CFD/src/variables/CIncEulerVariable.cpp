--- conflicted
+++ resolved
@@ -103,18 +103,6 @@
     Rmatrix.resize(nPoint,nDim,nDim,0.0);
   }
 
-<<<<<<< HEAD
-  /*--- If axisymmetric and viscous, we need an auxiliary gradient. ---*/
-
-  if (axisymmetric && viscous) Grad_AuxVar.resize(nPoint,nDim);
-
-  if (axisymmetric && viscous) {
-    AuxVar.resize(nPoint);
-    Grad_AuxVar.resize(nPoint,nDim);
-  }
-
-=======
->>>>>>> a2a10c66
   if (config->GetMultizone_Problem())
     Set_BGSSolution_k();
 
