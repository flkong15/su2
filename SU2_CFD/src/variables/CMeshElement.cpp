/*!
 * \file CMeshElement.cpp
 * \brief Definition of the mesh elements for mesh deformation using a pseudo-elastic approach.
 * \author Ruben Sanchez
<<<<<<< HEAD
 * \version 7.0.5 "Blackbird"
=======
 * \version 7.0.6 "Blackbird"
>>>>>>> 0e3fad69
 *
 * SU2 Project Website: https://su2code.github.io
 *
 * The SU2 Project is maintained by the SU2 Foundation 
 * (http://su2foundation.org)
 *
 * Copyright 2012-2020, SU2 Contributors (cf. AUTHORS.md)
 *
 * SU2 is free software; you can redistribute it and/or
 * modify it under the terms of the GNU Lesser General Public
 * License as published by the Free Software Foundation; either
 * version 2.1 of the License, or (at your option) any later version.
 *
 * SU2 is distributed in the hope that it will be useful,
 * but WITHOUT ANY WARRANTY; without even the implied warranty of
 * MERCHANTABILITY or FITNESS FOR A PARTICULAR PURPOSE. See the GNU
 * Lesser General Public License for more details.
 *
 * You should have received a copy of the GNU Lesser General Public
 * License along with SU2. If not, see <http://www.gnu.org/licenses/>.
 */


#include "../../include/variables/CMeshElement.hpp"

CMeshElement::CMeshElement(void){

  Ref_Volume = 1.0;           /*!< \brief Store the reference volume of the element. */
  Curr_Volume = 1.0;          /*!< \brief Store the current volume of the element. */

  WallDistance = 0.0;         /*!< \brief Store the reference distance to the nearest wall of the element. */

}<|MERGE_RESOLUTION|>--- conflicted
+++ resolved
@@ -2,11 +2,7 @@
  * \file CMeshElement.cpp
  * \brief Definition of the mesh elements for mesh deformation using a pseudo-elastic approach.
  * \author Ruben Sanchez
-<<<<<<< HEAD
- * \version 7.0.5 "Blackbird"
-=======
  * \version 7.0.6 "Blackbird"
->>>>>>> 0e3fad69
  *
  * SU2 Project Website: https://su2code.github.io
  *
