/*!
 * \file CVariable.cpp
 * \brief Definition of the solution fields.
 * \author F. Palacios, T. Economon
 * \version 7.1.1 "Blackbird"
 *
 * SU2 Project Website: https://su2code.github.io
 *
 * The SU2 Project is maintained by the SU2 Foundation
 * (http://su2foundation.org)
 *
 * Copyright 2012-2021, SU2 Contributors (cf. AUTHORS.md)
 *
 * SU2 is free software; you can redistribute it and/or
 * modify it under the terms of the GNU Lesser General Public
 * License as published by the Free Software Foundation; either
 * version 2.1 of the License, or (at your option) any later version.
 *
 * SU2 is distributed in the hope that it will be useful,
 * but WITHOUT ANY WARRANTY; without even the implied warranty of
 * MERCHANTABILITY or FITNESS FOR A PARTICULAR PURPOSE. See the GNU
 * Lesser General Public License for more details.
 *
 * You should have received a copy of the GNU Lesser General Public
 * License along with SU2. If not, see <http://www.gnu.org/licenses/>.
 */


#include "../../include/variables/CVariable.hpp"
#include "../../../Common/include/parallelization/omp_structure.hpp"


CVariable::CVariable(unsigned long npoint, unsigned long nvar, CConfig *config) {

  /*--- Initialize the number of solution variables. This version
   of the constructor will be used primarily for converting the
   restart files into solution files (SU2_SOL). ---*/
  nPoint = npoint;
  nVar = nvar;

  /*--- Allocate the solution array. ---*/
  Solution.resize(nPoint,nVar) = su2double(0.0);

  if (config->GetMultizone_Problem())
    Solution_BGS_k.resize(nPoint,nVar) = su2double(0.0);

}

CVariable::CVariable(unsigned long npoint, unsigned long ndim, unsigned long nvar, CConfig *config, bool adjoint) {

  /*--- Initializate the number of dimension and number of variables ---*/
  nPoint = npoint;
  nDim = ndim;
  nVar = nvar;

  /*--- Allocate fields common to all problems. Do not allocate fields
   that are specific to one solver, i.e. not common, in this class. ---*/
  Solution.resize(nPoint,nVar) = su2double(0.0);

  Solution_Old.resize(nPoint,nVar) = su2double(0.0);

  if (config->GetTime_Domain())
    Solution_time_n.resize(nPoint,nVar) = su2double(0.0);

  if (config->GetTime_Marching() != TIME_MARCHING::STEADY)
<<<<<<< HEAD
    Solution_time_n1.resize(nPoint,nVar);

  if (config->GetDiscrete_Adjoint()) {
    if (adjoint && config->GetMultizone_Problem())
      External.resize(nPoint,nVar) = su2double(0.0);

    if (!adjoint) {
=======
    Solution_time_n1.resize(nPoint,nVar) = su2double(0.0);

  if (config->GetMultizone_Problem() && config->GetDiscrete_Adjoint()) {
    if (adjoint) {
      External.resize(nPoint,nVar) = su2double(0.0);
    }
    else {
>>>>>>> 6985d5df
      AD_InputIndex.resize(nPoint,nVar) = -1;
      AD_OutputIndex.resize(nPoint,nVar) = -1;

      if (config->GetTime_Domain())
        AD_Time_n_InputIndex.resize(nPoint,nVar) = -1;

      if (config->GetTime_Marching() != TIME_MARCHING::STEADY)
        AD_Time_n1_InputIndex.resize(nPoint,nVar) = -1;
    }
  }

  if (config->GetMultizone_Problem())
    Solution_BGS_k.resize(nPoint,nVar) = su2double(0.0);
}

void CVariable::Set_OldSolution() {
  assert(Solution_Old.size() == Solution.size());
  parallelCopy(Solution.size(), Solution.data(), Solution_Old.data());
}

void CVariable::Set_Solution() {
  assert(Solution.size() == Solution_Old.size());
  parallelCopy(Solution_Old.size(), Solution_Old.data(), Solution.data());
}

void CVariable::Set_Solution_time_n() {
  assert(Solution_time_n.size() == Solution.size());
  parallelCopy(Solution.size(), Solution.data(), Solution_time_n.data());
}

void CVariable::Set_Solution_time_n1() {
  assert(Solution_time_n1.size() == Solution_time_n.size());
  parallelCopy(Solution_time_n.size(), Solution_time_n.data(), Solution_time_n1.data());
}

void CVariable::Set_BGSSolution_k() {
  assert(Solution_BGS_k.size() == Solution.size());
  parallelCopy(Solution.size(), Solution.data(), Solution_BGS_k.data());
}

void CVariable::Restore_BGSSolution_k() {
  assert(Solution.size() == Solution_BGS_k.size());
  parallelCopy(Solution_BGS_k.size(), Solution_BGS_k.data(), Solution.data());
}

void CVariable::SetExternalZero() { parallelSet(External.size(), 0.0, External.data()); }

<<<<<<< HEAD
void CVariable::RegisterSolution(bool input) {
  RegisterContainer(input, Solution, input? AD_InputIndex : AD_OutputIndex);
}

void CVariable::RegisterSolution_time_n() {
  RegisterContainer(true, Solution_time_n, AD_Time_n_InputIndex);
}

void CVariable::RegisterSolution_time_n1() {
  RegisterContainer(true, Solution_time_n1, AD_Time_n1_InputIndex);
=======
namespace {
  void RegisterContainer(bool input, bool push_index, su2activematrix& variable, su2matrix<int>& ad_index) {
    const auto nPoint = variable.rows();
    SU2_OMP_FOR_STAT(roundUpDiv(nPoint,omp_get_num_threads()))
    for (unsigned long iPoint = 0; iPoint < nPoint; ++iPoint) {
      for(unsigned long iVar=0; iVar<variable.cols(); ++iVar) {

        if (input) AD::RegisterInput(variable(iPoint,iVar), push_index);
        else AD::RegisterOutput(variable(iPoint,iVar));

        if (!push_index) AD::SetIndex(ad_index(iPoint,iVar), variable(iPoint,iVar));
      }
    }
    END_SU2_OMP_FOR
  }
}

void CVariable::RegisterSolution(bool input, bool push_index) {
  RegisterContainer(input, push_index, Solution, input? AD_InputIndex : AD_OutputIndex);
}

void CVariable::RegisterSolution_time_n(bool push_index) {
  RegisterContainer(true, push_index, Solution_time_n, AD_Time_n_InputIndex);
}

void CVariable::RegisterSolution_time_n1(bool push_index) {
  RegisterContainer(true, push_index, Solution_time_n1, AD_Time_n1_InputIndex);
>>>>>>> 6985d5df
}<|MERGE_RESOLUTION|>--- conflicted
+++ resolved
@@ -63,23 +63,13 @@
     Solution_time_n.resize(nPoint,nVar) = su2double(0.0);
 
   if (config->GetTime_Marching() != TIME_MARCHING::STEADY)
-<<<<<<< HEAD
-    Solution_time_n1.resize(nPoint,nVar);
+    Solution_time_n1.resize(nPoint,nVar) = su2double(0.0);
 
   if (config->GetDiscrete_Adjoint()) {
     if (adjoint && config->GetMultizone_Problem())
       External.resize(nPoint,nVar) = su2double(0.0);
 
     if (!adjoint) {
-=======
-    Solution_time_n1.resize(nPoint,nVar) = su2double(0.0);
-
-  if (config->GetMultizone_Problem() && config->GetDiscrete_Adjoint()) {
-    if (adjoint) {
-      External.resize(nPoint,nVar) = su2double(0.0);
-    }
-    else {
->>>>>>> 6985d5df
       AD_InputIndex.resize(nPoint,nVar) = -1;
       AD_OutputIndex.resize(nPoint,nVar) = -1;
 
@@ -127,7 +117,6 @@
 
 void CVariable::SetExternalZero() { parallelSet(External.size(), 0.0, External.data()); }
 
-<<<<<<< HEAD
 void CVariable::RegisterSolution(bool input) {
   RegisterContainer(input, Solution, input? AD_InputIndex : AD_OutputIndex);
 }
@@ -138,33 +127,4 @@
 
 void CVariable::RegisterSolution_time_n1() {
   RegisterContainer(true, Solution_time_n1, AD_Time_n1_InputIndex);
-=======
-namespace {
-  void RegisterContainer(bool input, bool push_index, su2activematrix& variable, su2matrix<int>& ad_index) {
-    const auto nPoint = variable.rows();
-    SU2_OMP_FOR_STAT(roundUpDiv(nPoint,omp_get_num_threads()))
-    for (unsigned long iPoint = 0; iPoint < nPoint; ++iPoint) {
-      for(unsigned long iVar=0; iVar<variable.cols(); ++iVar) {
-
-        if (input) AD::RegisterInput(variable(iPoint,iVar), push_index);
-        else AD::RegisterOutput(variable(iPoint,iVar));
-
-        if (!push_index) AD::SetIndex(ad_index(iPoint,iVar), variable(iPoint,iVar));
-      }
-    }
-    END_SU2_OMP_FOR
-  }
-}
-
-void CVariable::RegisterSolution(bool input, bool push_index) {
-  RegisterContainer(input, push_index, Solution, input? AD_InputIndex : AD_OutputIndex);
-}
-
-void CVariable::RegisterSolution_time_n(bool push_index) {
-  RegisterContainer(true, push_index, Solution_time_n, AD_Time_n_InputIndex);
-}
-
-void CVariable::RegisterSolution_time_n1(bool push_index) {
-  RegisterContainer(true, push_index, Solution_time_n1, AD_Time_n1_InputIndex);
->>>>>>> 6985d5df
 }