--- conflicted
+++ resolved
@@ -76,13 +76,8 @@
   F_onset.resize(nPoint) = 0.0;
   Lambda_theta.resize(nPoint) = 0.0;
   duds.resize(nPoint) = 0.0;
-<<<<<<< HEAD
-  
-=======
 
->>>>>>> 1e7e7a34
 }
-
 
 void CTransLMVariable::SetIntermittencyEff(unsigned long iPoint, su2double val_Intermittency_sep) {
 
