/*!
 * \file CSU2TCLib.cpp
 * \brief Source of user defined 2T nonequilibrium gas model.
 * \author C. Garbacz, W. Maier, S. R. Copeland
 * \version 7.2.1 "Blackbird"
 *
 * SU2 Project Website: https://su2code.github.io
 *
 * The SU2 Project is maintained by the SU2 Foundation
 * (http://su2foundation.org)
 *
 * Copyright 2012-2021, SU2 Contributors (cf. AUTHORS.md)
 *
 * SU2 is free software; you can redistribute it and/or
 * modify it under the terms of the GNU Lesser General Public
 * License as published by the Free Software Foundation; either
 * version 2.1 of the License, or (at your option) any later version.
 *
 * SU2 is distributed in the hope that it will be useful,
 * but WITHOUT ANY WARRANTY; without even the implied warranty of
 * MERCHANTABILITY or FITNESS FOR A PARTICULAR PURPOSE. See the GNU
 * Lesser General Public License for more details.
 *
 * You should have received a copy of the GNU Lesser General Public
 * License along with SU2. If not, see <http://www.gnu.org/licenses/>.
 */

#include "../../include/fluid/CSU2TCLib.hpp"
#include "../../../Common/include/option_structure.hpp"

CSU2TCLib::CSU2TCLib(const CConfig* config, unsigned short val_nDim, bool viscous): CNEMOGas(config, val_nDim){

  unsigned short maxEl = 0;
  su2double mf = 0.0;

  const auto MassFrac_Freestream = config->GetGas_Composition();

  for (iSpecies = 0; iSpecies < nSpecies; iSpecies++)
    mf += MassFrac_Freestream[iSpecies];

  /*--- Allocate vectors for gas properties ---*/
  nElStates.resize(nSpecies,0);
  Wall_Catalycity.resize(nSpecies,0.0);
  CharVibTemp.resize(nSpecies,0.0);
  RotationModes.resize(nSpecies,0.0);
  Diss.resize(nSpecies,0.0);
  A.resize(5,0.0);
  Omega00.resize(nSpecies,nSpecies,4,0.0);
  Omega11.resize(nSpecies,nSpecies,4,0.0);
  RxnConstantTable.resize(6,5) = su2double(0.0);
  Blottner.resize(nSpecies,3)  = su2double(0.0);
  taus.resize(nSpecies,0.0);
  eve_eq.resize(nSpecies,0.0);
  eve.resize(nSpecies,0.0);

  if(viscous){
    MolarFracWBE.resize(nSpecies,0.0);
    phis.resize(nSpecies,0.0);
    mus.resize(nSpecies,0.0);
  }

  if (gas_model =="ARGON"){
    if (nSpecies != 1) {
      SU2_MPI::Error("CONFIG ERROR: nSpecies mismatch between gas model & gas composition", CURRENT_FUNCTION);
    }
    mf = 0.0;
    for (iSpecies = 0; iSpecies < nSpecies; iSpecies++)
      mf += MassFrac_Freestream[iSpecies];
    if (mf != 1.0) {
      SU2_MPI::Error("CONFIG ERROR: Intial gas mass fractions do not sum to 1!", CURRENT_FUNCTION);
    }

    /*--- Define parameters of the gas model ---*/
    gamma       = 1.667;
    nReactions  = 0;

    // Molar mass [kg/kmol]
    MolarMass[0] = 39.948;
    // Rotational modes of energy storage
    RotationModes[0] = 0.0;
    // Characteristic vibrational temperatures
    CharVibTemp[0] = 0.0;

    Enthalpy_Formation[0] = 0.0;
    Ref_Temperature[0] = 0.0;
    nElStates[0] = 7;

    for (iSpecies = 0; iSpecies < nSpecies; iSpecies++)
      maxEl = max(maxEl, nElStates[iSpecies]);

    /*--- Allocate and initialize electron data arrays ---*/
    CharElTemp.resize(nSpecies,maxEl) = su2double(0.0);
    ElDegeneracy.resize(nSpecies,maxEl) = su2double(0.0);

    /*--- AR: Blottner coefficients. ---*/
    Blottner(0,0) = 3.83444322E-03;   Blottner(0,1) = 6.74718764E-01;   Blottner(0,2) = -1.24290388E+01;

    /*--- AR: 7 states ---*/
    CharElTemp(0,0) = 0.000000000000000E+00;
    CharElTemp(0,1) = 1.611135736988230E+05;
    CharElTemp(0,2) = 1.625833076870950E+05;
    CharElTemp(0,3) = 1.636126382960720E+05;
    CharElTemp(0,4) = 1.642329518358000E+05;
    CharElTemp(0,5) = 1.649426852542080E+05;
    CharElTemp(0,6) = 1.653517702884570E+05;
    ElDegeneracy(0,0) = 1;
    ElDegeneracy(0,1) = 9;
    ElDegeneracy(0,2) = 21;
    ElDegeneracy(0,3) = 7;
    ElDegeneracy(0,4) = 3;
    ElDegeneracy(0,5) = 5;
    ElDegeneracy(0,6) = 15;

  } else if (gas_model == "N2"){
    /*--- Check for errors in the initialization ---*/
    if (nSpecies != 2) {
      SU2_MPI::Error("CONFIG ERROR: nSpecies mismatch between gas model & gas composition", CURRENT_FUNCTION);
    }
    mf = 0.0;
    for (iSpecies = 0; iSpecies < nSpecies; iSpecies++)
      mf += MassFrac_Freestream[iSpecies];
    if (mf != 1.0) {
      SU2_MPI::Error("CONFIG ERROR: Intial gas mass fractions do not sum to 1!", CURRENT_FUNCTION);
    }

    /*--- Define parameters of the gas model ---*/
    gamma       = 1.4;
    nReactions  = 2;

    Reactions.resize(nReactions,2,6,0.0);
    ArrheniusCoefficient.resize(nReactions,0.0);
    ArrheniusEta.resize(nReactions,0.0);
    ArrheniusTheta.resize(nReactions,0.0);
    Tcf_a.resize(nReactions,0.0);
    Tcf_b.resize(nReactions,0.0);
    Tcb_a.resize(nReactions,0.0);
    Tcb_b.resize(nReactions,0.0);

    /*--- Assign gas properties ---*/
    // Wall mass fractions for catalytic boundaries
    Wall_Catalycity[0] = 0.999;
    Wall_Catalycity[1] = 0.001;
    // Rotational modes of energy storage
    RotationModes[0] = 2.0;
    RotationModes[1] = 0.0;
    // Molar mass [kg/kmol]
    MolarMass[0] = 2.0*14.0067;
    MolarMass[1] = 14.0067;
    // Characteristic vibrational temperatures
    CharVibTemp[0] = 3395.0;
    CharVibTemp[1] = 0.0;
    // Formation enthalpy: (JANAF values [KJ/Kmol])
    // J/kg - from Scalabrin
    Enthalpy_Formation[0] = 0.0;      //N2
    Enthalpy_Formation[1] = 3.36E7;   //N
    // Reference temperature (JANAF values, [K])
    Ref_Temperature[0] = 0.0;
    Ref_Temperature[1] = 0.0;
    // Blottner viscosity coefficients
    // A                       // B                       // C
    Blottner(0,0) = 2.68E-2;   Blottner(0,1) = 3.18E-1;   Blottner(0,2) = -1.13E1;  // N2
    Blottner(1,0) = 1.16E-2;   Blottner(1,1) = 6.03E-1;   Blottner(1,2) = -1.24E1;  // N
    // Number of electron states
    nElStates[0] = 15;                    // N2
    nElStates[1] = 3;                     // N
    for (iSpecies = 0; iSpecies < nSpecies; iSpecies++)
      maxEl = max(maxEl, nElStates[iSpecies]);

    /*--- Allocate and initialize electron data arrays ---*/
    CharElTemp.resize(nSpecies,maxEl) = su2double(0.0);
    ElDegeneracy.resize(nSpecies,maxEl) = su2double(0.0);

    /*--- Assign values to data structures ---*/
    // N2: 15 states
    CharElTemp(0,0)  = 0.000000000000000E+00;
    CharElTemp(0,1)  = 7.223156514095200E+04;
    CharElTemp(0,2)  = 8.577862640384000E+04;
    CharElTemp(0,3)  = 8.605026716160000E+04;
    CharElTemp(0,4)  = 9.535118627874400E+04;
    CharElTemp(0,5)  = 9.805635702203200E+04;
    CharElTemp(0,6)  = 9.968267656935200E+04;
    CharElTemp(0,7)  = 1.048976467715200E+05;
    CharElTemp(0,8)  = 1.116489555200000E+05;
    CharElTemp(0,9)  = 1.225836470400000E+05;
    CharElTemp(0,10) = 1.248856873600000E+05;
    CharElTemp(0,11) = 1.282476158188320E+05;
    CharElTemp(0,12) = 1.338060936000000E+05;
    CharElTemp(0,13) = 1.404296391107200E+05;
    CharElTemp(0,14) = 1.504958859200000E+05;
    ElDegeneracy(0,0)  = 1;
    ElDegeneracy(0,1)  = 3;
    ElDegeneracy(0,2)  = 6;
    ElDegeneracy(0,3)  = 6;
    ElDegeneracy(0,4)  = 3;
    ElDegeneracy(0,5)  = 1;
    ElDegeneracy(0,6)  = 2;
    ElDegeneracy(0,7)  = 2;
    ElDegeneracy(0,8)  = 5;
    ElDegeneracy(0,9)  = 1;
    ElDegeneracy(0,10) = 6;
    ElDegeneracy(0,11) = 6;
    ElDegeneracy(0,12) = 10;
    ElDegeneracy(0,13) = 6;
    ElDegeneracy(0,14) = 6;
    // N: 3 states
    CharElTemp(1,0) = 0.000000000000000E+00;
    CharElTemp(1,1) = 2.766469645581980E+04;
    CharElTemp(1,2) = 4.149309313560210E+04;
    ElDegeneracy(1,0) = 4;
    ElDegeneracy(1,1) = 10;
    ElDegeneracy(1,2) = 6;
    /*--- Set Arrhenius coefficients for chemical reactions ---*/
    // Note: Data lists coefficients in (cm^3/mol-s) units, need to convert
    //       to (m^3/kmol-s) to be consistent with the rest of the code
    // Pre-exponential factor
    ArrheniusCoefficient[0]  = 7.0E21;
    ArrheniusCoefficient[1]  = 3.0E22;
    // Rate-controlling temperature exponent
    ArrheniusEta[0]  = -1.60;
    ArrheniusEta[1]  = -1.60;
    // Characteristic temperature
    ArrheniusTheta[0] = 113200.0;
    ArrheniusTheta[1] = 113200.0;
    /*--- Set reaction maps ---*/
    // N2 + N2 -> 2N + N2
    Reactions(0,0,0)=0;   Reactions(0,0,1)=0;   Reactions(0,0,2)=nSpecies;
    Reactions(0,1,0)=1;   Reactions(0,1,1)=1;   Reactions(0,1,2) =0;
    // N2 + N -> 2N + N
    Reactions(1,0,0)=0;   Reactions(1,0,1)=1;   Reactions(1,0,2)=nSpecies;
    Reactions(1,1,0)=1;   Reactions(1,1,1)=1;   Reactions(1,1,2)=1;
    /*--- Set rate-controlling temperature exponents ---*/
    //  -----------  Tc = Ttr^a * Tve^b  -----------
    //
    // Forward Reactions
    //   Dissociation:      a = 0.5, b = 0.5  (OR a = 0.7, b =0.3)
    //   Exchange:          a = 1,   b = 0
    //   Impact ionization: a = 0,   b = 1
    //
    // Backward Reactions
    //   Recomb ionization:      a = 0, b = 1
    //   Impact ionization:      a = 0, b = 1
    //   N2 impact dissociation: a = 0, b = 1
    //   Others:                 a = 1, b = 0
    Tcf_a[0] = 0.5; Tcf_b[0] = 0.5; Tcb_a[0] = 1;  Tcb_b[0] = 0;
    Tcf_a[1] = 0.5; Tcf_b[1] = 0.5; Tcb_a[1] = 1;  Tcb_b[1] = 0;
    /*--- Dissociation potential [KJ/kg] ---*/
    Diss[0] = 3.36E4;
    Diss[1] = 0.0;
    /*--- Collision integral data ---*/
    Omega00(0,0,0) = -6.0614558E-03;  Omega00(0,0,1) = 1.2689102E-01;   Omega00(0,0,2) = -1.0616948E+00;  Omega00(0,0,3) = 8.0955466E+02;
    Omega00(0,1,0) = -1.0796249E-02;  Omega00(0,1,1) = 2.2656509E-01;   Omega00(0,1,2) = -1.7910602E+00;  Omega00(0,1,3) = 4.0455218E+03;
    Omega00(1,0,0) = -1.0796249E-02;  Omega00(1,0,1) = 2.2656509E-01;   Omega00(1,0,2) = -1.7910602E+00;  Omega00(1,0,3) = 4.0455218E+03;
    Omega00(1,1,0) = -9.6083779E-03;  Omega00(1,1,1) = 2.0938971E-01;   Omega00(1,1,2) = -1.7386904E+00;  Omega00(1,1,3) = 3.3587983E+03;
    Omega11(0,0,0) = -7.6303990E-03;  Omega11(0,0,1) = 1.6878089E-01;   Omega11(0,0,2) = -1.4004234E+00;  Omega11(0,0,3) = 2.1427708E+03;
    Omega11(0,1,0) = -8.3493693E-03;  Omega11(0,1,1) = 1.7808911E-01;   Omega11(0,1,2) = -1.4466155E+00;  Omega11(0,1,3) = 1.9324210E+03;
    Omega11(1,0,0) = -8.3493693E-03;  Omega11(1,0,1) = 1.7808911E-01;   Omega11(1,0,2) = -1.4466155E+00;  Omega11(1,0,3) = 1.9324210E+03;
    Omega11(1,1,0) = -7.7439615E-03;  Omega11(1,1,1) = 1.7129007E-01;   Omega11(1,1,2) = -1.4809088E+00;  Omega11(1,1,3) = 2.1284951E+03;

  } else if (gas_model == "AIR-5"){

    /*--- Check for errors in the initialization ---*/
    if (nSpecies != 5) {
      SU2_MPI::Error("CONFIG ERROR: nSpecies mismatch between gas model & gas composition",CURRENT_FUNCTION);
    }
    mf = 0.0;
    for (iSpecies = 0; iSpecies < nSpecies; iSpecies++)
      mf += MassFrac_Freestream[iSpecies];
    if (mf != 1.0) {
      SU2_MPI::Error("CONFIG ERROR: Intial gas mass fractions do not sum to 1!", CURRENT_FUNCTION);
    }

    /*--- Define parameters of the gas model ---*/
    gamma       = 1.4;
    nReactions  = 17;

    Reactions.resize(nReactions,2,6,0.0);
    ArrheniusCoefficient.resize(nReactions,0.0);
    ArrheniusEta.resize(nReactions,0.0);
    ArrheniusTheta.resize(nReactions,0.0);
    Tcf_a.resize(nReactions,0.0);
    Tcf_b.resize(nReactions,0.0);
    Tcb_a.resize(nReactions,0.0);
    Tcb_b.resize(nReactions,0.0);

    // Wall mass fractions for catalytic boundaries
    Wall_Catalycity[0] = 0.4;
    Wall_Catalycity[1] = 0.4;
    Wall_Catalycity[2] = 0.1;
    Wall_Catalycity[3] = 0.05;
    Wall_Catalycity[4] = 0.05;
    /*--- Assign gas properties ---*/
    // Rotational modes of energy storage
    RotationModes[0] = 2.0;
    RotationModes[1] = 2.0;
    RotationModes[2] = 2.0;
    RotationModes[3] = 0.0;
    RotationModes[4] = 0.0;
    // Molar mass [kg/kmol]
    MolarMass[0] = 2.0*14.0067;
    MolarMass[1] = 2.0*15.9994;
    MolarMass[2] = 14.0067+15.9994;
    MolarMass[3] = 14.0067;
    MolarMass[4] = 15.9994;
    //Characteristic vibrational temperatures
    CharVibTemp[0] = 3395.0;
    CharVibTemp[1] = 2239.0;
    CharVibTemp[2] = 2817.0;
    CharVibTemp[3] = 0.0;
    CharVibTemp[4] = 0.0;
    // Formation enthalpy: (Scalabrin values, J/kg)
    Enthalpy_Formation[0] = 0.0;      //N2
    Enthalpy_Formation[1] = 0.0;      //O2
    Enthalpy_Formation[2] = 3.0E6;    //NO
    Enthalpy_Formation[3] = 3.36E7;   //N
    Enthalpy_Formation[4] = 1.54E7;   //O
    // Reference temperature (JANAF values, [K])
    Ref_Temperature[0] = 0.0;
    Ref_Temperature[1] = 0.0;
    Ref_Temperature[2] = 0.0;
    Ref_Temperature[3] = 0.0;
    Ref_Temperature[4] = 0.0;
    //        Ref_Temperature[2] = 298.15;
    //        Ref_Temperature[3] = 298.15;
    //        Ref_Temperature[4] = 298.15
    // Blottner viscosity coefficients
    // A                        // B                        // C
    Blottner(0,0) = 2.68E-2;   Blottner(0,1) =  3.18E-1;  Blottner(0,2) = -1.13E1;  // N2
    Blottner(1,0) = 4.49E-2;   Blottner(1,1) = -8.26E-2;  Blottner(1,2) = -9.20E0;  // O2
    Blottner(2,0) = 4.36E-2;   Blottner(2,1) = -3.36E-2;  Blottner(2,2) = -9.58E0;  // NO
    Blottner(3,0) = 1.16E-2;   Blottner(3,1) =  6.03E-1;  Blottner(3,2) = -1.24E1;  // N
    Blottner(4,0) = 2.03E-2;   Blottner(4,1) =  4.29E-1;  Blottner(4,2) = -1.16E1;  // O
    // Number of electron states
    nElStates[0] = 15;                    // N2
    nElStates[1] = 7;                     // O2
    nElStates[2] = 16;                    // NO
    nElStates[3] = 3;                     // N
    nElStates[4] = 5;                     // O
    for (iSpecies = 0; iSpecies < nSpecies; iSpecies++)
      maxEl = max(maxEl, nElStates[iSpecies]);
    /*--- Allocate and initialize electron data arrays ---*/
    CharElTemp.resize(nSpecies,maxEl) = su2double(0.0);
    ElDegeneracy.resize(nSpecies,maxEl) = su2double(0.0);

    //N2: 15 states
    CharElTemp(0,0)  = 0.000000000000000E+00;
    CharElTemp(0,1)  = 7.223156514095200E+04;
    CharElTemp(0,2)  = 8.577862640384000E+04;
    CharElTemp(0,3)  = 8.605026716160000E+04;
    CharElTemp(0,4)  = 9.535118627874400E+04;
    CharElTemp(0,5)  = 9.805635702203200E+04;
    CharElTemp(0,6)  = 9.968267656935200E+04;
    CharElTemp(0,7)  = 1.048976467715200E+05;
    CharElTemp(0,8)  = 1.116489555200000E+05;
    CharElTemp(0,9)  = 1.225836470400000E+05;
    CharElTemp(0,10) = 1.248856873600000E+05;
    CharElTemp(0,11) = 1.282476158188320E+05;
    CharElTemp(0,12) = 1.338060936000000E+05;
    CharElTemp(0,13) = 1.404296391107200E+05;
    CharElTemp(0,14) = 1.504958859200000E+05;
    ElDegeneracy(0,0)  = 1;
    ElDegeneracy(0,1)  = 3;
    ElDegeneracy(0,2)  = 6;
    ElDegeneracy(0,3)  = 6;
    ElDegeneracy(0,4)  = 3;
    ElDegeneracy(0,5)  = 1;
    ElDegeneracy(0,6)  = 2;
    ElDegeneracy(0,7)  = 2;
    ElDegeneracy(0,8)  = 5;
    ElDegeneracy(0,9)  = 1;
    ElDegeneracy(0,10) = 6;
    ElDegeneracy(0,11) = 6;
    ElDegeneracy(0,12) = 10;
    ElDegeneracy(0,13) = 6;
    ElDegeneracy(0,14) = 6;
    // O2: 7 states
    CharElTemp(1,0) = 0.000000000000000E+00;
    CharElTemp(1,1) = 1.139156019700800E+04;
    CharElTemp(1,2) = 1.898473947826400E+04;
    CharElTemp(1,3) = 4.755973576639200E+04;
    CharElTemp(1,4) = 4.991242097343200E+04;
    CharElTemp(1,5) = 5.092268575561600E+04;
    CharElTemp(1,6) = 7.189863255967200E+04;
    ElDegeneracy(1,0) = 3;
    ElDegeneracy(1,1) = 2;
    ElDegeneracy(1,2) = 1;
    ElDegeneracy(1,3) = 1;
    ElDegeneracy(1,4) = 6;
    ElDegeneracy(1,5) = 3;
    ElDegeneracy(1,6) = 3;
    // NO: 16 states
    CharElTemp(2,0)  = 0.000000000000000E+00;
    CharElTemp(2,1)  = 5.467345760000000E+04;
    CharElTemp(2,2)  = 6.317139627802400E+04;
    CharElTemp(2,3)  = 6.599450342445600E+04;
    CharElTemp(2,4)  = 6.906120960000000E+04;
    CharElTemp(2,5)  = 7.049998480000000E+04;
    CharElTemp(2,6)  = 7.491055017560000E+04;
    CharElTemp(2,7)  = 7.628875293968000E+04;
    CharElTemp(2,8)  = 8.676188537552000E+04;
    CharElTemp(2,9)  = 8.714431182368000E+04;
    CharElTemp(2,10) = 8.886077063728000E+04;
    CharElTemp(2,11) = 8.981755614528000E+04;
    CharElTemp(2,12) = 8.988445919208000E+04;
    CharElTemp(2,13) = 9.042702132000000E+04;
    CharElTemp(2,14) = 9.064283760000000E+04;
    CharElTemp(2,15) = 9.111763341600000E+04;
    ElDegeneracy(2,0)  = 4;
    ElDegeneracy(2,1)  = 8;
    ElDegeneracy(2,2)  = 2;
    ElDegeneracy(2,3)  = 4;
    ElDegeneracy(2,4)  = 4;
    ElDegeneracy(2,5)  = 4;
    ElDegeneracy(2,6)  = 4;
    ElDegeneracy(2,7)  = 2;
    ElDegeneracy(2,8)  = 4;
    ElDegeneracy(2,9)  = 2;
    ElDegeneracy(2,10) = 4;
    ElDegeneracy(2,11) = 4;
    ElDegeneracy(2,12) = 2;
    ElDegeneracy(2,13) = 2;
    ElDegeneracy(2,14) = 2;
    ElDegeneracy(2,15) = 4;
    // N: 3 states
    CharElTemp(3,0) = 0.000000000000000E+00;
    CharElTemp(3,1) = 2.766469645581980E+04;
    CharElTemp(3,2) = 4.149309313560210E+04;
    ElDegeneracy(3,0)= 4;
    ElDegeneracy(3,1)= 10;
    ElDegeneracy(3,2)= 6;
    // O: 5 states
    CharElTemp(4,0) = 0.000000000000000E+00;
    CharElTemp(4,1) = 2.277077570280000E+02;
    CharElTemp(4,2) = 3.265688785704000E+02;
    CharElTemp(4,3) = 2.283028632262240E+04;
    CharElTemp(4,4) = 4.861993036434160E+04;
    ElDegeneracy(4,0) = 5;
    ElDegeneracy(4,1) = 3;
    ElDegeneracy(4,2) = 1;
    ElDegeneracy(4,3) = 5;
    ElDegeneracy(4,4) = 1;
    /*--- Set reaction maps ---*/
    // N2 dissociation
    Reactions(0,0,0)=0;    Reactions(0,0,1)=0;   Reactions(0,0,2)=nSpecies;    Reactions(0,1,0)=3;   Reactions(0,1,1)=3;   Reactions(0,1,2) =0;
    Reactions(1,0,0)=0;    Reactions(1,0,1)=1;   Reactions(1,0,2)=nSpecies;    Reactions(1,1,0)=3;   Reactions(1,1,1)=3;   Reactions(1,1,2) =1;
    Reactions(2,0,0)=0;    Reactions(2,0,1)=2;   Reactions(2,0,2)=nSpecies;    Reactions(2,1,0)=3;   Reactions(2,1,1)=3;   Reactions(2,1,2) =2;
    Reactions(3,0,0)=0;    Reactions(3,0,1)=3;   Reactions(3,0,2)=nSpecies;    Reactions(3,1,0)=3;   Reactions(3,1,1)=3;   Reactions(3,1,2) =3;
    Reactions(4,0,0)=0;    Reactions(4,0,1)=4;   Reactions(4,0,2)=nSpecies;    Reactions(4,1,0)=3;   Reactions(4,1,1)=3;   Reactions(4,1,2) =4;
    // O2 dissociation
    Reactions(5,0,0)=1;    Reactions(5,0,1)=0;   Reactions(5,0,2)=nSpecies;    Reactions(5,1,0)=4;   Reactions(5,1,1)=4;   Reactions(5,1,2) =0;
    Reactions(6,0,0)=1;    Reactions(6,0,1)=1;   Reactions(6,0,2)=nSpecies;    Reactions(6,1,0)=4;   Reactions(6,1,1)=4;   Reactions(6,1,2) =1;
    Reactions(7,0,0)=1;    Reactions(7,0,1)=2;   Reactions(7,0,2)=nSpecies;    Reactions(7,1,0)=4;   Reactions(7,1,1)=4;   Reactions(7,1,2) =2;
    Reactions(8,0,0)=1;    Reactions(8,0,1)=3;   Reactions(8,0,2)=nSpecies;    Reactions(8,1,0)=4;   Reactions(8,1,1)=4;   Reactions(8,1,2) =3;
    Reactions(9,0,0)=1;    Reactions(9,0,1)=4;   Reactions(9,0,2)=nSpecies;    Reactions(9,1,0)=4;   Reactions(9,1,1)=4;   Reactions(9,1,2) =4;
    // NO dissociation
    Reactions(10,0,0)=2;   Reactions(10,0,1)=0;  Reactions(10,0,2)=nSpecies;   Reactions(10,1,0)=3;  Reactions(10,1,1)=4;    Reactions(10,1,2) =0;
    Reactions(11,0,0)=2;   Reactions(11,0,1)=1;  Reactions(11,0,2)=nSpecies;   Reactions(11,1,0)=3;  Reactions(11,1,1)=4;    Reactions(11,1,2) =1;
    Reactions(12,0,0)=2;   Reactions(12,0,1)=2;  Reactions(12,0,2)=nSpecies;   Reactions(12,1,0)=3;  Reactions(12,1,1)=4;    Reactions(12,1,2) =2;
    Reactions(13,0,0)=2;   Reactions(13,0,1)=3;  Reactions(13,0,2)=nSpecies;   Reactions(13,1,0)=3;  Reactions(13,1,1)=4;    Reactions(13,1,2) =3;
    Reactions(14,0,0)=2;   Reactions(14,0,1)=4;  Reactions(14,0,2)=nSpecies;   Reactions(14,1,0)=3;  Reactions(14,1,1)=4;    Reactions(14,1,2) =4;
    // N2 + O -> NO + N
    Reactions(15,0,0)=0;   Reactions(15,0,1)=4;  Reactions(15,0,2)=nSpecies;   Reactions(15,1,0)=2;  Reactions(15,1,1)=3;    Reactions(15,1,2)= nSpecies;
    // NO + O -> O2 + N
    Reactions(16,0,0)=2;   Reactions(16,0,1)=4;  Reactions(16,0,2)=nSpecies;   Reactions(16,1,0)=1;  Reactions(16,1,1)=3;    Reactions(16,1,2)= nSpecies;
    /*--- Set Arrhenius coefficients for reactions ---*/
    // Pre-exponential factor
    ArrheniusCoefficient[0]  = 7.0E21;
    ArrheniusCoefficient[1]  = 7.0E21;
    ArrheniusCoefficient[2]  = 7.0E21;
    ArrheniusCoefficient[3]  = 3.0E22;
    ArrheniusCoefficient[4]  = 3.0E22;
    ArrheniusCoefficient[5]  = 2.0E21;
    ArrheniusCoefficient[6]  = 2.0E21;
    ArrheniusCoefficient[7]  = 2.0E21;
    ArrheniusCoefficient[8]  = 1.0E22;
    ArrheniusCoefficient[9]  = 1.0E22;
    ArrheniusCoefficient[10] = 5.0E15;
    ArrheniusCoefficient[11] = 5.0E15;
    ArrheniusCoefficient[12] = 5.0E15;
    ArrheniusCoefficient[13] = 1.1E17;
    ArrheniusCoefficient[14] = 1.1E17;
    ArrheniusCoefficient[15] = 6.4E17;
    ArrheniusCoefficient[16] = 8.4E12;
    // Rate-controlling temperature exponent
    ArrheniusEta[0]  = -1.60;
    ArrheniusEta[1]  = -1.60;
    ArrheniusEta[2]  = -1.60;
    ArrheniusEta[3]  = -1.60;
    ArrheniusEta[4]  = -1.60;
    ArrheniusEta[5]  = -1.50;
    ArrheniusEta[6]  = -1.50;
    ArrheniusEta[7]  = -1.50;
    ArrheniusEta[8]  = -1.50;
    ArrheniusEta[9]  = -1.50;
    ArrheniusEta[10] = 0.0;
    ArrheniusEta[11] = 0.0;
    ArrheniusEta[12] = 0.0;
    ArrheniusEta[13] = 0.0;
    ArrheniusEta[14] = 0.0;
    ArrheniusEta[15] = -1.0;
    ArrheniusEta[16] = 0.0;
    // Characteristic temperature
    ArrheniusTheta[0]  = 113200.0;
    ArrheniusTheta[1]  = 113200.0;
    ArrheniusTheta[2]  = 113200.0;
    ArrheniusTheta[3]  = 113200.0;
    ArrheniusTheta[4]  = 113200.0;
    ArrheniusTheta[5]  = 59500.0;
    ArrheniusTheta[6]  = 59500.0;
    ArrheniusTheta[7]  = 59500.0;
    ArrheniusTheta[8]  = 59500.0;
    ArrheniusTheta[9]  = 59500.0;
    ArrheniusTheta[10] = 75500.0;
    ArrheniusTheta[11] = 75500.0;
    ArrheniusTheta[12] = 75500.0;
    ArrheniusTheta[13] = 75500.0;
    ArrheniusTheta[14] = 75500.0;
    ArrheniusTheta[15] = 38400.0;
    ArrheniusTheta[16] = 19450.0;
    /*--- Set rate-controlling temperature exponents ---*/
    //  -----------  Tc = Ttr^a * Tve^b  -----------
    //
    // Forward Reactions
    //   Dissociation:      a = 0.5, b = 0.5  (OR a = 0.7, b =0.3)
    //   Exchange:          a = 1,   b = 0
    //   Impact ionization: a = 0,   b = 1
    //
    // Backward Reactions
    //   Recomb ionization:      a = 0, b = 1
    //   Impact ionization:      a = 0, b = 1
    //   N2 impact dissociation: a = 0, b = 1
    //   Others:                 a = 1, b = 0
    Tcf_a[0]  = 0.5; Tcf_b[0]  = 0.5; Tcb_a[0]  = 1;  Tcb_b[0] = 0;
    Tcf_a[1]  = 0.5; Tcf_b[1]  = 0.5; Tcb_a[1]  = 1;  Tcb_b[1] = 0;
    Tcf_a[2]  = 0.5; Tcf_b[2]  = 0.5; Tcb_a[2]  = 1;  Tcb_b[2] = 0;
    Tcf_a[3]  = 0.5; Tcf_b[3]  = 0.5; Tcb_a[3]  = 1;  Tcb_b[3] = 0;
    Tcf_a[4]  = 0.5; Tcf_b[4]  = 0.5; Tcb_a[4]  = 1;  Tcb_b[4] = 0;
    Tcf_a[5]  = 0.5; Tcf_b[5]  = 0.5; Tcb_a[5]  = 1;  Tcb_b[5] = 0;
    Tcf_a[6]  = 0.5; Tcf_b[6]  = 0.5; Tcb_a[6]  = 1;  Tcb_b[6] = 0;
    Tcf_a[7]  = 0.5; Tcf_b[7]  = 0.5; Tcb_a[7]  = 1;  Tcb_b[7] = 0;
    Tcf_a[8]  = 0.5; Tcf_b[8]  = 0.5; Tcb_a[8]  = 1;  Tcb_b[8] = 0;
    Tcf_a[9]  = 0.5; Tcf_b[9]  = 0.5; Tcb_a[9]  = 1;  Tcb_b[9] = 0;
    Tcf_a[10] = 0.5; Tcf_b[10] = 0.5; Tcb_a[10] = 1;  Tcb_b[10] = 0;
    Tcf_a[11] = 0.5; Tcf_b[11] = 0.5; Tcb_a[11] = 1;  Tcb_b[11] = 0;
    Tcf_a[12] = 0.5; Tcf_b[12] = 0.5; Tcb_a[12] = 1;  Tcb_b[12] = 0;
    Tcf_a[13] = 0.5; Tcf_b[13] = 0.5; Tcb_a[13] = 1;  Tcb_b[13] = 0;
    Tcf_a[14] = 0.5; Tcf_b[14] = 0.5; Tcb_a[14] = 1;  Tcb_b[14] = 0;
    Tcf_a[15] = 1.0; Tcf_b[15] = 0.0; Tcb_a[15] = 1;  Tcb_b[15] = 0;
    Tcf_a[16] = 1.0; Tcf_b[16] = 0.0; Tcb_a[16] = 1;  Tcb_b[16] = 0;
    /*--- Collision integral data ---*/
    // Omega(0,0) ----------------------
    //N2
    Omega00(0,0,0) = -6.0614558E-03;  Omega00(0,0,1) = 1.2689102E-01;   Omega00(0,0,2) = -1.0616948E+00;  Omega00(0,0,3) = 8.0955466E+02;
    Omega00(0,1,0) = -3.7959091E-03;  Omega00(0,1,1) = 9.5708295E-02;   Omega00(0,1,2) = -1.0070611E+00;  Omega00(0,1,3) = 8.9392313E+02;
    Omega00(0,2,0) = -1.9295666E-03;  Omega00(0,2,1) = 2.7995735E-02;   Omega00(0,2,2) = -3.1588514E-01;  Omega00(0,2,3) = 1.2880734E+02;
    Omega00(0,3,0) = -1.0796249E-02;  Omega00(0,3,1) = 2.2656509E-01;   Omega00(0,3,2) = -1.7910602E+00;  Omega00(0,3,3) = 4.0455218E+03;
    Omega00(0,4,0) = -2.7244269E-03;  Omega00(0,4,1) = 6.9587171E-02;   Omega00(0,4,2) = -7.9538667E-01;  Omega00(0,4,3) = 4.0673730E+02;
    //O2
    Omega00(1,0,0) = -3.7959091E-03;  Omega00(1,0,1) = 9.5708295E-02;   Omega00(1,0,2) = -1.0070611E+00;  Omega00(1,0,3) = 8.9392313E+02;
    Omega00(1,1,0) = -8.0682650E-04;  Omega00(1,1,1) = 1.6602480E-02;   Omega00(1,1,2) = -3.1472774E-01;  Omega00(1,1,3) = 1.4116458E+02;
    Omega00(1,2,0) = -6.4433840E-04;  Omega00(1,2,1) = 8.5378580E-03;   Omega00(1,2,2) = -2.3225102E-01;  Omega00(1,2,3) = 1.1371608E+02;
    Omega00(1,3,0) = -1.1453028E-03;  Omega00(1,3,1) = 1.2654140E-02;   Omega00(1,3,2) = -2.2435218E-01;  Omega00(1,3,3) = 7.7201588E+01;
    Omega00(1,4,0) = -4.8405803E-03;  Omega00(1,4,1) = 1.0297688E-01;   Omega00(1,4,2) = -9.6876576E-01;  Omega00(1,4,3) = 6.1629812E+02;
    //NO
    Omega00(2,0,0) = -1.9295666E-03;  Omega00(2,0,1) = 2.7995735E-02;   Omega00(2,0,2) = -3.1588514E-01;  Omega00(2,0,3) = 1.2880734E+02;
    Omega00(2,1,0) = -6.4433840E-04;  Omega00(2,1,1) = 8.5378580E-03;   Omega00(2,1,2) = -2.3225102E-01;  Omega00(2,1,3) = 1.1371608E+02;
    Omega00(2,2,0) = -0.0000000E+00;  Omega00(2,2,1) = -1.1056066E-02;  Omega00(2,2,2) = -5.9216250E-02;  Omega00(2,2,3) = 7.2542367E+01;
    Omega00(2,3,0) = -1.5770918E-03;  Omega00(2,3,1) = 1.9578381E-02;   Omega00(2,3,2) = -2.7873624E-01;  Omega00(2,3,3) = 9.9547944E+01;
    Omega00(2,4,0) = -1.0885815E-03;  Omega00(2,4,1) = 1.1883688E-02;   Omega00(2,4,2) = -2.1844909E-01;  Omega00(2,4,3) = 7.5512560E+01;
    //N
    Omega00(3,0,0) = -1.0796249E-02;  Omega00(3,0,1) = 2.2656509E-01;   Omega00(3,0,2) = -1.7910602E+00;  Omega00(3,0,3) = 4.0455218E+03;
    Omega00(3,1,0) = -1.1453028E-03;  Omega00(3,1,1) = 1.2654140E-02;   Omega00(3,1,2) = -2.2435218E-01;  Omega00(3,1,3) = 7.7201588E+01;
    Omega00(3,2,0) = -1.5770918E-03;  Omega00(3,2,1) = 1.9578381E-02;   Omega00(3,2,2) = -2.7873624E-01;  Omega00(3,2,3) = 9.9547944E+01;
    Omega00(3,3,0) = -9.6083779E-03;  Omega00(3,3,1) = 2.0938971E-01;   Omega00(3,3,2) = -1.7386904E+00;  Omega00(3,3,3) = 3.3587983E+03;
    Omega00(3,4,0) = -7.8147689E-03;  Omega00(3,4,1) = 1.6792705E-01;   Omega00(3,4,2) = -1.4308628E+00;  Omega00(3,4,3) = 1.6628859E+03;
    //O
    Omega00(4,0,0) = -2.7244269E-03;  Omega00(4,0,1) = 6.9587171E-02;   Omega00(4,0,2) = -7.9538667E-01;  Omega00(4,0,3) = 4.0673730E+02;
    Omega00(4,1,0) = -4.8405803E-03;  Omega00(4,1,1) = 1.0297688E-01;   Omega00(4,1,2) = -9.6876576E-01;  Omega00(4,1,3) = 6.1629812E+02;
    Omega00(4,2,0) = -1.0885815E-03;  Omega00(4,2,1) = 1.1883688E-02;   Omega00(4,2,2) = -2.1844909E-01;  Omega00(4,2,3) = 7.5512560E+01;
    Omega00(4,3,0) = -7.8147689E-03;  Omega00(4,3,1) = 1.6792705E-01;   Omega00(4,3,2) = -1.4308628E+00;  Omega00(4,3,3) = 1.6628859E+03;
    Omega00(4,4,0) = -6.4040535E-03;  Omega00(4,4,1) = 1.4629949E-01;   Omega00(4,4,2) = -1.3892121E+00;  Omega00(4,4,3) = 2.0903441E+03;

    // Omega(1,1) ----------------------
    //N2
    Omega11(0,0,0) = -7.6303990E-03;  Omega11(0,0,1) = 1.6878089E-01;   Omega11(0,0,2) = -1.4004234E+00;  Omega11(0,0,3) = 2.1427708E+03;
    Omega11(0,1,0) = -8.0457321E-03;  Omega11(0,1,1) = 1.9228905E-01;   Omega11(0,1,2) = -1.7102854E+00;  Omega11(0,1,3) = 5.2213857E+03;
    Omega11(0,2,0) = -6.8237776E-03;  Omega11(0,2,1) = 1.4360616E-01;   Omega11(0,2,2) = -1.1922240E+00;  Omega11(0,2,3) = 1.2433086E+03;
    Omega11(0,3,0) = -8.3493693E-03;  Omega11(0,3,1) = 1.7808911E-01;   Omega11(0,3,2) = -1.4466155E+00;  Omega11(0,3,3) = 1.9324210E+03;
    Omega11(0,4,0) = -8.3110691E-03;  Omega11(0,4,1) = 1.9617877E-01;   Omega11(0,4,2) = -1.7205427E+00;  Omega11(0,4,3) = 4.0812829E+03;
    //O2
    Omega11(1,0,0) = -8.0457321E-03;  Omega11(1,0,1) = 1.9228905E-01;   Omega11(1,0,2) = -1.7102854E+00;  Omega11(1,0,3) = 5.2213857E+03;
    Omega11(1,1,0) = -6.2931612E-03;  Omega11(1,1,1) = 1.4624645E-01;   Omega11(1,1,2) = -1.3006927E+00;  Omega11(1,1,3) = 1.8066892E+03;
    Omega11(1,2,0) = -6.8508672E-03;  Omega11(1,2,1) = 1.5524564E-01;   Omega11(1,2,2) = -1.3479583E+00;  Omega11(1,2,3) = 2.0037890E+03;
    Omega11(1,3,0) = -1.0608832E-03;  Omega11(1,3,1) = 1.1782595E-02;   Omega11(1,3,2) = -2.1246301E-01;  Omega11(1,3,3) = 8.4561598E+01;
    Omega11(1,4,0) = -3.7969686E-03;  Omega11(1,4,1) = 7.6789981E-02;   Omega11(1,4,2) = -7.3056809E-01;  Omega11(1,4,3) = 3.3958171E+02;
    //NO
    Omega11(2,0,0) = -6.8237776E-03;  Omega11(2,0,1) = 1.4360616E-01;   Omega11(2,0,2) = -1.1922240E+00;  Omega11(2,0,3) = 1.2433086E+03;
    Omega11(2,1,0) = -6.8508672E-03;  Omega11(2,1,1) = 1.5524564E-01;   Omega11(2,1,2) = -1.3479583E+00;  Omega11(2,1,3) = 2.0037890E+03;
    Omega11(2,2,0) = -7.4942466E-03;  Omega11(2,2,1) = 1.6626193E-01;   Omega11(2,2,2) = -1.4107027E+00;  Omega11(2,2,3) = 2.3097604E+03;
    Omega11(2,3,0) = -1.4719259E-03;  Omega11(2,3,1) = 1.8446968E-02;   Omega11(2,3,2) = -2.6460411E-01;  Omega11(2,3,3) = 1.0911124E+02;
    Omega11(2,4,0) = -1.0066279E-03;  Omega11(2,4,1) = 1.1029264E-02;   Omega11(2,4,2) = -2.0671266E-01;  Omega11(2,4,3) = 8.2644384E+01;
    //N
    Omega11(3,0,0) = -8.3493693E-03;  Omega11(3,0,1) = 1.7808911E-01;   Omega11(3,0,2) = -1.4466155E+00;  Omega11(3,0,3) = 1.9324210E+03;
    Omega11(3,1,0) = -1.0608832E-03;  Omega11(3,1,1) = 1.1782595E-02;   Omega11(3,1,2) = -2.1246301E-01;  Omega11(3,1,3) = 8.4561598E+01;
    Omega11(3,2,0) = -1.4719259E-03;  Omega11(3,2,1) = 1.8446968E-02;   Omega11(3,2,2) = -2.6460411E-01;  Omega11(3,2,3) = 1.0911124E+02;
    Omega11(3,3,0) = -7.7439615E-03;  Omega11(3,3,1) = 1.7129007E-01;   Omega11(3,3,2) = -1.4809088E+00;  Omega11(3,3,3) = 2.1284951E+03;
    Omega11(3,4,0) = -5.0478143E-03;  Omega11(3,4,1) = 1.0236186E-01;   Omega11(3,4,2) = -9.0058935E-01;  Omega11(3,4,3) = 4.4472565E+02;
    //O
    Omega11(4,0,0) = -8.3110691E-03;  Omega11(4,0,1) = 1.9617877E-01;   Omega11(4,0,2) = -1.7205427E+00;  Omega11(4,0,3) = 4.0812829E+03;
    Omega11(4,1,0) = -3.7969686E-03;  Omega11(4,1,1) = 7.6789981E-02;   Omega11(4,1,2) = -7.3056809E-01;  Omega11(4,1,3) = 3.3958171E+02;
    Omega11(4,2,0) = -1.0066279E-03;  Omega11(4,2,1) = 1.1029264E-02;   Omega11(4,2,2) = -2.0671266E-01;  Omega11(4,2,3) = 8.2644384E+01;
    Omega11(4,3,0) = -5.0478143E-03;  Omega11(4,3,1) = 1.0236186E-01;   Omega11(4,3,2) = -9.0058935E-01;  Omega11(4,3,3) = 4.4472565E+02;
    Omega11(4,4,0) = -4.2451096E-03;  Omega11(4,4,1) = 9.6820337E-02;   Omega11(4,4,2) = -9.9770795E-01;  Omega11(4,4,3) = 8.3320644E+02;
  }

  if (ionization) { nHeavy = nSpecies-1; nEl = 1; }
  else            { nHeavy = nSpecies;   nEl = 0; }
}

CSU2TCLib::~CSU2TCLib(){}

void CSU2TCLib::SetTDStateRhosTTv(vector<su2double>& val_rhos, su2double val_temperature, su2double val_temperature_ve){

  rhos = val_rhos;
  T    = val_temperature;
  Tve  = val_temperature_ve;

  Density = 0.0;
  for (iSpecies = 0; iSpecies < nSpecies; iSpecies++)
    Density += rhos[iSpecies];

  Pressure = ComputePressure();

}

vector<su2double>& CSU2TCLib::GetSpeciesCvTraRot(){

  // NOTE: This will be non-const with future models.
  for (iSpecies = 0; iSpecies < nHeavy; iSpecies++)
    Cvtrs[iSpecies] = (3.0/2.0 + RotationModes[iSpecies]/2.0) * Ru/MolarMass[iSpecies];

  return Cvtrs;
}

vector<su2double>& CSU2TCLib::ComputeSpeciesCvVibEle(su2double val_T){

  su2double thoTve, exptv, num, num2, num3, denom, Cvvs, Cves;
  unsigned short iElectron = nSpecies-1;

  /*--- Loop through species ---*/
  for(iSpecies = 0; iSpecies < nSpecies; iSpecies++){

    /*--- If requesting electron specific heat ---*/
    if (ionization && iSpecies == iElectron) {
      Cvvs = 0.0;
      Cves = 3.0/2.0 * Ru/MolarMass[nSpecies-1];
    }

    /*--- Heavy particle specific heat ---*/
    else {

      /*--- Vibrational energy ---*/
      if (CharVibTemp[iSpecies] != 0.0) {
        thoTve = CharVibTemp[iSpecies]/val_T;
        exptv = exp(CharVibTemp[iSpecies]/val_T);
        Cvvs  = Ru/MolarMass[iSpecies] * thoTve*thoTve * exptv / ((exptv-1.0)*(exptv-1.0));
      } else {
        Cvvs = 0.0;
      }

      /*--- Electronic energy ---*/
      if (nElStates[iSpecies] != 0) {
        num = 0.0; num2 = 0.0;
        denom = ElDegeneracy[iSpecies][0] * exp(-CharElTemp[iSpecies][0]/val_T);
        num3  = ElDegeneracy[iSpecies][0] * (CharElTemp[iSpecies][0]/(val_T*val_T))*exp(-CharElTemp[iSpecies][0]/val_T);
        for (iEl = 1; iEl < nElStates[iSpecies]; iEl++) {
          thoTve = CharElTemp[iSpecies][iEl]/val_T;
          exptv = exp(-CharElTemp[iSpecies][iEl]/val_T);

          num   += ElDegeneracy[iSpecies][iEl] * CharElTemp[iSpecies][iEl] * exptv;
          denom += ElDegeneracy[iSpecies][iEl] * exptv;
          num2  += ElDegeneracy[iSpecies][iEl] * (thoTve*thoTve) * exptv;
          num3  += ElDegeneracy[iSpecies][iEl] * thoTve/val_T * exptv;
        }
        Cves = Ru/MolarMass[iSpecies] * (num2/denom - num*num3/(denom*denom));
      } else {
        Cves = 0.0;
      }
    }

    Cvves[iSpecies] = Cvvs + Cves;
  }

  return Cvves;

}

vector<su2double>& CSU2TCLib::ComputeMixtureEnergies(){

  su2double Ev, Ee, Ef, num;

  su2double rhoEmix = 0.0;
  su2double rhoEve  = 0.0;
  su2double denom   = 0.0;

  for (iSpecies = 0; iSpecies < nHeavy; iSpecies++){

    // Species formation energy
    Ef = Enthalpy_Formation[iSpecies] - Ru/MolarMass[iSpecies]*Ref_Temperature[iSpecies];

    // Species vibrational energy
    if (CharVibTemp[iSpecies] != 0.0)
      Ev = Ru/MolarMass[iSpecies] * CharVibTemp[iSpecies] / (exp(CharVibTemp[iSpecies]/Tve)-1.0);
    else
      Ev = 0.0;

    // Species electronic energy
    num = 0.0;
    denom = ElDegeneracy(iSpecies,0) * exp(-CharElTemp(iSpecies,0)/Tve);
    for (iEl = 1; iEl < nElStates[iSpecies]; iEl++) {
      num   += ElDegeneracy(iSpecies,iEl) * CharElTemp(iSpecies,iEl) * exp(-CharElTemp(iSpecies,iEl)/Tve);
      denom += ElDegeneracy(iSpecies,iEl) * exp(-CharElTemp(iSpecies,iEl)/Tve);
    }
    Ee = Ru/MolarMass[iSpecies] * (num/denom);

    // Mixture total energy
    rhoEmix += rhos[iSpecies] * ((3.0/2.0+RotationModes[iSpecies]/2.0) * Ru/MolarMass[iSpecies] * (T-Ref_Temperature[iSpecies]) + Ev + Ee + Ef);

    // Mixture vibrational-electronic energy
    rhoEve += rhos[iSpecies] * (Ev + Ee);

  }

  for (iSpecies = 0; iSpecies < nEl; iSpecies++) {

    // Species formation energy
    Ef = Enthalpy_Formation[nSpecies-1] - Ru/MolarMass[nSpecies-1] * Ref_Temperature[nSpecies-1];

    // Electron t-r mode contributes to mixture vib-el energy
    rhoEve += (3.0/2.0) * Ru/MolarMass[nSpecies-1] * (Tve - Ref_Temperature[nSpecies-1]); //bug? not multiplying by rhos[iSpecies]
  }

  energies[0] = rhoEmix/Density;
  energies[1] = rhoEve/Density;

  return energies;

}

vector<su2double>& CSU2TCLib::ComputeSpeciesEve(su2double val_T, bool vibe_only){

  su2double Ev, Eel, Ef, num, denom;
  unsigned short iElectron = nSpecies-1;

  for (iSpecies = 0; iSpecies < nSpecies; iSpecies++){

    /*--- Electron species energy ---*/
    if ( ionization && (iSpecies == iElectron)) {

      /*--- Calculate formation energy ---*/
      Ef = Enthalpy_Formation[iSpecies] - Ru/MolarMass[iSpecies] * Ref_Temperature[iSpecies];

      /*--- Electron t-r mode contributes to mixture vib-el energy ---*/
      Eel = (3.0/2.0) * Ru/MolarMass[iSpecies] * (val_T - Ref_Temperature[iSpecies]) + Ef;
      Ev  = 0.0;
    }
    /*--- Heavy particle energy ---*/
    else {

      /*--- Calculate vibrational energy (harmonic-oscillator model) ---*/
      if (CharVibTemp[iSpecies] != 0.0)
        Ev = Ru/MolarMass[iSpecies] * CharVibTemp[iSpecies] / (exp(CharVibTemp[iSpecies]/val_T)-1.0);
      else
        Ev = 0.0;

      /*--- Calculate electronic energy ---*/
      num = 0.0;
      denom = ElDegeneracy[iSpecies][0] * exp(-CharElTemp[iSpecies][0]/val_T);
      for (iEl = 1; iEl < nElStates[iSpecies]; iEl++) {
        num   += ElDegeneracy[iSpecies][iEl] * CharElTemp[iSpecies][iEl] * exp(-CharElTemp[iSpecies][iEl]/val_T);
        denom += ElDegeneracy[iSpecies][iEl] * exp(-CharElTemp[iSpecies][iEl]/val_T);
      }
      Eel = Ru/MolarMass[iSpecies] * (num/denom);
    }
    if (vibe_only == true) {eves[iSpecies] = Ev;}
    else {eves[iSpecies] = Ev + Eel;}
  }

  return eves;
}

vector<su2double>& CSU2TCLib::ComputeNetProductionRates(bool implicit, const su2double *V, const su2double* eve,
                                                        const su2double* cvve, const su2double* dTdU, const su2double* dTvedU,
                                                        su2double **val_jacobian){

  /*---                          ---*/
  /*--- Nonequilibrium chemistry ---*/
  /*---                          ---*/

  /*--- Initialize variables ---*/
  unsigned short ii, iReaction;
  su2double Keq;
  ws.resize(nSpecies,0.0);
  for (iSpecies = 0; iSpecies < nSpecies; iSpecies ++)
    ws[iSpecies] = 0.0; 

  /*--- Define artificial chemistry parameters ---*/
  // Note: These parameters artificially increase the rate-controlling reaction
  //       temperature.  This relaxes some of the stiffness in the chemistry
  //       source term.
  su2double T_min   = 800.0;
  su2double epsilon = 80;

  /*--- Define preferential dissociation coefficient ---*/
  //alpha = 0.3; //TODO: make this a config option?

  /*--- Loop over all reactions ---*/
  for (iReaction = 0; iReaction < nReactions; iReaction++) {

    /*--- Determine the rate-controlling temperature ---*/
    af = Tcf_a[iReaction];
    bf = Tcf_b[iReaction];
    ab = Tcb_a[iReaction];
    bb = Tcb_b[iReaction];
    Trxnf = pow(T, af)*pow(Tve, bf);
    Trxnb = pow(T, ab)*pow(Tve, bb);

    /*--- Calculate the modified temperature ---*/
    Thf = 0.5 * (Trxnf+T_min + sqrt((Trxnf-T_min)*(Trxnf-T_min)+epsilon*epsilon));
    Thb = 0.5 * (Trxnb+T_min + sqrt((Trxnb-T_min)*(Trxnb-T_min)+epsilon*epsilon));

    /*--- Get the Keq & Arrhenius coefficients ---*/
    ComputeKeqConstants(iReaction);

    /*--- Calculate Keq ---*/
    Keq = exp(  A[0]*(Thb/1E4) + A[1] + A[2]*log(1E4/Thb)
        + A[3]*(1E4/Thb) + A[4]*(1E4/Thb)*(1E4/Thb) );

    /*--- Calculate rate coefficients ---*/
    kf  = ArrheniusCoefficient[iReaction] * exp(ArrheniusEta[iReaction]*log(Thf)) * exp(-ArrheniusTheta[iReaction]/Thf);
    kfb = ArrheniusCoefficient[iReaction] * exp(ArrheniusEta[iReaction]*log(Thb)) * exp(-ArrheniusTheta[iReaction]/Thb);
    kb  = kfb / Keq;

    /*--- Determine production & destruction of each species ---*/
    fwdRxn = 1.0;
    bkwRxn = 1.0;
    for (ii = 0; ii < 3; ii++) {

      /*--- Reactants ---*/
      iSpecies = Reactions(iReaction,0,ii);
      if ( iSpecies != nSpecies)
        fwdRxn *= 0.001*rhos[iSpecies]/MolarMass[iSpecies];

      /*--- Products ---*/
      jSpecies = Reactions(iReaction,1,ii);
      if (jSpecies != nSpecies) {
        bkwRxn *= 0.001*rhos[jSpecies]/MolarMass[jSpecies];
      }
    }

    fwdRxn = 1000.0 * kf * fwdRxn;
    bkwRxn = 1000.0 * kb * bkwRxn;

    for (ii = 0; ii < 3; ii++) {

      /*--- Products ---*/
      iSpecies = Reactions(iReaction,1,ii);
      if (iSpecies != nSpecies)
        ws[iSpecies] += MolarMass[iSpecies] * (fwdRxn-bkwRxn);

      /*--- Reactants ---*/
      iSpecies = Reactions(iReaction,0,ii);
      if (iSpecies != nSpecies)
        ws[iSpecies] -= MolarMass[iSpecies] * (fwdRxn-bkwRxn);
    }

    if (implicit) {
      ChemistryJacobian(iReaction, V, eve, cvve, dTdU, dTvedU, val_jacobian);
    }
  } //iReaction

  return ws;
}

void CSU2TCLib::ChemistryJacobian(unsigned short iReaction, const su2double *V, 
                                  const su2double* eve, const su2double *cvve,
                                  const su2double* dTdU, const su2double* dTvedU,
                                  su2double **val_jacobian) {

  unsigned short ii, iVar, jVar, iSpecies;
  unsigned short nEve = nSpecies+nDim+1;
  unsigned short nVar = nSpecies+nDim+2;

  su2double T_min   = 800.0;
  su2double epsilon = 80;
    
  /*--- Initializing derivative variables ---*/
  dkf.resize(nVar,0.0);      dkb.resize(nVar,0.0);
  dRfok.resize(nVar,0.0);    dRbok.resize(nVar,0.0);
  alphak.resize(nSpecies,0); betak.resize(nSpecies,0);

  for (iVar=0;iVar<nVar;iVar++){
   dkf[iVar]=0.0; dRfok[iVar]=0.0;
   dkb[iVar]=0.0; dRbok[iVar]=0.0;
  }
  
  for (iSpecies=0;iSpecies<nSpecies;iSpecies++){
   alphak[iSpecies]=0; betak[iSpecies]=0;
  }

  /*--- Extract additional Arrhenius information ---*/
  su2double eta   = ArrheniusEta[iReaction];
  su2double theta = ArrheniusTheta[iReaction];

  /*--- Derivative of modified temperature wrt Trxnf ---*/
  dThf = 0.5 * (1.0 + (Trxnf-T_min)/sqrt((Trxnf-T_min)*(Trxnf-T_min)
                                                  + epsilon*epsilon));
  dThb = 0.5 * (1.0 + (Trxnb-T_min)/sqrt((Trxnb-T_min)*(Trxnb-T_min)
                                                  + epsilon*epsilon));

  /*--- Fwd rate coefficient derivatives ---*/
  coeff = kf * (eta/Thf+theta/(Thf*Thf)) * dThf;
  for (iVar = 0; iVar < nVar; iVar++) {
    dkf[iVar] = coeff * ( af*Trxnf/T*dTdU[iVar] +
                          bf*Trxnf/Tve*dTvedU[iVar] );
  }

  /*--- Bkwd rate coefficient derivatives ---*/
  coeff = kb * (eta/Thb+theta/(Thb*Thb)) * dThb;
  for (iVar = 0; iVar < nVar; iVar++) {
    dkb[iVar] = coeff*( ab*Trxnb/T*dTdU[iVar] + bb*Trxnb/Tve*dTvedU[iVar])
                      - kb*((A[0]*Thb/1E4 - A[2] - A[3]*1E4/Thb
                      - 2*A[4]*(1E4/Thb)*(1E4/Thb))/Thb) * dThb *
                      ( ab*Trxnb/T*dTdU[iVar] + bb*Trxnb/Tve*dTvedU[iVar]);
  }

  /*--- Rxn rate derivatives ---*/
  for (ii = 0; ii < 3; ii++) {

    /*--- Products ---*/
    iSpecies = Reactions(iReaction,1,ii);
    if (iSpecies != nSpecies)
      betak[iSpecies]++;

    /*--- Reactants ---*/
    iSpecies = Reactions(iReaction,0,ii);
    if (iSpecies != nSpecies)
      alphak[iSpecies]++;
  }

  for (iSpecies = 0; iSpecies < nSpecies; iSpecies++) {

    // Fwd
    dRfok[iSpecies] =  0.001*alphak[iSpecies]/MolarMass[iSpecies] *
                       pow(0.001*rhos[iSpecies]/MolarMass[iSpecies],
                       max(0, alphak[iSpecies]-1));

    for (jSpecies = 0; jSpecies < nSpecies; jSpecies++)
      if (jSpecies != iSpecies)
        dRfok[iSpecies] *= pow(0.001*rhos[jSpecies]/MolarMass[jSpecies],
                                                       alphak[jSpecies]);
    dRfok[iSpecies] *= 1000.0;

    // Bkw
    dRbok[iSpecies] =  0.001*betak[iSpecies]/MolarMass[iSpecies] *
                       pow(0.001*rhos[iSpecies]/MolarMass[iSpecies],
                       max(0, betak[iSpecies]-1));

    for (jSpecies = 0; jSpecies < nSpecies; jSpecies++)
      if (jSpecies != iSpecies)
        dRbok[iSpecies] *= pow(0.001*rhos[jSpecies]/MolarMass[jSpecies],
                                                        betak[jSpecies]);
    dRbok[iSpecies] *= 1000.0;
  }

  for (ii = 0; ii < 3; ii++) {

    /*--- Products ---*/
    iSpecies = Reactions(iReaction,1,ii);
    if (iSpecies != nSpecies) {
      for (iVar = 0; iVar < nVar; iVar++) {
        val_jacobian[iSpecies][iVar] += MolarMass[iSpecies] * ( dkf[iVar]*(fwdRxn/kf) + kf*dRfok[iVar] -
                                                                dkb[iVar]*(bkwRxn/kb) - kb*dRbok[iVar]); //TODO * Volume;
        val_jacobian[nEve][iVar]     += MolarMass[iSpecies] * ( dkf[iVar]*(fwdRxn/kf) + kf*dRfok[iVar] -
                                                                dkb[iVar]*(bkwRxn/kb) - kb*dRbok[iVar]) *
                                                                eve[iSpecies];//TODO * Volume;
      }

      for (jVar = 0; jVar < nVar; jVar++) {
        val_jacobian[nEve][jVar] += MolarMass[iSpecies] * (fwdRxn-bkwRxn)* cvve[iSpecies] *
                                                                             dTvedU[jVar];//TODO * Volume;
      }
    }

    /*--- Reactants ---*/
    iSpecies = Reactions(iReaction,0,ii);
    if (iSpecies != nSpecies) {
      for (iVar = 0; iVar < nVar; iVar++) {
        val_jacobian[iSpecies][iVar] -= MolarMass[iSpecies] * ( dkf[iVar]*(fwdRxn/kf) + kf*dRfok[iVar] -
                                                                dkb[iVar]*(bkwRxn/kb) - kb*dRbok[iVar]);//TODO * Volume;
        val_jacobian[nEve][iVar] -=     MolarMass[iSpecies] * ( dkf[iVar]*(fwdRxn/kf) + kf*dRfok[iVar] -
                                                                dkb[iVar]*(bkwRxn/kb) - kb*dRbok[iVar]) *
                                                                                         eve[iSpecies];//TODO * Volume;
      }

      for (jVar = 0; jVar < nVar; jVar++) {
        val_jacobian[nEve][jVar] -= MolarMass[iSpecies] * (fwdRxn-bkwRxn) * cvve[iSpecies] *
                                                                              dTvedU[jVar];//TODO * Volume;
      }
    }
  } // ii
}
void CSU2TCLib::ComputeKeqConstants(unsigned short val_Reaction) {

  unsigned short ii;

  /*--- Acquire database constants from CConfig ---*/
  GetChemistryEquilConstants(val_Reaction);

  /*--- Calculate mixture number density ---*/
  su2double N = 0.0;
  for (iSpecies =0 ; iSpecies < nSpecies; iSpecies++) {
    N += rhos[iSpecies]/MolarMass[iSpecies]*AVOGAD_CONSTANT;
  }

  /*--- Convert number density from 1/m^3 to 1/cm^3 for table look-up ---*/
  N = N*(1E-6);

  /*--- Determine table index based on mixture N ---*/
  unsigned short tbl_offset = 14;
  unsigned short pwr        = floor(log10(N));

  /*--- Bound the interpolation to table limit values ---*/
  unsigned short iIndex = int(pwr) - tbl_offset;
  if (iIndex <= 0) {
    for (ii = 0; ii < 5; ii++)
      A[ii] = RxnConstantTable(0,ii);
    return;
  } else if (iIndex >= 5) {
    for (ii = 0; ii < 5; ii++)
      A[ii] = RxnConstantTable(5,ii);
    return;
  }

  /*--- Calculate interpolation denominator terms avoiding pow() ---*/
  su2double tmp1 = 1.0;
  su2double tmp2 = 1.0;
  for (ii = 0; ii < pwr; ii++) {
    tmp1 *= 10.0;
    tmp2 *= 10.0;
  }
  tmp2 *= 10.0;

  /*--- Interpolate ---*/
  for (ii = 0; ii < 5; ii++) {
    A[ii] =  (RxnConstantTable(iIndex+1,ii) - RxnConstantTable(iIndex,ii))
        / (tmp2 - tmp1) * (N - tmp1)
        + RxnConstantTable(iIndex,ii);
  }
}

su2double CSU2TCLib::ComputeEveSourceTerm(){

  /*---                                                                    ---*/
  /*--- Trans.-rot. & vibrational energy exchange via inelastic collisions ---*/
  /*---                                                                    ---*/
  // Note: Electronic energy not implemented
  // Note: Landau-Teller formulation
  // Note: Millikan & White relaxation time (requires P in Atm.)
  // Note: Park limiting cross section

  su2double A_sr, B_sr, num, denom, Cs, sig_s, tau_sr, tauP, tauMW;
  vector<su2double> MolarFrac;
  su2activematrix mu;

  MolarFrac.resize(nSpecies,0.0);
  mu.resize(nSpecies,nSpecies)=su2double(0.0);

  su2double omegaVT = 0.0;
  su2double omegaCV = 0.0;

  /*--- Calculate mole fractions ---*/
  su2double N    = 0.0;
  su2double conc = 0.0;
  for (iSpecies = 0; iSpecies < nSpecies; iSpecies++) {
    conc += rhos[iSpecies] / MolarMass[iSpecies];
    N    += rhos[iSpecies] / MolarMass[iSpecies] * AVOGAD_CONSTANT;
  }
  for (iSpecies = 0; iSpecies < nSpecies; iSpecies++)
    MolarFrac[iSpecies] = (rhos[iSpecies] / MolarMass[iSpecies]) / conc;

  /*--- Compute Eve and Eve* ---*/
  eve_eq = ComputeSpeciesEve(T, true);
  eve    = ComputeSpeciesEve(Tve, true);

  /*--- Loop over species to calculate source term --*/
  for (iSpecies = 0; iSpecies < nSpecies; iSpecies++) {

    /*--- Millikan & White relaxation time ---*/
    num   = 0.0;
    denom = 0.0;
    for (jSpecies = 0; jSpecies < nSpecies; jSpecies++) {
      mu(iSpecies,jSpecies) = MolarMass[iSpecies]*MolarMass[jSpecies] / (MolarMass[iSpecies] + MolarMass[jSpecies]);
      A_sr   = 1.16 * 1E-3 * sqrt(mu(iSpecies,jSpecies)) * pow(CharVibTemp[iSpecies], 4.0/3.0);
      B_sr   = 0.015 * pow(mu(iSpecies,jSpecies), 0.25);
      tau_sr = 101325.0/Pressure * exp(A_sr*(pow(T,-1.0/3.0) - B_sr) - 18.42); 

      num   += MolarFrac[jSpecies];
      denom += MolarFrac[jSpecies] / tau_sr;
    }

    tauMW = num / denom;

    /*--- Park limiting cross section ---*/
    Cs    = sqrt((8.0*Ru*T)/(PI_NUMBER*MolarMass[iSpecies]));
    sig_s = 3E-21*(2.5E9)/(T*T);

    tauP = 1/(sig_s*Cs*N);

    /*--- Species relaxation time ---*/
    taus[iSpecies] = tauMW + tauP;

    /*--- Add species contribution to residual ---*/
    omegaVT += rhos[iSpecies] * (eve_eq[iSpecies] -
                                 eve[iSpecies]) / taus[iSpecies];
  }

  /*--- Vibrational energy change due to chemical reactions ---*/
  if(!frozen){
    for (iSpecies = 0; iSpecies < nSpecies; iSpecies++)
      omegaCV += ws[iSpecies]*eve[iSpecies];
  }

  omega = omegaVT + omegaCV;

  return omega;

}

void CSU2TCLib::GetEveSourceTermJacobian(const su2double *V, const su2double *eve, const su2double *cvve, const su2double *dTdU, const su2double* dTvedU, su2double **val_jacobian){

  unsigned short iVar;
  unsigned short nEv  = nSpecies+nDim+1;
  unsigned short nVar = nSpecies+nDim+2;

  /*--- Compute Cvvs ---*/
  const auto& cvve_eq = ComputeSpeciesCvVibEle(T);

  /*--- Loop through species ---*/
  for (iSpecies = 0; iSpecies < nSpecies; iSpecies++){

    for (iVar = 0; iVar < nVar; iVar++) {
        val_jacobian[nEv][iVar] += rhos[iSpecies]/taus[iSpecies]*(cvve_eq[iSpecies]*dTdU[iVar]-cvve[iSpecies]*dTvedU[iVar]);//TODO*Volume;
    }
  }

  for (iSpecies = 0; iSpecies < nSpecies; iSpecies++)
      val_jacobian[nEv][iSpecies] += (eve_eq[iSpecies]-eve[iSpecies])/taus[iSpecies];//TODO *Volume;
}
vector<su2double>& CSU2TCLib::ComputeSpeciesEnthalpy(su2double val_T, su2double val_Tve, su2double *val_eves){

  vector<su2double> cvtrs;

  cvtrs = GetSpeciesCvTraRot();

  for (iSpecies = 0; iSpecies < nSpecies; iSpecies++){
    eves[iSpecies] = val_eves[iSpecies];
    hs[iSpecies] = Ru/MolarMass[iSpecies]*val_T + cvtrs[iSpecies]*val_T + Enthalpy_Formation[iSpecies] + eves[iSpecies];
  }

  return hs;

}

vector<su2double>& CSU2TCLib::GetDiffusionCoeff(){

  if(Kind_TransCoeffModel == TRANSCOEFFMODEL::WILKE)
   DiffusionCoeffWBE();
  if(Kind_TransCoeffModel == TRANSCOEFFMODEL::GUPTAYOS)
   DiffusionCoeffGY();
  if(Kind_TransCoeffModel == TRANSCOEFFMODEL::DEBUG)
    DiffusionCoeffD();

  return DiffusionCoeff;

}

su2double CSU2TCLib::GetViscosity(){

  if(Kind_TransCoeffModel == TRANSCOEFFMODEL::WILKE)
    ViscosityWBE();
  if(Kind_TransCoeffModel == TRANSCOEFFMODEL::GUPTAYOS)
    ViscosityGY();
  if(Kind_TransCoeffModel == TRANSCOEFFMODEL::DEBUG)
    ViscosityD();
  return Mu;

}

vector<su2double>& CSU2TCLib::GetThermalConductivities(){

  if(Kind_TransCoeffModel == TRANSCOEFFMODEL::WILKE)
    ThermalConductivitiesWBE();
  if(Kind_TransCoeffModel == TRANSCOEFFMODEL::GUPTAYOS)
    ThermalConductivitiesGY();
  if(Kind_TransCoeffModel == TRANSCOEFFMODEL::DEBUG)
    ThermalConductivitiesD();

  return ThermalConductivities;

}

void CSU2TCLib::DiffusionCoeffWBE(){

  su2double Mi, Mj, Omega_ij, denom;
  su2activematrix Dij;

  Dij.resize(nSpecies, nSpecies) = su2double(0.0);

  /*--- Calculate species mole fraction ---*/
  su2double conc = 0.0;
  for (iSpecies = 0; iSpecies < nSpecies; iSpecies++) {
    MolarFracWBE[iSpecies] = rhos[iSpecies]/MolarMass[iSpecies];
    conc               += MolarFracWBE[iSpecies];
  }
  for (iSpecies = 0; iSpecies < nSpecies; iSpecies++)
    MolarFracWBE[iSpecies] = MolarFracWBE[iSpecies]/conc;

  /*--- Calculate mixture molar mass (kg/mol) ---*/
  // Note: Species molar masses stored as kg/kmol, need 1E-3 conversion
  su2double M = 0.0;
  for (iSpecies = 0; iSpecies < nSpecies; iSpecies++)
    M += MolarMass[iSpecies]*MolarFracWBE[iSpecies];
  M = M*1E-3;

  /*---+++                  +++---*/
  /*--- Diffusion coefficients ---*/
  /*---+++                  +++---*/
  /*--- Solve for binary diffusion coefficients ---*/
  // Note: Dij = Dji, so only loop through req'd indices
  // Note: Correlation requires kg/mol, hence 1E-3 conversion from kg/kmol
  for (iSpecies = 0; iSpecies < nSpecies; iSpecies++) {
    Mi = MolarMass[iSpecies]*1E-3;
    for (jSpecies = iSpecies; jSpecies < nSpecies; jSpecies++) {
      Mj = MolarMass[jSpecies]*1E-3;

      /*--- Calculate the Omega^(0,0)_ij collision cross section ---*/
      Omega_ij = 1E-20/PI_NUMBER * Omega00(iSpecies,jSpecies,3)
          * pow(T, Omega00(iSpecies,jSpecies,0)*log(T)*log(T)
          +  Omega00(iSpecies,jSpecies,1)*log(T)
          +  Omega00(iSpecies,jSpecies,2));
      Dij(iSpecies,jSpecies) = 7.1613E-25*M*sqrt(T*(1/Mi+1/Mj))/(Density*Omega_ij);
      Dij(jSpecies,iSpecies) = 7.1613E-25*M*sqrt(T*(1/Mi+1/Mj))/(Density*Omega_ij);
    }
  }

  /*--- Calculate species-mixture diffusion coefficient --*/
  for (iSpecies = 0; iSpecies < nSpecies; iSpecies++) {
    DiffusionCoeff[iSpecies] = 0.0;
    denom = 0.0;
    for (jSpecies = 0; jSpecies < nSpecies; jSpecies++) {
      if (jSpecies != iSpecies) {
        denom += MolarFracWBE[jSpecies]/Dij(iSpecies,jSpecies);
      }
    }

    if (nSpecies==1) DiffusionCoeff[0] = 0;
    else DiffusionCoeff[iSpecies] = (1-MolarFracWBE[iSpecies])/denom;
  }
}

void CSU2TCLib::ViscosityWBE(){

  su2double tmp1, tmp2;

  /*--- Calculate species mole fraction ---*/
  su2double conc = 0.0;
  for (iSpecies = 0; iSpecies < nSpecies; iSpecies++) {
    MolarFracWBE[iSpecies] = rhos[iSpecies]/MolarMass[iSpecies];
    conc               += MolarFracWBE[iSpecies];
  }
  for (iSpecies = 0; iSpecies < nSpecies; iSpecies++)
    MolarFracWBE[iSpecies] = MolarFracWBE[iSpecies]/conc;

  for (iSpecies = 0; iSpecies < nSpecies; iSpecies++)
    mus[iSpecies] = 0.1*exp((Blottner[iSpecies][0]*log(T)  +
                             Blottner[iSpecies][1])*log(T) +
                             Blottner[iSpecies][2]);

  /*--- Determine species 'phi' value for Blottner model ---*/
  for (iSpecies = 0; iSpecies < nSpecies; iSpecies++) {
    phis[iSpecies] = 0.0;
    for (jSpecies = 0; jSpecies < nSpecies; jSpecies++) {
      tmp1 = 1.0 + sqrt(mus[iSpecies]/mus[jSpecies])*pow(MolarMass[jSpecies]/MolarMass[iSpecies], 0.25);
      tmp2 = sqrt(8.0*(1.0+MolarMass[iSpecies]/MolarMass[jSpecies]));
      phis[iSpecies] += MolarFracWBE[jSpecies]*tmp1*tmp1/tmp2;
    }
  }

  /*--- Calculate mixture laminar viscosity ---*/
  Mu = 0.0;
  for (iSpecies = 0; iSpecies < nSpecies; iSpecies++){
    Mu += MolarFracWBE[iSpecies]*mus[iSpecies]/phis[iSpecies];
  }
}

void CSU2TCLib::ThermalConductivitiesWBE(){

  vector<su2double> ks, kves;

  ks.resize(nSpecies,0.0);
  kves.resize(nSpecies,0.0);

  Cvves = ComputeSpeciesCvVibEle(Tve);

  for (iSpecies = 0; iSpecies < nSpecies; iSpecies++) {
    ks[iSpecies] = mus[iSpecies]*(15.0/4.0 + RotationModes[iSpecies]/2.0)*Ru/MolarMass[iSpecies];
    kves[iSpecies] = mus[iSpecies]*Cvves[iSpecies];
  }

  /*--- Calculate mixture tr & ve conductivities ---*/
  ThermalCond_tr = 0.0;
  ThermalCond_ve = 0.0;
  for (iSpecies = 0; iSpecies < nSpecies; iSpecies++) {
    ThermalCond_tr += MolarFracWBE[iSpecies]*ks[iSpecies]/phis[iSpecies];
    ThermalCond_ve += MolarFracWBE[iSpecies]*kves[iSpecies]/phis[iSpecies];
  }

  ThermalConductivities[0] = ThermalCond_tr;
  ThermalConductivities[1] = ThermalCond_ve;
}

void CSU2TCLib::DiffusionCoeffD(){

<<<<<<< HEAD
  su2double conc, Mi, Mj, M, Omega_ij, denom;
  su2activematrix Dij;

  Dij.resize(nSpecies, nSpecies) = su2double(0.0);
=======
  su2double pi = PI_NUMBER;
  su2double kb = BOLTZMANN_CONSTANT;
>>>>>>> d5d1e274

  /*--- Calculate species mole fraction ---*/
  conc = 0.0;
  for (iSpecies = 0; iSpecies < nSpecies; iSpecies++) {
    MolarFracWBE[iSpecies] = rhos[iSpecies]/MolarMass[iSpecies];
    conc               += MolarFracWBE[iSpecies];
  }
<<<<<<< HEAD
  for (iSpecies = 0; iSpecies < nSpecies; iSpecies++)
    MolarFracWBE[iSpecies] = MolarFracWBE[iSpecies]/conc;
  /*--- Calculate mixture molar mass (kg/mol) ---*/
  // Note: Species molar masses stored as kg/kmol, need 1E-3 conversion
  M = 0.0;
  for (iSpecies = 0; iSpecies < nSpecies; iSpecies++)
    M += MolarMass[iSpecies]*MolarFracWBE[iSpecies];
  M = M*1E-3;
  /*---+++                  +++---*/
  /*--- Diffusion coefficients ---*/
  /*---+++                  +++---*/
  /*--- Solve for binary diffusion coefficients ---*/
  // Note: Dij = Dji, so only loop through req'd indices
  // Note: Correlation requires kg/mol, hence 1E-3 conversion from kg/kmol
  for (iSpecies = 0; iSpecies < nSpecies; iSpecies++) {
    Mi = MolarMass[iSpecies]*1E-3;
    for (jSpecies = iSpecies; jSpecies < nSpecies; jSpecies++) {
      Mj = MolarMass[jSpecies]*1E-3;
      /*--- Calculate the Omega^(0,0)_ij collision cross section ---*/
      Omega_ij = 1E-20/PI_NUMBER * Omega00(iSpecies,jSpecies,3)
          * pow(T, Omega00(iSpecies,jSpecies,0)*log(T)*log(T)
          +  Omega00(iSpecies,jSpecies,1)*log(T)
          +  Omega00(iSpecies,jSpecies,2));
      Dij(iSpecies,jSpecies) = 7.1613E-25*M*sqrt(T*(1/Mi+1/Mj))/(Density*Omega_ij);
      Dij(jSpecies,iSpecies) = 7.1613E-25*M*sqrt(T*(1/Mi+1/Mj))/(Density*Omega_ij);
    }
  }
  /*--- Calculate species-mixture diffusion coefficient --*/
  for (iSpecies = 0; iSpecies < nSpecies; iSpecies++) {
    DiffusionCoeff[iSpecies] = 0.0;
    denom = 0.0;
    for (jSpecies = 0; jSpecies < nSpecies; jSpecies++) {
      if (jSpecies != iSpecies) {
        denom += MolarFracWBE[jSpecies]/Dij(iSpecies,jSpecies);
      }
    }

    if (nSpecies==1) DiffusionCoeff[0] = 0;
    else DiffusionCoeff[iSpecies] = (1-MolarFracWBE[iSpecies])/denom;
  }    

}
=======

  /*--- Mixture thermal conductivity via Gupta-Yos approximation ---*/
  for (iSpecies = 0; iSpecies < nHeavy; iSpecies++) {

    /*--- Initialize the species diffusion coefficient ---*/
    DiffusionCoeff[iSpecies] = 0.0;

    /*--- Calculate molar concentration ---*/
    su2double Mi    = MolarMass[iSpecies];
    su2double gam_i = rhos[iSpecies] / (Density*Mi);
    su2double denom = 0.0;
    for (jSpecies = 0; jSpecies < nHeavy; jSpecies++) {
      if (jSpecies != iSpecies) {

        su2double Mj    = MolarMass[jSpecies];
        su2double gam_j = rhos[iSpecies] / (Density*Mj);

        /*--- Calculate the Omega^(0,0)_ij collision cross section ---*/
        su2double Omega_ij = 1E-20 * Omega00(iSpecies,jSpecies,3)
                            * pow(T, Omega00(iSpecies,jSpecies,0)*log(T)*log(T)
                                   + Omega00(iSpecies,jSpecies,1)*log(T)
                                   + Omega00(iSpecies,jSpecies,2));
        /*--- Calculate "delta1_ij" ---*/
        su2double d1_ij = 8.0/3.0 * sqrt((2.0*Mi*Mj) / (pi*Ru*T*(Mi+Mj))) * Omega_ij;

        /*--- Calculate heavy-particle binary diffusion coefficient ---*/
        su2double D_ij = kb*T/(Pressure*d1_ij);
        denom += gam_j/D_ij;
      }
    }
    //if (ionization) {
    //  jSpecies = nSpecies-1;
    //  su2double Mj       = MolarMass[jSpecies];
    //  su2double gam_j    = rhos[iSpecies] / (Density*Mj);

      /*--- Calculate the Omega^(0,0)_ij collision cross section ---*/
    // su2double Omega_ij = 1E-20 * Omega00(iSpecies,jSpecies,3)
    //      * pow(Tve, Omega00(iSpecies,jSpecies,0)*log(Tve)*log(Tve)
    //      + Omega00(iSpecies,jSpecies,1)*log(Tve)
    //      + Omega00(iSpecies,jSpecies,2));

    //  /*--- Calculate "delta1_ij" ---*/
    //  su2double d1_ij = 8.0/3.0 * sqrt((2.0*Mi*Mj) / (pi*Ru*Tve*(Mi+Mj))) * Omega_ij;
    //}
>>>>>>> d5d1e274

void CSU2TCLib::ViscosityD(){
  
  //AIR-5
  su2double Mu_ref = 1.716E-5;
  su2double T_ref  = 273.15;
  su2double S_ref  = 111;
  
  //N2
  //su2double Mu_ref = 1.663E-5;
  //su2double T_ref  = 273.15;
  //su2double S_ref  = 107;

  //ARGON
  //su2double Mu_ref = 2.125E-5;
  //su2double T_ref  = 273.15;
  //su2double S_ref  = 114;

  su2double T_nd = T / T_ref;

  /*--- Calculate mixture laminar viscosity ---*/
  Mu = Mu_ref * T_nd * sqrt(T_nd) * ((T_ref + S_ref) / (T + S_ref));
}

void CSU2TCLib::ThermalConductivitiesD(){

  su2double Pr_lam  = 0.72;
  su2double Ru      = 1000.0*UNIVERSAL_GAS_CONSTANT;

  su2double mass = 0.0;
  su2double rho = 0.0;
  for (unsigned short ii=0; ii<nSpecies; ii++)
  {
    rho  += rhos[ii];
  } 
  for (unsigned short ii=0; ii<nSpecies; ii++)
  {
    mass += rhos[ii]/rho*MolarMass[ii];
  }
<<<<<<< HEAD

  su2double Cvtr = ComputerhoCvtr()/rho;
  
  su2double Cvve = ComputerhoCvve()/rho;
   

  su2double scl  = Cvve/Cvtr;
   
  su2double Cptr = Cvtr + Ru/mass;
  su2double Cpve = scl*Cptr;
  
  ThermalConductivities[0] = Mu*Cptr/Pr_lam;
  ThermalConductivities[1] = 0; //  todo check me Mu*Cpve/Pr_lam;
}


void CSU2TCLib::DiffusionCoeffGY(){

  su2double pi = PI_NUMBER;
  su2double kb = BOLTZMANN_CONSTANT;

  /*--- Calculate mixture gas constant ---*/
  su2double gam_t = 0.0;
  for (iSpecies = 0; iSpecies < nSpecies; iSpecies++) {
    gam_t += rhos[iSpecies] / (Density*MolarMass[iSpecies]);
  }

  /*--- Mixture thermal conductivity via Gupta-Yos approximation ---*/
  for (iSpecies = 0; iSpecies < nHeavy; iSpecies++) {

    /*--- Initialize the species diffusion coefficient ---*/
    DiffusionCoeff[iSpecies] = 0.0;

    /*--- Calculate molar concentration ---*/
    su2double Mi    = MolarMass[iSpecies];
    su2double gam_i = rhos[iSpecies] / (Density*Mi);
    su2double denom = 0.0;
    for (jSpecies = 0; jSpecies < nHeavy; jSpecies++) {
      if (jSpecies != iSpecies) {

        su2double Mj    = MolarMass[jSpecies];
        su2double gam_j = rhos[iSpecies] / (Density*Mj);

        /*--- Calculate the Omega^(0,0)_ij collision cross section ---*/
        su2double Omega_ij = 1E-20 * Omega00(iSpecies,jSpecies,3)
                            * pow(T, Omega00(iSpecies,jSpecies,0)*log(T)*log(T)
                                   + Omega00(iSpecies,jSpecies,1)*log(T)
                                   + Omega00(iSpecies,jSpecies,2));
        /*--- Calculate "delta1_ij" ---*/
        su2double d1_ij = 8.0/3.0 * sqrt((2.0*Mi*Mj) / (pi*Ru*T*(Mi+Mj))) * Omega_ij;

        /*--- Calculate heavy-particle binary diffusion coefficient ---*/
        su2double D_ij = kb*T/(Pressure*d1_ij);
        denom += gam_j/D_ij;
      }
    }
    //if (ionization) {
    //  jSpecies = nSpecies-1;
    //  su2double Mj       = MolarMass[jSpecies];
    //  su2double gam_j    = rhos[iSpecies] / (Density*Mj);

      /*--- Calculate the Omega^(0,0)_ij collision cross section ---*/
    // su2double Omega_ij = 1E-20 * Omega00(iSpecies,jSpecies,3)
    //      * pow(Tve, Omega00(iSpecies,jSpecies,0)*log(Tve)*log(Tve)
    //      + Omega00(iSpecies,jSpecies,1)*log(Tve)
    //      + Omega00(iSpecies,jSpecies,2));

    //  /*--- Calculate "delta1_ij" ---*/
    //  su2double d1_ij = 8.0/3.0 * sqrt((2.0*Mi*Mj) / (pi*Ru*Tve*(Mi+Mj))) * Omega_ij;
    //}

    /*--- Assign species diffusion coefficient ---*/
    DiffusionCoeff[iSpecies] = gam_t*gam_t*Mi*(1-Mi*gam_i) / denom;
  }
=======
>>>>>>> d5d1e274
  // if (ionization) {
  //   iSpecies = nSpecies-1;

  //   /*--- Initialize the species diffusion coefficient ---*/
  //   DiffusionCoeff[iSpecies] = 0.0;

  //   /*--- Calculate molar concentration ---*/
  //   Mi      = MolarMass[iSpecies];
  //   gam_i   = rhos[iSpecies] / (Density*Mi);
  //   denom = 0.0;
  //   for (jSpecies = 0; jSpecies < nHeavy; jSpecies++) {
  //     if (iSpecies != jSpecies) {
  //       Mj    = MolarMass[jSpecies];
  //       gam_j = rhos[iSpecies] / (Density*Mj);

  //       /*--- Calculate the Omega^(0,0)_ij collision cross section ---*/
  //       Omega_ij = 1E-20 * Omega00(iSpecies,jSpecies,3)
  //           * pow(Tve, Omega00(iSpecies,jSpecies,0)*log(Tve)*log(Tve)
  //           + Omega00(iSpecies,jSpecies,1)*log(Tve)
  //           + Omega00(iSpecies,jSpecies,2));

  //       /*--- Calculate "delta1_ij" ---*/
  //       d1_ij = 8.0/3.0 * sqrt((2.0*Mi*Mj) / (pi*Ru*Tve*(Mi+Mj))) * Omega_ij;

  //       /*--- Calculate heavy-particle binary diffusion coefficient ---*/
  //       D_ij = kb*Tve/(Pressure*d1_ij);
  //       denom += gam_j/D_ij;
  //     }
  //   }
  //   DiffusionCoeff[iSpecies] = gam_t*gam_t*MolarMass[iSpecies]*(1-MolarMass[iSpecies]*gam_i) / denom;
  // }
}

void CSU2TCLib::ViscosityGY(){

  su2double pi = PI_NUMBER;
  su2double Na = AVOGAD_CONSTANT;
  su2double Mu = 0.0;

  /*--- Mixture viscosity via Gupta-Yos approximation ---*/
  for (iSpecies = 0; iSpecies < nHeavy; iSpecies++) {

    su2double denom = 0.0;

    /*--- Calculate molar concentration ---*/
    su2double Mi    = MolarMass[iSpecies];
    su2double gam_i = rhos[iSpecies] / (Density*Mi);

    for (jSpecies = 0; jSpecies < nHeavy; jSpecies++) {
      su2double Mj    = MolarMass[jSpecies];
      su2double gam_j = rhos[jSpecies] / (Density*Mj);

      /*--- Calculate "delta" quantities ---*/
      su2double Omega_ij = 1E-20 * Omega11(iSpecies,jSpecies,3)
          * pow(T, Omega11(iSpecies,jSpecies,0)*log(T)*log(T)
          + Omega11(iSpecies,jSpecies,1)*log(T)
          + Omega11(iSpecies,jSpecies,2));
      su2double d2_ij = 16.0/5.0 * sqrt((2.0*Mi*Mj) / (pi*Ru*T*(Mi+Mj))) * Omega_ij;

      /*--- Add to denominator of viscosity ---*/
      denom += gam_j*d2_ij;
    }
    if (ionization) {
      jSpecies = nSpecies-1;
      su2double Mj    = MolarMass[jSpecies];
      su2double gam_j = rhos[jSpecies] / (Density*Mj);

      /*--- Calculate "delta" quantities ---*/
      su2double Omega_ij = 1E-20 * Omega11(iSpecies,jSpecies,3)
          * pow(Tve, Omega11(iSpecies,jSpecies,0)*log(Tve)*log(Tve)
          + Omega11(iSpecies,jSpecies,1)*log(Tve)
          + Omega11(iSpecies,jSpecies,2));
      su2double d2_ij = 16.0/5.0 * sqrt((2.0*Mi*Mj) / (pi*Ru*Tve*(Mi+Mj))) * Omega_ij;
      denom += gam_j*d2_ij;
    }

    /*--- Calculate species laminar viscosity ---*/
    Mu += (Mi/Na * gam_i) / denom;
  }
  // if (ionization) {
  //   iSpecies = nSpecies-1;
  //   denom = 0.0;
  //   /*--- Calculate molar concentration ---*/
  //   Mi    = MolarMass[iSpecies];
  //   gam_i = rhos[iSpecies] / (Density*Mi);
  //   for (jSpecies = 0; jSpecies < nSpecies; jSpecies++) {
  //     Mj    = MolarMass[jSpecies];
  //     gam_j = rhos[jSpecies] / (Density*Mj);
  //     /*--- Calculate "delta" quantities ---*/
  //     Omega_ij = 1E-20 * Omega11(iSpecies,jSpecies,3)
  //         * pow(Tve, Omega11(iSpecies,jSpecies,0)*log(Tve)*log(Tve)
  //         + Omega11(iSpecies,jSpecies,1)*log(Tve)
  //         + Omega11(iSpecies,jSpecies,2));
  //     d2_ij = 16.0/5.0 * sqrt((2.0*Mi*Mj) / (pi*Ru*Tve*(Mi+Mj))) * Omega_ij;
  //     /*--- Add to denominator of viscosity ---*/
  //     denom += gam_j*d2_ij;
  //   }
  //   Mu += (Mi/Na * gam_i) / denom;
  // }
}

void CSU2TCLib::ThermalConductivitiesGY(){

  su2double Mi, Mj, mi, mj, gam_i, gam_j, denom_t, denom_r, d1_ij, d2_ij, a_ij, Omega_ij;

  su2double pi   = PI_NUMBER;
  su2double Na   = AVOGAD_CONSTANT;
  su2double kb   = BOLTZMANN_CONSTANT;

  if (ionization) {
    SU2_MPI::Error("NEEDS REVISION w/ IONIZATION",CURRENT_FUNCTION);
  }

  /*--- Mixture vibrational-electronic specific heat ---*/
  Cvves = ComputeSpeciesCvVibEle(Tve);
  su2double rhoCvve = 0.0;
  for (iSpecies = 0; iSpecies < nSpecies; iSpecies++)
    rhoCvve += rhos[iSpecies]*Cvves[iSpecies];
  su2double Cvve = rhoCvve/Density;

  /*--- Calculate mixture gas constant ---*/
  su2double R = 0.0;
  for (iSpecies = 0; iSpecies < nSpecies; iSpecies++) {
    R += Ru * rhos[iSpecies]/Density;
  }

  /*--- Mixture thermal conductivity via Gupta-Yos approximation ---*/
  ThermalCond_tr = 0.0;
  ThermalCond_ve = 0.0;
  for (iSpecies = 0; iSpecies < nSpecies; iSpecies++) {

    /*--- Calculate molar concentration ---*/
    Mi      = MolarMass[iSpecies];
    mi      = Mi/Na;
    gam_i   = rhos[iSpecies] / (Density*Mi);
    denom_t = 0.0;
    denom_r = 0.0;
    for (jSpecies = 0; jSpecies < nSpecies; jSpecies++) {
      Mj    = MolarMass[jSpecies];
      mj    = Mj/Na;
      gam_j = rhos[iSpecies] / (Density*Mj);
      a_ij = 1.0 + (1.0 - mi/mj)*(0.45 - 2.54*mi/mj) / ((1.0 + mi/mj)*(1.0 + mi/mj));

      /*--- Calculate the Omega^(0,0)_ij collision cross section ---*/
      Omega_ij = 1E-20 * Omega00(iSpecies,jSpecies,3)
          * pow(T, Omega00(iSpecies,jSpecies,0)*log(T)*log(T)
          + Omega00(iSpecies,jSpecies,1)*log(T)
          + Omega00(iSpecies,jSpecies,2));

      /*--- Calculate "delta1_ij" ---*/
      d1_ij = 8.0/3.0 * sqrt((2.0*Mi*Mj) / (pi*Ru*T*(Mi+Mj))) * Omega_ij;

      /*--- Calculate the Omega^(1,1)_ij collision cross section ---*/
      Omega_ij = 1E-20 * Omega11(iSpecies,jSpecies,3)
          * pow(T, Omega11(iSpecies,jSpecies,0)*log(T)*log(T)
          + Omega11(iSpecies,jSpecies,1)*log(T)
          + Omega11(iSpecies,jSpecies,2));

      /*--- Calculate "delta2_ij" ---*/
      d2_ij = 16.0/5.0 * sqrt((2.0*Mi*Mj) / (pi*Ru*T*(Mi+Mj))) * Omega_ij;
      denom_t += a_ij*gam_j*d2_ij;
      denom_r += gam_j*d1_ij;
    }

    /*--- Translational contribution to thermal conductivity ---*/
    ThermalCond_tr    += (15.0/4.0)*kb*gam_i/denom_t;

    /*--- Translational contribution to thermal conductivity ---*/
    if (RotationModes[iSpecies] != 0.0)
      ThermalCond_tr  += kb*gam_i/denom_r;

    /*--- Vibrational-electronic contribution to thermal conductivity ---*/
    ThermalCond_ve += kb*Cvve/R*gam_i / denom_r;
  }

  ThermalConductivities[0] = ThermalCond_tr;
  ThermalConductivities[1] = ThermalCond_ve;

}

vector<su2double>& CSU2TCLib::ComputeTemperatures(vector<su2double>& val_rhos, su2double rhoE, su2double rhoEve, su2double rhoEvel){

  vector<su2double> val_eves;
  rhos = val_rhos;

  /*----------Translational temperature----------*/
  su2double rhoE_f   = 0.0;
  su2double rhoE_ref = 0.0;
  su2double rhoCvtr  = 0.0;
  for (iSpecies = 0; iSpecies < nHeavy; iSpecies++) {
    rhoCvtr  += rhos[iSpecies] * Cvtrs[iSpecies];
    rhoE_ref += rhos[iSpecies] * Cvtrs[iSpecies] * Ref_Temperature[iSpecies];
    rhoE_f   += rhos[iSpecies] * (Enthalpy_Formation[iSpecies] - Ru/MolarMass[iSpecies]*Ref_Temperature[iSpecies]);
  }

  T = (rhoE - rhoEve - rhoE_f + rhoE_ref - rhoEvel) / rhoCvtr;

  /*--- Set temperature clipping values ---*/
  su2double Tmin  = 50.0; su2double Tmax = 8E4;
  su2double Tve_o = 50.0; su2double Tve2 = 8E4;

  /* Determine if the temperature lies within the acceptable range */
  if      (T < Tmin) T = Tmin;
  else if (T > Tmax) T = Tmax;

  /*--- Set vibrational temperature algorithm parameters ---*/
  su2double Btol          = 1.0E-6;    // Tolerance for the Bisection method
  unsigned short maxBIter = 50;        // Maximum Bisection method iterations

  //Initialize solution
  Tve   = T;

  // Execute the root-finding method
  bool Bconvg = false;
  su2double rhoEve_t = 0.0;

  for (unsigned short iIter = 0; iIter < maxBIter; iIter++) {
    Tve      = (Tve_o+Tve2)/2.0;
    val_eves = ComputeSpeciesEve(Tve);
    rhoEve_t = 0.0;
    for (iSpecies = 0; iSpecies < nSpecies; iSpecies++) rhoEve_t += rhos[iSpecies] * val_eves[iSpecies];
    if (fabs(rhoEve_t - rhoEve) < Btol) {
      Bconvg = true;
      break;
    } else {
      if (rhoEve_t > rhoEve) Tve2 = Tve;
      else                  Tve_o = Tve;
    }
  }
  // If absolutely no convergence, then assign to the TR temperature
  if (!Bconvg) {
    Tve = T;
    cout <<"Warning: temperatures did not converge, error= "<< fabs(rhoEve_t-rhoEve)<<endl;
  }

  temperatures[0] = T;
  temperatures[1] = Tve;

  return temperatures;

}

void CSU2TCLib::GetChemistryEquilConstants(unsigned short iReaction){

  if (gas_model == "O2"){

    //O2 + M -> 2O + M
    RxnConstantTable(0,0) = 1.8103;  RxnConstantTable(0,1) = 1.9607;  RxnConstantTable(0,2) = 3.5716;  RxnConstantTable(0,3) = -7.3623;   RxnConstantTable(0,4) = 0.083861;
    RxnConstantTable(1,0) = 0.91354; RxnConstantTable(1,1) = 2.3160;  RxnConstantTable(1,2) = 2.2885;  RxnConstantTable(1,3) = -6.7969;   RxnConstantTable(1,4) = 0.046338;
    RxnConstantTable(2,0) = 0.64183; RxnConstantTable(2,1) = 2.4253;  RxnConstantTable(2,2) = 1.9026;  RxnConstantTable(2,3) = -6.6277;   RxnConstantTable(2,4) = 0.035151;
    RxnConstantTable(3,0) = 0.55388; RxnConstantTable(3,1) = 2.4600;  RxnConstantTable(3,2) = 1.7763;  RxnConstantTable(3,3) = -6.5720;   RxnConstantTable(3,4) = 0.031445;
    RxnConstantTable(4,0) = 0.52455; RxnConstantTable(4,1) = 2.4715;  RxnConstantTable(4,2) = 1.7342;  RxnConstantTable(4,3) = -6.55534;  RxnConstantTable(4,4) = 0.030209;
    RxnConstantTable(5,0) = 0.50989; RxnConstantTable(5,1) = 2.4773;  RxnConstantTable(5,2) = 1.7132;  RxnConstantTable(5,3) = -6.5441;   RxnConstantTable(5,4) = 0.029591;

  } else if (gas_model == "N2"){

    //N2 + M -> 2N + M
    RxnConstantTable(0,0) = 3.4907;  RxnConstantTable(0,1) = 0.83133; RxnConstantTable(0,2) = 4.0978;  RxnConstantTable(0,3) = -12.728; RxnConstantTable(0,4) = 0.07487;   //n = 1E14
    RxnConstantTable(1,0) = 2.0723;  RxnConstantTable(1,1) = 1.38970; RxnConstantTable(1,2) = 2.0617;  RxnConstantTable(1,3) = -11.828; RxnConstantTable(1,4) = 0.015105;  //n = 1E15
    RxnConstantTable(2,0) = 1.6060;  RxnConstantTable(2,1) = 1.57320; RxnConstantTable(2,2) = 1.3923;  RxnConstantTable(2,3) = -11.533; RxnConstantTable(2,4) = -0.004543; //n = 1E16
    RxnConstantTable(3,0) = 1.5351;  RxnConstantTable(3,1) = 1.60610; RxnConstantTable(3,2) = 1.2993;  RxnConstantTable(3,3) = -11.494; RxnConstantTable(3,4) = -0.00698;  //n = 1E17
    RxnConstantTable(4,0) = 1.4766;  RxnConstantTable(4,1) = 1.62910; RxnConstantTable(4,2) = 1.2153;  RxnConstantTable(4,3) = -11.457; RxnConstantTable(4,4) = -0.00944;  //n = 1E18
    RxnConstantTable(5,0) = 1.4766;  RxnConstantTable(5,1) = 1.62910; RxnConstantTable(5,2) = 1.2153;  RxnConstantTable(5,3) = -11.457; RxnConstantTable(5,4) = -0.00944;  //n = 1E19

  } else if (gas_model == "ARGON_SID"){

    //N2 + M -> 2N + M
    RxnConstantTable(0,0) = 3.4907;  RxnConstantTable(0,1) = 0.83133; RxnConstantTable(0,2) = 4.0978;  RxnConstantTable(0,3) = -12.728; RxnConstantTable(0,4) = 0.07487;   //n = 1E14
    RxnConstantTable(1,0) = 2.0723;  RxnConstantTable(1,1) = 1.38970; RxnConstantTable(1,2) = 2.0617;  RxnConstantTable(1,3) = -11.828; RxnConstantTable(1,4) = 0.015105;  //n = 1E15
    RxnConstantTable(2,0) = 1.6060;  RxnConstantTable(2,1) = 1.57320; RxnConstantTable(2,2) = 1.3923;  RxnConstantTable(2,3) = -11.533; RxnConstantTable(2,4) = -0.004543; //n = 1E16
    RxnConstantTable(3,0) = 1.5351;  RxnConstantTable(3,1) = 1.60610; RxnConstantTable(3,2) = 1.2993;  RxnConstantTable(3,3) = -11.494; RxnConstantTable(3,4) = -0.00698;  //n = 1E17
    RxnConstantTable(4,0) = 1.4766;  RxnConstantTable(4,1) = 1.62910; RxnConstantTable(4,2) = 1.2153;  RxnConstantTable(4,3) = -11.457; RxnConstantTable(4,4) = -0.00944;  //n = 1E18
    RxnConstantTable(5,0) = 1.4766;  RxnConstantTable(5,1) = 1.62910; RxnConstantTable(5,2) = 1.2153;  RxnConstantTable(5,3) = -11.457; RxnConstantTable(5,4) = -0.00944;  //n = 1E19

  } else if (gas_model == "AIR-5"){

    if (iReaction <= 4) {

      //N2 + M -> 2N + M
      RxnConstantTable(0,0) = 3.4907;  RxnConstantTable(0,1) = 0.83133; RxnConstantTable(0,2) = 4.0978;  RxnConstantTable(0,3) = -12.728; RxnConstantTable(0,4) = 0.07487;   //n = 1E14
      RxnConstantTable(1,0) = 2.0723;  RxnConstantTable(1,1) = 1.38970; RxnConstantTable(1,2) = 2.0617;  RxnConstantTable(1,3) = -11.828; RxnConstantTable(1,4) = 0.015105;  //n = 1E15
      RxnConstantTable(2,0) = 1.6060;  RxnConstantTable(2,1) = 1.57320; RxnConstantTable(2,2) = 1.3923;  RxnConstantTable(2,3) = -11.533; RxnConstantTable(2,4) = -0.004543; //n = 1E16
      RxnConstantTable(3,0) = 1.5351;  RxnConstantTable(3,1) = 1.60610; RxnConstantTable(3,2) = 1.2993;  RxnConstantTable(3,3) = -11.494; RxnConstantTable(3,4) = -0.00698;  //n = 1E17
      RxnConstantTable(4,0) = 1.4766;  RxnConstantTable(4,1) = 1.62910; RxnConstantTable(4,2) = 1.2153;  RxnConstantTable(4,3) = -11.457; RxnConstantTable(4,4) = -0.00944;  //n = 1E18
      RxnConstantTable(5,0) = 1.4766;  RxnConstantTable(5,1) = 1.62910; RxnConstantTable(5,2) = 1.2153;  RxnConstantTable(5,3) = -11.457; RxnConstantTable(5,4) = -0.00944;  //n = 1E19

    } else if (iReaction > 4 && iReaction <= 9) {

      //O2 + M -> 2O + M
      RxnConstantTable(0,0) = 1.8103;  RxnConstantTable(0,1) = 1.9607;  RxnConstantTable(0,2) = 3.5716;  RxnConstantTable(0,3) = -7.3623;   RxnConstantTable(0,4) = 0.083861;
      RxnConstantTable(1,0) = 0.91354; RxnConstantTable(1,1) = 2.3160;  RxnConstantTable(1,2) = 2.2885;  RxnConstantTable(1,3) = -6.7969;   RxnConstantTable(1,4) = 0.046338;
      RxnConstantTable(2,0) = 0.64183; RxnConstantTable(2,1) = 2.4253;  RxnConstantTable(2,2) = 1.9026;  RxnConstantTable(2,3) = -6.6277;   RxnConstantTable(2,4) = 0.035151;
      RxnConstantTable(3,0) = 0.55388; RxnConstantTable(3,1) = 2.4600;  RxnConstantTable(3,2) = 1.7763;  RxnConstantTable(3,3) = -6.5720;   RxnConstantTable(3,4) = 0.031445;
      RxnConstantTable(4,0) = 0.52455; RxnConstantTable(4,1) = 2.4715;  RxnConstantTable(4,2) = 1.7342;  RxnConstantTable(4,3) = -6.55534;  RxnConstantTable(4,4) = 0.030209;
      RxnConstantTable(5,0) = 0.50989; RxnConstantTable(5,1) = 2.4773;  RxnConstantTable(5,2) = 1.7132;  RxnConstantTable(5,3) = -6.5441;   RxnConstantTable(5,4) = 0.029591;

    } else if (iReaction > 9 && iReaction <= 14) {

      //NO + M -> N + O + M
      RxnConstantTable(0,0) = 2.1649;  RxnConstantTable(0,1) = 0.078577;  RxnConstantTable(0,2) = 2.8508;  RxnConstantTable(0,3) = -8.5422; RxnConstantTable(0,4) = 0.053043;
      RxnConstantTable(1,0) = 1.0072;  RxnConstantTable(1,1) = 0.53545;   RxnConstantTable(1,2) = 1.1911;  RxnConstantTable(1,3) = -7.8098; RxnConstantTable(1,4) = 0.004394;
      RxnConstantTable(2,0) = 0.63817; RxnConstantTable(2,1) = 0.68189;   RxnConstantTable(2,2) = 0.66336; RxnConstantTable(2,3) = -7.5773; RxnConstantTable(2,4) = -0.011025;
      RxnConstantTable(3,0) = 0.55889; RxnConstantTable(3,1) = 0.71558;   RxnConstantTable(3,2) = 0.55396; RxnConstantTable(3,3) = -7.5304; RxnConstantTable(3,4) = -0.014089;
      RxnConstantTable(4,0) = 0.5150;  RxnConstantTable(4,1) = 0.73286;   RxnConstantTable(4,2) = 0.49096; RxnConstantTable(4,3) = -7.5025; RxnConstantTable(4,4) = -0.015938;
      RxnConstantTable(5,0) = 0.50765; RxnConstantTable(5,1) = 0.73575;   RxnConstantTable(5,2) = 0.48042; RxnConstantTable(5,3) = -7.4979; RxnConstantTable(5,4) = -0.016247;

    } else if (iReaction == 15) {

      //N2 + O -> NO + N
      RxnConstantTable(0,0) = 1.3261;  RxnConstantTable(0,1) = 0.75268; RxnConstantTable(0,2) = 1.2474;  RxnConstantTable(0,3) = -4.1857; RxnConstantTable(0,4) = 0.02184;
      RxnConstantTable(1,0) = 1.0653;  RxnConstantTable(1,1) = 0.85417; RxnConstantTable(1,2) = 0.87093; RxnConstantTable(1,3) = -4.0188; RxnConstantTable(1,4) = 0.010721;
      RxnConstantTable(2,0) = 0.96794; RxnConstantTable(2,1) = 0.89131; RxnConstantTable(2,2) = 0.7291;  RxnConstantTable(2,3) = -3.9555; RxnConstantTable(2,4) = 0.006488;
      RxnConstantTable(3,0) = 0.97646; RxnConstantTable(3,1) = 0.89043; RxnConstantTable(3,2) = 0.74572; RxnConstantTable(3,3) = -3.9642; RxnConstantTable(3,4) = 0.007123;
      RxnConstantTable(4,0) = 0.96188; RxnConstantTable(4,1) = 0.89617; RxnConstantTable(4,2) = 0.72479; RxnConstantTable(4,3) = -3.955;  RxnConstantTable(4,4) = 0.006509;
      RxnConstantTable(5,0) = 0.96921; RxnConstantTable(5,1) = 0.89329; RxnConstantTable(5,2) = 0.73531; RxnConstantTable(5,3) = -3.9596; RxnConstantTable(5,4) = 0.006818;

    } else if (iReaction == 16) {

      //NO + O -> O2 + N
      RxnConstantTable(0,0) = 0.35438;   RxnConstantTable(0,1) = -1.8821; RxnConstantTable(0,2) = -0.72111;  RxnConstantTable(0,3) = -1.1797;   RxnConstantTable(0,4) = -0.030831;
      RxnConstantTable(1,0) = 0.093613;  RxnConstantTable(1,1) = -1.7806; RxnConstantTable(1,2) = -1.0975;   RxnConstantTable(1,3) = -1.0128;   RxnConstantTable(1,4) = -0.041949;
      RxnConstantTable(2,0) = -0.003732; RxnConstantTable(2,1) = -1.7434; RxnConstantTable(2,2) = -1.2394;   RxnConstantTable(2,3) = -0.94952;  RxnConstantTable(2,4) = -0.046182;
      RxnConstantTable(3,0) = 0.004815;  RxnConstantTable(3,1) = -1.7443; RxnConstantTable(3,2) = -1.2227;   RxnConstantTable(3,3) = -0.95824;  RxnConstantTable(3,4) = -0.045545;
      RxnConstantTable(4,0) = -0.009758; RxnConstantTable(4,1) = -1.7386; RxnConstantTable(4,2) = -1.2436;   RxnConstantTable(4,3) = -0.949;    RxnConstantTable(4,4) = -0.046159;
      RxnConstantTable(5,0) = -0.002428; RxnConstantTable(5,1) = -1.7415; RxnConstantTable(5,2) = -1.2331;   RxnConstantTable(5,3) = -0.95365;  RxnConstantTable(5,4) = -0.04585;
    }

  } else if (gas_model == "AIR-7"){

    if (iReaction <= 6) {

      //N2 + M -> 2N + M
      RxnConstantTable(0,0) = 3.4907;  RxnConstantTable(0,1) = 0.83133; RxnConstantTable(0,2) = 4.0978;  RxnConstantTable(0,3) = -12.728; RxnConstantTable(0,4) = 0.07487;   //n = 1E14
      RxnConstantTable(1,0) = 2.0723;  RxnConstantTable(1,1) = 1.38970; RxnConstantTable(1,2) = 2.0617;  RxnConstantTable(1,3) = -11.828; RxnConstantTable(1,4) = 0.015105;  //n = 1E15
      RxnConstantTable(2,0) = 1.6060;  RxnConstantTable(2,1) = 1.57320; RxnConstantTable(2,2) = 1.3923;  RxnConstantTable(2,3) = -11.533; RxnConstantTable(2,4) = -0.004543; //n = 1E16
      RxnConstantTable(3,0) = 1.5351;  RxnConstantTable(3,1) = 1.60610; RxnConstantTable(3,2) = 1.2993;  RxnConstantTable(3,3) = -11.494; RxnConstantTable(3,4) = -0.00698;  //n = 1E17
      RxnConstantTable(4,0) = 1.4766;  RxnConstantTable(4,1) = 1.62910; RxnConstantTable(4,2) = 1.2153;  RxnConstantTable(4,3) = -11.457; RxnConstantTable(4,4) = -0.00944;  //n = 1E18
      RxnConstantTable(5,0) = 1.4766;  RxnConstantTable(5,1) = 1.62910; RxnConstantTable(5,2) = 1.2153;  RxnConstantTable(5,3) = -11.457; RxnConstantTable(5,4) = -0.00944;  //n = 1E19

    } else if (iReaction > 6 && iReaction <= 13) {

      //O2 + M -> 2O + M
      RxnConstantTable(0,0) = 1.8103;  RxnConstantTable(0,1) = 1.9607;  RxnConstantTable(0,2) = 3.5716;  RxnConstantTable(0,3) = -7.3623;   RxnConstantTable(0,4) = 0.083861;
      RxnConstantTable(1,0) = 0.91354; RxnConstantTable(1,1) = 2.3160;  RxnConstantTable(1,2) = 2.2885;  RxnConstantTable(1,3) = -6.7969;   RxnConstantTable(1,4) = 0.046338;
      RxnConstantTable(2,0) = 0.64183; RxnConstantTable(2,1) = 2.4253;  RxnConstantTable(2,2) = 1.9026;  RxnConstantTable(2,3) = -6.6277;   RxnConstantTable(2,4) = 0.035151;
      RxnConstantTable(3,0) = 0.55388; RxnConstantTable(3,1) = 2.4600;  RxnConstantTable(3,2) = 1.7763;  RxnConstantTable(3,3) = -6.5720;   RxnConstantTable(3,4) = 0.031445;
      RxnConstantTable(4,0) = 0.52455; RxnConstantTable(4,1) = 2.4715;  RxnConstantTable(4,2) = 1.7342;  RxnConstantTable(4,3) = -6.55534;  RxnConstantTable(4,4) = 0.030209;
      RxnConstantTable(5,0) = 0.50989; RxnConstantTable(5,1) = 2.4773;  RxnConstantTable(5,2) = 1.7132;  RxnConstantTable(5,3) = -6.5441;   RxnConstantTable(5,4) = 0.029591;

    } else if (iReaction > 13 && iReaction <= 20) {

      //NO + M -> N + O + M
      RxnConstantTable(0,0) = 2.1649;  RxnConstantTable(0,1) = 0.078577;  RxnConstantTable(0,2) = 2.8508;  RxnConstantTable(0,3) = -8.5422; RxnConstantTable(0,4) = 0.053043;
      RxnConstantTable(1,0) = 1.0072;  RxnConstantTable(1,1) = 0.53545;   RxnConstantTable(1,2) = 1.1911;  RxnConstantTable(1,3) = -7.8098; RxnConstantTable(1,4) = 0.004394;
      RxnConstantTable(2,0) = 0.63817; RxnConstantTable(2,1) = 0.68189;   RxnConstantTable(2,2) = 0.66336; RxnConstantTable(2,3) = -7.5773; RxnConstantTable(2,4) = -0.011025;
      RxnConstantTable(3,0) = 0.55889; RxnConstantTable(3,1) = 0.71558;   RxnConstantTable(3,2) = 0.55396; RxnConstantTable(3,3) = -7.5304; RxnConstantTable(3,4) = -0.014089;
      RxnConstantTable(4,0) = 0.5150;  RxnConstantTable(4,1) = 0.73286;   RxnConstantTable(4,2) = 0.49096; RxnConstantTable(4,3) = -7.5025; RxnConstantTable(4,4) = -0.015938;
      RxnConstantTable(5,0) = 0.50765; RxnConstantTable(5,1) = 0.73575;   RxnConstantTable(5,2) = 0.48042; RxnConstantTable(5,3) = -7.4979; RxnConstantTable(5,4) = -0.016247;

    } else if (iReaction == 21) {

      //N2 + O -> NO + N
      RxnConstantTable(0,0) = 1.3261;  RxnConstantTable(0,1) = 0.75268; RxnConstantTable(0,2) = 1.2474;  RxnConstantTable(0,3) = -4.1857; RxnConstantTable(0,4) = 0.02184;
      RxnConstantTable(1,0) = 1.0653;  RxnConstantTable(1,1) = 0.85417; RxnConstantTable(1,2) = 0.87093; RxnConstantTable(1,3) = -4.0188; RxnConstantTable(1,4) = 0.010721;
      RxnConstantTable(2,0) = 0.96794; RxnConstantTable(2,1) = 0.89131; RxnConstantTable(2,2) = 0.7291;  RxnConstantTable(2,3) = -3.9555; RxnConstantTable(2,4) = 0.006488;
      RxnConstantTable(3,0) = 0.97646; RxnConstantTable(3,1) = 0.89043; RxnConstantTable(3,2) = 0.74572; RxnConstantTable(3,3) = -3.9642; RxnConstantTable(3,4) = 0.007123;
      RxnConstantTable(4,0) = 0.96188; RxnConstantTable(4,1) = 0.89617; RxnConstantTable(4,2) = 0.72479; RxnConstantTable(4,3) = -3.955;  RxnConstantTable(4,4) = 0.006509;
      RxnConstantTable(5,0) = 0.96921; RxnConstantTable(5,1) = 0.89329; RxnConstantTable(5,2) = 0.73531; RxnConstantTable(5,3) = -3.9596; RxnConstantTable(5,4) = 0.006818;

    } else if (iReaction == 22) {

      //NO + O -> O2 + N
      RxnConstantTable(0,0) = 0.35438;   RxnConstantTable(0,1) = -1.8821; RxnConstantTable(0,2) = -0.72111;  RxnConstantTable(0,3) = -1.1797;   RxnConstantTable(0,4) = -0.030831;
      RxnConstantTable(1,0) = 0.093613;  RxnConstantTable(1,1) = -1.7806; RxnConstantTable(1,2) = -1.0975;   RxnConstantTable(1,3) = -1.0128;   RxnConstantTable(1,4) = -0.041949;
      RxnConstantTable(2,0) = -0.003732; RxnConstantTable(2,1) = -1.7434; RxnConstantTable(2,2) = -1.2394;   RxnConstantTable(2,3) = -0.94952;  RxnConstantTable(2,4) = -0.046182;
      RxnConstantTable(3,0) = 0.004815;  RxnConstantTable(3,1) = -1.7443; RxnConstantTable(3,2) = -1.2227;   RxnConstantTable(3,3) = -0.95824;  RxnConstantTable(3,4) = -0.045545;
      RxnConstantTable(4,0) = -0.009758; RxnConstantTable(4,1) = -1.7386; RxnConstantTable(4,2) = -1.2436;   RxnConstantTable(4,3) = -0.949;    RxnConstantTable(4,4) = -0.046159;
      RxnConstantTable(5,0) = -0.002428; RxnConstantTable(5,1) = -1.7415; RxnConstantTable(5,2) = -1.2331;   RxnConstantTable(5,3) = -0.95365;  RxnConstantTable(5,4) = -0.04585;

    } else if (iReaction == 23) {

      //N + O -> NO+ + e-
      RxnConstantTable(0,0) = -2.1852;   RxnConstantTable(0,1) = -6.6709; RxnConstantTable(0,2) = -4.2968; RxnConstantTable(0,3) = -2.2175; RxnConstantTable(0,4) = -0.050748;
      RxnConstantTable(1,0) = -1.0276;   RxnConstantTable(1,1) = -7.1278; RxnConstantTable(1,2) = -2.637;  RxnConstantTable(1,3) = -2.95;   RxnConstantTable(1,4) = -0.0021;
      RxnConstantTable(2,0) = -0.65871;  RxnConstantTable(2,1) = -7.2742; RxnConstantTable(2,2) = -2.1096; RxnConstantTable(2,3) = -3.1823; RxnConstantTable(2,4) = 0.01331;
      RxnConstantTable(3,0) = -0.57924;  RxnConstantTable(3,1) = -7.3079; RxnConstantTable(3,2) = -1.9999; RxnConstantTable(3,3) = -3.2294; RxnConstantTable(3,4) = 0.016382;
      RxnConstantTable(4,0) = -0.53538;  RxnConstantTable(4,1) = -7.3252; RxnConstantTable(4,2) = -1.937;  RxnConstantTable(4,3) = -3.2572; RxnConstantTable(4,4) = 0.01823;
      RxnConstantTable(5,0) = -0.52801;  RxnConstantTable(5,1) = -7.3281; RxnConstantTable(5,2) = -1.9264; RxnConstantTable(5,3) = -3.2618; RxnConstantTable(5,4) = 0.01854;
    }
  }
}<|MERGE_RESOLUTION|>--- conflicted
+++ resolved
@@ -1331,15 +1331,10 @@
 
 void CSU2TCLib::DiffusionCoeffD(){
 
-<<<<<<< HEAD
   su2double conc, Mi, Mj, M, Omega_ij, denom;
   su2activematrix Dij;
 
   Dij.resize(nSpecies, nSpecies) = su2double(0.0);
-=======
-  su2double pi = PI_NUMBER;
-  su2double kb = BOLTZMANN_CONSTANT;
->>>>>>> d5d1e274
 
   /*--- Calculate species mole fraction ---*/
   conc = 0.0;
@@ -1347,7 +1342,6 @@
     MolarFracWBE[iSpecies] = rhos[iSpecies]/MolarMass[iSpecies];
     conc               += MolarFracWBE[iSpecies];
   }
-<<<<<<< HEAD
   for (iSpecies = 0; iSpecies < nSpecies; iSpecies++)
     MolarFracWBE[iSpecies] = MolarFracWBE[iSpecies]/conc;
   /*--- Calculate mixture molar mass (kg/mol) ---*/
@@ -1390,52 +1384,6 @@
   }    
 
 }
-=======
-
-  /*--- Mixture thermal conductivity via Gupta-Yos approximation ---*/
-  for (iSpecies = 0; iSpecies < nHeavy; iSpecies++) {
-
-    /*--- Initialize the species diffusion coefficient ---*/
-    DiffusionCoeff[iSpecies] = 0.0;
-
-    /*--- Calculate molar concentration ---*/
-    su2double Mi    = MolarMass[iSpecies];
-    su2double gam_i = rhos[iSpecies] / (Density*Mi);
-    su2double denom = 0.0;
-    for (jSpecies = 0; jSpecies < nHeavy; jSpecies++) {
-      if (jSpecies != iSpecies) {
-
-        su2double Mj    = MolarMass[jSpecies];
-        su2double gam_j = rhos[iSpecies] / (Density*Mj);
-
-        /*--- Calculate the Omega^(0,0)_ij collision cross section ---*/
-        su2double Omega_ij = 1E-20 * Omega00(iSpecies,jSpecies,3)
-                            * pow(T, Omega00(iSpecies,jSpecies,0)*log(T)*log(T)
-                                   + Omega00(iSpecies,jSpecies,1)*log(T)
-                                   + Omega00(iSpecies,jSpecies,2));
-        /*--- Calculate "delta1_ij" ---*/
-        su2double d1_ij = 8.0/3.0 * sqrt((2.0*Mi*Mj) / (pi*Ru*T*(Mi+Mj))) * Omega_ij;
-
-        /*--- Calculate heavy-particle binary diffusion coefficient ---*/
-        su2double D_ij = kb*T/(Pressure*d1_ij);
-        denom += gam_j/D_ij;
-      }
-    }
-    //if (ionization) {
-    //  jSpecies = nSpecies-1;
-    //  su2double Mj       = MolarMass[jSpecies];
-    //  su2double gam_j    = rhos[iSpecies] / (Density*Mj);
-
-      /*--- Calculate the Omega^(0,0)_ij collision cross section ---*/
-    // su2double Omega_ij = 1E-20 * Omega00(iSpecies,jSpecies,3)
-    //      * pow(Tve, Omega00(iSpecies,jSpecies,0)*log(Tve)*log(Tve)
-    //      + Omega00(iSpecies,jSpecies,1)*log(Tve)
-    //      + Omega00(iSpecies,jSpecies,2));
-
-    //  /*--- Calculate "delta1_ij" ---*/
-    //  su2double d1_ij = 8.0/3.0 * sqrt((2.0*Mi*Mj) / (pi*Ru*Tve*(Mi+Mj))) * Omega_ij;
-    //}
->>>>>>> d5d1e274
 
 void CSU2TCLib::ViscosityD(){
   
@@ -1475,15 +1423,10 @@
   {
     mass += rhos[ii]/rho*MolarMass[ii];
   }
-<<<<<<< HEAD
 
   su2double Cvtr = ComputerhoCvtr()/rho;
-  
   su2double Cvve = ComputerhoCvve()/rho;
-   
-
   su2double scl  = Cvve/Cvtr;
-   
   su2double Cptr = Cvtr + Ru/mass;
   su2double Cpve = scl*Cptr;
   
@@ -1550,8 +1493,6 @@
     /*--- Assign species diffusion coefficient ---*/
     DiffusionCoeff[iSpecies] = gam_t*gam_t*Mi*(1-Mi*gam_i) / denom;
   }
-=======
->>>>>>> d5d1e274
   // if (ionization) {
   //   iSpecies = nSpecies-1;
 
