/*!
 * \file CFluidIteration.cpp
 * \brief Main subroutines used by SU2_CFD
 * \author F. Palacios, T. Economon
 * \version 7.5.1 "Blackbird"
 *
 * SU2 Project Website: https://su2code.github.io
 *
 * The SU2 Project is maintained by the SU2 Foundation
 * (http://su2foundation.org)
 *
 * Copyright 2012-2023, SU2 Contributors (cf. AUTHORS.md)
 *
 * SU2 is free software; you can redistribute it and/or
 * modify it under the terms of the GNU Lesser General Public
 * License as published by the Free Software Foundation; either
 * version 2.1 of the License, or (at your option) any later version.
 *
 * SU2 is distributed in the hope that it will be useful,
 * but WITHOUT ANY WARRANTY; without even the implied warranty of
 * MERCHANTABILITY or FITNESS FOR A PARTICULAR PURPOSE. See the GNU
 * Lesser General Public License for more details.
 *
 * You should have received a copy of the GNU Lesser General Public
 * License along with SU2. If not, see <http://www.gnu.org/licenses/>.
 */

#include "../../include/iteration/CFluidIteration.hpp"
#include "../../include/output/COutput.hpp"

void CFluidIteration::Preprocess(COutput* output, CIntegration**** integration, CGeometry**** geometry,
                                 CSolver***** solver, CNumerics****** numerics, CConfig** config,
                                 CSurfaceMovement** surface_movement, CVolumetricMovement*** grid_movement,
                                 CFreeFormDefBox*** FFDBox, unsigned short val_iZone, unsigned short val_iInst) {
  unsigned long TimeIter = config[val_iZone]->GetTimeIter();

  bool fsi = config[val_iZone]->GetFSI_Simulation();
  unsigned long OuterIter = config[val_iZone]->GetOuterIter();

  /*--- Set the initial condition for FSI problems with subiterations ---*/
  /*--- This is done only in the first block subiteration.---*/
  /*--- From then on, the solver reuses the partially converged solution obtained in the previous subiteration ---*/
  if (fsi && !config[val_iZone]->GetDiscrete_Adjoint() && (OuterIter == 0)) {
    solver[val_iZone][val_iInst][MESH_0][FLOW_SOL]->SetInitialCondition(
        geometry[val_iZone][val_iInst], solver[val_iZone][val_iInst], config[val_iZone], TimeIter);
  }

  /*--- Apply a Wind Gust ---*/

  if (config[val_iZone]->GetWind_Gust()) {
    SetWind_GustField(config[val_iZone], geometry[val_iZone][val_iInst], solver[val_iZone][val_iInst]);
  }
}

void CFluidIteration::Iterate(COutput* output, CIntegration**** integration, CGeometry**** geometry,
                              CSolver***** solver, CNumerics****** numerics, CConfig** config,
                              CSurfaceMovement** surface_movement, CVolumetricMovement*** grid_movement,
                              CFreeFormDefBox*** FFDBox, unsigned short val_iZone, unsigned short val_iInst) {

  const bool unsteady = (config[val_iZone]->GetTime_Marching() == TIME_MARCHING::DT_STEPPING_1ST) ||
                        (config[val_iZone]->GetTime_Marching() == TIME_MARCHING::DT_STEPPING_2ND);
  const bool frozen_visc = (config[val_iZone]->GetContinuous_Adjoint() && config[val_iZone]->GetFrozen_Visc_Cont()) ||
                           (config[val_iZone]->GetDiscrete_Adjoint() && config[val_iZone]->GetFrozen_Visc_Disc());
  const bool disc_adj = (config[val_iZone]->GetDiscrete_Adjoint());

  /*--- Setting up iteration values depending on if this is a
   steady or an unsteady simulation */

  const auto InnerIter = config[val_iZone]->GetInnerIter();
  const auto TimeIter = config[val_iZone]->GetTimeIter();

  /*--- Update global parameters ---*/

  const auto main_solver = config[val_iZone]->GetKind_Solver();
  config[val_iZone]->SetGlobalParam(main_solver, RUNTIME_FLOW_SYS);

  /*--- Solve the Euler, Navier-Stokes or Reynolds-averaged Navier-Stokes (RANS) equations (one iteration) ---*/

  integration[val_iZone][val_iInst][FLOW_SOL]->MultiGrid_Iteration(geometry, solver, numerics, config, RUNTIME_FLOW_SYS,
                                                                   val_iZone, val_iInst);

  /*--- If the flow integration is not fully coupled, run the various single grid integrations. ---*/

  if (config[val_iZone]->GetKind_Turb_Model() != TURB_MODEL::NONE && !frozen_visc) {

    /*--- Solve transition model ---*/

    if (config[val_iZone]->GetKind_Trans_Model() == TURB_TRANS_MODEL::LM) {
      config[val_iZone]->SetGlobalParam(main_solver, RUNTIME_TRANS_SYS);
      integration[val_iZone][val_iInst][TRANS_SOL]->SingleGrid_Iteration(geometry, solver, numerics, config,
                                                                         RUNTIME_TRANS_SYS, val_iZone, val_iInst);
    }

    /*--- Solve the turbulence model ---*/

    config[val_iZone]->SetGlobalParam(main_solver, RUNTIME_TURB_SYS);
    integration[val_iZone][val_iInst][TURB_SOL]->SingleGrid_Iteration(geometry, solver, numerics, config,
                                                                      RUNTIME_TURB_SYS, val_iZone, val_iInst);
  }

  if (config[val_iZone]->GetKind_Species_Model() != SPECIES_MODEL::NONE){
    config[val_iZone]->SetGlobalParam(main_solver, RUNTIME_SPECIES_SYS);
    integration[val_iZone][val_iInst][SPECIES_SOL]->SingleGrid_Iteration(geometry, solver, numerics, config,
                                                                         RUNTIME_SPECIES_SYS, val_iZone, val_iInst);

    // This only applies if mixture properties are used. But this also doesn't hurt if done w/out mixture properties.
    // In case of turbulence, the Turb-Post computes the correct eddy viscosity based on mixture-density and
    // mixture lam-visc. In order to get the correct mixture properties, based on the just updated mass-fractions, the
    // Flow-Pre has to be called upfront. The updated eddy-visc are copied into the flow-solver Primitive in another
    // Flow-Pre call which is done at the start of the next iteration.
    if (config[val_iZone]->GetKind_Turb_Model() != TURB_MODEL::NONE) {
      solver[val_iZone][val_iInst][MESH_0][FLOW_SOL]->Preprocessing(geometry[val_iZone][val_iInst][MESH_0], solver[val_iZone][val_iInst][MESH_0], config[val_iZone], MESH_0, NO_RK_ITER, RUNTIME_FLOW_SYS, true);
      solver[val_iZone][val_iInst][MESH_0][TURB_SOL]->Postprocessing(geometry[val_iZone][val_iInst][MESH_0], solver[val_iZone][val_iInst][MESH_0], config[val_iZone], MESH_0);
    }
  }

  if (config[val_iZone]->GetWeakly_Coupled_Heat()) {
    config[val_iZone]->SetGlobalParam(main_solver, RUNTIME_HEAT_SYS);
    integration[val_iZone][val_iInst][HEAT_SOL]->SingleGrid_Iteration(geometry, solver, numerics, config,
                                                                      RUNTIME_HEAT_SYS, val_iZone, val_iInst);
  }

  /*--- Incorporate a weakly-coupled radiation model to the analysis ---*/
  if (config[val_iZone]->AddRadiation()) {
    config[val_iZone]->SetGlobalParam(main_solver, RUNTIME_RADIATION_SYS);
    integration[val_iZone][val_iInst][RAD_SOL]->SingleGrid_Iteration(geometry, solver, numerics, config,
                                                                     RUNTIME_RADIATION_SYS, val_iZone, val_iInst);
  }

  /*--- Adapt the CFL number using an exponential progression with under-relaxation approach. ---*/

  if ((config[val_iZone]->GetCFL_Adapt() == YES) && (!disc_adj)) {
    SU2_OMP_PARALLEL
    solver[val_iZone][val_iInst][MESH_0][FLOW_SOL]->AdaptCFLNumber(geometry[val_iZone][val_iInst],
                                                                   solver[val_iZone][val_iInst], config[val_iZone]);
    END_SU2_OMP_PARALLEL
  }

  /*--- Call Dynamic mesh update if AEROELASTIC motion was specified ---*/

  if ((config[val_iZone]->GetGrid_Movement()) && (config[val_iZone]->GetAeroelastic_Simulation()) && unsteady) {
    SetGrid_Movement(geometry[val_iZone][val_iInst], surface_movement[val_iZone], grid_movement[val_iZone][val_iInst],
                     solver[val_iZone][val_iInst], config[val_iZone], InnerIter, TimeIter);

    /*--- Apply a Wind Gust ---*/

    if (config[val_iZone]->GetWind_Gust()) {
      if (InnerIter % config[val_iZone]->GetAeroelasticIter() == 0 && InnerIter != 0)
        SetWind_GustField(config[val_iZone], geometry[val_iZone][val_iInst], solver[val_iZone][val_iInst]);
    }
  }
}

void CFluidIteration::Update(COutput* output, CIntegration**** integration, CGeometry**** geometry, CSolver***** solver,
                             CNumerics****** numerics, CConfig** config, CSurfaceMovement** surface_movement,
                             CVolumetricMovement*** grid_movement, CFreeFormDefBox*** FFDBox, unsigned short val_iZone,
                             unsigned short val_iInst) {
  unsigned short iMesh;

  /*--- Dual time stepping strategy ---*/

  if ((config[val_iZone]->GetTime_Marching() == TIME_MARCHING::DT_STEPPING_1ST) ||
      (config[val_iZone]->GetTime_Marching() == TIME_MARCHING::DT_STEPPING_2ND)) {
    /*--- Update dual time solver on all mesh levels ---*/

    for (iMesh = 0; iMesh <= config[val_iZone]->GetnMGLevels(); iMesh++) {
      integration[val_iZone][val_iInst][FLOW_SOL]->SetDualTime_Solver(geometry[val_iZone][val_iInst][iMesh],
                                                                      solver[val_iZone][val_iInst][iMesh][FLOW_SOL],
                                                                      config[val_iZone], iMesh);

      integration[val_iZone][val_iInst][FLOW_SOL]->SetDualTime_Geometry(geometry[val_iZone][val_iInst][iMesh],
                                                                        solver[val_iZone][val_iInst][iMesh][MESH_SOL],
                                                                        config[val_iZone], iMesh);

      integration[val_iZone][val_iInst][FLOW_SOL]->SetConvergence(false);
    }

    SetDualTime_Aeroelastic(config[val_iZone]);

    /*--- Update dual time solver for the turbulence model ---*/

    if ((config[val_iZone]->GetKind_Solver() == MAIN_SOLVER::RANS) || (config[val_iZone]->GetKind_Solver() == MAIN_SOLVER::DISC_ADJ_RANS) ||
        (config[val_iZone]->GetKind_Solver() == MAIN_SOLVER::INC_RANS) ||
        (config[val_iZone]->GetKind_Solver() == MAIN_SOLVER::DISC_ADJ_INC_RANS)) {
      integration[val_iZone][val_iInst][TURB_SOL]->SetDualTime_Solver(geometry[val_iZone][val_iInst][MESH_0],
                                                                      solver[val_iZone][val_iInst][MESH_0][TURB_SOL],
                                                                      config[val_iZone], MESH_0);
      integration[val_iZone][val_iInst][TURB_SOL]->SetConvergence(false);
    }

    /*--- Update dual time solver for the transition model ---*/

    if (config[val_iZone]->GetKind_Trans_Model() == TURB_TRANS_MODEL::LM) {
      integration[val_iZone][val_iInst][TRANS_SOL]->SetDualTime_Solver(geometry[val_iZone][val_iInst][MESH_0],
                                                                       solver[val_iZone][val_iInst][MESH_0][TRANS_SOL],
                                                                       config[val_iZone], MESH_0);
      integration[val_iZone][val_iInst][TRANS_SOL]->SetConvergence(false);
    }

    /*--- Update dual time solver for the weakly coupled energy equation ---*/

    if (config[val_iZone]->GetWeakly_Coupled_Heat()) {
      integration[val_iZone][val_iInst][HEAT_SOL]->SetDualTime_Solver(geometry[val_iZone][val_iInst][MESH_0],
                                                                      solver[val_iZone][val_iInst][MESH_0][HEAT_SOL],
                                                                      config[val_iZone], MESH_0);
      integration[val_iZone][val_iInst][HEAT_SOL]->SetConvergence(false);
    }
  }
}

bool CFluidIteration::Monitor(COutput* output, CIntegration**** integration, CGeometry**** geometry,
                              CSolver***** solver, CNumerics****** numerics, CConfig** config,
                              CSurfaceMovement** surface_movement, CVolumetricMovement*** grid_movement,
                              CFreeFormDefBox*** FFDBox, unsigned short val_iZone, unsigned short val_iInst) {
  bool StopCalc = false;

  StopTime = SU2_MPI::Wtime();

  UsedTime = StopTime - StartTime;

<<<<<<< HEAD
  unsigned long Iter= config[val_iZone]->GetInnerIter();

  
  output->SetHistory_Output(geometry[val_iZone][INST_0][MESH_0], solver[val_iZone][INST_0][MESH_0], config[val_iZone],
                            config[val_iZone]->GetTimeIter(), config[val_iZone]->GetOuterIter(),
                            config[val_iZone]->GetInnerIter());

  /*--- Turbomachinery Specific Montior ---*/
  if (config[ZONE_0]->GetBoolTurbomachinery()){

    /*--- Turbomachinery Performance Computation ---*/
    if (val_iZone == config[ZONE_0]->GetnZone()-1)
      ComputeTurboPerformance(solver, geometry, config, config[val_iZone]->GetInnerIter());

    if (config[ZONE_0]->GetMultizone_Problem())
      Iter = config[ZONE_0]->GetOuterIter();

    /*--- Turbomachinery Performance Screen summary output---*/
    if (val_iZone == config[ZONE_0]->GetnZone()-1 && Iter%100 == 0) {
      output->SetTurboPerformance_Output(TurbomachineryPerformance, config[val_iZone],
=======
  if (config[val_iZone]->GetMultizone_Problem() || config[val_iZone]->GetSinglezone_Driver()) {
    output->SetHistoryOutput(geometry[val_iZone][INST_0][MESH_0], solver[val_iZone][INST_0][MESH_0], config[val_iZone],
>>>>>>> 26a437a5
                              config[val_iZone]->GetTimeIter(), config[val_iZone]->GetOuterIter(),
                              config[val_iZone]->GetInnerIter(), val_iZone);
    if (rank == MASTER_NODE)
      output->SetTurboMultiZonePerformance_Output(TurbomachineryStagePerformance, TurbomachineryPerformance, config[val_iZone]);
    }
    
    /*--- Turbomachinery Rotation and Pressure Ramps ---*/
    TurboMonitor(geometry, config, config[val_iZone]->GetInnerIter());
  }

  /*--- If convergence was reached --*/
  StopCalc = output->GetConvergence();

  /* --- Checking convergence of Fixed CL mode to target CL, and perform finite differencing if needed  --*/

  if (config[val_iZone]->GetFixed_CL_Mode()) {
    StopCalc = MonitorFixed_CL(output, geometry[val_iZone][INST_0][MESH_0], solver[val_iZone][INST_0][MESH_0],
                               config[val_iZone]);
  }

  return StopCalc;
}

void CFluidIteration::TurboMonitor(CGeometry**** geometry_container, CConfig** config_container, unsigned long ExtIter) {

  su2double rot_z_ini, rot_z_final ,rot_z;
  su2double outPres_ini, outPres_final, outPres;
  unsigned long rampFreq, finalRamp_Iter;
  unsigned short iMarker, KindBC, KindBCOption;
  unsigned short iZone;
  string Marker_Tag;

  bool print;
  if (config_container[ZONE_0]->GetMultizone_Problem())
    ExtIter = config_container[ZONE_0]->GetOuterIter();

  for(iZone = 0; iZone < nZone; iZone++) {
  /*--- ROTATING FRAME Ramp: Compute the updated rotational velocity. ---*/
    if (config_container[iZone]->GetGrid_Movement() && config_container[iZone]->GetRampRotatingFrame()) {
      rampFreq       = SU2_TYPE::Int(config_container[iZone]->GetRampRotatingFrame_Coeff(1));
      finalRamp_Iter = SU2_TYPE::Int(config_container[iZone]->GetRampRotatingFrame_Coeff(2));
      rot_z_ini = config_container[iZone]->GetRampRotatingFrame_Coeff(0);
      print = false;
      if(ExtIter % rampFreq == 0 &&  ExtIter <= finalRamp_Iter){
        rot_z_final = config_container[iZone]->GetFinalRotation_Rate_Z();
        if(abs(rot_z_final) > 0.0){
          rot_z = rot_z_ini + ExtIter*( rot_z_final - rot_z_ini)/finalRamp_Iter;
          config_container[iZone]->SetRotation_Rate(2, rot_z);
          if(rank == MASTER_NODE && print && ExtIter > 0) {
            cout << endl << " Updated rotating frame grid velocities";
            cout << " for zone " << iZone << "." << endl;
          }
          geometry_container[iZone][INST_0][MESH_0]->SetRotationalVelocity(config_container[iZone], print);
          geometry_container[iZone][INST_0][MESH_0]->SetShroudVelocity(config_container[iZone]);
        }

        for (iZone = 0; iZone < nZone; iZone++) {
          geometry_container[iZone][INST_0][MESH_0]->SetAvgTurboValue(config_container[iZone], iZone, INFLOW, false);
          geometry_container[iZone][INST_0][MESH_0]->SetAvgTurboValue(config_container[iZone],iZone, OUTFLOW, false);
          geometry_container[iZone][INST_0][MESH_0]->GatherInOutAverageValues(config_container[iZone], false);

        }
      }
    }
  }


    /*--- Outlet Pressure Ramp: Compute the updated rotational velocity. ---*/
  if (config_container[ZONE_0]->GetRampOutletPressure()) {
    rampFreq       = SU2_TYPE::Int(config_container[ZONE_0]->GetRampOutletPressure_Coeff(1));
    finalRamp_Iter = SU2_TYPE::Int(config_container[ZONE_0]->GetRampOutletPressure_Coeff(2));
    outPres_ini    = config_container[ZONE_0]->GetRampOutletPressure_Coeff(0);
    outPres_final  = config_container[ZONE_0]->GetFinalOutletPressure();

    if(ExtIter % rampFreq == 0 &&  ExtIter <= finalRamp_Iter){
      outPres = outPres_ini + ExtIter*(outPres_final - outPres_ini)/finalRamp_Iter;
      if(rank == MASTER_NODE) config_container[ZONE_0]->SetMonitotOutletPressure(outPres);

      for (iZone = 0; iZone < nZone; iZone++) {
        for (iMarker = 0; iMarker < config_container[iZone]->GetnMarker_All(); iMarker++) {
          KindBC = config_container[iZone]->GetMarker_All_KindBC(iMarker);
          switch (KindBC) {
          case RIEMANN_BOUNDARY:
            Marker_Tag         = config_container[iZone]->GetMarker_All_TagBound(iMarker);
            KindBCOption       = config_container[iZone]->GetKind_Data_Riemann(Marker_Tag);
            if(KindBCOption == STATIC_PRESSURE || KindBCOption == RADIAL_EQUILIBRIUM ){
              SU2_MPI::Error("Outlet pressure ramp only implemented for NRBC", CURRENT_FUNCTION);
            }
            break;
          case GILES_BOUNDARY:
            Marker_Tag         = config_container[iZone]->GetMarker_All_TagBound(iMarker);
            KindBCOption       = config_container[iZone]->GetKind_Data_Giles(Marker_Tag);
            if(KindBCOption == STATIC_PRESSURE || KindBCOption == STATIC_PRESSURE_1D || KindBCOption == RADIAL_EQUILIBRIUM ){
              config_container[iZone]->SetGiles_Var1(outPres, Marker_Tag);
            }
            break;
          }
        }
      }
    }
  }
}

void CFluidIteration::ComputeTurboPerformance(CSolver***** solver, CGeometry**** geometry_container, CConfig** config_container, unsigned long ExtIter) {
  unsigned short nDim = geometry_container[ZONE_0][INST_0][MESH_0]->GetnDim();
  unsigned short nBladesRow = config_container[ZONE_0]->GetnMarker_Turbomachinery();
  unsigned short iBlade=0, iSpan;
  vector<su2double> TurboPrimitiveIn, TurboPrimitiveOut;
  std::vector<std::vector<CTurbomachineryCombinedPrimitiveStates>> bladesPrimitives;

  if (rank == MASTER_NODE) {
      for (iBlade = 0; iBlade < nBladesRow; iBlade++){
      /* Blade Primitive initialized per blade */
      std::vector<CTurbomachineryCombinedPrimitiveStates> bladePrimitives;
      auto nSpan = config_container[iBlade]->GetnSpanWiseSections();
      for (iSpan = 0; iSpan < nSpan + 1; iSpan++) {
        TurboPrimitiveIn= solver[iBlade][INST_0][MESH_0][FLOW_SOL]->GetTurboPrimitive(iBlade, iSpan, true);
        TurboPrimitiveOut= solver[iBlade][INST_0][MESH_0][FLOW_SOL]->GetTurboPrimitive(iBlade, iSpan, false);
        auto spanInletPrimitive = CTurbomachineryPrimitiveState(TurboPrimitiveIn, nDim, geometry_container[iBlade][INST_0][MESH_0]->GetTangGridVelIn(iBlade, iSpan));
        auto spanOutletPrimitive = CTurbomachineryPrimitiveState(TurboPrimitiveOut, nDim, geometry_container[iBlade][INST_0][MESH_0]->GetTangGridVelOut(iBlade, iSpan));
        auto spanCombinedPrimitive = CTurbomachineryCombinedPrimitiveStates(spanInletPrimitive, spanOutletPrimitive);
        bladePrimitives.push_back(spanCombinedPrimitive);
      }
      bladesPrimitives.push_back(bladePrimitives);
    }
    TurbomachineryPerformance->ComputeTurbomachineryPerformance(bladesPrimitives);
  }
}

void CFluidIteration::Postprocess(COutput* output, CIntegration**** integration, CGeometry**** geometry,
                                  CSolver***** solver, CNumerics****** numerics, CConfig** config,
                                  CSurfaceMovement** surface_movement, CVolumetricMovement*** grid_movement,
                                  CFreeFormDefBox*** FFDBox, unsigned short val_iZone, unsigned short val_iInst) {

  /*--- Temporary: enable only for single-zone driver. This should be removed eventually when generalized. ---*/
  if (config[val_iZone]->GetSinglezone_Driver()) {

    /*--- Compute the tractions at the vertices ---*/
    solver[val_iZone][val_iInst][MESH_0][FLOW_SOL]->ComputeVertexTractions(geometry[val_iZone][val_iInst][MESH_0],
                                                                           config[val_iZone]);
  }
}

void CFluidIteration::Solve(COutput* output, CIntegration**** integration, CGeometry**** geometry, CSolver***** solver,
                            CNumerics****** numerics, CConfig** config, CSurfaceMovement** surface_movement,
                            CVolumetricMovement*** grid_movement, CFreeFormDefBox*** FFDBox, unsigned short val_iZone,
                            unsigned short val_iInst) {
  /*--- Boolean to determine if we are running a static or dynamic case ---*/
  bool steady = !config[val_iZone]->GetTime_Domain();

  unsigned long Inner_Iter, nInner_Iter = config[val_iZone]->GetnInner_Iter();
  bool StopCalc = false;

  /*--- Synchronization point before a single solver iteration.
        Compute the wall clock time required. ---*/

  StartTime = SU2_MPI::Wtime();

  /*--- Preprocess the solver ---*/
  Preprocess(output, integration, geometry, solver, numerics, config, surface_movement, grid_movement, FFDBox,
             val_iZone, INST_0);

  /*--- For steady-state flow simulations, we need to loop over ExtIter for the number of time steps ---*/
  /*--- However, ExtIter is the number of FSI iterations, so nIntIter is used in this case ---*/

  for (Inner_Iter = 0; Inner_Iter < nInner_Iter; Inner_Iter++) {
    config[val_iZone]->SetInnerIter(Inner_Iter);

    /*--- Run a single iteration of the solver ---*/
    Iterate(output, integration, geometry, solver, numerics, config, surface_movement, grid_movement, FFDBox, val_iZone,
            INST_0);

    /*--- Monitor the pseudo-time ---*/
    StopCalc = Monitor(output, integration, geometry, solver, numerics, config, surface_movement, grid_movement, FFDBox,
                       val_iZone, INST_0);

    /*--- Output files at intermediate iterations if the problem is single zone ---*/

    if (singlezone && steady) {
      Output(output, geometry, solver, config, Inner_Iter, StopCalc, val_iZone, val_iInst);
    }

    /*--- If the iteration has converged, break the loop ---*/
    if (StopCalc) break;
  }

  if (multizone && steady) {
    Output(output, geometry, solver, config, config[val_iZone]->GetOuterIter(), StopCalc, val_iZone, val_iInst);

    /*--- Set the convergence to false (to make sure outer subiterations converge) ---*/

    if (config[val_iZone]->GetKind_Solver() == MAIN_SOLVER::HEAT_EQUATION) {
      integration[val_iZone][INST_0][HEAT_SOL]->SetConvergence(false);
    }
    else {
      integration[val_iZone][INST_0][FLOW_SOL]->SetConvergence(false);
    }
  }
}

void CFluidIteration::SetWind_GustField(CConfig* config, CGeometry** geometry, CSolver*** solver) {
  // The gust is imposed on the flow field via the grid velocities. This method called the Field Velocity Method is
  // described in the NASA TM–2012-217771 - Development, Verification and Use of Gust Modeling in the NASA Computational
  // Fluid Dynamics Code FUN3D the desired gust is prescribed as the negative of the grid velocity.

  // If a source term is included to account for the gust field, the method is described by Jones et al. as the Split
  // Velocity Method in Simulation of Airfoil Gust Responses Using Prescribed Velocities. In this routine the gust
  // derivatives needed for the source term are calculated when applicable. If the gust derivatives are zero the source
  // term is also zero. The source term itself is implemented in the class CSourceWindGust

  if (rank == MASTER_NODE) cout << endl << "Running simulation with a Wind Gust." << endl;
  unsigned short iDim, nDim = geometry[MESH_0]->GetnDim();  // We assume nDim = 2
  if (nDim != 2) {
    if (rank == MASTER_NODE) {
      cout << endl << "WARNING - Wind Gust capability is only verified for 2 dimensional simulations." << endl;
    }
  }

  /*--- Gust Parameters from config ---*/
  unsigned short Gust_Type = config->GetGust_Type();
  su2double xbegin = config->GetGust_Begin_Loc();   // Location at which the gust begins.
  su2double L = config->GetGust_WaveLength();       // Gust size
  su2double tbegin = config->GetGust_Begin_Time();  // Physical time at which the gust begins.
  su2double gust_amp = config->GetGust_Ampl();      // Gust amplitude
  su2double n = config->GetGust_Periods();          // Number of gust periods
  unsigned short GustDir = config->GetGust_Dir();   // Gust direction

  /*--- Variables needed to compute the gust ---*/
  unsigned short Kind_Grid_Movement = config->GetKind_GridMovement();
  unsigned long iPoint;
  unsigned short iMGlevel, nMGlevel = config->GetnMGLevels();

  su2double x, y, x_gust, dgust_dx, dgust_dy, dgust_dt;
  su2double *Gust, *GridVel, *NewGridVel, *GustDer;

  su2double Physical_dt = config->GetDelta_UnstTime();
  unsigned long TimeIter = config->GetTimeIter();
  if (config->GetDiscrete_Adjoint()) TimeIter = config->GetUnst_AdjointIter() - TimeIter - 1;

  su2double Physical_t = TimeIter * Physical_dt;

  su2double Uinf = solver[MESH_0][FLOW_SOL]->GetVelocity_Inf(0);  // Assumption gust moves at infinity velocity

  Gust = new su2double[nDim];
  NewGridVel = new su2double[nDim];
  for (iDim = 0; iDim < nDim; iDim++) {
    Gust[iDim] = 0.0;
    NewGridVel[iDim] = 0.0;
  }

  GustDer = new su2double[3];
  for (unsigned short i = 0; i < 3; i++) {
    GustDer[i] = 0.0;
  }

  // Vortex variables
  unsigned long nVortex = 0;
  vector<su2double> x0, y0, vort_strenth, r_core;  // vortex is positive in clockwise direction.
  if (Gust_Type == VORTEX) {
    InitializeVortexDistribution(nVortex, x0, y0, vort_strenth, r_core);
  }

  /*--- Check to make sure gust lenght is not zero or negative (vortex gust doesn't use this). ---*/
  if (L <= 0.0 && Gust_Type != VORTEX) {
    SU2_MPI::Error("The gust length needs to be positive", CURRENT_FUNCTION);
  }

  /*--- Loop over all multigrid levels ---*/

  for (iMGlevel = 0; iMGlevel <= nMGlevel; iMGlevel++) {
    /*--- Loop over each node in the volume mesh ---*/

    for (iPoint = 0; iPoint < geometry[iMGlevel]->GetnPoint(); iPoint++) {
      /*--- Reset the Grid Velocity to zero if there is no grid movement ---*/
      if (Kind_Grid_Movement == GUST && !(config->GetFSI_Simulation())) {
        for (iDim = 0; iDim < nDim; iDim++) geometry[iMGlevel]->nodes->SetGridVel(iPoint, iDim, 0.0);
      }

      /*--- initialize the gust and derivatives to zero everywhere ---*/

      for (iDim = 0; iDim < nDim; iDim++) {
        Gust[iDim] = 0.0;
      }
      dgust_dx = 0.0;
      dgust_dy = 0.0;
      dgust_dt = 0.0;

      /*--- Begin applying the gust ---*/

      if (Physical_t >= tbegin) {
        x = geometry[iMGlevel]->nodes->GetCoord(iPoint)[0];  // x-location of the node.
        y = geometry[iMGlevel]->nodes->GetCoord(iPoint)[1];  // y-location of the node.

        // Gust coordinate
        x_gust = (x - xbegin - Uinf * (Physical_t - tbegin)) / L;

        /*--- Calculate the specified gust ---*/
        switch (Gust_Type) {
          case TOP_HAT:
            // Check if we are in the region where the gust is active
            if (x_gust > 0 && x_gust < n) {
              Gust[GustDir] = gust_amp;
              // Still need to put the gust derivatives. Think about this.
            }
            break;

          case SINE:
            // Check if we are in the region where the gust is active
            if (x_gust > 0 && x_gust < n) {
              Gust[GustDir] = gust_amp * (sin(2 * PI_NUMBER * x_gust));

              // Gust derivatives
              // dgust_dx = gust_amp*2*PI_NUMBER*(cos(2*PI_NUMBER*x_gust))/L;
              // dgust_dy = 0;
              // dgust_dt = gust_amp*2*PI_NUMBER*(cos(2*PI_NUMBER*x_gust))*(-Uinf)/L;
            }
            break;

          case ONE_M_COSINE:
            // Check if we are in the region where the gust is active
            if (x_gust > 0 && x_gust < n) {
              Gust[GustDir] = gust_amp * (1 - cos(2 * PI_NUMBER * x_gust));

              // Gust derivatives
              // dgust_dx = gust_amp*2*PI_NUMBER*(sin(2*PI_NUMBER*x_gust))/L;
              // dgust_dy = 0;
              // dgust_dt = gust_amp*2*PI_NUMBER*(sin(2*PI_NUMBER*x_gust))*(-Uinf)/L;
            }
            break;

          case EOG:
            // Check if we are in the region where the gust is active
            if (x_gust > 0 && x_gust < n) {
              Gust[GustDir] = -0.37 * gust_amp * sin(3 * PI_NUMBER * x_gust) * (1 - cos(2 * PI_NUMBER * x_gust));
            }
            break;

          case VORTEX:

            /*--- Use vortex distribution ---*/
            // Algebraic vortex equation.
            for (unsigned long i = 0; i < nVortex; i++) {
              su2double r2 = pow(x - (x0[i] + Uinf * (Physical_t - tbegin)), 2) + pow(y - y0[i], 2);
              su2double r = sqrt(r2);
              su2double v_theta = vort_strenth[i] / (2 * PI_NUMBER) * r / (r2 + pow(r_core[i], 2));
              Gust[0] = Gust[0] + v_theta * (y - y0[i]) / r;
              Gust[1] = Gust[1] - v_theta * (x - (x0[i] + Uinf * (Physical_t - tbegin))) / r;
            }
            break;

          case NONE:
          default:

            /*--- There is no wind gust specified. ---*/
            if (rank == MASTER_NODE) {
              cout << "No wind gust specified." << endl;
            }
            break;
        }
      }

      /*--- Set the Wind Gust, Wind Gust Derivatives and the Grid Velocities ---*/

      GustDer[0] = dgust_dx;
      GustDer[1] = dgust_dy;
      GustDer[2] = dgust_dt;

      solver[iMGlevel][FLOW_SOL]->GetNodes()->SetWindGust(iPoint, Gust);
      solver[iMGlevel][FLOW_SOL]->GetNodes()->SetWindGustDer(iPoint, GustDer);

      GridVel = geometry[iMGlevel]->nodes->GetGridVel(iPoint);

      /*--- Store new grid velocity ---*/

      for (iDim = 0; iDim < nDim; iDim++) {
        NewGridVel[iDim] = GridVel[iDim] - Gust[iDim];
        geometry[iMGlevel]->nodes->SetGridVel(iPoint, iDim, NewGridVel[iDim]);
      }
    }
  }

  delete[] Gust;
  delete[] GustDer;
  delete[] NewGridVel;
}

void CFluidIteration::InitializeVortexDistribution(unsigned long& nVortex, vector<su2double>& x0, vector<su2double>& y0,
                                                   vector<su2double>& vort_strength, vector<su2double>& r_core) {
  /*--- Read in Vortex Distribution ---*/
  std::string line;
  std::ifstream file;
  su2double x_temp, y_temp, vort_strength_temp, r_core_temp;
  file.open("vortex_distribution.txt");
  /*--- In case there is no vortex file ---*/
  if (file.fail()) {
    SU2_MPI::Error("There is no vortex data file!!", CURRENT_FUNCTION);
  }

  // Ignore line containing the header
  getline(file, line);
  // Read in the information of the vortices (xloc, yloc, lambda(strength), eta(size, gradient))
  while (file.good()) {
    getline(file, line);
    std::stringstream ss(line);
    if (line.size() != 0) {  // ignore blank lines if they exist.
      ss >> x_temp;
      ss >> y_temp;
      ss >> vort_strength_temp;
      ss >> r_core_temp;
      x0.push_back(x_temp);
      y0.push_back(y_temp);
      vort_strength.push_back(vort_strength_temp);
      r_core.push_back(r_core_temp);
    }
  }
  file.close();
  // number of vortices
  nVortex = x0.size();
}

bool CFluidIteration::MonitorFixed_CL(COutput *output, CGeometry *geometry, CSolver **solver, CConfig *config) {

  CSolver* flow_solver= solver[FLOW_SOL];

  bool fixed_cl_convergence = flow_solver->FixedCL_Convergence(config, output->GetConvergence());

  /* --- If Fixed CL mode has ended and Finite Differencing has started: --- */

  if (flow_solver->GetStart_AoA_FD() && flow_solver->GetIter_Update_AoA() == config->GetInnerIter()){

    /* --- Print convergence history and volume files since fixed CL mode has converged--- */
    if (rank == MASTER_NODE) output->PrintConvergenceSummary();

    output->SetResultFiles(geometry, config, solver,
                            config->GetInnerIter(), true);

    /* --- Set finite difference mode in config (disables output) --- */
    config->SetFinite_Difference_Mode(true);
  }

  /* --- Set convergence based on fixed CL convergence  --- */
  return fixed_cl_convergence;
}

void CFluidIteration::SetDualTime_Aeroelastic(CConfig* config) const {

  /*--- Store old aeroelastic solutions ---*/

  if (config->GetGrid_Movement() && config->GetAeroelastic_Simulation()) {

    config->SetAeroelastic_n1();
    config->SetAeroelastic_n();

    /*--- Also communicate plunge and pitch to the master node. Needed for output in case of parallel run ---*/

#ifdef HAVE_MPI
    su2double plunge, pitch, *plunge_all = nullptr, *pitch_all = nullptr;
    unsigned short iMarker, iMarker_Monitoring;
    unsigned long iProcessor, owner, *owner_all = nullptr;

    string Marker_Tag, Monitoring_Tag;
    int nProcessor = size;

    /*--- Only if master node allocate memory ---*/

    if (rank == MASTER_NODE) {
      plunge_all = new su2double[nProcessor];
      pitch_all  = new su2double[nProcessor];
      owner_all  = new unsigned long[nProcessor];
    }

    /*--- Find marker and give it's plunge and pitch coordinate to the master node ---*/

    for (iMarker_Monitoring = 0; iMarker_Monitoring < config->GetnMarker_Monitoring(); iMarker_Monitoring++) {

      for (iMarker = 0; iMarker < config->GetnMarker_All(); iMarker++) {

        Monitoring_Tag = config->GetMarker_Monitoring_TagBound(iMarker_Monitoring);
        Marker_Tag = config->GetMarker_All_TagBound(iMarker);
        if (Marker_Tag == Monitoring_Tag) { owner = 1; break;
        } else {
          owner = 0;
        }

      }
      plunge = config->GetAeroelastic_plunge(iMarker_Monitoring);
      pitch  = config->GetAeroelastic_pitch(iMarker_Monitoring);

      /*--- Gather the data on the master node. ---*/

      SU2_MPI::Gather(&plunge, 1, MPI_DOUBLE, plunge_all, 1, MPI_DOUBLE, MASTER_NODE, SU2_MPI::GetComm());
      SU2_MPI::Gather(&pitch, 1, MPI_DOUBLE, pitch_all, 1, MPI_DOUBLE, MASTER_NODE, SU2_MPI::GetComm());
      SU2_MPI::Gather(&owner, 1, MPI_UNSIGNED_LONG, owner_all, 1, MPI_UNSIGNED_LONG, MASTER_NODE, SU2_MPI::GetComm());

      /*--- Set plunge and pitch on the master node ---*/

      if (rank == MASTER_NODE) {
        for (iProcessor = 0; iProcessor < (unsigned long)nProcessor; iProcessor++) {
          if (owner_all[iProcessor] == 1) {
            config->SetAeroelastic_plunge(iMarker_Monitoring, plunge_all[iProcessor]);
            config->SetAeroelastic_pitch(iMarker_Monitoring, pitch_all[iProcessor]);
            break;
          }
        }
      }
    }

    delete [] plunge_all;
    delete [] pitch_all;
    delete [] owner_all;
#endif
  }

}<|MERGE_RESOLUTION|>--- conflicted
+++ resolved
@@ -218,7 +218,6 @@
 
   UsedTime = StopTime - StartTime;
 
-<<<<<<< HEAD
   unsigned long Iter= config[val_iZone]->GetInnerIter();
 
   
@@ -239,10 +238,6 @@
     /*--- Turbomachinery Performance Screen summary output---*/
     if (val_iZone == config[ZONE_0]->GetnZone()-1 && Iter%100 == 0) {
       output->SetTurboPerformance_Output(TurbomachineryPerformance, config[val_iZone],
-=======
-  if (config[val_iZone]->GetMultizone_Problem() || config[val_iZone]->GetSinglezone_Driver()) {
-    output->SetHistoryOutput(geometry[val_iZone][INST_0][MESH_0], solver[val_iZone][INST_0][MESH_0], config[val_iZone],
->>>>>>> 26a437a5
                               config[val_iZone]->GetTimeIter(), config[val_iZone]->GetOuterIter(),
                               config[val_iZone]->GetInnerIter(), val_iZone);
     if (rank == MASTER_NODE)
