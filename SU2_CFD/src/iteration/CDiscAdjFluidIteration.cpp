--- conflicted
+++ resolved
@@ -468,26 +468,12 @@
 
   /*--- Compute coupling between flow, turbulent and species equations ---*/
   solvers0[FLOW_SOL]->Preprocessing(geometry0, solvers0, config[iZone], MESH_0, NO_RK_ITER, RUNTIME_FLOW_SYS, true);
-<<<<<<< HEAD
-  solvers0[FLOW_SOL]->InitiateComms(geometry0, config[iZone], ENUM_MPI_QUANTITIES::SOLUTION);
-  solvers0[FLOW_SOL]->CompleteComms(geometry0, config[iZone], ENUM_MPI_QUANTITIES::SOLUTION);
-=======
   solvers0[FLOW_SOL]->InitiateComms(geometry0, config[iZone], MPI_QUANTITIES::SOLUTION);
   solvers0[FLOW_SOL]->CompleteComms(geometry0, config[iZone], MPI_QUANTITIES::SOLUTION);
->>>>>>> 83cac12a
 
   if (turbulent && !config[iZone]->GetFrozen_Visc_Disc()) {
     solvers0[TURB_SOL]->Postprocessing(geometry0, solvers0,
                                                            config[iZone], MESH_0);
-<<<<<<< HEAD
-    solvers0[TURB_SOL]->InitiateComms(geometry0, config[iZone], ENUM_MPI_QUANTITIES::SOLUTION);
-    solvers0[TURB_SOL]->CompleteComms(geometry0, config[iZone], ENUM_MPI_QUANTITIES::SOLUTION);
-  }
-  if (config[iZone]->GetKind_Species_Model() != SPECIES_MODEL::NONE) {
-    solvers0[SPECIES_SOL]->Preprocessing(geometry0, solvers0, config[iZone], MESH_0, NO_RK_ITER, RUNTIME_FLOW_SYS, true);
-    solvers0[SPECIES_SOL]->InitiateComms(geometry0, config[iZone], ENUM_MPI_QUANTITIES::SOLUTION);
-    solvers0[SPECIES_SOL]->CompleteComms(geometry0, config[iZone], ENUM_MPI_QUANTITIES::SOLUTION);
-=======
     solvers0[TURB_SOL]->InitiateComms(geometry0, config[iZone], MPI_QUANTITIES::SOLUTION);
     solvers0[TURB_SOL]->CompleteComms(geometry0, config[iZone], MPI_QUANTITIES::SOLUTION);
   }
@@ -495,19 +481,13 @@
     solvers0[SPECIES_SOL]->Preprocessing(geometry0, solvers0, config[iZone], MESH_0, NO_RK_ITER, RUNTIME_FLOW_SYS, true);
     solvers0[SPECIES_SOL]->InitiateComms(geometry0, config[iZone], MPI_QUANTITIES::SOLUTION);
     solvers0[SPECIES_SOL]->CompleteComms(geometry0, config[iZone], MPI_QUANTITIES::SOLUTION);
->>>>>>> 83cac12a
   }
   if (config[iZone]->GetWeakly_Coupled_Heat()) {
     solvers0[HEAT_SOL]->Set_Heatflux_Areas(geometry0, config[iZone]);
     solvers0[HEAT_SOL]->Preprocessing(geometry0, solvers0, config[iZone], MESH_0, NO_RK_ITER, RUNTIME_HEAT_SYS, true);
     solvers0[HEAT_SOL]->Postprocessing(geometry0, solvers0, config[iZone], MESH_0);
-<<<<<<< HEAD
-    solvers0[HEAT_SOL]->InitiateComms(geometry0, config[iZone], ENUM_MPI_QUANTITIES::SOLUTION);
-    solvers0[HEAT_SOL]->CompleteComms(geometry0, config[iZone], ENUM_MPI_QUANTITIES::SOLUTION);
-=======
     solvers0[HEAT_SOL]->InitiateComms(geometry0, config[iZone], MPI_QUANTITIES::SOLUTION);
     solvers0[HEAT_SOL]->CompleteComms(geometry0, config[iZone], MPI_QUANTITIES::SOLUTION);
->>>>>>> 83cac12a
   }
 
   }
@@ -515,13 +495,8 @@
 
   if (config[iZone]->AddRadiation()) {
     solvers0[RAD_SOL]->Postprocessing(geometry0, solvers0, config[iZone], MESH_0);
-<<<<<<< HEAD
-    solvers0[RAD_SOL]->InitiateComms(geometry0, config[iZone], ENUM_MPI_QUANTITIES::SOLUTION);
-    solvers0[RAD_SOL]->CompleteComms(geometry0, config[iZone], ENUM_MPI_QUANTITIES::SOLUTION);
-=======
     solvers0[RAD_SOL]->InitiateComms(geometry0, config[iZone], MPI_QUANTITIES::SOLUTION);
     solvers0[RAD_SOL]->CompleteComms(geometry0, config[iZone], MPI_QUANTITIES::SOLUTION);
->>>>>>> 83cac12a
   }
 }
 
