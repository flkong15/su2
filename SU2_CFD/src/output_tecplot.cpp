--- conflicted
+++ resolved
@@ -1,1870 +1,1860 @@
-/*!
- * \file output_tecplot.cpp
- * \brief Main subroutines for output solver information.
- * \author Aerospace Design Laboratory (Stanford University) <http://su2.stanford.edu>.
- * \version 2.0.7
- *
-<<<<<<< HEAD
- * Stanford University Unstructured (SU2),
- * copyright (C) 2012-2013 Aerospace Design Laboratory (ADL), is
- * distributed under the GNU Lesser General Public License (GNU LGPL).
-=======
- * Stanford University Unstructured (SU2).
- * Copyright (C) 2012-2013 Aerospace Design Laboratory (ADL).
->>>>>>> c4c85152
- *
- * SU2 is free software; you can redistribute it and/or
- * modify it under the terms of the GNU Lesser General Public
- * License as published by the Free Software Foundation; either
- * version 2.1 of the License, or (at your option) any later version.
- *
- * SU2 is distributed in the hope that it will be useful,
- * but WITHOUT ANY WARRANTY; without even the implied warranty of
- * MERCHANTABILITY or FITNESS FOR A PARTICULAR PURPOSE.  See the GNU
- * Lesser General Public License for more details.
- *
- * You should have received a copy of the GNU Lesser General Public
-<<<<<<< HEAD
- * License along with this library.  If not, see <http://www.gnu.org/licenses/>.
-=======
- * License along with SU2. If not, see <http://www.gnu.org/licenses/>.
->>>>>>> c4c85152
- */
-
-#include "../include/output_structure.hpp"
-
-string AssembleVariableNames(CGeometry *geometry, CConfig *config, unsigned short nVar_Consv, unsigned short *NVar);
-
-void COutput::SetTecplot_ASCII(CConfig *config, CGeometry *geometry, unsigned short val_iZone, unsigned short val_nZone, bool surf_sol) {
-    
-	/*--- Local variables and initialization ---*/
-	unsigned short iDim, iVar, nDim = geometry->GetnDim();
-	unsigned short Kind_Solver = config->GetKind_Solver();
-    
-	unsigned long iPoint, iElem, iNode;
-	unsigned long iExtIter = config->GetExtIter();
-  unsigned long *LocalIndex = NULL;
-  bool *SurfacePoint = NULL;
-  
-	bool grid_movement  = config->GetGrid_Movement();
-	bool adjoint = config->GetAdjoint();
-    
-	char cstr[200], buffer[50];
-	string filename;
-  
-	/*--- Write file name with extension ---*/
-  if (surf_sol) {
-    if (adjoint)
-      filename = config->GetSurfAdjCoeff_FileName();
-    else
-      filename = config->GetSurfFlowCoeff_FileName();
-  }
-  else {
-    if (adjoint)
-      filename = config->GetAdj_FileName();
-    else
-      filename = config->GetFlow_FileName();
-  }
-  
-	if (Kind_Solver == LINEAR_ELASTICITY)
-		filename = config->GetStructure_FileName().c_str();
-  
-	if (Kind_Solver == WAVE_EQUATION)
-		filename = config->GetWave_FileName().c_str();
-  
-	if ((Kind_Solver == WAVE_EQUATION) && (Kind_Solver == ADJ_AEROACOUSTIC_EULER))
-		filename = config->GetAdjWave_FileName().c_str();
-  
-	if (Kind_Solver == ELECTRIC_POTENTIAL)
-		filename = config->GetStructure_FileName().c_str();
-  
-	if (Kind_Solver == PLASMA_EULER) {
-		if (val_iZone == 0) Kind_Solver = PLASMA_EULER;
-		if (val_iZone == 1) Kind_Solver = ELECTRIC_POTENTIAL;
-	}
-	if (Kind_Solver == PLASMA_NAVIER_STOKES) {
-		if (val_iZone == 0) Kind_Solver = PLASMA_NAVIER_STOKES;
-		if (val_iZone == 1) Kind_Solver = ELECTRIC_POTENTIAL;
-	}
-    
-#ifndef NO_MPI
-	/*--- Remove the domain number from the surface csv filename ---*/
-	int nProcessor = MPI::COMM_WORLD.Get_size();
-	if (nProcessor > 1) filename.erase (filename.end()-2, filename.end());
-#endif
-    
-	strcpy (cstr, filename.c_str());
-	if (Kind_Solver == ELECTRIC_POTENTIAL) strcpy (cstr, config->GetStructure_FileName().c_str());
-    
-	/*--- Special cases where a number needs to be appended to the file name. ---*/
-	if ((Kind_Solver == EULER || Kind_Solver == NAVIER_STOKES || Kind_Solver == RANS) &&
-        (val_nZone > 1) && (config->GetUnsteady_Simulation() != TIME_SPECTRAL)) {
-		sprintf (buffer, "_%d", int(val_iZone));
-		strcat(cstr,buffer);
-	}
-    
-	/*--- Special cases where a number needs to be appended to the file name. ---*/
-	if (((Kind_Solver == ADJ_EULER) || (Kind_Solver == ADJ_NAVIER_STOKES) || (Kind_Solver == ADJ_RANS)) &&
-        (val_nZone > 1) && (config->GetUnsteady_Simulation() != TIME_SPECTRAL)) {
-		sprintf (buffer, "_%d", int(val_iZone));
-		strcat(cstr,buffer);
-	}
-    
-    /*--- Special cases where a number needs to be appended to the file name. ---*/
-	if (((Kind_Solver == ELECTRIC_POTENTIAL) &&( (Kind_Solver == PLASMA_EULER) || (Kind_Solver == PLASMA_NAVIER_STOKES)) )
-        && config->GetUnsteady_Simulation()) {
-		sprintf (buffer, "_%d", int(iExtIter));
-		strcat(cstr,buffer);
-	}
-    
-	if (config->GetUnsteady_Simulation() == TIME_SPECTRAL) {
-
-		/*--- SU2_SOL requires different names. It is only called for parallel cases. ---*/
-		if (config->GetKind_SU2() == SU2_SOL) {
-			val_iZone = iExtIter;
-		}
-		if (int(val_iZone) < 10) sprintf (buffer, "_0000%d.dat", int(val_iZone));
-		if ((int(val_iZone) >= 10) && (int(val_iZone) < 100)) sprintf (buffer, "_000%d.dat", int(val_iZone));
-		if ((int(val_iZone) >= 100) && (int(val_iZone) < 1000)) sprintf (buffer, "_00%d.dat", int(val_iZone));
-		if ((int(val_iZone) >= 1000) && (int(val_iZone) < 10000)) sprintf (buffer, "_0%d.dat", int(val_iZone));
-		if (int(val_iZone) >= 10000) sprintf (buffer, "_%d.dat", int(val_iZone));
-        
-	} else if (config->GetUnsteady_Simulation() && config->GetWrt_Unsteady()) {
-		if (int(iExtIter) < 10) sprintf (buffer, "_0000%d.dat", int(iExtIter));
-		if ((int(iExtIter) >= 10) && (int(iExtIter) < 100)) sprintf (buffer, "_000%d.dat", int(iExtIter));
-		if ((int(iExtIter) >= 100) && (int(iExtIter) < 1000)) sprintf (buffer, "_00%d.dat", int(iExtIter));
-		if ((int(iExtIter) >= 1000) && (int(iExtIter) < 10000)) sprintf (buffer, "_0%d.dat", int(iExtIter));
-		if (int(iExtIter) >= 10000) sprintf (buffer, "_%d.dat", int(iExtIter));
-	} else {
-		sprintf (buffer, ".dat");
-	}
-    
-	strcat(cstr,buffer);
-    
-	/*--- Open Tecplot ASCII file and write the header. ---*/
-	ofstream Tecplot_File;
-	Tecplot_File.open(cstr, ios::out);
-  Tecplot_File.precision(6);
-  if (surf_sol) Tecplot_File << "TITLE = \"Visualization of the surface solution\"" << endl;
-  else Tecplot_File << "TITLE = \"Visualization of the volumetric solution\"" << endl;
-
-	/*--- Prepare the variable lists. ---*/
-  
-  /*--- Write the list of the fields in the restart file.
-   Without including the PointID---*/
-  if (config->GetKind_SU2() == SU2_SOL) {
-    
-    /*--- If SU2_SOL called this routine, we already have a set of output
-     variables with the appropriate string tags stored in the config class. ---*/
-    Tecplot_File << "VARIABLES = ";
-    nVar_Total = config->fields.size() - 1;
-    for (unsigned short iField = 1; iField < config->fields.size(); iField++) {
-      Tecplot_File << config->fields[iField];
-    }
-    Tecplot_File << endl;
-    
-  } else {
-    
-    if (nDim == 2) {
-      Tecplot_File << "VARIABLES = \"x\",\"y\"";
-    } else {
-      Tecplot_File << "VARIABLES = \"x\",\"y\",\"z\"";
-    }
-    
-    /*--- Add names for conservative and residual variables ---*/
-    for (iVar = 0; iVar < nVar_Consv; iVar++) {
-      Tecplot_File << ",\"Conservative_" << iVar+1 << "\"";
-    }
-    if (config->GetWrt_Residuals()) {
-      for (iVar = 0; iVar < nVar_Consv; iVar++) {
-        Tecplot_File << ",\"Residual_" << iVar+1 << "\"";
-      }
-    }
-    
-    /*--- Add names for any extra variables (this will need to be adjusted). ---*/
-    if (grid_movement) {
-      if (nDim == 2) {
-        Tecplot_File << ",\"Grid_Velx\",\"Grid_Vely\"";
-      } else {
-        Tecplot_File << ",\"Grid_Velx\",\"Grid_Vely\",\"Grid_Velz\"";
-      }
-    }
-    
-    if (config->GetKind_Regime() == FREESURFACE) {
-      Tecplot_File << ",\"Density\"";
-    }
-    
-    if ((Kind_Solver == EULER) || (Kind_Solver == NAVIER_STOKES) || (Kind_Solver == RANS)) {
-      Tecplot_File << ",\"Pressure\",\"Pressure_Coefficient\",\"Mach\"";
-    }
-    
-    if ((Kind_Solver == NAVIER_STOKES) || (Kind_Solver == RANS)) {
-      Tecplot_File << ", \"Temperature\", \"Laminar_Viscosity\", \"Skin_Friction_Coefficient\", \"Heat_Transfer\", \"Y_Plus\"";
-    }
-    
-    if (Kind_Solver == RANS) {
-      Tecplot_File << ", \"Eddy_Viscosity\"";
-    }
-    
-    if ((Kind_Solver == EULER) || (Kind_Solver == NAVIER_STOKES) || (Kind_Solver == RANS)) {
-      Tecplot_File << ", \"Sharp_Edge_Dist\"";
-    }
-    
-    if ((Kind_Solver == PLASMA_EULER) || (Kind_Solver == PLASMA_NAVIER_STOKES)) {
-      unsigned short iSpecies;
-      for (iSpecies = 0; iSpecies < config->GetnSpecies(); iSpecies++)
-        Tecplot_File << ",\"Pressure_" << iSpecies << "\"";
-      for (iSpecies = 0; iSpecies < config->GetnSpecies(); iSpecies++)
-        Tecplot_File << ",\"Temperature_" << iSpecies << "\"";
-      for (iSpecies = 0; iSpecies < config->GetnDiatomics(); iSpecies++)
-        Tecplot_File << ",\"TemperatureVib_" << iSpecies << "\"";
-      for (iSpecies = 0; iSpecies < config->GetnSpecies(); iSpecies++)
-        Tecplot_File << ",\"Mach_" << iSpecies << "\"";
-    }
-    
-    if (Kind_Solver == PLASMA_NAVIER_STOKES) {
-      unsigned short iSpecies;
-      for (iSpecies = 0; iSpecies < config->GetnSpecies(); iSpecies++)
-        Tecplot_File << ",\"LaminaryViscosity_" << iSpecies << "\"";
-      
-      if ( Kind_Solver == PLASMA_NAVIER_STOKES  && (config->GetMagnetic_Force() == YES) && (geometry->GetnDim() == 3)) {
-        for (iDim = 0; iDim < nDim; iDim++)
-          Tecplot_File << ",\"Magnet_Field" << iDim << "\"";
-      }
-    }
-    
-    if (Kind_Solver == ELECTRIC_POTENTIAL) {
-      unsigned short iDim;
-      for (iDim = 0; iDim < geometry->GetnDim(); iDim++)
-        Tecplot_File << ",\"ElectricField_" << iDim+1 << "\"";
-    }
-    
-    if ((Kind_Solver == ADJ_EULER) || (Kind_Solver == ADJ_NAVIER_STOKES) || (Kind_Solver == ADJ_RANS) || (Kind_Solver == ADJ_PLASMA_EULER) || (Kind_Solver == ADJ_PLASMA_NAVIER_STOKES)) {
-      Tecplot_File << ", \"Surface_Sensitivity\", \"Solution_Sensor\"";
-    }
-    
-    if (config->GetExtraOutput()) {
-      for (iVar = 0; iVar < nVar_Extra; iVar++) {
-        Tecplot_File << ", \"ExtraOutput_" << iVar+1<<"\"";
-      }
-    }
-    
-    Tecplot_File << endl;
-    
-  }
-  
-  /*--- If it's a surface output, print only the points 
-   that are in the element list, change the numbering ---*/
-  
-  if (surf_sol) {
-        
-    LocalIndex = new unsigned long [nGlobal_Poin+1];
-    SurfacePoint = new bool [nGlobal_Poin+1];
-
-    for (iPoint = 0; iPoint < nGlobal_Poin+1; iPoint++) SurfacePoint[iPoint] = false;
-
-    for(iElem = 0; iElem < nGlobal_Line; iElem++) {
-      iNode = iElem*N_POINTS_LINE;
-      SurfacePoint[Conn_Line[iNode+0]] = true;
-      SurfacePoint[Conn_Line[iNode+1]] = true;
-    }
-    for(iElem = 0; iElem < nGlobal_BoundTria; iElem++) {
-      iNode = iElem*N_POINTS_TRIANGLE;
-      SurfacePoint[Conn_BoundTria[iNode+0]] = true;
-      SurfacePoint[Conn_BoundTria[iNode+1]] = true;
-      SurfacePoint[Conn_BoundTria[iNode+2]] = true;
-    }
-    for(iElem = 0; iElem < nGlobal_BoundQuad; iElem++) {
-      iNode = iElem*N_POINTS_QUADRILATERAL;
-      SurfacePoint[Conn_BoundQuad[iNode+0]] = true;
-      SurfacePoint[Conn_BoundQuad[iNode+1]] = true;
-      SurfacePoint[Conn_BoundQuad[iNode+2]] = true;
-      SurfacePoint[Conn_BoundQuad[iNode+3]] = true;
-    }
-    
-    nSurf_Poin = 0;
-    for (iPoint = 0; iPoint < nGlobal_Poin+1; iPoint++) {
-      LocalIndex[iPoint] = 0;
-      if (SurfacePoint[iPoint]) { nSurf_Poin++; LocalIndex[iPoint] = nSurf_Poin; }
-    }
-    
-  }
-  
-  /*--- Write the header ---*/
-  Tecplot_File << "ZONE ";
-	if (config->GetUnsteady_Simulation() && config->GetWrt_Unsteady()) {
-		Tecplot_File << "STRANDID="<<int(iExtIter+1)<<", SOLUTIONTIME="<<config->GetDelta_UnstTime()*iExtIter<<", ";
-	} else if (config->GetUnsteady_Simulation() == TIME_SPECTRAL) {
-		/*--- Compute period of oscillation & compute time interval using nTimeInstances ---*/
-		double period = config->GetTimeSpectral_Period();
-		double deltaT = period/(double)(config->GetnTimeInstances());
-		Tecplot_File << "STRANDID="<<int(iExtIter+1)<<", SOLUTIONTIME="<<deltaT*iExtIter<<", ";
-	}
-
-	if (nDim == 2) {
-		if (surf_sol) Tecplot_File << "NODES= "<< nSurf_Poin <<", ELEMENTS= "<< nSurf_Elem <<", DATAPACKING=POINT, ZONETYPE=FELINESEG"<< endl;
-		else Tecplot_File << "NODES= "<< nGlobal_Poin <<", ELEMENTS= "<< nGlobal_Elem <<", DATAPACKING=POINT, ZONETYPE=FEQUADRILATERAL"<< endl;
-	} else {
-		if (surf_sol) Tecplot_File << "NODES= "<< nSurf_Poin<<", ELEMENTS= "<< nSurf_Elem <<", DATAPACKING=POINT, ZONETYPE=FEQUADRILATERAL"<< endl;
-		else Tecplot_File << "NODES= "<< nGlobal_Poin <<", ELEMENTS= "<< nGlobal_Elem <<", DATAPACKING=POINT, ZONETYPE=FEBRICK"<< endl;
-	}
-  
-	/*--- Write surface and volumetric solution data. ---*/
-  
-  for (iPoint = 0; iPoint < nGlobal_Poin; iPoint++) {
-    
-    if (surf_sol) {
-      
-      if (LocalIndex[iPoint+1] != 0) {
-        
-        /*--- Write the node coordinates ---*/
-        if (config->GetKind_SU2() != SU2_SOL) {
-          for(iDim = 0; iDim < nDim; iDim++)
-            Tecplot_File << scientific << Coords[iDim][iPoint] << "\t";
-        }
-        
-        /*--- Loop over the vars/residuals and write the values to file ---*/
-        for (iVar = 0; iVar < nVar_Total; iVar++)
-          Tecplot_File << scientific << Data[iVar][iPoint] << "\t";
-        
-        Tecplot_File << endl;
-
-      }
-      
-    } else {
-      
-      /*--- Write the node coordinates ---*/
-      if (config->GetKind_SU2() != SU2_SOL) {
-        for(iDim = 0; iDim < nDim; iDim++)
-          Tecplot_File << scientific << Coords[iDim][iPoint] << "\t";
-      }
-      
-      /*--- Loop over the vars/residuals and write the values to file ---*/
-      for (iVar = 0; iVar < nVar_Total; iVar++)
-        Tecplot_File << scientific << Data[iVar][iPoint] << "\t";
-      
-      Tecplot_File << endl;
-      
-    }
-
-  }
-  
-
-	/*--- Write connectivity data. ---*/
-  if (surf_sol) {
-    
-    iNode = 0;
-    for(iElem = 0; iElem < nGlobal_Line; iElem++) {
-      iNode = iElem*N_POINTS_LINE;
-      Tecplot_File << LocalIndex[Conn_Line[iNode+0]] << "\t";
-      Tecplot_File << LocalIndex[Conn_Line[iNode+1]] << "\n";
-      
-    }
-    
-    iNode = 0;
-    for(iElem = 0; iElem < nGlobal_BoundTria; iElem++) {
-      iNode = iElem*N_POINTS_TRIANGLE;
-      Tecplot_File << LocalIndex[Conn_BoundTria[iNode+0]] << "\t";
-      Tecplot_File << LocalIndex[Conn_BoundTria[iNode+1]] << "\t";
-      Tecplot_File << LocalIndex[Conn_BoundTria[iNode+2]] << "\t";
-      Tecplot_File << LocalIndex[Conn_BoundTria[iNode+2]] << "\n";
-    }
-    
-    iNode = 0;
-    for(iElem = 0; iElem < nGlobal_BoundQuad; iElem++) {
-      iNode = iElem*N_POINTS_QUADRILATERAL;
-      Tecplot_File << LocalIndex[Conn_BoundQuad[iNode+0]] << "\t";
-      Tecplot_File << LocalIndex[Conn_BoundQuad[iNode+1]] << "\t";
-      Tecplot_File << LocalIndex[Conn_BoundQuad[iNode+2]] << "\t";
-      Tecplot_File << LocalIndex[Conn_BoundQuad[iNode+3]] << "\n";
-    }
-    
-  }
-  else {
-    
-    iNode = 0;
-    for(iElem = 0; iElem < nGlobal_Tria; iElem++) {
-      iNode = iElem*N_POINTS_TRIANGLE;
-      Tecplot_File << Conn_Tria[iNode+0] << "\t";
-      Tecplot_File << Conn_Tria[iNode+1] << "\t";
-      Tecplot_File << Conn_Tria[iNode+2] << "\t";
-      Tecplot_File << Conn_Tria[iNode+2] << "\n";
-    }
-    
-    iNode = 0;
-    for(iElem = 0; iElem < nGlobal_Quad; iElem++) {
-      iNode = iElem*N_POINTS_QUADRILATERAL;
-      Tecplot_File << Conn_Quad[iNode+0] << "\t";
-      Tecplot_File << Conn_Quad[iNode+1] << "\t";
-      Tecplot_File << Conn_Quad[iNode+2] << "\t";
-      Tecplot_File << Conn_Quad[iNode+3] << "\n";
-    }
-    
-    iNode = 0;
-    for(iElem = 0; iElem < nGlobal_Tetr; iElem++) {
-      iNode = iElem*N_POINTS_TETRAHEDRON;
-      Tecplot_File << Conn_Tetr[iNode+0] << "\t" << Conn_Tetr[iNode+1] << "\t";
-      Tecplot_File << Conn_Tetr[iNode+2] << "\t" << Conn_Tetr[iNode+2] << "\t";
-      Tecplot_File << Conn_Tetr[iNode+3] << "\t" << Conn_Tetr[iNode+3] << "\t";
-      Tecplot_File << Conn_Tetr[iNode+3] << "\t" << Conn_Tetr[iNode+3] << "\n";
-    }
-    
-    iNode = 0;
-    for(iElem = 0; iElem < nGlobal_Hexa; iElem++) {
-      iNode = iElem*N_POINTS_HEXAHEDRON;
-      Tecplot_File << Conn_Hexa[iNode+0] << "\t" << Conn_Hexa[iNode+1] << "\t";
-      Tecplot_File << Conn_Hexa[iNode+2] << "\t" << Conn_Hexa[iNode+3] << "\t";
-      Tecplot_File << Conn_Hexa[iNode+4] << "\t" << Conn_Hexa[iNode+5] << "\t";
-      Tecplot_File << Conn_Hexa[iNode+6] << "\t" << Conn_Hexa[iNode+7] << "\n";
-    }
-    
-    iNode = 0;
-    for(iElem = 0; iElem < nGlobal_Wedg; iElem++) {
-      iNode = iElem*N_POINTS_WEDGE;
-      Tecplot_File << Conn_Wedg[iNode+0] << "\t" << Conn_Wedg[iNode+1] << "\t";
-      Tecplot_File << Conn_Wedg[iNode+1] << "\t" << Conn_Wedg[iNode+2] << "\t";
-      Tecplot_File << Conn_Wedg[iNode+3] << "\t" << Conn_Wedg[iNode+4] << "\t";
-      Tecplot_File << Conn_Wedg[iNode+4] << "\t" << Conn_Wedg[iNode+5] << "\n";
-    }
-    
-    iNode = 0;
-    for(iElem = 0; iElem < nGlobal_Pyra; iElem++) {
-      iNode = iElem*N_POINTS_PYRAMID;
-      Tecplot_File << Conn_Pyra[iNode+0] << "\t" << Conn_Pyra[iNode+1] << "\t";
-      Tecplot_File << Conn_Pyra[iNode+2] << "\t" << Conn_Pyra[iNode+3] << "\t";
-      Tecplot_File << Conn_Pyra[iNode+4] << "\t" << Conn_Pyra[iNode+4] << "\t";
-      Tecplot_File << Conn_Pyra[iNode+4] << "\t" << Conn_Pyra[iNode+4] << "\n";
-    }
-  }
-    
-	Tecplot_File.close();
-  
-  if (surf_sol) delete [] LocalIndex;
-
-}
-
-void COutput::SetTecplot_Mesh(CConfig *config, CGeometry *geometry, unsigned short val_iZone) {
-    
-#ifndef NO_TECIO
-    
-	double   t;
-	INTEGER4 i, N, err, Debug, NPts, NElm, IsDouble, KMax;
-	INTEGER4 ICellMax, JCellMax, KCellMax, ZoneType, StrandID, ParentZn, FileType;
-	INTEGER4 *ShareFromZone, IsBlock, NumFaceConnections, FaceNeighborMode, ShareConnectivityFromZone;
-	string buffer, variables;
-	stringstream file;
-	bool first_zone = true;
-	unsigned short dims = geometry->GetnDim();
-	enum     FileType { FULL = 0, GRID = 1, SOLUTION = 2 };
-	enum	 ZoneType { ORDERED=0, FELINESEG=1, FETRIANGLE=2, FEQUADRILATERAL=3, FETETRAHEDRON=4, FEBRICK=5, FEPOLYGON=6, FEPOLYHEDRON=7 };
-    
-	/*--- Consistent data for Tecplot zones ---*/
-	Debug						= 0;
-	IsDouble					= 1;
-	NPts						= (INTEGER4)nGlobal_Poin;
-	t							= 0.0;//iExtIter*config->GetDelta_UnstTimeND();
-	KMax						= 0;
-	ICellMax					= 0;
-	JCellMax					= 0;
-	KCellMax					= 0;
-	StrandID					= 0;//(INTEGER4)iExtIter;
-	ParentZn					= 0;
-	IsBlock						= 1;
-	NumFaceConnections			= 0;
-	FaceNeighborMode			= 0;
-	ShareConnectivityFromZone	= 0;
-    
-	/*--- Write Tecplot solution file ---*/
-	if (!wrote_base_file) {
-        
-		file.str(string());
-		buffer = config->GetFlow_FileName();
-        
-#ifndef NO_MPI
-		/*--- Remove the domain number from the filename ---*/
-		int nProcessor = MPI::COMM_WORLD.Get_size();
-		if (nProcessor > 1) buffer.erase(buffer.end()-2, buffer.end());
-#endif
-        
-		file << buffer << ".mesh.plt";
-		FileType = GRID;
-        
-		if (dims == 2) variables = "x y";
-		else if (dims == 3) variables = "x y z";
-		else cout << "Error: wrong number of dimensions: " << dims << endl;
-        
-		/*--- Open Tecplot file ---*/
-		err = TECINI112((char *)config->GetFlow_FileName().c_str(),
-                        (char *)variables.c_str(),
-                        (char *)file.str().c_str(),
-                        (char *)".",
-                        &FileType,
-                        &Debug,
-                        &IsDouble);
-		if (err) cout << "Error in opening Tecplot file" << endl;
-        
-		first_zone = true;
-		ShareFromZone = new INTEGER4[dims];
-		for (i = 0; i < dims; i++) ShareFromZone[i] = 0;
-        
-		if (nGlobal_Tria > 0) {
-            
-			/*--- Write the zone header information ---*/
-			ZoneType = FETRIANGLE; NElm = (INTEGER4)nGlobal_Tria; N = NElm*N_POINTS_TRIANGLE;
-            
-			err = TECZNE112((char*)"Triangle Elements",
-                            &ZoneType,
-                            &NPts,
-                            &NElm,
-                            &KMax,
-                            &ICellMax,
-                            &JCellMax,
-                            &KCellMax,
-                            &t,
-                            &StrandID,
-                            &ParentZn,
-                            &IsBlock,
-                            &NumFaceConnections,
-                            &FaceNeighborMode,
-                            0,         /* TotalNumFaceNodes */
-                            0,         /* NumConnectedBoundaryFaces */
-                            0,         /* TotalNumBoundaryConnections */
-                            NULL,      /* PassiveVarList */
-                            NULL,      /* ValueLocation */
-                            ShareFromZone,      /* ShareVarFromZone */
-                            &ShareConnectivityFromZone);
-			if (err) cout << "Error writing Tecplot zone data" << endl;
-            
-			/*--- write node coordinates and data if not done already---*/
-			if (first_zone) {
-        
-        if (config->GetKind_SU2() == SU2_SOL) {
-          err = TECDAT112(&NPts, Data[0], &IsDouble); ShareFromZone[0] = 1;
-          err = TECDAT112(&NPts, Data[1], &IsDouble); ShareFromZone[1] = 1;
-          if (geometry->GetnDim() == 3) {
-            err = TECDAT112(&NPts, Data[2], &IsDouble);
-            ShareFromZone[2] = 1;
-          }
-        } else {
-          err = TECDAT112(&NPts, Coords[0], &IsDouble); ShareFromZone[0] = 1;
-          err = TECDAT112(&NPts, Coords[1], &IsDouble); ShareFromZone[1] = 1;
-          if (geometry->GetnDim() == 3) {
-            err = TECDAT112(&NPts, Coords[2], &IsDouble);
-            ShareFromZone[2] = 1;
-          }
-        }
-				if (err) cout << "Error writing coordinates to Tecplot file" << endl;
-				first_zone = false;
-			}
-      
-			err = TECNOD112(Conn_Tria);
-			if (err) cout << "Error writing connectivity to Tecplot file" << endl;
-            
-		}
-		if (nGlobal_Quad > 0) {
-            
-			/*--- Write the zone header information ---*/
-			ZoneType = FEQUADRILATERAL; NElm = (INTEGER4)nGlobal_Quad; N = NElm*N_POINTS_QUADRILATERAL;
-            
-			err = TECZNE112((char*)"Quadrilateral Elements",
-                            &ZoneType,
-                            &NPts,
-                            &NElm,
-                            &KMax,
-                            &ICellMax,
-                            &JCellMax,
-                            &KCellMax,
-                            &t,
-                            &StrandID,
-                            &ParentZn,
-                            &IsBlock,
-                            &NumFaceConnections,
-                            &FaceNeighborMode,
-                            0,         /* TotalNumFaceNodes */
-                            0,         /* NumConnectedBoundaryFaces */
-                            0,         /* TotalNumBoundaryConnections */
-                            NULL,      /* PassiveVarList */
-                            NULL,      /* ValueLocation */
-                            ShareFromZone,      /* ShareVarFromZone */
-                            &ShareConnectivityFromZone);
-			if (err) cout << "Error writing Tecplot zone data" << endl;
-            
-			/*--- write node coordinates and data if not done already---*/
-			if (first_zone) {
-        
-        if (config->GetKind_SU2() == SU2_SOL) {
-          err = TECDAT112(&NPts, Data[0], &IsDouble); ShareFromZone[0] = 1;
-          err = TECDAT112(&NPts, Data[1], &IsDouble); ShareFromZone[1] = 1;
-          if (geometry->GetnDim() == 3) {
-            err = TECDAT112(&NPts, Data[2], &IsDouble);
-            ShareFromZone[2] = 1;
-          }
-        }else {
-          err = TECDAT112(&NPts, Coords[0], &IsDouble); ShareFromZone[0] = 1;
-          err = TECDAT112(&NPts, Coords[1], &IsDouble); ShareFromZone[1] = 1;
-          if (geometry->GetnDim() == 3) {
-            err = TECDAT112(&NPts, Coords[2], &IsDouble);
-            ShareFromZone[2] = 1;
-          }
-        }
-				if (err) cout << "Error writing coordinates to Tecplot file" << endl;
-				first_zone = false;
-			}
-            
-			err = TECNOD112(Conn_Quad);
-			if (err) cout << "Error writing connectivity to Tecplot file" << endl;
-            
-		}
-		if (nGlobal_Tetr > 0) {
-            
-			/*--- Write the zone header information ---*/
-			ZoneType = FETETRAHEDRON; NElm = (INTEGER4)nGlobal_Tetr; N = NElm*N_POINTS_TETRAHEDRON;
-            
-			err = TECZNE112((char*)"Tetrahedral Elements",
-                            &ZoneType,
-                            &NPts,
-                            &NElm,
-                            &KMax,
-                            &ICellMax,
-                            &JCellMax,
-                            &KCellMax,
-                            &t,
-                            &StrandID,
-                            &ParentZn,
-                            &IsBlock,
-                            &NumFaceConnections,
-                            &FaceNeighborMode,
-                            0,         /* TotalNumFaceNodes */
-                            0,         /* NumConnectedBoundaryFaces */
-                            0,         /* TotalNumBoundaryConnections */
-                            NULL,      /* PassiveVarList */
-                            NULL,      /* ValueLocation */
-                            NULL,      /* ShareVarFromZone */
-                            &ShareConnectivityFromZone);
-			if (err) cout << "Error writing Tecplot zone data" << endl;
-            
-			/*--- write node coordinates and data if not done already---*/
-			if (first_zone) {
-        
-        if (config->GetKind_SU2() == SU2_SOL) {
-          err = TECDAT112(&NPts, Data[0], &IsDouble); ShareFromZone[0] = 1;
-          err = TECDAT112(&NPts, Data[1], &IsDouble); ShareFromZone[1] = 1;
-          if (geometry->GetnDim() == 3) {
-            err = TECDAT112(&NPts, Data[2], &IsDouble);
-            ShareFromZone[2] = 1;
-          }
-        }else {
-          err = TECDAT112(&NPts, Coords[0], &IsDouble); ShareFromZone[0] = 1;
-          err = TECDAT112(&NPts, Coords[1], &IsDouble); ShareFromZone[1] = 1;
-          if (geometry->GetnDim() == 3) {
-            err = TECDAT112(&NPts, Coords[2], &IsDouble);
-            ShareFromZone[2] = 1;
-          }
-        }
-				if (err) cout << "Error writing coordinates to Tecplot file" << endl;
-				first_zone = false;
-			}
-            
-			err = TECNOD112(Conn_Tetr);
-			if (err) cout << "Error writing connectivity to Tecplot file" << endl;
-            
-		}
-		if (nGlobal_Hexa > 0) {
-            
-			/*--- Write the zone header information ---*/
-			ZoneType = FEBRICK; NElm = (INTEGER4)nGlobal_Hexa; N = NElm*N_POINTS_HEXAHEDRON;
-            
-			err = TECZNE112((char*)"Hexahedral Elements",
-                            &ZoneType,
-                            &NPts,
-                            &NElm,
-                            &KMax,
-                            &ICellMax,
-                            &JCellMax,
-                            &KCellMax,
-                            &t,
-                            &StrandID,
-                            &ParentZn,
-                            &IsBlock,
-                            &NumFaceConnections,
-                            &FaceNeighborMode,
-                            0,         /* TotalNumFaceNodes */
-                            0,         /* NumConnectedBoundaryFaces */
-                            0,         /* TotalNumBoundaryConnections */
-                            NULL,      /* PassiveVarList */
-                            NULL,      /* ValueLocation */
-                            NULL,      /* ShareVarFromZone */
-                            &ShareConnectivityFromZone);
-			if (err) cout << "Error writing Tecplot zone data" << endl;
-            
-			/*--- write node coordinates and data if not done already---*/
-			if (first_zone) {
-        
-        if (config->GetKind_SU2() == SU2_SOL) {
-          err = TECDAT112(&NPts, Data[0], &IsDouble); ShareFromZone[0] = 1;
-          err = TECDAT112(&NPts, Data[1], &IsDouble); ShareFromZone[1] = 1;
-          if (geometry->GetnDim() == 3) {
-            err = TECDAT112(&NPts, Data[2], &IsDouble);
-            ShareFromZone[2] = 1;
-          }
-        }else {
-          err = TECDAT112(&NPts, Coords[0], &IsDouble); ShareFromZone[0] = 1;
-          err = TECDAT112(&NPts, Coords[1], &IsDouble); ShareFromZone[1] = 1;
-          if (geometry->GetnDim() == 3) {
-            err = TECDAT112(&NPts, Coords[2], &IsDouble);
-            ShareFromZone[2] = 1;
-          }
-        }
-				if (err) cout << "Error writing coordinates to Tecplot file" << endl;
-				first_zone = false;
-			}
-            
-			err = TECNOD112(Conn_Hexa);
-			if (err) cout << "Error writing connectivity to Tecplot file" << endl;
-            
-		}
-		if (nGlobal_Pyra > 0) {
-			cout << "Pyramid element type not yet supported; no zone written." << endl;
-		}
-		if (nGlobal_Wedg > 0) {
-			cout << "Wedge element type not yet supported; no zone written." << endl;
-		}
-    
-		delete [] ShareFromZone;
-		wrote_base_file = true;
-        
-		err = TECEND112();
-		if (err) cout << "Error in closing Tecplot file" << endl;
-        
-	}
-    
-#endif
-    
-}
-
-void COutput::SetTecplot_SurfaceMesh(CConfig *config, CGeometry *geometry, unsigned short val_iZone) {
-  
-#ifndef NO_TECIO
-  
-	double   t;
-	INTEGER4 i, N, err, Debug, NPts, NElm, IsDouble, KMax;
-	INTEGER4 ICellMax, JCellMax, KCellMax, ZoneType, StrandID, ParentZn, FileType;
-	INTEGER4 *ShareFromZone, IsBlock, NumFaceConnections, FaceNeighborMode, ShareConnectivityFromZone;
-	string buffer, variables;
-	stringstream file;
-	bool first_zone = true;
-	unsigned short iDim, dims = geometry->GetnDim();
-  unsigned long iPoint, iElem, iNode;
-	enum     FileType { FULL = 0, GRID = 1, SOLUTION = 2 };
-	enum	 ZoneType { ORDERED=0, FELINESEG=1, FETRIANGLE=2, FEQUADRILATERAL=3, FETETRAHEDRON=4, FEBRICK=5, FEPOLYGON=6, FEPOLYHEDRON=7 };
-
-  
-	/*--- Write Tecplot solution file ---*/
-	if (!wrote_surf_file) {
-    
-		file.str(string());
-		buffer = config->GetSurfFlowCoeff_FileName();
-    
-#ifndef NO_MPI
-		/*--- Remove the domain number from the filename ---*/
-		int nProcessor = MPI::COMM_WORLD.Get_size();
-		if (nProcessor > 1) buffer.erase(buffer.end()-2, buffer.end());
-#endif
-    
-		file << buffer << ".mesh.plt";
-		FileType = GRID;
-    
-		if (dims == 2) variables = "x y";
-		else if (dims == 3) variables = "x y z";
-		else cout << "Error: wrong number of dimensions: " << dims << endl;
-    
-		first_zone = true;
-		ShareFromZone = new INTEGER4[dims];
-		for (i = 0; i < dims; i++) ShareFromZone[i] = 0;
-    
-    /*--- Perform a renumbering for the surface points/elements ---*/
-    unsigned long *LocalIndex = new unsigned long [nGlobal_Poin+1];
-    bool *SurfacePoint = new bool [nGlobal_Poin+1];
-    
-    for (iPoint = 0; iPoint < nGlobal_Poin+1; iPoint++) SurfacePoint[iPoint] = false;
-    
-    for(iElem = 0; iElem < nGlobal_Line; iElem++) {
-      iNode = iElem*N_POINTS_LINE;
-      SurfacePoint[Conn_Line[iNode+0]] = true;
-      SurfacePoint[Conn_Line[iNode+1]] = true;
-    }
-    for(iElem = 0; iElem < nGlobal_BoundTria; iElem++) {
-      iNode = iElem*N_POINTS_TRIANGLE;
-      SurfacePoint[Conn_BoundTria[iNode+0]] = true;
-      SurfacePoint[Conn_BoundTria[iNode+1]] = true;
-      SurfacePoint[Conn_BoundTria[iNode+2]] = true;
-    }
-    for(iElem = 0; iElem < nGlobal_BoundQuad; iElem++) {
-      iNode = iElem*N_POINTS_QUADRILATERAL;
-      SurfacePoint[Conn_BoundQuad[iNode+0]] = true;
-      SurfacePoint[Conn_BoundQuad[iNode+1]] = true;
-      SurfacePoint[Conn_BoundQuad[iNode+2]] = true;
-      SurfacePoint[Conn_BoundQuad[iNode+3]] = true;
-    }
-    
-    unsigned long nSurf_Poin = 0;
-    for (iPoint = 0; iPoint < nGlobal_Poin+1; iPoint++) {
-      LocalIndex[iPoint] = 0;
-      if (SurfacePoint[iPoint]) { nSurf_Poin++; LocalIndex[iPoint] = nSurf_Poin; }
-    }
-    
-    /*--- Collect surface coordinates into one array as well ---*/
-    /*--- Note the -1 in the Coords/Data array in order to undo the 1-based indexing ---*/
-    double **Surf_Coords = new double*[dims];
-    for (iDim = 0; iDim < dims; iDim++)
-      Surf_Coords[iDim] = new double[nSurf_Poin];
-
-    unsigned long iSurf_Poin = 0;
-    for (iPoint = 0; iPoint < nGlobal_Poin+1; iPoint++) {
-      if (SurfacePoint[iPoint]) { 
-        for (iDim = 0; iDim < dims; iDim++) {
-          if (config->GetKind_SU2() == SU2_SOL)
-            Surf_Coords[iDim][iSurf_Poin] = Data[iDim][iPoint-1];
-          else
-            Surf_Coords[iDim][iSurf_Poin] = Coords[iDim][iPoint-1];
-        }
-        iSurf_Poin++;
-      }
-    }
-    
-    /*--- Consistent data for Tecplot zones ---*/
-    Debug						= 0;
-    IsDouble					= 1;
-    NPts						= (INTEGER4)nSurf_Poin;
-    t							= 0.0;//iExtIter*config->GetDelta_UnstTimeND();
-    KMax						= 0;
-    ICellMax					= 0;
-    JCellMax					= 0;
-    KCellMax					= 0;
-    StrandID					= 0;//(INTEGER4)iExtIter;
-    ParentZn					= 0;
-    IsBlock						= 1;
-    NumFaceConnections			= 0;
-    FaceNeighborMode			= 0;
-    ShareConnectivityFromZone	= 0;
-    
-    /*--- Open Tecplot file ---*/
-		err = TECINI112((char *)config->GetFlow_FileName().c_str(),
-                    (char *)variables.c_str(),
-                    (char *)file.str().c_str(),
-                    (char *)".",
-                    &FileType,
-                    &Debug,
-                    &IsDouble);
-		if (err) cout << "Error in opening Tecplot file" << endl;
-    
-    
-		if (nGlobal_Line > 0) {
-
-      /*--- Put the connectivity into a single array for writing ---*/
-      int *Conn_Line_New = new int[nGlobal_Line*N_POINTS_LINE];
-      iNode = 0;
-      for(iElem = 0; iElem < nGlobal_Line; iElem++) {
-        iNode = iElem*N_POINTS_LINE;
-        Conn_Line_New[iNode+0] = LocalIndex[Conn_Line[iNode+0]];
-        Conn_Line_New[iNode+1] = LocalIndex[Conn_Line[iNode+1]];
-      }
-      
-			/*--- Write the zone header information ---*/
-			ZoneType = FELINESEG; NElm = (INTEGER4)nGlobal_Line; N = NElm*N_POINTS_LINE;
-
-			err = TECZNE112((char*)"Line Elements",
-                            &ZoneType,
-                            &NPts,
-                            &NElm,
-                            &KMax,
-                            &ICellMax,
-                            &JCellMax,
-                            &KCellMax,
-                            &t,
-                            &StrandID,
-                            &ParentZn,
-                            &IsBlock,
-                            &NumFaceConnections,
-                            &FaceNeighborMode,
-                            0,         /* TotalNumFaceNodes */
-                            0,         /* NumConnectedBoundaryFaces */
-                            0,         /* TotalNumBoundaryConnections */
-                            NULL,      /* PassiveVarList */
-                            NULL,      /* ValueLocation */
-                            NULL,      /* ShareVarFromZone */
-                            &ShareConnectivityFromZone);
-			if (err) cout << "Error writing Tecplot zone data" << endl;
-
-			/*--- write node coordinates and data if not done already---*/
-			if (first_zone) {
-        
-        err = TECDAT112(&NPts, Surf_Coords[0], &IsDouble); ShareFromZone[0] = 1;
-        err = TECDAT112(&NPts, Surf_Coords[1], &IsDouble); ShareFromZone[1] = 1;
-        if (geometry->GetnDim() == 3) {
-          err = TECDAT112(&NPts, Surf_Coords[2], &IsDouble);
-          ShareFromZone[2] = 1;
-        }
-				if (err) cout << "Error writing coordinates to Tecplot file" << endl;
-				first_zone = false;
-			}
-
-			err = TECNOD112(Conn_Line_New);
-			if (err) cout << "Error writing connectivity to Tecplot file" << endl;
-
-      delete [] Conn_Line_New;
-		}
-    
-		if (nGlobal_BoundTria > 0) {
-      
-      /*--- Put the connectivity into a single array for writing ---*/
-      int *Conn_BoundTria_New = new int[nGlobal_BoundTria*N_POINTS_TRIANGLE];
-
-      iNode = 0;
-      for(iElem = 0; iElem < nGlobal_BoundTria; iElem++) {
-        iNode = iElem*N_POINTS_TRIANGLE;
-        Conn_BoundTria_New[iNode+0] = LocalIndex[Conn_BoundTria[iNode+0]];
-        Conn_BoundTria_New[iNode+1] = LocalIndex[Conn_BoundTria[iNode+1]];
-        Conn_BoundTria_New[iNode+2] = LocalIndex[Conn_BoundTria[iNode+2]];
-      }
-      
-			/*--- Write the zone header information ---*/
-			ZoneType = FETRIANGLE; NElm = (INTEGER4)nGlobal_BoundTria; N = NElm*N_POINTS_TRIANGLE;
-      
-			err = TECZNE112((char*)"Triangle Elements",
-                      &ZoneType,
-                      &NPts,
-                      &NElm,
-                      &KMax,
-                      &ICellMax,
-                      &JCellMax,
-                      &KCellMax,
-                      &t,
-                      &StrandID,
-                      &ParentZn,
-                      &IsBlock,
-                      &NumFaceConnections,
-                      &FaceNeighborMode,
-                      0,         /* TotalNumFaceNodes */
-                      0,         /* NumConnectedBoundaryFaces */
-                      0,         /* TotalNumBoundaryConnections */
-                      NULL,      /* PassiveVarList */
-                      NULL,      /* ValueLocation */
-                      ShareFromZone,      /* ShareVarFromZone */
-                      &ShareConnectivityFromZone);
-			if (err) cout << "Error writing Tecplot zone data" << endl;
-      
-			/*--- write node coordinates and data if not done already---*/
-			if (first_zone) {
-        
-          err = TECDAT112(&NPts, Surf_Coords[0], &IsDouble); ShareFromZone[0] = 1;
-          err = TECDAT112(&NPts, Surf_Coords[1], &IsDouble); ShareFromZone[1] = 1;
-          if (geometry->GetnDim() == 3) {
-            err = TECDAT112(&NPts, Surf_Coords[2], &IsDouble);
-            ShareFromZone[2] = 1;
-          }
-				if (err) cout << "Error writing coordinates to Tecplot file" << endl;
-				first_zone = false;
-			}
-      
-			err = TECNOD112(Conn_BoundTria_New);
-			if (err) cout << "Error writing connectivity to Tecplot file" << endl;
-      
-      delete [] Conn_BoundTria_New;
-		}
-    
-		if (nGlobal_BoundQuad > 0) {
-      
-      
-      /*--- Put the connectivity into a single array for writing ---*/
-      int *Conn_BoundQuad_New = new int[nGlobal_BoundQuad*N_POINTS_QUADRILATERAL];
-      iNode = 0;
-      for(iElem = 0; iElem < nGlobal_BoundQuad; iElem++) {
-        iNode = iElem*N_POINTS_QUADRILATERAL;
-        Conn_BoundQuad_New[iNode+0] = LocalIndex[Conn_BoundQuad[iNode+0]];
-        Conn_BoundQuad_New[iNode+1] = LocalIndex[Conn_BoundQuad[iNode+1]];
-        Conn_BoundQuad_New[iNode+2] = LocalIndex[Conn_BoundQuad[iNode+2]];
-        Conn_BoundQuad_New[iNode+3] = LocalIndex[Conn_BoundQuad[iNode+3]];
-      }
-      
-			/*--- Write the zone header information ---*/
-			ZoneType = FEQUADRILATERAL; NElm = (INTEGER4)nGlobal_BoundQuad; N = NElm*N_POINTS_QUADRILATERAL;
-      
-			err = TECZNE112((char*)"Quadrilateral Elements",
-                      &ZoneType,
-                      &NPts,
-                      &NElm,
-                      &KMax,
-                      &ICellMax,
-                      &JCellMax,
-                      &KCellMax,
-                      &t,
-                      &StrandID,
-                      &ParentZn,
-                      &IsBlock,
-                      &NumFaceConnections,
-                      &FaceNeighborMode,
-                      0,         /* TotalNumFaceNodes */
-                      0,         /* NumConnectedBoundaryFaces */
-                      0,         /* TotalNumBoundaryConnections */
-                      NULL,      /* PassiveVarList */
-                      NULL,      /* ValueLocation */
-                      ShareFromZone,      /* ShareVarFromZone */
-                      &ShareConnectivityFromZone);
-			if (err) cout << "Error writing Tecplot zone data" << endl;
-      
-			/*--- write node coordinates and data if not done already---*/
-			if (first_zone) {
-        
-          err = TECDAT112(&NPts, Surf_Coords[0], &IsDouble); ShareFromZone[0] = 1;
-          err = TECDAT112(&NPts, Surf_Coords[1], &IsDouble); ShareFromZone[1] = 1;
-          if (geometry->GetnDim() == 3) {
-            err = TECDAT112(&NPts, Surf_Coords[2], &IsDouble);
-            ShareFromZone[2] = 1;
-          }
-				if (err) cout << "Error writing coordinates to Tecplot file" << endl;
-				first_zone = false;
-			}
-      
-			err = TECNOD112(Conn_BoundQuad_New);
-			if (err) cout << "Error writing connectivity to Tecplot file" << endl;
-      
-      delete [] Conn_BoundQuad_New;
-		}
-
-    for (iDim = 0; iDim < dims; iDim++)
-      delete [] Surf_Coords[iDim];
-    delete [] Surf_Coords;
-		delete [] ShareFromZone;
-    delete [] LocalIndex;
-    delete [] SurfacePoint;
-		wrote_surf_file = true;
-    
-		err = TECEND112();
-		if (err) cout << "Error in closing Tecplot file" << endl;
-    
-	}
-  
-#endif
-  
-}
-
-void COutput::SetTecplot_Solution(CConfig *config, CGeometry *geometry, unsigned short val_iZone) {
-  
-#ifndef NO_TECIO
-  
-	double   t;
-	INTEGER4 i, N, iVar, err, Debug, NPts, NElm, IsDouble, KMax;
-	INTEGER4 ICellMax, JCellMax, KCellMax, ZoneType, StrandID, ParentZn, FileType;
-	INTEGER4 *ShareFromZone, IsBlock, NumFaceConnections, FaceNeighborMode, ShareConnectivityFromZone;
-	string buffer, variables;
-	stringstream file;
-	bool first_zone = true, unsteady = config->GetUnsteady_Simulation(), GridMovement = config->GetGrid_Movement();
-  bool Wrt_Unsteady = config->GetWrt_Unsteady();
-	unsigned long iExtIter = config->GetExtIter();
-	unsigned short NVar, dims = geometry->GetnDim();
-	enum     FileType { FULL = 0, GRID = 1, SOLUTION = 2 };
-	enum	 ZoneType { ORDERED=0, FELINESEG=1, FETRIANGLE=2, FEQUADRILATERAL=3, FETETRAHEDRON=4, FEBRICK=5, FEPOLYGON=6, FEPOLYHEDRON=7 };
-    
-	/*--- Consistent data for Tecplot zones ---*/
-	Debug						= 0;
-	IsDouble					= 1;
-	NPts						= (INTEGER4)nGlobal_Poin;
-	t							= iExtIter*config->GetDelta_UnstTimeND();
-	KMax						= 0;
-	ICellMax					= 0;
-	JCellMax					= 0;
-	KCellMax					= 0;
-	StrandID					= (INTEGER4)iExtIter+1;
-	ParentZn					= 0;
-	IsBlock						= 1;
-	NumFaceConnections			= 0;
-	FaceNeighborMode			= 0;
-	ShareConnectivityFromZone	= 0;
-    
-    
-	file.str(string());
-	buffer = config->GetFlow_FileName();
-    
-#ifndef NO_MPI
-	/*--- Remove the domain number from the filename ---*/
-	int nProcessor = MPI::COMM_WORLD.Get_size();
-	if (nProcessor > 1) buffer.erase(buffer.end()-2, buffer.end());
-#endif
-    
-	file << buffer;
-    
-	if (unsteady) {
-		if (((int)iExtIter >= 0) && ((int)iExtIter < 10))			file << "_0000" << iExtIter;
-		if (((int)iExtIter >= 10) && ((int)iExtIter < 100))		file << "_000" << iExtIter;
-		if (((int)iExtIter >= 100) && ((int)iExtIter < 1000))		file << "_00" << iExtIter;
-		if (((int)iExtIter >= 1000) && ((int)iExtIter < 10000))	file << "_0" << iExtIter;
-		if ((int)iExtIter >= 10000)							file << iExtIter;
-	}
-	file << ".sol.plt";
-	FileType = SOLUTION;
-	variables = AssembleVariableNames(geometry, config, nVar_Consv, &NVar);
-  if (config->GetKind_SU2() == SU2_SOL) {
-    if (Wrt_Unsteady && GridMovement) nVar_Total = NVar;
-    else nVar_Total = NVar+dims;
-  }
-  
-	/*--- Open Tecplot file ---*/
-	err = TECINI112((char *)config->GetFlow_FileName().c_str(),
-                    (char *)variables.c_str(),
-                    (char *)file.str().c_str(),
-                    (char *)".",
-                    &FileType,
-                    &Debug,
-                    &IsDouble);
-	if (err) cout << "Error in opening Tecplot file" << endl;
-    
-	first_zone = true;
-	ShareFromZone = new INTEGER4[NVar];
-	for (i = 0; i < NVar; i++) ShareFromZone[i] = 0;
-  
-	if (nGlobal_Tria > 0) {
-        
-		/*--- Write the zone header information ---*/
-		ZoneType = FETRIANGLE; NElm = (INTEGER4)nGlobal_Tria; N = NElm*N_POINTS_TRIANGLE;
-        
-		err = TECZNE112((char*)"Triangle Elements",
-                        &ZoneType,
-                        &NPts,
-                        &NElm,
-                        &KMax,
-                        &ICellMax,
-                        &JCellMax,
-                        &KCellMax,
-                        &t,
-                        &StrandID,
-                        &ParentZn,
-                        &IsBlock,
-                        &NumFaceConnections,
-                        &FaceNeighborMode,
-                        0,         /* TotalNumFaceNodes */
-                        0,         /* NumConnectedBoundaryFaces */
-                        0,         /* TotalNumBoundaryConnections */
-                        NULL,      /* PassiveVarList */
-                        NULL,      /* ValueLocation */
-                        ShareFromZone,      /* ShareVarFromZone */
-                        &ShareConnectivityFromZone);
-		if (err) cout << "Error writing Tecplot zone data" << endl;
-
-		/*--- write node coordinates and data if not done already---*/
-		if (first_zone) {
-
-			i = 0;
-      if (config->GetKind_SU2() == SU2_SOL) {
-        if (Wrt_Unsteady && GridMovement) {
-          for (iVar = 0; iVar < nVar_Total; iVar++) {
-            err = TECDAT112(&NPts, Data[iVar], &IsDouble); ShareFromZone[i++] = 1;
-            if (err) cout << "Error writing data to Tecplot file" << endl;
-          }
-        } else {
-          for (iVar = dims; iVar < nVar_Total; iVar++) {
-            err = TECDAT112(&NPts, Data[iVar], &IsDouble); ShareFromZone[i++] = 1;
-            if (err) cout << "Error writing data to Tecplot file" << endl;
-          }
-        }
-      } else {
-        if (Wrt_Unsteady && GridMovement) {
-          err = TECDAT112(&NPts, Coords[0], &IsDouble); ShareFromZone[i++] = 1;
-          if (err) cout << "Error writing coordinates to Tecplot file" << endl;
-          err = TECDAT112(&NPts, Coords[1], &IsDouble); ShareFromZone[i++] = 1;
-          if (err) cout << "Error writing coordinates to Tecplot file" << endl;
-          if (dims == 3) {
-            err = TECDAT112(&NPts, Coords[2], &IsDouble);
-            if (err) cout << "Error writing coordinates to Tecplot file" << endl;
-            ShareFromZone[i++] = 1;
-          }
-        }
-        for (iVar = 0; iVar < nVar_Total; iVar++) {
-          err = TECDAT112(&NPts, Data[iVar], &IsDouble); ShareFromZone[i++] = 1;
-          if (err) cout << "Error writing data to Tecplot file" << endl;
-        }
-      }
-      
-			first_zone = false;
-		}
-        
-	}
-	if (nGlobal_Quad > 0) {
-        
-		/*--- Write the zone header information ---*/
-		ZoneType = FEQUADRILATERAL; NElm = (INTEGER4)nGlobal_Quad; N = NElm*N_POINTS_QUADRILATERAL;
-        
-		err = TECZNE112((char*)"Quadrilateral Elements",
-                        &ZoneType,
-                        &NPts,
-                        &NElm,
-                        &KMax,
-                        &ICellMax,
-                        &JCellMax,
-                        &KCellMax,
-                        &t,
-                        &StrandID,
-                        &ParentZn,
-                        &IsBlock,
-                        &NumFaceConnections,
-                        &FaceNeighborMode,
-                        0,         /* TotalNumFaceNodes */
-                        0,         /* NumConnectedBoundaryFaces */
-                        0,         /* TotalNumBoundaryConnections */
-                        NULL,      /* PassiveVarList */
-                        NULL,      /* ValueLocation */
-                        ShareFromZone,      /* ShareVarFromZone */
-                        &ShareConnectivityFromZone);
-		if (err) cout << "Error writing Tecplot zone data" << endl;
-        
-		/*--- write node coordinates and data if not done already---*/
-		if (first_zone) {
-            
-			i = 0;
-      if (config->GetKind_SU2() == SU2_SOL) {
-        if (Wrt_Unsteady && GridMovement) {
-          for (iVar = 0; iVar < nVar_Total; iVar++) {
-            err = TECDAT112(&NPts, Data[iVar], &IsDouble); ShareFromZone[i++] = 1;
-            if (err) cout << "Error writing data to Tecplot file" << endl;
-          }
-        } else {
-          for (iVar = dims; iVar < nVar_Total; iVar++) {
-            err = TECDAT112(&NPts, Data[iVar], &IsDouble); ShareFromZone[i++] = 1;
-            if (err) cout << "Error writing data to Tecplot file" << endl;
-          }
-        }
-      } else {
-        if (Wrt_Unsteady && GridMovement) {
-          err = TECDAT112(&NPts, Coords[0], &IsDouble); ShareFromZone[i++] = 1;
-          if (err) cout << "Error writing coordinates to Tecplot file" << endl;
-          err = TECDAT112(&NPts, Coords[1], &IsDouble); ShareFromZone[i++] = 1;
-          if (err) cout << "Error writing coordinates to Tecplot file" << endl;
-          if (dims == 3) {
-            err = TECDAT112(&NPts, Coords[2], &IsDouble);
-            if (err) cout << "Error writing coordinates to Tecplot file" << endl;
-            ShareFromZone[i++] = 1;
-          }
-        }
-        for (iVar = 0; iVar < nVar_Total; iVar++) {
-          err = TECDAT112(&NPts, Data[iVar], &IsDouble); ShareFromZone[i++] = 1;
-          if (err) cout << "Error writing data to Tecplot file" << endl;
-        }
-      }
-            
-			first_zone = false;
-		}
-        
-	}
-	if (nGlobal_Tetr > 0) {
-        
-		/*--- Write the zone header information ---*/
-		ZoneType = FETETRAHEDRON; NElm = (INTEGER4)nGlobal_Tetr; N = NElm*N_POINTS_TETRAHEDRON;
-        
-		err = TECZNE112((char*)"Tetrahedral Elements",
-                        &ZoneType,
-                        &NPts,
-                        &NElm,
-                        &KMax,
-                        &ICellMax,
-                        &JCellMax,
-                        &KCellMax,
-                        &t,
-                        &StrandID,
-                        &ParentZn,
-                        &IsBlock,
-                        &NumFaceConnections,
-                        &FaceNeighborMode,
-                        0,         /* TotalNumFaceNodes */
-                        0,         /* NumConnectedBoundaryFaces */
-                        0,         /* TotalNumBoundaryConnections */
-                        NULL,      /* PassiveVarList */
-                        NULL,      /* ValueLocation */
-                        NULL,      /* ShareVarFromZone */
-                        &ShareConnectivityFromZone);
-		if (err) cout << "Error writing Tecplot zone data" << endl;
-        
-		/*--- write node coordinates and data if not done already---*/
-		if (first_zone) {
-            
-			i = 0;
-      if (config->GetKind_SU2() == SU2_SOL) {
-        if (Wrt_Unsteady && GridMovement) {
-          for (iVar = 0; iVar < nVar_Total; iVar++) {
-            err = TECDAT112(&NPts, Data[iVar], &IsDouble); ShareFromZone[i++] = 1;
-            if (err) cout << "Error writing data to Tecplot file" << endl;
-          }
-        } else {
-          for (iVar = dims; iVar < nVar_Total; iVar++) {
-            err = TECDAT112(&NPts, Data[iVar], &IsDouble); ShareFromZone[i++] = 1;
-            if (err) cout << "Error writing data to Tecplot file" << endl;
-          }
-        }
-      } else {
-        if (Wrt_Unsteady && GridMovement) {
-          err = TECDAT112(&NPts, Coords[0], &IsDouble); ShareFromZone[i++] = 1;
-          if (err) cout << "Error writing coordinates to Tecplot file" << endl;
-          err = TECDAT112(&NPts, Coords[1], &IsDouble); ShareFromZone[i++] = 1;
-          if (err) cout << "Error writing coordinates to Tecplot file" << endl;
-          if (dims == 3) {
-            err = TECDAT112(&NPts, Coords[2], &IsDouble);
-            if (err) cout << "Error writing coordinates to Tecplot file" << endl;
-            ShareFromZone[i++] = 1;
-          }
-        }
-        for (iVar = 0; iVar < nVar_Total; iVar++) {
-          err = TECDAT112(&NPts, Data[iVar], &IsDouble); ShareFromZone[i++] = 1;
-          if (err) cout << "Error writing data to Tecplot file" << endl;
-        }
-      }
-            
-			first_zone = false;
-		}
-        
-	}
-	if (nGlobal_Hexa > 0) {
-        
-		/*--- Write the zone header information ---*/
-		ZoneType = FEBRICK; NElm = (INTEGER4)nGlobal_Hexa; N = NElm*N_POINTS_HEXAHEDRON;
-        
-		err = TECZNE112((char*)"Hexahedral Elements",
-                        &ZoneType,
-                        &NPts,
-                        &NElm,
-                        &KMax,
-                        &ICellMax,
-                        &JCellMax,
-                        &KCellMax,
-                        &t,
-                        &StrandID,
-                        &ParentZn,
-                        &IsBlock,
-                        &NumFaceConnections,
-                        &FaceNeighborMode,
-                        0,         /* TotalNumFaceNodes */
-                        0,         /* NumConnectedBoundaryFaces */
-                        0,         /* TotalNumBoundaryConnections */
-                        NULL,      /* PassiveVarList */
-                        NULL,      /* ValueLocation */
-                        NULL,      /* ShareVarFromZone */
-                        &ShareConnectivityFromZone);
-		if (err) cout << "Error writing Tecplot zone data" << endl;
-        
-		/*--- write node coordinates and data if not done already---*/
-		if (first_zone) {
-            
-			i = 0;
-      if (config->GetKind_SU2() == SU2_SOL) {
-        if (Wrt_Unsteady && GridMovement) {
-          for (iVar = 0; iVar < nVar_Total; iVar++) {
-            err = TECDAT112(&NPts, Data[iVar], &IsDouble); ShareFromZone[i++] = 1;
-            if (err) cout << "Error writing data to Tecplot file" << endl;
-          }
-        } else {
-          for (iVar = dims; iVar < nVar_Total; iVar++) {
-            err = TECDAT112(&NPts, Data[iVar], &IsDouble); ShareFromZone[i++] = 1;
-            if (err) cout << "Error writing data to Tecplot file" << endl;
-          }
-        }
-      } else {
-        if (Wrt_Unsteady && GridMovement) {
-          err = TECDAT112(&NPts, Coords[0], &IsDouble); ShareFromZone[i++] = 1;
-          if (err) cout << "Error writing coordinates to Tecplot file" << endl;
-          err = TECDAT112(&NPts, Coords[1], &IsDouble); ShareFromZone[i++] = 1;
-          if (err) cout << "Error writing coordinates to Tecplot file" << endl;
-          if (dims == 3) {
-            err = TECDAT112(&NPts, Coords[2], &IsDouble);
-            if (err) cout << "Error writing coordinates to Tecplot file" << endl;
-            ShareFromZone[i++] = 1;
-          }
-        }
-        for (iVar = 0; iVar < nVar_Total; iVar++) {
-          err = TECDAT112(&NPts, Data[iVar], &IsDouble); ShareFromZone[i++] = 1;
-          if (err) cout << "Error writing data to Tecplot file" << endl;
-        }
-      }
-            
-			first_zone = false;
-		}
-        
-	}
-	if (nGlobal_Pyra > 0) {
-		cout << "Pyramid element type not yet supported; no zone written." << endl;
-	}
-	if (nGlobal_Wedg > 0) {
-		cout << "Wedge element type not yet supported; no zone written." << endl;
-	}
-  
-	delete [] ShareFromZone;
-    
-	err = TECEND112();
-	if (err) cout << "Error in closing Tecplot file" << endl;
-
-#endif
-    
-}
-
-void COutput::SetTecplot_SurfaceSolution(CConfig *config, CGeometry *geometry, unsigned short val_iZone) {
-  
-#ifndef NO_TECIO
-  
-	double   t;
-	INTEGER4 i, N, iVar, err, Debug, NPts, NElm, IsDouble, KMax;
-	INTEGER4 ICellMax, JCellMax, KCellMax, ZoneType, StrandID, ParentZn, FileType;
-	INTEGER4 *ShareFromZone, IsBlock, NumFaceConnections, FaceNeighborMode, ShareConnectivityFromZone;
-	string buffer, variables;
-	stringstream file;
-	bool first_zone = true, unsteady = config->GetUnsteady_Simulation(), GridMovement = config->GetGrid_Movement();
-  bool Wrt_Unsteady = config->GetWrt_Unsteady();
-	unsigned long iPoint, iElem, iNode, iSurf_Poin, iExtIter = config->GetExtIter();
-	unsigned short iDim, NVar, dims = geometry->GetnDim();
-	enum     FileType { FULL = 0, GRID = 1, SOLUTION = 2 };
-	enum	 ZoneType { ORDERED=0, FELINESEG=1, FETRIANGLE=2, FEQUADRILATERAL=3, FETETRAHEDRON=4, FEBRICK=5, FEPOLYGON=6, FEPOLYHEDRON=7 };
-  
-  
-	file.str(string());
-	buffer = config->GetSurfFlowCoeff_FileName();
-  
-#ifndef NO_MPI
-	/*--- Remove the domain number from the filename ---*/
-	int nProcessor = MPI::COMM_WORLD.Get_size();
-	if (nProcessor > 1) buffer.erase(buffer.end()-2, buffer.end());
-#endif
-  
-	file << buffer;
-  
-	if (unsteady) {
-		if (((int)iExtIter >= 0) && ((int)iExtIter < 10))			file << "_0000" << iExtIter;
-		if (((int)iExtIter >= 10) && ((int)iExtIter < 100))		file << "_000" << iExtIter;
-		if (((int)iExtIter >= 100) && ((int)iExtIter < 1000))		file << "_00" << iExtIter;
-		if (((int)iExtIter >= 1000) && ((int)iExtIter < 10000))	file << "_0" << iExtIter;
-		if ((int)iExtIter >= 10000)							file << iExtIter;
-	}
-	file << ".sol.plt";
-	FileType = SOLUTION;
-	variables = AssembleVariableNames(geometry, config, nVar_Consv, &NVar);
-  if (config->GetKind_SU2() == SU2_SOL) {
-    if (Wrt_Unsteady && GridMovement) nVar_Total = NVar-dims;
-    else nVar_Total = NVar;
-  }
-  
-	first_zone = true;
-	ShareFromZone = new INTEGER4[NVar];
-	for (i = 0; i < NVar; i++) ShareFromZone[i] = 0;
-  
-  
-  /*--- Perform a renumbering for the surface points/elements ---*/
-  unsigned long *LocalIndex = new unsigned long [nGlobal_Poin+1];
-  bool *SurfacePoint = new bool [nGlobal_Poin+1];
-  
-  for (iPoint = 0; iPoint < nGlobal_Poin+1; iPoint++) SurfacePoint[iPoint] = false;
-  
-  for(iElem = 0; iElem < nGlobal_Line; iElem++) {
-    iNode = iElem*N_POINTS_LINE;
-    SurfacePoint[Conn_Line[iNode+0]] = true;
-    SurfacePoint[Conn_Line[iNode+1]] = true;
-  }
-  for(iElem = 0; iElem < nGlobal_BoundTria; iElem++) {
-    iNode = iElem*N_POINTS_TRIANGLE;
-    SurfacePoint[Conn_BoundTria[iNode+0]] = true;
-    SurfacePoint[Conn_BoundTria[iNode+1]] = true;
-    SurfacePoint[Conn_BoundTria[iNode+2]] = true;
-  }
-  for(iElem = 0; iElem < nGlobal_BoundQuad; iElem++) {
-    iNode = iElem*N_POINTS_QUADRILATERAL;
-    SurfacePoint[Conn_BoundQuad[iNode+0]] = true;
-    SurfacePoint[Conn_BoundQuad[iNode+1]] = true;
-    SurfacePoint[Conn_BoundQuad[iNode+2]] = true;
-    SurfacePoint[Conn_BoundQuad[iNode+3]] = true;
-  }
-  
-  unsigned long nSurf_Poin = 0;
-  for (iPoint = 0; iPoint < nGlobal_Poin+1; iPoint++) {
-    LocalIndex[iPoint] = 0;
-    if (SurfacePoint[iPoint]) { nSurf_Poin++; LocalIndex[iPoint] = nSurf_Poin; }
-  }
-  
-  /*--- Collect surface coordinates into one array as well ---*/
-  /*--- Note the -1 in the Coords/Data array in order to undo the 1-based indexing ---*/
-  double **Surf_Coords;
-  if (Wrt_Unsteady && GridMovement) {
-    Surf_Coords = new double*[dims];
-    for (iDim = 0; iDim < dims; iDim++)
-      Surf_Coords[iDim] = new double[nSurf_Poin];
-    
-    iSurf_Poin = 0;
-    for (iPoint = 0; iPoint < nGlobal_Poin+1; iPoint++) {
-      if (SurfacePoint[iPoint]) {
-        for (iDim = 0; iDim < dims; iDim++) {
-          if (config->GetKind_SU2() == SU2_SOL)
-            Surf_Coords[iDim][iSurf_Poin] = Data[iDim][iPoint-1];
-          else
-            Surf_Coords[iDim][iSurf_Poin] = Coords[iDim][iPoint-1];
-        }
-        iSurf_Poin++;
-      }
-    }
-  }
-  
-  /*--- Collect surface data into one array for the surface as well ---*/
-  /*--- Note the -1 in the Coords/Data array in order to undo the 1-based indexing ---*/
-  double **Surf_Data = new double*[nVar_Total];
-  for (iVar = 0; iVar < nVar_Total; iVar++)
-    Surf_Data[iVar] = new double[nSurf_Poin];
-  
-  iSurf_Poin = 0;
-  for (iPoint = 0; iPoint < nGlobal_Poin+1; iPoint++) {
-    if (SurfacePoint[iPoint]) {
-      for (iVar = 0; iVar < nVar_Total; iVar++) {
-        if (config->GetKind_SU2() == SU2_SOL) {
-          if (Wrt_Unsteady && GridMovement)
-            Surf_Data[iVar][iSurf_Poin] = Data[iVar+dims][iPoint-1];
-          else
-            Surf_Data[iVar][iSurf_Poin] = Data[iVar][iPoint-1];
-        } else
-          Surf_Data[iVar][iSurf_Poin] = Data[iVar][iPoint-1];
-      }
-      iSurf_Poin++;
-    }
-  }
-
-	/*--- Consistent data for Tecplot zones ---*/
-	Debug						= 0;
-	IsDouble					= 1;
-	NPts						= (INTEGER4)nSurf_Poin;
-	t							= iExtIter*config->GetDelta_UnstTimeND();
-	KMax						= 0;
-	ICellMax					= 0;
-	JCellMax					= 0;
-	KCellMax					= 0;
-	StrandID					= (INTEGER4)iExtIter+1;
-	ParentZn					= 0;
-	IsBlock						= 1;
-	NumFaceConnections			= 0;
-	FaceNeighborMode			= 0;
-	ShareConnectivityFromZone	= 0;
-  
-  
-	/*--- Open Tecplot file ---*/
-	err = TECINI112((char *)config->GetFlow_FileName().c_str(),
-                  (char *)variables.c_str(),
-                  (char *)file.str().c_str(),
-                  (char *)".",
-                  &FileType,
-                  &Debug,
-                  &IsDouble);
-	if (err) cout << "Error in opening Tecplot file" << endl;
-  
-
-  if (nGlobal_Line > 0) {
-    
-		/*--- Write the zone header information ---*/
-		ZoneType = FELINESEG; NElm = (INTEGER4)nGlobal_Line; N = NElm*N_POINTS_LINE;
-    
-		err = TECZNE112((char*)"Line Elements",
-                    &ZoneType,
-                    &NPts,
-                    &NElm,
-                    &KMax,
-                    &ICellMax,
-                    &JCellMax,
-                    &KCellMax,
-                    &t,
-                    &StrandID,
-                    &ParentZn,
-                    &IsBlock,
-                    &NumFaceConnections,
-                    &FaceNeighborMode,
-                    0,         /* TotalNumFaceNodes */
-                    0,         /* NumConnectedBoundaryFaces */
-                    0,         /* TotalNumBoundaryConnections */
-                    NULL,      /* PassiveVarList */
-                    NULL,      /* ValueLocation */
-                    ShareFromZone,      /* ShareVarFromZone */
-                    &ShareConnectivityFromZone);
-		if (err) cout << "Error writing Tecplot zone data" << endl;
-    
-		/*--- write node coordinates and data if not done already---*/
-		if (first_zone) {
-      
-			i = 0;
-      if (Wrt_Unsteady && GridMovement) {
-        for (iDim = 0; iDim < dims; iDim++) {
-          err = TECDAT112(&NPts, Surf_Coords[iDim], &IsDouble); ShareFromZone[i++] = 1;
-          if (err) cout << "Error writing data to Tecplot file" << endl;
-        }
-      }
-      for (iVar = 0; iVar < nVar_Total; iVar++) {
-        err = TECDAT112(&NPts, Surf_Data[iVar], &IsDouble); ShareFromZone[i++] = 1;
-        if (err) cout << "Error writing data to Tecplot file" << endl;
-      }
-      
-			first_zone = false;
-		}
-    
-	}
-  
-	if (nGlobal_BoundTria > 0) {
-    
-		/*--- Write the zone header information ---*/
-		ZoneType = FETRIANGLE; NElm = (INTEGER4)nGlobal_BoundTria; N = NElm*N_POINTS_TRIANGLE;
-    
-		err = TECZNE112((char*)"Triangle Elements",
-                    &ZoneType,
-                    &NPts,
-                    &NElm,
-                    &KMax,
-                    &ICellMax,
-                    &JCellMax,
-                    &KCellMax,
-                    &t,
-                    &StrandID,
-                    &ParentZn,
-                    &IsBlock,
-                    &NumFaceConnections,
-                    &FaceNeighborMode,
-                    0,         /* TotalNumFaceNodes */
-                    0,         /* NumConnectedBoundaryFaces */
-                    0,         /* TotalNumBoundaryConnections */
-                    NULL,      /* PassiveVarList */
-                    NULL,      /* ValueLocation */
-                    ShareFromZone,      /* ShareVarFromZone */
-                    &ShareConnectivityFromZone);
-		if (err) cout << "Error writing Tecplot zone data" << endl;
-    
-		/*--- write node coordinates and data if not done already---*/
-		if (first_zone) {
-      
-			i = 0;
-      if (Wrt_Unsteady && GridMovement) {
-        for (iDim = 0; iDim < dims; iDim++) {
-          err = TECDAT112(&NPts, Surf_Coords[iDim], &IsDouble); ShareFromZone[i++] = 1;
-          if (err) cout << "Error writing data to Tecplot file" << endl;
-        }
-      }
-      for (iVar = 0; iVar < nVar_Total; iVar++) {
-        err = TECDAT112(&NPts, Surf_Data[iVar], &IsDouble); ShareFromZone[i++] = 1;
-        if (err) cout << "Error writing data to Tecplot file" << endl;
-      }
-      
-			first_zone = false;
-		}
-    
-	}
-  
-	if (nGlobal_BoundQuad > 0) {
-    
-		/*--- Write the zone header information ---*/
-		ZoneType = FEQUADRILATERAL; NElm = (INTEGER4)nGlobal_BoundQuad; N = NElm*N_POINTS_QUADRILATERAL;
-    
-		err = TECZNE112((char*)"Quadrilateral Elements",
-                    &ZoneType,
-                    &NPts,
-                    &NElm,
-                    &KMax,
-                    &ICellMax,
-                    &JCellMax,
-                    &KCellMax,
-                    &t,
-                    &StrandID,
-                    &ParentZn,
-                    &IsBlock,
-                    &NumFaceConnections,
-                    &FaceNeighborMode,
-                    0,         /* TotalNumFaceNodes */
-                    0,         /* NumConnectedBoundaryFaces */
-                    0,         /* TotalNumBoundaryConnections */
-                    NULL,      /* PassiveVarList */
-                    NULL,      /* ValueLocation */
-                    ShareFromZone,      /* ShareVarFromZone */
-                    &ShareConnectivityFromZone);
-		if (err) cout << "Error writing Tecplot zone data" << endl;
-    
-		/*--- write node coordinates and data if not done already---*/
-      if (first_zone) {
-        cout << "about to write quad" << endl;
-        i = 0;
-        if (Wrt_Unsteady && GridMovement) {
-          for (iDim = 0; iDim < dims; iDim++) {
-            err = TECDAT112(&NPts, Surf_Coords[iDim], &IsDouble); ShareFromZone[i++] = 1;
-            if (err) cout << "Error writing data to Tecplot file" << endl;
-          }
-        }
-        for (iVar = 0; iVar < nVar_Total; iVar++) {
-          err = TECDAT112(&NPts, Surf_Data[iVar], &IsDouble); ShareFromZone[i++] = 1;
-          if (err) cout << "Error writing data to Tecplot file" << endl;
-        }
-        
-        first_zone = false;
-      }
-    
-	}
-
-  for (iVar = 0; iVar < nVar_Total; iVar++)
-    delete [] Surf_Data[iVar];
-  delete [] Surf_Data;
-
-  if (Wrt_Unsteady && GridMovement) {
-    for (iDim = 0; iDim < dims; iDim++)
-      delete [] Surf_Coords[iDim];
-    delete [] Surf_Coords;
-  }
-  delete [] LocalIndex;
-  delete [] SurfacePoint;
-	delete [] ShareFromZone;
-  
-	err = TECEND112();
-	if (err) cout << "Error in closing Tecplot file" << endl;
-  
-#endif
-  
-}
-
-string AssembleVariableNames(CGeometry *geometry, CConfig *config, unsigned short nVar_Consv, unsigned short *NVar) {
-  
-  /*--- Local variables ---*/
-  stringstream variables; variables.str(string());
-	unsigned short iVar;
-	*NVar = 0;
-  unsigned short iDim, nDim = geometry->GetnDim();
-  unsigned short Kind_Solver  = config->GetKind_Solver();
-  bool grid_movement = config->GetGrid_Movement();
-  bool Wrt_Unsteady = config->GetWrt_Unsteady();
-  
-  
-	/*--- Write the basic variable header based on the particular solution ----*/
-  
-  /*--- Write the list of the fields in the restart file.
-   Without including the PointID---*/
-  if (config->GetKind_SU2() == SU2_SOL) {
-    
-    /*--- If SU2_SOL called this routine, we already have a set of output
-     variables with the appropriate string tags stored in the config class. ---*/
-    
-    /*--- Set the number of variables to be written. Subtract off an index for
-     the PointID as well as each coordinate (x,y,z). ---*/
-    string varname;
-    
-    if (Wrt_Unsteady && grid_movement) {
-      
-      *NVar = config->fields.size()-1;
-      for (unsigned short iField = 1; iField < config->fields.size(); iField++) {
-        varname = config->fields[iField];
-        varname.erase (varname.begin(), varname.begin()+1);
-        varname.erase (varname.end()-2, varname.end());
-        variables << varname << " ";
-      }
-    } else {
-      
-      *NVar = config->fields.size()-1-nDim;
-      for (unsigned short iField = 1+nDim; iField < config->fields.size(); iField++) {
-        varname = config->fields[iField];
-        varname.erase (varname.begin(), varname.begin()+1);
-        varname.erase (varname.end()-2, varname.end());
-        variables << varname << " ";
-      }
-    }
-
-  } else {
-    
-    if (Wrt_Unsteady && grid_movement) {
-      if (nDim == 2) {
-        variables << "x y "; *NVar += 2;
-      } else {
-        variables << "x y z "; *NVar += 3;
-      }
-    }
-    
-    for (iVar = 0; iVar < nVar_Consv; iVar++) {
-      variables << "Conservative_" << iVar+1<<" "; *NVar += 1;
-    }
-    if (config->GetWrt_Residuals()) {
-      for (iVar = 0; iVar < nVar_Consv; iVar++) {
-        variables << "Residual_" << iVar+1<<" "; *NVar += 1;
-      }
-    }
-    
-    /*--- Add names for any extra variables (this will need to be adjusted). ---*/
-    if (grid_movement) {
-      if (nDim == 2) {
-        variables << "Grid_Velx Grid_Vely "; *NVar += 2;
-      } else {
-        variables << "Grid_Velx Grid_Vely Grid_Velz "; *NVar += 3;
-      }
-    }
-    
-    if (config->GetKind_Regime() == FREESURFACE) {
-      variables << "Density ";
-      *NVar += 1;
-    }
-    
-    if ((Kind_Solver == EULER) || (Kind_Solver == NAVIER_STOKES) || (Kind_Solver == RANS)) {
-      variables << "Pressure Pressure_Coefficient Mach ";
-      *NVar += 3;
-    }
-    
-    if ((Kind_Solver == NAVIER_STOKES) || (Kind_Solver == RANS)) {
-      variables << "Temperature Laminar_Viscosity Skin_Friction_Coefficient Heat_Transfer Y_Plus ";
-      *NVar += 5;
-    }
-    
-    if (Kind_Solver == RANS) {
-      variables << "Eddy_Viscosity ";
-      *NVar += 1;
-    }
-    
-    if ((Kind_Solver == EULER) || (Kind_Solver == NAVIER_STOKES) || (Kind_Solver == RANS)) {
-      variables << "Sharp_Edge_Dist ";
-      *NVar += 1;
-    }
-    
-    if ((Kind_Solver == PLASMA_EULER) || (Kind_Solver == PLASMA_NAVIER_STOKES)) {
-      unsigned short iSpecies;
-      for (iSpecies = 0; iSpecies < config->GetnSpecies(); iSpecies++) {
-        variables << "Pressure_" << iSpecies << " ";
-        *NVar += 1;
-      }
-      for (iSpecies = 0; iSpecies < config->GetnSpecies(); iSpecies++) {
-        variables << "Temperature_" << iSpecies << " ";
-        *NVar += 1;
-      }
-      for (iSpecies = 0; iSpecies < config->GetnDiatomics(); iSpecies++) {
-        variables << "TemperatureVib_" << iSpecies << " ";
-        *NVar += 1;
-      }
-      for (iSpecies = 0; iSpecies < config->GetnSpecies(); iSpecies++) {
-        variables << "Mach_" << iSpecies << " ";
-        *NVar += 1;
-      }
-    }
-    
-    if (Kind_Solver == PLASMA_NAVIER_STOKES) {
-      unsigned short iSpecies;
-      for (iSpecies = 0; iSpecies < config->GetnSpecies(); iSpecies++) {
-        variables << "LaminaryViscosity_" << iSpecies << " ";
-        *NVar += 1;
-      }
-      
-      if ( Kind_Solver == PLASMA_NAVIER_STOKES  && (config->GetMagnetic_Force() == YES) && (geometry->GetnDim() == 3)) {
-        for (iDim = 0; iDim < nDim; iDim++) {
-          variables << "Magnet_Field" << iDim << " ";
-          *NVar += 1;
-        }
-      }
-    }
-    
-    if (Kind_Solver == ELECTRIC_POTENTIAL) {
-      for (iDim = 0; iDim < geometry->GetnDim(); iDim++) {
-        variables << "ElectricField_" << iDim+1 << " ";
-        *NVar += 1;
-      }
-    }
-    
-    if ((Kind_Solver == ADJ_EULER) || (Kind_Solver == ADJ_NAVIER_STOKES) || (Kind_Solver == ADJ_RANS) || (Kind_Solver == ADJ_PLASMA_EULER) || (Kind_Solver == ADJ_PLASMA_NAVIER_STOKES)) {
-      variables << "Surface_Sensitivity Solution_Sensor ";
-      *NVar += 2;
-    }
-  }
-
-	return variables.str();
-  
-}
+/*!
+ * \file output_tecplot.cpp
+ * \brief Main subroutines for output solver information.
+ * \author Aerospace Design Laboratory (Stanford University) <http://su2.stanford.edu>.
+ * \version 2.0.7
+ *
+ * Stanford University Unstructured (SU2).
+ * Copyright (C) 2012-2013 Aerospace Design Laboratory (ADL).
+ *
+ * SU2 is free software; you can redistribute it and/or
+ * modify it under the terms of the GNU Lesser General Public
+ * License as published by the Free Software Foundation; either
+ * version 2.1 of the License, or (at your option) any later version.
+ *
+ * SU2 is distributed in the hope that it will be useful,
+ * but WITHOUT ANY WARRANTY; without even the implied warranty of
+ * MERCHANTABILITY or FITNESS FOR A PARTICULAR PURPOSE.  See the GNU
+ * Lesser General Public License for more details.
+ *
+ * You should have received a copy of the GNU Lesser General Public
+ * License along with SU2. If not, see <http://www.gnu.org/licenses/>.
+ */
+
+#include "../include/output_structure.hpp"
+
+string AssembleVariableNames(CGeometry *geometry, CConfig *config, unsigned short nVar_Consv, unsigned short *NVar);
+
+void COutput::SetTecplot_ASCII(CConfig *config, CGeometry *geometry, unsigned short val_iZone, unsigned short val_nZone, bool surf_sol) {
+    
+	/*--- Local variables and initialization ---*/
+	unsigned short iDim, iVar, nDim = geometry->GetnDim();
+	unsigned short Kind_Solver = config->GetKind_Solver();
+    
+	unsigned long iPoint, iElem, iNode;
+	unsigned long iExtIter = config->GetExtIter();
+  unsigned long *LocalIndex = NULL;
+  bool *SurfacePoint = NULL;
+  
+	bool grid_movement  = config->GetGrid_Movement();
+	bool adjoint = config->GetAdjoint();
+    
+	char cstr[200], buffer[50];
+	string filename;
+  
+	/*--- Write file name with extension ---*/
+  if (surf_sol) {
+    if (adjoint)
+      filename = config->GetSurfAdjCoeff_FileName();
+    else
+      filename = config->GetSurfFlowCoeff_FileName();
+  }
+  else {
+    if (adjoint)
+      filename = config->GetAdj_FileName();
+    else
+      filename = config->GetFlow_FileName();
+  }
+  
+	if (Kind_Solver == LINEAR_ELASTICITY)
+		filename = config->GetStructure_FileName().c_str();
+  
+	if (Kind_Solver == WAVE_EQUATION)
+		filename = config->GetWave_FileName().c_str();
+  
+	if ((Kind_Solver == WAVE_EQUATION) && (Kind_Solver == ADJ_AEROACOUSTIC_EULER))
+		filename = config->GetAdjWave_FileName().c_str();
+  
+	if (Kind_Solver == ELECTRIC_POTENTIAL)
+		filename = config->GetStructure_FileName().c_str();
+  
+	if (Kind_Solver == PLASMA_EULER) {
+		if (val_iZone == 0) Kind_Solver = PLASMA_EULER;
+		if (val_iZone == 1) Kind_Solver = ELECTRIC_POTENTIAL;
+	}
+	if (Kind_Solver == PLASMA_NAVIER_STOKES) {
+		if (val_iZone == 0) Kind_Solver = PLASMA_NAVIER_STOKES;
+		if (val_iZone == 1) Kind_Solver = ELECTRIC_POTENTIAL;
+	}
+    
+#ifndef NO_MPI
+	/*--- Remove the domain number from the surface csv filename ---*/
+	int nProcessor = MPI::COMM_WORLD.Get_size();
+	if (nProcessor > 1) filename.erase (filename.end()-2, filename.end());
+#endif
+    
+	strcpy (cstr, filename.c_str());
+	if (Kind_Solver == ELECTRIC_POTENTIAL) strcpy (cstr, config->GetStructure_FileName().c_str());
+    
+	/*--- Special cases where a number needs to be appended to the file name. ---*/
+	if ((Kind_Solver == EULER || Kind_Solver == NAVIER_STOKES || Kind_Solver == RANS) &&
+        (val_nZone > 1) && (config->GetUnsteady_Simulation() != TIME_SPECTRAL)) {
+		sprintf (buffer, "_%d", int(val_iZone));
+		strcat(cstr,buffer);
+	}
+    
+	/*--- Special cases where a number needs to be appended to the file name. ---*/
+	if (((Kind_Solver == ADJ_EULER) || (Kind_Solver == ADJ_NAVIER_STOKES) || (Kind_Solver == ADJ_RANS)) &&
+        (val_nZone > 1) && (config->GetUnsteady_Simulation() != TIME_SPECTRAL)) {
+		sprintf (buffer, "_%d", int(val_iZone));
+		strcat(cstr,buffer);
+	}
+    
+    /*--- Special cases where a number needs to be appended to the file name. ---*/
+	if (((Kind_Solver == ELECTRIC_POTENTIAL) &&( (Kind_Solver == PLASMA_EULER) || (Kind_Solver == PLASMA_NAVIER_STOKES)) )
+        && config->GetUnsteady_Simulation()) {
+		sprintf (buffer, "_%d", int(iExtIter));
+		strcat(cstr,buffer);
+	}
+    
+	if (config->GetUnsteady_Simulation() == TIME_SPECTRAL) {
+
+		/*--- SU2_SOL requires different names. It is only called for parallel cases. ---*/
+		if (config->GetKind_SU2() == SU2_SOL) {
+			val_iZone = iExtIter;
+		}
+		if (int(val_iZone) < 10) sprintf (buffer, "_0000%d.dat", int(val_iZone));
+		if ((int(val_iZone) >= 10) && (int(val_iZone) < 100)) sprintf (buffer, "_000%d.dat", int(val_iZone));
+		if ((int(val_iZone) >= 100) && (int(val_iZone) < 1000)) sprintf (buffer, "_00%d.dat", int(val_iZone));
+		if ((int(val_iZone) >= 1000) && (int(val_iZone) < 10000)) sprintf (buffer, "_0%d.dat", int(val_iZone));
+		if (int(val_iZone) >= 10000) sprintf (buffer, "_%d.dat", int(val_iZone));
+        
+	} else if (config->GetUnsteady_Simulation() && config->GetWrt_Unsteady()) {
+		if (int(iExtIter) < 10) sprintf (buffer, "_0000%d.dat", int(iExtIter));
+		if ((int(iExtIter) >= 10) && (int(iExtIter) < 100)) sprintf (buffer, "_000%d.dat", int(iExtIter));
+		if ((int(iExtIter) >= 100) && (int(iExtIter) < 1000)) sprintf (buffer, "_00%d.dat", int(iExtIter));
+		if ((int(iExtIter) >= 1000) && (int(iExtIter) < 10000)) sprintf (buffer, "_0%d.dat", int(iExtIter));
+		if (int(iExtIter) >= 10000) sprintf (buffer, "_%d.dat", int(iExtIter));
+	} else {
+		sprintf (buffer, ".dat");
+	}
+    
+	strcat(cstr,buffer);
+    
+	/*--- Open Tecplot ASCII file and write the header. ---*/
+	ofstream Tecplot_File;
+	Tecplot_File.open(cstr, ios::out);
+  Tecplot_File.precision(6);
+  if (surf_sol) Tecplot_File << "TITLE = \"Visualization of the surface solution\"" << endl;
+  else Tecplot_File << "TITLE = \"Visualization of the volumetric solution\"" << endl;
+
+	/*--- Prepare the variable lists. ---*/
+  
+  /*--- Write the list of the fields in the restart file.
+   Without including the PointID---*/
+  if (config->GetKind_SU2() == SU2_SOL) {
+    
+    /*--- If SU2_SOL called this routine, we already have a set of output
+     variables with the appropriate string tags stored in the config class. ---*/
+    Tecplot_File << "VARIABLES = ";
+    nVar_Total = config->fields.size() - 1;
+    for (unsigned short iField = 1; iField < config->fields.size(); iField++) {
+      Tecplot_File << config->fields[iField];
+    }
+    Tecplot_File << endl;
+    
+  } else {
+    
+    if (nDim == 2) {
+      Tecplot_File << "VARIABLES = \"x\",\"y\"";
+    } else {
+      Tecplot_File << "VARIABLES = \"x\",\"y\",\"z\"";
+    }
+    
+    /*--- Add names for conservative and residual variables ---*/
+    for (iVar = 0; iVar < nVar_Consv; iVar++) {
+      Tecplot_File << ",\"Conservative_" << iVar+1 << "\"";
+    }
+    if (config->GetWrt_Residuals()) {
+      for (iVar = 0; iVar < nVar_Consv; iVar++) {
+        Tecplot_File << ",\"Residual_" << iVar+1 << "\"";
+      }
+    }
+    
+    /*--- Add names for any extra variables (this will need to be adjusted). ---*/
+    if (grid_movement) {
+      if (nDim == 2) {
+        Tecplot_File << ",\"Grid_Velx\",\"Grid_Vely\"";
+      } else {
+        Tecplot_File << ",\"Grid_Velx\",\"Grid_Vely\",\"Grid_Velz\"";
+      }
+    }
+    
+    if (config->GetKind_Regime() == FREESURFACE) {
+      Tecplot_File << ",\"Density\"";
+    }
+    
+    if ((Kind_Solver == EULER) || (Kind_Solver == NAVIER_STOKES) || (Kind_Solver == RANS)) {
+      Tecplot_File << ",\"Pressure\",\"Pressure_Coefficient\",\"Mach\"";
+    }
+    
+    if ((Kind_Solver == NAVIER_STOKES) || (Kind_Solver == RANS)) {
+      Tecplot_File << ", \"Temperature\", \"Laminar_Viscosity\", \"Skin_Friction_Coefficient\", \"Heat_Transfer\", \"Y_Plus\"";
+    }
+    
+    if (Kind_Solver == RANS) {
+      Tecplot_File << ", \"Eddy_Viscosity\"";
+    }
+    
+    if ((Kind_Solver == EULER) || (Kind_Solver == NAVIER_STOKES) || (Kind_Solver == RANS)) {
+      Tecplot_File << ", \"Sharp_Edge_Dist\"";
+    }
+    
+    if ((Kind_Solver == PLASMA_EULER) || (Kind_Solver == PLASMA_NAVIER_STOKES)) {
+      unsigned short iSpecies;
+      for (iSpecies = 0; iSpecies < config->GetnSpecies(); iSpecies++)
+        Tecplot_File << ",\"Pressure_" << iSpecies << "\"";
+      for (iSpecies = 0; iSpecies < config->GetnSpecies(); iSpecies++)
+        Tecplot_File << ",\"Temperature_" << iSpecies << "\"";
+      for (iSpecies = 0; iSpecies < config->GetnDiatomics(); iSpecies++)
+        Tecplot_File << ",\"TemperatureVib_" << iSpecies << "\"";
+      for (iSpecies = 0; iSpecies < config->GetnSpecies(); iSpecies++)
+        Tecplot_File << ",\"Mach_" << iSpecies << "\"";
+    }
+    
+    if (Kind_Solver == PLASMA_NAVIER_STOKES) {
+      unsigned short iSpecies;
+      for (iSpecies = 0; iSpecies < config->GetnSpecies(); iSpecies++)
+        Tecplot_File << ",\"LaminaryViscosity_" << iSpecies << "\"";
+      
+      if ( Kind_Solver == PLASMA_NAVIER_STOKES  && (config->GetMagnetic_Force() == YES) && (geometry->GetnDim() == 3)) {
+        for (iDim = 0; iDim < nDim; iDim++)
+          Tecplot_File << ",\"Magnet_Field" << iDim << "\"";
+      }
+    }
+    
+    if (Kind_Solver == ELECTRIC_POTENTIAL) {
+      unsigned short iDim;
+      for (iDim = 0; iDim < geometry->GetnDim(); iDim++)
+        Tecplot_File << ",\"ElectricField_" << iDim+1 << "\"";
+    }
+    
+    if ((Kind_Solver == ADJ_EULER) || (Kind_Solver == ADJ_NAVIER_STOKES) || (Kind_Solver == ADJ_RANS) || (Kind_Solver == ADJ_PLASMA_EULER) || (Kind_Solver == ADJ_PLASMA_NAVIER_STOKES)) {
+      Tecplot_File << ", \"Surface_Sensitivity\", \"Solution_Sensor\"";
+    }
+    
+    if (config->GetExtraOutput()) {
+      for (iVar = 0; iVar < nVar_Extra; iVar++) {
+        Tecplot_File << ", \"ExtraOutput_" << iVar+1<<"\"";
+      }
+    }
+    
+    Tecplot_File << endl;
+    
+  }
+  
+  /*--- If it's a surface output, print only the points 
+   that are in the element list, change the numbering ---*/
+  
+  if (surf_sol) {
+        
+    LocalIndex = new unsigned long [nGlobal_Poin+1];
+    SurfacePoint = new bool [nGlobal_Poin+1];
+
+    for (iPoint = 0; iPoint < nGlobal_Poin+1; iPoint++) SurfacePoint[iPoint] = false;
+
+    for(iElem = 0; iElem < nGlobal_Line; iElem++) {
+      iNode = iElem*N_POINTS_LINE;
+      SurfacePoint[Conn_Line[iNode+0]] = true;
+      SurfacePoint[Conn_Line[iNode+1]] = true;
+    }
+    for(iElem = 0; iElem < nGlobal_BoundTria; iElem++) {
+      iNode = iElem*N_POINTS_TRIANGLE;
+      SurfacePoint[Conn_BoundTria[iNode+0]] = true;
+      SurfacePoint[Conn_BoundTria[iNode+1]] = true;
+      SurfacePoint[Conn_BoundTria[iNode+2]] = true;
+    }
+    for(iElem = 0; iElem < nGlobal_BoundQuad; iElem++) {
+      iNode = iElem*N_POINTS_QUADRILATERAL;
+      SurfacePoint[Conn_BoundQuad[iNode+0]] = true;
+      SurfacePoint[Conn_BoundQuad[iNode+1]] = true;
+      SurfacePoint[Conn_BoundQuad[iNode+2]] = true;
+      SurfacePoint[Conn_BoundQuad[iNode+3]] = true;
+    }
+    
+    nSurf_Poin = 0;
+    for (iPoint = 0; iPoint < nGlobal_Poin+1; iPoint++) {
+      LocalIndex[iPoint] = 0;
+      if (SurfacePoint[iPoint]) { nSurf_Poin++; LocalIndex[iPoint] = nSurf_Poin; }
+    }
+    
+  }
+  
+  /*--- Write the header ---*/
+  Tecplot_File << "ZONE ";
+	if (config->GetUnsteady_Simulation() && config->GetWrt_Unsteady()) {
+		Tecplot_File << "STRANDID="<<int(iExtIter+1)<<", SOLUTIONTIME="<<config->GetDelta_UnstTime()*iExtIter<<", ";
+	} else if (config->GetUnsteady_Simulation() == TIME_SPECTRAL) {
+		/*--- Compute period of oscillation & compute time interval using nTimeInstances ---*/
+		double period = config->GetTimeSpectral_Period();
+		double deltaT = period/(double)(config->GetnTimeInstances());
+		Tecplot_File << "STRANDID="<<int(iExtIter+1)<<", SOLUTIONTIME="<<deltaT*iExtIter<<", ";
+	}
+
+	if (nDim == 2) {
+		if (surf_sol) Tecplot_File << "NODES= "<< nSurf_Poin <<", ELEMENTS= "<< nSurf_Elem <<", DATAPACKING=POINT, ZONETYPE=FELINESEG"<< endl;
+		else Tecplot_File << "NODES= "<< nGlobal_Poin <<", ELEMENTS= "<< nGlobal_Elem <<", DATAPACKING=POINT, ZONETYPE=FEQUADRILATERAL"<< endl;
+	} else {
+		if (surf_sol) Tecplot_File << "NODES= "<< nSurf_Poin<<", ELEMENTS= "<< nSurf_Elem <<", DATAPACKING=POINT, ZONETYPE=FEQUADRILATERAL"<< endl;
+		else Tecplot_File << "NODES= "<< nGlobal_Poin <<", ELEMENTS= "<< nGlobal_Elem <<", DATAPACKING=POINT, ZONETYPE=FEBRICK"<< endl;
+	}
+  
+	/*--- Write surface and volumetric solution data. ---*/
+  
+  for (iPoint = 0; iPoint < nGlobal_Poin; iPoint++) {
+    
+    if (surf_sol) {
+      
+      if (LocalIndex[iPoint+1] != 0) {
+        
+        /*--- Write the node coordinates ---*/
+        if (config->GetKind_SU2() != SU2_SOL) {
+          for(iDim = 0; iDim < nDim; iDim++)
+            Tecplot_File << scientific << Coords[iDim][iPoint] << "\t";
+        }
+        
+        /*--- Loop over the vars/residuals and write the values to file ---*/
+        for (iVar = 0; iVar < nVar_Total; iVar++)
+          Tecplot_File << scientific << Data[iVar][iPoint] << "\t";
+        
+        Tecplot_File << endl;
+
+      }
+      
+    } else {
+      
+      /*--- Write the node coordinates ---*/
+      if (config->GetKind_SU2() != SU2_SOL) {
+        for(iDim = 0; iDim < nDim; iDim++)
+          Tecplot_File << scientific << Coords[iDim][iPoint] << "\t";
+      }
+      
+      /*--- Loop over the vars/residuals and write the values to file ---*/
+      for (iVar = 0; iVar < nVar_Total; iVar++)
+        Tecplot_File << scientific << Data[iVar][iPoint] << "\t";
+      
+      Tecplot_File << endl;
+      
+    }
+
+  }
+  
+
+	/*--- Write connectivity data. ---*/
+  if (surf_sol) {
+    
+    iNode = 0;
+    for(iElem = 0; iElem < nGlobal_Line; iElem++) {
+      iNode = iElem*N_POINTS_LINE;
+      Tecplot_File << LocalIndex[Conn_Line[iNode+0]] << "\t";
+      Tecplot_File << LocalIndex[Conn_Line[iNode+1]] << "\n";
+      
+    }
+    
+    iNode = 0;
+    for(iElem = 0; iElem < nGlobal_BoundTria; iElem++) {
+      iNode = iElem*N_POINTS_TRIANGLE;
+      Tecplot_File << LocalIndex[Conn_BoundTria[iNode+0]] << "\t";
+      Tecplot_File << LocalIndex[Conn_BoundTria[iNode+1]] << "\t";
+      Tecplot_File << LocalIndex[Conn_BoundTria[iNode+2]] << "\t";
+      Tecplot_File << LocalIndex[Conn_BoundTria[iNode+2]] << "\n";
+    }
+    
+    iNode = 0;
+    for(iElem = 0; iElem < nGlobal_BoundQuad; iElem++) {
+      iNode = iElem*N_POINTS_QUADRILATERAL;
+      Tecplot_File << LocalIndex[Conn_BoundQuad[iNode+0]] << "\t";
+      Tecplot_File << LocalIndex[Conn_BoundQuad[iNode+1]] << "\t";
+      Tecplot_File << LocalIndex[Conn_BoundQuad[iNode+2]] << "\t";
+      Tecplot_File << LocalIndex[Conn_BoundQuad[iNode+3]] << "\n";
+    }
+    
+  }
+  else {
+    
+    iNode = 0;
+    for(iElem = 0; iElem < nGlobal_Tria; iElem++) {
+      iNode = iElem*N_POINTS_TRIANGLE;
+      Tecplot_File << Conn_Tria[iNode+0] << "\t";
+      Tecplot_File << Conn_Tria[iNode+1] << "\t";
+      Tecplot_File << Conn_Tria[iNode+2] << "\t";
+      Tecplot_File << Conn_Tria[iNode+2] << "\n";
+    }
+    
+    iNode = 0;
+    for(iElem = 0; iElem < nGlobal_Quad; iElem++) {
+      iNode = iElem*N_POINTS_QUADRILATERAL;
+      Tecplot_File << Conn_Quad[iNode+0] << "\t";
+      Tecplot_File << Conn_Quad[iNode+1] << "\t";
+      Tecplot_File << Conn_Quad[iNode+2] << "\t";
+      Tecplot_File << Conn_Quad[iNode+3] << "\n";
+    }
+    
+    iNode = 0;
+    for(iElem = 0; iElem < nGlobal_Tetr; iElem++) {
+      iNode = iElem*N_POINTS_TETRAHEDRON;
+      Tecplot_File << Conn_Tetr[iNode+0] << "\t" << Conn_Tetr[iNode+1] << "\t";
+      Tecplot_File << Conn_Tetr[iNode+2] << "\t" << Conn_Tetr[iNode+2] << "\t";
+      Tecplot_File << Conn_Tetr[iNode+3] << "\t" << Conn_Tetr[iNode+3] << "\t";
+      Tecplot_File << Conn_Tetr[iNode+3] << "\t" << Conn_Tetr[iNode+3] << "\n";
+    }
+    
+    iNode = 0;
+    for(iElem = 0; iElem < nGlobal_Hexa; iElem++) {
+      iNode = iElem*N_POINTS_HEXAHEDRON;
+      Tecplot_File << Conn_Hexa[iNode+0] << "\t" << Conn_Hexa[iNode+1] << "\t";
+      Tecplot_File << Conn_Hexa[iNode+2] << "\t" << Conn_Hexa[iNode+3] << "\t";
+      Tecplot_File << Conn_Hexa[iNode+4] << "\t" << Conn_Hexa[iNode+5] << "\t";
+      Tecplot_File << Conn_Hexa[iNode+6] << "\t" << Conn_Hexa[iNode+7] << "\n";
+    }
+    
+    iNode = 0;
+    for(iElem = 0; iElem < nGlobal_Wedg; iElem++) {
+      iNode = iElem*N_POINTS_WEDGE;
+      Tecplot_File << Conn_Wedg[iNode+0] << "\t" << Conn_Wedg[iNode+1] << "\t";
+      Tecplot_File << Conn_Wedg[iNode+1] << "\t" << Conn_Wedg[iNode+2] << "\t";
+      Tecplot_File << Conn_Wedg[iNode+3] << "\t" << Conn_Wedg[iNode+4] << "\t";
+      Tecplot_File << Conn_Wedg[iNode+4] << "\t" << Conn_Wedg[iNode+5] << "\n";
+    }
+    
+    iNode = 0;
+    for(iElem = 0; iElem < nGlobal_Pyra; iElem++) {
+      iNode = iElem*N_POINTS_PYRAMID;
+      Tecplot_File << Conn_Pyra[iNode+0] << "\t" << Conn_Pyra[iNode+1] << "\t";
+      Tecplot_File << Conn_Pyra[iNode+2] << "\t" << Conn_Pyra[iNode+3] << "\t";
+      Tecplot_File << Conn_Pyra[iNode+4] << "\t" << Conn_Pyra[iNode+4] << "\t";
+      Tecplot_File << Conn_Pyra[iNode+4] << "\t" << Conn_Pyra[iNode+4] << "\n";
+    }
+  }
+    
+	Tecplot_File.close();
+  
+  if (surf_sol) delete [] LocalIndex;
+
+}
+
+void COutput::SetTecplot_Mesh(CConfig *config, CGeometry *geometry, unsigned short val_iZone) {
+    
+#ifndef NO_TECIO
+    
+	double   t;
+	INTEGER4 i, N, err, Debug, NPts, NElm, IsDouble, KMax;
+	INTEGER4 ICellMax, JCellMax, KCellMax, ZoneType, StrandID, ParentZn, FileType;
+	INTEGER4 *ShareFromZone, IsBlock, NumFaceConnections, FaceNeighborMode, ShareConnectivityFromZone;
+	string buffer, variables;
+	stringstream file;
+	bool first_zone = true;
+	unsigned short dims = geometry->GetnDim();
+	enum     FileType { FULL = 0, GRID = 1, SOLUTION = 2 };
+	enum	 ZoneType { ORDERED=0, FELINESEG=1, FETRIANGLE=2, FEQUADRILATERAL=3, FETETRAHEDRON=4, FEBRICK=5, FEPOLYGON=6, FEPOLYHEDRON=7 };
+    
+	/*--- Consistent data for Tecplot zones ---*/
+	Debug						= 0;
+	IsDouble					= 1;
+	NPts						= (INTEGER4)nGlobal_Poin;
+	t							= 0.0;//iExtIter*config->GetDelta_UnstTimeND();
+	KMax						= 0;
+	ICellMax					= 0;
+	JCellMax					= 0;
+	KCellMax					= 0;
+	StrandID					= 0;//(INTEGER4)iExtIter;
+	ParentZn					= 0;
+	IsBlock						= 1;
+	NumFaceConnections			= 0;
+	FaceNeighborMode			= 0;
+	ShareConnectivityFromZone	= 0;
+    
+	/*--- Write Tecplot solution file ---*/
+	if (!wrote_base_file) {
+        
+		file.str(string());
+		buffer = config->GetFlow_FileName();
+        
+#ifndef NO_MPI
+		/*--- Remove the domain number from the filename ---*/
+		int nProcessor = MPI::COMM_WORLD.Get_size();
+		if (nProcessor > 1) buffer.erase(buffer.end()-2, buffer.end());
+#endif
+        
+		file << buffer << ".mesh.plt";
+		FileType = GRID;
+        
+		if (dims == 2) variables = "x y";
+		else if (dims == 3) variables = "x y z";
+		else cout << "Error: wrong number of dimensions: " << dims << endl;
+        
+		/*--- Open Tecplot file ---*/
+		err = TECINI112((char *)config->GetFlow_FileName().c_str(),
+                        (char *)variables.c_str(),
+                        (char *)file.str().c_str(),
+                        (char *)".",
+                        &FileType,
+                        &Debug,
+                        &IsDouble);
+		if (err) cout << "Error in opening Tecplot file" << endl;
+        
+		first_zone = true;
+		ShareFromZone = new INTEGER4[dims];
+		for (i = 0; i < dims; i++) ShareFromZone[i] = 0;
+        
+		if (nGlobal_Tria > 0) {
+            
+			/*--- Write the zone header information ---*/
+			ZoneType = FETRIANGLE; NElm = (INTEGER4)nGlobal_Tria; N = NElm*N_POINTS_TRIANGLE;
+            
+			err = TECZNE112((char*)"Triangle Elements",
+                            &ZoneType,
+                            &NPts,
+                            &NElm,
+                            &KMax,
+                            &ICellMax,
+                            &JCellMax,
+                            &KCellMax,
+                            &t,
+                            &StrandID,
+                            &ParentZn,
+                            &IsBlock,
+                            &NumFaceConnections,
+                            &FaceNeighborMode,
+                            0,         /* TotalNumFaceNodes */
+                            0,         /* NumConnectedBoundaryFaces */
+                            0,         /* TotalNumBoundaryConnections */
+                            NULL,      /* PassiveVarList */
+                            NULL,      /* ValueLocation */
+                            ShareFromZone,      /* ShareVarFromZone */
+                            &ShareConnectivityFromZone);
+			if (err) cout << "Error writing Tecplot zone data" << endl;
+            
+			/*--- write node coordinates and data if not done already---*/
+			if (first_zone) {
+        
+        if (config->GetKind_SU2() == SU2_SOL) {
+          err = TECDAT112(&NPts, Data[0], &IsDouble); ShareFromZone[0] = 1;
+          err = TECDAT112(&NPts, Data[1], &IsDouble); ShareFromZone[1] = 1;
+          if (geometry->GetnDim() == 3) {
+            err = TECDAT112(&NPts, Data[2], &IsDouble);
+            ShareFromZone[2] = 1;
+          }
+        } else {
+          err = TECDAT112(&NPts, Coords[0], &IsDouble); ShareFromZone[0] = 1;
+          err = TECDAT112(&NPts, Coords[1], &IsDouble); ShareFromZone[1] = 1;
+          if (geometry->GetnDim() == 3) {
+            err = TECDAT112(&NPts, Coords[2], &IsDouble);
+            ShareFromZone[2] = 1;
+          }
+        }
+				if (err) cout << "Error writing coordinates to Tecplot file" << endl;
+				first_zone = false;
+			}
+      
+			err = TECNOD112(Conn_Tria);
+			if (err) cout << "Error writing connectivity to Tecplot file" << endl;
+            
+		}
+		if (nGlobal_Quad > 0) {
+            
+			/*--- Write the zone header information ---*/
+			ZoneType = FEQUADRILATERAL; NElm = (INTEGER4)nGlobal_Quad; N = NElm*N_POINTS_QUADRILATERAL;
+            
+			err = TECZNE112((char*)"Quadrilateral Elements",
+                            &ZoneType,
+                            &NPts,
+                            &NElm,
+                            &KMax,
+                            &ICellMax,
+                            &JCellMax,
+                            &KCellMax,
+                            &t,
+                            &StrandID,
+                            &ParentZn,
+                            &IsBlock,
+                            &NumFaceConnections,
+                            &FaceNeighborMode,
+                            0,         /* TotalNumFaceNodes */
+                            0,         /* NumConnectedBoundaryFaces */
+                            0,         /* TotalNumBoundaryConnections */
+                            NULL,      /* PassiveVarList */
+                            NULL,      /* ValueLocation */
+                            ShareFromZone,      /* ShareVarFromZone */
+                            &ShareConnectivityFromZone);
+			if (err) cout << "Error writing Tecplot zone data" << endl;
+            
+			/*--- write node coordinates and data if not done already---*/
+			if (first_zone) {
+        
+        if (config->GetKind_SU2() == SU2_SOL) {
+          err = TECDAT112(&NPts, Data[0], &IsDouble); ShareFromZone[0] = 1;
+          err = TECDAT112(&NPts, Data[1], &IsDouble); ShareFromZone[1] = 1;
+          if (geometry->GetnDim() == 3) {
+            err = TECDAT112(&NPts, Data[2], &IsDouble);
+            ShareFromZone[2] = 1;
+          }
+        }else {
+          err = TECDAT112(&NPts, Coords[0], &IsDouble); ShareFromZone[0] = 1;
+          err = TECDAT112(&NPts, Coords[1], &IsDouble); ShareFromZone[1] = 1;
+          if (geometry->GetnDim() == 3) {
+            err = TECDAT112(&NPts, Coords[2], &IsDouble);
+            ShareFromZone[2] = 1;
+          }
+        }
+				if (err) cout << "Error writing coordinates to Tecplot file" << endl;
+				first_zone = false;
+			}
+            
+			err = TECNOD112(Conn_Quad);
+			if (err) cout << "Error writing connectivity to Tecplot file" << endl;
+            
+		}
+		if (nGlobal_Tetr > 0) {
+            
+			/*--- Write the zone header information ---*/
+			ZoneType = FETETRAHEDRON; NElm = (INTEGER4)nGlobal_Tetr; N = NElm*N_POINTS_TETRAHEDRON;
+            
+			err = TECZNE112((char*)"Tetrahedral Elements",
+                            &ZoneType,
+                            &NPts,
+                            &NElm,
+                            &KMax,
+                            &ICellMax,
+                            &JCellMax,
+                            &KCellMax,
+                            &t,
+                            &StrandID,
+                            &ParentZn,
+                            &IsBlock,
+                            &NumFaceConnections,
+                            &FaceNeighborMode,
+                            0,         /* TotalNumFaceNodes */
+                            0,         /* NumConnectedBoundaryFaces */
+                            0,         /* TotalNumBoundaryConnections */
+                            NULL,      /* PassiveVarList */
+                            NULL,      /* ValueLocation */
+                            NULL,      /* ShareVarFromZone */
+                            &ShareConnectivityFromZone);
+			if (err) cout << "Error writing Tecplot zone data" << endl;
+            
+			/*--- write node coordinates and data if not done already---*/
+			if (first_zone) {
+        
+        if (config->GetKind_SU2() == SU2_SOL) {
+          err = TECDAT112(&NPts, Data[0], &IsDouble); ShareFromZone[0] = 1;
+          err = TECDAT112(&NPts, Data[1], &IsDouble); ShareFromZone[1] = 1;
+          if (geometry->GetnDim() == 3) {
+            err = TECDAT112(&NPts, Data[2], &IsDouble);
+            ShareFromZone[2] = 1;
+          }
+        }else {
+          err = TECDAT112(&NPts, Coords[0], &IsDouble); ShareFromZone[0] = 1;
+          err = TECDAT112(&NPts, Coords[1], &IsDouble); ShareFromZone[1] = 1;
+          if (geometry->GetnDim() == 3) {
+            err = TECDAT112(&NPts, Coords[2], &IsDouble);
+            ShareFromZone[2] = 1;
+          }
+        }
+				if (err) cout << "Error writing coordinates to Tecplot file" << endl;
+				first_zone = false;
+			}
+            
+			err = TECNOD112(Conn_Tetr);
+			if (err) cout << "Error writing connectivity to Tecplot file" << endl;
+            
+		}
+		if (nGlobal_Hexa > 0) {
+            
+			/*--- Write the zone header information ---*/
+			ZoneType = FEBRICK; NElm = (INTEGER4)nGlobal_Hexa; N = NElm*N_POINTS_HEXAHEDRON;
+            
+			err = TECZNE112((char*)"Hexahedral Elements",
+                            &ZoneType,
+                            &NPts,
+                            &NElm,
+                            &KMax,
+                            &ICellMax,
+                            &JCellMax,
+                            &KCellMax,
+                            &t,
+                            &StrandID,
+                            &ParentZn,
+                            &IsBlock,
+                            &NumFaceConnections,
+                            &FaceNeighborMode,
+                            0,         /* TotalNumFaceNodes */
+                            0,         /* NumConnectedBoundaryFaces */
+                            0,         /* TotalNumBoundaryConnections */
+                            NULL,      /* PassiveVarList */
+                            NULL,      /* ValueLocation */
+                            NULL,      /* ShareVarFromZone */
+                            &ShareConnectivityFromZone);
+			if (err) cout << "Error writing Tecplot zone data" << endl;
+            
+			/*--- write node coordinates and data if not done already---*/
+			if (first_zone) {
+        
+        if (config->GetKind_SU2() == SU2_SOL) {
+          err = TECDAT112(&NPts, Data[0], &IsDouble); ShareFromZone[0] = 1;
+          err = TECDAT112(&NPts, Data[1], &IsDouble); ShareFromZone[1] = 1;
+          if (geometry->GetnDim() == 3) {
+            err = TECDAT112(&NPts, Data[2], &IsDouble);
+            ShareFromZone[2] = 1;
+          }
+        }else {
+          err = TECDAT112(&NPts, Coords[0], &IsDouble); ShareFromZone[0] = 1;
+          err = TECDAT112(&NPts, Coords[1], &IsDouble); ShareFromZone[1] = 1;
+          if (geometry->GetnDim() == 3) {
+            err = TECDAT112(&NPts, Coords[2], &IsDouble);
+            ShareFromZone[2] = 1;
+          }
+        }
+				if (err) cout << "Error writing coordinates to Tecplot file" << endl;
+				first_zone = false;
+			}
+            
+			err = TECNOD112(Conn_Hexa);
+			if (err) cout << "Error writing connectivity to Tecplot file" << endl;
+            
+		}
+		if (nGlobal_Pyra > 0) {
+			cout << "Pyramid element type not yet supported; no zone written." << endl;
+		}
+		if (nGlobal_Wedg > 0) {
+			cout << "Wedge element type not yet supported; no zone written." << endl;
+		}
+    
+		delete [] ShareFromZone;
+		wrote_base_file = true;
+        
+		err = TECEND112();
+		if (err) cout << "Error in closing Tecplot file" << endl;
+        
+	}
+    
+#endif
+    
+}
+
+void COutput::SetTecplot_SurfaceMesh(CConfig *config, CGeometry *geometry, unsigned short val_iZone) {
+  
+#ifndef NO_TECIO
+  
+	double   t;
+	INTEGER4 i, N, err, Debug, NPts, NElm, IsDouble, KMax;
+	INTEGER4 ICellMax, JCellMax, KCellMax, ZoneType, StrandID, ParentZn, FileType;
+	INTEGER4 *ShareFromZone, IsBlock, NumFaceConnections, FaceNeighborMode, ShareConnectivityFromZone;
+	string buffer, variables;
+	stringstream file;
+	bool first_zone = true;
+	unsigned short iDim, dims = geometry->GetnDim();
+  unsigned long iPoint, iElem, iNode;
+	enum     FileType { FULL = 0, GRID = 1, SOLUTION = 2 };
+	enum	 ZoneType { ORDERED=0, FELINESEG=1, FETRIANGLE=2, FEQUADRILATERAL=3, FETETRAHEDRON=4, FEBRICK=5, FEPOLYGON=6, FEPOLYHEDRON=7 };
+
+  
+	/*--- Write Tecplot solution file ---*/
+	if (!wrote_surf_file) {
+    
+		file.str(string());
+		buffer = config->GetSurfFlowCoeff_FileName();
+    
+#ifndef NO_MPI
+		/*--- Remove the domain number from the filename ---*/
+		int nProcessor = MPI::COMM_WORLD.Get_size();
+		if (nProcessor > 1) buffer.erase(buffer.end()-2, buffer.end());
+#endif
+    
+		file << buffer << ".mesh.plt";
+		FileType = GRID;
+    
+		if (dims == 2) variables = "x y";
+		else if (dims == 3) variables = "x y z";
+		else cout << "Error: wrong number of dimensions: " << dims << endl;
+    
+		first_zone = true;
+		ShareFromZone = new INTEGER4[dims];
+		for (i = 0; i < dims; i++) ShareFromZone[i] = 0;
+    
+    /*--- Perform a renumbering for the surface points/elements ---*/
+    unsigned long *LocalIndex = new unsigned long [nGlobal_Poin+1];
+    bool *SurfacePoint = new bool [nGlobal_Poin+1];
+    
+    for (iPoint = 0; iPoint < nGlobal_Poin+1; iPoint++) SurfacePoint[iPoint] = false;
+    
+    for(iElem = 0; iElem < nGlobal_Line; iElem++) {
+      iNode = iElem*N_POINTS_LINE;
+      SurfacePoint[Conn_Line[iNode+0]] = true;
+      SurfacePoint[Conn_Line[iNode+1]] = true;
+    }
+    for(iElem = 0; iElem < nGlobal_BoundTria; iElem++) {
+      iNode = iElem*N_POINTS_TRIANGLE;
+      SurfacePoint[Conn_BoundTria[iNode+0]] = true;
+      SurfacePoint[Conn_BoundTria[iNode+1]] = true;
+      SurfacePoint[Conn_BoundTria[iNode+2]] = true;
+    }
+    for(iElem = 0; iElem < nGlobal_BoundQuad; iElem++) {
+      iNode = iElem*N_POINTS_QUADRILATERAL;
+      SurfacePoint[Conn_BoundQuad[iNode+0]] = true;
+      SurfacePoint[Conn_BoundQuad[iNode+1]] = true;
+      SurfacePoint[Conn_BoundQuad[iNode+2]] = true;
+      SurfacePoint[Conn_BoundQuad[iNode+3]] = true;
+    }
+    
+    unsigned long nSurf_Poin = 0;
+    for (iPoint = 0; iPoint < nGlobal_Poin+1; iPoint++) {
+      LocalIndex[iPoint] = 0;
+      if (SurfacePoint[iPoint]) { nSurf_Poin++; LocalIndex[iPoint] = nSurf_Poin; }
+    }
+    
+    /*--- Collect surface coordinates into one array as well ---*/
+    /*--- Note the -1 in the Coords/Data array in order to undo the 1-based indexing ---*/
+    double **Surf_Coords = new double*[dims];
+    for (iDim = 0; iDim < dims; iDim++)
+      Surf_Coords[iDim] = new double[nSurf_Poin];
+
+    unsigned long iSurf_Poin = 0;
+    for (iPoint = 0; iPoint < nGlobal_Poin+1; iPoint++) {
+      if (SurfacePoint[iPoint]) { 
+        for (iDim = 0; iDim < dims; iDim++) {
+          if (config->GetKind_SU2() == SU2_SOL)
+            Surf_Coords[iDim][iSurf_Poin] = Data[iDim][iPoint-1];
+          else
+            Surf_Coords[iDim][iSurf_Poin] = Coords[iDim][iPoint-1];
+        }
+        iSurf_Poin++;
+      }
+    }
+    
+    /*--- Consistent data for Tecplot zones ---*/
+    Debug						= 0;
+    IsDouble					= 1;
+    NPts						= (INTEGER4)nSurf_Poin;
+    t							= 0.0;//iExtIter*config->GetDelta_UnstTimeND();
+    KMax						= 0;
+    ICellMax					= 0;
+    JCellMax					= 0;
+    KCellMax					= 0;
+    StrandID					= 0;//(INTEGER4)iExtIter;
+    ParentZn					= 0;
+    IsBlock						= 1;
+    NumFaceConnections			= 0;
+    FaceNeighborMode			= 0;
+    ShareConnectivityFromZone	= 0;
+    
+    /*--- Open Tecplot file ---*/
+		err = TECINI112((char *)config->GetFlow_FileName().c_str(),
+                    (char *)variables.c_str(),
+                    (char *)file.str().c_str(),
+                    (char *)".",
+                    &FileType,
+                    &Debug,
+                    &IsDouble);
+		if (err) cout << "Error in opening Tecplot file" << endl;
+    
+    
+		if (nGlobal_Line > 0) {
+
+      /*--- Put the connectivity into a single array for writing ---*/
+      int *Conn_Line_New = new int[nGlobal_Line*N_POINTS_LINE];
+      iNode = 0;
+      for(iElem = 0; iElem < nGlobal_Line; iElem++) {
+        iNode = iElem*N_POINTS_LINE;
+        Conn_Line_New[iNode+0] = LocalIndex[Conn_Line[iNode+0]];
+        Conn_Line_New[iNode+1] = LocalIndex[Conn_Line[iNode+1]];
+      }
+      
+			/*--- Write the zone header information ---*/
+			ZoneType = FELINESEG; NElm = (INTEGER4)nGlobal_Line; N = NElm*N_POINTS_LINE;
+
+			err = TECZNE112((char*)"Line Elements",
+                            &ZoneType,
+                            &NPts,
+                            &NElm,
+                            &KMax,
+                            &ICellMax,
+                            &JCellMax,
+                            &KCellMax,
+                            &t,
+                            &StrandID,
+                            &ParentZn,
+                            &IsBlock,
+                            &NumFaceConnections,
+                            &FaceNeighborMode,
+                            0,         /* TotalNumFaceNodes */
+                            0,         /* NumConnectedBoundaryFaces */
+                            0,         /* TotalNumBoundaryConnections */
+                            NULL,      /* PassiveVarList */
+                            NULL,      /* ValueLocation */
+                            NULL,      /* ShareVarFromZone */
+                            &ShareConnectivityFromZone);
+			if (err) cout << "Error writing Tecplot zone data" << endl;
+
+			/*--- write node coordinates and data if not done already---*/
+			if (first_zone) {
+        
+        err = TECDAT112(&NPts, Surf_Coords[0], &IsDouble); ShareFromZone[0] = 1;
+        err = TECDAT112(&NPts, Surf_Coords[1], &IsDouble); ShareFromZone[1] = 1;
+        if (geometry->GetnDim() == 3) {
+          err = TECDAT112(&NPts, Surf_Coords[2], &IsDouble);
+          ShareFromZone[2] = 1;
+        }
+				if (err) cout << "Error writing coordinates to Tecplot file" << endl;
+				first_zone = false;
+			}
+
+			err = TECNOD112(Conn_Line_New);
+			if (err) cout << "Error writing connectivity to Tecplot file" << endl;
+
+      delete [] Conn_Line_New;
+		}
+    
+		if (nGlobal_BoundTria > 0) {
+      
+      /*--- Put the connectivity into a single array for writing ---*/
+      int *Conn_BoundTria_New = new int[nGlobal_BoundTria*N_POINTS_TRIANGLE];
+
+      iNode = 0;
+      for(iElem = 0; iElem < nGlobal_BoundTria; iElem++) {
+        iNode = iElem*N_POINTS_TRIANGLE;
+        Conn_BoundTria_New[iNode+0] = LocalIndex[Conn_BoundTria[iNode+0]];
+        Conn_BoundTria_New[iNode+1] = LocalIndex[Conn_BoundTria[iNode+1]];
+        Conn_BoundTria_New[iNode+2] = LocalIndex[Conn_BoundTria[iNode+2]];
+      }
+      
+			/*--- Write the zone header information ---*/
+			ZoneType = FETRIANGLE; NElm = (INTEGER4)nGlobal_BoundTria; N = NElm*N_POINTS_TRIANGLE;
+      
+			err = TECZNE112((char*)"Triangle Elements",
+                      &ZoneType,
+                      &NPts,
+                      &NElm,
+                      &KMax,
+                      &ICellMax,
+                      &JCellMax,
+                      &KCellMax,
+                      &t,
+                      &StrandID,
+                      &ParentZn,
+                      &IsBlock,
+                      &NumFaceConnections,
+                      &FaceNeighborMode,
+                      0,         /* TotalNumFaceNodes */
+                      0,         /* NumConnectedBoundaryFaces */
+                      0,         /* TotalNumBoundaryConnections */
+                      NULL,      /* PassiveVarList */
+                      NULL,      /* ValueLocation */
+                      ShareFromZone,      /* ShareVarFromZone */
+                      &ShareConnectivityFromZone);
+			if (err) cout << "Error writing Tecplot zone data" << endl;
+      
+			/*--- write node coordinates and data if not done already---*/
+			if (first_zone) {
+        
+          err = TECDAT112(&NPts, Surf_Coords[0], &IsDouble); ShareFromZone[0] = 1;
+          err = TECDAT112(&NPts, Surf_Coords[1], &IsDouble); ShareFromZone[1] = 1;
+          if (geometry->GetnDim() == 3) {
+            err = TECDAT112(&NPts, Surf_Coords[2], &IsDouble);
+            ShareFromZone[2] = 1;
+          }
+				if (err) cout << "Error writing coordinates to Tecplot file" << endl;
+				first_zone = false;
+			}
+      
+			err = TECNOD112(Conn_BoundTria_New);
+			if (err) cout << "Error writing connectivity to Tecplot file" << endl;
+      
+      delete [] Conn_BoundTria_New;
+		}
+    
+		if (nGlobal_BoundQuad > 0) {
+      
+      
+      /*--- Put the connectivity into a single array for writing ---*/
+      int *Conn_BoundQuad_New = new int[nGlobal_BoundQuad*N_POINTS_QUADRILATERAL];
+      iNode = 0;
+      for(iElem = 0; iElem < nGlobal_BoundQuad; iElem++) {
+        iNode = iElem*N_POINTS_QUADRILATERAL;
+        Conn_BoundQuad_New[iNode+0] = LocalIndex[Conn_BoundQuad[iNode+0]];
+        Conn_BoundQuad_New[iNode+1] = LocalIndex[Conn_BoundQuad[iNode+1]];
+        Conn_BoundQuad_New[iNode+2] = LocalIndex[Conn_BoundQuad[iNode+2]];
+        Conn_BoundQuad_New[iNode+3] = LocalIndex[Conn_BoundQuad[iNode+3]];
+      }
+      
+			/*--- Write the zone header information ---*/
+			ZoneType = FEQUADRILATERAL; NElm = (INTEGER4)nGlobal_BoundQuad; N = NElm*N_POINTS_QUADRILATERAL;
+      
+			err = TECZNE112((char*)"Quadrilateral Elements",
+                      &ZoneType,
+                      &NPts,
+                      &NElm,
+                      &KMax,
+                      &ICellMax,
+                      &JCellMax,
+                      &KCellMax,
+                      &t,
+                      &StrandID,
+                      &ParentZn,
+                      &IsBlock,
+                      &NumFaceConnections,
+                      &FaceNeighborMode,
+                      0,         /* TotalNumFaceNodes */
+                      0,         /* NumConnectedBoundaryFaces */
+                      0,         /* TotalNumBoundaryConnections */
+                      NULL,      /* PassiveVarList */
+                      NULL,      /* ValueLocation */
+                      ShareFromZone,      /* ShareVarFromZone */
+                      &ShareConnectivityFromZone);
+			if (err) cout << "Error writing Tecplot zone data" << endl;
+      
+			/*--- write node coordinates and data if not done already---*/
+			if (first_zone) {
+        
+          err = TECDAT112(&NPts, Surf_Coords[0], &IsDouble); ShareFromZone[0] = 1;
+          err = TECDAT112(&NPts, Surf_Coords[1], &IsDouble); ShareFromZone[1] = 1;
+          if (geometry->GetnDim() == 3) {
+            err = TECDAT112(&NPts, Surf_Coords[2], &IsDouble);
+            ShareFromZone[2] = 1;
+          }
+				if (err) cout << "Error writing coordinates to Tecplot file" << endl;
+				first_zone = false;
+			}
+      
+			err = TECNOD112(Conn_BoundQuad_New);
+			if (err) cout << "Error writing connectivity to Tecplot file" << endl;
+      
+      delete [] Conn_BoundQuad_New;
+		}
+
+    for (iDim = 0; iDim < dims; iDim++)
+      delete [] Surf_Coords[iDim];
+    delete [] Surf_Coords;
+		delete [] ShareFromZone;
+    delete [] LocalIndex;
+    delete [] SurfacePoint;
+		wrote_surf_file = true;
+    
+		err = TECEND112();
+		if (err) cout << "Error in closing Tecplot file" << endl;
+    
+	}
+  
+#endif
+  
+}
+
+void COutput::SetTecplot_Solution(CConfig *config, CGeometry *geometry, unsigned short val_iZone) {
+  
+#ifndef NO_TECIO
+  
+	double   t;
+	INTEGER4 i, N, iVar, err, Debug, NPts, NElm, IsDouble, KMax;
+	INTEGER4 ICellMax, JCellMax, KCellMax, ZoneType, StrandID, ParentZn, FileType;
+	INTEGER4 *ShareFromZone, IsBlock, NumFaceConnections, FaceNeighborMode, ShareConnectivityFromZone;
+	string buffer, variables;
+	stringstream file;
+	bool first_zone = true, unsteady = config->GetUnsteady_Simulation(), GridMovement = config->GetGrid_Movement();
+  bool Wrt_Unsteady = config->GetWrt_Unsteady();
+	unsigned long iExtIter = config->GetExtIter();
+	unsigned short NVar, dims = geometry->GetnDim();
+	enum     FileType { FULL = 0, GRID = 1, SOLUTION = 2 };
+	enum	 ZoneType { ORDERED=0, FELINESEG=1, FETRIANGLE=2, FEQUADRILATERAL=3, FETETRAHEDRON=4, FEBRICK=5, FEPOLYGON=6, FEPOLYHEDRON=7 };
+    
+	/*--- Consistent data for Tecplot zones ---*/
+	Debug						= 0;
+	IsDouble					= 1;
+	NPts						= (INTEGER4)nGlobal_Poin;
+	t							= iExtIter*config->GetDelta_UnstTimeND();
+	KMax						= 0;
+	ICellMax					= 0;
+	JCellMax					= 0;
+	KCellMax					= 0;
+	StrandID					= (INTEGER4)iExtIter+1;
+	ParentZn					= 0;
+	IsBlock						= 1;
+	NumFaceConnections			= 0;
+	FaceNeighborMode			= 0;
+	ShareConnectivityFromZone	= 0;
+    
+    
+	file.str(string());
+	buffer = config->GetFlow_FileName();
+    
+#ifndef NO_MPI
+	/*--- Remove the domain number from the filename ---*/
+	int nProcessor = MPI::COMM_WORLD.Get_size();
+	if (nProcessor > 1) buffer.erase(buffer.end()-2, buffer.end());
+#endif
+    
+	file << buffer;
+    
+	if (unsteady) {
+		if (((int)iExtIter >= 0) && ((int)iExtIter < 10))			file << "_0000" << iExtIter;
+		if (((int)iExtIter >= 10) && ((int)iExtIter < 100))		file << "_000" << iExtIter;
+		if (((int)iExtIter >= 100) && ((int)iExtIter < 1000))		file << "_00" << iExtIter;
+		if (((int)iExtIter >= 1000) && ((int)iExtIter < 10000))	file << "_0" << iExtIter;
+		if ((int)iExtIter >= 10000)							file << iExtIter;
+	}
+	file << ".sol.plt";
+	FileType = SOLUTION;
+	variables = AssembleVariableNames(geometry, config, nVar_Consv, &NVar);
+  if (config->GetKind_SU2() == SU2_SOL) {
+    if (Wrt_Unsteady && GridMovement) nVar_Total = NVar;
+    else nVar_Total = NVar+dims;
+  }
+  
+	/*--- Open Tecplot file ---*/
+	err = TECINI112((char *)config->GetFlow_FileName().c_str(),
+                    (char *)variables.c_str(),
+                    (char *)file.str().c_str(),
+                    (char *)".",
+                    &FileType,
+                    &Debug,
+                    &IsDouble);
+	if (err) cout << "Error in opening Tecplot file" << endl;
+    
+	first_zone = true;
+	ShareFromZone = new INTEGER4[NVar];
+	for (i = 0; i < NVar; i++) ShareFromZone[i] = 0;
+  
+	if (nGlobal_Tria > 0) {
+        
+		/*--- Write the zone header information ---*/
+		ZoneType = FETRIANGLE; NElm = (INTEGER4)nGlobal_Tria; N = NElm*N_POINTS_TRIANGLE;
+        
+		err = TECZNE112((char*)"Triangle Elements",
+                        &ZoneType,
+                        &NPts,
+                        &NElm,
+                        &KMax,
+                        &ICellMax,
+                        &JCellMax,
+                        &KCellMax,
+                        &t,
+                        &StrandID,
+                        &ParentZn,
+                        &IsBlock,
+                        &NumFaceConnections,
+                        &FaceNeighborMode,
+                        0,         /* TotalNumFaceNodes */
+                        0,         /* NumConnectedBoundaryFaces */
+                        0,         /* TotalNumBoundaryConnections */
+                        NULL,      /* PassiveVarList */
+                        NULL,      /* ValueLocation */
+                        ShareFromZone,      /* ShareVarFromZone */
+                        &ShareConnectivityFromZone);
+		if (err) cout << "Error writing Tecplot zone data" << endl;
+
+		/*--- write node coordinates and data if not done already---*/
+		if (first_zone) {
+
+			i = 0;
+      if (config->GetKind_SU2() == SU2_SOL) {
+        if (Wrt_Unsteady && GridMovement) {
+          for (iVar = 0; iVar < nVar_Total; iVar++) {
+            err = TECDAT112(&NPts, Data[iVar], &IsDouble); ShareFromZone[i++] = 1;
+            if (err) cout << "Error writing data to Tecplot file" << endl;
+          }
+        } else {
+          for (iVar = dims; iVar < nVar_Total; iVar++) {
+            err = TECDAT112(&NPts, Data[iVar], &IsDouble); ShareFromZone[i++] = 1;
+            if (err) cout << "Error writing data to Tecplot file" << endl;
+          }
+        }
+      } else {
+        if (Wrt_Unsteady && GridMovement) {
+          err = TECDAT112(&NPts, Coords[0], &IsDouble); ShareFromZone[i++] = 1;
+          if (err) cout << "Error writing coordinates to Tecplot file" << endl;
+          err = TECDAT112(&NPts, Coords[1], &IsDouble); ShareFromZone[i++] = 1;
+          if (err) cout << "Error writing coordinates to Tecplot file" << endl;
+          if (dims == 3) {
+            err = TECDAT112(&NPts, Coords[2], &IsDouble);
+            if (err) cout << "Error writing coordinates to Tecplot file" << endl;
+            ShareFromZone[i++] = 1;
+          }
+        }
+        for (iVar = 0; iVar < nVar_Total; iVar++) {
+          err = TECDAT112(&NPts, Data[iVar], &IsDouble); ShareFromZone[i++] = 1;
+          if (err) cout << "Error writing data to Tecplot file" << endl;
+        }
+      }
+      
+			first_zone = false;
+		}
+        
+	}
+	if (nGlobal_Quad > 0) {
+        
+		/*--- Write the zone header information ---*/
+		ZoneType = FEQUADRILATERAL; NElm = (INTEGER4)nGlobal_Quad; N = NElm*N_POINTS_QUADRILATERAL;
+        
+		err = TECZNE112((char*)"Quadrilateral Elements",
+                        &ZoneType,
+                        &NPts,
+                        &NElm,
+                        &KMax,
+                        &ICellMax,
+                        &JCellMax,
+                        &KCellMax,
+                        &t,
+                        &StrandID,
+                        &ParentZn,
+                        &IsBlock,
+                        &NumFaceConnections,
+                        &FaceNeighborMode,
+                        0,         /* TotalNumFaceNodes */
+                        0,         /* NumConnectedBoundaryFaces */
+                        0,         /* TotalNumBoundaryConnections */
+                        NULL,      /* PassiveVarList */
+                        NULL,      /* ValueLocation */
+                        ShareFromZone,      /* ShareVarFromZone */
+                        &ShareConnectivityFromZone);
+		if (err) cout << "Error writing Tecplot zone data" << endl;
+        
+		/*--- write node coordinates and data if not done already---*/
+		if (first_zone) {
+            
+			i = 0;
+      if (config->GetKind_SU2() == SU2_SOL) {
+        if (Wrt_Unsteady && GridMovement) {
+          for (iVar = 0; iVar < nVar_Total; iVar++) {
+            err = TECDAT112(&NPts, Data[iVar], &IsDouble); ShareFromZone[i++] = 1;
+            if (err) cout << "Error writing data to Tecplot file" << endl;
+          }
+        } else {
+          for (iVar = dims; iVar < nVar_Total; iVar++) {
+            err = TECDAT112(&NPts, Data[iVar], &IsDouble); ShareFromZone[i++] = 1;
+            if (err) cout << "Error writing data to Tecplot file" << endl;
+          }
+        }
+      } else {
+        if (Wrt_Unsteady && GridMovement) {
+          err = TECDAT112(&NPts, Coords[0], &IsDouble); ShareFromZone[i++] = 1;
+          if (err) cout << "Error writing coordinates to Tecplot file" << endl;
+          err = TECDAT112(&NPts, Coords[1], &IsDouble); ShareFromZone[i++] = 1;
+          if (err) cout << "Error writing coordinates to Tecplot file" << endl;
+          if (dims == 3) {
+            err = TECDAT112(&NPts, Coords[2], &IsDouble);
+            if (err) cout << "Error writing coordinates to Tecplot file" << endl;
+            ShareFromZone[i++] = 1;
+          }
+        }
+        for (iVar = 0; iVar < nVar_Total; iVar++) {
+          err = TECDAT112(&NPts, Data[iVar], &IsDouble); ShareFromZone[i++] = 1;
+          if (err) cout << "Error writing data to Tecplot file" << endl;
+        }
+      }
+            
+			first_zone = false;
+		}
+        
+	}
+	if (nGlobal_Tetr > 0) {
+        
+		/*--- Write the zone header information ---*/
+		ZoneType = FETETRAHEDRON; NElm = (INTEGER4)nGlobal_Tetr; N = NElm*N_POINTS_TETRAHEDRON;
+        
+		err = TECZNE112((char*)"Tetrahedral Elements",
+                        &ZoneType,
+                        &NPts,
+                        &NElm,
+                        &KMax,
+                        &ICellMax,
+                        &JCellMax,
+                        &KCellMax,
+                        &t,
+                        &StrandID,
+                        &ParentZn,
+                        &IsBlock,
+                        &NumFaceConnections,
+                        &FaceNeighborMode,
+                        0,         /* TotalNumFaceNodes */
+                        0,         /* NumConnectedBoundaryFaces */
+                        0,         /* TotalNumBoundaryConnections */
+                        NULL,      /* PassiveVarList */
+                        NULL,      /* ValueLocation */
+                        NULL,      /* ShareVarFromZone */
+                        &ShareConnectivityFromZone);
+		if (err) cout << "Error writing Tecplot zone data" << endl;
+        
+		/*--- write node coordinates and data if not done already---*/
+		if (first_zone) {
+            
+			i = 0;
+      if (config->GetKind_SU2() == SU2_SOL) {
+        if (Wrt_Unsteady && GridMovement) {
+          for (iVar = 0; iVar < nVar_Total; iVar++) {
+            err = TECDAT112(&NPts, Data[iVar], &IsDouble); ShareFromZone[i++] = 1;
+            if (err) cout << "Error writing data to Tecplot file" << endl;
+          }
+        } else {
+          for (iVar = dims; iVar < nVar_Total; iVar++) {
+            err = TECDAT112(&NPts, Data[iVar], &IsDouble); ShareFromZone[i++] = 1;
+            if (err) cout << "Error writing data to Tecplot file" << endl;
+          }
+        }
+      } else {
+        if (Wrt_Unsteady && GridMovement) {
+          err = TECDAT112(&NPts, Coords[0], &IsDouble); ShareFromZone[i++] = 1;
+          if (err) cout << "Error writing coordinates to Tecplot file" << endl;
+          err = TECDAT112(&NPts, Coords[1], &IsDouble); ShareFromZone[i++] = 1;
+          if (err) cout << "Error writing coordinates to Tecplot file" << endl;
+          if (dims == 3) {
+            err = TECDAT112(&NPts, Coords[2], &IsDouble);
+            if (err) cout << "Error writing coordinates to Tecplot file" << endl;
+            ShareFromZone[i++] = 1;
+          }
+        }
+        for (iVar = 0; iVar < nVar_Total; iVar++) {
+          err = TECDAT112(&NPts, Data[iVar], &IsDouble); ShareFromZone[i++] = 1;
+          if (err) cout << "Error writing data to Tecplot file" << endl;
+        }
+      }
+            
+			first_zone = false;
+		}
+        
+	}
+	if (nGlobal_Hexa > 0) {
+        
+		/*--- Write the zone header information ---*/
+		ZoneType = FEBRICK; NElm = (INTEGER4)nGlobal_Hexa; N = NElm*N_POINTS_HEXAHEDRON;
+        
+		err = TECZNE112((char*)"Hexahedral Elements",
+                        &ZoneType,
+                        &NPts,
+                        &NElm,
+                        &KMax,
+                        &ICellMax,
+                        &JCellMax,
+                        &KCellMax,
+                        &t,
+                        &StrandID,
+                        &ParentZn,
+                        &IsBlock,
+                        &NumFaceConnections,
+                        &FaceNeighborMode,
+                        0,         /* TotalNumFaceNodes */
+                        0,         /* NumConnectedBoundaryFaces */
+                        0,         /* TotalNumBoundaryConnections */
+                        NULL,      /* PassiveVarList */
+                        NULL,      /* ValueLocation */
+                        NULL,      /* ShareVarFromZone */
+                        &ShareConnectivityFromZone);
+		if (err) cout << "Error writing Tecplot zone data" << endl;
+        
+		/*--- write node coordinates and data if not done already---*/
+		if (first_zone) {
+            
+			i = 0;
+      if (config->GetKind_SU2() == SU2_SOL) {
+        if (Wrt_Unsteady && GridMovement) {
+          for (iVar = 0; iVar < nVar_Total; iVar++) {
+            err = TECDAT112(&NPts, Data[iVar], &IsDouble); ShareFromZone[i++] = 1;
+            if (err) cout << "Error writing data to Tecplot file" << endl;
+          }
+        } else {
+          for (iVar = dims; iVar < nVar_Total; iVar++) {
+            err = TECDAT112(&NPts, Data[iVar], &IsDouble); ShareFromZone[i++] = 1;
+            if (err) cout << "Error writing data to Tecplot file" << endl;
+          }
+        }
+      } else {
+        if (Wrt_Unsteady && GridMovement) {
+          err = TECDAT112(&NPts, Coords[0], &IsDouble); ShareFromZone[i++] = 1;
+          if (err) cout << "Error writing coordinates to Tecplot file" << endl;
+          err = TECDAT112(&NPts, Coords[1], &IsDouble); ShareFromZone[i++] = 1;
+          if (err) cout << "Error writing coordinates to Tecplot file" << endl;
+          if (dims == 3) {
+            err = TECDAT112(&NPts, Coords[2], &IsDouble);
+            if (err) cout << "Error writing coordinates to Tecplot file" << endl;
+            ShareFromZone[i++] = 1;
+          }
+        }
+        for (iVar = 0; iVar < nVar_Total; iVar++) {
+          err = TECDAT112(&NPts, Data[iVar], &IsDouble); ShareFromZone[i++] = 1;
+          if (err) cout << "Error writing data to Tecplot file" << endl;
+        }
+      }
+            
+			first_zone = false;
+		}
+        
+	}
+	if (nGlobal_Pyra > 0) {
+		cout << "Pyramid element type not yet supported; no zone written." << endl;
+	}
+	if (nGlobal_Wedg > 0) {
+		cout << "Wedge element type not yet supported; no zone written." << endl;
+	}
+  
+	delete [] ShareFromZone;
+    
+	err = TECEND112();
+	if (err) cout << "Error in closing Tecplot file" << endl;
+
+#endif
+    
+}
+
+void COutput::SetTecplot_SurfaceSolution(CConfig *config, CGeometry *geometry, unsigned short val_iZone) {
+  
+#ifndef NO_TECIO
+  
+	double   t;
+	INTEGER4 i, N, iVar, err, Debug, NPts, NElm, IsDouble, KMax;
+	INTEGER4 ICellMax, JCellMax, KCellMax, ZoneType, StrandID, ParentZn, FileType;
+	INTEGER4 *ShareFromZone, IsBlock, NumFaceConnections, FaceNeighborMode, ShareConnectivityFromZone;
+	string buffer, variables;
+	stringstream file;
+	bool first_zone = true, unsteady = config->GetUnsteady_Simulation(), GridMovement = config->GetGrid_Movement();
+  bool Wrt_Unsteady = config->GetWrt_Unsteady();
+	unsigned long iPoint, iElem, iNode, iSurf_Poin, iExtIter = config->GetExtIter();
+	unsigned short iDim, NVar, dims = geometry->GetnDim();
+	enum     FileType { FULL = 0, GRID = 1, SOLUTION = 2 };
+	enum	 ZoneType { ORDERED=0, FELINESEG=1, FETRIANGLE=2, FEQUADRILATERAL=3, FETETRAHEDRON=4, FEBRICK=5, FEPOLYGON=6, FEPOLYHEDRON=7 };
+  
+  
+	file.str(string());
+	buffer = config->GetSurfFlowCoeff_FileName();
+  
+#ifndef NO_MPI
+	/*--- Remove the domain number from the filename ---*/
+	int nProcessor = MPI::COMM_WORLD.Get_size();
+	if (nProcessor > 1) buffer.erase(buffer.end()-2, buffer.end());
+#endif
+  
+	file << buffer;
+  
+	if (unsteady) {
+		if (((int)iExtIter >= 0) && ((int)iExtIter < 10))			file << "_0000" << iExtIter;
+		if (((int)iExtIter >= 10) && ((int)iExtIter < 100))		file << "_000" << iExtIter;
+		if (((int)iExtIter >= 100) && ((int)iExtIter < 1000))		file << "_00" << iExtIter;
+		if (((int)iExtIter >= 1000) && ((int)iExtIter < 10000))	file << "_0" << iExtIter;
+		if ((int)iExtIter >= 10000)							file << iExtIter;
+	}
+	file << ".sol.plt";
+	FileType = SOLUTION;
+	variables = AssembleVariableNames(geometry, config, nVar_Consv, &NVar);
+  if (config->GetKind_SU2() == SU2_SOL) {
+    if (Wrt_Unsteady && GridMovement) nVar_Total = NVar-dims;
+    else nVar_Total = NVar;
+  }
+  
+	first_zone = true;
+	ShareFromZone = new INTEGER4[NVar];
+	for (i = 0; i < NVar; i++) ShareFromZone[i] = 0;
+  
+  
+  /*--- Perform a renumbering for the surface points/elements ---*/
+  unsigned long *LocalIndex = new unsigned long [nGlobal_Poin+1];
+  bool *SurfacePoint = new bool [nGlobal_Poin+1];
+  
+  for (iPoint = 0; iPoint < nGlobal_Poin+1; iPoint++) SurfacePoint[iPoint] = false;
+  
+  for(iElem = 0; iElem < nGlobal_Line; iElem++) {
+    iNode = iElem*N_POINTS_LINE;
+    SurfacePoint[Conn_Line[iNode+0]] = true;
+    SurfacePoint[Conn_Line[iNode+1]] = true;
+  }
+  for(iElem = 0; iElem < nGlobal_BoundTria; iElem++) {
+    iNode = iElem*N_POINTS_TRIANGLE;
+    SurfacePoint[Conn_BoundTria[iNode+0]] = true;
+    SurfacePoint[Conn_BoundTria[iNode+1]] = true;
+    SurfacePoint[Conn_BoundTria[iNode+2]] = true;
+  }
+  for(iElem = 0; iElem < nGlobal_BoundQuad; iElem++) {
+    iNode = iElem*N_POINTS_QUADRILATERAL;
+    SurfacePoint[Conn_BoundQuad[iNode+0]] = true;
+    SurfacePoint[Conn_BoundQuad[iNode+1]] = true;
+    SurfacePoint[Conn_BoundQuad[iNode+2]] = true;
+    SurfacePoint[Conn_BoundQuad[iNode+3]] = true;
+  }
+  
+  unsigned long nSurf_Poin = 0;
+  for (iPoint = 0; iPoint < nGlobal_Poin+1; iPoint++) {
+    LocalIndex[iPoint] = 0;
+    if (SurfacePoint[iPoint]) { nSurf_Poin++; LocalIndex[iPoint] = nSurf_Poin; }
+  }
+  
+  /*--- Collect surface coordinates into one array as well ---*/
+  /*--- Note the -1 in the Coords/Data array in order to undo the 1-based indexing ---*/
+  double **Surf_Coords;
+  if (Wrt_Unsteady && GridMovement) {
+    Surf_Coords = new double*[dims];
+    for (iDim = 0; iDim < dims; iDim++)
+      Surf_Coords[iDim] = new double[nSurf_Poin];
+    
+    iSurf_Poin = 0;
+    for (iPoint = 0; iPoint < nGlobal_Poin+1; iPoint++) {
+      if (SurfacePoint[iPoint]) {
+        for (iDim = 0; iDim < dims; iDim++) {
+          if (config->GetKind_SU2() == SU2_SOL)
+            Surf_Coords[iDim][iSurf_Poin] = Data[iDim][iPoint-1];
+          else
+            Surf_Coords[iDim][iSurf_Poin] = Coords[iDim][iPoint-1];
+        }
+        iSurf_Poin++;
+      }
+    }
+  }
+  
+  /*--- Collect surface data into one array for the surface as well ---*/
+  /*--- Note the -1 in the Coords/Data array in order to undo the 1-based indexing ---*/
+  double **Surf_Data = new double*[nVar_Total];
+  for (iVar = 0; iVar < nVar_Total; iVar++)
+    Surf_Data[iVar] = new double[nSurf_Poin];
+  
+  iSurf_Poin = 0;
+  for (iPoint = 0; iPoint < nGlobal_Poin+1; iPoint++) {
+    if (SurfacePoint[iPoint]) {
+      for (iVar = 0; iVar < nVar_Total; iVar++) {
+        if (config->GetKind_SU2() == SU2_SOL) {
+          if (Wrt_Unsteady && GridMovement)
+            Surf_Data[iVar][iSurf_Poin] = Data[iVar+dims][iPoint-1];
+          else
+            Surf_Data[iVar][iSurf_Poin] = Data[iVar][iPoint-1];
+        } else
+          Surf_Data[iVar][iSurf_Poin] = Data[iVar][iPoint-1];
+      }
+      iSurf_Poin++;
+    }
+  }
+
+	/*--- Consistent data for Tecplot zones ---*/
+	Debug						= 0;
+	IsDouble					= 1;
+	NPts						= (INTEGER4)nSurf_Poin;
+	t							= iExtIter*config->GetDelta_UnstTimeND();
+	KMax						= 0;
+	ICellMax					= 0;
+	JCellMax					= 0;
+	KCellMax					= 0;
+	StrandID					= (INTEGER4)iExtIter+1;
+	ParentZn					= 0;
+	IsBlock						= 1;
+	NumFaceConnections			= 0;
+	FaceNeighborMode			= 0;
+	ShareConnectivityFromZone	= 0;
+  
+  
+	/*--- Open Tecplot file ---*/
+	err = TECINI112((char *)config->GetFlow_FileName().c_str(),
+                  (char *)variables.c_str(),
+                  (char *)file.str().c_str(),
+                  (char *)".",
+                  &FileType,
+                  &Debug,
+                  &IsDouble);
+	if (err) cout << "Error in opening Tecplot file" << endl;
+  
+
+  if (nGlobal_Line > 0) {
+    
+		/*--- Write the zone header information ---*/
+		ZoneType = FELINESEG; NElm = (INTEGER4)nGlobal_Line; N = NElm*N_POINTS_LINE;
+    
+		err = TECZNE112((char*)"Line Elements",
+                    &ZoneType,
+                    &NPts,
+                    &NElm,
+                    &KMax,
+                    &ICellMax,
+                    &JCellMax,
+                    &KCellMax,
+                    &t,
+                    &StrandID,
+                    &ParentZn,
+                    &IsBlock,
+                    &NumFaceConnections,
+                    &FaceNeighborMode,
+                    0,         /* TotalNumFaceNodes */
+                    0,         /* NumConnectedBoundaryFaces */
+                    0,         /* TotalNumBoundaryConnections */
+                    NULL,      /* PassiveVarList */
+                    NULL,      /* ValueLocation */
+                    ShareFromZone,      /* ShareVarFromZone */
+                    &ShareConnectivityFromZone);
+		if (err) cout << "Error writing Tecplot zone data" << endl;
+    
+		/*--- write node coordinates and data if not done already---*/
+		if (first_zone) {
+      
+			i = 0;
+      if (Wrt_Unsteady && GridMovement) {
+        for (iDim = 0; iDim < dims; iDim++) {
+          err = TECDAT112(&NPts, Surf_Coords[iDim], &IsDouble); ShareFromZone[i++] = 1;
+          if (err) cout << "Error writing data to Tecplot file" << endl;
+        }
+      }
+      for (iVar = 0; iVar < nVar_Total; iVar++) {
+        err = TECDAT112(&NPts, Surf_Data[iVar], &IsDouble); ShareFromZone[i++] = 1;
+        if (err) cout << "Error writing data to Tecplot file" << endl;
+      }
+      
+			first_zone = false;
+		}
+    
+	}
+  
+	if (nGlobal_BoundTria > 0) {
+    
+		/*--- Write the zone header information ---*/
+		ZoneType = FETRIANGLE; NElm = (INTEGER4)nGlobal_BoundTria; N = NElm*N_POINTS_TRIANGLE;
+    
+		err = TECZNE112((char*)"Triangle Elements",
+                    &ZoneType,
+                    &NPts,
+                    &NElm,
+                    &KMax,
+                    &ICellMax,
+                    &JCellMax,
+                    &KCellMax,
+                    &t,
+                    &StrandID,
+                    &ParentZn,
+                    &IsBlock,
+                    &NumFaceConnections,
+                    &FaceNeighborMode,
+                    0,         /* TotalNumFaceNodes */
+                    0,         /* NumConnectedBoundaryFaces */
+                    0,         /* TotalNumBoundaryConnections */
+                    NULL,      /* PassiveVarList */
+                    NULL,      /* ValueLocation */
+                    ShareFromZone,      /* ShareVarFromZone */
+                    &ShareConnectivityFromZone);
+		if (err) cout << "Error writing Tecplot zone data" << endl;
+    
+		/*--- write node coordinates and data if not done already---*/
+		if (first_zone) {
+      
+			i = 0;
+      if (Wrt_Unsteady && GridMovement) {
+        for (iDim = 0; iDim < dims; iDim++) {
+          err = TECDAT112(&NPts, Surf_Coords[iDim], &IsDouble); ShareFromZone[i++] = 1;
+          if (err) cout << "Error writing data to Tecplot file" << endl;
+        }
+      }
+      for (iVar = 0; iVar < nVar_Total; iVar++) {
+        err = TECDAT112(&NPts, Surf_Data[iVar], &IsDouble); ShareFromZone[i++] = 1;
+        if (err) cout << "Error writing data to Tecplot file" << endl;
+      }
+      
+			first_zone = false;
+		}
+    
+	}
+  
+	if (nGlobal_BoundQuad > 0) {
+    
+		/*--- Write the zone header information ---*/
+		ZoneType = FEQUADRILATERAL; NElm = (INTEGER4)nGlobal_BoundQuad; N = NElm*N_POINTS_QUADRILATERAL;
+    
+		err = TECZNE112((char*)"Quadrilateral Elements",
+                    &ZoneType,
+                    &NPts,
+                    &NElm,
+                    &KMax,
+                    &ICellMax,
+                    &JCellMax,
+                    &KCellMax,
+                    &t,
+                    &StrandID,
+                    &ParentZn,
+                    &IsBlock,
+                    &NumFaceConnections,
+                    &FaceNeighborMode,
+                    0,         /* TotalNumFaceNodes */
+                    0,         /* NumConnectedBoundaryFaces */
+                    0,         /* TotalNumBoundaryConnections */
+                    NULL,      /* PassiveVarList */
+                    NULL,      /* ValueLocation */
+                    ShareFromZone,      /* ShareVarFromZone */
+                    &ShareConnectivityFromZone);
+		if (err) cout << "Error writing Tecplot zone data" << endl;
+    
+		/*--- write node coordinates and data if not done already---*/
+      if (first_zone) {
+        cout << "about to write quad" << endl;
+        i = 0;
+        if (Wrt_Unsteady && GridMovement) {
+          for (iDim = 0; iDim < dims; iDim++) {
+            err = TECDAT112(&NPts, Surf_Coords[iDim], &IsDouble); ShareFromZone[i++] = 1;
+            if (err) cout << "Error writing data to Tecplot file" << endl;
+          }
+        }
+        for (iVar = 0; iVar < nVar_Total; iVar++) {
+          err = TECDAT112(&NPts, Surf_Data[iVar], &IsDouble); ShareFromZone[i++] = 1;
+          if (err) cout << "Error writing data to Tecplot file" << endl;
+        }
+        
+        first_zone = false;
+      }
+    
+	}
+
+  for (iVar = 0; iVar < nVar_Total; iVar++)
+    delete [] Surf_Data[iVar];
+  delete [] Surf_Data;
+
+  if (Wrt_Unsteady && GridMovement) {
+    for (iDim = 0; iDim < dims; iDim++)
+      delete [] Surf_Coords[iDim];
+    delete [] Surf_Coords;
+  }
+  delete [] LocalIndex;
+  delete [] SurfacePoint;
+	delete [] ShareFromZone;
+  
+	err = TECEND112();
+	if (err) cout << "Error in closing Tecplot file" << endl;
+  
+#endif
+  
+}
+
+string AssembleVariableNames(CGeometry *geometry, CConfig *config, unsigned short nVar_Consv, unsigned short *NVar) {
+  
+  /*--- Local variables ---*/
+  stringstream variables; variables.str(string());
+	unsigned short iVar;
+	*NVar = 0;
+  unsigned short iDim, nDim = geometry->GetnDim();
+  unsigned short Kind_Solver  = config->GetKind_Solver();
+  bool grid_movement = config->GetGrid_Movement();
+  bool Wrt_Unsteady = config->GetWrt_Unsteady();
+  
+  
+	/*--- Write the basic variable header based on the particular solution ----*/
+  
+  /*--- Write the list of the fields in the restart file.
+   Without including the PointID---*/
+  if (config->GetKind_SU2() == SU2_SOL) {
+    
+    /*--- If SU2_SOL called this routine, we already have a set of output
+     variables with the appropriate string tags stored in the config class. ---*/
+    
+    /*--- Set the number of variables to be written. Subtract off an index for
+     the PointID as well as each coordinate (x,y,z). ---*/
+    string varname;
+    
+    if (Wrt_Unsteady && grid_movement) {
+      
+      *NVar = config->fields.size()-1;
+      for (unsigned short iField = 1; iField < config->fields.size(); iField++) {
+        varname = config->fields[iField];
+        varname.erase (varname.begin(), varname.begin()+1);
+        varname.erase (varname.end()-2, varname.end());
+        variables << varname << " ";
+      }
+    } else {
+      
+      *NVar = config->fields.size()-1-nDim;
+      for (unsigned short iField = 1+nDim; iField < config->fields.size(); iField++) {
+        varname = config->fields[iField];
+        varname.erase (varname.begin(), varname.begin()+1);
+        varname.erase (varname.end()-2, varname.end());
+        variables << varname << " ";
+      }
+    }
+
+  } else {
+    
+    if (Wrt_Unsteady && grid_movement) {
+      if (nDim == 2) {
+        variables << "x y "; *NVar += 2;
+      } else {
+        variables << "x y z "; *NVar += 3;
+      }
+    }
+    
+    for (iVar = 0; iVar < nVar_Consv; iVar++) {
+      variables << "Conservative_" << iVar+1<<" "; *NVar += 1;
+    }
+    if (config->GetWrt_Residuals()) {
+      for (iVar = 0; iVar < nVar_Consv; iVar++) {
+        variables << "Residual_" << iVar+1<<" "; *NVar += 1;
+      }
+    }
+    
+    /*--- Add names for any extra variables (this will need to be adjusted). ---*/
+    if (grid_movement) {
+      if (nDim == 2) {
+        variables << "Grid_Velx Grid_Vely "; *NVar += 2;
+      } else {
+        variables << "Grid_Velx Grid_Vely Grid_Velz "; *NVar += 3;
+      }
+    }
+    
+    if (config->GetKind_Regime() == FREESURFACE) {
+      variables << "Density ";
+      *NVar += 1;
+    }
+    
+    if ((Kind_Solver == EULER) || (Kind_Solver == NAVIER_STOKES) || (Kind_Solver == RANS)) {
+      variables << "Pressure Pressure_Coefficient Mach ";
+      *NVar += 3;
+    }
+    
+    if ((Kind_Solver == NAVIER_STOKES) || (Kind_Solver == RANS)) {
+      variables << "Temperature Laminar_Viscosity Skin_Friction_Coefficient Heat_Transfer Y_Plus ";
+      *NVar += 5;
+    }
+    
+    if (Kind_Solver == RANS) {
+      variables << "Eddy_Viscosity ";
+      *NVar += 1;
+    }
+    
+    if ((Kind_Solver == EULER) || (Kind_Solver == NAVIER_STOKES) || (Kind_Solver == RANS)) {
+      variables << "Sharp_Edge_Dist ";
+      *NVar += 1;
+    }
+    
+    if ((Kind_Solver == PLASMA_EULER) || (Kind_Solver == PLASMA_NAVIER_STOKES)) {
+      unsigned short iSpecies;
+      for (iSpecies = 0; iSpecies < config->GetnSpecies(); iSpecies++) {
+        variables << "Pressure_" << iSpecies << " ";
+        *NVar += 1;
+      }
+      for (iSpecies = 0; iSpecies < config->GetnSpecies(); iSpecies++) {
+        variables << "Temperature_" << iSpecies << " ";
+        *NVar += 1;
+      }
+      for (iSpecies = 0; iSpecies < config->GetnDiatomics(); iSpecies++) {
+        variables << "TemperatureVib_" << iSpecies << " ";
+        *NVar += 1;
+      }
+      for (iSpecies = 0; iSpecies < config->GetnSpecies(); iSpecies++) {
+        variables << "Mach_" << iSpecies << " ";
+        *NVar += 1;
+      }
+    }
+    
+    if (Kind_Solver == PLASMA_NAVIER_STOKES) {
+      unsigned short iSpecies;
+      for (iSpecies = 0; iSpecies < config->GetnSpecies(); iSpecies++) {
+        variables << "LaminaryViscosity_" << iSpecies << " ";
+        *NVar += 1;
+      }
+      
+      if ( Kind_Solver == PLASMA_NAVIER_STOKES  && (config->GetMagnetic_Force() == YES) && (geometry->GetnDim() == 3)) {
+        for (iDim = 0; iDim < nDim; iDim++) {
+          variables << "Magnet_Field" << iDim << " ";
+          *NVar += 1;
+        }
+      }
+    }
+    
+    if (Kind_Solver == ELECTRIC_POTENTIAL) {
+      for (iDim = 0; iDim < geometry->GetnDim(); iDim++) {
+        variables << "ElectricField_" << iDim+1 << " ";
+        *NVar += 1;
+      }
+    }
+    
+    if ((Kind_Solver == ADJ_EULER) || (Kind_Solver == ADJ_NAVIER_STOKES) || (Kind_Solver == ADJ_RANS) || (Kind_Solver == ADJ_PLASMA_EULER) || (Kind_Solver == ADJ_PLASMA_NAVIER_STOKES)) {
+      variables << "Surface_Sensitivity Solution_Sensor ";
+      *NVar += 2;
+    }
+  }
+
+	return variables.str();
+  
+}