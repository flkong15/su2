--- conflicted
+++ resolved
@@ -4963,123 +4963,7 @@
 
 }
 
-<<<<<<< HEAD
-void CSolver::Read_InletFile_ASCII(CGeometry *geometry, CConfig *config, string val_filename) {
-
-  ifstream inlet_file;
-  string text_line;
-  unsigned long iVar, iMarker, iChar, iRow;
-  int counter = 0;
-  string::size_type position;
-
-  /*--- Open the inlet profile file (we have already error checked) ---*/
-
-  inlet_file.open(val_filename.data(), ios::in);
-
-  /*--- Identify the markers and data set in the inlet profile file ---*/
-
-  while (getline (inlet_file, text_line)) {
-
-    position = text_line.find ("NMARK=",0);
-    if (position != string::npos) {
-      text_line.erase (0,6); nMarker_InletFile = atoi(text_line.c_str());
-
-      nRow_InletFile    = new unsigned long[nMarker_InletFile];
-      nRowCum_InletFile = new unsigned long[nMarker_InletFile+1];
-      nCol_InletFile    = new unsigned long[nMarker_InletFile];
-
-      for (iMarker = 0 ; iMarker < nMarker_InletFile; iMarker++) {
-
-        getline (inlet_file, text_line);
-        text_line.erase (0,11);
-        for (iChar = 0; iChar < 20; iChar++) {
-          position = text_line.find( " ", 0 );  if (position != string::npos) text_line.erase (position,1);
-          position = text_line.find( "\r", 0 ); if (position != string::npos) text_line.erase (position,1);
-          position = text_line.find( "\n", 0 ); if (position != string::npos) text_line.erase (position,1);
-        }
-        Marker_Tags_InletFile.push_back(text_line.c_str());
-
-        getline (inlet_file, text_line);
-        text_line.erase (0,5); nRow_InletFile[iMarker] = atoi(text_line.c_str());
-
-        getline (inlet_file, text_line);
-        text_line.erase (0,5); nCol_InletFile[iMarker] = atoi(text_line.c_str());
-
-        /*--- Skip the data. This is read in the next loop. ---*/
-
-        for (iRow = 0; iRow < nRow_InletFile[iMarker]; iRow++) getline (inlet_file, text_line);
-
-      }
-    } else {
-      SU2_MPI::Error("While opening inlet file, no \"NMARK=\" specification was found", CURRENT_FUNCTION);
-    }
-  }
-
-  inlet_file.close();
-
-  /*--- Compute array bounds and offsets. Allocate data structure. ---*/
-
-  maxCol_InletFile = 0; nRowCum_InletFile[0] = 0;
-  for (iMarker = 0; iMarker < nMarker_InletFile; iMarker++) {
-    if (nCol_InletFile[iMarker] > maxCol_InletFile)
-      maxCol_InletFile = nCol_InletFile[iMarker];
-
-    /*--- Put nRow into cumulative storage format. ---*/
-
-    nRowCum_InletFile[iMarker+1] = nRowCum_InletFile[iMarker] + nRow_InletFile[iMarker];
-    
-  }
-
-  Inlet_Data = new passivedouble[nRowCum_InletFile[nMarker_InletFile]*maxCol_InletFile];
-
-  for (unsigned long iPoint = 0; iPoint < nRowCum_InletFile[nMarker_InletFile]*maxCol_InletFile; iPoint++)
-    Inlet_Data[iPoint] = 0.0;
-
-  /*--- Read all lines in the inlet profile file and extract data. ---*/
-
-  inlet_file.open(val_filename.data(), ios::in);
-
-  counter = 0;
-  while (getline (inlet_file, text_line)) {
-
-    position = text_line.find ("NMARK=",0);
-    if (position != string::npos) {
-
-      for (iMarker = 0; iMarker < nMarker_InletFile; iMarker++) {
-
-        /*--- Skip the tag, nRow, and nCol lines. ---*/
-
-        getline (inlet_file, text_line);
-        getline (inlet_file, text_line);
-        getline (inlet_file, text_line);
-
-        /*--- Now read the data for each row and store. ---*/
-
-        for (iRow = 0; iRow < nRow_InletFile[iMarker]; iRow++) {
-
-          getline (inlet_file, text_line);
-
-          istringstream point_line(text_line);
-
-          /*--- Store the values (starting with node coordinates) --*/
-
-          for (iVar = 0; iVar < nCol_InletFile[iMarker]; iVar++)
-            point_line >> Inlet_Data[counter*maxCol_InletFile + iVar];
-
-          /*--- Increment our local row counter. ---*/
-
-          counter++;
-
-        }
-      }
-    }
-  }
-  
-  inlet_file.close();
-  
-}
-
-void CSolver::PrintNewInletData (su2double *Inlet_InterpolatedData, unsigned long nVertex,string Marker_Tag)
+void CSolver::PrintNewInletData (su2double *Inlet_InterpolatedData, unsigned long nVertex,string Marker_Tag, unsigned short nColumns)
 {
 
 ofstream myfile;
@@ -5091,9 +4975,9 @@
 {  
             for (unsigned long iVertex = 0; iVertex < nVertex; iVertex++) {
 
-                  for  (unsigned long iVar=0; iVar < (maxCol_InletFile+nDim); iVar++)
+                  for  (unsigned long iVar=0; iVar < (nColumns+nDim); iVar++)
                     {
-                      myfile<<Inlet_InterpolatedData[iVertex*(maxCol_InletFile+nDim)+iVar]<<"\t";
+                      myfile<<Inlet_InterpolatedData[iVertex*(nColumns+nDim)+iVar]<<"\t";
                     }
                   myfile<<endl;
                 }
@@ -5103,343 +4987,6 @@
     cout<<"file cannot be opened"<<endl;
 }
 
-
-void CSolver::LoadSpanwiseInletProfile(CGeometry **geometry,
-                                CSolver ***solver,
-                                CConfig *config,
-                                int val_iter,
-                                unsigned short val_kind_solver,
-                                unsigned short val_kind_marker)
-{
-  /*-- First, set the solver and marker kind for the particular problem at
-   hand. Note that, in the future, these routines can be used for any solver
-   and potentially any marker type (beyond inlets). ---*/
-
-  unsigned short KIND_SOLVER = val_kind_solver;
-  unsigned short KIND_MARKER = val_kind_marker;
-
-  /*--- Local variables ---*/
-
-  unsigned short iDim, iVar, iMesh, iMarker, jMarker;
-  unsigned long iPoint, iVertex, iChildren, Point_Fine, iRow, nVertex;
-  su2double ai,bi,ci,di,delta,dxi; //akima interpolation variables
-  su2double Theta, Parameter1, Parameter2, unit_r, unit_Theta, unit_m, unit_z, Alpha, Phi;
-  su2double Area_Children, Area_Parent, *Coord, dist, slope, Interp_Radius;
-  bool dual_time = ((config->GetTime_Marching() == DT_STEPPING_1ST) ||
-                    (config->GetTime_Marching() == DT_STEPPING_2ND));
-  bool time_stepping = config->GetTime_Marching() == TIME_STEPPING;
-
-  bool Point_Match = false;
-  string UnstExt, text_line;
-  ifstream restart_file;
-
-  unsigned short iZone = config->GetiZone();
-  unsigned short nZone = config->GetnZone();
-
-  string Marker_Tag;
-  string profile_filename = config->GetInlet_FileName();
-  ifstream inlet_file;
-
-  su2double *Inlet_Values = NULL;
-  su2double *Inlet_Fine   = NULL;
-  su2double *Normal       = new su2double[nDim];
-
-  unsigned long Marker_Counter = 0;
-
-  /*--- Multizone problems require the number of the zone to be appended. ---*/
-
-  if (nZone > 1)
-    profile_filename = config->GetMultizone_FileName(profile_filename, iZone,".dat");
-
-  /*--- Modify file name for an unsteady restart ---*/
-
-  if (dual_time || time_stepping)
-    profile_filename = config->GetUnsteady_FileName(profile_filename, val_iter,".dat");
-
-  /*--- Open the file and check for problems. If a file can not be found,
-   then a warning will be printed, but the calculation will continue
-   using the uniform inlet values. A template inlet file will be written
-   at a later point using COutput. ---*/
-
-  inlet_file.open(profile_filename.data(), ios::in);
-
-  if (!inlet_file.fail()) {
-
-    /*--- Close the file and start the loading. ---*/
-
-    inlet_file.close();
-
-    /*--- Read the profile data from an ASCII file. ---*/
-
-    Read_InletFile_ASCII(geometry[MESH_0], config, profile_filename);
-
-    /*--- Load data from the restart into correct containers. ---*/
-
-    Marker_Counter = 0;
-
-    /*--- Initializing inlet containers with more columns than inlet file. ---*/
-    Inlet_Values = new su2double[maxCol_InletFile+nDim];
-    Inlet_Fine   = new su2double[maxCol_InletFile+nDim];
-
-    unsigned short global_failure = 0, local_failure = 0;
-    ostringstream error_msg;
-
-    for (iMarker = 0; iMarker < config->GetnMarker_All(); iMarker++) {
-      if (config->GetMarker_All_KindBC(iMarker) == KIND_MARKER) {
-
-        /*--- Get tag in order to identify the correct inlet data. ---*/
-
-        Marker_Tag = config->GetMarker_All_TagBound(iMarker);
-
-        for (jMarker = 0; jMarker < nMarker_InletFile; jMarker++) {
-
-          /*--- If we have found the matching marker string, continue. ---*/
-
-          if (Marker_Tags_InletFile[jMarker] == Marker_Tag) {
-
-            /*--- Increment our counter for marker matches. ---*/
-
-            Marker_Counter++;
-            
-            nVertex = geometry[MESH_0]->nVertex[iMarker];
-
-            /*--- Initializing a new container for inlet data for printing if INLET_DATA_OUT is true. ---*/
-            Inlet_InterpolatedData = new su2double[nVertex*(maxCol_InletFile+nDim)];
-
-            /*--- Loop through the nodes on this marker. ---*/
-
-            for (iVertex = 0; iVertex < geometry[MESH_0]->nVertex[iMarker]; iVertex++) {
-
-              iPoint   = geometry[MESH_0]->vertex[iMarker][iVertex]->GetNode();
-              Coord    = geometry[MESH_0]->node[iPoint]->GetCoord();
-
-              /*--- Finding radius and theta for the specific vertex. ---*/ 
-              Interp_Radius = sqrt(pow(Coord[0],2)+ pow(Coord[1],2));
-              Theta = atan2(Coord[1],Coord[0]);
-
-              /*--- Set the x,y,z coordinates in Inlet_Values container ---*/
-              for  (iVar=0; iVar < nDim; iVar++)
-                Inlet_Values[iVar]=Coord[iVar];
-              
-              /*--- Loop through all rows in the inlet file. ---*/
-              for (iRow = nRowCum_InletFile[jMarker]; iRow < nRowCum_InletFile[jMarker+1]; iRow++) {
-                   
-                   /*--- Find the two closest radii for the specific vertex. ---*/
-                  if (Inlet_Data[maxCol_InletFile*iRow] <= Interp_Radius && Inlet_Data[maxCol_InletFile*(iRow+1)] >= Interp_Radius){
-                      
-                      /*--- Loop through all values in the inlet file except the radii---*/
-                      for (unsigned short index=1; index<maxCol_InletFile; index++){
-                        Point_Match = true;
-                        switch(config->GetKindInletInterpolationFunction()){
-                          case (ONED_LINEAR_SPANWISE):
-                          /*--- 1D interpolate data for every index (column) using equation of a line. ---*/
-                          slope=(Inlet_Data[index+maxCol_InletFile*(iRow+1)]-Inlet_Data[index+maxCol_InletFile*iRow])/(Inlet_Data[maxCol_InletFile*(iRow+1)]-Inlet_Data[maxCol_InletFile*iRow]);
-                      
-                          /*--- If interpolating turbulence variables, shift them one index ahead ---*/
-                          if (index > nDim+1)
-                            Inlet_Values[index+(nDim-1)+1]=slope*(Interp_Radius - Inlet_Data[maxCol_InletFile*iRow]) + Inlet_Data[index+maxCol_InletFile*iRow];
-                          else
-                            Inlet_Values[index+(nDim-1)]=slope*(Interp_Radius - Inlet_Data[maxCol_InletFile*iRow]) + Inlet_Data[index+maxCol_InletFile*iRow];
-                        
-                          break;
-
-                          case (ONED_AKIMASPLINE_SPANWISE):
-                            /*--- Finding the cofficients of the third order polynomial for Akima Interpolation ---*/
-                            dxi = Inlet_Data[maxCol_InletFile*(iRow+1)] - Inlet_Data[maxCol_InletFile*iRow];
-                            ai = Inlet_Data[maxCol_InletFile*iRow + index];
-                            bi = Get_Ai_dash(iRow, index, jMarker);
-                            ci = (3*Get_Pi(iRow, index)-2*bi-Get_Ai_dash(iRow+1, index, jMarker))/dxi;
-                            di = (bi + Get_Ai_dash(iRow+1, index, jMarker) - 2*Get_Pi(iRow,index))/pow(dxi,2);
-                            delta = Interp_Radius - Inlet_Data[maxCol_InletFile*iRow];
-
-                            /*--- If interpolating turbulence variables, shift them one index ahead ---*/
-                            if (index > nDim+1)
-                              Inlet_Values[index+(nDim-1)+1]=ai+bi*delta+ci*pow(delta,2)+di*pow(delta,3);
-                            else
-                              Inlet_Values[index+(nDim-1)]=ai+bi*delta+ci*pow(delta,2)+di*pow(delta,3);
-
-                            break;
-                          }
-                      }
-
-                      /*--- New interpolated parameters for that Interp_Radius. ---*/
-                      Parameter1=Inlet_Values[nDim+2];
-                      Parameter2=Inlet_Values[nDim+3];
-
-                      switch(config->GetKindInletInterpolationType()){
-                      
-                        case(VR_VTHETA):
-                          unit_r=Parameter1;
-                          unit_Theta=Parameter2;
-
-                          break;
-                        
-                        case(ALPHA_PHI):
-                          Alpha=Parameter1;
-                          Phi=Parameter2;
-                          unit_m = sqrt(1/(1+pow(tan(Alpha),2)));
-
-                          unit_Theta = tan(Alpha)*unit_m;
-                          unit_r=unit_m*sin(Phi);
-
-                          break;
-                        
-                        case(BETA_PHI):
-                              cout<<"In Beta Gamma case\n";
-                              
-                              //get Rotation rate from config file after merging with develop
-                              //convert WTheta to Vtheta
-
-                              //left to complete later
-                              break;
-                      }
-
-                      Inlet_Values[nDim+2] = unit_r*cos(Theta) - unit_Theta*sin(Theta); //for ix
-                      Inlet_Values[nDim+3] = unit_r*sin(Theta) + unit_Theta*cos(Theta); //for iy
-                      Inlet_Values[nDim+4] = sqrt(1-pow(unit_r,2)- pow(unit_Theta,2));  //for iz
-
-                     solver[MESH_0][KIND_SOLVER]->SetInletAtVertex(Inlet_Values, iMarker, iVertex);                      
-                 
-                     for  (iVar=0; iVar < (maxCol_InletFile+nDim); iVar++)
-                        Inlet_InterpolatedData[iVertex*(maxCol_InletFile+nDim)+iVar]=Inlet_Values[iVar];
-                    
-                  }
-                  
-                  }
-                  if (Point_Match == false){
-                    unsigned long GlobalIndex = geometry[MESH_0]->node[iPoint]->GetGlobalIndex();
-                    cout<< "WARNING: Point in grid outside the inlet file radius range (extrapolation capability not yet added)" <<endl;
-                    cout<< "Point "<< GlobalIndex;
-                    cout<< std::scientific;
-                    cout << " at location: [" << Coord[0] << ", " << Coord[1] << ", Radius: "<<Interp_Radius;
-                    if (nDim ==3) error_msg << ", " << Coord[2];
-                    cout << "]" << endl;
-                    local_failure++;
-                    break;
-                }
-              }
-              if(Point_Match == true){  
-                
-                if(config->GetPrintInlet_InterpolatedData() == true)
-                   PrintNewInletData(Inlet_InterpolatedData,nVertex,Marker_Tag);
-                   
-                Point_Match = false;}
-            }
-          }
-        
-        }
-        if (local_failure > 0) break;
-      }
-      
-      maxCol_InletFile+=nDim;
-
-#ifdef HAVE_MPI
-    SU2_MPI::Allreduce(&local_failure, &global_failure, 1, MPI_UNSIGNED_SHORT,
-                       MPI_SUM, MPI_COMM_WORLD);
-#else
-    global_failure = local_failure;
-#endif
-
-    if (global_failure > 0) {
-      SU2_MPI::Error(string("Vertex radius outside inlet file radius range."), CURRENT_FUNCTION);
-    }
-
-    /*--- Copy the inlet data down to the coarse levels if multigrid is active.
-     Here, we use a face area-averaging to restrict the values. ---*/
-
-    for (iMesh = 1; iMesh <= config->GetnMGLevels(); iMesh++) {
-      for (iMarker=0; iMarker < config->GetnMarker_All(); iMarker++) {
-        if (config->GetMarker_All_KindBC(iMarker) == KIND_MARKER) {
-
-          Marker_Tag = config->GetMarker_All_TagBound(iMarker);
-          
-          /*--- Loop through the nodes on this marker. ---*/
-
-          for (iVertex = 0; iVertex < geometry[iMesh]->nVertex[iMarker]; iVertex++) {
-
-            /*--- Get the coarse mesh point and compute the boundary area. ---*/
-
-            iPoint = geometry[iMesh]->vertex[iMarker][iVertex]->GetNode();
-            geometry[iMesh]->vertex[iMarker][iVertex]->GetNormal(Normal);
-            Area_Parent = 0.0;
-            for (iDim = 0; iDim < nDim; iDim++) Area_Parent += Normal[iDim]*Normal[iDim];
-            Area_Parent = sqrt(Area_Parent);
-
-            /*--- Reset the values for the coarse point. ---*/
-
-            for (iVar = 0; iVar < maxCol_InletFile; iVar++) Inlet_Values[iVar] = 0.0;
-
-            /*-- Loop through the children and extract the inlet values
-             from those nodes that lie on the boundary as well as their
-             boundary area. We build a face area-averaged value for the
-             coarse point values from the fine grid points. Note that
-             children from the interior volume will not be included in
-             the averaging. ---*/
-
-            for (iChildren = 0; iChildren < geometry[iMesh]->node[iPoint]->GetnChildren_CV(); iChildren++) {
-              Point_Fine = geometry[iMesh]->node[iPoint]->GetChildren_CV(iChildren);
-              for (iVar = 0; iVar < maxCol_InletFile; iVar++) Inlet_Fine[iVar] = 0.0;
-              Area_Children = solver[iMesh-1][KIND_SOLVER]->GetInletAtVertex(Inlet_Fine, Point_Fine, KIND_MARKER, Marker_Tag, geometry[iMesh-1], config);
-              for (iVar = 0; iVar < maxCol_InletFile; iVar++) {
-                Inlet_Values[iVar] += Inlet_Fine[iVar]*Area_Children/Area_Parent;
-              }
-            }
-
-            /*--- Set the boundary area-averaged inlet values for the coarse point. ---*/
-
-            solver[iMesh][KIND_SOLVER]->SetInletAtVertex(Inlet_Values, iMarker, iVertex);
-
-          }
-        }
-      }
-    }
-
-    /*--- Delete the class memory that is used to load the inlets. ---*/
-
-    Marker_Tags_InletFile.clear();
-
-    if (nRowCum_InletFile != NULL) {delete [] nRowCum_InletFile; nRowCum_InletFile = NULL;}
-    if (nRow_InletFile    != NULL) {delete [] nRow_InletFile;    nRow_InletFile    = NULL;}
-    if (nCol_InletFile    != NULL) {delete [] nCol_InletFile;    nCol_InletFile    = NULL;}
-    if (Inlet_Data        != NULL) {delete [] Inlet_Data;        Inlet_Data        = NULL;}
-    if(Inlet_InterpolatedData!= NULL){delete [] Inlet_InterpolatedData; Inlet_InterpolatedData=NULL;}
-
-  } else {
-
-    if (rank == MASTER_NODE) {
-      cout << endl;
-      cout << "WARNING: Could not find the input file for the inlet profile." << endl;
-      cout << "Looked for: " << profile_filename << "." << endl;
-      cout << "Killing solver\n";
-     // cout << "A template inlet profile file will be written, and the " << endl;
-     // cout << "calculation will continue with uniform inlets." << endl << endl;
-    }
-
-    /*--- Set the bit to write a template inlet profile file. ---*/
-
-    config->SetWrt_InletFile(true);
-
-    /*--- Set the mean flow inlets to uniform. ---*/
-
-    for (iMesh = 0; iMesh <= config->GetnMGLevels(); iMesh++) {
-      for (iMarker = 0; iMarker < config->GetnMarker_All(); iMarker++) {
-          solver[iMesh][KIND_SOLVER]->SetUniformInlet(config, iMarker);
-      }
-    }
-
-  }
-
-  /*--- Deallocated local data. ---*/
-
-  if (Inlet_Values != NULL) delete [] Inlet_Values;
-  if (Inlet_Fine   != NULL) delete [] Inlet_Fine;
-  delete [] Normal;
-  
-}
-
-
-=======
->>>>>>> d93803a6
 void CSolver::LoadInletProfile(CGeometry **geometry,
                                CSolver ***solver,
                                CConfig *config,
@@ -5462,6 +5009,10 @@
   bool dual_time = ((config->GetTime_Marching() == DT_STEPPING_1ST) ||
                     (config->GetTime_Marching() == DT_STEPPING_2ND));
   bool time_stepping = config->GetTime_Marching() == TIME_STEPPING;
+
+  /*Variables if interpolation is used*/
+  su2double Interpolated_Value, Interp_Radius, Theta, unit_r, unit_Theta, Alpha, Phi, unit_m, Parameter1, Parameter2;
+  bool Point_Match = false;
 
   string UnstExt, text_line;
   ifstream restart_file;
@@ -5553,70 +5104,162 @@
 
           vector<su2double> Inlet_Values(nColumns);
           
-          /*--- Loop through the nodes on this marker. ---*/
-
-          for (iVertex = 0; iVertex < geometry[MESH_0]->nVertex[iMarker]; iVertex++) {
-
-            iPoint   = geometry[MESH_0]->vertex[iMarker][iVertex]->GetNode();
-            Coord    = geometry[MESH_0]->node[iPoint]->GetCoord();
-            min_dist = 1e16;
-
-            /*--- Find the distance to the closest point in our inlet profile data. ---*/
-
-            for (iRow = 0; iRow < profileReader.GetNumberOfRowsInProfile(jMarker); iRow++) {
-
-              /*--- Get the coords for this data point. ---*/
-
-              index = iRow*nColumns;
-
-              dist = 0.0;
-              for (unsigned short iDim = 0; iDim < nDim; iDim++)
-                dist += pow(Inlet_Data[index+iDim] - Coord[iDim], 2);
-              dist = sqrt(dist);
-
-              /*--- Check is this is the closest point and store data if so. ---*/
-
-              if (dist < min_dist) {
-                min_dist = dist;
-                for (iVar = 0; iVar < nColumns; iVar++)
-                  Inlet_Values[iVar] = Inlet_Data[index+iVar];
+          /*--- Initializing a new container for inlet data for printing if INLET_DATA_OUT is true. ---*/
+          Inlet_InterpolatedData = new su2double[geometry[MESH_0]->nVertex[iMarker]*(nCol_InletFile)];
+
+            /*--- Loop through the nodes on this marker. ---*/
+
+            for (iVertex = 0; iVertex < geometry[MESH_0]->nVertex[iMarker]; iVertex++) {
+
+              iPoint   = geometry[MESH_0]->vertex[iMarker][iVertex]->GetNode();
+              Coord    = geometry[MESH_0]->node[iPoint]->GetCoord();
+
+              switch(config->GetKindInletInterpolationFunction()){
+
+                case(NONE):
+                min_dist = 1e16;
+
+                /*--- Find the distance to the closest point in our inlet profile data. ---*/
+                
+                for (iRow = 0; iRow < profileReader.GetNumberOfRowsInProfile(jMarker); iRow++) {
+
+                    /*--- Get the coords for this data point. ---*/
+
+                    index = iRow*nColumns;
+
+                    dist = 0.0;
+                    for (unsigned short iDim = 0; iDim < nDim; iDim++)
+                    dist += pow(Inlet_Data[index+iDim] - Coord[iDim], 2);
+                    dist = sqrt(dist);
+
+                    /*--- Check is this is the closest point and store data if so. ---*/
+
+                    if (dist < min_dist) {
+                    min_dist = dist;
+                    for (iVar = 0; iVar < nColumns; iVar++)
+                        Inlet_Values[iVar] = Inlet_Data[index+iVar];
+                    }
+
+                }
+
+                /*--- If the diff is less than the tolerance, match the two.
+                We could modify this to simply use the nearest neighbor, or
+                eventually add something more elaborate here for interpolation. ---*/
+
+                if (min_dist < tolerance) {
+
+                    solver[MESH_0][KIND_SOLVER]->SetInletAtVertex(Inlet_Values.data(), iMarker, iVertex);
+
+                } else {
+
+                    unsigned long GlobalIndex = geometry[MESH_0]->node[iPoint]->GetGlobalIndex();
+                    cout << "WARNING: Did not find a match between the points in the inlet file" << endl;
+                    cout << "and point " << GlobalIndex;
+                    cout << std::scientific;
+                    cout << " at location: [" << Coord[0] << ", " << Coord[1];
+                    if (nDim ==3) error_msg << ", " << Coord[2];
+                    cout << "]" << endl;
+                    cout << "Distance to closest point: " << min_dist << endl;
+                    cout << "Current tolerance:         " << tolerance << endl;
+                    cout << endl;
+                    cout << "You can widen the tolerance for point matching by changing the value" << endl;
+                    cout << "of the option INLET_MATCHING_TOLERANCE in your *.cfg file." << endl;
+                    local_failure++;
+                    break;
+
+                }
+                break;
+
+                case(ONED_LINEAR_SPANWISE || ONED_AKIMASPLINE_SPANWISE):
+
+                /*--- Finding radius and theta for the specific vertex. ---*/ 
+                Interp_Radius = sqrt(pow(Coord[0],2)+ pow(Coord[1],2));
+                Theta = atan2(Coord[1],Coord[0]);
+
+                /*--- Set the x,y,z coordinates in Inlet_Values container ---*/
+                for  (iVar=0; iVar < nDim; iVar++)
+                  Inlet_Values[iVar]=Coord[iVar];
+
+                /*--- Loop through all rows in the inlet file. ---*/
+                for (iRow = 0; iRow < profileReader.GetNumberOfRowsInProfile(jMarker); iRow++) {
+                   /*--- Find the two closest radii for the specific vertex. ---*/
+                  if (Inlet_Data[nColumns*iRow] <= Interp_Radius && Inlet_Data[nColumns*(iRow+1)] >= Interp_Radius){
+                  /*--- Loop through all columns in the inlet file except the radii---*/
+                  for (index=1; index<nColumns; index++){
+                  Point_Match = true;
+                  if (ONED_LINEAR_SPANWISE)
+                      Interpolated_Value = ONED_LINEAR_SPANWISE(Inlet_Data, Interp_Radius, iRow, index,nColumns);
+                  else if (ONED_AKIMASPLINE_SPANWISE)
+                      Interpolated_Value = ONED_AKIMASPLINE_SPANWISE(Inlet_Data, Interp_Radius, iRow, index, nColumns, jMarker);
+      
+                  /*--- If interpolating turbulence variables, shift them one index ahead ---*/
+                  if (index > nDim+1)
+                      Inlet_Values[index+(nDim-1)+1]=Interpolated_Value;
+                  else
+                      Inlet_Values[index+(nDim-1)]=Interpolated_Value;
+                  }
+                  /*--- New interpolated parameters for that Interp_Radius. ---*/
+                  Parameter1=Inlet_Values[nDim+2];
+                  Parameter2=Inlet_Values[nDim+3];
+
+                  switch(config->GetKindInletInterpolationType()){
+                  
+                    case(VR_VTHETA):
+                      unit_r=Parameter1;
+                      unit_Theta=Parameter2;
+
+                    break;
+                    
+                    case(ALPHA_PHI):
+                      Alpha=Parameter1;
+                      Phi=Parameter2;
+                      unit_m = sqrt(1/(1+pow(tan(Alpha),2)));
+
+                      unit_Theta = tan(Alpha)*unit_m;
+                      unit_r=unit_m*sin(Phi);
+
+                    break;
+                  }
+
+                  Inlet_Values[nDim+2] = unit_r*cos(Theta) - unit_Theta*sin(Theta); //for ix
+                  Inlet_Values[nDim+3] = unit_r*sin(Theta) + unit_Theta*cos(Theta); //for iy
+                  Inlet_Values[nDim+4] = sqrt(1-pow(unit_r,2)- pow(unit_Theta,2));  //for iz
+
+                  solver[MESH_0][KIND_SOLVER]->SetInletAtVertex(Inlet_Values.data(), iMarker, iVertex);                      
+              
+                  for  (iVar=0; iVar < (nColumns+nDim); iVar++)
+                    Inlet_InterpolatedData[iVertex*(nColumns+nDim)+iVar]=Inlet_Values[iVar];
+                                  
+                  }
+                }
+
+                if (Point_Match == false){
+                    unsigned long GlobalIndex = geometry[MESH_0]->node[iPoint]->GetGlobalIndex();
+                    cout<< "WARNING: Point in grid outside the inlet file radius range (extrapolation capability not yet added)" <<endl;
+                    cout<< "Point "<< GlobalIndex;
+                    cout<< std::scientific;
+                    cout << " at location: [" << Coord[0] << ", " << Coord[1] << ", Radius: "<<Interp_Radius;
+                    if (nDim ==3) error_msg << ", " << Coord[2];
+                    cout << "]" << endl;
+                    local_failure++;
+                }
+
+                else if(Point_Match == true){  
+                
+                if(config->GetPrintInlet_InterpolatedData() == true)
+                   PrintNewInletData(Inlet_InterpolatedData,geometry[MESH_0]->nVertex[iMarker],Marker_Tag, nColumns);
+                   
+                Point_Match = false;}
+
+                break;
+
               }
-
-            }
-
-            /*--- If the diff is less than the tolerance, match the two.
-             We could modify this to simply use the nearest neighbor, or
-             eventually add something more elaborate here for interpolation. ---*/
-
-            if (min_dist < tolerance) {
-
-              solver[MESH_0][KIND_SOLVER]->SetInletAtVertex(Inlet_Values.data(), iMarker, iVertex);
-
-            } else {
-
-              unsigned long GlobalIndex = geometry[MESH_0]->node[iPoint]->GetGlobalIndex();
-              cout << "WARNING: Did not find a match between the points in the inlet file" << endl;
-              cout << "and point " << GlobalIndex;
-              cout << std::scientific;
-              cout << " at location: [" << Coord[0] << ", " << Coord[1];
-              if (nDim ==3) error_msg << ", " << Coord[2];
-              cout << "]" << endl;
-              cout << "Distance to closest point: " << min_dist << endl;
-              cout << "Current tolerance:         " << tolerance << endl;
-              cout << endl;
-              cout << "You can widen the tolerance for point matching by changing the value" << endl;
-              cout << "of the option INLET_MATCHING_TOLERANCE in your *.cfg file." << endl;
-              local_failure++;
-              break;
-
             }
           }
         }
       }
-    }
-
-    if (local_failure > 0) break;
-  }
+      if (local_failure > 0) break;
+    }
 
   SU2_MPI::Allreduce(&local_failure, &global_failure, 1, MPI_UNSIGNED_SHORT, MPI_SUM, MPI_COMM_WORLD);
 
