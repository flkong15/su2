/*!
 * \file solver_structure.cpp
 * \brief Main subrotuines for solving direct, adjoint and linearized problems.
 * \author F. Palacios, T. Economon
 * \version 5.0.0 "Raven"
 *
 * SU2 Lead Developers: Dr. Francisco Palacios (Francisco.D.Palacios@boeing.com).
 *                      Dr. Thomas D. Economon (economon@stanford.edu).
 *
 * SU2 Developers: Prof. Juan J. Alonso's group at Stanford University.
 *                 Prof. Piero Colonna's group at Delft University of Technology.
 *                 Prof. Nicolas R. Gauger's group at Kaiserslautern University of Technology.
 *                 Prof. Alberto Guardone's group at Polytechnic University of Milan.
 *                 Prof. Rafael Palacios' group at Imperial College London.
 *                 Prof. Edwin van der Weide's group at the University of Twente.
 *                 Prof. Vincent Terrapon's group at the University of Liege.
 *
 * Copyright (C) 2012-2017 SU2, the open-source CFD code.
 *
 * SU2 is free software; you can redistribute it and/or
 * modify it under the terms of the GNU Lesser General Public
 * License as published by the Free Software Foundation; either
 * version 2.1 of the License, or (at your option) any later version.
 *
 * SU2 is distributed in the hope that it will be useful,
 * but WITHOUT ANY WARRANTY; without even the implied warranty of
 * MERCHANTABILITY or FITNESS FOR A PARTICULAR PURPOSE. See the GNU
 * Lesser General Public License for more details.
 *
 * You should have received a copy of the GNU Lesser General Public
 * License along with SU2. If not, see <http://www.gnu.org/licenses/>.
 */

#include "../include/solver_structure.hpp"

CSolver::CSolver(void) {
  
  /*--- Array initialization ---*/
  
  OutputHeadingNames = NULL;
  Residual_RMS       = NULL;
  Residual_Max       = NULL;
  Residual           = NULL;
  Residual_i         = NULL;
  Residual_j         = NULL;
  Point_Max          = NULL;
  Point_Max_Coord    = NULL;
  Solution           = NULL;
  Solution_i         = NULL;
  Solution_j         = NULL;
  Vector             = NULL;
  Vector_i           = NULL;
  Vector_j           = NULL;
  Res_Conv           = NULL;
  Res_Visc           = NULL;
  Res_Sour           = NULL;
  Res_Conv_i         = NULL;
  Res_Visc_i         = NULL;
  Res_Conv_j         = NULL;
  Res_Visc_j         = NULL;
  Jacobian_i         = NULL;
  Jacobian_j         = NULL;
  Jacobian_ii        = NULL;
  Jacobian_ij        = NULL;
  Jacobian_ji        = NULL;
  Jacobian_jj        = NULL;
  Smatrix            = NULL;
  Cvector            = NULL;
  node               = NULL;
  nOutputVariables   = 0;
  
}

CSolver::~CSolver(void) {

  unsigned short iVar, iDim;
  unsigned long iPoint;
  
  /*--- Public variables, may be accessible outside ---*/

  if ( OutputHeadingNames != NULL) {
    delete [] OutputHeadingNames;
  }

  if (node != NULL) {
    for (iPoint = 0; iPoint < nPoint; iPoint++) {
      delete node[iPoint];
    }
    delete [] node;
  }

  /*--- Private ---*/

  if (Residual_RMS != NULL) delete [] Residual_RMS;
  if (Residual_Max != NULL) delete [] Residual_Max;
  if (Residual != NULL) delete [] Residual;
  if (Residual_i != NULL) delete [] Residual_i;
  if (Residual_j != NULL) delete [] Residual_j;
  if (Point_Max != NULL) delete [] Point_Max;

  if (Point_Max_Coord != NULL) {
    for (iVar = 0; iVar < nVar; iVar++) {
      delete [] Point_Max_Coord[iVar];
    }
    delete [] Point_Max_Coord;
  }

  if (Solution != NULL) delete [] Solution;
  if (Solution_i != NULL) delete [] Solution_i;
  if (Solution_j != NULL) delete [] Solution_j;
  if (Vector != NULL) delete [] Vector;
  if (Vector_i != NULL) delete [] Vector_i;
  if (Vector_j != NULL) delete [] Vector_j;
  if (Res_Conv != NULL) delete [] Res_Conv;
  if (Res_Visc != NULL) delete [] Res_Visc;
  if (Res_Sour != NULL) delete [] Res_Sour;
  if (Res_Conv_i != NULL) delete [] Res_Conv_i;
  if (Res_Visc_i != NULL) delete [] Res_Visc_i;
  if (Res_Visc_j != NULL) delete [] Res_Visc_j;


  if (Jacobian_i != NULL) {
    for (iVar = 0; iVar < nVar; iVar++)
      delete [] Jacobian_i[iVar];
    delete [] Jacobian_i;
  }

  if (Jacobian_j != NULL) {
    for (iVar = 0; iVar < nVar; iVar++)
      delete [] Jacobian_j[iVar];
    delete [] Jacobian_j;
  }

  if (Jacobian_ii != NULL) {
    for (iVar = 0; iVar < nVar; iVar++)
      delete [] Jacobian_ii[iVar];
    delete [] Jacobian_ii;
  }

  if (Jacobian_ij != NULL) {
    for (iVar = 0; iVar < nVar; iVar++)
      delete [] Jacobian_ij[iVar];
    delete [] Jacobian_ij;
  }

  if (Jacobian_ji != NULL) {
    for (iVar = 0; iVar < nVar; iVar++)
      delete [] Jacobian_ji[iVar];
    delete [] Jacobian_ji;
  }

  if (Jacobian_jj != NULL) {
    for (iVar = 0; iVar < nVar; iVar++)
      delete [] Jacobian_jj[iVar];
    delete [] Jacobian_jj;
  }

  if (Smatrix != NULL) {
    for (iDim = 0; iDim < nDim; iDim++)
      delete [] Smatrix[iDim];
    delete [] Smatrix;
  }

  if (Cvector != NULL) {
    for (iVar = 0; iVar < nVarGrad; iVar++)
      delete [] Cvector[iVar];
    delete [] Cvector;
  }

}

void CSolver::SetResidual_RMS(CGeometry *geometry, CConfig *config) {
  unsigned short iVar;
  
#ifndef HAVE_MPI
  
  for (iVar = 0; iVar < nVar; iVar++) {
    
    if (GetRes_RMS(iVar) != GetRes_RMS(iVar)) {
      cout << "\n !!! Error: SU2 has diverged. Now exiting... !!! \n" << endl;
      exit(EXIT_FAILURE);
    }

    SetRes_RMS(iVar, max(EPS*EPS, sqrt(GetRes_RMS(iVar)/geometry->GetnPoint())));
    
  }
  
#else
  
  int nProcessor, iProcessor, rank;
  MPI_Comm_size(MPI_COMM_WORLD, &nProcessor);
  MPI_Comm_rank(MPI_COMM_WORLD, &rank);
  
  su2double *sbuf_residual, *rbuf_residual, *sbuf_coord, *rbuf_coord, *Coord;
  unsigned long *sbuf_point, *rbuf_point, Local_nPointDomain, Global_nPointDomain;
  unsigned short iDim;
  
  /*--- Set the L2 Norm residual in all the processors ---*/
  
  sbuf_residual  = new su2double[nVar]; for (iVar = 0; iVar < nVar; iVar++) sbuf_residual[iVar] = 0.0;
  rbuf_residual  = new su2double[nVar]; for (iVar = 0; iVar < nVar; iVar++) rbuf_residual[iVar] = 0.0;
  
  for (iVar = 0; iVar < nVar; iVar++) sbuf_residual[iVar] = GetRes_RMS(iVar);
  Local_nPointDomain = geometry->GetnPointDomain();
  
  
  SU2_MPI::Allreduce(sbuf_residual, rbuf_residual, nVar, MPI_DOUBLE, MPI_SUM, MPI_COMM_WORLD);
  SU2_MPI::Allreduce(&Local_nPointDomain, &Global_nPointDomain, 1, MPI_UNSIGNED_LONG, MPI_SUM, MPI_COMM_WORLD);
  
  
  for (iVar = 0; iVar < nVar; iVar++) {
    
    if (rbuf_residual[iVar] != rbuf_residual[iVar]) {
      
      if (rank == MASTER_NODE)
        cout << "\n !!! Error: SU2 has diverged. Now exiting... !!! \n" << endl;
      
      MPI_Barrier(MPI_COMM_WORLD);
      MPI_Abort(MPI_COMM_WORLD,1);
      MPI_Finalize();
      
    }
    
    SetRes_RMS(iVar, max(EPS*EPS, sqrt(rbuf_residual[iVar]/Global_nPointDomain)));
    
  }
  
  delete [] sbuf_residual;
  delete [] rbuf_residual;
  
  /*--- Set the Maximum residual in all the processors ---*/
  sbuf_residual = new su2double [nVar]; for (iVar = 0; iVar < nVar; iVar++) sbuf_residual[iVar] = 0.0;
  sbuf_point = new unsigned long [nVar]; for (iVar = 0; iVar < nVar; iVar++) sbuf_point[iVar] = 0;
  sbuf_coord = new su2double[nVar*nDim]; for (iVar = 0; iVar < nVar*nDim; iVar++) sbuf_coord[iVar] = 0.0;
  
  rbuf_residual = new su2double [nProcessor*nVar]; for (iVar = 0; iVar < nProcessor*nVar; iVar++) rbuf_residual[iVar] = 0.0;
  rbuf_point = new unsigned long [nProcessor*nVar]; for (iVar = 0; iVar < nProcessor*nVar; iVar++) rbuf_point[iVar] = 0;
  rbuf_coord = new su2double[nProcessor*nVar*nDim]; for (iVar = 0; iVar < nProcessor*nVar*nDim; iVar++) rbuf_coord[iVar] = 0.0;

  for (iVar = 0; iVar < nVar; iVar++) {
    sbuf_residual[iVar] = GetRes_Max(iVar);
    sbuf_point[iVar] = GetPoint_Max(iVar);
    Coord = GetPoint_Max_Coord(iVar);
    for (iDim = 0; iDim < nDim; iDim++)
      sbuf_coord[iVar*nDim+iDim] = Coord[iDim];
  }
  
  SU2_MPI::Allgather(sbuf_residual, nVar, MPI_DOUBLE, rbuf_residual, nVar, MPI_DOUBLE, MPI_COMM_WORLD);
  SU2_MPI::Allgather(sbuf_point, nVar, MPI_UNSIGNED_LONG, rbuf_point, nVar, MPI_UNSIGNED_LONG, MPI_COMM_WORLD);
  SU2_MPI::Allgather(sbuf_coord, nVar*nDim, MPI_DOUBLE, rbuf_coord, nVar*nDim, MPI_DOUBLE, MPI_COMM_WORLD);

  for (iVar = 0; iVar < nVar; iVar++) {
    for (iProcessor = 0; iProcessor < nProcessor; iProcessor++) {
      AddRes_Max(iVar, rbuf_residual[iProcessor*nVar+iVar], rbuf_point[iProcessor*nVar+iVar], &rbuf_coord[iProcessor*nVar*nDim+iVar*nDim]);
    }
  }
  
  delete [] sbuf_residual;
  delete [] rbuf_residual;
  
  delete [] sbuf_point;
  delete [] rbuf_point;
  
  delete [] sbuf_coord;
  delete [] rbuf_coord;
  
#endif
  
}

void CSolver::SetGrid_Movement_Residual (CGeometry *geometry, CConfig *config) {
  
  unsigned short iDim, nDim = geometry->GetnDim(), iVar, nVar = GetnVar(), iMarker;
  unsigned long iVertex, iEdge;
  su2double ProjGridVel, *Normal;
  
  /*--- Loop interior edges ---*/
   
  for (iEdge = 0; iEdge < geometry->GetnEdge(); iEdge++) {
    
    const unsigned long iPoint = geometry->edge[iEdge]->GetNode(0);
    const unsigned long jPoint = geometry->edge[iEdge]->GetNode(1);
    
    /*--- Solution at each edge point ---*/
    
    su2double *Solution_i = node[iPoint]->GetSolution();
    su2double *Solution_j = node[jPoint]->GetSolution();
    
    for (iVar = 0; iVar < nVar; iVar++)
      Solution[iVar] = 0.5* (Solution_i[iVar] + Solution_j[iVar]);
    
    /*--- Grid Velocity at each edge point ---*/
    
    su2double *GridVel_i = geometry->node[iPoint]->GetGridVel();
    su2double *GridVel_j = geometry->node[jPoint]->GetGridVel();
    for (iDim = 0; iDim < nDim; iDim++)
      Vector[iDim] = 0.5* (GridVel_i[iDim] + GridVel_j[iDim]);
    
    Normal = geometry->edge[iEdge]->GetNormal();
    
    ProjGridVel = 0.0;
    for (iDim = 0; iDim < nDim; iDim++)
      ProjGridVel += Vector[iDim]*Normal[iDim];
    
    for (iVar = 0; iVar < nVar; iVar++)
      Residual[iVar] = ProjGridVel*Solution[iVar];
    
    LinSysRes.SubtractBlock(iPoint, Residual);
    LinSysRes.AddBlock(jPoint, Residual);
    
  }
  
  /*--- Loop boundary edges ---*/
  
  for (iMarker = 0; iMarker < geometry->GetnMarker(); iMarker++) {
    if (config->GetMarker_All_KindBC(iMarker) != INTERNAL_BOUNDARY)
    for (iVertex = 0; iVertex < geometry->GetnVertex(iMarker); iVertex++) {
      const unsigned long Point = geometry->vertex[iMarker][iVertex]->GetNode();
      
      /*--- Solution at each edge point ---*/
      
      su2double *Solution = node[Point]->GetSolution();
      
      /*--- Grid Velocity at each edge point ---*/
      
      su2double *GridVel = geometry->node[Point]->GetGridVel();
      
      /*--- Summed normal components ---*/
      
      Normal = geometry->vertex[iMarker][iVertex]->GetNormal();
      
      ProjGridVel = 0.0;
      for (iDim = 0; iDim < nDim; iDim++)
        ProjGridVel -= GridVel[iDim]*Normal[iDim];
      
      for (iVar = 0; iVar < nVar; iVar++)
        Residual[iVar] = ProjGridVel*Solution[iVar];
      
      LinSysRes.AddBlock(Point, Residual);
    }
  }
  
}

void CSolver::SetAuxVar_Gradient_GG(CGeometry *geometry, CConfig *config) {
  
  unsigned long Point = 0, iPoint = 0, jPoint = 0, iEdge, iVertex;
  unsigned short nDim = geometry->GetnDim(), iDim, iMarker;
  
  su2double AuxVar_Vertex, AuxVar_i, AuxVar_j, AuxVar_Average;
  su2double *Gradient, DualArea, Partial_Res, Grad_Val, *Normal;
  
  for (iPoint = 0; iPoint < geometry->GetnPoint(); iPoint++)
    node[iPoint]->SetAuxVarGradientZero();    // Set Gradient to Zero
  
  /*--- Loop interior edges ---*/
  
  for (iEdge = 0; iEdge < geometry->GetnEdge(); iEdge++) {
    iPoint = geometry->edge[iEdge]->GetNode(0);
    jPoint = geometry->edge[iEdge]->GetNode(1);
    
    AuxVar_i = node[iPoint]->GetAuxVar();
    AuxVar_j = node[jPoint]->GetAuxVar();
    
    Normal = geometry->edge[iEdge]->GetNormal();
    AuxVar_Average =  0.5 * ( AuxVar_i + AuxVar_j);
    for (iDim = 0; iDim < nDim; iDim++) {
      Partial_Res = AuxVar_Average*Normal[iDim];
      node[iPoint]->AddAuxVarGradient(iDim, Partial_Res);
      node[jPoint]->SubtractAuxVarGradient(iDim, Partial_Res);
    }
  }
  
  /*--- Loop boundary edges ---*/
  
  for (iMarker = 0; iMarker < geometry->GetnMarker(); iMarker++)
    if (config->GetMarker_All_KindBC(iMarker) != INTERNAL_BOUNDARY)
    for (iVertex = 0; iVertex < geometry->GetnVertex(iMarker); iVertex++) {
      Point = geometry->vertex[iMarker][iVertex]->GetNode();
      AuxVar_Vertex = node[Point]->GetAuxVar();
      Normal = geometry->vertex[iMarker][iVertex]->GetNormal();
      for (iDim = 0; iDim < nDim; iDim++) {
        Partial_Res = AuxVar_Vertex*Normal[iDim];
        node[Point]->SubtractAuxVarGradient(iDim, Partial_Res);
      }
    }
  
  for (iPoint=0; iPoint<geometry->GetnPoint(); iPoint++)
    for (iDim = 0; iDim < nDim; iDim++) {
      Gradient = node[iPoint]->GetAuxVarGradient();
      DualArea = geometry->node[iPoint]->GetVolume();
      Grad_Val = Gradient[iDim]/(DualArea+EPS);
      node[iPoint]->SetAuxVarGradient(iDim, Grad_Val);
    }
   
}

void CSolver::SetAuxVar_Gradient_LS(CGeometry *geometry, CConfig *config) {
  
  unsigned short iDim, jDim, iNeigh;
  unsigned short nDim = geometry->GetnDim();
  unsigned long iPoint, jPoint;
  su2double *Coord_i, *Coord_j, AuxVar_i, AuxVar_j, weight, r11, r12, r13, r22, r23, r23_a,
  r23_b, r33, z11, z12, z13, z22, z23, z33, detR2, product;
  bool singular = false;
  
  su2double *Cvector = new su2double [nDim];
  
  /*--- Loop over points of the grid ---*/
  
  for (iPoint = 0; iPoint < geometry->GetnPoint(); iPoint++) {
    
    Coord_i = geometry->node[iPoint]->GetCoord();
    AuxVar_i = node[iPoint]->GetAuxVar();
    
    /*--- Inizialization of variables ---*/
    for (iDim = 0; iDim < nDim; iDim++)
      Cvector[iDim] = 0.0;
    
    r11 = 0.0; r12 = 0.0; r13 = 0.0; r22 = 0.0;
    r23 = 0.0; r23_a = 0.0; r23_b = 0.0; r33 = 0.0;
    
    for (iNeigh = 0; iNeigh < geometry->node[iPoint]->GetnPoint(); iNeigh++) {
      jPoint = geometry->node[iPoint]->GetPoint(iNeigh);
      Coord_j = geometry->node[jPoint]->GetCoord();
      AuxVar_j = node[jPoint]->GetAuxVar();
      
      weight = 0.0;
      for (iDim = 0; iDim < nDim; iDim++)
        weight += (Coord_j[iDim]-Coord_i[iDim])*(Coord_j[iDim]-Coord_i[iDim]);
      
      /*--- Sumations for entries of upper triangular matrix R ---*/
      
      if (fabs(weight) > EPS) {
        r11 += (Coord_j[0]-Coord_i[0])*(Coord_j[0]-Coord_i[0])/weight;
        r12 += (Coord_j[0]-Coord_i[0])*(Coord_j[1]-Coord_i[1])/weight;
        r22 += (Coord_j[1]-Coord_i[1])*(Coord_j[1]-Coord_i[1])/weight;
        if (nDim == 3) {
          r13 += (Coord_j[0]-Coord_i[0])*(Coord_j[2]-Coord_i[2])/weight;
          r23_a += (Coord_j[1]-Coord_i[1])*(Coord_j[2]-Coord_i[2])/weight;
          r23_b += (Coord_j[0]-Coord_i[0])*(Coord_j[2]-Coord_i[2])/weight;
          r33 += (Coord_j[2]-Coord_i[2])*(Coord_j[2]-Coord_i[2])/weight;
        }
        
        /*--- Entries of c:= transpose(A)*b ---*/
        
        for (iDim = 0; iDim < nDim; iDim++)
          Cvector[iDim] += (Coord_j[iDim]-Coord_i[iDim])*(AuxVar_j-AuxVar_i)/(weight);
      }
      
    }
    
    /*--- Entries of upper triangular matrix R ---*/
    
    if (fabs(r11) < EPS) r11 = EPS;
    r11 = sqrt(r11);
    r12 = r12/r11;
    r22 = sqrt(r22-r12*r12);
    if (fabs(r22) < EPS) r22 = EPS;
    if (nDim == 3) {
      r13 = r13/r11;
      r23 = r23_a/(r22) - r23_b*r12/(r11*r22);
      r33 = sqrt(r33-r23*r23-r13*r13);
    }
    
    /*--- Compute determinant ---*/
    
    if (nDim == 2) detR2 = (r11*r22)*(r11*r22);
    else detR2 = (r11*r22*r33)*(r11*r22*r33);
    
    /*--- Detect singular matrices ---*/
    
    if (fabs(detR2) < EPS) singular = true;
    
    /*--- S matrix := inv(R)*traspose(inv(R)) ---*/
    
    if (singular) {
      for (iDim = 0; iDim < nDim; iDim++)
        for (jDim = 0; jDim < nDim; jDim++)
          Smatrix[iDim][jDim] = 0.0;
    }
    else {
      if (nDim == 2) {
        Smatrix[0][0] = (r12*r12+r22*r22)/detR2;
        Smatrix[0][1] = -r11*r12/detR2;
        Smatrix[1][0] = Smatrix[0][1];
        Smatrix[1][1] = r11*r11/detR2;
      }
      else {
        z11 = r22*r33; z12 = -r12*r33; z13 = r12*r23-r13*r22;
        z22 = r11*r33; z23 = -r11*r23; z33 = r11*r22;
        Smatrix[0][0] = (z11*z11+z12*z12+z13*z13)/detR2;
        Smatrix[0][1] = (z12*z22+z13*z23)/detR2;
        Smatrix[0][2] = (z13*z33)/detR2;
        Smatrix[1][0] = Smatrix[0][1];
        Smatrix[1][1] = (z22*z22+z23*z23)/detR2;
        Smatrix[1][2] = (z23*z33)/detR2;
        Smatrix[2][0] = Smatrix[0][2];
        Smatrix[2][1] = Smatrix[1][2];
        Smatrix[2][2] = (z33*z33)/detR2;
      }
    }
    
    /*--- Computation of the gradient: S*c ---*/
    
    for (iDim = 0; iDim < nDim; iDim++) {
      product = 0.0;
      for (jDim = 0; jDim < nDim; jDim++)
        product += Smatrix[iDim][jDim]*Cvector[jDim];
      if (geometry->node[iPoint]->GetDomain())
        node[iPoint]->SetAuxVarGradient(iDim, product);
    }
  }
  
  delete [] Cvector;
  
}

void CSolver::SetSolution_Gradient_GG(CGeometry *geometry, CConfig *config) {
  unsigned long Point = 0, iPoint = 0, jPoint = 0, iEdge, iVertex;
  unsigned short iVar, iDim, iMarker;
  su2double *Solution_Vertex, *Solution_i, *Solution_j, Solution_Average, **Gradient, DualArea,
  Partial_Res, Grad_Val, *Normal;
  
  /*--- Set Gradient to Zero ---*/
  for (iPoint = 0; iPoint < geometry->GetnPointDomain(); iPoint++)
    node[iPoint]->SetGradientZero();
  
  /*--- Loop interior edges ---*/
  for (iEdge = 0; iEdge < geometry->GetnEdge(); iEdge++) {
    iPoint = geometry->edge[iEdge]->GetNode(0);
    jPoint = geometry->edge[iEdge]->GetNode(1);
    
    Solution_i = node[iPoint]->GetSolution();
    Solution_j = node[jPoint]->GetSolution();
    Normal = geometry->edge[iEdge]->GetNormal();
    for (iVar = 0; iVar< nVar; iVar++) {
      Solution_Average =  0.5 * (Solution_i[iVar] + Solution_j[iVar]);
      for (iDim = 0; iDim < nDim; iDim++) {
        Partial_Res = Solution_Average*Normal[iDim];
        if (geometry->node[iPoint]->GetDomain())
          node[iPoint]->AddGradient(iVar, iDim, Partial_Res);
        if (geometry->node[jPoint]->GetDomain())
          node[jPoint]->SubtractGradient(iVar, iDim, Partial_Res);
      }
    }
  }
  
  /*--- Loop boundary edges ---*/
  for (iMarker = 0; iMarker < geometry->GetnMarker(); iMarker++) {
    if (config->GetMarker_All_KindBC(iMarker) != INTERNAL_BOUNDARY)
    for (iVertex = 0; iVertex < geometry->GetnVertex(iMarker); iVertex++) {
      Point = geometry->vertex[iMarker][iVertex]->GetNode();
      Solution_Vertex = node[Point]->GetSolution();
      Normal = geometry->vertex[iMarker][iVertex]->GetNormal();
      for (iVar = 0; iVar < nVar; iVar++)
        for (iDim = 0; iDim < nDim; iDim++) {
          Partial_Res = Solution_Vertex[iVar]*Normal[iDim];
          if (geometry->node[Point]->GetDomain())
            node[Point]->SubtractGradient(iVar, iDim, Partial_Res);
        }
    }
  }
  
  /*--- Compute gradient ---*/
  for (iPoint = 0; iPoint < geometry->GetnPointDomain(); iPoint++)
    for (iVar = 0; iVar < nVar; iVar++)
      for (iDim = 0; iDim < nDim; iDim++) {
        Gradient = node[iPoint]->GetGradient();
        DualArea = geometry->node[iPoint]->GetVolume();
        Grad_Val = Gradient[iVar][iDim] / (DualArea+EPS);
        node[iPoint]->SetGradient(iVar, iDim, Grad_Val);
      }
  
  /*--- Gradient MPI ---*/
  Set_MPI_Solution_Gradient(geometry, config);
  
}

void CSolver::SetSolution_Gradient_LS(CGeometry *geometry, CConfig *config) {
  
  unsigned short iDim, jDim, iVar, iNeigh;
  unsigned long iPoint, jPoint;
  su2double *Coord_i, *Coord_j, *Solution_i, *Solution_j,
  r11, r12, r13, r22, r23, r23_a, r23_b, r33, weight, detR2, z11, z12, z13,
  z22, z23, z33, product;
  bool singular = false;
  
  su2double **Cvector = new su2double* [nVar];
  for (iVar = 0; iVar < nVar; iVar++)
    Cvector[iVar] = new su2double [nDim];
  
  /*--- Loop over points of the grid ---*/
  
  for (iPoint = 0; iPoint < geometry->GetnPointDomain(); iPoint++) {
    
    /*--- Set the value of the singular ---*/
    singular = false;
    
    /*--- Get coordinates ---*/
    
    Coord_i = geometry->node[iPoint]->GetCoord();
    
    /*--- Get consevative solution ---*/
    
    Solution_i = node[iPoint]->GetSolution();
    
    /*--- Inizialization of variables ---*/
    
    for (iVar = 0; iVar < nVar; iVar++)
      for (iDim = 0; iDim < nDim; iDim++)
        Cvector[iVar][iDim] = 0.0;
    
    r11 = 0.0; r12 = 0.0; r13 = 0.0; r22 = 0.0;
    r23 = 0.0; r23_a = 0.0; r23_b = 0.0; r33 = 0.0;
    
    for (iNeigh = 0; iNeigh < geometry->node[iPoint]->GetnPoint(); iNeigh++) {
      jPoint = geometry->node[iPoint]->GetPoint(iNeigh);
      Coord_j = geometry->node[jPoint]->GetCoord();
      
      Solution_j = node[jPoint]->GetSolution();
      
      weight = 0.0;
      for (iDim = 0; iDim < nDim; iDim++)
        weight += (Coord_j[iDim]-Coord_i[iDim])*(Coord_j[iDim]-Coord_i[iDim]);
      
      /*--- Sumations for entries of upper triangular matrix R ---*/
      
      if (weight != 0.0) {
        
        r11 += (Coord_j[0]-Coord_i[0])*(Coord_j[0]-Coord_i[0])/weight;
        r12 += (Coord_j[0]-Coord_i[0])*(Coord_j[1]-Coord_i[1])/weight;
        r22 += (Coord_j[1]-Coord_i[1])*(Coord_j[1]-Coord_i[1])/weight;
        if (nDim == 3) {
          r13   += (Coord_j[0]-Coord_i[0])*(Coord_j[2]-Coord_i[2])/weight;
          r23_a += (Coord_j[1]-Coord_i[1])*(Coord_j[2]-Coord_i[2])/weight;
          r23_b += (Coord_j[0]-Coord_i[0])*(Coord_j[2]-Coord_i[2])/weight;
          r33   += (Coord_j[2]-Coord_i[2])*(Coord_j[2]-Coord_i[2])/weight;
        }
        
        /*--- Entries of c:= transpose(A)*b ---*/
        
        for (iVar = 0; iVar < nVar; iVar++)
          for (iDim = 0; iDim < nDim; iDim++)
            Cvector[iVar][iDim] += (Coord_j[iDim]-Coord_i[iDim])*(Solution_j[iVar]-Solution_i[iVar])/weight;
      }
      
    }
    
    /*--- Entries of upper triangular matrix R ---*/
    
    if (r11 >= 0.0) r11 = sqrt(r11); else r11 = 0.0;
    if (r11 != 0.0) r12 = r12/r11; else r12 = 0.0;
    if (r22-r12*r12 >= 0.0) r22 = sqrt(r22-r12*r12); else r22 = 0.0;
    
    if (nDim == 3) {
      if (r11 != 0.0) r13 = r13/r11; else r13 = 0.0;
      if ((r22 != 0.0) && (r11*r22 != 0.0)) r23 = r23_a/r22 - r23_b*r12/(r11*r22); else r23 = 0.0;
      if (r33-r23*r23-r13*r13 >= 0.0) r33 = sqrt(r33-r23*r23-r13*r13); else r33 = 0.0;
    }
    
    /*--- Compute determinant ---*/
    
    if (nDim == 2) detR2 = (r11*r22)*(r11*r22);
    else detR2 = (r11*r22*r33)*(r11*r22*r33);
    
    /*--- Detect singular matrices ---*/
    
    if (abs(detR2) <= EPS) { detR2 = 1.0; singular = true; }
    
    /*--- S matrix := inv(R)*traspose(inv(R)) ---*/
    
    if (singular) {
      for (iDim = 0; iDim < nDim; iDim++)
        for (jDim = 0; jDim < nDim; jDim++)
          Smatrix[iDim][jDim] = 0.0;
    }
    else {
      if (nDim == 2) {
        Smatrix[0][0] = (r12*r12+r22*r22)/detR2;
        Smatrix[0][1] = -r11*r12/detR2;
        Smatrix[1][0] = Smatrix[0][1];
        Smatrix[1][1] = r11*r11/detR2;
      }
      else {
        z11 = r22*r33; z12 = -r12*r33; z13 = r12*r23-r13*r22;
        z22 = r11*r33; z23 = -r11*r23; z33 = r11*r22;
        Smatrix[0][0] = (z11*z11+z12*z12+z13*z13)/detR2;
        Smatrix[0][1] = (z12*z22+z13*z23)/detR2;
        Smatrix[0][2] = (z13*z33)/detR2;
        Smatrix[1][0] = Smatrix[0][1];
        Smatrix[1][1] = (z22*z22+z23*z23)/detR2;
        Smatrix[1][2] = (z23*z33)/detR2;
        Smatrix[2][0] = Smatrix[0][2];
        Smatrix[2][1] = Smatrix[1][2];
        Smatrix[2][2] = (z33*z33)/detR2;
      }
    }
    
    /*--- Computation of the gradient: S*c ---*/
    
    for (iVar = 0; iVar < nVar; iVar++) {
      for (iDim = 0; iDim < nDim; iDim++) {
        product = 0.0;
        for (jDim = 0; jDim < nDim; jDim++)
          product += Smatrix[iDim][jDim]*Cvector[iVar][jDim];
        node[iPoint]->SetGradient(iVar, iDim, product);
      }
    }
    
  }
  
  /*--- Deallocate memory ---*/
  
  for (iVar = 0; iVar < nVar; iVar++)
    delete [] Cvector[iVar];
  delete [] Cvector;
  
  /*--- Gradient MPI ---*/
  
  Set_MPI_Solution_Gradient(geometry, config);
  
}

void CSolver::SetGridVel_Gradient(CGeometry *geometry, CConfig *config) {
  unsigned short iDim, jDim, iVar, iNeigh;
  unsigned long iPoint, jPoint;
  su2double *Coord_i, *Coord_j, *Solution_i, *Solution_j, Smatrix[3][3],
  r11, r12, r13, r22, r23, r23_a, r23_b, r33, weight, detR2, z11, z12, z13,
  z22, z23, z33, product;
  su2double **Cvector;
  
  /*--- Note that all nVar entries in this routine have been changed to nDim ---*/
  Cvector = new su2double* [nDim];
  for (iVar = 0; iVar < nDim; iVar++)
    Cvector[iVar] = new su2double [nDim];
  
  /*--- Loop over points of the grid ---*/
  for (iPoint = 0; iPoint < geometry->GetnPointDomain(); iPoint++) {
    
    Coord_i = geometry->node[iPoint]->GetCoord();
    Solution_i = geometry->node[iPoint]->GetGridVel();
    
    /*--- Inizialization of variables ---*/
    for (iVar = 0; iVar < nDim; iVar++)
      for (iDim = 0; iDim < nDim; iDim++)
        Cvector[iVar][iDim] = 0.0;
    r11 = 0.0; r12 = 0.0; r13 = 0.0; r22 = 0.0; r23 = 0.0; r23_a = 0.0; r23_b = 0.0; r33 = 0.0;
    
    for (iNeigh = 0; iNeigh < geometry->node[iPoint]->GetnPoint(); iNeigh++) {
      jPoint = geometry->node[iPoint]->GetPoint(iNeigh);
      Coord_j = geometry->node[jPoint]->GetCoord();
      Solution_j = geometry->node[jPoint]->GetGridVel();
      
      weight = 0.0;
      for (iDim = 0; iDim < nDim; iDim++)
        weight += (Coord_j[iDim]-Coord_i[iDim])*(Coord_j[iDim]-Coord_i[iDim]);
      
      /*--- Sumations for entries of upper triangular matrix R ---*/
      r11 += (Coord_j[0]-Coord_i[0])*(Coord_j[0]-Coord_i[0])/(weight);
      r12 += (Coord_j[0]-Coord_i[0])*(Coord_j[1]-Coord_i[1])/(weight);
      r22 += (Coord_j[1]-Coord_i[1])*(Coord_j[1]-Coord_i[1])/(weight);
      if (nDim == 3) {
        r13 += (Coord_j[0]-Coord_i[0])*(Coord_j[2]-Coord_i[2])/(weight);
        r23_a += (Coord_j[1]-Coord_i[1])*(Coord_j[2]-Coord_i[2])/(weight);
        r23_b += (Coord_j[0]-Coord_i[0])*(Coord_j[2]-Coord_i[2])/(weight);
        r33 += (Coord_j[2]-Coord_i[2])*(Coord_j[2]-Coord_i[2])/(weight);
      }
      
      /*--- Entries of c:= transpose(A)*b ---*/
      for (iVar = 0; iVar < nDim; iVar++)
        for (iDim = 0; iDim < nDim; iDim++)
          Cvector[iVar][iDim] += (Coord_j[iDim]-Coord_i[iDim])*(Solution_j[iVar]-Solution_i[iVar])/(weight);
    }
    
    /*--- Entries of upper triangular matrix R ---*/
    r11 = sqrt(r11);
    r12 = r12/(r11);
    r22 = sqrt(r22-r12*r12);
    if (nDim == 3) {
      r13 = r13/(r11);
      r23 = r23_a/(r22) - r23_b*r12/(r11*r22);
      r33 = sqrt(r33-r23*r23-r13*r13);
    }
    /*--- S matrix := inv(R)*traspose(inv(R)) ---*/
    if (nDim == 2) {
      detR2 = (r11*r22)*(r11*r22);
      Smatrix[0][0] = (r12*r12+r22*r22)/(detR2);
      Smatrix[0][1] = -r11*r12/(detR2);
      Smatrix[1][0] = Smatrix[0][1];
      Smatrix[1][1] = r11*r11/(detR2);
    }
    else {
      detR2 = (r11*r22*r33)*(r11*r22*r33);
      z11 = r22*r33;
      z12 = -r12*r33;
      z13 = r12*r23-r13*r22;
      z22 = r11*r33;
      z23 = -r11*r23;
      z33 = r11*r22;
      Smatrix[0][0] = (z11*z11+z12*z12+z13*z13)/(detR2);
      Smatrix[0][1] = (z12*z22+z13*z23)/(detR2);
      Smatrix[0][2] = (z13*z33)/(detR2);
      Smatrix[1][0] = Smatrix[0][1];
      Smatrix[1][1] = (z22*z22+z23*z23)/(detR2);
      Smatrix[1][2] = (z23*z33)/(detR2);
      Smatrix[2][0] = Smatrix[0][2];
      Smatrix[2][1] = Smatrix[1][2];
      Smatrix[2][2] = (z33*z33)/(detR2);
    }
    /*--- Computation of the gradient: S*c ---*/
    for (iVar = 0; iVar < nDim; iVar++) {
      for (iDim = 0; iDim < nDim; iDim++) {
        product = 0.0;
        for (jDim = 0; jDim < nDim; jDim++)
          product += Smatrix[iDim][jDim]*Cvector[iVar][jDim];
        geometry->node[iPoint]->SetGridVel_Grad(iVar, iDim, product);
      }
    }
  }
  
  /*--- Deallocate memory ---*/
  for (iVar = 0; iVar < nDim; iVar++)
    delete [] Cvector[iVar];
  delete [] Cvector;
  
  /*--- Gradient MPI ---*/
  // TO DO!!!
  //Set_MPI_Solution_Gradient(geometry, config);
  
}

void CSolver::SetAuxVar_Surface_Gradient(CGeometry *geometry, CConfig *config) {
  
  unsigned short iDim, jDim, iNeigh, iMarker, Boundary;
  unsigned short nDim = geometry->GetnDim();
  unsigned long iPoint, jPoint, iVertex;
  su2double *Coord_i, *Coord_j, AuxVar_i, AuxVar_j;
  su2double **Smatrix, *Cvector;
  
  Smatrix = new su2double* [nDim];
  Cvector = new su2double [nDim];
  for (iDim = 0; iDim < nDim; iDim++)
    Smatrix[iDim] = new su2double [nDim];
  
  
  /*--- Loop over boundary markers to select those for Euler or NS walls ---*/
  for (iMarker = 0; iMarker < config->GetnMarker_All(); iMarker++) {
    Boundary = config->GetMarker_All_KindBC(iMarker);
    switch (Boundary) {
      case EULER_WALL:
      case HEAT_FLUX:
      case ISOTHERMAL:
        
        /*--- Loop over points on the surface (Least-Squares approximation) ---*/
        for (iVertex = 0; iVertex < geometry->nVertex[iMarker]; iVertex++) {
          iPoint = geometry->vertex[iMarker][iVertex]->GetNode();
          if (geometry->node[iPoint]->GetDomain()) {
            Coord_i = geometry->node[iPoint]->GetCoord();
            AuxVar_i = node[iPoint]->GetAuxVar();
            
            /*--- Inizialization of variables ---*/
            for (iDim = 0; iDim < nDim; iDim++)
              Cvector[iDim] = 0.0;
            su2double r11 = 0.0, r12 = 0.0, r13 = 0.0, r22 = 0.0, r23 = 0.0, r23_a = 0.0, r23_b = 0.0, r33 = 0.0;
            
            for (iNeigh = 0; iNeigh < geometry->node[iPoint]->GetnPoint(); iNeigh++) {
              jPoint = geometry->node[iPoint]->GetPoint(iNeigh);
              Coord_j = geometry->node[jPoint]->GetCoord();
              AuxVar_j = node[jPoint]->GetAuxVar();
              
              su2double weight = 0;
              for (iDim = 0; iDim < nDim; iDim++)
                weight += (Coord_j[iDim]-Coord_i[iDim])*(Coord_j[iDim]-Coord_i[iDim]);
              
              /*--- Sumations for entries of upper triangular matrix R ---*/
              r11 += (Coord_j[0]-Coord_i[0])*(Coord_j[0]-Coord_i[0])/weight;
              r12 += (Coord_j[0]-Coord_i[0])*(Coord_j[1]-Coord_i[1])/weight;
              r22 += (Coord_j[1]-Coord_i[1])*(Coord_j[1]-Coord_i[1])/weight;
              if (nDim == 3) {
                r13 += (Coord_j[0]-Coord_i[0])*(Coord_j[2]-Coord_i[2])/weight;
                r23_a += (Coord_j[1]-Coord_i[1])*(Coord_j[2]-Coord_i[2])/weight;
                r23_b += (Coord_j[0]-Coord_i[0])*(Coord_j[2]-Coord_i[2])/weight;
                r33 += (Coord_j[2]-Coord_i[2])*(Coord_j[2]-Coord_i[2])/weight;
              }
              
              /*--- Entries of c:= transpose(A)*b ---*/
              for (iDim = 0; iDim < nDim; iDim++)
                Cvector[iDim] += (Coord_j[iDim]-Coord_i[iDim])*(AuxVar_j-AuxVar_i)/weight;
            }
            
            /*--- Entries of upper triangular matrix R ---*/
            r11 = sqrt(r11);
            r12 = r12/r11;
            r22 = sqrt(r22-r12*r12);
            if (nDim == 3) {
              r13 = r13/r11;
              r23 = r23_a/r22 - r23_b*r12/(r11*r22);
              r33 = sqrt(r33-r23*r23-r13*r13);
            }
            /*--- S matrix := inv(R)*traspose(inv(R)) ---*/
            if (nDim == 2) {
              su2double detR2 = (r11*r22)*(r11*r22);
              Smatrix[0][0] = (r12*r12+r22*r22)/detR2;
              Smatrix[0][1] = -r11*r12/detR2;
              Smatrix[1][0] = Smatrix[0][1];
              Smatrix[1][1] = r11*r11/detR2;
            }
            else {
              su2double detR2 = (r11*r22*r33)*(r11*r22*r33);
              su2double z11, z12, z13, z22, z23, z33; // aux vars
              z11 = r22*r33;
              z12 = -r12*r33;
              z13 = r12*r23-r13*r22;
              z22 = r11*r33;
              z23 = -r11*r23;
              z33 = r11*r22;
              Smatrix[0][0] = (z11*z11+z12*z12+z13*z13)/detR2;
              Smatrix[0][1] = (z12*z22+z13*z23)/detR2;
              Smatrix[0][2] = (z13*z33)/detR2;
              Smatrix[1][0] = Smatrix[0][1];
              Smatrix[1][1] = (z22*z22+z23*z23)/detR2;
              Smatrix[1][2] = (z23*z33)/detR2;
              Smatrix[2][0] = Smatrix[0][2];
              Smatrix[2][1] = Smatrix[1][2];
              Smatrix[2][2] = (z33*z33)/detR2;
            }
            /*--- Computation of the gradient: S*c ---*/
            su2double product;
            for (iDim = 0; iDim < nDim; iDim++) {
              product = 0.0;
              for (jDim = 0; jDim < nDim; jDim++)
                product += Smatrix[iDim][jDim]*Cvector[jDim];
              node[iPoint]->SetAuxVarGradient(iDim, product);
            }
          }
        } /*--- End of loop over surface points ---*/
        break;
      default:
        break;
    }
  }
  
  /*--- Memory deallocation ---*/
  for (iDim = 0; iDim < nDim; iDim++)
    delete [] Smatrix[iDim];
  delete [] Cvector;
  delete [] Smatrix;
}

void CSolver::SetSolution_Limiter(CGeometry *geometry, CConfig *config) {
  
  unsigned long iEdge, iPoint, jPoint;
  unsigned short iVar, iDim;
  su2double **Gradient_i, **Gradient_j, *Coord_i, *Coord_j, *Solution_i, *Solution_j,
  dave, LimK, eps1, eps2, dm, dp, du, ds, limiter, SharpEdge_Distance;
  
  /*--- Initialize solution max and solution min in the entire domain --*/
  
  for (iPoint = 0; iPoint < geometry->GetnPoint(); iPoint++) {
    for (iVar = 0; iVar < nVar; iVar++) {
      node[iPoint]->SetSolution_Max(iVar, -EPS);
      node[iPoint]->SetSolution_Min(iVar, EPS);
    }
  }
  
  /*--- Establish bounds for Spekreijse monotonicity by finding max & min values of neighbor variables --*/
  
  for (iEdge = 0; iEdge < geometry->GetnEdge(); iEdge++) {
    
    /*--- Point identification, Normal vector and area ---*/
    
    iPoint = geometry->edge[iEdge]->GetNode(0);
    jPoint = geometry->edge[iEdge]->GetNode(1);
    
    /*--- Get the conserved variables ---*/
    
    Solution_i = node[iPoint]->GetSolution();
    Solution_j = node[jPoint]->GetSolution();
    
    /*--- Compute the maximum, and minimum values for nodes i & j ---*/
    
    for (iVar = 0; iVar < nVar; iVar++) {
      du = (Solution_j[iVar] - Solution_i[iVar]);
      node[iPoint]->SetSolution_Min(iVar, min(node[iPoint]->GetSolution_Min(iVar), du));
      node[iPoint]->SetSolution_Max(iVar, max(node[iPoint]->GetSolution_Max(iVar), du));
      node[jPoint]->SetSolution_Min(iVar, min(node[jPoint]->GetSolution_Min(iVar), -du));
      node[jPoint]->SetSolution_Max(iVar, max(node[jPoint]->GetSolution_Max(iVar), -du));
    }
    
  }
  
  /*--- Initialize the limiter --*/
  
  for (iPoint = 0; iPoint < geometry->GetnPointDomain(); iPoint++) {
    for (iVar = 0; iVar < nVar; iVar++) {
      node[iPoint]->SetLimiter(iVar, 2.0);
    }
  }
  
  /*--- Venkatakrishnan limiter ---*/
  
  if (config->GetKind_SlopeLimit() == VENKATAKRISHNAN) {
    
    /*-- Get limiter parameters from the configuration file ---*/
    
    dave = config->GetRefElemLength();
    LimK = config->GetLimiterCoeff();
    eps1 = LimK*dave;
    eps2 = eps1*eps1*eps1;
    
    for (iEdge = 0; iEdge < geometry->GetnEdge(); iEdge++) {
      
      iPoint     = geometry->edge[iEdge]->GetNode(0);
      jPoint     = geometry->edge[iEdge]->GetNode(1);
      Gradient_i = node[iPoint]->GetGradient();
      Gradient_j = node[jPoint]->GetGradient();
      Coord_i    = geometry->node[iPoint]->GetCoord();
      Coord_j    = geometry->node[jPoint]->GetCoord();
      
      for (iVar = 0; iVar < nVar; iVar++) {
        
        /*--- Calculate the interface left gradient, delta- (dm) ---*/
        
        dm = 0.0;
        for (iDim = 0; iDim < nDim; iDim++)
          dm += 0.5*(Coord_j[iDim]-Coord_i[iDim])*Gradient_i[iVar][iDim];
        
        /*--- Calculate the interface right gradient, delta+ (dp) ---*/
        
        if ( dm > 0.0 ) dp = node[iPoint]->GetSolution_Max(iVar);
        else dp = node[iPoint]->GetSolution_Min(iVar);
        
        limiter = ( dp*dp + 2.0*dp*dm + eps2 )/( dp*dp + dp*dm + 2.0*dm*dm + eps2);
        
        if (limiter < node[iPoint]->GetLimiter(iVar))
          node[iPoint]->SetLimiter(iVar, limiter);
        
        /*-- Repeat for point j on the edge ---*/
        
        dm = 0.0;
        for (iDim = 0; iDim < nDim; iDim++)
          dm += 0.5*(Coord_i[iDim]-Coord_j[iDim])*Gradient_j[iVar][iDim];
        
        if ( dm > 0.0 ) dp = node[jPoint]->GetSolution_Max(iVar);
        else dp = node[jPoint]->GetSolution_Min(iVar);
        
        limiter = ( dp*dp + 2.0*dp*dm + eps2 )/( dp*dp + dp*dm + 2.0*dm*dm + eps2);
        
        if (limiter < node[jPoint]->GetLimiter(iVar))
          node[jPoint]->SetLimiter(iVar, limiter);
      }
    }
  }
  
  /*--- Sharp edges limiter ---*/
  
  if (config->GetKind_SlopeLimit() == SHARP_EDGES) {
    
    /*-- Get limiter parameters from the configuration file ---*/
    
    dave = config->GetRefElemLength();
    LimK = config->GetLimiterCoeff();
    eps1 = LimK*dave;
    eps2 = eps1*eps1*eps1;
    
    for (iEdge = 0; iEdge < geometry->GetnEdge(); iEdge++) {
      
      iPoint     = geometry->edge[iEdge]->GetNode(0);
      jPoint     = geometry->edge[iEdge]->GetNode(1);
      Gradient_i = node[iPoint]->GetGradient();
      Gradient_j = node[jPoint]->GetGradient();
      Coord_i    = geometry->node[iPoint]->GetCoord();
      Coord_j    = geometry->node[jPoint]->GetCoord();
      
      for (iVar = 0; iVar < nVar; iVar++) {
        
        /*--- Calculate the interface left gradient, delta- (dm) ---*/
        
        dm = 0.0;
        for (iDim = 0; iDim < nDim; iDim++)
          dm += 0.5*(Coord_j[iDim]-Coord_i[iDim])*Gradient_i[iVar][iDim];
        
        /*--- Calculate the interface right gradient, delta+ (dp) ---*/
        
        if ( dm > 0.0 ) dp = node[iPoint]->GetSolution_Max(iVar);
        else dp = node[iPoint]->GetSolution_Min(iVar);
        
        /*--- Compute the distance to a sharp edge ---*/
        
        SharpEdge_Distance = (geometry->node[iPoint]->GetSharpEdge_Distance() - config->GetSharpEdgesCoeff()*eps1);
        ds = 0.0;
        if (SharpEdge_Distance < -eps1) ds = 0.0;
        if (fabs(SharpEdge_Distance) <= eps1) ds = 0.5*(1.0+(SharpEdge_Distance/eps1)+(1.0/PI_NUMBER)*sin(PI_NUMBER*SharpEdge_Distance/eps1));
        if (SharpEdge_Distance > eps1) ds = 1.0;
        
        limiter = ds * ( dp*dp + 2.0*dp*dm + eps2 )/( dp*dp + dp*dm + 2.0*dm*dm + eps2);
        
        if (limiter < node[iPoint]->GetLimiter(iVar))
          node[iPoint]->SetLimiter(iVar, limiter);
        
        /*-- Repeat for point j on the edge ---*/
        
        dm = 0.0;
        for (iDim = 0; iDim < nDim; iDim++)
          dm += 0.5*(Coord_i[iDim]-Coord_j[iDim])*Gradient_j[iVar][iDim];
        
        if ( dm > 0.0 ) dp = node[jPoint]->GetSolution_Max(iVar);
        else dp = node[jPoint]->GetSolution_Min(iVar);
        
        /*--- Compute the distance to a sharp edge ---*/
        
        SharpEdge_Distance = (geometry->node[jPoint]->GetSharpEdge_Distance() - config->GetSharpEdgesCoeff()*eps1);
        ds = 0.0;
        if (SharpEdge_Distance < -eps1) ds = 0.0;
        if (fabs(SharpEdge_Distance) <= eps1) ds = 0.5*(1.0+(SharpEdge_Distance/eps1)+(1.0/PI_NUMBER)*sin(PI_NUMBER*SharpEdge_Distance/eps1));
        if (SharpEdge_Distance > eps1) ds = 1.0;
        
        limiter = ds * ( dp*dp + 2.0*dp*dm + eps2 )/( dp*dp + dp*dm + 2.0*dm*dm + eps2);
        
        if (limiter < node[jPoint]->GetLimiter(iVar))
          node[jPoint]->SetLimiter(iVar, limiter);
        
      }
    }
  }
  
  /*--- Sharp edges limiter ---*/
  
  if (config->GetKind_SlopeLimit() == SOLID_WALL_DISTANCE) {
    
    /*-- Get limiter parameters from the configuration file ---*/
    
    dave = config->GetRefElemLength();
    LimK = config->GetLimiterCoeff();
    eps1 = LimK*dave;
    eps2 = eps1*eps1*eps1;
    
    for (iEdge = 0; iEdge < geometry->GetnEdge(); iEdge++) {
      
      iPoint     = geometry->edge[iEdge]->GetNode(0);
      jPoint     = geometry->edge[iEdge]->GetNode(1);
      Gradient_i = node[iPoint]->GetGradient();
      Gradient_j = node[jPoint]->GetGradient();
      Coord_i    = geometry->node[iPoint]->GetCoord();
      Coord_j    = geometry->node[jPoint]->GetCoord();
      
      for (iVar = 0; iVar < nVar; iVar++) {
        
        /*--- Calculate the interface left gradient, delta- (dm) ---*/
        
        dm = 0.0;
        for (iDim = 0; iDim < nDim; iDim++)
          dm += 0.5*(Coord_j[iDim]-Coord_i[iDim])*Gradient_i[iVar][iDim];
        
        /*--- Calculate the interface right gradient, delta+ (dp) ---*/
        
        if ( dm > 0.0 ) dp = node[iPoint]->GetSolution_Max(iVar);
        else dp = node[iPoint]->GetSolution_Min(iVar);
        
        /*--- Compute the distance to a sharp edge ---*/
        
        SharpEdge_Distance = (geometry->node[iPoint]->GetWall_Distance() - config->GetSharpEdgesCoeff()*eps1);
        ds = 0.0;
        if (SharpEdge_Distance < -eps1) ds = 0.0;
        if (fabs(SharpEdge_Distance) <= eps1) ds = 0.5*(1.0+(SharpEdge_Distance/eps1)+(1.0/PI_NUMBER)*sin(PI_NUMBER*SharpEdge_Distance/eps1));
        if (SharpEdge_Distance > eps1) ds = 1.0;
        
        limiter = ds * ( dp*dp + 2.0*dp*dm + eps2 )/( dp*dp + dp*dm + 2.0*dm*dm + eps2);
        
        if (limiter < node[iPoint]->GetLimiter(iVar))
          node[iPoint]->SetLimiter(iVar, limiter);
        
        /*-- Repeat for point j on the edge ---*/
        
        dm = 0.0;
        for (iDim = 0; iDim < nDim; iDim++)
          dm += 0.5*(Coord_i[iDim]-Coord_j[iDim])*Gradient_j[iVar][iDim];
        
        if ( dm > 0.0 ) dp = node[jPoint]->GetSolution_Max(iVar);
        else dp = node[jPoint]->GetSolution_Min(iVar);
        
        /*--- Compute the distance to a sharp edge ---*/
        
        SharpEdge_Distance = (geometry->node[jPoint]->GetWall_Distance() - config->GetSharpEdgesCoeff()*eps1);
        ds = 0.0;
        if (SharpEdge_Distance < -eps1) ds = 0.0;
        if (fabs(SharpEdge_Distance) <= eps1) ds = 0.5*(1.0+(SharpEdge_Distance/eps1)+(1.0/PI_NUMBER)*sin(PI_NUMBER*SharpEdge_Distance/eps1));
        if (SharpEdge_Distance > eps1) ds = 1.0;
        
        limiter = ds * ( dp*dp + 2.0*dp*dm + eps2 )/( dp*dp + dp*dm + 2.0*dm*dm + eps2);
        
        if (limiter < node[jPoint]->GetLimiter(iVar))
          node[jPoint]->SetLimiter(iVar, limiter);
        
      }
    }
  }

  
  /*--- Limiter MPI ---*/
  
  Set_MPI_Solution_Limiter(geometry, config);
  
}

void CSolver::SetPressureLaplacian(CGeometry *geometry, CConfig *config, su2double *PressureLaplacian) {
  
  unsigned long Point = 0, iPoint = 0, jPoint = 0, iEdge, iVertex;
  unsigned short iMarker, iVar;
  su2double DualArea, Partial_Res, *Normal;
  su2double **UxVar_Gradient, **UyVar_Gradient;
  
  UxVar_Gradient = new su2double* [geometry->GetnPoint()];
  UyVar_Gradient = new su2double* [geometry->GetnPoint()];
  for (iPoint = 0; iPoint < geometry->GetnPoint(); iPoint++) {
    UxVar_Gradient[iPoint] = new su2double [2];
    UyVar_Gradient[iPoint] = new su2double [2];
  }
  
  for (iPoint = 0; iPoint < geometry->GetnPoint(); iPoint++)
    for (iVar = 0; iVar < 2; iVar++) {
      UxVar_Gradient[iPoint][iVar] = 0.0;
      UyVar_Gradient[iPoint][iVar] = 0.0;
    }
  
  /*---  Loop interior edges ---*/
  
  for (iEdge = 0; iEdge < geometry->GetnEdge(); iEdge++) {
    iPoint = geometry->edge[iEdge]->GetNode(0);
    jPoint = geometry->edge[iEdge]->GetNode(1);
    Normal = geometry->edge[iEdge]->GetNormal();
    
    Partial_Res =  0.5 * ( node[iPoint]->GetSolution(1) + node[jPoint]->GetSolution(1)) * Normal[0];
    UxVar_Gradient[iPoint][0] += Partial_Res;
    UxVar_Gradient[jPoint][0] -= Partial_Res;
    
    Partial_Res =  0.5 * ( node[iPoint]->GetSolution(1) + node[jPoint]->GetSolution(1)) * Normal[1];
    UxVar_Gradient[iPoint][1] += Partial_Res;
    UxVar_Gradient[jPoint][1] -= Partial_Res;
    
    Partial_Res =  0.5 * ( node[iPoint]->GetSolution(2) + node[jPoint]->GetSolution(2)) * Normal[0];
    UyVar_Gradient[iPoint][0] += Partial_Res;
    UyVar_Gradient[jPoint][0] -= Partial_Res;
    
    Partial_Res =  0.5 * ( node[iPoint]->GetSolution(2) + node[jPoint]->GetSolution(2)) * Normal[1];
    UyVar_Gradient[iPoint][1] += Partial_Res;
    UyVar_Gradient[jPoint][1] -= Partial_Res;
    
  }
  
  /*---  Loop boundary edges ---*/
  
  for (iMarker = 0; iMarker < geometry->GetnMarker(); iMarker++)
    if (config->GetMarker_All_KindBC(iMarker) != INTERNAL_BOUNDARY)
    for (iVertex = 0; iVertex < geometry->GetnVertex(iMarker); iVertex++) {
      Point = geometry->vertex[iMarker][iVertex]->GetNode();
      Normal = geometry->vertex[iMarker][iVertex]->GetNormal();
      
      Partial_Res =  node[Point]->GetSolution(1) * Normal[0];
      UxVar_Gradient[Point][0] -= Partial_Res;
      
      Partial_Res =  node[Point]->GetSolution(1) * Normal[1];
      UxVar_Gradient[Point][1] -= Partial_Res;
      
      Partial_Res =  node[Point]->GetSolution(2) * Normal[0];
      UyVar_Gradient[Point][0] -= Partial_Res;
      
      Partial_Res =  node[Point]->GetSolution(2) * Normal[1];
      UyVar_Gradient[Point][1] -= Partial_Res;
    }
  
  for (iPoint = 0; iPoint < geometry->GetnPoint(); iPoint++) {
    DualArea = geometry->node[iPoint]->GetVolume();
    PressureLaplacian[iPoint] = (UxVar_Gradient[iPoint][0]*UxVar_Gradient[iPoint][0] + UyVar_Gradient[iPoint][1]*UyVar_Gradient[iPoint][1] +
                                 UxVar_Gradient[iPoint][1]*UyVar_Gradient[iPoint][0] + UxVar_Gradient[iPoint][0]*UyVar_Gradient[iPoint][1])/DualArea ;
    
  }
  
  for (iPoint = 0; iPoint < geometry->GetnPoint(); iPoint++) {
    delete[] UxVar_Gradient[iPoint];
    delete[] UyVar_Gradient[iPoint];
  }
  
  delete[] UxVar_Gradient;
  delete[] UyVar_Gradient;
  
}

void CSolver::Gauss_Elimination(su2double** A, su2double* rhs, unsigned short nVar) {
  
  short iVar, jVar, kVar;
  su2double weight, aux;
  
  if (nVar == 1)
    rhs[0] /= A[0][0];
  else {
    
    /*--- Transform system in Upper Matrix ---*/
    
    for (iVar = 1; iVar < (short)nVar; iVar++) {
      for (jVar = 0; jVar < iVar; jVar++) {
        weight = A[iVar][jVar]/A[jVar][jVar];
        for (kVar = jVar; kVar < (short)nVar; kVar++)
          A[iVar][kVar] -= weight*A[jVar][kVar];
        rhs[iVar] -= weight*rhs[jVar];
      }
    }
    
    /*--- Backwards substitution ---*/
    
    rhs[nVar-1] = rhs[nVar-1]/A[nVar-1][nVar-1];
    for (iVar = (short)nVar-2; iVar >= 0; iVar--) {
      aux = 0;
      for (jVar = iVar+1; jVar < (short)nVar; jVar++)
        aux += A[iVar][jVar]*rhs[jVar];
      rhs[iVar] = (rhs[iVar]-aux)/A[iVar][iVar];
      if (iVar == 0) break;
    }
  }
  
}

void CSolver::Aeroelastic(CSurfaceMovement *surface_movement, CGeometry *geometry, CConfig *config, unsigned long ExtIter) {
  
  /*--- Variables used for Aeroelastic case ---*/
  
  su2double Cl, Cd, Cn, Ct, Cm, Cn_rot;
  su2double Alpha = config->GetAoA()*PI_NUMBER/180.0;
  vector<su2double> structural_solution(4,0.0); //contains solution(displacements and rates) of typical section wing model.
  
  unsigned short iMarker, iMarker_Monitoring, Monitoring;
  string Marker_Tag, Monitoring_Tag;
  
  /*--- Loop over markers and find the ones being monitored. ---*/
  
  for (iMarker = 0; iMarker < config->GetnMarker_All(); iMarker++) {
    Monitoring = config->GetMarker_All_Monitoring(iMarker);
    if (Monitoring == YES) {
      
      /*--- Find the particular marker being monitored and get the forces acting on it. ---*/
      
      for (iMarker_Monitoring = 0; iMarker_Monitoring < config->GetnMarker_Monitoring(); iMarker_Monitoring++) {
        Monitoring_Tag = config->GetMarker_Monitoring_TagBound(iMarker_Monitoring);
        Marker_Tag = config->GetMarker_All_TagBound(iMarker);
        if (Marker_Tag == Monitoring_Tag) {
          
          Cl = GetSurface_CL(iMarker_Monitoring);
          Cd = GetSurface_CD(iMarker_Monitoring);
          
          /*--- For typical section wing model want the force normal to the airfoil (in the direction of the spring) ---*/
          Cn = Cl*cos(Alpha) + Cd*sin(Alpha);
          Ct = -Cl*sin(Alpha) + Cd*cos(Alpha);
          
          Cm = GetSurface_CMz(iMarker_Monitoring);
          
          /*--- Calculate forces for the Typical Section Wing Model taking into account rotation ---*/
          
          /*--- Note that the calculation of the forces and the subsequent displacements ...
           is only correct for the airfoil that starts at the 0 degree position ---*/
          
          if (config->GetKind_GridMovement(ZONE_0) == AEROELASTIC_RIGID_MOTION) {
            su2double Omega, dt, psi;
            dt = config->GetDelta_UnstTimeND();
            Omega  = (config->GetRotation_Rate_Z(ZONE_0)/config->GetOmega_Ref());
            psi = Omega*(dt*ExtIter);
            
            /*--- Correct for the airfoil starting position (This is hardcoded in here) ---*/
            if (Monitoring_Tag == "Airfoil1") {
              psi = psi + 0.0;
            }
            else if (Monitoring_Tag == "Airfoil2") {
              psi = psi + 2.0/3.0*PI_NUMBER;
            }
            else if (Monitoring_Tag == "Airfoil3") {
              psi = psi + 4.0/3.0*PI_NUMBER;
            }
            else
              cout << "WARNING: There is a marker that we are monitoring that doesn't match the values hardcoded above!" << endl;
            
            cout << Monitoring_Tag << " position " << psi*180.0/PI_NUMBER << " degrees. " << endl;
            
            Cn_rot = Cn*cos(psi) - Ct*sin(psi); //Note the signs are different for accounting for the AOA.
            Cn = Cn_rot;
          }
          
          /*--- Solve the aeroelastic equations for the particular marker(surface) ---*/
          
          SolveTypicalSectionWingModel(geometry, Cn, Cm, config, iMarker_Monitoring, structural_solution);
          
          break;
        }
      }
      
      /*--- Compute the new surface node locations ---*/
      surface_movement->AeroelasticDeform(geometry, config, ExtIter, iMarker, iMarker_Monitoring, structural_solution);
      
    }
    
  }
  
}

void CSolver::SetUpTypicalSectionWingModel(vector<vector<su2double> >& Phi, vector<su2double>& omega, CConfig *config) {
  
  /*--- Retrieve values from the config file ---*/
  su2double w_h = config->GetAeroelastic_Frequency_Plunge();
  su2double w_a = config->GetAeroelastic_Frequency_Pitch();
  su2double x_a = config->GetAeroelastic_CG_Location();
  su2double r_a = sqrt(config->GetAeroelastic_Radius_Gyration_Squared());
  su2double w = w_h/w_a;
  
  // Mass Matrix
  vector<vector<su2double> > M(2,vector<su2double>(2,0.0));
  M[0][0] = 1;
  M[0][1] = x_a;
  M[1][0] = x_a;
  M[1][1] = r_a*r_a;
  
  // Stiffness Matrix
  //  vector<vector<su2double> > K(2,vector<su2double>(2,0.0));
  //  K[0][0] = (w_h/w_a)*(w_h/w_a);
  //  K[0][1] = 0.0;
  //  K[1][0] = 0.0;
  //  K[1][1] = r_a*r_a;
  
  /* Eigenvector and Eigenvalue Matrices of the Generalized EigenValue Problem. */
  
  vector<vector<su2double> > Omega2(2,vector<su2double>(2,0.0));
  su2double aux; // auxiliary variable
  aux = sqrt(pow(r_a,2)*pow(w,4) - 2*pow(r_a,2)*pow(w,2) + pow(r_a,2) + 4*pow(x_a,2)*pow(w,2));
  Phi[0][0] = (r_a * (r_a - r_a*pow(w,2) + aux)) / (2*x_a*pow(w, 2));
  Phi[0][1] = (r_a * (r_a - r_a*pow(w,2) - aux)) / (2*x_a*pow(w, 2));
  Phi[1][0] = 1.0;
  Phi[1][1] = 1.0;
  
  Omega2[0][0] = (r_a * (r_a + r_a*pow(w,2) - aux)) / (2*(pow(r_a, 2) - pow(x_a, 2)));
  Omega2[0][1] = 0;
  Omega2[1][0] = 0;
  Omega2[1][1] = (r_a * (r_a + r_a*pow(w,2) + aux)) / (2*(pow(r_a, 2) - pow(x_a, 2)));
  
  /* Nondimesionalize the Eigenvectors such that Phi'*M*Phi = I and PHI'*K*PHI = Omega */
  // Phi'*M*Phi = D
  // D^(-1/2)*Phi'*M*Phi*D^(-1/2) = D^(-1/2)*D^(1/2)*D^(1/2)*D^(-1/2) = I,  D^(-1/2) = inv(sqrt(D))
  // Phi = Phi*D^(-1/2)
  
  vector<vector<su2double> > Aux(2,vector<su2double>(2,0.0));
  vector<vector<su2double> > D(2,vector<su2double>(2,0.0));
  // Aux = M*Phi
  for (int i=0; i<2; i++) {
    for (int j=0; j<2; j++) {
      Aux[i][j] = 0;
      for (int k=0; k<2; k++) {
        Aux[i][j] += M[i][k]*Phi[k][j];
      }
    }
  }
  
  // D = Phi'*Aux
  for (int i=0; i<2; i++) {
    for (int j=0; j<2; j++) {
      D[i][j] = 0;
      for (int k=0; k<2; k++) {
        D[i][j] += Phi[k][i]*Aux[k][j]; //PHI transpose
      }
    }
  }
  
  //Modify the first column
  Phi[0][0] = Phi[0][0] * 1/sqrt(D[0][0]);
  Phi[1][0] = Phi[1][0] * 1/sqrt(D[0][0]);
  //Modify the second column
  Phi[0][1] = Phi[0][1] * 1/sqrt(D[1][1]);
  Phi[1][1] = Phi[1][1] * 1/sqrt(D[1][1]);
  
  // Sqrt of the eigenvalues (frequency of vibration of the modes)
  omega[0] = sqrt(Omega2[0][0]);
  omega[1] = sqrt(Omega2[1][1]);
  
}

void CSolver::SolveTypicalSectionWingModel(CGeometry *geometry, su2double Cl, su2double Cm, CConfig *config, unsigned short iMarker, vector<su2double>& displacements) {
  
  /*--- The aeroelastic model solved in this routine is the typical section wing model
   The details of the implementation are similar to those found in J.J. Alonso 
   "Fully-Implicit Time-Marching Aeroelastic Solutions" 1994. ---*/
  
  /*--- Retrieve values from the config file ---*/
  su2double w_alpha = config->GetAeroelastic_Frequency_Pitch();
  su2double vf      = config->GetAeroelastic_Flutter_Speed_Index();
  su2double b       = config->GetLength_Reynolds()/2.0; // airfoil semichord, Reynolds length is by defaul 1.0
  su2double dt      = config->GetDelta_UnstTimeND();
  dt = dt*w_alpha; //Non-dimensionalize the structural time.
  
  /*--- Structural Equation damping ---*/
  vector<su2double> xi(2,0.0);
  
  /*--- Eigenvectors and Eigenvalues of the Generalized EigenValue Problem. ---*/
  vector<vector<su2double> > Phi(2,vector<su2double>(2,0.0));   // generalized eigenvectors.
  vector<su2double> w(2,0.0);        // sqrt of the generalized eigenvalues (frequency of vibration of the modes).
  SetUpTypicalSectionWingModel(Phi, w, config);
  
  /*--- Solving the Decoupled Aeroelastic Problem with second order time discretization Eq (9) ---*/
  
  /*--- Solution variables description. //x[j][i], j-entry, i-equation. // Time (n+1)->np1, n->n, (n-1)->n1 ---*/
  vector<vector<su2double> > x_np1(2,vector<su2double>(2,0.0));
  
  /*--- Values from previous movement of spring at true time step n+1
   We use this values because we are solving for delta changes not absolute changes ---*/
  vector<vector<su2double> > x_np1_old = config->GetAeroelastic_np1(iMarker);
  
  /*--- Values at previous timesteps. ---*/
  vector<vector<su2double> > x_n = config->GetAeroelastic_n(iMarker);
  vector<vector<su2double> > x_n1 = config->GetAeroelastic_n1(iMarker);
  
  /*--- Set up of variables used to solve the structural problem. ---*/
  vector<su2double> f_tilde(2,0.0);
  vector<vector<su2double> > A_inv(2,vector<su2double>(2,0.0));
  su2double detA;
  su2double s1, s2;
  vector<su2double> rhs(2,0.0); //right hand side
  vector<su2double> eta(2,0.0);
  vector<su2double> eta_dot(2,0.0);
  
  /*--- Forcing Term ---*/
  su2double cons = vf*vf/PI_NUMBER;
  vector<su2double> f(2,0.0);
  f[0] = cons*(-Cl);
  f[1] = cons*(2*-Cm);
  
  //f_tilde = Phi'*f
  for (int i=0; i<2; i++) {
    f_tilde[i] = 0;
    for (int k=0; k<2; k++) {
      f_tilde[i] += Phi[k][i]*f[k]; //PHI transpose
    }
  }
  
  /*--- solve each decoupled equation (The inverse of the 2x2 matrix is provided) ---*/
  for (int i=0; i<2; i++) {
    /* Matrix Inverse */
    detA = 9.0/(4.0*dt*dt) + 3*w[i]*xi[i]/(dt) + w[i]*w[i];
    A_inv[0][0] = 1/detA * (3/(2.0*dt) + 2*xi[i]*w[i]);
    A_inv[0][1] = 1/detA * 1;
    A_inv[1][0] = 1/detA * -w[i]*w[i];
    A_inv[1][1] = 1/detA * 3/(2.0*dt);
    
    /* Source Terms from previous iterations */
    s1 = (-4*x_n[0][i] + x_n1[0][i])/(2.0*dt);
    s2 = (-4*x_n[1][i] + x_n1[1][i])/(2.0*dt);
    
    /* Problem Right Hand Side */
    rhs[0] = -s1;
    rhs[1] = f_tilde[i]-s2;
    
    /* Solve the equations */
    x_np1[0][i] = A_inv[0][0]*rhs[0] + A_inv[0][1]*rhs[1];
    x_np1[1][i] = A_inv[1][0]*rhs[0] + A_inv[1][1]*rhs[1];
    
    eta[i] = x_np1[0][i]-x_np1_old[0][i];  // For displacements, the change(deltas) is used.
    eta_dot[i] = x_np1[1][i]; // For velocities, absolute values are used.
  }
  
  /*--- Transform back from the generalized coordinates to get the actual displacements in plunge and pitch  q = Phi*eta ---*/
  vector<su2double> q(2,0.0);
  vector<su2double> q_dot(2,0.0);
  for (int i=0; i<2; i++) {
    q[i] = 0;
    q_dot[i] = 0;
    for (int k=0; k<2; k++) {
      q[i] += Phi[i][k]*eta[k];
      q_dot[i] += Phi[i][k]*eta_dot[k];
    }
  }
  
  su2double dh = b*q[0];
  su2double dalpha = q[1];
  
  su2double h_dot = w_alpha*b*q_dot[0];  //The w_a brings it back to actual time.
  su2double alpha_dot = w_alpha*q_dot[1];
  
  /*--- Set the solution of the structural equations ---*/
  displacements[0] = dh;
  displacements[1] = dalpha;
  displacements[2] = h_dot;
  displacements[3] = alpha_dot;
  
  /*--- Calculate the total plunge and total pitch displacements for the unsteady step by summing the displacement at each sudo time step ---*/
  su2double pitch, plunge;
  pitch = config->GetAeroelastic_pitch(iMarker);
  plunge = config->GetAeroelastic_plunge(iMarker);
  
  config->SetAeroelastic_pitch(iMarker , pitch+dalpha);
  config->SetAeroelastic_plunge(iMarker , plunge+dh/b);
  
  /*--- Set the Aeroelastic solution at time n+1. This gets update every sudo time step
   and after convering the sudo time step the solution at n+1 get moved to the solution at n
   in SetDualTime_Solver method ---*/
  
  config->SetAeroelastic_np1(iMarker, x_np1);
  
}

void CSolver::Restart_OldGeometry(CGeometry *geometry, CConfig *config) {

  /*--- This function is intended for dual time simulations ---*/

  unsigned long iPoint, index;

  int Unst_RestartIter;
  ifstream restart_file_n;
  unsigned short iZone = config->GetiZone();
  unsigned short nZone = geometry->GetnZone();
  string filename = config->GetSolution_FlowFileName();
  string filename_n;

  /*--- Auxiliary vector for storing the coordinates ---*/
  su2double *Coord;
  Coord = new su2double[nDim];

  /*--- Variables for reading the restart files ---*/
  string text_line;
  long iPoint_Local;
  unsigned long iPoint_Global_Local = 0, iPoint_Global = 0;
  unsigned short rbuf_NotMatching, sbuf_NotMatching;

  int rank = MASTER_NODE;
#ifdef HAVE_MPI
  MPI_Comm_rank(MPI_COMM_WORLD, &rank);
#endif

  /*--- Multizone problems require the number of the zone to be appended. ---*/

  if (nZone > 1)
    filename = config->GetMultizone_FileName(filename, iZone);

  /*--- First, we load the restart file for time n ---*/

  /*-------------------------------------------------------------------------------------------*/

  /*--- Modify file name for an unsteady restart ---*/
  Unst_RestartIter = SU2_TYPE::Int(config->GetUnst_RestartIter())-1;
  filename_n = config->GetUnsteady_FileName(filename, Unst_RestartIter);

  /*--- Open the restart file, throw an error if this fails. ---*/

  restart_file_n.open(filename_n.data(), ios::in);
  if (restart_file_n.fail()) {
    if (rank == MASTER_NODE)
      cout << "There is no flow restart file!! " << filename_n.data() << "."<< endl;
    exit(EXIT_FAILURE);
  }

  /*--- In case this is a parallel simulation, we need to perform the
     Global2Local index transformation first. ---*/

  map<unsigned long,unsigned long> Global2Local_n;
  map<unsigned long,unsigned long>::const_iterator MI;

  /*--- First, set all indices to a negative value by default, and Global n indices to 0 ---*/
  iPoint_Global_Local = 0, iPoint_Global = 0;

  /*--- Now fill array with the transform values only for local points ---*/

  for (iPoint = 0; iPoint < geometry->GetnPointDomain(); iPoint++)
    Global2Local_n[geometry->node[iPoint]->GetGlobalIndex()] = iPoint;

  /*--- Read all lines in the restart file ---*/
  /*--- The first line is the header ---*/

  getline (restart_file_n, text_line);

  for (iPoint_Global = 0; iPoint_Global < geometry->GetGlobal_nPointDomain(); iPoint_Global++ ) {
    
    getline (restart_file_n, text_line);
    
    istringstream point_line(text_line);

    /*--- Retrieve local index. If this node from the restart file lives
     on the current processor, we will load and instantiate the vars. ---*/
    
    MI = Global2Local_n.find(iPoint_Global);
    if (MI != Global2Local_n.end()) {
      
      iPoint_Local = Global2Local_n[iPoint_Global];

      if (nDim == 2) point_line >> index >> Coord[0] >> Coord[1];
      if (nDim == 3) point_line >> index >> Coord[0] >> Coord[1] >> Coord[2];

      geometry->node[iPoint_Local]->SetCoord_n(Coord);

      iPoint_Global_Local++;
    }
  }

  /*--- Detect a wrong solution file ---*/

  rbuf_NotMatching = 0, sbuf_NotMatching = 0;

  if (iPoint_Global_Local < geometry->GetnPointDomain()) { sbuf_NotMatching = 1; }

#ifndef HAVE_MPI
  rbuf_NotMatching = sbuf_NotMatching;
#else
  SU2_MPI::Allreduce(&sbuf_NotMatching, &rbuf_NotMatching, 1, MPI_UNSIGNED_SHORT, MPI_SUM, MPI_COMM_WORLD);
#endif
  if (rbuf_NotMatching != 0) {
    if (rank == MASTER_NODE) {
      cout << endl << "The solution file " << filename_n.data() << " doesn't match with the mesh file!" << endl;
      cout << "It could be empty lines at the end of the file." << endl << endl;
    }
#ifndef HAVE_MPI
    exit(EXIT_FAILURE);
#else
    MPI_Barrier(MPI_COMM_WORLD);
    MPI_Abort(MPI_COMM_WORLD,1);
    MPI_Finalize();
#endif
  }

  /*--- Close the restart file ---*/

  restart_file_n.close();

  /*-------------------------------------------------------------------------------------------*/
  /*-------------------------------------------------------------------------------------------*/

  /*--- Now, we load the restart file for time n-1, if the simulation is 2nd Order ---*/

  if (config->GetUnsteady_Simulation() == DT_STEPPING_2ND) {

    ifstream restart_file_n1;
    string filename_n1;

    /*--- Modify file name for an unsteady restart ---*/
    Unst_RestartIter = SU2_TYPE::Int(config->GetUnst_RestartIter())-2;
    filename_n1 = config->GetUnsteady_FileName(filename, Unst_RestartIter);

    /*--- Open the restart file, throw an error if this fails. ---*/

    restart_file_n.open(filename_n1.data(), ios::in);
    if (restart_file_n.fail()) {
      if (rank == MASTER_NODE)
        cout << "There is no flow restart file!! " << filename_n1.data() << "."<< endl;
      exit(EXIT_FAILURE);
    }

    /*--- In case this is a parallel simulation, we need to perform the
         Global2Local index transformation first. ---*/

    map<unsigned long,unsigned long> Global2Local_n1;
    map<unsigned long,unsigned long>::const_iterator MI;

    /*--- First, set all indices to a negative value by default, and Global n indices to 0 ---*/
    iPoint_Global_Local = 0, iPoint_Global = 0;

    /*--- Now fill array with the transform values only for local points ---*/

    for (iPoint = 0; iPoint < geometry->GetnPointDomain(); iPoint++)
      Global2Local_n1[geometry->node[iPoint]->GetGlobalIndex()] = iPoint;

    /*--- Read all lines in the restart file ---*/
    /*--- The first line is the header ---*/

    getline (restart_file_n, text_line);

    for (iPoint_Global = 0; iPoint_Global < geometry->GetGlobal_nPointDomain(); iPoint_Global++ ) {
      
      getline (restart_file_n, text_line);
      
      istringstream point_line(text_line);

      /*--- Retrieve local index. If this node from the restart file lives
       on the current processor, we will load and instantiate the vars. ---*/
      
      MI = Global2Local_n1.find(iPoint_Global);
      if (MI != Global2Local_n1.end()) {
        
        iPoint_Local = Global2Local_n1[iPoint_Global];

        if (nDim == 2) point_line >> index >> Coord[0] >> Coord[1];
        if (nDim == 3) point_line >> index >> Coord[0] >> Coord[1] >> Coord[2];

        geometry->node[iPoint_Local]->SetCoord_n1(Coord);

        iPoint_Global_Local++;
      }

    }

    /*--- Detect a wrong solution file ---*/

    rbuf_NotMatching = 0, sbuf_NotMatching = 0;

    if (iPoint_Global_Local < geometry->GetnPointDomain()) { sbuf_NotMatching = 1; }

#ifndef HAVE_MPI
    rbuf_NotMatching = sbuf_NotMatching;
#else
    SU2_MPI::Allreduce(&sbuf_NotMatching, &rbuf_NotMatching, 1, MPI_UNSIGNED_SHORT, MPI_SUM, MPI_COMM_WORLD);
#endif
    if (rbuf_NotMatching != 0) {
      if (rank == MASTER_NODE) {
        cout << endl << "The solution file " << filename_n1.data() << " doesn't match with the mesh file!" << endl;
        cout << "It could be empty lines at the end of the file." << endl << endl;
      }
#ifndef HAVE_MPI
      exit(EXIT_FAILURE);
#else
      MPI_Barrier(MPI_COMM_WORLD);
      MPI_Abort(MPI_COMM_WORLD,1);
      MPI_Finalize();
#endif
    }

    /*--- Close the restart file ---*/

    restart_file_n1.close();

  }

  /*--- It's necessary to communicate this information ---*/

  geometry->Set_MPI_OldCoord(config);
  
  delete [] Coord;

}

CBaselineSolver::CBaselineSolver(void) : CSolver() { }

CBaselineSolver::CBaselineSolver(CGeometry *geometry, CConfig *config, unsigned short nVar, vector<string> field_names) {

  unsigned long iPoint;
  unsigned short iVar;

  config->fields = field_names;

  Solution = new su2double[nVar];

  for (iVar = 0; iVar < nVar; iVar++) {
    Solution[iVar] = 0.0;
  }

  /*--- Define geometry constants in the solver structure ---*/

  nDim = geometry->GetnDim();

  /*--- Allocate the node variables ---*/

  node = new CVariable*[geometry->GetnPoint()];

  for (iPoint = 0; iPoint < geometry->GetnPoint(); iPoint++) {

    node[iPoint] = new CBaselineVariable(Solution, nVar, config);

  }

}

CBaselineSolver::CBaselineSolver(CGeometry *geometry, CConfig *config, unsigned short iMesh) : CSolver() {
  
  int rank = MASTER_NODE;
#ifdef HAVE_MPI
  MPI_Comm_rank(MPI_COMM_WORLD, &rank);
#endif
  
  unsigned long iPoint, index, iPoint_Global;
  unsigned long iPoint_Global_Local = 0;
  unsigned short rbuf_NotMatching = 0, sbuf_NotMatching = 0;
  long iPoint_Local;
  unsigned short iField, iVar, iDim;
  string Tag, text_line, AdjExt, UnstExt;
  unsigned long iExtIter = config->GetExtIter();
  bool fem = (config->GetKind_Solver() == FEM_ELASTICITY);
  
  unsigned short iZone = config->GetiZone();
  unsigned short nZone = geometry->GetnZone();
  bool grid_movement  = config->GetGrid_Movement();
  bool steady_restart = config->GetSteadyRestart();
  unsigned short turb_model = config->GetKind_Turb_Model();
  su2double dull_val;
  
  su2double *Coord = new su2double [nDim];
  for (iDim = 0; iDim < nDim; iDim++)
    Coord[iDim] = 0.0;

  /*--- Define geometry constants in the solver structure ---*/
  
  nDim = geometry->GetnDim();
  
  /*--- Allocate the node variables ---*/
  
  node = new CVariable*[geometry->GetnPoint()];
  
  /*--- Restart the solution from file information ---*/
  
  ifstream restart_file;
  string filename;
  
  /*--- Retrieve filename from config ---*/
  
  if (config->GetContinuous_Adjoint() || config->GetDiscrete_Adjoint()) {
    filename = config->GetSolution_AdjFileName();
    filename = config->GetObjFunc_Extension(filename);
  } else if (fem) {
  filename = config->GetSolution_FEMFileName();
  } else {
    filename = config->GetSolution_FlowFileName();
  }

  /*--- Multizone problems require the number of the zone to be appended. ---*/

  if (nZone > 1  || config->GetUnsteady_Simulation() == HARMONIC_BALANCE)
  filename = config->GetMultizone_FileName(filename, iZone);

  /*--- Unsteady problems require an iteration number to be appended. ---*/
  if (config->GetWrt_Unsteady()) {
    filename = config->GetUnsteady_FileName(filename, SU2_TYPE::Int(iExtIter));
  } else if (config->GetWrt_Dynamic()) {
  filename = config->GetUnsteady_FileName(filename, SU2_TYPE::Int(iExtIter));
  }
  
  /*--- Open the restart file ---*/
  
  restart_file.open(filename.data(), ios::in);
  
  /*--- In case there is no restart file ---*/
  
  if (restart_file.fail()) {
    if (rank == MASTER_NODE)
      cout << "SU2 flow file " << filename << " not found" << endl;

#ifndef HAVE_MPI
    exit(EXIT_FAILURE);
#else
    MPI_Barrier(MPI_COMM_WORLD);
    MPI_Abort(MPI_COMM_WORLD,1);
    MPI_Finalize();
#endif
    
  }
  
  /*--- Output the file name to the console. ---*/
  
  if (rank == MASTER_NODE)
    cout << "Reading and storing the solution from " << filename << "." << endl;
  
  /*--- In case this is a parallel simulation, we need to perform the
   Global2Local index transformation first. ---*/
  
  map<unsigned long,unsigned long> Global2Local;
  map<unsigned long,unsigned long>::const_iterator MI;
  
  /*--- Now fill array with the transform values only for local points ---*/
  
  for (iPoint = 0; iPoint < geometry->GetnPointDomain(); iPoint++)
    Global2Local[geometry->node[iPoint]->GetGlobalIndex()] = iPoint;
  
  /*--- Identify the number of fields (and names) in the restart file ---*/
  
  getline (restart_file, text_line);
  
  stringstream ss(text_line);
  while (ss >> Tag) {
    config->fields.push_back(Tag);
    if (ss.peek() == ',') ss.ignore();
  }
  
  /*--- Set the number of variables, one per field in the
   restart file (without including the PointID) ---*/
  
  nVar = config->fields.size() - 1;
  su2double *Solution = new su2double[nVar];
  
  /*--- Read all lines in the restart file ---*/
  
  for (iPoint_Global = 0; iPoint_Global < geometry->GetGlobal_nPointDomain(); iPoint_Global++ ) {
    
    getline (restart_file, text_line);
    
    istringstream point_line(text_line);
    
    /*--- Retrieve local index. If this node from the restart file lives
     on the current processor, we will load and instantiate the vars. ---*/
    
    MI = Global2Local.find(iPoint_Global);
    if (MI != Global2Local.end()) {
      
      iPoint_Local = Global2Local[iPoint_Global];
      
      /*--- The PointID is not stored --*/
      point_line >> index;
      
      /*--- Store the solution (starting with node coordinates) --*/
      for (iField = 0; iField < nVar; iField++)
        point_line >> Solution[iField];
      
      node[iPoint_Local] = new CBaselineVariable(Solution, nVar, config);
      iPoint_Global_Local++;
      
      /*--- For dynamic meshes, read in and store the
       grid coordinates and grid velocities for each node. ---*/
      
      if (grid_movement) {
        
        /*--- First, remove any variables for the turbulence model that
         appear in the restart file before the grid velocities. ---*/
        
        if (turb_model == SA || turb_model == SA_NEG) {
          point_line >> dull_val;
        } else if (turb_model == SST) {
          point_line >> dull_val >> dull_val;
        }
        
        /*--- Read in the next 2 or 3 variables which are the grid velocities ---*/
        /*--- If we are restarting the solution from a previously computed static calculation (no grid movement) ---*/
        /*--- the grid velocities are set to 0. This is useful for FSI computations ---*/
        
        su2double GridVel[3] = {0.0,0.0,0.0};
        if (!steady_restart) {
          if (nDim == 2) point_line >> GridVel[0] >> GridVel[1];
          else point_line >> GridVel[0] >> GridVel[1] >> GridVel[2];
        }
        
        for (iDim = 0; iDim < nDim; iDim++) {
          geometry->node[iPoint_Local]->SetCoord(iDim, Coord[iDim]);
          geometry->node[iPoint_Local]->SetGridVel(iDim, GridVel[iDim]);
        }
        
      }
    }

  }
  
    /*--- Detect a wrong solution file ---*/
  
    rbuf_NotMatching = 0, sbuf_NotMatching = 0;
    if (iPoint_Global_Local < geometry->GetnPointDomain()) { sbuf_NotMatching = 1; }
#ifndef HAVE_MPI
    rbuf_NotMatching = sbuf_NotMatching;
#else
    SU2_MPI::Allreduce(&sbuf_NotMatching, &rbuf_NotMatching, 1, MPI_UNSIGNED_SHORT, MPI_SUM, MPI_COMM_WORLD);
#endif
    if (rbuf_NotMatching != 0) {
      if (rank == MASTER_NODE) {
        cout << endl << "The solution file " << filename.data() << " doesn't match with the mesh file!" << endl;
        cout << "It could be empty lines at the end of the file." << endl << endl;
      }
#ifndef HAVE_MPI
      exit(EXIT_FAILURE);
#else
      MPI_Barrier(MPI_COMM_WORLD);
      MPI_Abort(MPI_COMM_WORLD,1);
      MPI_Finalize();
#endif
    }
  
  /*--- Instantiate the variable class with an arbitrary solution
   at any halo/periodic nodes. The initial solution can be arbitrary,
   because a send/recv is performed immediately in the solver. ---*/
  
  for (iVar = 0; iVar < nVar; iVar++)
    Solution[iVar] = 0.0;
  
  for (iPoint = geometry->GetnPointDomain(); iPoint < geometry->GetnPoint(); iPoint++)
    node[iPoint] = new CBaselineVariable(Solution, nVar, config);
  
  /*--- Close the restart file ---*/
  
  restart_file.close();
  
  /*--- Free memory needed for the transformation ---*/
  
  delete [] Solution;
  
  /*--- MPI solution ---*/
  
  Set_MPI_Solution(geometry, config);
  
  /*--- Update the geometry for flows on dynamic meshes ---*/
  
  if (grid_movement) {
    
    /*--- Communicate the new coordinates and grid velocities at the halos ---*/
    
    geometry->Set_MPI_Coord(config);
    geometry->Set_MPI_GridVel(config);
    
  }
  
  delete [] Coord;
  
}

void CBaselineSolver::Set_MPI_Solution(CGeometry *geometry, CConfig *config) {
  unsigned short iVar, iMarker, iPeriodic_Index, MarkerS, MarkerR, GridVel_Index;
  unsigned long iVertex, iPoint, nVertexS, nVertexR, nBufferS_Vector, nBufferR_Vector;
  su2double rotMatrix[3][3], *transl, *angles, theta, cosTheta, sinTheta, phi, cosPhi, sinPhi, psi, cosPsi, sinPsi, *Buffer_Receive_U = NULL, *Buffer_Send_U = NULL, *Solution = NULL;
  
  Solution = new su2double[nVar];

  GridVel_Index = 2*nDim;

<<<<<<< HEAD
  if (config->GetKind_Turb_Model() == SA){
    GridVel_Index += 1;
  }
  else if (config->GetKind_Turb_Model() == SST){
    GridVel_Index += 2;
  }
  else if (config->GetKind_Turb_Model() == KE){
    GridVel_Index += 4;
    //    GridVel_Index += 3;
  }
  if (config->GetKind_Regime() != INCOMPRESSIBLE){
    GridVel_Index += 1;
  }
=======
  if (config->GetKind_Turb_Model() == SA) { GridVel_Index += 1; }
  else if (config->GetKind_Turb_Model() == SST) { GridVel_Index += 2; }
  if (config->GetKind_Regime() != INCOMPRESSIBLE) { GridVel_Index += 1; }
>>>>>>> e77754e5
  
#ifdef HAVE_MPI
  int send_to, receive_from;
  MPI_Status status;
#endif
  
  for (iMarker = 0; iMarker < config->GetnMarker_All(); iMarker++) {
    
    if ((config->GetMarker_All_KindBC(iMarker) == SEND_RECEIVE) &&
        (config->GetMarker_All_SendRecv(iMarker) > 0)) {
      
      MarkerS = iMarker;  MarkerR = iMarker+1;
      
#ifdef HAVE_MPI

      send_to = config->GetMarker_All_SendRecv(MarkerS)-1;
      receive_from = abs(config->GetMarker_All_SendRecv(MarkerR))-1;
      
#endif

      nVertexS = geometry->nVertex[MarkerS];  nVertexR = geometry->nVertex[MarkerR];
      nBufferS_Vector = nVertexS*nVar;        nBufferR_Vector = nVertexR*nVar;
      
      /*--- Allocate Receive and send buffers  ---*/
      
      Buffer_Receive_U = new su2double [nBufferR_Vector];
      Buffer_Send_U = new su2double[nBufferS_Vector];
      
      /*--- Copy the solution that should be sended ---*/
      
      for (iVertex = 0; iVertex < nVertexS; iVertex++) {
        iPoint = geometry->vertex[MarkerS][iVertex]->GetNode();
        for (iVar = 0; iVar < nVar; iVar++)
          Buffer_Send_U[iVar*nVertexS+iVertex] = node[iPoint]->GetSolution(iVar);
      }
      
#ifdef HAVE_MPI
      
      /*--- Send/Receive information using Sendrecv ---*/
      
      SU2_MPI::Sendrecv(Buffer_Send_U, nBufferS_Vector, MPI_DOUBLE, send_to, 0,
                   Buffer_Receive_U, nBufferR_Vector, MPI_DOUBLE, receive_from, 0, MPI_COMM_WORLD, &status);
      
#else
      
      /*--- Receive information without MPI ---*/
      
      for (iVertex = 0; iVertex < nVertexR; iVertex++) {
        for (iVar = 0; iVar < nVar; iVar++)
          Buffer_Receive_U[iVar*nVertexR+iVertex] = Buffer_Send_U[iVar*nVertexR+iVertex];
      }
      
#endif
      
      /*--- Deallocate send buffer ---*/
      
      delete [] Buffer_Send_U;
      
      /*--- Do the coordinate transformation ---*/
      
      for (iVertex = 0; iVertex < nVertexR; iVertex++) {
        
        /*--- Find point and its type of transformation ---*/
        
        iPoint = geometry->vertex[MarkerR][iVertex]->GetNode();
        iPeriodic_Index = geometry->vertex[MarkerR][iVertex]->GetRotation_Type();
        
        /*--- Retrieve the supplied periodic information. ---*/
        
        transl = config->GetPeriodicTranslate(iPeriodic_Index);
        angles = config->GetPeriodicRotation(iPeriodic_Index);
        
        /*--- Store angles separately for clarity. ---*/
        
        theta    = angles[0];   phi    = angles[1];     psi    = angles[2];
        cosTheta = cos(theta);  cosPhi = cos(phi);      cosPsi = cos(psi);
        sinTheta = sin(theta);  sinPhi = sin(phi);      sinPsi = sin(psi);
        
        /*--- Compute the rotation matrix. Note that the implicit
         ordering is rotation about the x-axis, y-axis,
         then z-axis. Note that this is the transpose of the matrix
         used during the preprocessing stage. ---*/
        
        rotMatrix[0][0] = cosPhi*cosPsi;    rotMatrix[1][0] = sinTheta*sinPhi*cosPsi - cosTheta*sinPsi;     rotMatrix[2][0] = cosTheta*sinPhi*cosPsi + sinTheta*sinPsi;
        rotMatrix[0][1] = cosPhi*sinPsi;    rotMatrix[1][1] = sinTheta*sinPhi*sinPsi + cosTheta*cosPsi;     rotMatrix[2][1] = cosTheta*sinPhi*sinPsi - sinTheta*cosPsi;
        rotMatrix[0][2] = -sinPhi;          rotMatrix[1][2] = sinTheta*cosPhi;                              rotMatrix[2][2] = cosTheta*cosPhi;
        
        /*--- Copy conserved variables before performing transformation. ---*/
        
        for (iVar = 0; iVar < nVar; iVar++)
          Solution[iVar] = Buffer_Receive_U[iVar*nVertexR+iVertex];
        
        /*--- Rotate the spatial coordinates & momentum. ---*/
        
        if (nDim == 2) {
          
          /*--- Coords ---*/
          
          Solution[0] = (rotMatrix[0][0]*Buffer_Receive_U[0*nVertexR+iVertex] +
                         rotMatrix[0][1]*Buffer_Receive_U[1*nVertexR+iVertex] - transl[0]);
          Solution[1] = (rotMatrix[1][0]*Buffer_Receive_U[0*nVertexR+iVertex] +
                         rotMatrix[1][1]*Buffer_Receive_U[1*nVertexR+iVertex] - transl[1]);
          /*--- Momentum ---*/
          
          Solution[nDim+1] = (rotMatrix[0][0]*Buffer_Receive_U[(nDim+1)*nVertexR+iVertex] +
                              rotMatrix[0][1]*Buffer_Receive_U[(nDim+2)*nVertexR+iVertex]);
          Solution[nDim+2] = (rotMatrix[1][0]*Buffer_Receive_U[(nDim+1)*nVertexR+iVertex] +
                              rotMatrix[1][1]*Buffer_Receive_U[(nDim+2)*nVertexR+iVertex]);

          if (config->GetGrid_Movement()) {
            Solution[GridVel_Index + 1] = (rotMatrix[0][0]*Buffer_Receive_U[(GridVel_Index+1)*nVertexR+iVertex] +
                                           rotMatrix[0][1]*Buffer_Receive_U[(GridVel_Index+2)*nVertexR+iVertex]);
            Solution[GridVel_Index + 2] = (rotMatrix[1][0]*Buffer_Receive_U[(GridVel_Index+1)*nVertexR+iVertex] +
                                           rotMatrix[1][1]*Buffer_Receive_U[(GridVel_Index+2)*nVertexR+iVertex]);
          }
        } else {
          
          /*--- Coords ---*/
          
          Solution[0] = (rotMatrix[0][0]*Buffer_Receive_U[0*nVertexR+iVertex] +
                         rotMatrix[0][1]*Buffer_Receive_U[1*nVertexR+iVertex] +
                         rotMatrix[0][2]*Buffer_Receive_U[2*nVertexR+iVertex] - transl[0]);
          Solution[1] = (rotMatrix[1][0]*Buffer_Receive_U[0*nVertexR+iVertex] +
                         rotMatrix[1][1]*Buffer_Receive_U[1*nVertexR+iVertex] +
                         rotMatrix[1][2]*Buffer_Receive_U[2*nVertexR+iVertex] - transl[1]);
          Solution[2] = (rotMatrix[2][0]*Buffer_Receive_U[0*nVertexR+iVertex] +
                         rotMatrix[2][1]*Buffer_Receive_U[1*nVertexR+iVertex] +
                         rotMatrix[2][2]*Buffer_Receive_U[2*nVertexR+iVertex] - transl[2]);
          
          /*--- Momentum ---*/
          
          Solution[nDim+1] = (rotMatrix[0][0]*Buffer_Receive_U[(nDim+1)*nVertexR+iVertex] +
                              rotMatrix[0][1]*Buffer_Receive_U[(nDim+2)*nVertexR+iVertex] +
                              rotMatrix[0][2]*Buffer_Receive_U[(nDim+3)*nVertexR+iVertex]);
          Solution[nDim+2] = (rotMatrix[1][0]*Buffer_Receive_U[(nDim+1)*nVertexR+iVertex] +
                              rotMatrix[1][1]*Buffer_Receive_U[(nDim+2)*nVertexR+iVertex] +
                              rotMatrix[1][2]*Buffer_Receive_U[(nDim+3)*nVertexR+iVertex]);
          Solution[nDim+3] = (rotMatrix[2][0]*Buffer_Receive_U[(nDim+1)*nVertexR+iVertex] +
                              rotMatrix[2][1]*Buffer_Receive_U[(nDim+2)*nVertexR+iVertex] +
                              rotMatrix[2][2]*Buffer_Receive_U[(nDim+3)*nVertexR+iVertex]);

          if (config->GetGrid_Movement()) {
            Solution[GridVel_Index+1] = (rotMatrix[0][0]*Buffer_Receive_U[(GridVel_Index+1)*nVertexR+iVertex] +
                                         rotMatrix[0][1]*Buffer_Receive_U[(GridVel_Index+2)*nVertexR+iVertex] +
                                         rotMatrix[0][2]*Buffer_Receive_U[(GridVel_Index+3)*nVertexR+iVertex]);
            Solution[GridVel_Index+2] = (rotMatrix[1][0]*Buffer_Receive_U[(GridVel_Index+1)*nVertexR+iVertex] +
                                         rotMatrix[1][1]*Buffer_Receive_U[(GridVel_Index+2)*nVertexR+iVertex] +
                                         rotMatrix[1][2]*Buffer_Receive_U[(GridVel_Index+3)*nVertexR+iVertex]);
            Solution[GridVel_Index+3] = (rotMatrix[2][0]*Buffer_Receive_U[(GridVel_Index+1)*nVertexR+iVertex] +
                                         rotMatrix[2][1]*Buffer_Receive_U[(GridVel_Index+2)*nVertexR+iVertex] +
                                         rotMatrix[2][2]*Buffer_Receive_U[(GridVel_Index+3)*nVertexR+iVertex]);
          }
        }
        
        /*--- Copy transformed conserved variables back into buffer. ---*/
        
        for (iVar = 0; iVar < nVar; iVar++)
          node[iPoint]->SetSolution(iVar, Solution[iVar]);
        
      }
      
      /*--- Deallocate receive buffer ---*/
      
      delete [] Buffer_Receive_U;
      
    }
    
  }
  
  delete [] Solution;
  
}

void CBaselineSolver::LoadRestart(CGeometry **geometry, CSolver ***solver, CConfig *config, int val_iter) {

  int rank = MASTER_NODE;
#ifdef HAVE_MPI
  MPI_Comm_rank(MPI_COMM_WORLD, &rank);
#endif

  /*--- Restart the solution from file information ---*/

  string filename;
  unsigned long iPoint, index;
  string UnstExt, text_line, AdjExt;
  ifstream solution_file;
  unsigned short iField, iDim;
  unsigned long iExtIter = config->GetExtIter();
  bool fem = (config->GetKind_Solver() == FEM_ELASTICITY);
  bool adjoint = ( config->GetContinuous_Adjoint() || config->GetDiscrete_Adjoint() ); 
  unsigned short iZone = config->GetiZone();
  unsigned short nZone = geometry[iZone]->GetnZone();
  bool grid_movement  = config->GetGrid_Movement();
  bool steady_restart = config->GetSteadyRestart();
  unsigned short turb_model = config->GetKind_Turb_Model();
  su2double dull_val;
  
  su2double *Coord = new su2double [nDim];
  for (iDim = 0; iDim < nDim; iDim++)
    Coord[iDim] = 0.0;
  
  /*--- Retrieve filename from config ---*/

  if (adjoint) {
    filename = config->GetSolution_AdjFileName();
    filename = config->GetObjFunc_Extension(filename);
  } else if (fem) {
    filename = config->GetSolution_FEMFileName();
  } else {
    filename = config->GetSolution_FlowFileName();
  }

  /*--- Multizone problems require the number of the zone to be appended. ---*/


  if (nZone > 1 )
    filename = config->GetMultizone_FileName(filename, iZone);

  /*--- Unsteady problems require an iteration number to be appended. ---*/

  if (config->GetWrt_Unsteady() || config->GetUnsteady_Simulation() != HARMONIC_BALANCE) {
    filename = config->GetUnsteady_FileName(filename, SU2_TYPE::Int(iExtIter));
  } else if (config->GetWrt_Dynamic()) {
    filename = config->GetUnsteady_FileName(filename, SU2_TYPE::Int(iExtIter));
  }

  /*--- Open the restart file ---*/

  solution_file.open(filename.data(), ios::in);

  /*--- In case there is no file ---*/

  if (solution_file.fail()) {
    if (rank == MASTER_NODE)
      cout << "There is no SU2 restart file!!" << endl;
    exit(EXIT_FAILURE);
  }

  /*--- Output the file name to the console. ---*/

  if (rank == MASTER_NODE)
    cout << "Reading and storing the solution from " << filename
    << "." << endl;

  /*--- Set the number of variables, one per field in the
   restart file (without including the PointID) ---*/

  nVar = config->fields.size() - 1;
  su2double *Solution = new su2double[nVar];

  /*--- In case this is a parallel simulation, we need to perform the
   Global2Local index transformation first. ---*/

  map<unsigned long,unsigned long> Global2Local;
  map<unsigned long,unsigned long>::const_iterator MI;

  /*--- Now fill array with the transform values only for local points ---*/

  for (iPoint = 0; iPoint < geometry[iZone]->GetnPointDomain(); iPoint++) {
    Global2Local[geometry[iZone]->node[iPoint]->GetGlobalIndex()] = iPoint;
  }

  /*--- Read all lines in the restart file ---*/

  long iPoint_Local = 0; unsigned long iPoint_Global = 0;

  /*--- The first line is the header ---*/

  getline (solution_file, text_line);

  for (iPoint_Global = 0; iPoint_Global < geometry[iZone]->GetGlobal_nPointDomain(); iPoint_Global++ ) {
    
    getline (solution_file, text_line);
    
    istringstream point_line(text_line);

    /*--- Retrieve local index. If this node from the restart file lives
     on the current processor, we will load and instantiate the vars. ---*/
    
    MI = Global2Local.find(iPoint_Global);
    if (MI != Global2Local.end()) {
      
      iPoint_Local = Global2Local[iPoint_Global];
      
      /*--- The PointID is not stored --*/
      
      point_line >> index;
      
      /*--- Store the solution (starting with node coordinates) --*/
      
      for (iField = 0; iField < nVar; iField++)
        point_line >> Solution[iField];
      
      node[iPoint_Local]->SetSolution(Solution);
     
      /*--- For dynamic meshes, read in and store the
       grid coordinates and grid velocities for each node. ---*/
      
      if (grid_movement) {
        
        /*--- First, remove any variables for the turbulence model that
         appear in the restart file before the grid velocities. ---*/
        
        if (turb_model == SA || turb_model == SA_NEG) {
          point_line >> dull_val;
        } else if (turb_model == SST) {
          point_line >> dull_val >> dull_val;
        }
        
        /*--- Read in the next 2 or 3 variables which are the grid velocities ---*/
        /*--- If we are restarting the solution from a previously computed static calculation (no grid movement) ---*/
        /*--- the grid velocities are set to 0. This is useful for FSI computations ---*/
        
        su2double GridVel[3] = {0.0,0.0,0.0};
        if (!steady_restart) {
          if (nDim == 2) point_line >> GridVel[0] >> GridVel[1];
          else point_line >> GridVel[0] >> GridVel[1] >> GridVel[2];
        }
        
        for (iDim = 0; iDim < nDim; iDim++) {
          geometry[iZone]->node[iPoint_Local]->SetCoord(iDim, Coord[iDim]);
          geometry[iZone]->node[iPoint_Local]->SetGridVel(iDim, GridVel[iDim]);
        }
        
      }
    }
    
  }

  /*--- Close the restart file ---*/

  solution_file.close();
  
  /*--- Free memory needed for the transformation ---*/
  
  delete [] Solution;
  
  /*--- MPI solution ---*/
  
  Set_MPI_Solution(geometry[iZone], config);
  
  /*--- Update the geometry for flows on dynamic meshes ---*/
  
  if (grid_movement) {
    
    /*--- Communicate the new coordinates and grid velocities at the halos ---*/
    
    geometry[iZone]->Set_MPI_Coord(config);
    geometry[iZone]->Set_MPI_GridVel(config);

  }
  
  delete [] Coord;
  
}

void CBaselineSolver::LoadRestart_FSI(CGeometry *geometry, CSolver ***solver, CConfig *config, int val_iter) {

  int rank = MASTER_NODE;
#ifdef HAVE_MPI
  MPI_Comm_rank(MPI_COMM_WORLD, &rank);
#endif

  /*--- Restart the solution from file information ---*/
  string filename;
  unsigned long iPoint, index;
  string UnstExt, text_line, AdjExt;
  ifstream solution_file;
  unsigned short iField;
  unsigned long iExtIter = config->GetExtIter();
  bool fem = (config->GetKind_Solver() == FEM_ELASTICITY);
  bool adjoint = (config->GetContinuous_Adjoint() || config->GetDiscrete_Adjoint());
  unsigned short iZone = config->GetiZone();
  unsigned short nZone = geometry->GetnZone();

  /*--- Retrieve filename from config ---*/
  if (adjoint) {
    filename = config->GetSolution_AdjFileName();
    filename = config->GetObjFunc_Extension(filename);
  } else if (fem) {
    filename = config->GetSolution_FEMFileName();
  } else {
    filename = config->GetSolution_FlowFileName();
  }

  /*--- Multizone problems require the number of the zone to be appended. ---*/

  if (nZone > 1)
    filename = config->GetMultizone_FileName(filename, iZone);

  /*--- Unsteady problems require an iteration number to be appended. ---*/
  if (config->GetWrt_Unsteady() || config->GetUnsteady_Simulation() != HARMONIC_BALANCE) {
    filename = config->GetUnsteady_FileName(filename, SU2_TYPE::Int(iExtIter));
  } else if (config->GetWrt_Dynamic()) {
    filename = config->GetUnsteady_FileName(filename, SU2_TYPE::Int(iExtIter));
  }

  /*--- Open the restart file ---*/
  solution_file.open(filename.data(), ios::in);

  /*--- In case there is no file ---*/
  if (solution_file.fail()) {
    if (rank == MASTER_NODE)
      cout << "There is no SU2 restart file!!" << endl;
    exit(EXIT_FAILURE);
  }

  /*--- Output the file name to the console. ---*/
  if (rank == MASTER_NODE)
    cout << "Reading and storing the solution from " << filename
    << "." << endl;

  /*--- Set the number of variables, one per field in the
   restart file (without including the PointID) ---*/
  nVar = config->fields.size() - 1;

  su2double *Solution = new su2double[nVar];

  /*--- In case this is a parallel simulation, we need to perform the
   Global2Local index transformation first. ---*/

  map<unsigned long,unsigned long> Global2Local;
  map<unsigned long,unsigned long>::const_iterator MI;
  
  /*--- Now fill array with the transform values only for local points ---*/
  for (iPoint = 0; iPoint < geometry->GetnPointDomain(); iPoint++) {
    Global2Local[geometry->node[iPoint]->GetGlobalIndex()] = iPoint;
  }

  /*--- Read all lines in the restart file ---*/
  long iPoint_Local = 0; unsigned long iPoint_Global = 0;

  
  /*--- The first line is the header ---*/
  
  getline (solution_file, text_line);
  
  for (iPoint_Global = 0; iPoint_Global < geometry->GetGlobal_nPointDomain(); iPoint_Global++ ) {
    
    getline (solution_file, text_line);
    
    istringstream point_line(text_line);

    /*--- Retrieve local index. If this node from the restart file lives
     on the current processor, we will load and instantiate the vars. ---*/
    
    MI = Global2Local.find(iPoint_Global);
    if (MI != Global2Local.end()) {
      
      iPoint_Local = Global2Local[iPoint_Global];

      /*--- The PointID is not stored --*/
      point_line >> index;

      /*--- Store the solution (starting with node coordinates) --*/
      for (iField = 0; iField < nVar; iField++)
        point_line >> Solution[iField];

      node[iPoint_Local]->SetSolution(Solution);


    }

  }

  /*--- Close the restart file ---*/
  solution_file.close();

  /*--- Free memory needed for the transformation ---*/

  delete [] Solution;

}

CBaselineSolver::~CBaselineSolver(void) { }<|MERGE_RESOLUTION|>--- conflicted
+++ resolved
@@ -2102,25 +2102,10 @@
 
   GridVel_Index = 2*nDim;
 
-<<<<<<< HEAD
-  if (config->GetKind_Turb_Model() == SA){
-    GridVel_Index += 1;
-  }
-  else if (config->GetKind_Turb_Model() == SST){
-    GridVel_Index += 2;
-  }
-  else if (config->GetKind_Turb_Model() == KE){
-    GridVel_Index += 4;
-    //    GridVel_Index += 3;
-  }
-  if (config->GetKind_Regime() != INCOMPRESSIBLE){
-    GridVel_Index += 1;
-  }
-=======
   if (config->GetKind_Turb_Model() == SA) { GridVel_Index += 1; }
   else if (config->GetKind_Turb_Model() == SST) { GridVel_Index += 2; }
+  else if (config->GetKind_Turb_Model() == KE){ GridVel_Index += 4; }
   if (config->GetKind_Regime() != INCOMPRESSIBLE) { GridVel_Index += 1; }
->>>>>>> e77754e5
   
 #ifdef HAVE_MPI
   int send_to, receive_from;
