/*!
 * \file solver_structure.cpp
 * \brief Main subroutines for solving primal and adjoint problems.
 * \author F. Palacios, T. Economon
 * \version 6.2.0 "Falcon"
 *
 * The current SU2 release has been coordinated by the
 * SU2 International Developers Society <www.su2devsociety.org>
 * with selected contributions from the open-source community.
 *
 * The main research teams contributing to the current release are:
 *  - Prof. Juan J. Alonso's group at Stanford University.
 *  - Prof. Piero Colonna's group at Delft University of Technology.
 *  - Prof. Nicolas R. Gauger's group at Kaiserslautern University of Technology.
 *  - Prof. Alberto Guardone's group at Polytechnic University of Milan.
 *  - Prof. Rafael Palacios' group at Imperial College London.
 *  - Prof. Vincent Terrapon's group at the University of Liege.
 *  - Prof. Edwin van der Weide's group at the University of Twente.
 *  - Lab. of New Concepts in Aeronautics at Tech. Institute of Aeronautics.
 *
 * Copyright 2012-2019, Francisco D. Palacios, Thomas D. Economon,
 *                      Tim Albring, and the SU2 contributors.
 *
 * SU2 is free software; you can redistribute it and/or
 * modify it under the terms of the GNU Lesser General Public
 * License as published by the Free Software Foundation; either
 * version 2.1 of the License, or (at your option) any later version.
 *
 * SU2 is distributed in the hope that it will be useful,
 * but WITHOUT ANY WARRANTY; without even the implied warranty of
 * MERCHANTABILITY or FITNESS FOR A PARTICULAR PURPOSE. See the GNU
 * Lesser General Public License for more details.
 *
 * You should have received a copy of the GNU Lesser General Public
 * License along with SU2. If not, see <http://www.gnu.org/licenses/>.
 */

#include "../include/solver_structure.hpp"
#include "../include/variables/CBaselineVariable.hpp"
#include "../../Common/include/toolboxes/MMS/CIncTGVSolution.hpp"
#include "../../Common/include/toolboxes/MMS/CInviscidVortexSolution.hpp"
#include "../../Common/include/toolboxes/MMS/CMMSIncEulerSolution.hpp"
#include "../../Common/include/toolboxes/MMS/CMMSIncNSSolution.hpp"
#include "../../Common/include/toolboxes/MMS/CMMSNSTwoHalfCirclesSolution.hpp"
#include "../../Common/include/toolboxes/MMS/CMMSNSTwoHalfSpheresSolution.hpp"
#include "../../Common/include/toolboxes/MMS/CMMSNSUnitQuadSolution.hpp"
#include "../../Common/include/toolboxes/MMS/CMMSNSUnitQuadSolutionWallBC.hpp"
#include "../../Common/include/toolboxes/MMS/CNSUnitQuadSolution.hpp"
#include "../../Common/include/toolboxes/MMS/CRinglebSolution.hpp"
#include "../../Common/include/toolboxes/MMS/CTGVSolution.hpp"
#include "../../Common/include/toolboxes/MMS/CUserDefinedSolution.hpp"
#include "../../Common/include/toolboxes/printing_toolbox.hpp"
#include "../include/CMarkerProfileReaderFVM.hpp"


CSolver::CSolver(bool mesh_deform_mode) : System(mesh_deform_mode) {

  rank = SU2_MPI::GetRank();
  size = SU2_MPI::GetSize();
  
  adjoint = false;

  /*--- Set the multigrid level to the finest grid. This can be
        overwritten in the constructors of the derived classes. ---*/
  MGLevel = MESH_0;
  
  /*--- Array initialization ---*/
  
  OutputHeadingNames = NULL;
  Residual_RMS       = NULL;
  Residual_Max       = NULL;
  Residual_BGS       = NULL;
  Residual_Max_BGS   = NULL;
  Residual           = NULL;
  Residual_i         = NULL;
  Residual_j         = NULL;
  Point_Max          = NULL;
  Point_Max_Coord    = NULL;
  Point_Max_BGS      = NULL;
  Point_Max_Coord_BGS = NULL;
  Solution           = NULL;
  Solution_i         = NULL;
  Solution_j         = NULL;
  Vector             = NULL;
  Vector_i           = NULL;
  Vector_j           = NULL;
  Res_Conv           = NULL;
  Res_Visc           = NULL;
  Res_Sour           = NULL;
  Res_Conv_i         = NULL;
  Res_Visc_i         = NULL;
  Res_Conv_j         = NULL;
  Res_Visc_j         = NULL;
  Jacobian_i         = NULL;
  Jacobian_j         = NULL;
  Jacobian_ii        = NULL;
  Jacobian_ij        = NULL;
  Jacobian_ji        = NULL;
  Jacobian_jj        = NULL;
  iPoint_UndLapl     = NULL;
  jPoint_UndLapl     = NULL;
  Smatrix            = NULL;
  Cvector            = NULL;
  Restart_Vars       = NULL;
  Restart_Data       = NULL;
  base_nodes         = nullptr;
  nOutputVariables   = 0;
  ResLinSolver       = 0.0;

  /*--- Variable initialization to avoid valgrid warnings when not used. ---*/
  
  IterLinSolver = 0;

  /*--- Initialize pointer for any verification solution. ---*/
  VerificationSolution  = NULL;
  
  /*--- Flags for the periodic BC communications. ---*/
  
  rotate_periodic   = false;
  implicit_periodic = false;

  /*--- Containers to store the markers. ---*/
  nMarker = 0;
  nVertex = nullptr;

  /*--- Flags for the dynamic grid (rigid movement or unsteady deformation). ---*/
  dynamic_grid = false;

  /*--- Container to store the vertex tractions. ---*/
  VertexTraction = NULL;
  VertexTractionAdjoint = NULL;

  /*--- Auxiliary data needed for CFL adaption. ---*/
  
  NonLinRes_Value = 0;
  NonLinRes_Func = 0;
  Old_Func = 0;
  New_Func = 0;
  NonLinRes_Counter = 0;
  
  nPrimVarGrad = 0;
  nPrimVar     = 0;
  
}

CSolver::~CSolver(void) {

  unsigned short iVar, iDim;
  unsigned long iMarker, iVertex;

  /*--- Public variables, may be accessible outside ---*/

  if ( OutputHeadingNames != NULL) {
    delete [] OutputHeadingNames;
  }

  /*--- Private ---*/

  if (Residual_RMS != NULL) delete [] Residual_RMS;
  if (Residual_Max != NULL) delete [] Residual_Max;
  if (Residual != NULL) delete [] Residual;
  if (Residual_i != NULL) delete [] Residual_i;
  if (Residual_j != NULL) delete [] Residual_j;
  if (Point_Max != NULL) delete [] Point_Max;

  if (Residual_BGS != NULL) delete [] Residual_BGS;
  if (Residual_Max_BGS != NULL) delete [] Residual_Max_BGS;
  if (Point_Max_BGS != NULL) delete [] Point_Max_BGS;

  if (Point_Max_Coord != NULL) {
    for (iVar = 0; iVar < nVar; iVar++) {
      delete [] Point_Max_Coord[iVar];
    }
    delete [] Point_Max_Coord;
  }

  if (Point_Max_Coord_BGS != NULL) {
    for (iVar = 0; iVar < nVar; iVar++) {
      delete [] Point_Max_Coord_BGS[iVar];
    }
    delete [] Point_Max_Coord_BGS;
  }

  if (Solution != NULL) delete [] Solution;
  if (Solution_i != NULL) delete [] Solution_i;
  if (Solution_j != NULL) delete [] Solution_j;
  if (Vector != NULL) delete [] Vector;
  if (Vector_i != NULL) delete [] Vector_i;
  if (Vector_j != NULL) delete [] Vector_j;
  if (Res_Conv != NULL) delete [] Res_Conv;
  if (Res_Visc != NULL) delete [] Res_Visc;
  if (Res_Sour != NULL) delete [] Res_Sour;
  if (Res_Conv_i != NULL) delete [] Res_Conv_i;
  if (Res_Visc_i != NULL) delete [] Res_Visc_i;
  if (Res_Visc_j != NULL) delete [] Res_Visc_j;

  if (iPoint_UndLapl != NULL) delete [] iPoint_UndLapl;
  if (jPoint_UndLapl != NULL) delete [] jPoint_UndLapl;

  if (Jacobian_i != NULL) {
    for (iVar = 0; iVar < nVar; iVar++)
      delete [] Jacobian_i[iVar];
    delete [] Jacobian_i;
  }

  if (Jacobian_j != NULL) {
    for (iVar = 0; iVar < nVar; iVar++)
      delete [] Jacobian_j[iVar];
    delete [] Jacobian_j;
  }

  if (Jacobian_ii != NULL) {
    for (iVar = 0; iVar < nVar; iVar++)
      delete [] Jacobian_ii[iVar];
    delete [] Jacobian_ii;
  }

  if (Jacobian_ij != NULL) {
    for (iVar = 0; iVar < nVar; iVar++)
      delete [] Jacobian_ij[iVar];
    delete [] Jacobian_ij;
  }

  if (Jacobian_ji != NULL) {
    for (iVar = 0; iVar < nVar; iVar++)
      delete [] Jacobian_ji[iVar];
    delete [] Jacobian_ji;
  }

  if (Jacobian_jj != NULL) {
    for (iVar = 0; iVar < nVar; iVar++)
      delete [] Jacobian_jj[iVar];
    delete [] Jacobian_jj;
  }

  if (Smatrix != NULL) {
    for (iDim = 0; iDim < nDim; iDim++)
      delete [] Smatrix[iDim];
    delete [] Smatrix;
  }

  if (Cvector != NULL) {
    for (iVar = 0; iVar < nVarGrad; iVar++)
      delete [] Cvector[iVar];
    delete [] Cvector;
  }

  if (VertexTraction != NULL) {
    for (iMarker = 0; iMarker < nMarker; iMarker++) {
      for (iVertex = 0; iVertex < nVertex[iMarker]; iVertex++)
        delete [] VertexTraction[iMarker][iVertex];
      delete [] VertexTraction[iMarker];
    }
    delete [] VertexTraction;
  }

  if (VertexTractionAdjoint != NULL) {
    for (iMarker = 0; iMarker < nMarker; iMarker++) {
      for (iVertex = 0; iVertex < nVertex[iMarker]; iVertex++)
        delete [] VertexTractionAdjoint[iMarker][iVertex];
      delete [] VertexTractionAdjoint[iMarker];
    }
    delete [] VertexTractionAdjoint;
  }

  if (nVertex != nullptr) delete [] nVertex;

  if (Restart_Vars != NULL) {delete [] Restart_Vars; Restart_Vars = NULL;}
  if (Restart_Data != NULL) {delete [] Restart_Data; Restart_Data = NULL;}

  if (VerificationSolution != NULL) {delete VerificationSolution; VerificationSolution = NULL;}
  
}

void CSolver::InitiatePeriodicComms(CGeometry *geometry,
                                    CConfig *config,
                                    unsigned short val_periodic_index,
                                    unsigned short commType) {
  
  /*--- Local variables ---*/
  
  bool boundary_i, boundary_j;
  
  unsigned short iVar, jVar, iDim;
  unsigned short iNeighbor, nNeighbor = 0;
  unsigned short COUNT_PER_POINT = 0;
  unsigned short MPI_TYPE        = 0;
  unsigned short ICOUNT          = nVar;
  unsigned short JCOUNT          = nVar;
  
  int iMessage, iSend, nSend;

  unsigned long iPoint, jPoint, msg_offset, buf_offset, iPeriodic, Neighbor_Point;
  
  su2double *Diff      = new su2double[nVar];
  su2double *Und_Lapl  = new su2double[nVar];
  su2double *Sol_Min   = new su2double[nPrimVarGrad];
  su2double *Sol_Max   = new su2double[nPrimVarGrad];
  su2double *rotPrim_i = new su2double[nPrimVar];
  su2double *rotPrim_j = new su2double[nPrimVar];
  
  su2double Sensor_i = 0.0, Sensor_j = 0.0, Pressure_i, Pressure_j;
  su2double *Coord_i, *Coord_j, r11, r12, r13, r22, r23_a, r23_b, r33, weight;
  su2double *center, *angles, translation[3]={0.0,0.0,0.0}, *trans, dx, dy, dz;
  su2double rotMatrix[3][3] = {{1.0,0.0,0.0},{0.0,1.0,0.0},{0.0,0.0,1.0}};
  su2double Theta, Phi, Psi, cosTheta, sinTheta, cosPhi, sinPhi, cosPsi, sinPsi;
  su2double rotCoord_i[3] = {0.0, 0.0, 0.0}, rotCoord_j[3] = {0.0, 0.0, 0.0};
  
  string Marker_Tag;
  
  /*--- Set the size of the data packet and type depending on quantity. ---*/
  
  switch (commType) {
    case PERIODIC_VOLUME:
      COUNT_PER_POINT  = 1;
      MPI_TYPE         = COMM_TYPE_DOUBLE;
      break;
    case PERIODIC_NEIGHBORS:
      COUNT_PER_POINT  = 1;
      MPI_TYPE         = COMM_TYPE_UNSIGNED_SHORT;
      break;
    case PERIODIC_RESIDUAL:
      COUNT_PER_POINT  = nVar + nVar*nVar + 1;
      MPI_TYPE         = COMM_TYPE_DOUBLE;
      break;
    case PERIODIC_IMPLICIT:
      COUNT_PER_POINT  = nVar;
      MPI_TYPE         = COMM_TYPE_DOUBLE;
      break;
    case PERIODIC_LAPLACIAN:
      COUNT_PER_POINT  = nVar;
      MPI_TYPE         = COMM_TYPE_DOUBLE;
      break;
    case PERIODIC_MAX_EIG:
      COUNT_PER_POINT  = 1;
      MPI_TYPE         = COMM_TYPE_DOUBLE;
      break;
    case PERIODIC_SENSOR:
      COUNT_PER_POINT  = 2;
      MPI_TYPE         = COMM_TYPE_DOUBLE;
      break;
    case PERIODIC_SOL_GG:
      COUNT_PER_POINT  = nVar*nDim;
      MPI_TYPE         = COMM_TYPE_DOUBLE;
      ICOUNT           = nVar;
      JCOUNT           = nDim;
      break;
    case PERIODIC_PRIM_GG:
      COUNT_PER_POINT  = nPrimVarGrad*nDim;
      MPI_TYPE         = COMM_TYPE_DOUBLE;
      ICOUNT           = nPrimVarGrad;
      JCOUNT           = nDim;
      break;
    case PERIODIC_SOL_LS:
      COUNT_PER_POINT  = nDim*nDim + nVar*nDim;
      MPI_TYPE         = COMM_TYPE_DOUBLE;
      break;
    case PERIODIC_PRIM_LS:
      COUNT_PER_POINT  = nDim*nDim + nPrimVarGrad*nDim;
      MPI_TYPE         = COMM_TYPE_DOUBLE;
      break;
    case PERIODIC_LIM_PRIM_1:
      COUNT_PER_POINT  = nPrimVarGrad*2;
      MPI_TYPE         = COMM_TYPE_DOUBLE;
      break;
    case PERIODIC_LIM_PRIM_2:
      COUNT_PER_POINT  = nPrimVarGrad;
      MPI_TYPE         = COMM_TYPE_DOUBLE;
      break;
    case PERIODIC_LIM_SOL_1:
      COUNT_PER_POINT  = nVar*2;
      MPI_TYPE         = COMM_TYPE_DOUBLE;
      break;
    case PERIODIC_LIM_SOL_2:
      COUNT_PER_POINT  = nVar;
      MPI_TYPE         = COMM_TYPE_DOUBLE;
      break;
    default:
      SU2_MPI::Error("Unrecognized quantity for periodic communication.",
                     CURRENT_FUNCTION);
      break;
  }
  
  su2double **jacBlock = new su2double*[ICOUNT];
  su2double **rotBlock = new su2double*[ICOUNT];
  for (iVar = 0; iVar < ICOUNT; iVar++) {
    jacBlock[iVar] = new su2double[JCOUNT];
    rotBlock[iVar] = new su2double[JCOUNT];
  }
  
  /*--- Check to make sure we have created a large enough buffer
   for these comms during preprocessing. It will be reallocated whenever
   we find a larger count per point than currently exists. After the
   first cycle of comms, this should be inactive. ---*/
  
  if (COUNT_PER_POINT > geometry->countPerPeriodicPoint) {
    geometry->AllocatePeriodicComms(COUNT_PER_POINT);
  }
  
  /*--- Set some local pointers to make access simpler. ---*/
  
  su2double *bufDSend = geometry->bufD_PeriodicSend;
  
  unsigned short *bufSSend = geometry->bufS_PeriodicSend;
  
  /*--- Load the specified quantity from the solver into the generic
   communication buffer in the geometry class. ---*/
  
  if (geometry->nPeriodicSend > 0) {
    
    /*--- Post all non-blocking recvs first before sends. ---*/
    
    geometry->PostPeriodicRecvs(geometry, config, MPI_TYPE);
    
    for (iMessage = 0; iMessage < geometry->nPeriodicSend; iMessage++) {
      
      /*--- Get the offset in the buffer for the start of this message. ---*/
      
      msg_offset = geometry->nPoint_PeriodicSend[iMessage];
      
      /*--- Get the number of periodic points we need to
       communicate on the current periodic marker. ---*/
      
      nSend = (geometry->nPoint_PeriodicSend[iMessage+1] -
               geometry->nPoint_PeriodicSend[iMessage]);
      
      for (iSend = 0; iSend < nSend; iSend++) {
        
        /*--- Get the local index for this communicated data. We need
         both the node and periodic face index (for rotations). ---*/
        
        iPoint    = geometry->Local_Point_PeriodicSend[msg_offset  + iSend];
        iPeriodic = geometry->Local_Marker_PeriodicSend[msg_offset + iSend];
        
        /*--- Retrieve the supplied periodic information. ---*/
        
        Marker_Tag = config->GetMarker_All_TagBound(iPeriodic);
        center     = config->GetPeriodicRotCenter(Marker_Tag);
        angles     = config->GetPeriodicRotAngles(Marker_Tag);
        trans      = config->GetPeriodicTranslation(Marker_Tag);
        
        /*--- Store (center+trans) as it is constant and will be added. ---*/
        
        translation[0] = center[0] + trans[0];
        translation[1] = center[1] + trans[1];
        translation[2] = center[2] + trans[2];
        
        /*--- Store angles separately for clarity. Compute sines/cosines. ---*/
        
        Theta    = angles[0];      Phi = angles[1];     Psi = angles[2];
        cosTheta = cos(Theta);  cosPhi = cos(Phi);   cosPsi = cos(Psi);
        sinTheta = sin(Theta);  sinPhi = sin(Phi);   sinPsi = sin(Psi);
        
        /*--- Compute the rotation matrix. Note that the implicit
         ordering is rotation about the x-axis, y-axis, then z-axis. ---*/
        
        rotMatrix[0][0] = cosPhi*cosPsi;
        rotMatrix[1][0] = cosPhi*sinPsi;
        rotMatrix[2][0] = -sinPhi;
        
        rotMatrix[0][1] = sinTheta*sinPhi*cosPsi - cosTheta*sinPsi;
        rotMatrix[1][1] = sinTheta*sinPhi*sinPsi + cosTheta*cosPsi;
        rotMatrix[2][1] = sinTheta*cosPhi;
        
        rotMatrix[0][2] = cosTheta*sinPhi*cosPsi + sinTheta*sinPsi;
        rotMatrix[1][2] = cosTheta*sinPhi*sinPsi - sinTheta*cosPsi;
        rotMatrix[2][2] = cosTheta*cosPhi;
        
        /*--- Compute the offset in the recv buffer for this point. ---*/
        
        buf_offset = (msg_offset + iSend)*geometry->countPerPeriodicPoint;
        
        /*--- Load the send buffers depending on the particular value
         that has been requested for communication. ---*/
        
        switch (commType) {
            
          case PERIODIC_VOLUME:
            
            /*--- Load the volume of the current periodic CV so that
             we can accumulate the total control volume size on all
             periodic faces. ---*/
            
            bufDSend[buf_offset] = geometry->node[iPoint]->GetVolume() +
            geometry->node[iPoint]->GetPeriodicVolume();
            
            break;
            
          case PERIODIC_NEIGHBORS:
            
            nNeighbor = 0;
            for (iNeighbor = 0; iNeighbor < geometry->node[iPoint]->GetnPoint(); iNeighbor++) {
              Neighbor_Point = geometry->node[iPoint]->GetPoint(iNeighbor);
              
              /*--- Check if this neighbor lies on the periodic face so
               that we avoid double counting neighbors on both sides. If
               not, increment the count of neighbors for the donor. ---*/
              
              if (!geometry->node[Neighbor_Point]->GetPeriodicBoundary())
              nNeighbor++;
              
            }
            
            /*--- Store the number of neighbors in bufffer. ---*/
            
            bufSSend[buf_offset] = nNeighbor;
            
            break;
            
          case PERIODIC_RESIDUAL:
            
            /*--- Communicate the residual from our partial control
             volume to the other side of the periodic face. ---*/
            
            for (iVar = 0; iVar < nVar; iVar++) {
              bufDSend[buf_offset+iVar] = LinSysRes.GetBlock(iPoint, iVar);
            }
            
            /*--- Rotate the momentum components of the residual array. ---*/
            
            if (rotate_periodic) {
              if (nDim == 2) {
                bufDSend[buf_offset+1] = (rotMatrix[0][0]*LinSysRes.GetBlock(iPoint, 1) +
                                          rotMatrix[0][1]*LinSysRes.GetBlock(iPoint, 2));
                bufDSend[buf_offset+2] = (rotMatrix[1][0]*LinSysRes.GetBlock(iPoint, 1) +
                                          rotMatrix[1][1]*LinSysRes.GetBlock(iPoint, 2));
              } else {
                bufDSend[buf_offset+1] = (rotMatrix[0][0]*LinSysRes.GetBlock(iPoint, 1) +
                                          rotMatrix[0][1]*LinSysRes.GetBlock(iPoint, 2) +
                                          rotMatrix[0][2]*LinSysRes.GetBlock(iPoint, 3));
                bufDSend[buf_offset+2] = (rotMatrix[1][0]*LinSysRes.GetBlock(iPoint, 1) +
                                          rotMatrix[1][1]*LinSysRes.GetBlock(iPoint, 2) +
                                          rotMatrix[1][2]*LinSysRes.GetBlock(iPoint, 3));
                bufDSend[buf_offset+3] = (rotMatrix[2][0]*LinSysRes.GetBlock(iPoint, 1) +
                                          rotMatrix[2][1]*LinSysRes.GetBlock(iPoint, 2) +
                                          rotMatrix[2][2]*LinSysRes.GetBlock(iPoint, 3));
              }
            }
            buf_offset += nVar;
            
            /*--- Load the time step for the current point. ---*/
            
            bufDSend[buf_offset] = base_nodes->GetDelta_Time(iPoint);
            buf_offset++;
            
            /*--- For implicit calculations, we will communicate the
             contributions to the Jacobian block diagonal, i.e., the
             impact of the point upon itself, J_ii. ---*/
            
            if (implicit_periodic) {
              
              for (iVar = 0; iVar < nVar; iVar++) {
                for (jVar = 0; jVar < nVar; jVar++) {
                  jacBlock[iVar][jVar] = Jacobian.GetBlock(iPoint, iPoint, iVar, jVar);
                }
              }
              
              /*--- Rotate the momentum columns of the Jacobian. ---*/
              
              if (rotate_periodic) {
                for (iVar = 0; iVar < nVar; iVar++) {
                  if (nDim == 2) {
                    jacBlock[1][iVar] = (rotMatrix[0][0]*Jacobian.GetBlock(iPoint, iPoint, 1, iVar) +
                                         rotMatrix[0][1]*Jacobian.GetBlock(iPoint, iPoint, 2, iVar));
                    jacBlock[2][iVar] = (rotMatrix[1][0]*Jacobian.GetBlock(iPoint, iPoint, 1, iVar) +
                                         rotMatrix[1][1]*Jacobian.GetBlock(iPoint, iPoint, 2, iVar));
                  } else {
                    
                    jacBlock[1][iVar] = (rotMatrix[0][0]*Jacobian.GetBlock(iPoint, iPoint, 1, iVar) +
                                         rotMatrix[0][1]*Jacobian.GetBlock(iPoint, iPoint, 2, iVar) +
                                         rotMatrix[0][2]*Jacobian.GetBlock(iPoint, iPoint, 3, iVar));
                    jacBlock[2][iVar] = (rotMatrix[1][0]*Jacobian.GetBlock(iPoint, iPoint, 1, iVar) +
                                         rotMatrix[1][1]*Jacobian.GetBlock(iPoint, iPoint, 2, iVar) +
                                         rotMatrix[1][2]*Jacobian.GetBlock(iPoint, iPoint, 3, iVar));
                    jacBlock[3][iVar] = (rotMatrix[2][0]*Jacobian.GetBlock(iPoint, iPoint, 1, iVar) +
                                         rotMatrix[2][1]*Jacobian.GetBlock(iPoint, iPoint, 2, iVar) +
                                         rotMatrix[2][2]*Jacobian.GetBlock(iPoint, iPoint, 3, iVar));
                  }
                }
              }
              
              /*--- Load the Jacobian terms into the buffer for sending. ---*/
              
              for (iVar = 0; iVar < nVar; iVar++) {
                for (jVar = 0; jVar < nVar; jVar++) {
                  bufDSend[buf_offset] = jacBlock[iVar][jVar];
                  buf_offset++;
                }
              }
            }
            
            break;
            
          case PERIODIC_IMPLICIT:
            
            /*--- Communicate the solution from our master set of periodic
             nodes (from the linear solver perspective) to the passive
             periodic nodes on the matching face. This is done at the
             end of the iteration to synchronize the solution after the
             linear solve. ---*/
            
            for (iVar = 0; iVar < nVar; iVar++) {
              bufDSend[buf_offset+iVar] = base_nodes->GetSolution(iPoint, iVar);
            }
            
            /*--- Rotate the momentum components of the solution array. ---*/
            
            if (rotate_periodic) {
              if (nDim == 2) {
                bufDSend[buf_offset+1] = (rotMatrix[0][0]*base_nodes->GetSolution(iPoint,1) +
                                          rotMatrix[0][1]*base_nodes->GetSolution(iPoint,2));
                bufDSend[buf_offset+2] = (rotMatrix[1][0]*base_nodes->GetSolution(iPoint,1) +
                                          rotMatrix[1][1]*base_nodes->GetSolution(iPoint,2));
              } else {
                bufDSend[buf_offset+1] = (rotMatrix[0][0]*base_nodes->GetSolution(iPoint,1) +
                                          rotMatrix[0][1]*base_nodes->GetSolution(iPoint,2) +
                                          rotMatrix[0][2]*base_nodes->GetSolution(iPoint,3));
                bufDSend[buf_offset+2] = (rotMatrix[1][0]*base_nodes->GetSolution(iPoint,1) +
                                          rotMatrix[1][1]*base_nodes->GetSolution(iPoint,2) +
                                          rotMatrix[1][2]*base_nodes->GetSolution(iPoint,3));
                bufDSend[buf_offset+3] = (rotMatrix[2][0]*base_nodes->GetSolution(iPoint,1) +
                                          rotMatrix[2][1]*base_nodes->GetSolution(iPoint,2) +
                                          rotMatrix[2][2]*base_nodes->GetSolution(iPoint,3));
              }
            }
            
            break;
            
          case PERIODIC_LAPLACIAN:
            
            /*--- For JST, the undivided Laplacian must be computed
             consistently by using the complete control volume info
             from both sides of the periodic face. ---*/
            
            for (iVar = 0; iVar< nVar; iVar++)
            Und_Lapl[iVar] = 0.0;
            
            for (iNeighbor = 0; iNeighbor < geometry->node[iPoint]->GetnPoint(); iNeighbor++) {
              jPoint = geometry->node[iPoint]->GetPoint(iNeighbor);
              
              /*--- Avoid periodic boundary points so that we do not
               duplicate edges on both sides of the periodic BC. ---*/
              
              if (!geometry->node[jPoint]->GetPeriodicBoundary()) {
                
                /*--- Solution differences ---*/
                
                for (iVar = 0; iVar < nVar; iVar++)
                Diff[iVar] = (base_nodes->GetSolution(iPoint, iVar) -
                              base_nodes->GetSolution(jPoint,iVar));
                
                /*--- Correction for compressible flows (use enthalpy) ---*/
                
                if (!(config->GetKind_Regime() == INCOMPRESSIBLE)) {
                  Pressure_i   = base_nodes->GetPressure(iPoint);
                  Pressure_j   = base_nodes->GetPressure(jPoint);
                  Diff[nVar-1] = ((base_nodes->GetSolution(iPoint,nVar-1) + Pressure_i) -
                                  (base_nodes->GetSolution(jPoint,nVar-1) + Pressure_j));
                }
                
                boundary_i = geometry->node[iPoint]->GetPhysicalBoundary();
                boundary_j = geometry->node[jPoint]->GetPhysicalBoundary();
                
                /*--- Both points inside the domain, or both in the boundary ---*/
                
                if ((!boundary_i && !boundary_j) ||
                    ( boundary_i &&  boundary_j)) {
                  if (geometry->node[iPoint]->GetDomain()) {
                    for (iVar = 0; iVar< nVar; iVar++)
                    Und_Lapl[iVar] -= Diff[iVar];
                  }
                }
                
                /*--- iPoint inside the domain, jPoint on the boundary ---*/
                
                if (!boundary_i && boundary_j)
                if (geometry->node[iPoint]->GetDomain()){
                  for (iVar = 0; iVar< nVar; iVar++)
                  Und_Lapl[iVar] -= Diff[iVar];
                }
                
              }
            }
            
            /*--- Store the components to be communicated in the buffer. ---*/
            
            for (iVar = 0; iVar < nVar; iVar++)
            bufDSend[buf_offset+iVar] = Und_Lapl[iVar];
            
            /*--- Rotate the momentum components of the Laplacian. ---*/
            
            if (rotate_periodic) {
              if (nDim == 2) {
                bufDSend[buf_offset+1] = (rotMatrix[0][0]*Und_Lapl[1] +
                                          rotMatrix[0][1]*Und_Lapl[2]);
                bufDSend[buf_offset+2] = (rotMatrix[1][0]*Und_Lapl[1] +
                                          rotMatrix[1][1]*Und_Lapl[2]);
              }
              else {
                bufDSend[buf_offset+1] = (rotMatrix[0][0]*Und_Lapl[1] +
                                          rotMatrix[0][1]*Und_Lapl[2] +
                                          rotMatrix[0][2]*Und_Lapl[3]);
                bufDSend[buf_offset+2] = (rotMatrix[1][0]*Und_Lapl[1] +
                                          rotMatrix[1][1]*Und_Lapl[2] +
                                          rotMatrix[1][2]*Und_Lapl[3]);
                bufDSend[buf_offset+3] = (rotMatrix[2][0]*Und_Lapl[1] +
                                          rotMatrix[2][1]*Und_Lapl[2] +
                                          rotMatrix[2][2]*Und_Lapl[3]);
              }
            }
            
            break;
            
          case PERIODIC_MAX_EIG:
            
            /*--- Simple summation of eig calc on both periodic faces. ---*/
            
            bufDSend[buf_offset] = base_nodes->GetLambda(iPoint);
            
            break;
            
          case PERIODIC_SENSOR:
            
            /*--- For the centered schemes, the sensor must be computed
             consistently using info from the entire control volume
             on both sides of the periodic face. ---*/
            
            Sensor_i = 0.0; Sensor_j = 0.0;
            for (iNeighbor = 0; iNeighbor < geometry->node[iPoint]->GetnPoint(); iNeighbor++) {
              jPoint = geometry->node[iPoint]->GetPoint(iNeighbor);
              
              /*--- Avoid halos and boundary points so that we don't
               duplicate edges on both sides of the periodic BC. ---*/
              
              if (!geometry->node[jPoint]->GetPeriodicBoundary()) {
                
                /*--- Use density instead of pressure for incomp. flows. ---*/
                
                if ((config->GetKind_Regime() == INCOMPRESSIBLE)) {
                  Pressure_i = base_nodes->GetDensity(iPoint);
                  Pressure_j = base_nodes->GetDensity(jPoint);
                } else {
                  Pressure_i = base_nodes->GetPressure(iPoint);
                  Pressure_j = base_nodes->GetPressure(jPoint);
                }
                
                boundary_i = geometry->node[iPoint]->GetPhysicalBoundary();
                boundary_j = geometry->node[jPoint]->GetPhysicalBoundary();
                
                /*--- Both points inside domain, or both on boundary ---*/
                
                if ((!boundary_i && !boundary_j) ||
                    (boundary_i && boundary_j)) {
                  if (geometry->node[iPoint]->GetDomain()) {
                    Sensor_i += Pressure_j - Pressure_i;
                    Sensor_j += Pressure_i + Pressure_j;
                  }
                }
                
                /*--- iPoint inside the domain, jPoint on the boundary ---*/
                
                if (!boundary_i && boundary_j) {
                  if (geometry->node[iPoint]->GetDomain()) {
                    Sensor_i += (Pressure_j - Pressure_i);
                    Sensor_j += (Pressure_i + Pressure_j);
                    
                  }
                }
                
              }
            }
            
            /*--- Store the sensor increments to buffer. After summing
             all contributions, these will be divided. ---*/
            
            bufDSend[buf_offset] = Sensor_i;
            buf_offset++;
            bufDSend[buf_offset] = Sensor_j;
            
            break;
            
          case PERIODIC_SOL_GG:
            
            /*--- Access and rotate the partial G-G gradient. These will be
             summed on both sides of the periodic faces before dividing
             by the volume to complete the Green-Gauss gradient calc. ---*/
            
            for (iVar = 0; iVar < nVar; iVar++) {
              for (iDim = 0; iDim < nDim; iDim++) {
                jacBlock[iVar][iDim] = base_nodes->GetGradient(iPoint, iVar, iDim);
                rotBlock[iVar][iDim] = base_nodes->GetGradient(iPoint, iVar, iDim);
              }
            }
            
            /*--- Rotate the gradients in x,y,z space for all variables. ---*/
            
            for (iVar = 0; iVar < nVar; iVar++) {
              if (nDim == 2) {
                rotBlock[iVar][0] = (rotMatrix[0][0]*jacBlock[iVar][0] +
                                     rotMatrix[0][1]*jacBlock[iVar][1]);
                rotBlock[iVar][1] = (rotMatrix[1][0]*jacBlock[iVar][0] +
                                     rotMatrix[1][1]*jacBlock[iVar][1]);
              } else {
                
                rotBlock[iVar][0] = (rotMatrix[0][0]*jacBlock[iVar][0] +
                                     rotMatrix[0][1]*jacBlock[iVar][1] +
                                     rotMatrix[0][2]*jacBlock[iVar][2]);
                rotBlock[iVar][1] = (rotMatrix[1][0]*jacBlock[iVar][0] +
                                     rotMatrix[1][1]*jacBlock[iVar][1] +
                                     rotMatrix[1][2]*jacBlock[iVar][2]);
                rotBlock[iVar][2] = (rotMatrix[2][0]*jacBlock[iVar][0] +
                                     rotMatrix[2][1]*jacBlock[iVar][1] +
                                     rotMatrix[2][2]*jacBlock[iVar][2]);
              }
            }
            
            /*--- Store the partial gradient in the buffer. ---*/
            
            for (iVar = 0; iVar < nVar; iVar++) {
              for (iDim = 0; iDim < nDim; iDim++) {
                bufDSend[buf_offset+iVar*nDim+iDim] = rotBlock[iVar][iDim];
              }
            }
            
            break;
            
          case PERIODIC_PRIM_GG:
            
            /*--- Access and rotate the partial G-G gradient. These will be
             summed on both sides of the periodic faces before dividing
             by the volume to complete the Green-Gauss gradient calc. ---*/
            
            for (iVar = 0; iVar < nPrimVarGrad; iVar++) {
              for (iDim = 0; iDim < nDim; iDim++){
                jacBlock[iVar][iDim] = base_nodes->GetGradient_Primitive(iPoint, iVar, iDim);
                rotBlock[iVar][iDim] = base_nodes->GetGradient_Primitive(iPoint, iVar, iDim);
              }
            }
            
            /*--- Rotate the partial gradients in space for all variables. ---*/
            
            for (iVar = 0; iVar < nPrimVarGrad; iVar++) {
              if (nDim == 2) {
                rotBlock[iVar][0] = (rotMatrix[0][0]*jacBlock[iVar][0] +
                                     rotMatrix[0][1]*jacBlock[iVar][1]);
                rotBlock[iVar][1] = (rotMatrix[1][0]*jacBlock[iVar][0] +
                                     rotMatrix[1][1]*jacBlock[iVar][1]);
              } else {
                rotBlock[iVar][0] = (rotMatrix[0][0]*jacBlock[iVar][0] +
                                     rotMatrix[0][1]*jacBlock[iVar][1] +
                                     rotMatrix[0][2]*jacBlock[iVar][2]);
                rotBlock[iVar][1] = (rotMatrix[1][0]*jacBlock[iVar][0] +
                                     rotMatrix[1][1]*jacBlock[iVar][1] +
                                     rotMatrix[1][2]*jacBlock[iVar][2]);
                rotBlock[iVar][2] = (rotMatrix[2][0]*jacBlock[iVar][0] +
                                     rotMatrix[2][1]*jacBlock[iVar][1] +
                                     rotMatrix[2][2]*jacBlock[iVar][2]);
              }
            }
            
            /*--- Store the partial gradient in the buffer. ---*/
            
            for (iVar = 0; iVar < nPrimVarGrad; iVar++) {
              for (iDim = 0; iDim < nDim; iDim++) {
                bufDSend[buf_offset+iVar*nDim+iDim] = rotBlock[iVar][iDim];
              }
            }
            
            break;
            
          case PERIODIC_SOL_LS:
            
            /*--- For L-S gradient calculations with rotational periodicity,
             we will need to rotate the x,y,z components. To make the process
             easier, we choose to rotate the initial periodic point and their
             neighbor points into their location on the donor marker before
             computing the terms that we need to communicate. ---*/
            
            /*--- Get coordinates for the current point. ---*/
            
            Coord_i = geometry->node[iPoint]->GetCoord();
            
            /*--- Get the position vector from rotation center to point. ---*/
            
            dx = Coord_i[0] - center[0];
            dy = Coord_i[1] - center[1];
            if (nDim == 3) dz = Coord_i[2] - center[2];
            else           dz = 0.0;
            
            /*--- Compute transformed point coordinates. ---*/
            
            rotCoord_i[0] = (rotMatrix[0][0]*dx +
                             rotMatrix[0][1]*dy +
                             rotMatrix[0][2]*dz + translation[0]);
            
            rotCoord_i[1] = (rotMatrix[1][0]*dx +
                             rotMatrix[1][1]*dy +
                             rotMatrix[1][2]*dz + translation[1]);
            
            rotCoord_i[2] = (rotMatrix[2][0]*dx +
                             rotMatrix[2][1]*dy +
                             rotMatrix[2][2]*dz + translation[2]);
            
            /*--- Get conservative solution and rotate if necessary. ---*/
            
            for (iVar = 0; iVar < nVar; iVar++)
            rotPrim_i[iVar] = base_nodes->GetSolution(iPoint, iVar);
            
            if (rotate_periodic) {
              if (nDim == 2) {
                rotPrim_i[1] = (rotMatrix[0][0]*base_nodes->GetSolution(iPoint,1) +
                                rotMatrix[0][1]*base_nodes->GetSolution(iPoint,2));
                rotPrim_i[2] = (rotMatrix[1][0]*base_nodes->GetSolution(iPoint,1) +
                                rotMatrix[1][1]*base_nodes->GetSolution(iPoint,2));
              }
              else {
                rotPrim_i[1] = (rotMatrix[0][0]*base_nodes->GetSolution(iPoint,1) +
                                rotMatrix[0][1]*base_nodes->GetSolution(iPoint,2) +
                                rotMatrix[0][2]*base_nodes->GetSolution(iPoint,3));
                rotPrim_i[2] = (rotMatrix[1][0]*base_nodes->GetSolution(iPoint,1) +
                                rotMatrix[1][1]*base_nodes->GetSolution(iPoint,2) +
                                rotMatrix[1][2]*base_nodes->GetSolution(iPoint,3));
                rotPrim_i[3] = (rotMatrix[2][0]*base_nodes->GetSolution(iPoint,1) +
                                rotMatrix[2][1]*base_nodes->GetSolution(iPoint,2) +
                                rotMatrix[2][2]*base_nodes->GetSolution(iPoint,3));
              }
            }
            
            /*--- Inizialization of variables ---*/
            
            for (iVar = 0; iVar < nVar; iVar++)
            for (iDim = 0; iDim < nDim; iDim++)
            Cvector[iVar][iDim] = 0.0;
            
            r11 = 0.0;   r12 = 0.0;   r22 = 0.0;
            r13 = 0.0; r23_a = 0.0; r23_b = 0.0;  r33 = 0.0;
            
            for (iNeighbor = 0; iNeighbor < geometry->node[iPoint]->GetnPoint(); iNeighbor++) {
              jPoint = geometry->node[iPoint]->GetPoint(iNeighbor);
              
              /*--- Avoid periodic boundary points so that we do not
               duplicate edges on both sides of the periodic BC. ---*/
              
              if (!geometry->node[jPoint]->GetPeriodicBoundary()) {
                
                /*--- Get coordinates for the neighbor point. ---*/
                
                Coord_j = geometry->node[jPoint]->GetCoord();
                
                /*--- Get the position vector from rotation center. ---*/
                
                dx = Coord_j[0] - center[0];
                dy = Coord_j[1] - center[1];
                if (nDim == 3) dz = Coord_j[2] - center[2];
                else           dz = 0.0;
                
                /*--- Compute transformed point coordinates. ---*/
                
                rotCoord_j[0] = (rotMatrix[0][0]*dx +
                                 rotMatrix[0][1]*dy +
                                 rotMatrix[0][2]*dz + translation[0]);
                
                rotCoord_j[1] = (rotMatrix[1][0]*dx +
                                 rotMatrix[1][1]*dy +
                                 rotMatrix[1][2]*dz + translation[1]);
                
                rotCoord_j[2] = (rotMatrix[2][0]*dx +
                                 rotMatrix[2][1]*dy +
                                 rotMatrix[2][2]*dz + translation[2]);
                
                /*--- Get conservative solution and rotte if necessary. ---*/
                
                for (iVar = 0; iVar < nVar; iVar++)
                rotPrim_j[iVar] = base_nodes->GetSolution(jPoint,iVar);
                
                if (rotate_periodic) {
                  if (nDim == 2) {
                    rotPrim_j[1] = (rotMatrix[0][0]*base_nodes->GetSolution(jPoint,1) +
                                    rotMatrix[0][1]*base_nodes->GetSolution(jPoint,2));
                    rotPrim_j[2] = (rotMatrix[1][0]*base_nodes->GetSolution(jPoint,1) +
                                    rotMatrix[1][1]*base_nodes->GetSolution(jPoint,2));
                  }
                  else {
                    rotPrim_j[1] = (rotMatrix[0][0]*base_nodes->GetSolution(jPoint,1) +
                                    rotMatrix[0][1]*base_nodes->GetSolution(jPoint,2) +
                                    rotMatrix[0][2]*base_nodes->GetSolution(jPoint,3));
                    rotPrim_j[2] = (rotMatrix[1][0]*base_nodes->GetSolution(jPoint,1) +
                                    rotMatrix[1][1]*base_nodes->GetSolution(jPoint,2) +
                                    rotMatrix[1][2]*base_nodes->GetSolution(jPoint,3));
                    rotPrim_j[3] = (rotMatrix[2][0]*base_nodes->GetSolution(jPoint,1) +
                                    rotMatrix[2][1]*base_nodes->GetSolution(jPoint,2) +
                                    rotMatrix[2][2]*base_nodes->GetSolution(jPoint,3));
                  }
                }
                
                weight = 0.0;
                for (iDim = 0; iDim < nDim; iDim++) {
                  weight += ((rotCoord_j[iDim]-rotCoord_i[iDim])*
                             (rotCoord_j[iDim]-rotCoord_i[iDim]));
                }
                
                /*--- Sumations for entries of upper triangular matrix R ---*/
                
                if (weight != 0.0) {
                  
                  r11 += ((rotCoord_j[0]-rotCoord_i[0])*
                          (rotCoord_j[0]-rotCoord_i[0])/weight);
                  r12 += ((rotCoord_j[0]-rotCoord_i[0])*
                          (rotCoord_j[1]-rotCoord_i[1])/weight);
                  r22 += ((rotCoord_j[1]-rotCoord_i[1])*
                          (rotCoord_j[1]-rotCoord_i[1])/weight);
                  
                  if (nDim == 3) {
                    r13   += ((rotCoord_j[0]-rotCoord_i[0])*
                              (rotCoord_j[2]-rotCoord_i[2])/weight);
                    r23_a += ((rotCoord_j[1]-rotCoord_i[1])*
                              (rotCoord_j[2]-rotCoord_i[2])/weight);
                    r23_b += ((rotCoord_j[0]-rotCoord_i[0])*
                              (rotCoord_j[2]-rotCoord_i[2])/weight);
                    r33   += ((rotCoord_j[2]-rotCoord_i[2])*
                              (rotCoord_j[2]-rotCoord_i[2])/weight);
                  }
                  
                  /*--- Entries of c:= transpose(A)*b ---*/
                  
                  for (iVar = 0; iVar < nVar; iVar++)
                  for (iDim = 0; iDim < nDim; iDim++)
                  Cvector[iVar][iDim] += ((rotCoord_j[iDim]-rotCoord_i[iDim])*
                                          (rotPrim_j[iVar]-rotPrim_i[iVar])/weight);
                  
                }
              }
            }
            
            /*--- We store and communicate the increments for the matching
             upper triangular matrix (weights) and the r.h.s. vector.
             These will be accumulated before completing the L-S gradient
             calculation for each periodic point. ---*/
            
            if (nDim == 2) {
              bufDSend[buf_offset] = r11;   buf_offset++;
              bufDSend[buf_offset] = r12;   buf_offset++;
              bufDSend[buf_offset] = 0.0;   buf_offset++;
              bufDSend[buf_offset] = r22;   buf_offset++;
            }
            if (nDim == 3) {
              bufDSend[buf_offset] = r11;   buf_offset++;
              bufDSend[buf_offset] = r12;   buf_offset++;
              bufDSend[buf_offset] = r13;   buf_offset++;
              
              bufDSend[buf_offset] = 0.0;   buf_offset++;
              bufDSend[buf_offset] = r22;   buf_offset++;
              bufDSend[buf_offset] = r23_a; buf_offset++;
              
              bufDSend[buf_offset] = 0.0;   buf_offset++;
              bufDSend[buf_offset] = r23_b; buf_offset++;
              bufDSend[buf_offset] = r33;   buf_offset++;
            }
            
            for (iVar = 0; iVar < nVar; iVar++) {
              for (iDim = 0; iDim < nDim; iDim++) {
                bufDSend[buf_offset] = Cvector[iVar][iDim];
                buf_offset++;
              }
            }
            
            break;
            
          case PERIODIC_PRIM_LS:
            
            /*--- For L-S gradient calculations with rotational periodicity,
             we will need to rotate the x,y,z components. To make the process
             easier, we choose to rotate the initial periodic point and their
             neighbor points into their location on the donor marker before
             computing the terms that we need to communicate. ---*/
            
            /*--- Get coordinates ---*/
            
            Coord_i = geometry->node[iPoint]->GetCoord();
            
            /*--- Get the position vector from rot center to point. ---*/
            
            dx = Coord_i[0] - center[0];
            dy = Coord_i[1] - center[1];
            if (nDim == 3) dz = Coord_i[2] - center[2];
            else           dz = 0.0;
            
            /*--- Compute transformed point coordinates. ---*/
            
            rotCoord_i[0] = (rotMatrix[0][0]*dx +
                             rotMatrix[0][1]*dy +
                             rotMatrix[0][2]*dz + translation[0]);
            
            rotCoord_i[1] = (rotMatrix[1][0]*dx +
                             rotMatrix[1][1]*dy +
                             rotMatrix[1][2]*dz + translation[1]);
            
            rotCoord_i[2] = (rotMatrix[2][0]*dx +
                             rotMatrix[2][1]*dy +
                             rotMatrix[2][2]*dz + translation[2]);
            
            /*--- Get primitives and rotate if necessary. ---*/
            
            for (iVar = 0; iVar < nPrimVar; iVar++)
            rotPrim_i[iVar] = base_nodes->GetPrimitive(iPoint, iVar);
            
            if (rotate_periodic) {
              if (nDim == 2) {
                rotPrim_i[1] = (rotMatrix[0][0]*base_nodes->GetPrimitive(iPoint,1) +
                                rotMatrix[0][1]*base_nodes->GetPrimitive(iPoint,2));
                rotPrim_i[2] = (rotMatrix[1][0]*base_nodes->GetPrimitive(iPoint,1) +
                                rotMatrix[1][1]*base_nodes->GetPrimitive(iPoint,2));
              }
              else {
                rotPrim_i[1] = (rotMatrix[0][0]*base_nodes->GetPrimitive(iPoint,1) +
                                rotMatrix[0][1]*base_nodes->GetPrimitive(iPoint,2) +
                                rotMatrix[0][2]*base_nodes->GetPrimitive(iPoint,3));
                rotPrim_i[2] = (rotMatrix[1][0]*base_nodes->GetPrimitive(iPoint,1) +
                                rotMatrix[1][1]*base_nodes->GetPrimitive(iPoint,2) +
                                rotMatrix[1][2]*base_nodes->GetPrimitive(iPoint,3));
                rotPrim_i[3] = (rotMatrix[2][0]*base_nodes->GetPrimitive(iPoint,1) +
                                rotMatrix[2][1]*base_nodes->GetPrimitive(iPoint,2) +
                                rotMatrix[2][2]*base_nodes->GetPrimitive(iPoint,3));
              }
            }
            
            /*--- Inizialization of variables ---*/
            
            for (iVar = 0; iVar < nPrimVarGrad; iVar++)
            for (iDim = 0; iDim < nDim; iDim++)
            Cvector[iVar][iDim] = 0.0;
            
            r11 = 0.0;   r12 = 0.0;   r22 = 0.0;
            r13 = 0.0; r23_a = 0.0; r23_b = 0.0;  r33 = 0.0;
            
            for (iNeighbor = 0; iNeighbor < geometry->node[iPoint]->GetnPoint(); iNeighbor++) {
              jPoint = geometry->node[iPoint]->GetPoint(iNeighbor);
              
              /*--- Avoid periodic boundary points so that we do not
               duplicate edges on both sides of the periodic BC. ---*/
              
              if (!geometry->node[jPoint]->GetPeriodicBoundary()) {
                
                /*--- Get coordinates for the neighbor point. ---*/
                
                Coord_j = geometry->node[jPoint]->GetCoord();
                
                /*--- Get the position vector from rotation center. ---*/
                
                dx = Coord_j[0] - center[0];
                dy = Coord_j[1] - center[1];
                if (nDim == 3) dz = Coord_j[2] - center[2];
                else           dz = 0.0;
                
                /*--- Compute transformed point coordinates. ---*/
                
                rotCoord_j[0] = (rotMatrix[0][0]*dx +
                                 rotMatrix[0][1]*dy +
                                 rotMatrix[0][2]*dz + translation[0]);
                
                rotCoord_j[1] = (rotMatrix[1][0]*dx +
                                 rotMatrix[1][1]*dy +
                                 rotMatrix[1][2]*dz + translation[1]);
                
                rotCoord_j[2] = (rotMatrix[2][0]*dx +
                                 rotMatrix[2][1]*dy +
                                 rotMatrix[2][2]*dz + translation[2]);
                
                /*--- Get primitives from CVariable ---*/
                
                for (iVar = 0; iVar < nPrimVar; iVar++)
                rotPrim_j[iVar] = base_nodes->GetPrimitive(jPoint,iVar);
                
                if (rotate_periodic) {
                  if (nDim == 2) {
                    rotPrim_j[1] = (rotMatrix[0][0]*base_nodes->GetPrimitive(jPoint,1) +
                                    rotMatrix[0][1]*base_nodes->GetPrimitive(jPoint,2));
                    rotPrim_j[2] = (rotMatrix[1][0]*base_nodes->GetPrimitive(jPoint,1) +
                                    rotMatrix[1][1]*base_nodes->GetPrimitive(jPoint,2));
                  }
                  else {
                    rotPrim_j[1] = (rotMatrix[0][0]*base_nodes->GetPrimitive(jPoint,1) +
                                    rotMatrix[0][1]*base_nodes->GetPrimitive(jPoint,2) +
                                    rotMatrix[0][2]*base_nodes->GetPrimitive(jPoint,3));
                    rotPrim_j[2] = (rotMatrix[1][0]*base_nodes->GetPrimitive(jPoint,1) +
                                    rotMatrix[1][1]*base_nodes->GetPrimitive(jPoint,2) +
                                    rotMatrix[1][2]*base_nodes->GetPrimitive(jPoint,3));
                    rotPrim_j[3] = (rotMatrix[2][0]*base_nodes->GetPrimitive(jPoint,1) +
                                    rotMatrix[2][1]*base_nodes->GetPrimitive(jPoint,2) +
                                    rotMatrix[2][2]*base_nodes->GetPrimitive(jPoint,3));
                  }
                }
                
                weight = 0.0;
                for (iDim = 0; iDim < nDim; iDim++)
                weight += ((rotCoord_j[iDim]-rotCoord_i[iDim])*
                           (rotCoord_j[iDim]-rotCoord_i[iDim]));
                
                /*--- Sumations for entries of upper triangular matrix R ---*/
                
                if (weight != 0.0) {
                  
                  r11 += ((rotCoord_j[0]-rotCoord_i[0])*
                          (rotCoord_j[0]-rotCoord_i[0])/weight);
                  r12 += ((rotCoord_j[0]-rotCoord_i[0])*
                          (rotCoord_j[1]-rotCoord_i[1])/weight);
                  r22 += ((rotCoord_j[1]-rotCoord_i[1])*
                          (rotCoord_j[1]-rotCoord_i[1])/weight);
                  
                  if (nDim == 3) {
                    r13   += ((rotCoord_j[0]-rotCoord_i[0])*
                              (rotCoord_j[2]-rotCoord_i[2])/weight);
                    r23_a += ((rotCoord_j[1]-rotCoord_i[1])*
                              (rotCoord_j[2]-rotCoord_i[2])/weight);
                    r23_b += ((rotCoord_j[0]-rotCoord_i[0])*
                              (rotCoord_j[2]-rotCoord_i[2])/weight);
                    r33   += ((rotCoord_j[2]-rotCoord_i[2])*
                              (rotCoord_j[2]-rotCoord_i[2])/weight);
                  }
                  
                  /*--- Entries of c:= transpose(A)*b ---*/
                  
                  for (iVar = 0; iVar < nPrimVarGrad; iVar++)
                  for (iDim = 0; iDim < nDim; iDim++)
                  Cvector[iVar][iDim] += ((rotCoord_j[iDim]-rotCoord_i[iDim])*
                                          (rotPrim_j[iVar]-rotPrim_i[iVar])/weight);
                  
                }
              }
            }
            
            /*--- We store and communicate the increments for the matching
             upper triangular matrix (weights) and the r.h.s. vector.
             These will be accumulated before completing the L-S gradient
             calculation for each periodic point. ---*/
            
            if (nDim == 2) {
              bufDSend[buf_offset] = r11;   buf_offset++;
              bufDSend[buf_offset] = r12;   buf_offset++;
              bufDSend[buf_offset] = 0.0;   buf_offset++;
              bufDSend[buf_offset] = r22;   buf_offset++;
            }
            if (nDim == 3) {
              bufDSend[buf_offset] = r11;   buf_offset++;
              bufDSend[buf_offset] = r12;   buf_offset++;
              bufDSend[buf_offset] = r13;   buf_offset++;
              
              bufDSend[buf_offset] = 0.0;   buf_offset++;
              bufDSend[buf_offset] = r22;   buf_offset++;
              bufDSend[buf_offset] = r23_a; buf_offset++;
              
              bufDSend[buf_offset] = 0.0;   buf_offset++;
              bufDSend[buf_offset] = r23_b; buf_offset++;
              bufDSend[buf_offset] = r33;   buf_offset++;
            }
            
            for (iVar = 0; iVar < nPrimVarGrad; iVar++) {
              for (iDim = 0; iDim < nDim; iDim++) {
                bufDSend[buf_offset] = Cvector[iVar][iDim];
                buf_offset++;
              }
            }
            
            break;
            
          case PERIODIC_LIM_PRIM_1:
            
            /*--- The first phase of the periodic limiter calculation
             ensures that the proper min and max of the solution are found
             among all nodes adjacent to periodic faces. ---*/
            
            for (iVar = 0; iVar < nPrimVarGrad; iVar++) {
              Sol_Min[iVar] = base_nodes->GetSolution_Min(iPoint, iVar);
              Sol_Max[iVar] = base_nodes->GetSolution_Max(iPoint, iVar);
              
              bufDSend[buf_offset+iVar]              = base_nodes->GetSolution_Min(iPoint, iVar);
              bufDSend[buf_offset+nPrimVarGrad+iVar] = base_nodes->GetSolution_Max(iPoint, iVar);
            }
            
            /*--- Rotate the momentum components of the min/max. ---*/
            
            if (rotate_periodic) {
              if (nDim == 2) {
                bufDSend[buf_offset+1] = (rotMatrix[0][0]*Sol_Min[1] +
                                          rotMatrix[0][1]*Sol_Min[2]);
                bufDSend[buf_offset+2] = (rotMatrix[1][0]*Sol_Min[1] +
                                          rotMatrix[1][1]*Sol_Min[2]);
                
                bufDSend[buf_offset+nPrimVarGrad+1] = (rotMatrix[0][0]*Sol_Max[1] +
                                                       rotMatrix[0][1]*Sol_Max[2]);
                bufDSend[buf_offset+nPrimVarGrad+2] = (rotMatrix[1][0]*Sol_Max[1] +
                                                       rotMatrix[1][1]*Sol_Max[2]);
                
              } else {
                bufDSend[buf_offset+1] = (rotMatrix[0][0]*Sol_Min[1] +
                                          rotMatrix[0][1]*Sol_Min[2] +
                                          rotMatrix[0][2]*Sol_Min[3]);
                bufDSend[buf_offset+2] = (rotMatrix[1][0]*Sol_Min[1] +
                                          rotMatrix[1][1]*Sol_Min[2] +
                                          rotMatrix[1][2]*Sol_Min[3]);
                bufDSend[buf_offset+3] = (rotMatrix[2][0]*Sol_Min[1] +
                                          rotMatrix[2][1]*Sol_Min[2] +
                                          rotMatrix[2][2]*Sol_Min[3]);
                
                bufDSend[buf_offset+nPrimVarGrad+1] = (rotMatrix[0][0]*Sol_Max[1] +
                                                       rotMatrix[0][1]*Sol_Max[2] +
                                                       rotMatrix[0][2]*Sol_Max[3]);
                bufDSend[buf_offset+nPrimVarGrad+2] = (rotMatrix[1][0]*Sol_Max[1] +
                                                       rotMatrix[1][1]*Sol_Max[2] +
                                                       rotMatrix[1][2]*Sol_Max[3]);
                bufDSend[buf_offset+nPrimVarGrad+3] = (rotMatrix[2][0]*Sol_Max[1] +
                                                       rotMatrix[2][1]*Sol_Max[2] +
                                                       rotMatrix[2][2]*Sol_Max[3]);
              }
            }
            
            break;
            
          case PERIODIC_LIM_PRIM_2:
            
            /*--- The second phase of the periodic limiter calculation
             ensures that the correct minimum value of the limiter is
             found for a node on a periodic face and stores it. ---*/
            
            for (iVar = 0; iVar < nPrimVarGrad; iVar++) {
              bufDSend[buf_offset+iVar] = base_nodes->GetLimiter_Primitive(iPoint, iVar);
            }
            
            if (rotate_periodic) {
              if (nDim == 2) {
                bufDSend[buf_offset+1] = (rotMatrix[0][0]*base_nodes->GetLimiter_Primitive(iPoint,1) +
                                          rotMatrix[0][1]*base_nodes->GetLimiter_Primitive(iPoint,2));
                bufDSend[buf_offset+2] = (rotMatrix[1][0]*base_nodes->GetLimiter_Primitive(iPoint,1) +
                                          rotMatrix[1][1]*base_nodes->GetLimiter_Primitive(iPoint,2));
                
              }
              else {
                bufDSend[buf_offset+1] = (rotMatrix[0][0]*base_nodes->GetLimiter_Primitive(iPoint,1) +
                                          rotMatrix[0][1]*base_nodes->GetLimiter_Primitive(iPoint,2) +
                                          rotMatrix[0][2]*base_nodes->GetLimiter_Primitive(iPoint,3));
                bufDSend[buf_offset+2] = (rotMatrix[1][0]*base_nodes->GetLimiter_Primitive(iPoint,1) +
                                          rotMatrix[1][1]*base_nodes->GetLimiter_Primitive(iPoint,2) +
                                          rotMatrix[1][2]*base_nodes->GetLimiter_Primitive(iPoint,3));
                bufDSend[buf_offset+3] = (rotMatrix[2][0]*base_nodes->GetLimiter_Primitive(iPoint,1) +
                                          rotMatrix[2][1]*base_nodes->GetLimiter_Primitive(iPoint,2) +
                                          rotMatrix[2][2]*base_nodes->GetLimiter_Primitive(iPoint,3));
              }
            }
            
            break;
            
          case PERIODIC_LIM_SOL_1:
            
            /*--- The first phase of the periodic limiter calculation
             ensures that the proper min and max of the solution are found
             among all nodes adjacent to periodic faces. ---*/
            
            for (iVar = 0; iVar < nVar; iVar++) {
              Sol_Min[iVar] = base_nodes->GetSolution_Min(iPoint, iVar);
              Sol_Max[iVar] = base_nodes->GetSolution_Max(iPoint, iVar);
              
              bufDSend[buf_offset+iVar]      = base_nodes->GetSolution_Min(iPoint, iVar);
              bufDSend[buf_offset+nVar+iVar] = base_nodes->GetSolution_Max(iPoint, iVar);
            }
            
            /*--- Rotate the momentum components of the min/max. ---*/
            
            if (rotate_periodic) {
              
              if (nDim == 2) {
                bufDSend[buf_offset+1] = (rotMatrix[0][0]*Sol_Min[1] +
                                          rotMatrix[0][1]*Sol_Min[2]);
                bufDSend[buf_offset+2] = (rotMatrix[1][0]*Sol_Min[1] +
                                          rotMatrix[1][1]*Sol_Min[2]);
                
                bufDSend[buf_offset+nVar+1] = (rotMatrix[0][0]*Sol_Max[1] +
                                               rotMatrix[0][1]*Sol_Max[2]);
                bufDSend[buf_offset+nVar+2] = (rotMatrix[1][0]*Sol_Max[1] +
                                               rotMatrix[1][1]*Sol_Max[2]);
                
              }
              else {
                bufDSend[buf_offset+1] = (rotMatrix[0][0]*Sol_Min[1] +
                                          rotMatrix[0][1]*Sol_Min[2] +
                                          rotMatrix[0][2]*Sol_Min[3]);
                bufDSend[buf_offset+2] = (rotMatrix[1][0]*Sol_Min[1] +
                                          rotMatrix[1][1]*Sol_Min[2] +
                                          rotMatrix[1][2]*Sol_Min[3]);
                bufDSend[buf_offset+3] = (rotMatrix[2][0]*Sol_Min[1] +
                                          rotMatrix[2][1]*Sol_Min[2] +
                                          rotMatrix[2][2]*Sol_Min[3]);
                
                bufDSend[buf_offset+nVar+1] = (rotMatrix[0][0]*Sol_Max[1] +
                                               rotMatrix[0][1]*Sol_Max[2] +
                                               rotMatrix[0][2]*Sol_Max[3]);
                bufDSend[buf_offset+nVar+2] = (rotMatrix[1][0]*Sol_Max[1] +
                                               rotMatrix[1][1]*Sol_Max[2] +
                                               rotMatrix[1][2]*Sol_Max[3]);
                bufDSend[buf_offset+nVar+3] = (rotMatrix[2][0]*Sol_Max[1] +
                                               rotMatrix[2][1]*Sol_Max[2] +
                                               rotMatrix[2][2]*Sol_Max[3]);
                
              }
            }
            
            break;
            
          case PERIODIC_LIM_SOL_2:
            
            /*--- The second phase of the periodic limiter calculation
             ensures that the correct minimum value of the limiter is
             found for a node on a periodic face and stores it. ---*/
            
            for (iVar = 0; iVar < nVar; iVar++) {
              bufDSend[buf_offset+iVar] = base_nodes->GetLimiter(iPoint, iVar);
            }
            
            if (rotate_periodic) {
              if (nDim == 2) {
                bufDSend[buf_offset+1] = (rotMatrix[0][0]*base_nodes->GetLimiter(iPoint,1) +
                                          rotMatrix[0][1]*base_nodes->GetLimiter(iPoint,2));
                bufDSend[buf_offset+2] = (rotMatrix[1][0]*base_nodes->GetLimiter(iPoint,1) +
                                          rotMatrix[1][1]*base_nodes->GetLimiter(iPoint,2));
                
              }
              else {
                bufDSend[buf_offset+1] = (rotMatrix[0][0]*base_nodes->GetLimiter(iPoint,1) +
                                          rotMatrix[0][1]*base_nodes->GetLimiter(iPoint,2) +
                                          rotMatrix[0][2]*base_nodes->GetLimiter(iPoint,3));
                bufDSend[buf_offset+2] = (rotMatrix[1][0]*base_nodes->GetLimiter(iPoint,1) +
                                          rotMatrix[1][1]*base_nodes->GetLimiter(iPoint,2) +
                                          rotMatrix[1][2]*base_nodes->GetLimiter(iPoint,3));
                bufDSend[buf_offset+3] = (rotMatrix[2][0]*base_nodes->GetLimiter(iPoint,1) +
                                          rotMatrix[2][1]*base_nodes->GetLimiter(iPoint,2) +
                                          rotMatrix[2][2]*base_nodes->GetLimiter(iPoint,3));
              }
            }
            
            break;
            
          default:
            SU2_MPI::Error("Unrecognized quantity for periodic communication.",
                           CURRENT_FUNCTION);
            break;
        }
      }
      
      /*--- Launch the point-to-point MPI send for this message. ---*/
      
      geometry->PostPeriodicSends(geometry, config, MPI_TYPE, iMessage);
      
    }
  }
  
  delete [] Diff;
  delete [] Und_Lapl;
  delete [] Sol_Min;
  delete [] Sol_Max;
  delete [] rotPrim_i;
  delete [] rotPrim_j;
  
  for (iVar = 0; iVar < ICOUNT; iVar++) {
    delete [] jacBlock[iVar];
    delete [] rotBlock[iVar];
  }
  delete [] jacBlock;
  delete [] rotBlock;
  
}

void CSolver::CompletePeriodicComms(CGeometry *geometry,
                                    CConfig *config,
                                    unsigned short val_periodic_index,
                                    unsigned short commType) {
  
  /*--- Local variables ---*/
  
  unsigned short nPeriodic = config->GetnMarker_Periodic();
  unsigned short iDim, jDim, iVar, jVar, iPeriodic, nNeighbor;
  
  unsigned long iPoint, iRecv, nRecv, msg_offset, buf_offset, total_index;
  
  int source, iMessage, jRecv;
  
  SU2_MPI::Status status;
  
  su2double *Diff = new su2double[nVar];
  
  su2double Time_Step, Volume, Solution_Min, Solution_Max, Limiter_Min;
  
  /*--- Set some local pointers to make access simpler. ---*/
  
  su2double *bufDRecv = geometry->bufD_PeriodicRecv;
  
  unsigned short *bufSRecv = geometry->bufS_PeriodicRecv;
  
  /*--- Store the data that was communicated into the appropriate
   location within the local class data structures. ---*/
  
  if (geometry->nPeriodicRecv > 0) {
    
    for (iMessage = 0; iMessage < geometry->nPeriodicRecv; iMessage++) {
      
      /*--- For efficiency, recv the messages dynamically based on
       the order they arrive. ---*/
      
#ifdef HAVE_MPI
      /*--- Once we have recv'd a message, get the source rank. ---*/
      int ind;
      SU2_MPI::Waitany(geometry->nPeriodicRecv,
                       geometry->req_PeriodicRecv,
                       &ind, &status);
      source = status.MPI_SOURCE;
#else
      /*--- For serial calculations, we know the rank. ---*/
      source = rank;
#endif
      
      /*--- We know the offsets based on the source rank. ---*/
      
      jRecv = geometry->PeriodicRecv2Neighbor[source];
      
      /*--- Get the offset in the buffer for the start of this message. ---*/
      
      msg_offset = geometry->nPoint_PeriodicRecv[jRecv];
      
      /*--- Get the number of packets to be received in this message. ---*/
      
      nRecv = (geometry->nPoint_PeriodicRecv[jRecv+1] -
               geometry->nPoint_PeriodicRecv[jRecv]);
      
      for (iRecv = 0; iRecv < nRecv; iRecv++) {
        
        /*--- Get the local index for this communicated data. ---*/
        
        iPoint    = geometry->Local_Point_PeriodicRecv[msg_offset  + iRecv];
        iPeriodic = geometry->Local_Marker_PeriodicRecv[msg_offset + iRecv];
        
        /*--- While all periodic face data was accumulated, we only store
         the values for the current pair of periodic faces. This is slightly
         inefficient when we have multiple pairs of periodic faces, but
         it simplifies the communications. ---*/
        
        if ((iPeriodic == val_periodic_index) ||
            (iPeriodic == val_periodic_index + nPeriodic/2)) {
          
          /*--- Compute the offset in the recv buffer for this point. ---*/
          
          buf_offset = (msg_offset + iRecv)*geometry->countPerPeriodicPoint;
          
          /*--- Store the data correctly depending on the quantity. ---*/
          
          switch (commType) {
              
            case PERIODIC_VOLUME:
              
              /*--- The periodic points need to keep track of their
               total volume spread across the periodic faces. ---*/
              
              Volume = (bufDRecv[buf_offset] +
                        geometry->node[iPoint]->GetPeriodicVolume());
              geometry->node[iPoint]->SetPeriodicVolume(Volume);
              
              break;
              
            case PERIODIC_NEIGHBORS:
              
              /*--- Store the extra neighbors on the periodic face. ---*/
              
              nNeighbor = (geometry->node[iPoint]->GetnNeighbor() +
                           bufSRecv[buf_offset]);
              geometry->node[iPoint]->SetnNeighbor(nNeighbor);
              
              break;
              
            case PERIODIC_RESIDUAL:
              
              /*--- Access the residual from the donor. ---*/
              
              for (iVar = 0; iVar < nVar; iVar++) {
                Residual[iVar] = bufDRecv[buf_offset];
                buf_offset++;
              }
              
              /*--- Check the computed time step against the donor
               value and keep the minimum in order to be conservative. ---*/
              
              Time_Step = base_nodes->GetDelta_Time(iPoint);
              if (bufDRecv[buf_offset] < Time_Step)
                base_nodes->SetDelta_Time(iPoint,bufDRecv[buf_offset]);
              buf_offset++;
              
              /*--- Access the Jacobian from the donor if implicit. ---*/
              
              if (implicit_periodic) {
                for (iVar = 0; iVar < nVar; iVar++) {
                  for (jVar = 0; jVar < nVar; jVar++) {
                    Jacobian_i[iVar][jVar] = bufDRecv[buf_offset];
                    buf_offset++;
                  }
                }
              }
              
              /*--- Add contributions to total residual. ---*/
              
              LinSysRes.AddBlock(iPoint, Residual);
              
              /*--- For implicit integration, we choose the first
               periodic face of each pair to be the master/owner of
               the solution for the linear system while fixing the
               solution at the matching face during the solve. Here,
               we remove the Jacobian and residual contributions from
               the passive face such that it does not participate in
               the linear solve. ---*/
              
              if (implicit_periodic) {
                
                Jacobian.AddBlock(iPoint, iPoint, Jacobian_i);
                
                if (iPeriodic == val_periodic_index + nPeriodic/2) {
                  for (iVar = 0; iVar < nVar; iVar++) {
                    LinSysRes.SetBlock_Zero(iPoint, iVar);
                    total_index = iPoint*nVar+iVar;
                    Jacobian.DeleteValsRowi(total_index);
                  }
                }
                
              }
              
              break;
              
            case PERIODIC_IMPLICIT:
              
              /*--- For implicit integration, we choose the first
               periodic face of each pair to be the master/owner of
               the solution for the linear system while fixing the
               solution at the matching face during the solve. Here,
               we are updating the solution at the passive nodes
               using the new solution from the master. ---*/
              
              if ((implicit_periodic) &&
                  (iPeriodic == val_periodic_index + nPeriodic/2)) {
                
                /*--- Access the solution from the donor. ---*/
                
                for (iVar = 0; iVar < nVar; iVar++) {
                  Solution[iVar] = bufDRecv[buf_offset];
                  buf_offset++;
                }
                
                /*--- Directly set the solution on the passive periodic
                 face that is provided from the master. ---*/
                
                for (iVar = 0; iVar < nVar; iVar++) {
                  base_nodes->SetSolution(iPoint, iVar, Solution[iVar]);
                  base_nodes->SetSolution_Old(iPoint, iVar, Solution[iVar]);
                }
                
              }
              
              break;
              
            case PERIODIC_LAPLACIAN:
              
              /*--- Adjust the undivided Laplacian. The accumulation was
               with a subtraction before communicating, so now just add. ---*/
              
              for (iVar = 0; iVar < nVar; iVar++)
                Diff[iVar] = bufDRecv[buf_offset+iVar];
              
              base_nodes->AddUnd_Lapl(iPoint,Diff);
              
              break;
              
            case PERIODIC_MAX_EIG:
              
              /*--- Simple accumulation of the max eig on periodic faces. ---*/
              
              base_nodes->AddLambda(iPoint,bufDRecv[buf_offset]);
              
              break;
              
            case PERIODIC_SENSOR:
              
              /*--- Simple accumulation of the sensors on periodic faces. ---*/
              
              iPoint_UndLapl[iPoint] += bufDRecv[buf_offset]; buf_offset++;
              jPoint_UndLapl[iPoint] += bufDRecv[buf_offset];
              
              break;
              
            case PERIODIC_SOL_GG:
              
              /*--- For G-G, we accumulate partial gradients then compute
               the final value using the entire volume of the periodic cell. ---*/
              
              for (iVar = 0; iVar < nVar; iVar++)
                for (iDim = 0; iDim < nDim; iDim++)
                  base_nodes->SetGradient(iPoint, iVar, iDim, bufDRecv[buf_offset+iVar*nDim+iDim] + base_nodes->GetGradient(iPoint, iVar, iDim));
              
              break;
              
            case PERIODIC_PRIM_GG:
              
              /*--- For G-G, we accumulate partial gradients then compute
               the final value using the entire volume of the periodic cell. ---*/
              
              for (iVar = 0; iVar < nPrimVarGrad; iVar++)
                for (iDim = 0; iDim < nDim; iDim++)
                  base_nodes->SetGradient_Primitive(iPoint, iVar, iDim, bufDRecv[buf_offset+iVar*nDim+iDim] + base_nodes->GetGradient_Primitive(iPoint, iVar, iDim));
              break;
              
            case PERIODIC_SOL_LS:
              
              /*--- For L-S, we build the upper triangular matrix and the
               r.h.s. vector by accumulating from all periodic partial
               control volumes. ---*/
              
              for (iDim = 0; iDim < nDim; iDim++) {
                for (jDim = 0; jDim < nDim; jDim++) {
                  base_nodes->AddRmatrix(iPoint, iDim,jDim,bufDRecv[buf_offset]);
                  buf_offset++;
                }
              }
              for (iVar = 0; iVar < nVar; iVar++) {
                for (iDim = 0; iDim < nDim; iDim++) {
                  base_nodes->AddGradient(iPoint, iVar, iDim, bufDRecv[buf_offset]);
                  buf_offset++;
                }
              }
              
              break;
              
            case PERIODIC_PRIM_LS:
              
              /*--- For L-S, we build the upper triangular matrix and the
               r.h.s. vector by accumulating from all periodic partial
               control volumes. ---*/
              
              for (iDim = 0; iDim < nDim; iDim++) {
                for (jDim = 0; jDim < nDim; jDim++) {
                  base_nodes->AddRmatrix(iPoint, iDim,jDim,bufDRecv[buf_offset]);
                  buf_offset++;
                }
              }
              for (iVar = 0; iVar < nPrimVarGrad; iVar++) {
                for (iDim = 0; iDim < nDim; iDim++) {
                  base_nodes->AddGradient_Primitive(iPoint, iVar, iDim, bufDRecv[buf_offset]);
                  buf_offset++;
                }
              }
              
              break;
              
            case PERIODIC_LIM_PRIM_1:
              
              /*--- Check the min and max values found on the matching
               perioic faces for the solution, and store the proper min
               and max for this point.  ---*/
              
              for (iVar = 0; iVar < nPrimVarGrad; iVar++) {
                base_nodes->SetSolution_Min(iPoint, iVar, min(base_nodes->GetSolution_Min(iPoint, iVar), bufDRecv[buf_offset+iVar]));
                base_nodes->SetSolution_Max(iPoint, iVar, max(base_nodes->GetSolution_Max(iPoint, iVar), bufDRecv[buf_offset+nPrimVarGrad+iVar]));
              }
              
              break;
              
            case PERIODIC_LIM_PRIM_2:
              
              /*--- Check the min values found on the matching periodic
               faces for the limiter, and store the proper min value. ---*/
              
              for (iVar = 0; iVar < nPrimVarGrad; iVar++) {
                base_nodes->SetLimiter_Primitive(iPoint, iVar, min(base_nodes->GetLimiter_Primitive(iPoint, iVar), bufDRecv[buf_offset+iVar]));
              }
              
              break;
              
            case PERIODIC_LIM_SOL_1:
              
              /*--- Check the min and max values found on the matching
               perioic faces for the solution, and store the proper min
               and max for this point.  ---*/
              
              for (iVar = 0; iVar < nVar; iVar++) {
                
                /*--- Solution minimum. ---*/
                
                Solution_Min = min(base_nodes->GetSolution_Min(iPoint, iVar),
                                   bufDRecv[buf_offset+iVar]);
                base_nodes->SetSolution_Min(iPoint, iVar, Solution_Min);
                
                /*--- Solution maximum. ---*/
                
                Solution_Max = max(base_nodes->GetSolution_Max(iPoint, iVar),
                                   bufDRecv[buf_offset+nVar+iVar]);
                base_nodes->SetSolution_Max(iPoint, iVar, Solution_Max);
                
              }
              
              break;
              
            case PERIODIC_LIM_SOL_2:
              
              /*--- Check the min values found on the matching periodic
               faces for the limiter, and store the proper min value. ---*/
              
              for (iVar = 0; iVar < nVar; iVar++) {
                Limiter_Min = min(base_nodes->GetLimiter_Primitive(iPoint, iVar),
                                  bufDRecv[buf_offset+iVar]);
                base_nodes->SetLimiter_Primitive(iPoint, iVar, Limiter_Min);
              }
              
              break;
              
            default:
              
              SU2_MPI::Error("Unrecognized quantity for periodic communication.",
                             CURRENT_FUNCTION);
              break;
              
          }
        }
      }
    }
    
    /*--- Verify that all non-blocking point-to-point sends have finished.
     Note that this should be satisfied, as we have received all of the
     data in the loop above at this point. ---*/
    
#ifdef HAVE_MPI
    SU2_MPI::Waitall(geometry->nPeriodicSend,
                     geometry->req_PeriodicSend,
                     MPI_STATUS_IGNORE);
#endif
    
  }
  
  delete [] Diff;
  
}

void CSolver::InitiateComms(CGeometry *geometry,
                            CConfig *config,
                            unsigned short commType) {
  
  /*--- Local variables ---*/
  
  unsigned short iVar, iDim;
  unsigned short COUNT_PER_POINT = 0;
  unsigned short MPI_TYPE        = 0;
  
  unsigned long iPoint, msg_offset, buf_offset;
  
  int iMessage, iSend, nSend;
  
  /*--- Set the size of the data packet and type depending on quantity. ---*/
  
  switch (commType) {
    case SOLUTION:
    case SOLUTION_OLD:
    case UNDIVIDED_LAPLACIAN:
    case SOLUTION_LIMITER:
      COUNT_PER_POINT  = nVar;
      MPI_TYPE         = COMM_TYPE_DOUBLE;
      break;
    case MAX_EIGENVALUE:
    case SENSOR:
      COUNT_PER_POINT  = 1;
      MPI_TYPE         = COMM_TYPE_DOUBLE;
      break;
    case SOLUTION_GRADIENT:
      COUNT_PER_POINT  = nVar*nDim*2;
      MPI_TYPE         = COMM_TYPE_DOUBLE;
      break;
    case PRIMITIVE_GRADIENT:
      COUNT_PER_POINT  = nPrimVarGrad*nDim*2;
      MPI_TYPE         = COMM_TYPE_DOUBLE;
      break;
    case PRIMITIVE_LIMITER:
      COUNT_PER_POINT  = nPrimVarGrad;
      MPI_TYPE         = COMM_TYPE_DOUBLE;
      break;
    case SOLUTION_EDDY:
      COUNT_PER_POINT  = nVar+1;
      MPI_TYPE         = COMM_TYPE_DOUBLE;
      break;
    case SOLUTION_FEA:
      if (config->GetTime_Domain())
        COUNT_PER_POINT  = nVar*3;
      else
        COUNT_PER_POINT  = nVar;
      MPI_TYPE         = COMM_TYPE_DOUBLE;
      break;
    case SOLUTION_FEA_OLD:
      COUNT_PER_POINT  = nVar*3;
      MPI_TYPE         = COMM_TYPE_DOUBLE;
      break;
    case SOLUTION_DISPONLY:
      COUNT_PER_POINT  = nVar;
      MPI_TYPE         = COMM_TYPE_DOUBLE;
      break;
    case SOLUTION_PRED:
      COUNT_PER_POINT  = nVar;
      MPI_TYPE         = COMM_TYPE_DOUBLE;
      break;
    case SOLUTION_PRED_OLD:
      COUNT_PER_POINT  = nVar*3;
      MPI_TYPE         = COMM_TYPE_DOUBLE;
      break;
    case AUXVAR_GRADIENT:
      COUNT_PER_POINT  = nDim;
      MPI_TYPE         = COMM_TYPE_DOUBLE;
      break;
    case MESH_DISPLACEMENTS:
      COUNT_PER_POINT  = nDim;
      MPI_TYPE         = COMM_TYPE_DOUBLE;
      break;
    case SOLUTION_TIME_N:
      COUNT_PER_POINT  = nVar;
      MPI_TYPE         = COMM_TYPE_DOUBLE;
      break;
    case SOLUTION_TIME_N1:
      COUNT_PER_POINT  = nVar;
      MPI_TYPE         = COMM_TYPE_DOUBLE;
      break;
    default:
      SU2_MPI::Error("Unrecognized quantity for point-to-point MPI comms.",
                     CURRENT_FUNCTION);
      break;
  }
  
  /*--- Check to make sure we have created a large enough buffer
   for these comms during preprocessing. This is only for the su2double
   buffer. It will be reallocated whenever we find a larger count
   per point. After the first cycle of comms, this should be inactive. ---*/
  
  if (COUNT_PER_POINT > geometry->countPerPoint) {
    geometry->AllocateP2PComms(COUNT_PER_POINT);
  }
  
  /*--- Set some local pointers to make access simpler. ---*/
  
  su2double *bufDSend = geometry->bufD_P2PSend;
  
  /*--- Load the specified quantity from the solver into the generic
   communication buffer in the geometry class. ---*/
  
  if (geometry->nP2PSend > 0) {
    
    /*--- Post all non-blocking recvs first before sends. ---*/
    
    geometry->PostP2PRecvs(geometry, config, MPI_TYPE, false);
    
    for (iMessage = 0; iMessage < geometry->nP2PSend; iMessage++) {
      
      /*--- Get the offset in the buffer for the start of this message. ---*/
      
      msg_offset = geometry->nPoint_P2PSend[iMessage];
      
      /*--- Total count can include multiple pieces of data per element. ---*/
      
      nSend = (geometry->nPoint_P2PSend[iMessage+1] -
               geometry->nPoint_P2PSend[iMessage]);
      
      for (iSend = 0; iSend < nSend; iSend++) {
        
        /*--- Get the local index for this communicated data. ---*/
        
        iPoint = geometry->Local_Point_P2PSend[msg_offset + iSend];
        
        /*--- Compute the offset in the recv buffer for this point. ---*/
        
        buf_offset = (msg_offset + iSend)*geometry->countPerPoint;
        
        switch (commType) {
          case SOLUTION:
            for (iVar = 0; iVar < nVar; iVar++)
              bufDSend[buf_offset+iVar] = base_nodes->GetSolution(iPoint, iVar);
            break;
          case SOLUTION_OLD:
            for (iVar = 0; iVar < nVar; iVar++)
              bufDSend[buf_offset+iVar] = base_nodes->GetSolution_Old(iPoint, iVar);
            break;
          case SOLUTION_EDDY:
            for (iVar = 0; iVar < nVar; iVar++)
              bufDSend[buf_offset+iVar] = base_nodes->GetSolution(iPoint, iVar);
            bufDSend[buf_offset+nVar]   = base_nodes->GetmuT(iPoint);
            break;
          case UNDIVIDED_LAPLACIAN:
            for (iVar = 0; iVar < nVar; iVar++)
              bufDSend[buf_offset+iVar] = base_nodes->GetUndivided_Laplacian(iPoint, iVar);
            break;
          case SOLUTION_LIMITER:
            for (iVar = 0; iVar < nVar; iVar++)
              bufDSend[buf_offset+iVar] = base_nodes->GetLimiter(iPoint, iVar);
            break;
          case MAX_EIGENVALUE:
            bufDSend[buf_offset] = base_nodes->GetLambda(iPoint);
            break;
          case SENSOR:
            bufDSend[buf_offset] = base_nodes->GetSensor(iPoint);
            break;
          case SOLUTION_GRADIENT:
            for (iVar = 0; iVar < nVar; iVar++) {
              for (iDim = 0; iDim < nDim; iDim++) {
                bufDSend[buf_offset+iVar*nDim+iDim] = base_nodes->GetGradient(iPoint, iVar, iDim);
                bufDSend[buf_offset+iVar*nDim+iDim+nDim*nVar] = base_nodes->GetGradient_Reconstruction(iPoint, iVar, iDim);
              }
            }
            break;
          case PRIMITIVE_GRADIENT:
            for (iVar = 0; iVar < nPrimVarGrad; iVar++) {
              for (iDim = 0; iDim < nDim; iDim++) {
                bufDSend[buf_offset+iVar*nDim+iDim] = base_nodes->GetGradient_Primitive(iPoint, iVar, iDim);
                bufDSend[buf_offset+iVar*nDim+iDim+nDim*nPrimVarGrad] = base_nodes->GetGradient_Reconstruction(iPoint, iVar, iDim);
              }
            }
            break;
          case PRIMITIVE_LIMITER:
            for (iVar = 0; iVar < nPrimVarGrad; iVar++)
              bufDSend[buf_offset+iVar] = base_nodes->GetLimiter_Primitive(iPoint, iVar);
            break;
          case AUXVAR_GRADIENT:
            for (iDim = 0; iDim < nDim; iDim++)
              bufDSend[buf_offset+iDim] = base_nodes->GetAuxVarGradient(iPoint, iDim);
            break;
          case SOLUTION_FEA:
            for (iVar = 0; iVar < nVar; iVar++) {
              bufDSend[buf_offset+iVar] = base_nodes->GetSolution(iPoint, iVar);
              if (config->GetTime_Domain()) {
                bufDSend[buf_offset+nVar+iVar]   = base_nodes->GetSolution_Vel(iPoint, iVar);
                bufDSend[buf_offset+nVar*2+iVar] = base_nodes->GetSolution_Accel(iPoint, iVar);
              }
            }
            break;
          case SOLUTION_FEA_OLD:
            for (iVar = 0; iVar < nVar; iVar++) {
              bufDSend[buf_offset+iVar]        = base_nodes->GetSolution_time_n(iPoint, iVar);
              bufDSend[buf_offset+nVar+iVar]   = base_nodes->GetSolution_Vel_time_n(iPoint, iVar);
              bufDSend[buf_offset+nVar*2+iVar] = base_nodes->GetSolution_Accel_time_n(iPoint, iVar);
            }
            break;
          case SOLUTION_DISPONLY:
            for (iVar = 0; iVar < nVar; iVar++)
              bufDSend[buf_offset+iVar] = base_nodes->GetSolution(iPoint, iVar);
            break;
          case SOLUTION_PRED:
            for (iVar = 0; iVar < nVar; iVar++)
              bufDSend[buf_offset+iVar] = base_nodes->GetSolution_Pred(iPoint, iVar);
            break;
          case SOLUTION_PRED_OLD:
            for (iVar = 0; iVar < nVar; iVar++) {
              bufDSend[buf_offset+iVar]        = base_nodes->GetSolution_Old(iPoint, iVar);
              bufDSend[buf_offset+nVar+iVar]   = base_nodes->GetSolution_Pred(iPoint, iVar);
              bufDSend[buf_offset+nVar*2+iVar] = base_nodes->GetSolution_Pred_Old(iPoint, iVar);
            }
            break;
          case MESH_DISPLACEMENTS:
            for (iDim = 0; iDim < nDim; iDim++)
              bufDSend[buf_offset+iDim] = base_nodes->GetBound_Disp(iPoint, iDim);
            break;
          case SOLUTION_TIME_N:
            for (iVar = 0; iVar < nVar; iVar++)
              bufDSend[buf_offset+iVar] = base_nodes->GetSolution_time_n(iPoint, iVar);
            break;
          case SOLUTION_TIME_N1:
            for (iVar = 0; iVar < nVar; iVar++)
              bufDSend[buf_offset+iVar] = base_nodes->GetSolution_time_n1(iPoint, iVar);
            break;
          default:
            SU2_MPI::Error("Unrecognized quantity for point-to-point MPI comms.",
                           CURRENT_FUNCTION);
            break;
        }
      }
      
      /*--- Launch the point-to-point MPI send for this message. ---*/
      
      geometry->PostP2PSends(geometry, config, MPI_TYPE, iMessage, false);
      
    }
  }
  
}
void CSolver::CompleteComms(CGeometry *geometry,
                            CConfig *config,
                            unsigned short commType) {
  
  /*--- Local variables ---*/
  
  unsigned short iDim, iVar;
  unsigned long iPoint, iRecv, nRecv, msg_offset, buf_offset;
  
  int ind, source, iMessage, jRecv;
  SU2_MPI::Status status;
  
  /*--- Set some local pointers to make access simpler. ---*/
  
  su2double *bufDRecv = geometry->bufD_P2PRecv;
  
  /*--- Store the data that was communicated into the appropriate
   location within the local class data structures. ---*/
  
  if (geometry->nP2PRecv > 0) {
    
    for (iMessage = 0; iMessage < geometry->nP2PRecv; iMessage++) {
      
      /*--- For efficiency, recv the messages dynamically based on
       the order they arrive. ---*/
      
      SU2_MPI::Waitany(geometry->nP2PRecv, geometry->req_P2PRecv,
                       &ind, &status);
      
      /*--- Once we have recv'd a message, get the source rank. ---*/
      
      source = status.MPI_SOURCE;
      
      /*--- We know the offsets based on the source rank. ---*/
      
      jRecv = geometry->P2PRecv2Neighbor[source];
      
      /*--- Get the offset in the buffer for the start of this message. ---*/
      
      msg_offset = geometry->nPoint_P2PRecv[jRecv];
      
      /*--- Get the number of packets to be received in this message. ---*/
      
      nRecv = (geometry->nPoint_P2PRecv[jRecv+1] -
               geometry->nPoint_P2PRecv[jRecv]);
      
      for (iRecv = 0; iRecv < nRecv; iRecv++) {
        
        /*--- Get the local index for this communicated data. ---*/
        
        iPoint = geometry->Local_Point_P2PRecv[msg_offset + iRecv];
        
        /*--- Compute the offset in the recv buffer for this point. ---*/
        
        buf_offset = (msg_offset + iRecv)*geometry->countPerPoint;
        
        /*--- Store the data correctly depending on the quantity. ---*/
        
        switch (commType) {
          case SOLUTION:
            for (iVar = 0; iVar < nVar; iVar++)
              base_nodes->SetSolution(iPoint, iVar, bufDRecv[buf_offset+iVar]);
            break;
          case SOLUTION_OLD:
            for (iVar = 0; iVar < nVar; iVar++)
              base_nodes->SetSolution_Old(iPoint, iVar, bufDRecv[buf_offset+iVar]);
            break;
          case SOLUTION_EDDY:
            for (iVar = 0; iVar < nVar; iVar++)
              base_nodes->SetSolution(iPoint, iVar, bufDRecv[buf_offset+iVar]);
            base_nodes->SetmuT(iPoint,bufDRecv[buf_offset+nVar]);
            break;
          case UNDIVIDED_LAPLACIAN:
            for (iVar = 0; iVar < nVar; iVar++)
              base_nodes->SetUndivided_Laplacian(iPoint, iVar, bufDRecv[buf_offset+iVar]);
            break;
          case SOLUTION_LIMITER:
            for (iVar = 0; iVar < nVar; iVar++)
              base_nodes->SetLimiter(iPoint, iVar, bufDRecv[buf_offset+iVar]);
            break;
          case MAX_EIGENVALUE:
            base_nodes->SetLambda(iPoint,bufDRecv[buf_offset]);
            break;
          case SENSOR:
            base_nodes->SetSensor(iPoint,bufDRecv[buf_offset]);
            break;
          case SOLUTION_GRADIENT:
            for (iVar = 0; iVar < nVar; iVar++) {
              for (iDim = 0; iDim < nDim; iDim++) {
                base_nodes->SetGradient(iPoint, iVar, iDim, bufDRecv[buf_offset+iVar*nDim+iDim]);
                base_nodes->SetGradient_Reconstruction(iPoint, iVar, iDim, bufDRecv[buf_offset+iVar*nDim+iDim+nDim*nVar]);
              }
            }
            break;
          case PRIMITIVE_GRADIENT:
            for (iVar = 0; iVar < nPrimVarGrad; iVar++) {
              for (iDim = 0; iDim < nDim; iDim++) {
                base_nodes->SetGradient_Primitive(iPoint, iVar, iDim, bufDRecv[buf_offset+iVar*nDim+iDim]);
                base_nodes->SetGradient_Reconstruction(iPoint, iVar, iDim, bufDRecv[buf_offset+iVar*nDim+iDim+nDim*nPrimVarGrad]);
              }
            }
            break;
          case PRIMITIVE_LIMITER:
            for (iVar = 0; iVar < nPrimVarGrad; iVar++)
              base_nodes->SetLimiter_Primitive(iPoint, iVar, bufDRecv[buf_offset+iVar]);
            break;
          case AUXVAR_GRADIENT:
            for (iDim = 0; iDim < nDim; iDim++)
              base_nodes->SetAuxVarGradient(iPoint, iDim, bufDRecv[buf_offset+iDim]);
            break;
          case SOLUTION_FEA:
            for (iVar = 0; iVar < nVar; iVar++) {
              base_nodes->SetSolution(iPoint, iVar, bufDRecv[buf_offset+iVar]);
              if (config->GetTime_Domain()) {
                base_nodes->SetSolution_Vel(iPoint, iVar, bufDRecv[buf_offset+nVar+iVar]);
                base_nodes->SetSolution_Accel(iPoint, iVar, bufDRecv[buf_offset+nVar*2+iVar]);
              }
            }
            break;
          case SOLUTION_FEA_OLD:
            for (iVar = 0; iVar < nVar; iVar++) {
              base_nodes->Set_Solution_time_n(iPoint, iVar, bufDRecv[buf_offset+iVar]);
              base_nodes->SetSolution_Vel_time_n(iPoint, iVar, bufDRecv[buf_offset+nVar+iVar]);
              base_nodes->SetSolution_Accel_time_n(iPoint, iVar, bufDRecv[buf_offset+nVar*2+iVar]);
            }
            break;
          case SOLUTION_DISPONLY:
            for (iVar = 0; iVar < nVar; iVar++)
              base_nodes->SetSolution(iPoint, iVar, bufDRecv[buf_offset+iVar]);
            break;
          case SOLUTION_PRED:
            for (iVar = 0; iVar < nVar; iVar++)
              base_nodes->SetSolution_Pred(iPoint, iVar, bufDRecv[buf_offset+iVar]);
            break;
          case SOLUTION_PRED_OLD:
            for (iVar = 0; iVar < nVar; iVar++) {
              base_nodes->SetSolution_Old(iPoint, iVar, bufDRecv[buf_offset+iVar]);
              base_nodes->SetSolution_Pred(iPoint, iVar, bufDRecv[buf_offset+nVar+iVar]);
              base_nodes->SetSolution_Pred_Old(iPoint, iVar, bufDRecv[buf_offset+nVar*2+iVar]);
            }
            break;
          case MESH_DISPLACEMENTS:
            for (iDim = 0; iDim < nDim; iDim++)
              base_nodes->SetBound_Disp(iPoint, iDim, bufDRecv[buf_offset+iDim]);
            break;
          case SOLUTION_TIME_N:
            for (iVar = 0; iVar < nVar; iVar++)
              base_nodes->Set_Solution_time_n(iPoint, iVar, bufDRecv[buf_offset+iVar]);
            break;
          case SOLUTION_TIME_N1:
            for (iVar = 0; iVar < nVar; iVar++)
              base_nodes->Set_Solution_time_n1(iPoint, iVar, bufDRecv[buf_offset+iVar]);
            break;
          default:
            SU2_MPI::Error("Unrecognized quantity for point-to-point MPI comms.",
                           CURRENT_FUNCTION);
            break;
        }
      }
    }
    
    /*--- Verify that all non-blocking point-to-point sends have finished.
     Note that this should be satisfied, as we have received all of the
     data in the loop above at this point. ---*/
    
#ifdef HAVE_MPI
    SU2_MPI::Waitall(geometry->nP2PSend, geometry->req_P2PSend, MPI_STATUS_IGNORE);
#endif
    
  }
  
}

void CSolver::AdaptCFLNumber(CGeometry **geometry,
                             CSolver   ***solver_container,
                             CConfig   *config) {
  
  /* Adapt the CFL number on all multigrid levels using an
   exponential progression with under-relaxation approach. */

  vector<su2double> MGFactor(config->GetnMGLevels()+1,1.0);
  const su2double CFLFactorDecrease = config->GetCFL_AdaptParam(0);
  const su2double CFLFactorIncrease = config->GetCFL_AdaptParam(1);
  const su2double CFLMin            = config->GetCFL_AdaptParam(2);
  const su2double CFLMax            = config->GetCFL_AdaptParam(3);
  
  for (unsigned short iMesh = 0; iMesh <= config->GetnMGLevels(); iMesh++) {
    
    /* Store the mean flow, and turbulence solvers more clearly. */
    
    CSolver *solverFlow = solver_container[iMesh][FLOW_SOL];
    CSolver *solverTurb = solver_container[iMesh][TURB_SOL];
    
    /* Compute the reduction factor for CFLs on the coarse levels. */
    
    if (iMesh == MESH_0) {
      MGFactor[iMesh] = 1.0;
    } else {
      const su2double CFLRatio = config->GetCFL(iMesh)/config->GetCFL(iMesh-1);
      MGFactor[iMesh] = MGFactor[iMesh-1]*CFLRatio;
    }
    
    /* Check whether we achieved the requested reduction in the linear
     solver residual within the specified number of linear iterations. */

    bool reduceCFL = false;
    su2double linResFlow = solverFlow->GetResLinSolver();
    su2double linResTurb = -1.0;
    if ((iMesh == MESH_0) && (config->GetKind_Turb_Model() != NONE)) {
      linResTurb = solverTurb->GetResLinSolver();
    }

    su2double maxLinResid = max(linResFlow, linResTurb);
    if (maxLinResid > 0.5) {
      reduceCFL = true;
    }

    /* Check that we are meeting our nonlinear residual reduction target
     over time so that we do not get stuck in limit cycles. */

    Old_Func = New_Func;
    unsigned short Res_Count = 100;
    if (NonLinRes_Series.size() == 0) NonLinRes_Series.resize(Res_Count,0.0);
    
    /* Sum the RMS residuals for all equations. */
    
    New_Func = 0.0;
    for (unsigned short iVar = 0; iVar < solverFlow->GetnVar(); iVar++) {
      New_Func += solverFlow->GetRes_RMS(iVar);
    }
    if ((iMesh == MESH_0) && (config->GetKind_Turb_Model() != NONE)) {
      for (unsigned short iVar = 0; iVar < solverTurb->GetnVar(); iVar++) {
        New_Func += solverTurb->GetRes_RMS(iVar);
      }
    }
    
    /* Compute the difference in the nonlinear residuals between the
     current and previous iterations. */
    
    NonLinRes_Func = (New_Func - Old_Func);
    NonLinRes_Series[NonLinRes_Counter] = NonLinRes_Func;
    
    /* Increment the counter, if we hit the max size, then start over. */
    
    NonLinRes_Counter++;
    if (NonLinRes_Counter == Res_Count) NonLinRes_Counter = 0;

    /* Sum the total change in nonlinear residuals over the previous
     set of all stored iterations. */
    
    NonLinRes_Value = New_Func;
    if (config->GetTimeIter() >= Res_Count) {
      NonLinRes_Value = 0.0;
      for (unsigned short iCounter = 0; iCounter < Res_Count; iCounter++)
        NonLinRes_Value += NonLinRes_Series[iCounter];
    }

    /* If the sum is larger than a small fraction of the current nonlinear
     residual, then we are not decreasing the nonlinear residual at a high
     rate. In this situation, we force a reduction of the CFL in all cells.
     Reset the array so that we delay the next decrease for some iterations. */
    
    if (fabs(NonLinRes_Value) < 0.1*New_Func) {
      reduceCFL = true;
      NonLinRes_Counter = 0;
      for (unsigned short iCounter = 0; iCounter < Res_Count; iCounter++)
        NonLinRes_Series[iCounter] = New_Func;
    }

    /* Loop over all points on this grid and apply CFL adaption. */
    
    su2double myCFLMin = 1e30;
    su2double myCFLMax = 0.0;
    su2double myCFLSum = 0.0;
    for (unsigned long iPoint = 0; iPoint < geometry[iMesh]->GetnPointDomain(); iPoint++) {
      
      /* Get the current local flow CFL number at this point. */
      
      su2double CFL = solverFlow->GetNodes()->GetLocalCFL(iPoint);
      
      /* Get the current under-relaxation parameters that were computed
       during the previous nonlinear update. If we have a turbulence model,
       take the minimum under-relaxation parameter between the mean flow
       and turbulence systems. */
      
      su2double underRelaxationFlow = solverFlow->GetNodes()->GetUnderRelaxation(iPoint);
      su2double underRelaxationTurb = 1.0;
      if ((iMesh == MESH_0) && (config->GetKind_Turb_Model() != NONE))
        underRelaxationTurb = solverTurb->GetNodes()->GetUnderRelaxation(iPoint);
      const su2double underRelaxation = min(underRelaxationFlow,underRelaxationTurb);
      
      /* If we apply a small under-relaxation parameter for stability,
       then we should reduce the CFL before the next iteration. If we
       are able to add the entire nonlinear update (under-relaxation = 1)
       then we schedule an increase the CFL number for the next iteration. */
      
      su2double CFLFactor = 1.0;
      if ((underRelaxation < 0.1)) {
        CFLFactor = CFLFactorDecrease;
      } else if (underRelaxation >= 0.1 && underRelaxation < 1.0) {
        CFLFactor = 1.0;
      } else {
        CFLFactor = CFLFactorIncrease;
      }
      
      /* Check if we are hitting the min or max and adjust. */
      
      if (CFL*CFLFactor <= CFLMin) {
        CFL       = CFLMin;
        CFLFactor = MGFactor[iMesh];
      } else if (CFL*CFLFactor >= CFLMax) {
        CFL       = CFLMax;
        CFLFactor = MGFactor[iMesh];
      }
      
      /* If we detect a stalled nonlinear residual, then force the CFL
       for all points to the minimum temporarily to restart the ramp. */
      
      if (reduceCFL) {
        CFL       = CFLMin;
        CFLFactor = MGFactor[iMesh];
      }
      
      /* Apply the adjustment to the CFL and store local values. */
      
      CFL *= CFLFactor;
      solverFlow->GetNodes()->SetLocalCFL(iPoint, CFL);
      if ((iMesh == MESH_0) && (config->GetKind_Turb_Model() != NONE)) {
        solverTurb->GetNodes()->SetLocalCFL(iPoint, CFL);
      }
      
      /* Store min and max CFL for reporting on fine grid. */
      
      myCFLMin = min(CFL,myCFLMin);
      myCFLMax = max(CFL,myCFLMax);
      myCFLSum += CFL;
      
    }
    
    /* Reduce the min/max/avg local CFL numbers. */
    
    su2double rbuf_min, sbuf_min;
    sbuf_min = myCFLMin;
    SU2_MPI::Allreduce(&sbuf_min, &rbuf_min, 1, MPI_DOUBLE, MPI_MIN, MPI_COMM_WORLD);
    Min_CFL_Local = rbuf_min;
    
    su2double rbuf_max, sbuf_max;
    sbuf_max = myCFLMax;
    SU2_MPI::Allreduce(&sbuf_max, &rbuf_max, 1, MPI_DOUBLE, MPI_MAX, MPI_COMM_WORLD);
    Max_CFL_Local = rbuf_max;
    
    su2double rbuf_sum, sbuf_sum;
    sbuf_sum = myCFLSum;
    SU2_MPI::Allreduce(&sbuf_sum, &rbuf_sum, 1, MPI_DOUBLE, MPI_SUM, MPI_COMM_WORLD);
    Avg_CFL_Local = rbuf_sum;
    
    unsigned long Global_nPointDomain;
    unsigned long Local_nPointDomain = geometry[iMesh]->GetnPointDomain();
    SU2_MPI::Allreduce(&Local_nPointDomain, &Global_nPointDomain, 1,
                       MPI_UNSIGNED_LONG, MPI_SUM, MPI_COMM_WORLD);
    Avg_CFL_Local /= (su2double)Global_nPointDomain;
    
  }
  
}

void CSolver::SetResidual_RMS(CGeometry *geometry, CConfig *config) {
  unsigned short iVar;
  
#ifndef HAVE_MPI
  
  for (iVar = 0; iVar < nVar; iVar++) {
    
    if (GetRes_RMS(iVar) != GetRes_RMS(iVar)) {
        SU2_MPI::Error("SU2 has diverged. (NaN detected)", CURRENT_FUNCTION);
    }
    if (log10(sqrt(GetRes_RMS(iVar)/geometry->GetnPoint())) > 20 ){
      SU2_MPI::Error("SU2 has diverged. (Residual > 10^20 detected)", CURRENT_FUNCTION);
    }

    SetRes_RMS(iVar, max(EPS*EPS, sqrt(GetRes_RMS(iVar)/geometry->GetnPoint())));
    
  }
  
#else
  
  int nProcessor = size, iProcessor;

  su2double *sbuf_residual, *rbuf_residual, *sbuf_coord, *rbuf_coord, *Coord;
  unsigned long *sbuf_point, *rbuf_point, Global_nPointDomain;
  unsigned short iDim;
  
  /*--- Set the L2 Norm residual in all the processors ---*/
  
  sbuf_residual  = new su2double[nVar]; for (iVar = 0; iVar < nVar; iVar++) sbuf_residual[iVar] = 0.0;
  rbuf_residual  = new su2double[nVar]; for (iVar = 0; iVar < nVar; iVar++) rbuf_residual[iVar] = 0.0;
  
  for (iVar = 0; iVar < nVar; iVar++) sbuf_residual[iVar] = GetRes_RMS(iVar);
  
  if (config->GetComm_Level() == COMM_FULL) {
    
    unsigned long Local_nPointDomain = geometry->GetnPointDomain();
    SU2_MPI::Allreduce(sbuf_residual, rbuf_residual, nVar, MPI_DOUBLE, MPI_SUM, MPI_COMM_WORLD);
    SU2_MPI::Allreduce(&Local_nPointDomain, &Global_nPointDomain, 1, MPI_UNSIGNED_LONG, MPI_SUM, MPI_COMM_WORLD);
    
  } else {
    
    /*--- Reduced MPI comms have been requested. Use a local residual only. ---*/
    
    for (iVar = 0; iVar < nVar; iVar++) rbuf_residual[iVar] = sbuf_residual[iVar];
    Global_nPointDomain = geometry->GetnPointDomain();
    
  }
  
  
  for (iVar = 0; iVar < nVar; iVar++) {
    
    if (rbuf_residual[iVar] != rbuf_residual[iVar]) {
      SU2_MPI::Error("SU2 has diverged. (NaN detected)", CURRENT_FUNCTION);
    }
    
    SetRes_RMS(iVar, max(EPS*EPS, sqrt(rbuf_residual[iVar]/Global_nPointDomain)));
    
  }

  delete [] sbuf_residual;
  delete [] rbuf_residual;
  
  /*--- Set the Maximum residual in all the processors ---*/
  
  if (config->GetComm_Level() == COMM_FULL) {
    
    sbuf_residual = new su2double [nVar]; for (iVar = 0; iVar < nVar; iVar++) sbuf_residual[iVar] = 0.0;
    sbuf_point = new unsigned long [nVar]; for (iVar = 0; iVar < nVar; iVar++) sbuf_point[iVar] = 0;
    sbuf_coord = new su2double[nVar*nDim]; for (iVar = 0; iVar < nVar*nDim; iVar++) sbuf_coord[iVar] = 0.0;
    
    rbuf_residual = new su2double [nProcessor*nVar]; for (iVar = 0; iVar < nProcessor*nVar; iVar++) rbuf_residual[iVar] = 0.0;
    rbuf_point = new unsigned long [nProcessor*nVar]; for (iVar = 0; iVar < nProcessor*nVar; iVar++) rbuf_point[iVar] = 0;
    rbuf_coord = new su2double[nProcessor*nVar*nDim]; for (iVar = 0; iVar < nProcessor*nVar*nDim; iVar++) rbuf_coord[iVar] = 0.0;
    
    for (iVar = 0; iVar < nVar; iVar++) {
      sbuf_residual[iVar] = GetRes_Max(iVar);
      sbuf_point[iVar] = GetPoint_Max(iVar);
      Coord = GetPoint_Max_Coord(iVar);
      for (iDim = 0; iDim < nDim; iDim++)
        sbuf_coord[iVar*nDim+iDim] = Coord[iDim];
    }
    
    SU2_MPI::Allgather(sbuf_residual, nVar, MPI_DOUBLE, rbuf_residual, nVar, MPI_DOUBLE, MPI_COMM_WORLD);
    SU2_MPI::Allgather(sbuf_point, nVar, MPI_UNSIGNED_LONG, rbuf_point, nVar, MPI_UNSIGNED_LONG, MPI_COMM_WORLD);
    SU2_MPI::Allgather(sbuf_coord, nVar*nDim, MPI_DOUBLE, rbuf_coord, nVar*nDim, MPI_DOUBLE, MPI_COMM_WORLD);
    
    for (iVar = 0; iVar < nVar; iVar++) {
      for (iProcessor = 0; iProcessor < nProcessor; iProcessor++) {
        AddRes_Max(iVar, rbuf_residual[iProcessor*nVar+iVar], rbuf_point[iProcessor*nVar+iVar], &rbuf_coord[iProcessor*nVar*nDim+iVar*nDim]);
      }
    }
    
    delete [] sbuf_residual;
    delete [] rbuf_residual;
    
    delete [] sbuf_point;
    delete [] rbuf_point;
    
    delete [] sbuf_coord;
    delete [] rbuf_coord;
    
  }
  
#endif
  
}

void CSolver::SetResidual_BGS(CGeometry *geometry, CConfig *config) {
  unsigned short iVar;

#ifndef HAVE_MPI

  for (iVar = 0; iVar < nVar; iVar++) {

//    if (GetRes_BGS(iVar) != GetRes_BGS(iVar)) {
//      SU2_MPI::Error("SU2 has diverged.", CURRENT_FUNCTION);
//    }

    SetRes_BGS(iVar, max(EPS*EPS, sqrt(GetRes_BGS(iVar)/geometry->GetnPoint())));

  }

#else

  int nProcessor = size, iProcessor;

  su2double *sbuf_residual, *rbuf_residual, *sbuf_coord, *rbuf_coord, *Coord;
  unsigned long *sbuf_point, *rbuf_point, Local_nPointDomain, Global_nPointDomain;
  unsigned short iDim;

  /*--- Set the L2 Norm residual in all the processors ---*/

  sbuf_residual  = new su2double[nVar]; for (iVar = 0; iVar < nVar; iVar++) sbuf_residual[iVar] = 0.0;
  rbuf_residual  = new su2double[nVar]; for (iVar = 0; iVar < nVar; iVar++) rbuf_residual[iVar] = 0.0;

  for (iVar = 0; iVar < nVar; iVar++) sbuf_residual[iVar] = GetRes_BGS(iVar);
  Local_nPointDomain = geometry->GetnPointDomain();


  SU2_MPI::Allreduce(sbuf_residual, rbuf_residual, nVar, MPI_DOUBLE, MPI_SUM, MPI_COMM_WORLD);
  SU2_MPI::Allreduce(&Local_nPointDomain, &Global_nPointDomain, 1, MPI_UNSIGNED_LONG, MPI_SUM, MPI_COMM_WORLD);


  for (iVar = 0; iVar < nVar; iVar++) {

//    if (rbuf_residual[iVar] != rbuf_residual[iVar]) {

//      SU2_MPI::Error("SU2 has diverged (NaN detected)", CURRENT_FUNCTION);

//    }

    SetRes_BGS(iVar, max(EPS*EPS, sqrt(rbuf_residual[iVar]/Global_nPointDomain)));

  }

  delete [] sbuf_residual;
  delete [] rbuf_residual;

  /*--- Set the Maximum residual in all the processors ---*/
  sbuf_residual = new su2double [nVar]; for (iVar = 0; iVar < nVar; iVar++) sbuf_residual[iVar] = 0.0;
  sbuf_point = new unsigned long [nVar]; for (iVar = 0; iVar < nVar; iVar++) sbuf_point[iVar] = 0;
  sbuf_coord = new su2double[nVar*nDim]; for (iVar = 0; iVar < nVar*nDim; iVar++) sbuf_coord[iVar] = 0.0;

  rbuf_residual = new su2double [nProcessor*nVar]; for (iVar = 0; iVar < nProcessor*nVar; iVar++) rbuf_residual[iVar] = 0.0;
  rbuf_point = new unsigned long [nProcessor*nVar]; for (iVar = 0; iVar < nProcessor*nVar; iVar++) rbuf_point[iVar] = 0;
  rbuf_coord = new su2double[nProcessor*nVar*nDim]; for (iVar = 0; iVar < nProcessor*nVar*nDim; iVar++) rbuf_coord[iVar] = 0.0;

  for (iVar = 0; iVar < nVar; iVar++) {
    sbuf_residual[iVar] = GetRes_Max_BGS(iVar);
    sbuf_point[iVar] = GetPoint_Max_BGS(iVar);
    Coord = GetPoint_Max_Coord_BGS(iVar);
    for (iDim = 0; iDim < nDim; iDim++)
      sbuf_coord[iVar*nDim+iDim] = Coord[iDim];
  }

  SU2_MPI::Allgather(sbuf_residual, nVar, MPI_DOUBLE, rbuf_residual, nVar, MPI_DOUBLE, MPI_COMM_WORLD);
  SU2_MPI::Allgather(sbuf_point, nVar, MPI_UNSIGNED_LONG, rbuf_point, nVar, MPI_UNSIGNED_LONG, MPI_COMM_WORLD);
  SU2_MPI::Allgather(sbuf_coord, nVar*nDim, MPI_DOUBLE, rbuf_coord, nVar*nDim, MPI_DOUBLE, MPI_COMM_WORLD);

  for (iVar = 0; iVar < nVar; iVar++) {
    for (iProcessor = 0; iProcessor < nProcessor; iProcessor++) {
      AddRes_Max_BGS(iVar, rbuf_residual[iProcessor*nVar+iVar], rbuf_point[iProcessor*nVar+iVar], &rbuf_coord[iProcessor*nVar*nDim+iVar*nDim]);
    }
  }

  delete [] sbuf_residual;
  delete [] rbuf_residual;

  delete [] sbuf_point;
  delete [] rbuf_point;

  delete [] sbuf_coord;
  delete [] rbuf_coord;

#endif

}

void CSolver::SetRotatingFrame_GCL(CGeometry *geometry, CConfig *config) {
  
  unsigned short iDim, nDim = geometry->GetnDim(), iVar, nVar = GetnVar(), iMarker;
  unsigned long iVertex, iEdge;
  su2double ProjGridVel, *Normal;

  /*--- Loop interior edges ---*/

  for (iEdge = 0; iEdge < geometry->GetnEdge(); iEdge++) {

    const unsigned long iPoint = geometry->edge[iEdge]->GetNode(0);
    const unsigned long jPoint = geometry->edge[iEdge]->GetNode(1);

    /*--- Solution at each edge point ---*/

    su2double *Solution_i = base_nodes->GetSolution(iPoint);
    su2double *Solution_j = base_nodes->GetSolution(jPoint);

    for (iVar = 0; iVar < nVar; iVar++)
      Solution[iVar] = 0.5* (Solution_i[iVar] + Solution_j[iVar]);

    /*--- Grid Velocity at each edge point ---*/

    su2double *GridVel_i = geometry->node[iPoint]->GetGridVel();
    su2double *GridVel_j = geometry->node[jPoint]->GetGridVel();
    for (iDim = 0; iDim < nDim; iDim++)
      Vector[iDim] = 0.5* (GridVel_i[iDim] + GridVel_j[iDim]);

    Normal = geometry->edge[iEdge]->GetNormal();

    ProjGridVel = 0.0;
    for (iDim = 0; iDim < nDim; iDim++)
      ProjGridVel += Vector[iDim]*Normal[iDim];

    for (iVar = 0; iVar < nVar; iVar++)
      Residual[iVar] = ProjGridVel*Solution_i[iVar];

    LinSysRes.AddBlock(iPoint, Residual);

    for (iVar = 0; iVar < nVar; iVar++)
      Residual[iVar] = ProjGridVel*Solution_j[iVar];

    LinSysRes.SubtractBlock(jPoint, Residual);

  }

  /*--- Loop boundary edges ---*/

  for (iMarker = 0; iMarker < geometry->GetnMarker(); iMarker++) {
    if ((config->GetMarker_All_KindBC(iMarker) != INTERNAL_BOUNDARY)  &&
        (config->GetMarker_All_KindBC(iMarker) != PERIODIC_BOUNDARY)) {
      for (iVertex = 0; iVertex < geometry->GetnVertex(iMarker); iVertex++) {
        const unsigned long Point = geometry->vertex[iMarker][iVertex]->GetNode();

        /*--- Solution at each edge point ---*/

        su2double *Solution = base_nodes->GetSolution(Point);

        /*--- Grid Velocity at each edge point ---*/

        su2double *GridVel = geometry->node[Point]->GetGridVel();

        /*--- Summed normal components ---*/

        Normal = geometry->vertex[iMarker][iVertex]->GetNormal();

        ProjGridVel = 0.0;
        for (iDim = 0; iDim < nDim; iDim++)
          ProjGridVel += GridVel[iDim]*Normal[iDim];

        for (iVar = 0; iVar < nVar; iVar++)
          Residual[iVar] = ProjGridVel*Solution[iVar];

        LinSysRes.SubtractBlock(Point, Residual);
        
      }
    }
  }
  
}

void CSolver::SetAuxVar_Gradient_GG(CGeometry *geometry, CConfig *config) {
  
  unsigned long Point = 0, iPoint = 0, jPoint = 0, iEdge, iVertex;
  unsigned short nDim = geometry->GetnDim(), iDim, iMarker;
  
  su2double AuxVar_Vertex, AuxVar_i, AuxVar_j, AuxVar_Average;
  su2double *Gradient, DualArea, Partial_Res, Grad_Val, *Normal;
  
  /*--- Set Gradient to Zero ---*/

  base_nodes->SetAuxVarGradientZero();
  
  /*--- Loop interior edges ---*/
  
  for (iEdge = 0; iEdge < geometry->GetnEdge(); iEdge++) {
    iPoint = geometry->edge[iEdge]->GetNode(0);
    jPoint = geometry->edge[iEdge]->GetNode(1);
    
    AuxVar_i = base_nodes->GetAuxVar(iPoint);
    AuxVar_j = base_nodes->GetAuxVar(jPoint);
    
    Normal = geometry->edge[iEdge]->GetNormal();
    AuxVar_Average =  0.5 * ( AuxVar_i + AuxVar_j);
    for (iDim = 0; iDim < nDim; iDim++) {
      Partial_Res = AuxVar_Average*Normal[iDim];
      base_nodes->AddAuxVarGradient(iPoint, iDim, Partial_Res);
      base_nodes->SubtractAuxVarGradient(jPoint,iDim, Partial_Res);
    }
  }
  
  /*--- Loop boundary edges ---*/
  
  for (iMarker = 0; iMarker < geometry->GetnMarker(); iMarker++)
    if ((config->GetMarker_All_KindBC(iMarker) != INTERNAL_BOUNDARY) &&
        (config->GetMarker_All_KindBC(iMarker) != PERIODIC_BOUNDARY)) {
    for (iVertex = 0; iVertex < geometry->GetnVertex(iMarker); iVertex++) {
      Point = geometry->vertex[iMarker][iVertex]->GetNode();
      AuxVar_Vertex = base_nodes->GetAuxVar(Point);
      Normal = geometry->vertex[iMarker][iVertex]->GetNormal();
      for (iDim = 0; iDim < nDim; iDim++) {
        Partial_Res = AuxVar_Vertex*Normal[iDim];
        base_nodes->SubtractAuxVarGradient(Point,iDim, Partial_Res);
      }
    }
    }
  
  for (iPoint=0; iPoint<geometry->GetnPoint(); iPoint++)
    for (iDim = 0; iDim < nDim; iDim++) {
      Gradient = base_nodes->GetAuxVarGradient(iPoint);
      DualArea = geometry->node[iPoint]->GetVolume();
      Grad_Val = Gradient[iDim]/(DualArea+EPS);
      base_nodes->SetAuxVarGradient(iPoint, iDim, Grad_Val);
    }
  
  /*--- Gradient MPI ---*/
  
  InitiateComms(geometry, config, AUXVAR_GRADIENT);
  CompleteComms(geometry, config, AUXVAR_GRADIENT);

}

void CSolver::SetAuxVar_Gradient_LS(CGeometry *geometry, CConfig *config) {
  
  unsigned short iDim, jDim, iNeigh;
  unsigned short nDim = geometry->GetnDim();
  unsigned long iPoint, jPoint;
  su2double *Coord_i, *Coord_j, AuxVar_i, AuxVar_j, weight, r11, r12, r13, r22, r23, r23_a,
  r23_b, r33, z11, z12, z13, z22, z23, z33, detR2, product;
  bool singular = false;
  
  su2double *Cvector = new su2double [nDim];
  
  /*--- Loop over points of the grid ---*/
  
  for (iPoint = 0; iPoint < geometry->GetnPoint(); iPoint++) {
    
    Coord_i = geometry->node[iPoint]->GetCoord();
    AuxVar_i = base_nodes->GetAuxVar(iPoint);
    
    /*--- Inizialization of variables ---*/
    for (iDim = 0; iDim < nDim; iDim++)
      Cvector[iDim] = 0.0;
    
    r11 = 0.0; r12 = 0.0; r13 = 0.0; r22 = 0.0;
    r23 = 0.0; r23_a = 0.0; r23_b = 0.0; r33 = 0.0;
    
    for (iNeigh = 0; iNeigh < geometry->node[iPoint]->GetnPoint(); iNeigh++) {
      jPoint = geometry->node[iPoint]->GetPoint(iNeigh);
      Coord_j = geometry->node[jPoint]->GetCoord();
      AuxVar_j = base_nodes->GetAuxVar(jPoint);
      
      weight = 0.0;
      for (iDim = 0; iDim < nDim; iDim++)
        weight += (Coord_j[iDim]-Coord_i[iDim])*(Coord_j[iDim]-Coord_i[iDim]);
      
      /*--- Sumations for entries of upper triangular matrix R ---*/
      
      if (fabs(weight) > EPS) {
        r11 += (Coord_j[0]-Coord_i[0])*(Coord_j[0]-Coord_i[0])/weight;
        r12 += (Coord_j[0]-Coord_i[0])*(Coord_j[1]-Coord_i[1])/weight;
        r22 += (Coord_j[1]-Coord_i[1])*(Coord_j[1]-Coord_i[1])/weight;
        if (nDim == 3) {
          r13 += (Coord_j[0]-Coord_i[0])*(Coord_j[2]-Coord_i[2])/weight;
          r23_a += (Coord_j[1]-Coord_i[1])*(Coord_j[2]-Coord_i[2])/weight;
          r23_b += (Coord_j[0]-Coord_i[0])*(Coord_j[2]-Coord_i[2])/weight;
          r33 += (Coord_j[2]-Coord_i[2])*(Coord_j[2]-Coord_i[2])/weight;
        }
        
        /*--- Entries of c:= transpose(A)*b ---*/
        
        for (iDim = 0; iDim < nDim; iDim++)
          Cvector[iDim] += (Coord_j[iDim]-Coord_i[iDim])*(AuxVar_j-AuxVar_i)/(weight);
      }
      
    }
    
    /*--- Entries of upper triangular matrix R ---*/
    
    if (fabs(r11) < EPS) r11 = EPS;
    r11 = sqrt(r11);
    r12 = r12/r11;
    r22 = sqrt(r22-r12*r12);
    if (fabs(r22) < EPS) r22 = EPS;
    if (nDim == 3) {
      r13 = r13/r11;
      r23 = r23_a/(r22) - r23_b*r12/(r11*r22);
      r33 = sqrt(r33-r23*r23-r13*r13);
    }
    
    /*--- Compute determinant ---*/
    
    if (nDim == 2) detR2 = (r11*r22)*(r11*r22);
    else detR2 = (r11*r22*r33)*(r11*r22*r33);
    
    /*--- Detect singular matrices ---*/
    
    if (fabs(detR2) < EPS) singular = true;
    
    /*--- S matrix := inv(R)*traspose(inv(R)) ---*/
    
    if (singular) {
      for (iDim = 0; iDim < nDim; iDim++)
        for (jDim = 0; jDim < nDim; jDim++)
          Smatrix[iDim][jDim] = 0.0;
    }
    else {
      if (nDim == 2) {
        Smatrix[0][0] = (r12*r12+r22*r22)/detR2;
        Smatrix[0][1] = -r11*r12/detR2;
        Smatrix[1][0] = Smatrix[0][1];
        Smatrix[1][1] = r11*r11/detR2;
      }
      else {
        z11 = r22*r33; z12 = -r12*r33; z13 = r12*r23-r13*r22;
        z22 = r11*r33; z23 = -r11*r23; z33 = r11*r22;
        Smatrix[0][0] = (z11*z11+z12*z12+z13*z13)/detR2;
        Smatrix[0][1] = (z12*z22+z13*z23)/detR2;
        Smatrix[0][2] = (z13*z33)/detR2;
        Smatrix[1][0] = Smatrix[0][1];
        Smatrix[1][1] = (z22*z22+z23*z23)/detR2;
        Smatrix[1][2] = (z23*z33)/detR2;
        Smatrix[2][0] = Smatrix[0][2];
        Smatrix[2][1] = Smatrix[1][2];
        Smatrix[2][2] = (z33*z33)/detR2;
      }
    }
    
    /*--- Computation of the gradient: S*c ---*/
    
    for (iDim = 0; iDim < nDim; iDim++) {
      product = 0.0;
      for (jDim = 0; jDim < nDim; jDim++)
        product += Smatrix[iDim][jDim]*Cvector[jDim];
      if (geometry->node[iPoint]->GetDomain())
        base_nodes->SetAuxVarGradient(iPoint, iDim, product);
    }
  }
  
  delete [] Cvector;
  
  /*--- Gradient MPI ---*/
  
  InitiateComms(geometry, config, AUXVAR_GRADIENT);
  CompleteComms(geometry, config, AUXVAR_GRADIENT);
  
}

void CSolver::SetSolution_Gradient_GG(CGeometry *geometry, CConfig *config, bool reconstruction) {
  unsigned long Point = 0, iPoint = 0, jPoint = 0, iEdge, iVertex;
  unsigned short iVar, iDim, iMarker;
  su2double *Solution_Vertex, *Solution_i, *Solution_j, Solution_Average, **Gradient,
  Partial_Res, Grad_Val, *Normal, Vol;
  
  /*--- Set Gradient to Zero ---*/
  base_nodes->SetGradientZero();
  
  /*--- Loop interior edges ---*/
  for (iEdge = 0; iEdge < geometry->GetnEdge(); iEdge++) {
    iPoint = geometry->edge[iEdge]->GetNode(0);
    jPoint = geometry->edge[iEdge]->GetNode(1);
    
    Solution_i = base_nodes->GetSolution(iPoint);
    Solution_j = base_nodes->GetSolution(jPoint);
    Normal = geometry->edge[iEdge]->GetNormal();
    for (iVar = 0; iVar< nVar; iVar++) {
      Solution_Average =  0.5 * (Solution_i[iVar] + Solution_j[iVar]);
      for (iDim = 0; iDim < nDim; iDim++) {
        Partial_Res = Solution_Average*Normal[iDim];
        if (geometry->node[iPoint]->GetDomain())
          base_nodes->AddGradient(iPoint, iVar, iDim, Partial_Res);
        if (geometry->node[jPoint]->GetDomain())
          base_nodes->SubtractGradient(jPoint,iVar, iDim, Partial_Res);
      }
    }
  }
  
  /*--- Loop boundary edges ---*/
  for (iMarker = 0; iMarker < geometry->GetnMarker(); iMarker++) {
    if ((config->GetMarker_All_KindBC(iMarker) != INTERNAL_BOUNDARY) &&
        (config->GetMarker_All_KindBC(iMarker) != PERIODIC_BOUNDARY)) {
    for (iVertex = 0; iVertex < geometry->GetnVertex(iMarker); iVertex++) {
      Point = geometry->vertex[iMarker][iVertex]->GetNode();
      Solution_Vertex = base_nodes->GetSolution(Point);
      Normal = geometry->vertex[iMarker][iVertex]->GetNormal();
      for (iVar = 0; iVar < nVar; iVar++)
        for (iDim = 0; iDim < nDim; iDim++) {
          Partial_Res = Solution_Vertex[iVar]*Normal[iDim];
          if (geometry->node[Point]->GetDomain())
            base_nodes->SubtractGradient(Point,iVar, iDim, Partial_Res);
        }
    }
  }
  }
  
  /*--- Correct the gradient values for any periodic boundaries. ---*/

  for (unsigned short iPeriodic = 1; iPeriodic <= config->GetnMarker_Periodic()/2; iPeriodic++) {
    InitiatePeriodicComms(geometry, config, iPeriodic, PERIODIC_SOL_GG);
    CompletePeriodicComms(geometry, config, iPeriodic, PERIODIC_SOL_GG);
  }
  
  /*--- Compute gradient ---*/
  for (iPoint = 0; iPoint < geometry->GetnPointDomain(); iPoint++) {
    
    /*--- Get the volume, which may include periodic components. ---*/
    
    Vol = (geometry->node[iPoint]->GetVolume() +
           geometry->node[iPoint]->GetPeriodicVolume());
    
    for (iVar = 0; iVar < nVar; iVar++) {
      for (iDim = 0; iDim < nDim; iDim++) {
        Gradient = base_nodes->GetGradient(iPoint);
        Grad_Val = Gradient[iVar][iDim] / (Vol+EPS);
        if (reconstruction)
          base_nodes->SetGradient_Reconstruction(iPoint, iVar, iDim, Grad_Val);
        else
          base_nodes->SetGradient(iPoint, iVar, iDim, Grad_Val);
      }
    }
    
  }
  
  /*--- Gradient MPI ---*/
  
  InitiateComms(geometry, config, SOLUTION_GRADIENT);
  CompleteComms(geometry, config, SOLUTION_GRADIENT);
  
}

void CSolver::SetSolution_Gradient_LS(CGeometry *geometry, CConfig *config, bool reconstruction) {
  
  unsigned short iDim, jDim, iVar, iNeigh;
  unsigned long iPoint, jPoint;
  su2double *Coord_i, *Coord_j, *Solution_i, *Solution_j;
  su2double r11, r12, r13, r22, r23, r23_a, r23_b, r33, weight;
  su2double detR2, z11, z12, z13, z22, z23, z33;
  bool singular = false;

  /*--- Set a flag for unweighted or weighted least-squares. ---*/
  
  bool weighted = true;
  if (reconstruction) {
    if (config->GetKind_Gradient_Method_Recon() == LEAST_SQUARES)
      weighted = false;
  } else if (config->GetKind_Gradient_Method() == LEAST_SQUARES) {
    weighted = false;
  }
  
  /*--- Clear Rmatrix, which could eventually be computed once
     and stored for static meshes, as well as the gradient. ---*/

  base_nodes->SetRmatrixZero();
  base_nodes->SetGradientZero();

  /*--- Loop over points of the grid ---*/
  
  for (iPoint = 0; iPoint < geometry->GetnPointDomain(); iPoint++) {
    
    /*--- Set the value of the singular ---*/
    singular = false;
    
    /*--- Get coordinates ---*/
    
    Coord_i = geometry->node[iPoint]->GetCoord();
    
    /*--- Get consevative solution ---*/
    
    Solution_i = base_nodes->GetSolution(iPoint);
    
    /*--- Inizialization of variables ---*/
    
    for (iVar = 0; iVar < nVar; iVar++)
      for (iDim = 0; iDim < nDim; iDim++)
        Cvector[iVar][iDim] = 0.0;

    for (iNeigh = 0; iNeigh < geometry->node[iPoint]->GetnPoint(); iNeigh++) {
      jPoint = geometry->node[iPoint]->GetPoint(iNeigh);
      Coord_j = geometry->node[jPoint]->GetCoord();
      
      Solution_j = base_nodes->GetSolution(jPoint);

      if (weighted) {
        weight = 0.0;
        for (iDim = 0; iDim < nDim; iDim++)
          weight += (Coord_j[iDim]-Coord_i[iDim])*(Coord_j[iDim]-Coord_i[iDim]);
      } else {
        weight = 1.0;
      }
      
      /*--- Sumations for entries of upper triangular matrix R ---*/
      
      if (weight != 0.0) {
        
        base_nodes->AddRmatrix(iPoint,0, 0, (Coord_j[0]-Coord_i[0])*(Coord_j[0]-Coord_i[0])/weight);
        base_nodes->AddRmatrix(iPoint,0, 1, (Coord_j[0]-Coord_i[0])*(Coord_j[1]-Coord_i[1])/weight);
        base_nodes->AddRmatrix(iPoint,1, 1, (Coord_j[1]-Coord_i[1])*(Coord_j[1]-Coord_i[1])/weight);
        
        if (nDim == 3) {
          base_nodes->AddRmatrix(iPoint,0, 2, (Coord_j[0]-Coord_i[0])*(Coord_j[2]-Coord_i[2])/weight);
          base_nodes->AddRmatrix(iPoint,1, 2, (Coord_j[1]-Coord_i[1])*(Coord_j[2]-Coord_i[2])/weight);
          base_nodes->AddRmatrix(iPoint,2, 1, (Coord_j[0]-Coord_i[0])*(Coord_j[2]-Coord_i[2])/weight);
          base_nodes->AddRmatrix(iPoint,2, 2, (Coord_j[2]-Coord_i[2])*(Coord_j[2]-Coord_i[2])/weight);
        }
        
        /*--- Entries of c:= transpose(A)*b ---*/
        
        for (iVar = 0; iVar < nVar; iVar++) {
          for (iDim = 0; iDim < nDim; iDim++) {
            base_nodes->AddGradient(iPoint, iVar,iDim, (Coord_j[iDim]-Coord_i[iDim])*(Solution_j[iVar]-Solution_i[iVar])/weight);
          }
        }
        
      }
    }
  }
  
  /*--- Correct the gradient values for any periodic boundaries. ---*/
  
  for (unsigned short iPeriodic = 1; iPeriodic <= config->GetnMarker_Periodic()/2; iPeriodic++) {
    InitiatePeriodicComms(geometry, config, iPeriodic, PERIODIC_SOL_LS);
    CompletePeriodicComms(geometry, config, iPeriodic, PERIODIC_SOL_LS);
  }
  
  /*--- Second loop over points of the grid to compute final gradient ---*/
  
  for (iPoint = 0; iPoint < nPointDomain; iPoint++) {
    
    /*--- Set the value of the singular ---*/
    
    singular = false;
    
    /*--- Entries of upper triangular matrix R ---*/
    
    r11 = 0.0; r12 = 0.0;   r13 = 0.0;    r22 = 0.0;
    r23 = 0.0; r23_a = 0.0; r23_b = 0.0;  r33 = 0.0;
    
    r11 = base_nodes->GetRmatrix(iPoint,0,0);
    r12 = base_nodes->GetRmatrix(iPoint,0,1);
    r22 = base_nodes->GetRmatrix(iPoint,1,1);
    
    /*--- Entries of upper triangular matrix R ---*/
    
    if (r11 >= 0.0) r11 = sqrt(r11); else r11 = 0.0;
    if (r11 != 0.0) r12 = r12/r11; else r12 = 0.0;
    if (r22-r12*r12 >= 0.0) r22 = sqrt(r22-r12*r12); else r22 = 0.0;
    
    if (nDim == 3) {
      r13   = base_nodes->GetRmatrix(iPoint,0,2);
      r23_a = base_nodes->GetRmatrix(iPoint,1,2);
      r23_b = base_nodes->GetRmatrix(iPoint,2,1);
      r33   = base_nodes->GetRmatrix(iPoint,2,2);
      
      if (r11 != 0.0) r13 = r13/r11; else r13 = 0.0;
      if ((r22 != 0.0) && (r11*r22 != 0.0)) r23 = r23_a/r22 - r23_b*r12/(r11*r22); else r23 = 0.0;
      if (r33-r23*r23-r13*r13 >= 0.0) r33 = sqrt(r33-r23*r23-r13*r13); else r33 = 0.0;
    }
    
    /*--- Compute determinant ---*/
    
    if (nDim == 2) detR2 = (r11*r22)*(r11*r22);
    else detR2 = (r11*r22*r33)*(r11*r22*r33);
    
    /*--- Detect singular matrices ---*/
    
    if (abs(detR2) <= EPS) { detR2 = 1.0; singular = true; }
    
    /*--- S matrix := inv(R)*traspose(inv(R)) ---*/
    
    if (singular) {
      for (iDim = 0; iDim < nDim; iDim++)
        for (jDim = 0; jDim < nDim; jDim++)
          Smatrix[iDim][jDim] = 0.0;
    }
    else {
      if (nDim == 2) {
        Smatrix[0][0] = (r12*r12+r22*r22)/detR2;
        Smatrix[0][1] = -r11*r12/detR2;
        Smatrix[1][0] = Smatrix[0][1];
        Smatrix[1][1] = r11*r11/detR2;
      }
      else {
        z11 = r22*r33; z12 = -r12*r33; z13 = r12*r23-r13*r22;
        z22 = r11*r33; z23 = -r11*r23; z33 = r11*r22;
        Smatrix[0][0] = (z11*z11+z12*z12+z13*z13)/detR2;
        Smatrix[0][1] = (z12*z22+z13*z23)/detR2;
        Smatrix[0][2] = (z13*z33)/detR2;
        Smatrix[1][0] = Smatrix[0][1];
        Smatrix[1][1] = (z22*z22+z23*z23)/detR2;
        Smatrix[1][2] = (z23*z33)/detR2;
        Smatrix[2][0] = Smatrix[0][2];
        Smatrix[2][1] = Smatrix[1][2];
        Smatrix[2][2] = (z33*z33)/detR2;
      }
    }
    
    /*--- Computation of the gradient: S*c ---*/
    
    for (iVar = 0; iVar < nVar; iVar++) {
      for (iDim = 0; iDim < nDim; iDim++) {
        Cvector[iVar][iDim] = 0.0;
        for (jDim = 0; jDim < nDim; jDim++) {
          Cvector[iVar][iDim] += Smatrix[iDim][jDim]*base_nodes->GetGradient(iPoint, iVar, jDim);
        }
      }
    }
    
    for (iVar = 0; iVar < nVar; iVar++) {
      for (iDim = 0; iDim < nDim; iDim++) {
        if (reconstruction)
          base_nodes->SetGradient_Reconstruction(iPoint, iVar, iDim, Cvector[iVar][iDim]);
        else
          base_nodes->SetGradient(iPoint, iVar, iDim, Cvector[iVar][iDim]);
      }
    }
    
  }
  
  /*--- Gradient MPI ---*/
  
  InitiateComms(geometry, config, SOLUTION_GRADIENT);
  CompleteComms(geometry, config, SOLUTION_GRADIENT);
  
}

void CSolver::Add_ExternalOld_To_Solution(CGeometry *geometry) {
  for (unsigned long iPoint = 0; iPoint < geometry->GetnPoint(); iPoint++) {
    base_nodes->AddSolution(iPoint, base_nodes->Get_ExternalOld(iPoint));
  }
}

void CSolver::Add_Solution_To_External(CGeometry *geometry) {
  for (unsigned long iPoint = 0; iPoint < geometry->GetnPoint(); iPoint++) {
    base_nodes->Add_External(iPoint, base_nodes->GetSolution(iPoint));
  }
}

void CSolver::Add_Solution_To_ExternalOld(CGeometry *geometry) {
  for (unsigned long iPoint = 0; iPoint < geometry->GetnPoint(); iPoint++) {
    base_nodes->Add_ExternalOld(iPoint, base_nodes->GetSolution(iPoint));
  }
}

void CSolver::SetGridVel_Gradient(CGeometry *geometry, CConfig *config) {
  unsigned short iDim, jDim, iVar, iNeigh;
  unsigned long iPoint, jPoint;
  su2double *Coord_i, *Coord_j, *Solution_i, *Solution_j, Smatrix[3][3],
  r11, r12, r13, r22, r23, r23_a, r23_b, r33, weight, detR2, z11, z12, z13,
  z22, z23, z33, product;
  su2double **Cvector;
  
  /*--- Note that all nVar entries in this routine have been changed to nDim ---*/
  Cvector = new su2double* [nDim];
  for (iVar = 0; iVar < nDim; iVar++)
    Cvector[iVar] = new su2double [nDim];
  
  /*--- Loop over points of the grid ---*/
  for (iPoint = 0; iPoint < geometry->GetnPointDomain(); iPoint++) {
    
    Coord_i = geometry->node[iPoint]->GetCoord();
    Solution_i = geometry->node[iPoint]->GetGridVel();
    
    /*--- Inizialization of variables ---*/
    for (iVar = 0; iVar < nDim; iVar++)
      for (iDim = 0; iDim < nDim; iDim++)
        Cvector[iVar][iDim] = 0.0;
    r11 = 0.0; r12 = 0.0; r13 = 0.0; r22 = 0.0; r23 = 0.0; r23_a = 0.0; r23_b = 0.0; r33 = 0.0;
    
    for (iNeigh = 0; iNeigh < geometry->node[iPoint]->GetnPoint(); iNeigh++) {
      jPoint = geometry->node[iPoint]->GetPoint(iNeigh);
      Coord_j = geometry->node[jPoint]->GetCoord();
      Solution_j = geometry->node[jPoint]->GetGridVel();
      
      weight = 0.0;
      for (iDim = 0; iDim < nDim; iDim++)
        weight += (Coord_j[iDim]-Coord_i[iDim])*(Coord_j[iDim]-Coord_i[iDim]);
      
      /*--- Sumations for entries of upper triangular matrix R ---*/
      r11 += (Coord_j[0]-Coord_i[0])*(Coord_j[0]-Coord_i[0])/(weight);
      r12 += (Coord_j[0]-Coord_i[0])*(Coord_j[1]-Coord_i[1])/(weight);
      r22 += (Coord_j[1]-Coord_i[1])*(Coord_j[1]-Coord_i[1])/(weight);
      if (nDim == 3) {
        r13 += (Coord_j[0]-Coord_i[0])*(Coord_j[2]-Coord_i[2])/(weight);
        r23_a += (Coord_j[1]-Coord_i[1])*(Coord_j[2]-Coord_i[2])/(weight);
        r23_b += (Coord_j[0]-Coord_i[0])*(Coord_j[2]-Coord_i[2])/(weight);
        r33 += (Coord_j[2]-Coord_i[2])*(Coord_j[2]-Coord_i[2])/(weight);
      }
      
      /*--- Entries of c:= transpose(A)*b ---*/
      for (iVar = 0; iVar < nDim; iVar++)
        for (iDim = 0; iDim < nDim; iDim++)
          Cvector[iVar][iDim] += (Coord_j[iDim]-Coord_i[iDim])*(Solution_j[iVar]-Solution_i[iVar])/(weight);
    }
    
    /*--- Entries of upper triangular matrix R ---*/
    r11 = sqrt(r11);
    r12 = r12/(r11);
    r22 = sqrt(r22-r12*r12);
    if (nDim == 3) {
      r13 = r13/(r11);
      r23 = r23_a/(r22) - r23_b*r12/(r11*r22);
      r33 = sqrt(r33-r23*r23-r13*r13);
    }
    /*--- S matrix := inv(R)*traspose(inv(R)) ---*/
    if (nDim == 2) {
      detR2 = (r11*r22)*(r11*r22);
      Smatrix[0][0] = (r12*r12+r22*r22)/(detR2);
      Smatrix[0][1] = -r11*r12/(detR2);
      Smatrix[1][0] = Smatrix[0][1];
      Smatrix[1][1] = r11*r11/(detR2);
    }
    else {
      detR2 = (r11*r22*r33)*(r11*r22*r33);
      z11 = r22*r33;
      z12 = -r12*r33;
      z13 = r12*r23-r13*r22;
      z22 = r11*r33;
      z23 = -r11*r23;
      z33 = r11*r22;
      Smatrix[0][0] = (z11*z11+z12*z12+z13*z13)/(detR2);
      Smatrix[0][1] = (z12*z22+z13*z23)/(detR2);
      Smatrix[0][2] = (z13*z33)/(detR2);
      Smatrix[1][0] = Smatrix[0][1];
      Smatrix[1][1] = (z22*z22+z23*z23)/(detR2);
      Smatrix[1][2] = (z23*z33)/(detR2);
      Smatrix[2][0] = Smatrix[0][2];
      Smatrix[2][1] = Smatrix[1][2];
      Smatrix[2][2] = (z33*z33)/(detR2);
    }
    /*--- Computation of the gradient: S*c ---*/
    for (iVar = 0; iVar < nDim; iVar++) {
      for (iDim = 0; iDim < nDim; iDim++) {
        product = 0.0;
        for (jDim = 0; jDim < nDim; jDim++)
          product += Smatrix[iDim][jDim]*Cvector[iVar][jDim];
        geometry->node[iPoint]->SetGridVel_Grad(iVar, iDim, product);
      }
    }
  }
  
  /*--- Deallocate memory ---*/
  for (iVar = 0; iVar < nDim; iVar++)
    delete [] Cvector[iVar];
  delete [] Cvector;
  
}

void CSolver::SetAuxVar_Surface_Gradient(CGeometry *geometry, CConfig *config) {
  
  unsigned short iDim, jDim, iNeigh, iMarker, Boundary;
  unsigned short nDim = geometry->GetnDim();
  unsigned long iPoint, jPoint, iVertex;
  su2double *Coord_i, *Coord_j, AuxVar_i, AuxVar_j;
  su2double **Smatrix, *Cvector;
  
  Smatrix = new su2double* [nDim];
  Cvector = new su2double [nDim];
  for (iDim = 0; iDim < nDim; iDim++)
    Smatrix[iDim] = new su2double [nDim];
  
  
  /*--- Loop over boundary markers to select those for Euler or NS walls ---*/
  for (iMarker = 0; iMarker < config->GetnMarker_All(); iMarker++) {
    Boundary = config->GetMarker_All_KindBC(iMarker);
    switch (Boundary) {
      case EULER_WALL:
      case HEAT_FLUX:
      case ISOTHERMAL:
      case CHT_WALL_INTERFACE:
        
        /*--- Loop over points on the surface (Least-Squares approximation) ---*/
        for (iVertex = 0; iVertex < geometry->nVertex[iMarker]; iVertex++) {
          iPoint = geometry->vertex[iMarker][iVertex]->GetNode();
          if (geometry->node[iPoint]->GetDomain()) {
            Coord_i = geometry->node[iPoint]->GetCoord();
            AuxVar_i = base_nodes->GetAuxVar(iPoint);
            
            /*--- Inizialization of variables ---*/
            for (iDim = 0; iDim < nDim; iDim++)
              Cvector[iDim] = 0.0;
            su2double r11 = 0.0, r12 = 0.0, r13 = 0.0, r22 = 0.0, r23 = 0.0, r23_a = 0.0, r23_b = 0.0, r33 = 0.0;
            
            for (iNeigh = 0; iNeigh < geometry->node[iPoint]->GetnPoint(); iNeigh++) {
              jPoint = geometry->node[iPoint]->GetPoint(iNeigh);
              Coord_j = geometry->node[jPoint]->GetCoord();
              AuxVar_j = base_nodes->GetAuxVar(jPoint);
              
              su2double weight = 0;
              for (iDim = 0; iDim < nDim; iDim++)
                weight += (Coord_j[iDim]-Coord_i[iDim])*(Coord_j[iDim]-Coord_i[iDim]);
              
              /*--- Sumations for entries of upper triangular matrix R ---*/
              r11 += (Coord_j[0]-Coord_i[0])*(Coord_j[0]-Coord_i[0])/weight;
              r12 += (Coord_j[0]-Coord_i[0])*(Coord_j[1]-Coord_i[1])/weight;
              r22 += (Coord_j[1]-Coord_i[1])*(Coord_j[1]-Coord_i[1])/weight;
              if (nDim == 3) {
                r13 += (Coord_j[0]-Coord_i[0])*(Coord_j[2]-Coord_i[2])/weight;
                r23_a += (Coord_j[1]-Coord_i[1])*(Coord_j[2]-Coord_i[2])/weight;
                r23_b += (Coord_j[0]-Coord_i[0])*(Coord_j[2]-Coord_i[2])/weight;
                r33 += (Coord_j[2]-Coord_i[2])*(Coord_j[2]-Coord_i[2])/weight;
              }
              
              /*--- Entries of c:= transpose(A)*b ---*/
              for (iDim = 0; iDim < nDim; iDim++)
                Cvector[iDim] += (Coord_j[iDim]-Coord_i[iDim])*(AuxVar_j-AuxVar_i)/weight;
            }
            
            /*--- Entries of upper triangular matrix R ---*/
            r11 = sqrt(r11);
            r12 = r12/r11;
            r22 = sqrt(r22-r12*r12);
            if (nDim == 3) {
              r13 = r13/r11;
              r23 = r23_a/r22 - r23_b*r12/(r11*r22);
              r33 = sqrt(r33-r23*r23-r13*r13);
            }
            /*--- S matrix := inv(R)*traspose(inv(R)) ---*/
            if (nDim == 2) {
              su2double detR2 = (r11*r22)*(r11*r22);
              Smatrix[0][0] = (r12*r12+r22*r22)/detR2;
              Smatrix[0][1] = -r11*r12/detR2;
              Smatrix[1][0] = Smatrix[0][1];
              Smatrix[1][1] = r11*r11/detR2;
            }
            else {
              su2double detR2 = (r11*r22*r33)*(r11*r22*r33);
              su2double z11, z12, z13, z22, z23, z33; // aux vars
              z11 = r22*r33;
              z12 = -r12*r33;
              z13 = r12*r23-r13*r22;
              z22 = r11*r33;
              z23 = -r11*r23;
              z33 = r11*r22;
              Smatrix[0][0] = (z11*z11+z12*z12+z13*z13)/detR2;
              Smatrix[0][1] = (z12*z22+z13*z23)/detR2;
              Smatrix[0][2] = (z13*z33)/detR2;
              Smatrix[1][0] = Smatrix[0][1];
              Smatrix[1][1] = (z22*z22+z23*z23)/detR2;
              Smatrix[1][2] = (z23*z33)/detR2;
              Smatrix[2][0] = Smatrix[0][2];
              Smatrix[2][1] = Smatrix[1][2];
              Smatrix[2][2] = (z33*z33)/detR2;
            }
            /*--- Computation of the gradient: S*c ---*/
            su2double product;
            for (iDim = 0; iDim < nDim; iDim++) {
              product = 0.0;
              for (jDim = 0; jDim < nDim; jDim++)
                product += Smatrix[iDim][jDim]*Cvector[jDim];
              base_nodes->SetAuxVarGradient(iPoint, iDim, product);
            }
          }
        } /*--- End of loop over surface points ---*/
        break;
      default:
        break;
    }
  }
  
  /*--- Memory deallocation ---*/
  for (iDim = 0; iDim < nDim; iDim++)
    delete [] Smatrix[iDim];
  delete [] Cvector;
  delete [] Smatrix;
}

void CSolver::SetSolution_Limiter(CGeometry *geometry, CConfig *config) {
  
  unsigned long iEdge, iPoint, jPoint;
  unsigned short iVar, iDim;
  su2double **Gradient_i, **Gradient_j, *Coord_i, *Coord_j,
  *Solution, *Solution_i, *Solution_j,
  *LocalMinSolution = NULL, *LocalMaxSolution = NULL,
  *GlobalMinSolution = NULL, *GlobalMaxSolution = NULL,
  dave, LimK, eps1, eps2, dm, dp, du, ds, y, limiter, SharpEdge_Distance;
  
#ifdef CODI_REVERSE_TYPE
  bool TapeActive = false;

  if (config->GetDiscrete_Adjoint() && config->GetFrozen_Limiter_Disc()) {
    /*--- If limiters are frozen do not record the computation ---*/
    TapeActive = AD::globalTape.isActive();
    AD::StopRecording();
  }
#endif
  
  dave = config->GetRefElemLength();
  LimK = config->GetVenkat_LimiterCoeff();
  
  if (config->GetKind_SlopeLimit() == NO_LIMITER) {
    
    for (iPoint = 0; iPoint < geometry->GetnPoint(); iPoint++) {
      for (iVar = 0; iVar < nVar; iVar++) {
        base_nodes->SetLimiter(iPoint, iVar, 1.0);
      }
    }
    
  }
  
  else {
    
    /*--- Initialize solution max and solution min and the limiter in the entire domain --*/
    
    for (iPoint = 0; iPoint < geometry->GetnPoint(); iPoint++) {
      for (iVar = 0; iVar < nVar; iVar++) {
        base_nodes->SetSolution_Max(iPoint, iVar, -EPS);
        base_nodes->SetSolution_Min(iPoint, iVar, EPS);
        base_nodes->SetLimiter(iPoint, iVar, 2.0);
      }
    }
    
    /*--- Establish bounds for Spekreijse monotonicity by finding max & min values of neighbor variables --*/
    
    for (iEdge = 0; iEdge < geometry->GetnEdge(); iEdge++) {
      
      /*--- Point identification, Normal vector and area ---*/
      
      iPoint = geometry->edge[iEdge]->GetNode(0);
      jPoint = geometry->edge[iEdge]->GetNode(1);
      
      /*--- Get the conserved variables ---*/
      
      Solution_i = base_nodes->GetSolution(iPoint);
      Solution_j = base_nodes->GetSolution(jPoint);
      
      /*--- Compute the maximum, and minimum values for nodes i & j ---*/
      
      for (iVar = 0; iVar < nVar; iVar++) {
        du = (Solution_j[iVar] - Solution_i[iVar]);
        base_nodes->SetSolution_Min(iPoint, iVar, min(base_nodes->GetSolution_Min(iPoint, iVar), du));
        base_nodes->SetSolution_Max(iPoint, iVar, max(base_nodes->GetSolution_Max(iPoint, iVar), du));
        base_nodes->SetSolution_Min(jPoint, iVar, min(base_nodes->GetSolution_Min(jPoint, iVar), -du));
        base_nodes->SetSolution_Max(jPoint, iVar, max(base_nodes->GetSolution_Max(jPoint, iVar), -du));
      }
      
    }
    
    /*--- Correct the limiter values across any periodic boundaries. ---*/
    
    for (unsigned short iPeriodic = 1; iPeriodic <= config->GetnMarker_Periodic()/2; iPeriodic++) {
      InitiatePeriodicComms(geometry, config, iPeriodic, PERIODIC_LIM_SOL_1);
      CompletePeriodicComms(geometry, config, iPeriodic, PERIODIC_LIM_SOL_1);
    }
    
  }
  
  /*--- Barth-Jespersen limiter with Venkatakrishnan modification ---*/
  
  if (config->GetKind_SlopeLimit_Flow() == BARTH_JESPERSEN) {
    
    for (iEdge = 0; iEdge < geometry->GetnEdge(); iEdge++) {
      
      iPoint     = geometry->edge[iEdge]->GetNode(0);
      jPoint     = geometry->edge[iEdge]->GetNode(1);
      Gradient_i = base_nodes->GetGradient_Reconstruction(iPoint);
      Gradient_j = base_nodes->GetGradient_Reconstruction(jPoint);
      Coord_i    = geometry->node[iPoint]->GetCoord();
      Coord_j    = geometry->node[jPoint]->GetCoord();
      
      AD::StartPreacc();
      AD::SetPreaccIn(Gradient_i, nVar, nDim);
      AD::SetPreaccIn(Gradient_j, nVar, nDim);
      AD::SetPreaccIn(Coord_i, nDim); AD::SetPreaccIn(Coord_j, nDim);

      for (iVar = 0; iVar < nVar; iVar++) {
        
        AD::SetPreaccIn(base_nodes->GetSolution_Max(iPoint, iVar));
        AD::SetPreaccIn(base_nodes->GetSolution_Min(iPoint, iVar));
        AD::SetPreaccIn(base_nodes->GetSolution_Max(jPoint,iVar));
        AD::SetPreaccIn(base_nodes->GetSolution_Min(jPoint,iVar));

        /*--- Calculate the interface left gradient, delta- (dm) ---*/
        
        dm = 0.0;
        for (iDim = 0; iDim < nDim; iDim++)
          dm += 0.5*(Coord_j[iDim]-Coord_i[iDim])*Gradient_i[iVar][iDim];
        
        if (dm == 0.0) { limiter = 2.0; }
        else {
          if ( dm > 0.0 ) dp = base_nodes->GetSolution_Max(iPoint, iVar);
          else dp = base_nodes->GetSolution_Min(iPoint, iVar);
          limiter = dp/dm;
        }
        
        if (limiter < base_nodes->GetLimiter(iPoint, iVar)) {
          base_nodes->SetLimiter(iPoint, iVar, limiter);
          AD::SetPreaccOut(base_nodes->GetLimiter(iPoint)[iVar]);
        }
        
        /*--- Calculate the interface right gradient, delta+ (dp) ---*/
        
        dm = 0.0;
        for (iDim = 0; iDim < nDim; iDim++)
          dm += 0.5*(Coord_i[iDim]-Coord_j[iDim])*Gradient_j[iVar][iDim];
        
        if (dm == 0.0) { limiter = 2.0; }
        else {
          if ( dm > 0.0 ) dp = base_nodes->GetSolution_Max(jPoint,iVar);
          else dp = base_nodes->GetSolution_Min(jPoint,iVar);
          limiter = dp/dm;
        }
        
        if (limiter < base_nodes->GetLimiter(jPoint,iVar)) {
          base_nodes->SetLimiter(jPoint,iVar, limiter);
          AD::SetPreaccOut(base_nodes->GetLimiter(jPoint)[iVar]);
        }

      }
      
      AD::EndPreacc();
      
    }


    for (iPoint = 0; iPoint < geometry->GetnPoint(); iPoint++) {
      for (iVar = 0; iVar < nVar; iVar++) {
        y =  base_nodes->GetLimiter(iPoint, iVar);
        limiter = (y*y + 2.0*y) / (y*y + y + 2.0);
        base_nodes->SetLimiter(iPoint, iVar, limiter);
      }
    }
    
  }

  /*--- Venkatakrishnan limiter ---*/
  
  if ((config->GetKind_SlopeLimit() == VENKATAKRISHNAN) || (config->GetKind_SlopeLimit_Flow() == VENKATAKRISHNAN_WANG)) {
    
    if (config->GetKind_SlopeLimit_Flow() == VENKATAKRISHNAN_WANG) {

      /*--- Allocate memory for the max and min solution value --*/
      
      LocalMinSolution = new su2double [nVar]; GlobalMinSolution = new su2double [nVar];
      LocalMaxSolution = new su2double [nVar]; GlobalMaxSolution = new su2double [nVar];
      
      /*--- Compute the max value and min value of the solution ---*/
      
      Solution = base_nodes->GetSolution(iPoint);
      for (iVar = 0; iVar < nVar; iVar++) {
        LocalMinSolution[iVar] = Solution[iVar];
        LocalMaxSolution[iVar] = Solution[iVar];
      }
      
      for (iPoint = 0; iPoint < geometry->GetnPoint(); iPoint++) {
        
        /*--- Get the solution variables ---*/
        
        Solution = base_nodes->GetSolution(iPoint);
        
        for (iVar = 0; iVar < nVar; iVar++) {
          LocalMinSolution[iVar] = min (LocalMinSolution[iVar], Solution[iVar]);
          LocalMaxSolution[iVar] = max (LocalMaxSolution[iVar], Solution[iVar]);
        }
        
      }
      
#ifdef HAVE_MPI
      SU2_MPI::Allreduce(LocalMinSolution, GlobalMinSolution, nVar, MPI_DOUBLE, MPI_MIN, MPI_COMM_WORLD);
      SU2_MPI::Allreduce(LocalMaxSolution, GlobalMaxSolution, nVar, MPI_DOUBLE, MPI_MAX, MPI_COMM_WORLD);
#else
      for (iVar = 0; iVar < nVar; iVar++) {
        GlobalMinSolution[iVar] = LocalMinSolution[iVar];
        GlobalMaxSolution[iVar] = LocalMaxSolution[iVar];
      }
#endif
    }
    
    for (iEdge = 0; iEdge < geometry->GetnEdge(); iEdge++) {
      
      iPoint     = geometry->edge[iEdge]->GetNode(0);
      jPoint     = geometry->edge[iEdge]->GetNode(1);
      Gradient_i = base_nodes->GetGradient_Reconstruction(iPoint);
      Gradient_j = base_nodes->GetGradient_Reconstruction(jPoint);
      Coord_i    = geometry->node[iPoint]->GetCoord();
      Coord_j    = geometry->node[jPoint]->GetCoord();
      
      AD::StartPreacc();
      AD::SetPreaccIn(Gradient_i, nVar, nDim);
      AD::SetPreaccIn(Gradient_j, nVar, nDim);
      AD::SetPreaccIn(Coord_i, nDim); AD::SetPreaccIn(Coord_j, nDim);

      for (iVar = 0; iVar < nVar; iVar++) {
          
        AD::StartPreacc();
        AD::SetPreaccIn(Gradient_i[iVar], nDim);
        AD::SetPreaccIn(Gradient_j[iVar], nDim);
        AD::SetPreaccIn(Coord_i, nDim);
        AD::SetPreaccIn(Coord_j, nDim);
        AD::SetPreaccIn(base_nodes->GetSolution_Max(iPoint, iVar));
        AD::SetPreaccIn(base_nodes->GetSolution_Min(iPoint, iVar));
        AD::SetPreaccIn(base_nodes->GetSolution_Max(jPoint,iVar));
        AD::SetPreaccIn(base_nodes->GetSolution_Min(jPoint,iVar));
        
        if (config->GetKind_SlopeLimit_Flow() == VENKATAKRISHNAN_WANG) {
          AD::SetPreaccIn(GlobalMaxSolution[iVar]);
          AD::SetPreaccIn(GlobalMinSolution[iVar]);
          eps1 = LimK * (GlobalMaxSolution[iVar] - GlobalMinSolution[iVar]);
          eps2 = eps1*eps1;
        }
        else {
          eps1 = LimK*dave;
          eps2 = eps1*eps1*eps1;
        }

        /*--- Calculate the interface left gradient, delta- (dm) ---*/
        
        dm = 0.0;
        for (iDim = 0; iDim < nDim; iDim++)
          dm += 0.5*(Coord_j[iDim]-Coord_i[iDim])*Gradient_i[iVar][iDim];
        
        /*--- Calculate the interface right gradient, delta+ (dp) ---*/
        
        if ( dm > 0.0 ) dp = base_nodes->GetSolution_Max(iPoint, iVar);
        else dp = base_nodes->GetSolution_Min(iPoint, iVar);
        
        limiter = ( dp*dp + 2.0*dp*dm + eps2 )/( dp*dp + dp*dm + 2.0*dm*dm + eps2);
        
        if (limiter < base_nodes->GetLimiter(iPoint, iVar)) {
          base_nodes->SetLimiter(iPoint, iVar, limiter);
          AD::SetPreaccOut(base_nodes->GetLimiter(iPoint)[iVar]);
        }
        
        /*-- Repeat for point j on the edge ---*/
        
        dm = 0.0;
        for (iDim = 0; iDim < nDim; iDim++)
          dm += 0.5*(Coord_i[iDim]-Coord_j[iDim])*Gradient_j[iVar][iDim];
        
        if ( dm > 0.0 ) dp = base_nodes->GetSolution_Max(jPoint,iVar);
        else dp = base_nodes->GetSolution_Min(jPoint,iVar);
        
        limiter = ( dp*dp + 2.0*dp*dm + eps2 )/( dp*dp + dp*dm + 2.0*dm*dm + eps2);
        
        if (limiter < base_nodes->GetLimiter(jPoint,iVar)) {
          base_nodes->SetLimiter(jPoint,iVar, limiter);
          AD::SetPreaccOut(base_nodes->GetLimiter(jPoint)[iVar]);
        }
        
        AD::EndPreacc();
      }
    }
    
    if (LocalMinSolution  != NULL) delete [] LocalMinSolution;
    if (LocalMaxSolution  != NULL) delete [] LocalMaxSolution;
    if (GlobalMinSolution != NULL) delete [] GlobalMinSolution;
    if (GlobalMaxSolution != NULL) delete [] GlobalMaxSolution;

  }
  
  /*--- Sharp edges limiter ---*/
  
  if (config->GetKind_SlopeLimit() == SHARP_EDGES) {
    
    /*-- Get limiter parameters from the configuration file ---*/
    
    dave = config->GetRefElemLength();
    LimK = config->GetVenkat_LimiterCoeff();
    eps1 = LimK*dave;
    eps2 = eps1*eps1*eps1;
    
    for (iEdge = 0; iEdge < geometry->GetnEdge(); iEdge++) {
      
      iPoint     = geometry->edge[iEdge]->GetNode(0);
      jPoint     = geometry->edge[iEdge]->GetNode(1);
      Gradient_i = base_nodes->GetGradient_Reconstruction(iPoint);
      Gradient_j = base_nodes->GetGradient_Reconstruction(jPoint);
      Coord_i    = geometry->node[iPoint]->GetCoord();
      Coord_j    = geometry->node[jPoint]->GetCoord();
      
      for (iVar = 0; iVar < nVar; iVar++) {
        
        /*--- Calculate the interface left gradient, delta- (dm) ---*/
        
        dm = 0.0;
        for (iDim = 0; iDim < nDim; iDim++)
          dm += 0.5*(Coord_j[iDim]-Coord_i[iDim])*Gradient_i[iVar][iDim];
        
        /*--- Calculate the interface right gradient, delta+ (dp) ---*/
        
        if ( dm > 0.0 ) dp = base_nodes->GetSolution_Max(iPoint, iVar);
        else dp = base_nodes->GetSolution_Min(iPoint, iVar);
        
        /*--- Compute the distance to a sharp edge ---*/
        
        SharpEdge_Distance = (geometry->node[iPoint]->GetSharpEdge_Distance() - config->GetAdjSharp_LimiterCoeff()*eps1);
        ds = 0.0;
        if (SharpEdge_Distance < -eps1) ds = 0.0;
        if (fabs(SharpEdge_Distance) <= eps1) ds = 0.5*(1.0+(SharpEdge_Distance/eps1)+(1.0/PI_NUMBER)*sin(PI_NUMBER*SharpEdge_Distance/eps1));
        if (SharpEdge_Distance > eps1) ds = 1.0;
        
        limiter = ds * ( dp*dp + 2.0*dp*dm + eps2 )/( dp*dp + dp*dm + 2.0*dm*dm + eps2);
        
        if (limiter < base_nodes->GetLimiter(iPoint, iVar))
          base_nodes->SetLimiter(iPoint, iVar, limiter);
        
        /*-- Repeat for point j on the edge ---*/
        
        dm = 0.0;
        for (iDim = 0; iDim < nDim; iDim++)
          dm += 0.5*(Coord_i[iDim]-Coord_j[iDim])*Gradient_j[iVar][iDim];
        
        if ( dm > 0.0 ) dp = base_nodes->GetSolution_Max(jPoint,iVar);
        else dp = base_nodes->GetSolution_Min(jPoint,iVar);
        
        /*--- Compute the distance to a sharp edge ---*/
        
        SharpEdge_Distance = (geometry->node[jPoint]->GetSharpEdge_Distance() - config->GetAdjSharp_LimiterCoeff()*eps1);
        ds = 0.0;
        if (SharpEdge_Distance < -eps1) ds = 0.0;
        if (fabs(SharpEdge_Distance) <= eps1) ds = 0.5*(1.0+(SharpEdge_Distance/eps1)+(1.0/PI_NUMBER)*sin(PI_NUMBER*SharpEdge_Distance/eps1));
        if (SharpEdge_Distance > eps1) ds = 1.0;
        
        limiter = ds * ( dp*dp + 2.0*dp*dm + eps2 )/( dp*dp + dp*dm + 2.0*dm*dm + eps2);
        
        if (limiter < base_nodes->GetLimiter(jPoint,iVar))
          base_nodes->SetLimiter(jPoint,iVar, limiter);
        
      }
    }
  }
  
  /*--- Sharp edges limiter ---*/
  
  if (config->GetKind_SlopeLimit() == WALL_DISTANCE) {
    
    /*-- Get limiter parameters from the configuration file ---*/
    
    dave = config->GetRefElemLength();
    LimK = config->GetVenkat_LimiterCoeff();
    eps1 = LimK*dave;
    eps2 = eps1*eps1*eps1;
    
    for (iEdge = 0; iEdge < geometry->GetnEdge(); iEdge++) {
      
      iPoint     = geometry->edge[iEdge]->GetNode(0);
      jPoint     = geometry->edge[iEdge]->GetNode(1);
      Gradient_i = base_nodes->GetGradient_Reconstruction(iPoint);
      Gradient_j = base_nodes->GetGradient_Reconstruction(jPoint);
      Coord_i    = geometry->node[iPoint]->GetCoord();
      Coord_j    = geometry->node[jPoint]->GetCoord();
      
      for (iVar = 0; iVar < nVar; iVar++) {
        
        /*--- Calculate the interface left gradient, delta- (dm) ---*/
        
        dm = 0.0;
        for (iDim = 0; iDim < nDim; iDim++)
          dm += 0.5*(Coord_j[iDim]-Coord_i[iDim])*Gradient_i[iVar][iDim];
        
        /*--- Calculate the interface right gradient, delta+ (dp) ---*/
        
        if ( dm > 0.0 ) dp = base_nodes->GetSolution_Max(iPoint, iVar);
        else dp = base_nodes->GetSolution_Min(iPoint, iVar);
        
        /*--- Compute the distance to a sharp edge ---*/
        
        SharpEdge_Distance = (geometry->node[iPoint]->GetWall_Distance() - config->GetAdjSharp_LimiterCoeff()*eps1);
        ds = 0.0;
        if (SharpEdge_Distance < -eps1) ds = 0.0;
        if (fabs(SharpEdge_Distance) <= eps1) ds = 0.5*(1.0+(SharpEdge_Distance/eps1)+(1.0/PI_NUMBER)*sin(PI_NUMBER*SharpEdge_Distance/eps1));
        if (SharpEdge_Distance > eps1) ds = 1.0;
        
        limiter = ds * ( dp*dp + 2.0*dp*dm + eps2 )/( dp*dp + dp*dm + 2.0*dm*dm + eps2);
        
        if (limiter < base_nodes->GetLimiter(iPoint, iVar))
          base_nodes->SetLimiter(iPoint, iVar, limiter);
        
        /*-- Repeat for point j on the edge ---*/
        
        dm = 0.0;
        for (iDim = 0; iDim < nDim; iDim++)
          dm += 0.5*(Coord_i[iDim]-Coord_j[iDim])*Gradient_j[iVar][iDim];
        
        if ( dm > 0.0 ) dp = base_nodes->GetSolution_Max(jPoint,iVar);
        else dp = base_nodes->GetSolution_Min(jPoint,iVar);
        
        /*--- Compute the distance to a sharp edge ---*/
        
        SharpEdge_Distance = (geometry->node[jPoint]->GetWall_Distance() - config->GetAdjSharp_LimiterCoeff()*eps1);
        ds = 0.0;
        if (SharpEdge_Distance < -eps1) ds = 0.0;
        if (fabs(SharpEdge_Distance) <= eps1) ds = 0.5*(1.0+(SharpEdge_Distance/eps1)+(1.0/PI_NUMBER)*sin(PI_NUMBER*SharpEdge_Distance/eps1));
        if (SharpEdge_Distance > eps1) ds = 1.0;
        
        limiter = ds * ( dp*dp + 2.0*dp*dm + eps2 )/( dp*dp + dp*dm + 2.0*dm*dm + eps2);
        
        if (limiter < base_nodes->GetLimiter(jPoint,iVar))
          base_nodes->SetLimiter(jPoint,iVar, limiter);
        
      }
    }
  }

  /*--- Correct the limiter values across any periodic boundaries. ---*/

  for (unsigned short iPeriodic = 1; iPeriodic <= config->GetnMarker_Periodic()/2; iPeriodic++) {
    InitiatePeriodicComms(geometry, config, iPeriodic, PERIODIC_LIM_SOL_2);
    CompletePeriodicComms(geometry, config, iPeriodic, PERIODIC_LIM_SOL_2);
  }
  
  /*--- Limiter MPI ---*/
  
  InitiateComms(geometry, config, SOLUTION_LIMITER);
  CompleteComms(geometry, config, SOLUTION_LIMITER);

#ifdef CODI_REVERSE_TYPE
  if (TapeActive) AD::StartRecording();
#endif
}

void CSolver::Gauss_Elimination(su2double** A, su2double* rhs, unsigned short nVar) {
  
  short iVar, jVar, kVar;
  su2double weight, aux;
  
  if (nVar == 1)
    rhs[0] /= A[0][0];
  else {
    
    /*--- Transform system in Upper Matrix ---*/
    
    for (iVar = 1; iVar < (short)nVar; iVar++) {
      for (jVar = 0; jVar < iVar; jVar++) {
        weight = A[iVar][jVar]/A[jVar][jVar];
        for (kVar = jVar; kVar < (short)nVar; kVar++)
          A[iVar][kVar] -= weight*A[jVar][kVar];
        rhs[iVar] -= weight*rhs[jVar];
      }
    }
    
    /*--- Backwards substitution ---*/
    
    rhs[nVar-1] = rhs[nVar-1]/A[nVar-1][nVar-1];
    for (iVar = (short)nVar-2; iVar >= 0; iVar--) {
      aux = 0;
      for (jVar = iVar+1; jVar < (short)nVar; jVar++)
        aux += A[iVar][jVar]*rhs[jVar];
      rhs[iVar] = (rhs[iVar]-aux)/A[iVar][iVar];
      if (iVar == 0) break;
    }
  }
  
}

void CSolver::Aeroelastic(CSurfaceMovement *surface_movement, CGeometry *geometry, CConfig *config, unsigned long TimeIter) {
  
  /*--- Variables used for Aeroelastic case ---*/
  
  su2double Cl, Cd, Cn, Ct, Cm, Cn_rot;
  su2double Alpha = config->GetAoA()*PI_NUMBER/180.0;
  vector<su2double> structural_solution(4,0.0); //contains solution(displacements and rates) of typical section wing model.
  
  unsigned short iMarker, iMarker_Monitoring, Monitoring;
  string Marker_Tag, Monitoring_Tag;
  
  /*--- Loop over markers and find the ones being monitored. ---*/
  
  for (iMarker = 0; iMarker < config->GetnMarker_All(); iMarker++) {
    Monitoring = config->GetMarker_All_Monitoring(iMarker);
    if (Monitoring == YES) {
      
      /*--- Find the particular marker being monitored and get the forces acting on it. ---*/
      
      for (iMarker_Monitoring = 0; iMarker_Monitoring < config->GetnMarker_Monitoring(); iMarker_Monitoring++) {
        Monitoring_Tag = config->GetMarker_Monitoring_TagBound(iMarker_Monitoring);
        Marker_Tag = config->GetMarker_All_TagBound(iMarker);
        if (Marker_Tag == Monitoring_Tag) {
          
          Cl = GetSurface_CL(iMarker_Monitoring);
          Cd = GetSurface_CD(iMarker_Monitoring);
          
          /*--- For typical section wing model want the force normal to the airfoil (in the direction of the spring) ---*/
          Cn = Cl*cos(Alpha) + Cd*sin(Alpha);
          Ct = -Cl*sin(Alpha) + Cd*cos(Alpha);
          
          Cm = GetSurface_CMz(iMarker_Monitoring);
          
          /*--- Calculate forces for the Typical Section Wing Model taking into account rotation ---*/
          
          /*--- Note that the calculation of the forces and the subsequent displacements ...
           is only correct for the airfoil that starts at the 0 degree position ---*/
          
          if (config->GetKind_GridMovement() == AEROELASTIC_RIGID_MOTION) {
            su2double Omega, dt, psi;
            dt = config->GetDelta_UnstTimeND();
            Omega  = (config->GetRotation_Rate(2)/config->GetOmega_Ref());
            psi = Omega*(dt*TimeIter);
            
            /*--- Correct for the airfoil starting position (This is hardcoded in here) ---*/
            if (Monitoring_Tag == "Airfoil1") {
              psi = psi + 0.0;
            }
            else if (Monitoring_Tag == "Airfoil2") {
              psi = psi + 2.0/3.0*PI_NUMBER;
            }
            else if (Monitoring_Tag == "Airfoil3") {
              psi = psi + 4.0/3.0*PI_NUMBER;
            }
            else
              cout << "WARNING: There is a marker that we are monitoring that doesn't match the values hardcoded above!" << endl;
            
            cout << Monitoring_Tag << " position " << psi*180.0/PI_NUMBER << " degrees. " << endl;
            
            Cn_rot = Cn*cos(psi) - Ct*sin(psi); //Note the signs are different for accounting for the AOA.
            Cn = Cn_rot;
          }
          
          /*--- Solve the aeroelastic equations for the particular marker(surface) ---*/
          
          SolveTypicalSectionWingModel(geometry, Cn, Cm, config, iMarker_Monitoring, structural_solution);
          
          break;
        }
      }
      
      /*--- Compute the new surface node locations ---*/
      surface_movement->AeroelasticDeform(geometry, config, TimeIter, iMarker, iMarker_Monitoring, structural_solution);
      
    }
    
  }
  
}

void CSolver::SetUpTypicalSectionWingModel(vector<vector<su2double> >& Phi, vector<su2double>& omega, CConfig *config) {
  
  /*--- Retrieve values from the config file ---*/
  su2double w_h = config->GetAeroelastic_Frequency_Plunge();
  su2double w_a = config->GetAeroelastic_Frequency_Pitch();
  su2double x_a = config->GetAeroelastic_CG_Location();
  su2double r_a = sqrt(config->GetAeroelastic_Radius_Gyration_Squared());
  su2double w = w_h/w_a;
  
  // Mass Matrix
  vector<vector<su2double> > M(2,vector<su2double>(2,0.0));
  M[0][0] = 1;
  M[0][1] = x_a;
  M[1][0] = x_a;
  M[1][1] = r_a*r_a;
  
  // Stiffness Matrix
  //  vector<vector<su2double> > K(2,vector<su2double>(2,0.0));
  //  K[0][0] = (w_h/w_a)*(w_h/w_a);
  //  K[0][1] = 0.0;
  //  K[1][0] = 0.0;
  //  K[1][1] = r_a*r_a;
  
  /* Eigenvector and Eigenvalue Matrices of the Generalized EigenValue Problem. */
  
  vector<vector<su2double> > Omega2(2,vector<su2double>(2,0.0));
  su2double aux; // auxiliary variable
  aux = sqrt(pow(r_a,2)*pow(w,4) - 2*pow(r_a,2)*pow(w,2) + pow(r_a,2) + 4*pow(x_a,2)*pow(w,2));
  Phi[0][0] = (r_a * (r_a - r_a*pow(w,2) + aux)) / (2*x_a*pow(w, 2));
  Phi[0][1] = (r_a * (r_a - r_a*pow(w,2) - aux)) / (2*x_a*pow(w, 2));
  Phi[1][0] = 1.0;
  Phi[1][1] = 1.0;
  
  Omega2[0][0] = (r_a * (r_a + r_a*pow(w,2) - aux)) / (2*(pow(r_a, 2) - pow(x_a, 2)));
  Omega2[0][1] = 0;
  Omega2[1][0] = 0;
  Omega2[1][1] = (r_a * (r_a + r_a*pow(w,2) + aux)) / (2*(pow(r_a, 2) - pow(x_a, 2)));
  
  /* Nondimesionalize the Eigenvectors such that Phi'*M*Phi = I and PHI'*K*PHI = Omega */
  // Phi'*M*Phi = D
  // D^(-1/2)*Phi'*M*Phi*D^(-1/2) = D^(-1/2)*D^(1/2)*D^(1/2)*D^(-1/2) = I,  D^(-1/2) = inv(sqrt(D))
  // Phi = Phi*D^(-1/2)
  
  vector<vector<su2double> > Aux(2,vector<su2double>(2,0.0));
  vector<vector<su2double> > D(2,vector<su2double>(2,0.0));
  // Aux = M*Phi
  for (int i=0; i<2; i++) {
    for (int j=0; j<2; j++) {
      Aux[i][j] = 0;
      for (int k=0; k<2; k++) {
        Aux[i][j] += M[i][k]*Phi[k][j];
      }
    }
  }
  
  // D = Phi'*Aux
  for (int i=0; i<2; i++) {
    for (int j=0; j<2; j++) {
      D[i][j] = 0;
      for (int k=0; k<2; k++) {
        D[i][j] += Phi[k][i]*Aux[k][j]; //PHI transpose
      }
    }
  }
  
  //Modify the first column
  Phi[0][0] = Phi[0][0] * 1/sqrt(D[0][0]);
  Phi[1][0] = Phi[1][0] * 1/sqrt(D[0][0]);
  //Modify the second column
  Phi[0][1] = Phi[0][1] * 1/sqrt(D[1][1]);
  Phi[1][1] = Phi[1][1] * 1/sqrt(D[1][1]);
  
  // Sqrt of the eigenvalues (frequency of vibration of the modes)
  omega[0] = sqrt(Omega2[0][0]);
  omega[1] = sqrt(Omega2[1][1]);
  
}

void CSolver::SolveTypicalSectionWingModel(CGeometry *geometry, su2double Cl, su2double Cm, CConfig *config, unsigned short iMarker, vector<su2double>& displacements) {
  
  /*--- The aeroelastic model solved in this routine is the typical section wing model
   The details of the implementation are similar to those found in J.J. Alonso 
   "Fully-Implicit Time-Marching Aeroelastic Solutions" 1994. ---*/
  
  /*--- Retrieve values from the config file ---*/
  su2double w_alpha = config->GetAeroelastic_Frequency_Pitch();
  su2double vf      = config->GetAeroelastic_Flutter_Speed_Index();
  su2double b       = config->GetLength_Reynolds()/2.0; // airfoil semichord, Reynolds length is by defaul 1.0
  su2double dt      = config->GetDelta_UnstTimeND();
  dt = dt*w_alpha; //Non-dimensionalize the structural time.
  
  /*--- Structural Equation damping ---*/
  vector<su2double> xi(2,0.0);
  
  /*--- Eigenvectors and Eigenvalues of the Generalized EigenValue Problem. ---*/
  vector<vector<su2double> > Phi(2,vector<su2double>(2,0.0));   // generalized eigenvectors.
  vector<su2double> w(2,0.0);        // sqrt of the generalized eigenvalues (frequency of vibration of the modes).
  SetUpTypicalSectionWingModel(Phi, w, config);
  
  /*--- Solving the Decoupled Aeroelastic Problem with second order time discretization Eq (9) ---*/
  
  /*--- Solution variables description. //x[j][i], j-entry, i-equation. // Time (n+1)->np1, n->n, (n-1)->n1 ---*/
  vector<vector<su2double> > x_np1(2,vector<su2double>(2,0.0));
  
  /*--- Values from previous movement of spring at true time step n+1
   We use this values because we are solving for delta changes not absolute changes ---*/
  vector<vector<su2double> > x_np1_old = config->GetAeroelastic_np1(iMarker);
  
  /*--- Values at previous timesteps. ---*/
  vector<vector<su2double> > x_n = config->GetAeroelastic_n(iMarker);
  vector<vector<su2double> > x_n1 = config->GetAeroelastic_n1(iMarker);
  
  /*--- Set up of variables used to solve the structural problem. ---*/
  vector<su2double> f_tilde(2,0.0);
  vector<vector<su2double> > A_inv(2,vector<su2double>(2,0.0));
  su2double detA;
  su2double s1, s2;
  vector<su2double> rhs(2,0.0); //right hand side
  vector<su2double> eta(2,0.0);
  vector<su2double> eta_dot(2,0.0);
  
  /*--- Forcing Term ---*/
  su2double cons = vf*vf/PI_NUMBER;
  vector<su2double> f(2,0.0);
  f[0] = cons*(-Cl);
  f[1] = cons*(2*-Cm);
  
  //f_tilde = Phi'*f
  for (int i=0; i<2; i++) {
    f_tilde[i] = 0;
    for (int k=0; k<2; k++) {
      f_tilde[i] += Phi[k][i]*f[k]; //PHI transpose
    }
  }
  
  /*--- solve each decoupled equation (The inverse of the 2x2 matrix is provided) ---*/
  for (int i=0; i<2; i++) {
    /* Matrix Inverse */
    detA = 9.0/(4.0*dt*dt) + 3*w[i]*xi[i]/(dt) + w[i]*w[i];
    A_inv[0][0] = 1/detA * (3/(2.0*dt) + 2*xi[i]*w[i]);
    A_inv[0][1] = 1/detA * 1;
    A_inv[1][0] = 1/detA * -w[i]*w[i];
    A_inv[1][1] = 1/detA * 3/(2.0*dt);
    
    /* Source Terms from previous iterations */
    s1 = (-4*x_n[0][i] + x_n1[0][i])/(2.0*dt);
    s2 = (-4*x_n[1][i] + x_n1[1][i])/(2.0*dt);
    
    /* Problem Right Hand Side */
    rhs[0] = -s1;
    rhs[1] = f_tilde[i]-s2;
    
    /* Solve the equations */
    x_np1[0][i] = A_inv[0][0]*rhs[0] + A_inv[0][1]*rhs[1];
    x_np1[1][i] = A_inv[1][0]*rhs[0] + A_inv[1][1]*rhs[1];
    
    eta[i] = x_np1[0][i]-x_np1_old[0][i];  // For displacements, the change(deltas) is used.
    eta_dot[i] = x_np1[1][i]; // For velocities, absolute values are used.
  }
  
  /*--- Transform back from the generalized coordinates to get the actual displacements in plunge and pitch  q = Phi*eta ---*/
  vector<su2double> q(2,0.0);
  vector<su2double> q_dot(2,0.0);
  for (int i=0; i<2; i++) {
    q[i] = 0;
    q_dot[i] = 0;
    for (int k=0; k<2; k++) {
      q[i] += Phi[i][k]*eta[k];
      q_dot[i] += Phi[i][k]*eta_dot[k];
    }
  }
  
  su2double dh = b*q[0];
  su2double dalpha = q[1];
  
  su2double h_dot = w_alpha*b*q_dot[0];  //The w_a brings it back to actual time.
  su2double alpha_dot = w_alpha*q_dot[1];
  
  /*--- Set the solution of the structural equations ---*/
  displacements[0] = dh;
  displacements[1] = dalpha;
  displacements[2] = h_dot;
  displacements[3] = alpha_dot;
  
  /*--- Calculate the total plunge and total pitch displacements for the unsteady step by summing the displacement at each sudo time step ---*/
  su2double pitch, plunge;
  pitch = config->GetAeroelastic_pitch(iMarker);
  plunge = config->GetAeroelastic_plunge(iMarker);
  
  config->SetAeroelastic_pitch(iMarker , pitch+dalpha);
  config->SetAeroelastic_plunge(iMarker , plunge+dh/b);
  
  /*--- Set the Aeroelastic solution at time n+1. This gets update every sudo time step
   and after convering the sudo time step the solution at n+1 get moved to the solution at n
   in SetDualTime_Solver method ---*/
  
  config->SetAeroelastic_np1(iMarker, x_np1);
  
}

void CSolver::Restart_OldGeometry(CGeometry *geometry, CConfig *config) {

  /*--- This function is intended for dual time simulations ---*/

  int Unst_RestartIter;
  ifstream restart_file_n;

  string filename = config->GetSolution_FileName();
  string filename_n;

  /*--- Auxiliary vector for storing the coordinates ---*/
  su2double *Coord;
  Coord = new su2double[nDim];

  /*--- Variables for reading the restart files ---*/
  string text_line;
  long iPoint_Local;
  unsigned long iPoint_Global_Local = 0, iPoint_Global = 0;
  unsigned short rbuf_NotMatching, sbuf_NotMatching;

  /*--- First, we load the restart file for time n ---*/

  /*-------------------------------------------------------------------------------------------*/

  /*--- Modify file name for an unsteady restart ---*/
  Unst_RestartIter = SU2_TYPE::Int(config->GetRestart_Iter())-1;
  filename_n = config->GetFilename(filename, ".csv", Unst_RestartIter);

  /*--- Open the restart file, throw an error if this fails. ---*/

  restart_file_n.open(filename_n.data(), ios::in);
  if (restart_file_n.fail()) {
    SU2_MPI::Error(string("There is no flow restart file ") + filename_n, CURRENT_FUNCTION);
  }

  /*--- First, set all indices to a negative value by default, and Global n indices to 0 ---*/
  iPoint_Global_Local = 0; iPoint_Global = 0;

  /*--- Read all lines in the restart file ---*/
  /*--- The first line is the header ---*/

  getline (restart_file_n, text_line);

  for (iPoint_Global = 0; iPoint_Global < geometry->GetGlobal_nPointDomain(); iPoint_Global++ ) {
    
    getline (restart_file_n, text_line);
    
    vector<string> point_line = PrintingToolbox::split(text_line, ',');

    /*--- Retrieve local index. If this node from the restart file lives
     on the current processor, we will load and instantiate the vars. ---*/

    iPoint_Local = geometry->GetGlobal_to_Local_Point(iPoint_Global);

    if (iPoint_Local > -1) {
      
      Coord[0] = PrintingToolbox::stod(point_line[1]);
      Coord[1] = PrintingToolbox::stod(point_line[2]);
      if (nDim == 3){
        Coord[2] = PrintingToolbox::stod(point_line[3]);          
      } 
      geometry->node[iPoint_Local]->SetCoord_n(Coord);

      iPoint_Global_Local++;
    }
  }

  /*--- Detect a wrong solution file ---*/

  rbuf_NotMatching = 0; sbuf_NotMatching = 0;

  if (iPoint_Global_Local < geometry->GetnPointDomain()) { sbuf_NotMatching = 1; }

#ifndef HAVE_MPI
  rbuf_NotMatching = sbuf_NotMatching;
#else
  SU2_MPI::Allreduce(&sbuf_NotMatching, &rbuf_NotMatching, 1, MPI_UNSIGNED_SHORT, MPI_SUM, MPI_COMM_WORLD);
#endif
  if (rbuf_NotMatching != 0) {
    SU2_MPI::Error(string("The solution file ") + filename + string(" doesn't match with the mesh file!\n") +
                   string("It could be empty lines at the end of the file."), CURRENT_FUNCTION);
  }

  /*--- Close the restart file ---*/

  restart_file_n.close();

  /*-------------------------------------------------------------------------------------------*/
  /*-------------------------------------------------------------------------------------------*/

  /*--- Now, we load the restart file for time n-1, if the simulation is 2nd Order ---*/

  if (config->GetTime_Marching() == DT_STEPPING_2ND) {

    ifstream restart_file_n1;
    string filename_n1;

    /*--- Modify file name for an unsteady restart ---*/
    Unst_RestartIter = SU2_TYPE::Int(config->GetRestart_Iter())-2;
    filename_n1 = config->GetFilename(filename, ".csv", Unst_RestartIter);

    /*--- Open the restart file, throw an error if this fails. ---*/

    restart_file_n1.open(filename_n1.data(), ios::in);
    if (restart_file_n1.fail()) {
        SU2_MPI::Error(string("There is no flow restart file ") + filename_n1, CURRENT_FUNCTION);

    }

    /*--- First, set all indices to a negative value by default, and Global n indices to 0 ---*/
    iPoint_Global_Local = 0; iPoint_Global = 0;

    /*--- Read all lines in the restart file ---*/
    /*--- The first line is the header ---*/

    getline (restart_file_n1, text_line);

    for (iPoint_Global = 0; iPoint_Global < geometry->GetGlobal_nPointDomain(); iPoint_Global++ ) {
      
      getline (restart_file_n1, text_line);

      vector<string> point_line = PrintingToolbox::split(text_line, ',');
      
      /*--- Retrieve local index. If this node from the restart file lives
       on the current processor, we will load and instantiate the vars. ---*/

      iPoint_Local = geometry->GetGlobal_to_Local_Point(iPoint_Global);

      if (iPoint_Local > -1) {
        
        Coord[0] = PrintingToolbox::stod(point_line[1]);
        Coord[1] = PrintingToolbox::stod(point_line[2]);
        if (nDim == 3){
          Coord[2] = PrintingToolbox::stod(point_line[3]);          
        } 

        geometry->node[iPoint_Local]->SetCoord_n1(Coord);

        iPoint_Global_Local++;
      }

    }

    /*--- Detect a wrong solution file ---*/

    rbuf_NotMatching = 0; sbuf_NotMatching = 0;

    if (iPoint_Global_Local < geometry->GetnPointDomain()) { sbuf_NotMatching = 1; }

#ifndef HAVE_MPI
    rbuf_NotMatching = sbuf_NotMatching;
#else
    SU2_MPI::Allreduce(&sbuf_NotMatching, &rbuf_NotMatching, 1, MPI_UNSIGNED_SHORT, MPI_SUM, MPI_COMM_WORLD);
#endif
    if (rbuf_NotMatching != 0) {
      SU2_MPI::Error(string("The solution file ") + filename + string(" doesn't match with the mesh file!\n") +
                     string("It could be empty lines at the end of the file."), CURRENT_FUNCTION);
    }

    /*--- Close the restart file ---*/

    restart_file_n1.close();

  }

  /*--- It's necessary to communicate this information ---*/
  
  geometry->InitiateComms(geometry, config, COORDINATES_OLD);
  geometry->CompleteComms(geometry, config, COORDINATES_OLD);
  
  delete [] Coord;

}

void CSolver::Read_SU2_Restart_ASCII(CGeometry *geometry, CConfig *config, string val_filename) {

  ifstream restart_file;
  string text_line, Tag;
  unsigned short iVar;
  long iPoint_Local = 0; unsigned long iPoint_Global = 0;
  int counter = 0;
  fields.clear();

  Restart_Vars = new int[5];
  
  string error_string = "Note: ASCII restart files must be in CSV format since v7.0.\n"
                        "Check https://su2code.github.io/docs/Guide-to-v7 for more information.";

  /*--- First, check that this is not a binary restart file. ---*/

  char fname[100];
  val_filename += ".csv";
  strcpy(fname, val_filename.c_str());
  int magic_number;

#ifndef HAVE_MPI

  /*--- Serial binary input. ---*/

  FILE *fhw;
  fhw = fopen(fname,"rb");
  size_t ret;

  /*--- Error check for opening the file. ---*/

  if (!fhw) {
    SU2_MPI::Error(string("Unable to open SU2 restart file ") + fname, CURRENT_FUNCTION);
  }

  /*--- Attempt to read the first int, which should be our magic number. ---*/

  ret = fread(&magic_number, sizeof(int), 1, fhw);
  if (ret != 1) {
    SU2_MPI::Error("Error reading restart file.", CURRENT_FUNCTION);
  }

  /*--- Check that this is an SU2 binary file. SU2 binary files
   have the hex representation of "SU2" as the first int in the file. ---*/

  if (magic_number == 535532) {
    SU2_MPI::Error(string("File ") + string(fname) + string(" is a binary SU2 restart file, expected ASCII.\n") +
                   string("SU2 reads/writes binary restart files by default.\n") +
                   string("Note that backward compatibility for ASCII restart files is\n") +
                   string("possible with the WRT_BINARY_RESTART / READ_BINARY_RESTART options."), CURRENT_FUNCTION);
  }

  fclose(fhw);

#else

  /*--- Parallel binary input using MPI I/O. ---*/

  MPI_File fhw;
  int ierr;

  /*--- All ranks open the file using MPI. ---*/

  ierr = MPI_File_open(MPI_COMM_WORLD, fname, MPI_MODE_RDONLY, MPI_INFO_NULL, &fhw);

  /*--- Error check opening the file. ---*/

  if (ierr) {
    SU2_MPI::Error(string("SU2 ASCII restart file ") + string(fname) + string(" not found.\n") + error_string, 
                   CURRENT_FUNCTION);
  }

  /*--- Have the master attempt to read the magic number. ---*/

  if (rank == MASTER_NODE)
    MPI_File_read(fhw, &magic_number, 1, MPI_INT, MPI_STATUS_IGNORE);

  /*--- Broadcast the number of variables to all procs and store clearly. ---*/

  SU2_MPI::Bcast(&magic_number, 1, MPI_INT, MASTER_NODE, MPI_COMM_WORLD);

  /*--- Check that this is an SU2 binary file. SU2 binary files
   have the hex representation of "SU2" as the first int in the file. ---*/

  if (magic_number == 535532) {
    SU2_MPI::Error(string("File ") + string(fname) + string(" is a binary SU2 restart file, expected ASCII.\n") +
                   string("SU2 reads/writes binary restart files by default.\n") +
                   string("Note that backward compatibility for ASCII restart files is\n") +
                   string("possible with the WRT_BINARY_RESTART / READ_BINARY_RESTART options."), CURRENT_FUNCTION);
  }

  MPI_File_close(&fhw);

#endif

  /*--- Open the restart file ---*/

  restart_file.open(val_filename.data(), ios::in);

  /*--- In case there is no restart file ---*/

  if (restart_file.fail()) {
    SU2_MPI::Error(string("SU2 ASCII restart file ") + string(fname) + string(" not found.\n") + error_string, 
                   CURRENT_FUNCTION);
  }

  /*--- Identify the number of fields (and names) in the restart file ---*/

  getline (restart_file, text_line);
  
  char delimiter = ',';
  fields = PrintingToolbox::split(text_line, delimiter);
  
  if (fields.size() <= 1) {
    SU2_MPI::Error(string("Restart file does not seem to be a CSV file.\n") + error_string, CURRENT_FUNCTION);
  }
  
  for (unsigned short iField = 0; iField < fields.size(); iField++){
    PrintingToolbox::trim(fields[iField]);
  }

  /*--- Set the number of variables, one per field in the
   restart file (without including the PointID) ---*/

  Restart_Vars[1] = (int)fields.size() - 1;

  /*--- Allocate memory for the restart data. ---*/

  Restart_Data = new passivedouble[Restart_Vars[1]*geometry->GetnPointDomain()];

  /*--- Read all lines in the restart file and extract data. ---*/

  for (iPoint_Global = 0; iPoint_Global < geometry->GetGlobal_nPointDomain(); iPoint_Global++ ) {

    getline (restart_file, text_line);
    
    vector<string> point_line = PrintingToolbox::split(text_line, delimiter);

    /*--- Retrieve local index. If this node from the restart file lives
     on the current processor, we will load and instantiate the vars. ---*/

    iPoint_Local = geometry->GetGlobal_to_Local_Point(iPoint_Global);

    if (iPoint_Local > -1) {
      
      /*--- Store the solution (starting with node coordinates) --*/

      for (iVar = 0; iVar < Restart_Vars[1]; iVar++)
        Restart_Data[counter*Restart_Vars[1] + iVar] = SU2_TYPE::GetValue(PrintingToolbox::stod(point_line[iVar+1]));

      /*--- Increment our local point counter. ---*/

      counter++;

    }
  }

}

void CSolver::Read_SU2_Restart_Binary(CGeometry *geometry, CConfig *config, string val_filename) {

  char str_buf[CGNS_STRING_SIZE], fname[100];
  unsigned short iVar;
  val_filename += ".dat";  
  strcpy(fname, val_filename.c_str());
  int nRestart_Vars = 5, nFields;
  Restart_Vars = new int[5];
  fields.clear();

#ifndef HAVE_MPI

  /*--- Serial binary input. ---*/

  FILE *fhw;
  fhw = fopen(fname,"rb");
  size_t ret;

  /*--- Error check for opening the file. ---*/

  if (!fhw) {
    SU2_MPI::Error(string("Unable to open SU2 restart file ") + string(fname), CURRENT_FUNCTION);
  }

  /*--- First, read the number of variables and points. ---*/

  ret = fread(Restart_Vars, sizeof(int), nRestart_Vars, fhw);
  if (ret != (unsigned long)nRestart_Vars) {
    SU2_MPI::Error("Error reading restart file.", CURRENT_FUNCTION);
  }

  /*--- Check that this is an SU2 binary file. SU2 binary files
   have the hex representation of "SU2" as the first int in the file. ---*/

  if (Restart_Vars[0] != 535532) {
    SU2_MPI::Error(string("File ") + string(fname) + string(" is not a binary SU2 restart file.\n") +
                   string("SU2 reads/writes binary restart files by default.\n") +
                   string("Note that backward compatibility for ASCII restart files is\n") +
                   string("possible with the WRT_BINARY_RESTART / READ_BINARY_RESTART options."), CURRENT_FUNCTION);
  }

  /*--- Store the number of fields to be read for clarity. ---*/

  nFields = Restart_Vars[1];

  /*--- Read the variable names from the file. Note that we are adopting a
   fixed length of 33 for the string length to match with CGNS. This is
   needed for when we read the strings later. We pad the beginning of the
   variable string vector with the Point_ID tag that wasn't written. ---*/

  fields.push_back("Point_ID");
  for (iVar = 0; iVar < nFields; iVar++) {
    ret = fread(str_buf, sizeof(char), CGNS_STRING_SIZE, fhw);
    if (ret != (unsigned long)CGNS_STRING_SIZE) {
      SU2_MPI::Error("Error reading restart file.", CURRENT_FUNCTION);
    }
    fields.push_back(str_buf);
  }

  /*--- For now, create a temp 1D buffer to read the data from file. ---*/

  Restart_Data = new passivedouble[nFields*geometry->GetnPointDomain()];

  /*--- Read in the data for the restart at all local points. ---*/

  ret = fread(Restart_Data, sizeof(passivedouble), nFields*geometry->GetnPointDomain(), fhw);
  if (ret != (unsigned long)nFields*geometry->GetnPointDomain()) {
    SU2_MPI::Error("Error reading restart file.", CURRENT_FUNCTION);
  }

  /*--- Close the file. ---*/

  fclose(fhw);

#else

  /*--- Parallel binary input using MPI I/O. ---*/

  MPI_File fhw;
  SU2_MPI::Status status;
  MPI_Datatype etype, filetype;
  MPI_Offset disp;
  unsigned long iPoint_Global, index, iChar;
  string field_buf;

  int ierr;

  /*--- All ranks open the file using MPI. ---*/

  ierr = MPI_File_open(MPI_COMM_WORLD, fname, MPI_MODE_RDONLY, MPI_INFO_NULL, &fhw);

  /*--- Error check opening the file. ---*/

  if (ierr) {
    SU2_MPI::Error(string("Unable to open SU2 restart file ") + string(fname), CURRENT_FUNCTION);
  }

  /*--- First, read the number of variables and points (i.e., cols and rows),
   which we will need in order to read the file later. Also, read the
   variable string names here. Only the master rank reads the header. ---*/

  if (rank == MASTER_NODE)
    MPI_File_read(fhw, Restart_Vars, nRestart_Vars, MPI_INT, MPI_STATUS_IGNORE);

  /*--- Broadcast the number of variables to all procs and store clearly. ---*/

  SU2_MPI::Bcast(Restart_Vars, nRestart_Vars, MPI_INT, MASTER_NODE, MPI_COMM_WORLD);

  /*--- Check that this is an SU2 binary file. SU2 binary files
   have the hex representation of "SU2" as the first int in the file. ---*/

  if (Restart_Vars[0] != 535532) {
    SU2_MPI::Error(string("File ") + string(fname) + string(" is not a binary SU2 restart file.\n") +
                   string("SU2 reads/writes binary restart files by default.\n") +
                   string("Note that backward compatibility for ASCII restart files is\n") +
                   string("possible with the WRT_BINARY_RESTART / READ_BINARY_RESTART options."), CURRENT_FUNCTION);
  }

  /*--- Store the number of fields to be read for clarity. ---*/

  nFields = Restart_Vars[1];

  /*--- Read the variable names from the file. Note that we are adopting a
   fixed length of 33 for the string length to match with CGNS. This is
   needed for when we read the strings later. ---*/

  char *mpi_str_buf = new char[nFields*CGNS_STRING_SIZE];
  if (rank == MASTER_NODE) {
    disp = nRestart_Vars*sizeof(int);
    MPI_File_read_at(fhw, disp, mpi_str_buf, nFields*CGNS_STRING_SIZE,
                     MPI_CHAR, MPI_STATUS_IGNORE);
  }

  /*--- Broadcast the string names of the variables. ---*/

  SU2_MPI::Bcast(mpi_str_buf, nFields*CGNS_STRING_SIZE, MPI_CHAR,
                 MASTER_NODE, MPI_COMM_WORLD);

  /*--- Now parse the string names and load into the config class in case
   we need them for writing visualization files (SU2_SOL). ---*/

  fields.push_back("Point_ID");
  for (iVar = 0; iVar < nFields; iVar++) {
    index = iVar*CGNS_STRING_SIZE;
    field_buf.append("\"");
    for (iChar = 0; iChar < (unsigned long)CGNS_STRING_SIZE; iChar++) {
      str_buf[iChar] = mpi_str_buf[index + iChar];
    }
    field_buf.append(str_buf);
    field_buf.append("\"");
    fields.push_back(field_buf.c_str());
    field_buf.clear();
  }

  /*--- Free string buffer memory. ---*/

  delete [] mpi_str_buf;

  /*--- We're writing only su2doubles in the data portion of the file. ---*/

  etype = MPI_DOUBLE;

  /*--- We need to ignore the 4 ints describing the nVar_Restart and nPoints,
   along with the string names of the variables. ---*/

  disp = nRestart_Vars*sizeof(int) + CGNS_STRING_SIZE*nFields*sizeof(char);

  /*--- Define a derived datatype for this rank's set of non-contiguous data
   that will be placed in the restart. Here, we are collecting each one of the
   points which are distributed throughout the file in blocks of nVar_Restart data. ---*/

  int *blocklen = new int[geometry->GetnPointDomain()];
  int *displace = new int[geometry->GetnPointDomain()];
  int counter = 0;
  for (iPoint_Global = 0; iPoint_Global < geometry->GetGlobal_nPointDomain(); iPoint_Global++ ) {
    if (geometry->GetGlobal_to_Local_Point(iPoint_Global) > -1) {
      blocklen[counter] = nFields;
      displace[counter] = iPoint_Global*nFields;
      counter++;
    }
  }
  MPI_Type_indexed(geometry->GetnPointDomain(), blocklen, displace, MPI_DOUBLE, &filetype);
  MPI_Type_commit(&filetype);

  /*--- Set the view for the MPI file write, i.e., describe the location in
   the file that this rank "sees" for writing its piece of the restart file. ---*/

  MPI_File_set_view(fhw, disp, etype, filetype, (char*)"native", MPI_INFO_NULL);

  /*--- For now, create a temp 1D buffer to read the data from file. ---*/

  Restart_Data = new passivedouble[nFields*geometry->GetnPointDomain()];

  /*--- Collective call for all ranks to read from their view simultaneously. ---*/

  MPI_File_read_all(fhw, Restart_Data, nFields*geometry->GetnPointDomain(), MPI_DOUBLE, &status);

  /*--- All ranks close the file after writing. ---*/

  MPI_File_close(&fhw);

  /*--- Free the derived datatype and release temp memory. ---*/

  MPI_Type_free(&filetype);

  delete [] blocklen;
  delete [] displace;
  
#endif
  
}

void CSolver::Read_SU2_Restart_Metadata(CGeometry *geometry, CConfig *config, bool adjoint, string val_filename) {

  su2double AoA_ = config->GetAoA();
  su2double AoS_ = config->GetAoS();
  su2double BCThrust_ = config->GetInitial_BCThrust();
  su2double dCD_dCL_ = config->GetdCD_dCL();
  su2double dCMx_dCL_ = config->GetdCMx_dCL();
  su2double dCMy_dCL_ = config->GetdCMy_dCL();
  su2double dCMz_dCL_ = config->GetdCMz_dCL();
  string::size_type position;
  unsigned long InnerIter_ = 0;
  ifstream restart_file;
  
  /*--- Carry on with ASCII metadata reading. ---*/
  
  restart_file.open(val_filename.data(), ios::in);
  if (restart_file.fail()) {
    if (rank == MASTER_NODE) {
      cout << " Warning: There is no restart file (" << val_filename.data() << ")."<< endl;
      cout << " Computation will continue without updating metadata parameters." << endl;
    }
  } 
  else {
    
    string text_line;
    
    /*--- Space for extra info (if any) ---*/
    
    while (getline (restart_file, text_line)) {
      
      /*--- External iteration ---*/
      
      position = text_line.find ("ITER=",0);
      if (position != string::npos) {
        text_line.erase (0,9); InnerIter_ = atoi(text_line.c_str());
      }
      
      /*--- Angle of attack ---*/
      
      position = text_line.find ("AOA=",0);
      if (position != string::npos) {
        text_line.erase (0,4); AoA_ = atof(text_line.c_str());
      }
      
      /*--- Sideslip angle ---*/
      
      position = text_line.find ("SIDESLIP_ANGLE=",0);
      if (position != string::npos) {
        text_line.erase (0,15); AoS_ = atof(text_line.c_str());
      }
      
      /*--- BCThrust angle ---*/
      
      position = text_line.find ("INITIAL_BCTHRUST=",0);
      if (position != string::npos) {
        text_line.erase (0,17); BCThrust_ = atof(text_line.c_str());
      }
             
      /*--- dCD_dCL coefficient ---*/
      
      position = text_line.find ("DCD_DCL_VALUE=",0);
      if (position != string::npos) {
        text_line.erase (0,14); dCD_dCL_ = atof(text_line.c_str());
      }
      
      /*--- dCMx_dCL coefficient ---*/
      
      position = text_line.find ("DCMX_DCL_VALUE=",0);
      if (position != string::npos) {
        text_line.erase (0,15); dCMx_dCL_ = atof(text_line.c_str());
      }
      
      /*--- dCMy_dCL coefficient ---*/
      
      position = text_line.find ("DCMY_DCL_VALUE=",0);
      if (position != string::npos) {
        text_line.erase (0,15); dCMy_dCL_ = atof(text_line.c_str());
      }
      
      /*--- dCMz_dCL coefficient ---*/
      
      position = text_line.find ("DCMZ_DCL_VALUE=",0);
      if (position != string::npos) {
        text_line.erase (0,15); dCMz_dCL_ = atof(text_line.c_str());
      }     
      
    }
    
    /*--- Close the restart meta file. ---*/
    
    restart_file.close();
    
  }
  

  /*--- Load the metadata. ---*/
  
  /*--- Angle of attack ---*/

  if (config->GetDiscard_InFiles() == false) {
    if ((config->GetAoA() != AoA_) &&  (rank == MASTER_NODE)) {
      cout.precision(6);
      cout <<"WARNING: AoA in the solution file (" << AoA_ << " deg.) +" << endl;
      cout << "         AoA offset in mesh file (" << config->GetAoA_Offset() << " deg.) = " << AoA_ + config->GetAoA_Offset() << " deg." << endl;
    }
    config->SetAoA(AoA_ + config->GetAoA_Offset());
  }

  else {
    if ((config->GetAoA() != AoA_) &&  (rank == MASTER_NODE))
      cout <<"WARNING: Discarding the AoA in the solution file." << endl;
  }

  /*--- Sideslip angle ---*/

  if (config->GetDiscard_InFiles() == false) {
    if ((config->GetAoS() != AoS_) &&  (rank == MASTER_NODE)) {
      cout.precision(6);
      cout <<"WARNING: AoS in the solution file (" << AoS_ << " deg.) +" << endl;
      cout << "         AoS offset in mesh file (" << config->GetAoS_Offset() << " deg.) = " << AoS_ + config->GetAoS_Offset() << " deg." << endl;
    }
    config->SetAoS(AoS_ + config->GetAoS_Offset());
  }
  else {
    if ((config->GetAoS() != AoS_) &&  (rank == MASTER_NODE))
      cout <<"WARNING: Discarding the AoS in the solution file." << endl;
  }

  /*--- BCThrust ---*/

  if (config->GetDiscard_InFiles() == false) {
    if ((config->GetInitial_BCThrust() != BCThrust_) &&  (rank == MASTER_NODE))
      cout <<"WARNING: SU2 will use the initial BC Thrust provided in the solution file: " << BCThrust_ << " lbs." << endl;
      config->SetInitial_BCThrust(BCThrust_);
    }
  else {
    if ((config->GetInitial_BCThrust() != BCThrust_) &&  (rank == MASTER_NODE))
      cout <<"WARNING: Discarding the BC Thrust in the solution file." << endl;
  }


  if (config->GetDiscard_InFiles() == false) {

    if ((config->GetdCD_dCL() != dCD_dCL_) &&  (rank == MASTER_NODE))
      cout <<"WARNING: SU2 will use the dCD/dCL provided in the direct solution file: " << dCD_dCL_ << "." << endl;
    config->SetdCD_dCL(dCD_dCL_);

    if ((config->GetdCMx_dCL() != dCMx_dCL_) &&  (rank == MASTER_NODE))
      cout <<"WARNING: SU2 will use the dCMx/dCL provided in the direct solution file: " << dCMx_dCL_ << "." << endl;
    config->SetdCMx_dCL(dCMx_dCL_);

    if ((config->GetdCMy_dCL() != dCMy_dCL_) &&  (rank == MASTER_NODE))
      cout <<"WARNING: SU2 will use the dCMy/dCL provided in the direct solution file: " << dCMy_dCL_ << "." << endl;
    config->SetdCMy_dCL(dCMy_dCL_);

    if ((config->GetdCMz_dCL() != dCMz_dCL_) &&  (rank == MASTER_NODE))
      cout <<"WARNING: SU2 will use the dCMz/dCL provided in the direct solution file: " << dCMz_dCL_ << "." << endl;
    config->SetdCMz_dCL(dCMz_dCL_);

  }
	
  else {

    if ((config->GetdCD_dCL() != dCD_dCL_) &&  (rank == MASTER_NODE))
      cout <<"WARNING: Discarding the dCD/dCL in the direct solution file." << endl;
    
    if ((config->GetdCMx_dCL() != dCMx_dCL_) &&  (rank == MASTER_NODE))
      cout <<"WARNING: Discarding the dCMx/dCL in the direct solution file." << endl;
    
    if ((config->GetdCMy_dCL() != dCMy_dCL_) &&  (rank == MASTER_NODE))
      cout <<"WARNING: Discarding the dCMy/dCL in the direct solution file." << endl;
    
    if ((config->GetdCMz_dCL() != dCMz_dCL_) &&  (rank == MASTER_NODE))
      cout <<"WARNING: Discarding the dCMz/dCL in the direct solution file." << endl;

  }
  
  /*--- External iteration ---*/

  if ((config->GetDiscard_InFiles() == false) && (!adjoint || (adjoint && config->GetRestart())))
    config->SetExtIter_OffSet(InnerIter_);

}

void CSolver::LoadInletProfile(CGeometry **geometry,
                               CSolver ***solver,
                               CConfig *config,
                               int val_iter,
                               unsigned short val_kind_solver,
                               unsigned short val_kind_marker) {

  /*-- First, set the solver and marker kind for the particular problem at
   hand. Note that, in the future, these routines can be used for any solver
   and potentially any marker type (beyond inlets). ---*/

  unsigned short KIND_SOLVER = val_kind_solver;
  unsigned short KIND_MARKER = val_kind_marker;

  /*--- Local variables ---*/

  unsigned short iDim, iVar, iMesh, iMarker, jMarker;
  unsigned long iPoint, iVertex, index, iChildren, Point_Fine, iRow;
  su2double Area_Children, Area_Parent, *Coord, dist, min_dist;
  bool dual_time = ((config->GetTime_Marching() == DT_STEPPING_1ST) ||
                    (config->GetTime_Marching() == DT_STEPPING_2ND));
  bool time_stepping = config->GetTime_Marching() == TIME_STEPPING;

  string UnstExt, text_line;
  ifstream restart_file;

  unsigned short iZone = config->GetiZone();
  unsigned short nZone = config->GetnZone();

  string Marker_Tag;
  string profile_filename = config->GetInlet_FileName();
  ifstream inlet_file;

  su2double *Normal       = new su2double[nDim];

  unsigned long Marker_Counter = 0;
  
  bool turbulent = (config->GetKind_Solver() == RANS ||
                    config->GetKind_Solver() == INC_RANS ||
                    config->GetKind_Solver() == ADJ_RANS ||
                    config->GetKind_Solver() == DISC_ADJ_RANS ||
                    config->GetKind_Solver() == DISC_ADJ_INC_RANS);
  
  unsigned short nVar_Turb = 0;
  if (turbulent)
    switch (config->GetKind_Turb_Model()) {
      case SA: case SA_NEG: case SA_E: case SA_COMP: case SA_E_COMP:
        nVar_Turb = 1;
        break;
      case SST: case SST_SUST:
        nVar_Turb = 2;
        break;
      default:
        SU2_MPI::Error("Specified turbulence model unavailable or none selected", CURRENT_FUNCTION);
        break;
    }
  
  /*--- Count the number of columns that we have for this flow case,
   excluding the coordinates. Here, we have 2 entries for the total
   conditions or mass flow, another nDim for the direction vector, and
   finally entries for the number of turbulence variables. ---*/
  
  unsigned short nCol_InletFile = 2 + nDim + nVar_Turb;
  vector<su2double> Inlet_Values(nCol_InletFile);
  vector<su2double> Inlet_Fine(nCol_InletFile);

  /*--- Multizone problems require the number of the zone to be appended. ---*/

  if (nZone > 1)
    profile_filename = config->GetMultizone_FileName(profile_filename, iZone, ".dat");

  /*--- Modify file name for an unsteady restart ---*/

  if (dual_time || time_stepping)
    profile_filename = config->GetUnsteady_FileName(profile_filename, val_iter, ".dat");

    /*--- Read the profile data from an ASCII file. ---*/

    CMarkerProfileReaderFVM profileReader(geometry[MESH_0], config, profile_filename, KIND_MARKER, nCol_InletFile);
    
    /*--- Load data from the restart into correct containers. ---*/

    Marker_Counter = 0;
    
    unsigned short global_failure = 0, local_failure = 0;
    ostringstream error_msg;

    const su2double tolerance = config->GetInlet_Profile_Matching_Tolerance();

    for (iMarker = 0; iMarker < config->GetnMarker_All(); iMarker++) {
      if (config->GetMarker_All_KindBC(iMarker) == KIND_MARKER) {

        /*--- Get tag in order to identify the correct inlet data. ---*/

        Marker_Tag = config->GetMarker_All_TagBound(iMarker);

        for (jMarker = 0; jMarker < profileReader.GetNumberOfProfiles(); jMarker++) {

          /*--- If we have found the matching marker string, continue. ---*/

          if (profileReader.GetTagForProfile(jMarker) == Marker_Tag) {

            /*--- Increment our counter for marker matches. ---*/

            Marker_Counter++;

            /*--- Get data for this profile. ---*/
            
            vector<passivedouble> Inlet_Data = profileReader.GetDataForProfile(jMarker);
            
            unsigned short nColumns = profileReader.GetNumberOfColumnsInProfile(jMarker);

            /*--- Loop through the nodes on this marker. ---*/

            for (iVertex = 0; iVertex < geometry[MESH_0]->nVertex[iMarker]; iVertex++) {

              iPoint   = geometry[MESH_0]->vertex[iMarker][iVertex]->GetNode();
              Coord    = geometry[MESH_0]->node[iPoint]->GetCoord();
              min_dist = 1e16;

              /*--- Find the distance to the closest point in our inlet profile data. ---*/

              for (iRow = 0; iRow < profileReader.GetNumberOfRowsInProfile(jMarker); iRow++) {

                /*--- Get the coords for this data point. ---*/

                index = iRow*nColumns;

                dist = 0.0;
                for (unsigned short iDim = 0; iDim < nDim; iDim++)
                  dist += pow(Inlet_Data[index+iDim] - Coord[iDim], 2);
                dist = sqrt(dist);

                /*--- Check is this is the closest point and store data if so. ---*/

                if (dist < min_dist) {
                  min_dist = dist;
                  for (iVar = 0; iVar < nColumns; iVar++)
                    Inlet_Values[iVar] = Inlet_Data[index+iVar];
                }

              }

              /*--- If the diff is less than the tolerance, match the two.
               We could modify this to simply use the nearest neighbor, or
               eventually add something more elaborate here for interpolation. ---*/

              if (min_dist < tolerance) {

                solver[MESH_0][KIND_SOLVER]->SetInletAtVertex(Inlet_Values.data(), iMarker, iVertex);

              } else {

                unsigned long GlobalIndex = geometry[MESH_0]->node[iPoint]->GetGlobalIndex();
                cout << "WARNING: Did not find a match between the points in the inlet file" << endl;
                cout << "and point " << GlobalIndex;
                cout << std::scientific;
                cout << " at location: [" << Coord[0] << ", " << Coord[1];
                if (nDim ==3) error_msg << ", " << Coord[2];
                cout << "]" << endl;
                cout << "Distance to closest point: " << min_dist << endl;
                cout << "Current tolerance:         " << tolerance << endl;
                cout << endl;
                cout << "You can widen the tolerance for point matching by changing the value" << endl;
                cout << "of the option INLET_MATCHING_TOLERANCE in your *.cfg file." << endl;
                local_failure++;
                break;

              }
            }
          }
        }
      }

      if (local_failure > 0) break;
    }

#ifdef HAVE_MPI
    SU2_MPI::Allreduce(&local_failure, &global_failure, 1, MPI_UNSIGNED_SHORT,
                       MPI_SUM, MPI_COMM_WORLD);
#else
    global_failure = local_failure;
#endif

    if (global_failure > 0) {
      SU2_MPI::Error(string("Prescribed inlet data does not match markers within tolerance."), CURRENT_FUNCTION);
    }

    /*--- Copy the inlet data down to the coarse levels if multigrid is active.
     Here, we use a face area-averaging to restrict the values. ---*/

    for (iMesh = 1; iMesh <= config->GetnMGLevels(); iMesh++) {
      for (iMarker=0; iMarker < config->GetnMarker_All(); iMarker++) {
        if (config->GetMarker_All_KindBC(iMarker) == KIND_MARKER) {

          Marker_Tag = config->GetMarker_All_TagBound(iMarker);
          
          /*--- Loop through the nodes on this marker. ---*/

          for (iVertex = 0; iVertex < geometry[iMesh]->nVertex[iMarker]; iVertex++) {

            /*--- Get the coarse mesh point and compute the boundary area. ---*/

            iPoint = geometry[iMesh]->vertex[iMarker][iVertex]->GetNode();
            geometry[iMesh]->vertex[iMarker][iVertex]->GetNormal(Normal);
            Area_Parent = 0.0;
            for (iDim = 0; iDim < nDim; iDim++) Area_Parent += Normal[iDim]*Normal[iDim];
            Area_Parent = sqrt(Area_Parent);

            /*--- Reset the values for the coarse point. ---*/

            for (iVar = 0; iVar < nCol_InletFile; iVar++) Inlet_Values[iVar] = 0.0;

            /*-- Loop through the children and extract the inlet values
             from those nodes that lie on the boundary as well as their
             boundary area. We build a face area-averaged value for the
             coarse point values from the fine grid points. Note that
             children from the interior volume will not be included in
             the averaging. ---*/

            for (iChildren = 0; iChildren < geometry[iMesh]->node[iPoint]->GetnChildren_CV(); iChildren++) {
              Point_Fine = geometry[iMesh]->node[iPoint]->GetChildren_CV(iChildren);
              for (iVar = 0; iVar < nCol_InletFile; iVar++) Inlet_Fine[iVar] = 0.0;
              Area_Children = solver[iMesh-1][KIND_SOLVER]->GetInletAtVertex(Inlet_Fine.data(), Point_Fine, KIND_MARKER, Marker_Tag, geometry[iMesh-1], config);
              for (iVar = 0; iVar < nCol_InletFile; iVar++) {
                Inlet_Values[iVar] += Inlet_Fine[iVar]*Area_Children/Area_Parent;
              }
            }

            /*--- Set the boundary area-averaged inlet values for the coarse point. ---*/

            solver[iMesh][KIND_SOLVER]->SetInletAtVertex(Inlet_Values.data(), iMarker, iVertex);

          }
        }
      }
    }
<<<<<<< HEAD

    /*--- Delete the class memory that is used to load the inlets. ---*/

    Marker_Tags_InletFile.clear();

    if (nRowCum_InletFile != NULL) {delete [] nRowCum_InletFile; nRowCum_InletFile = NULL;}
    if (nRow_InletFile    != NULL) {delete [] nRow_InletFile;    nRow_InletFile    = NULL;}
    if (nCol_InletFile    != NULL) {delete [] nCol_InletFile;    nCol_InletFile    = NULL;}
    if (Inlet_Data        != NULL) {delete [] Inlet_Data;        Inlet_Data        = NULL;}

  } else {

    if (rank == MASTER_NODE) {
      cout << endl;
      cout << "WARNING: Could not find the input file for the inlet profile." << endl;
      cout << "Looked for: " << profile_filename << "." << endl;
      cout << "A template inlet profile file will be written, and the " << endl;
      cout << "calculation will continue with uniform inlets." << endl << endl;
    }

    /*--- Set the bit to write a template inlet profile file. ---*/

    config->SetWrt_InletFile(true);
    
    //// Here I need to force output because the nodes get overwritten below!S
    //// This was in COutput::SetResult_Files_Parallel(CSolver *****solver_container,
                                       ////CGeometry ****geometry,
                                       ////CConfig **config,
                                       ////unsigned long iExtIter,
                                       ////unsigned short val_nZone,
                                       ////unsigned short *nInst) {
                                     //////CGeometry **geometry,
                                     //////CSolver ***solver,
                                     //////CConfig *config,
                                     //////int val_iter,
                                     //////unsigned short val_kind_solver,
                                     //////unsigned short val_kind_marker) {
    //if (config->GetWrt_InletFile()) {
      //output->MergeInletCoordinates(config, geometry[MESH_0]);

      //if (rank == MASTER_NODE) {
        //Write_InletFile_Flow(config, geometry[MESH_0], solver[MESH_0]);
        //DeallocateInletCoordinates(config, geometry[MESH_0]);
      //}
      //config->SetWrt_InletFile(false);
    //}
    //int i;cout << "Waiting!"<< endl; cin >> i; //wait here
    /*--- Set the mean flow inlets to uniform. ---*/

    for (iMesh = 0; iMesh <= config->GetnMGLevels(); iMesh++) {
      for (iMarker = 0; iMarker < config->GetnMarker_All(); iMarker++) {
          solver[iMesh][KIND_SOLVER]->SetUniformInlet(config, iMarker);
      }
    }

  }

  /*--- Deallocated local data. ---*/

  if (Inlet_Values != NULL) delete [] Inlet_Values;
  if (Inlet_Fine   != NULL) delete [] Inlet_Fine;
=======
  
>>>>>>> 00d1852c
  delete [] Normal;
  
}

void CSolver::ComputeVertexTractions(CGeometry *geometry, CConfig *config){

  /*--- Compute the constant factor to dimensionalize pressure and shear stress. ---*/
  su2double *Velocity_ND, *Velocity_Real;
  su2double Density_ND,  Density_Real, Velocity2_Real, Velocity2_ND;
  su2double factor;

  unsigned short iDim, jDim;

  // Check whether the problem is viscous
  bool viscous_flow = ((config->GetKind_Solver() == NAVIER_STOKES) ||
                       (config->GetKind_Solver() == INC_NAVIER_STOKES) ||
                       (config->GetKind_Solver() == RANS) ||
                       (config->GetKind_Solver() == INC_RANS) ||
                       (config->GetKind_Solver() == DISC_ADJ_NAVIER_STOKES) ||
                       (config->GetKind_Solver() == DISC_ADJ_INC_NAVIER_STOKES) ||
                       (config->GetKind_Solver() == DISC_ADJ_INC_RANS) ||
                       (config->GetKind_Solver() == DISC_ADJ_RANS));

  // Parameters for the calculations
  su2double Pn = 0.0, div_vel = 0.0;
  su2double Viscosity = 0.0;
  su2double Tau[3][3] = {{0.0, 0.0, 0.0},{0.0, 0.0, 0.0},{0.0, 0.0, 0.0}};
  su2double Grad_Vel[3][3] = {{0.0, 0.0, 0.0},{0.0, 0.0, 0.0},{0.0, 0.0, 0.0}};
  su2double delta[3][3] = {{1.0, 0.0, 0.0},{0.0, 1.0, 0.0},{0.0, 0.0, 1.0}};
  su2double auxForce[3] = {1.0, 0.0, 0.0};

  unsigned short iMarker;
  unsigned long iVertex, iPoint;
  su2double const *iNormal;

  su2double Pressure_Inf = config->GetPressure_FreeStreamND();

  Velocity_Real = config->GetVelocity_FreeStream();
  Density_Real  = config->GetDensity_FreeStream();

  Velocity_ND = config->GetVelocity_FreeStreamND();
  Density_ND  = config->GetDensity_FreeStreamND();

  Velocity2_Real = 0.0;
  Velocity2_ND   = 0.0;
  for (unsigned short iDim = 0; iDim < nDim; iDim++) {
    Velocity2_Real += Velocity_Real[iDim]*Velocity_Real[iDim];
    Velocity2_ND   += Velocity_ND[iDim]*Velocity_ND[iDim];
  }

  factor = Density_Real * Velocity2_Real / ( Density_ND * Velocity2_ND );

  for (iMarker = 0; iMarker < config->GetnMarker_All(); iMarker++) {

    /*--- If this is defined as an interface marker ---*/
    if (config->GetMarker_All_Fluid_Load(iMarker) == YES) {

      // Loop over the vertices
      for (iVertex = 0; iVertex < geometry->nVertex[iMarker]; iVertex++) {

        // Recover the point index
        iPoint = geometry->vertex[iMarker][iVertex]->GetNode();
        // Get the normal at the vertex: this normal goes inside the fluid domain.
        iNormal = geometry->vertex[iMarker][iVertex]->GetNormal();

        /*--- Check if the node belongs to the domain (i.e, not a halo node) ---*/
        if (geometry->node[iPoint]->GetDomain()) {

          // Retrieve the values of pressure
          Pn = base_nodes->GetPressure(iPoint);

          // Calculate tn in the fluid nodes for the inviscid term --> Units of force (non-dimensional).
          for (iDim = 0; iDim < nDim; iDim++)
            auxForce[iDim] = -(Pn-Pressure_Inf)*iNormal[iDim];

          // Calculate tn in the fluid nodes for the viscous term
          if (viscous_flow) {

            Viscosity = base_nodes->GetLaminarViscosity(iPoint);

            for (iDim = 0; iDim < nDim; iDim++) {
              for (jDim = 0 ; jDim < nDim; jDim++) {
                Grad_Vel[iDim][jDim] = base_nodes->GetGradient_Primitive(iPoint, iDim+1, jDim);
              }
            }

            // Divergence of the velocity
            div_vel = 0.0; for (iDim = 0; iDim < nDim; iDim++) div_vel += Grad_Vel[iDim][iDim];

            for (iDim = 0; iDim < nDim; iDim++) {
              for (jDim = 0 ; jDim < nDim; jDim++) {

                // Viscous stress
                Tau[iDim][jDim] = Viscosity*(Grad_Vel[jDim][iDim] + Grad_Vel[iDim][jDim])
                                 - TWO3*Viscosity*div_vel*delta[iDim][jDim];

                // Viscous component in the tn vector --> Units of force (non-dimensional).
                auxForce[iDim] += Tau[iDim][jDim]*iNormal[jDim];
              }
            }
          }

          // Redimensionalize the forces
          for (iDim = 0; iDim < nDim; iDim++) {
            VertexTraction[iMarker][iVertex][iDim] = factor * auxForce[iDim];
          }
        }
        else{
          for (iDim = 0; iDim < nDim; iDim++) {
            VertexTraction[iMarker][iVertex][iDim] = 0.0;
          }
        }
      }
    }
  }

}

void CSolver::RegisterVertexTractions(CGeometry *geometry, CConfig *config){

  unsigned short iMarker, iDim;
  unsigned long iVertex, iPoint;

  /*--- Loop over all the markers ---*/
  for (iMarker = 0; iMarker < config->GetnMarker_All(); iMarker++) {

    /*--- If this is defined as an interface marker ---*/
    if (config->GetMarker_All_Fluid_Load(iMarker) == YES) {

      /*--- Loop over the vertices ---*/
      for (iVertex = 0; iVertex < geometry->nVertex[iMarker]; iVertex++) {

        /*--- Recover the point index ---*/
        iPoint = geometry->vertex[iMarker][iVertex]->GetNode();

        /*--- Check if the node belongs to the domain (i.e, not a halo node) ---*/
        if (geometry->node[iPoint]->GetDomain()) {

          /*--- Register the vertex traction as output ---*/
          for (iDim = 0; iDim < nDim; iDim++) {
            AD::RegisterOutput(VertexTraction[iMarker][iVertex][iDim]);
          }

        }
      }
    }
  }

}

void CSolver::SetVertexTractionsAdjoint(CGeometry *geometry, CConfig *config){

  unsigned short iMarker, iDim;
  unsigned long iVertex, iPoint;

  /*--- Loop over all the markers ---*/
  for (iMarker = 0; iMarker < config->GetnMarker_All(); iMarker++) {

    /*--- If this is defined as an interface marker ---*/
    if (config->GetMarker_All_Fluid_Load(iMarker) == YES) {

      /*--- Loop over the vertices ---*/
      for (iVertex = 0; iVertex < geometry->nVertex[iMarker]; iVertex++) {

        /*--- Recover the point index ---*/
        iPoint = geometry->vertex[iMarker][iVertex]->GetNode();

        /*--- Check if the node belongs to the domain (i.e, not a halo node) ---*/
        if (geometry->node[iPoint]->GetDomain()) {

          /*--- Set the adjoint of the vertex traction from the value received ---*/
          for (iDim = 0; iDim < nDim; iDim++) {

            SU2_TYPE::SetDerivative(VertexTraction[iMarker][iVertex][iDim],
                                    SU2_TYPE::GetValue(VertexTractionAdjoint[iMarker][iVertex][iDim]));
          }

        }
      }
    }
  }

}


void CSolver::SetVerificationSolution(unsigned short nDim,
                                      unsigned short nVar,
                                      CConfig        *config) {

  /*--- Determine the verification solution to be set and
        allocate memory for the corresponding class. ---*/
  switch( config->GetVerification_Solution() ) {

    case NO_VERIFICATION_SOLUTION:
      VerificationSolution = NULL; break;
    case INVISCID_VORTEX:
      VerificationSolution = new CInviscidVortexSolution(nDim, nVar, MGLevel, config); break;
    case RINGLEB:
      VerificationSolution = new CRinglebSolution(nDim, nVar, MGLevel, config); break;
    case NS_UNIT_QUAD:
      VerificationSolution = new CNSUnitQuadSolution(nDim, nVar, MGLevel, config); break;
    case TAYLOR_GREEN_VORTEX:
      VerificationSolution = new CTGVSolution(nDim, nVar, MGLevel, config); break;
    case INC_TAYLOR_GREEN_VORTEX:
      VerificationSolution = new CIncTGVSolution(nDim, nVar, MGLevel, config); break;
    case MMS_NS_UNIT_QUAD:
      VerificationSolution = new CMMSNSUnitQuadSolution(nDim, nVar, MGLevel, config); break;
    case MMS_NS_UNIT_QUAD_WALL_BC:
      VerificationSolution = new CMMSNSUnitQuadSolutionWallBC(nDim, nVar, MGLevel, config); break;
    case MMS_NS_TWO_HALF_CIRCLES:
      VerificationSolution = new CMMSNSTwoHalfCirclesSolution(nDim, nVar, MGLevel, config); break;
    case MMS_NS_TWO_HALF_SPHERES:
      VerificationSolution = new CMMSNSTwoHalfSpheresSolution(nDim, nVar, MGLevel, config); break;
    case MMS_INC_EULER:
      VerificationSolution = new CMMSIncEulerSolution(nDim, nVar, MGLevel, config); break;
    case MMS_INC_NS:
      VerificationSolution = new CMMSIncNSSolution(nDim, nVar, MGLevel, config); break;
    case USER_DEFINED_SOLUTION:
      VerificationSolution = new CUserDefinedSolution(nDim, nVar, MGLevel, config); break;
  }
}

void CSolver::ComputeResidual_Multizone(CGeometry *geometry, CConfig *config){

  unsigned short iVar;
  unsigned long iPoint;
  su2double residual;

  /*--- Set Residuals to zero ---*/

  for (iVar = 0; iVar < nVar; iVar++){
    SetRes_BGS(iVar,0.0);
    SetRes_Max_BGS(iVar,0.0,0);
  }

  /*--- Set the residuals ---*/
  for (iPoint = 0; iPoint < nPointDomain; iPoint++){
    for (iVar = 0; iVar < nVar; iVar++){
      residual = base_nodes->GetSolution(iPoint,iVar) - base_nodes->Get_BGSSolution_k(iPoint,iVar);
      AddRes_BGS(iVar,residual*residual);
      AddRes_Max_BGS(iVar,fabs(residual),geometry->node[iPoint]->GetGlobalIndex(),geometry->node[iPoint]->GetCoord());
    }
  }

  SetResidual_BGS(geometry, config);

}


void CSolver::UpdateSolution_BGS(CGeometry *geometry, CConfig *config){

  /*--- To nPoint: The solution must be communicated beforehand ---*/
  base_nodes->Set_BGSSolution_k();
}

CBaselineSolver::CBaselineSolver(void) : CSolver() { }

CBaselineSolver::CBaselineSolver(CGeometry *geometry, CConfig *config) {

  nPoint = geometry->GetnPoint();

  /*--- Define geometry constants in the solver structure ---*/

  nDim = geometry->GetnDim();

  /*--- Routines to access the number of variables and string names. ---*/

  SetOutputVariables(geometry, config);
  
  /*--- Initialize a zero solution and instantiate the CVariable class. ---*/

  Solution = new su2double[nVar];
  for (unsigned short iVar = 0; iVar < nVar; iVar++) Solution[iVar] = 0.0;

  nodes = new CBaselineVariable(nPoint, nVar, config);
  SetBaseClassPointerToNodes();

  dynamic_grid = config->GetDynamic_Grid();
}

CBaselineSolver::CBaselineSolver(CGeometry *geometry, CConfig *config, unsigned short val_nvar, vector<string> field_names) {

  /*--- Define geometry constants in the solver structure ---*/

  nPoint = geometry->GetnPoint();
  nDim = geometry->GetnDim();
  nVar = val_nvar;
  fields = field_names;

  /*--- Allocate the node variables ---*/

  nodes = new CBaselineVariable(nPoint, nVar, config);
  SetBaseClassPointerToNodes();

  dynamic_grid = config->GetDynamic_Grid();

}

void CBaselineSolver::SetOutputVariables(CGeometry *geometry, CConfig *config) {

  /*--- Open the restart file and extract the nVar and field names. ---*/

  string Tag, text_line;

  ifstream restart_file;
  string filename;

  /*--- Retrieve filename from config ---*/

  if (config->GetContinuous_Adjoint() || config->GetDiscrete_Adjoint()) {
    filename = config->GetSolution_AdjFileName();
    filename = config->GetObjFunc_Extension(filename);
  } else {
    filename = config->GetSolution_FileName();
  }


  /*--- Read only the number of variables in the restart file. ---*/

  if (config->GetRead_Binary_Restart()) {
    
    /*--- Multizone problems require the number of the zone to be appended. ---*/
    
    filename = config->GetFilename(filename, ".dat", config->GetTimeIter());

    char fname[100];
    strcpy(fname, filename.c_str());
    int nVar_Buf = 5;
    int var_buf[5];

#ifndef HAVE_MPI

    /*--- Serial binary input. ---*/

    FILE *fhw;
    fhw = fopen(fname,"rb");
    size_t ret;

    /*--- Error check for opening the file. ---*/

    if (!fhw) {
      SU2_MPI::Error(string("Unable to open SU2 restart file ") + string(fname), CURRENT_FUNCTION);
    }
    
    /*--- First, read the number of variables and points. ---*/

    ret = fread(var_buf, sizeof(int), nVar_Buf, fhw);
    if (ret != (unsigned long)nVar_Buf) {
      SU2_MPI::Error("Error reading restart file.", CURRENT_FUNCTION);
    }

    /*--- Check that this is an SU2 binary file. SU2 binary files
     have the hex representation of "SU2" as the first int in the file. ---*/

    if (var_buf[0] != 535532) {
      SU2_MPI::Error(string("File ") + string(fname) + string(" is not a binary SU2 restart file.\n") +
                     string("SU2 reads/writes binary restart files by default.\n") +
                     string("Note that backward compatibility for ASCII restart files is\n") +
                     string("possible with the WRT_BINARY_RESTART / READ_BINARY_RESTART options."), CURRENT_FUNCTION);
    }
    
    /*--- Close the file. ---*/

    fclose(fhw);
    
    /*--- Set the number of variables, one per field in the
     restart file (without including the PointID) ---*/

    nVar = var_buf[1];
#else

    /*--- Parallel binary input using MPI I/O. ---*/

    MPI_File fhw;
    int ierr;
    MPI_Offset disp;
    unsigned short iVar;
    unsigned long index, iChar;
    string field_buf;
    char str_buf[CGNS_STRING_SIZE];
    
    /*--- All ranks open the file using MPI. ---*/

    ierr = MPI_File_open(MPI_COMM_WORLD, fname, MPI_MODE_RDONLY, MPI_INFO_NULL, &fhw);

    /*--- Error check opening the file. ---*/

    if (ierr) {
      SU2_MPI::Error(string("Unable to open SU2 restart file ") + string(fname), CURRENT_FUNCTION);
    }

    /*--- First, read the number of variables and points (i.e., cols and rows),
     which we will need in order to read the file later. Also, read the
     variable string names here. Only the master rank reads the header. ---*/

    if (rank == MASTER_NODE) {
      MPI_File_read(fhw, var_buf, nVar_Buf, MPI_INT, MPI_STATUS_IGNORE);
    }

    /*--- Broadcast the number of variables to all procs and store more clearly. ---*/

    SU2_MPI::Bcast(var_buf, nVar_Buf, MPI_INT, MASTER_NODE, MPI_COMM_WORLD);

    /*--- Check that this is an SU2 binary file. SU2 binary files
     have the hex representation of "SU2" as the first int in the file. ---*/

    if (var_buf[0] != 535532) {
      SU2_MPI::Error(string("File ") + string(fname) + string(" is not a binary SU2 restart file.\n") +
                     string("SU2 reads/writes binary restart files by default.\n") +
                     string("Note that backward compatibility for ASCII restart files is\n") +
                     string("possible with the WRT_BINARY_RESTART / READ_BINARY_RESTART options."), CURRENT_FUNCTION);
    }



    /*--- Set the number of variables, one per field in the
     restart file (without including the PointID) ---*/

    nVar = var_buf[1];
    
    /*--- Read the variable names from the file. Note that we are adopting a
     fixed length of 33 for the string length to match with CGNS. This is
     needed for when we read the strings later. ---*/
  
    char *mpi_str_buf = new char[nVar*CGNS_STRING_SIZE];
    if (rank == MASTER_NODE) {
      disp = nVar_Buf*sizeof(int);
      MPI_File_read_at(fhw, disp, mpi_str_buf, nVar*CGNS_STRING_SIZE,
                       MPI_CHAR, MPI_STATUS_IGNORE);
    }
    
    /*--- Broadcast the string names of the variables. ---*/
  
    SU2_MPI::Bcast(mpi_str_buf, nVar*CGNS_STRING_SIZE, MPI_CHAR,
                   MASTER_NODE, MPI_COMM_WORLD);
    
    fields.push_back("Point_ID");
    
    for (iVar = 0; iVar < nVar; iVar++) {
      index = iVar*CGNS_STRING_SIZE;
      field_buf.append("\"");
      for (iChar = 0; iChar < (unsigned long)CGNS_STRING_SIZE; iChar++) {
        str_buf[iChar] = mpi_str_buf[index + iChar];
      }
      field_buf.append(str_buf);
      field_buf.append("\"");
      fields.push_back(field_buf.c_str());
      field_buf.clear();
    }
    
    /*--- All ranks close the file after writing. ---*/
    
    MPI_File_close(&fhw);
    
#endif
  } else {
    
    /*--- Multizone problems require the number of the zone to be appended. ---*/
    
    filename = config->GetFilename(filename, ".csv", config->GetTimeIter());

    /*--- First, check that this is not a binary restart file. ---*/

    char fname[100];
    strcpy(fname, filename.c_str());
    int magic_number;

#ifndef HAVE_MPI

    /*--- Serial binary input. ---*/

    FILE *fhw;
    fhw = fopen(fname,"rb");
    size_t ret;

    /*--- Error check for opening the file. ---*/

    if (!fhw) {
      SU2_MPI::Error(string("Unable to open SU2 restart file ") + string(fname), CURRENT_FUNCTION);
    }

    /*--- Attempt to read the first int, which should be our magic number. ---*/

    ret = fread(&magic_number, sizeof(int), 1, fhw);
    if (ret != 1) {
      SU2_MPI::Error("Error reading restart file.", CURRENT_FUNCTION);
    }

    /*--- Check that this is an SU2 binary file. SU2 binary files
     have the hex representation of "SU2" as the first int in the file. ---*/

    if (magic_number == 535532) {
      SU2_MPI::Error(string("File ") + string(fname) + string(" is a binary SU2 restart file, expected ASCII.\n") +
                     string("SU2 reads/writes binary restart files by default.\n") +
                     string("Note that backward compatibility for ASCII restart files is\n") +
                     string("possible with the WRT_BINARY_RESTART / READ_BINARY_RESTART options."), CURRENT_FUNCTION);
    }

    fclose(fhw);

#else

    /*--- Parallel binary input using MPI I/O. ---*/

    MPI_File fhw;
    int ierr;

    /*--- All ranks open the file using MPI. ---*/

    ierr = MPI_File_open(MPI_COMM_WORLD, fname, MPI_MODE_RDONLY, MPI_INFO_NULL, &fhw);

    /*--- Error check opening the file. ---*/

    if (ierr) {
      SU2_MPI::Error(string("Unable to open SU2 restart file ") + string(fname), CURRENT_FUNCTION);
    }

    /*--- Have the master attempt to read the magic number. ---*/

    if (rank == MASTER_NODE)
      MPI_File_read(fhw, &magic_number, 1, MPI_INT, MPI_STATUS_IGNORE);

    /*--- Broadcast the number of variables to all procs and store clearly. ---*/

    SU2_MPI::Bcast(&magic_number, 1, MPI_INT, MASTER_NODE, MPI_COMM_WORLD);

    /*--- Check that this is an SU2 binary file. SU2 binary files
     have the hex representation of "SU2" as the first int in the file. ---*/

    if (magic_number == 535532) {
      SU2_MPI::Error(string("File ") + string(fname) + string(" is a binary SU2 restart file, expected ASCII.\n") +
                     string("SU2 reads/writes binary restart files by default.\n") +
                     string("Note that backward compatibility for ASCII restart files is\n") +
                     string("possible with the WRT_BINARY_RESTART / READ_BINARY_RESTART options."), CURRENT_FUNCTION);
    }
    
    MPI_File_close(&fhw);
    
#endif

    /*--- Open the restart file ---*/

    restart_file.open(filename.data(), ios::in);

    /*--- In case there is no restart file ---*/

    if (restart_file.fail()) {
      SU2_MPI::Error(string("SU2 solution file ") + filename + string(" not found"), CURRENT_FUNCTION);
    }
    
    /*--- Identify the number of fields (and names) in the restart file ---*/

    getline (restart_file, text_line);

    fields = PrintingToolbox::split(text_line, ',');
    
    for (unsigned short iField = 0; iField < fields.size(); iField++){
      PrintingToolbox::trim(fields[iField]);
    }
    
    /*--- Close the file (the solution date is read later). ---*/
    
    restart_file.close();

    /*--- Set the number of variables, one per field in the
     restart file (without including the PointID) ---*/

    nVar = fields.size() - 1;

  }

}

void CBaselineSolver::LoadRestart(CGeometry **geometry, CSolver ***solver, CConfig *config, int val_iter, bool val_update_geo) {

  /*--- Restart the solution from file information ---*/

  string filename;
  unsigned long index;
  unsigned short iDim, iVar;
  bool adjoint = ( config->GetContinuous_Adjoint() || config->GetDiscrete_Adjoint() ); 
  unsigned short iInst = config->GetiInst();
  bool steady_restart = config->GetSteadyRestart();
  unsigned short turb_model = config->GetKind_Turb_Model();

  su2double *Coord = new su2double [nDim];
  for (iDim = 0; iDim < nDim; iDim++)
    Coord[iDim] = 0.0;

  /*--- Skip coordinates ---*/

  unsigned short skipVars = geometry[iInst]->GetnDim();

  /*--- Retrieve filename from config ---*/

  if (adjoint) {
    filename = config->GetSolution_AdjFileName();
    filename = config->GetObjFunc_Extension(filename);
  } else {
    filename = config->GetSolution_FileName();
  }

  filename = config->GetFilename(filename, "", val_iter);

  /*--- Output the file name to the console. ---*/

  if (rank == MASTER_NODE)
    cout << "Reading and storing the solution from " << filename
    << "." << endl;

  /*--- Read the restart data from either an ASCII or binary SU2 file. ---*/

  if (config->GetRead_Binary_Restart()) {
    Read_SU2_Restart_Binary(geometry[iInst], config, filename);
  } else {
    Read_SU2_Restart_ASCII(geometry[iInst], config, filename);
  }

  int counter = 0;
  long iPoint_Local = 0; unsigned long iPoint_Global = 0;

  /*--- Load data from the restart into correct containers. ---*/

  for (iPoint_Global = 0; iPoint_Global < geometry[iInst]->GetGlobal_nPointDomain(); iPoint_Global++ ) {

    /*--- Retrieve local index. If this node from the restart file lives
     on the current processor, we will load and instantiate the vars. ---*/

    iPoint_Local = geometry[iInst]->GetGlobal_to_Local_Point(iPoint_Global);

    if (iPoint_Local > -1) {
      
      /*--- We need to store this point's data, so jump to the correct
       offset in the buffer of data from the restart file and load it. ---*/

      index = counter*Restart_Vars[1];
      for (iVar = 0; iVar < nVar; iVar++) Solution[iVar] = Restart_Data[index+iVar];
      nodes->SetSolution(iPoint_Local,Solution);
     
      /*--- For dynamic meshes, read in and store the
       grid coordinates and grid velocities for each node. ---*/
      
      if (dynamic_grid && val_update_geo) {

        /*--- First, remove any variables for the turbulence model that
         appear in the restart file before the grid velocities. ---*/

        if (turb_model == SA || turb_model == SA_NEG) {
          index++;
        } else if (turb_model == SST) {
          index+=2;
        }
        
        /*--- Read in the next 2 or 3 variables which are the grid velocities ---*/
        /*--- If we are restarting the solution from a previously computed static calculation (no grid movement) ---*/
        /*--- the grid velocities are set to 0. This is useful for FSI computations ---*/
        
        su2double GridVel[3] = {0.0,0.0,0.0};
        if (!steady_restart) {

          /*--- Rewind the index to retrieve the Coords. ---*/
          index = counter*Restart_Vars[1];
          for (iDim = 0; iDim < nDim; iDim++) { Coord[iDim] = Restart_Data[index+iDim]; }

          /*--- Move the index forward to get the grid velocities. ---*/
          index = counter*Restart_Vars[1] + skipVars + nVar;
          for (iDim = 0; iDim < nDim; iDim++) { GridVel[iDim] = Restart_Data[index+iDim]; }
        }

        for (iDim = 0; iDim < nDim; iDim++) {
          geometry[iInst]->node[iPoint_Local]->SetCoord(iDim, Coord[iDim]);
          geometry[iInst]->node[iPoint_Local]->SetGridVel(iDim, GridVel[iDim]);
        }
      }

      /*--- Increment the overall counter for how many points have been loaded. ---*/
      counter++;
    }
    
  }

  /*--- MPI solution ---*/
  
  InitiateComms(geometry[iInst], config, SOLUTION);
  CompleteComms(geometry[iInst], config, SOLUTION);

  /*--- Update the geometry for flows on dynamic meshes ---*/
  
  if (dynamic_grid && val_update_geo) {
    
    /*--- Communicate the new coordinates and grid velocities at the halos ---*/
    
    geometry[iInst]->InitiateComms(geometry[iInst], config, COORDINATES);
    geometry[iInst]->CompleteComms(geometry[iInst], config, COORDINATES);
        
    geometry[iInst]->InitiateComms(geometry[iInst], config, GRID_VELOCITY);
    geometry[iInst]->CompleteComms(geometry[iInst], config, GRID_VELOCITY);

  }
  
  delete [] Coord;

  /*--- Delete the class memory that is used to load the restart. ---*/

  if (Restart_Vars != NULL) delete [] Restart_Vars;
  if (Restart_Data != NULL) delete [] Restart_Data;
  Restart_Vars = NULL; Restart_Data = NULL;

}

void CBaselineSolver::LoadRestart_FSI(CGeometry *geometry, CConfig *config, int val_iter) {

  /*--- Restart the solution from file information ---*/
  string filename;
  unsigned long index;
  unsigned short iVar;
  bool adjoint = (config->GetContinuous_Adjoint() || config->GetDiscrete_Adjoint());

  /*--- Retrieve filename from config ---*/
  if (adjoint) {
    filename = config->GetSolution_AdjFileName();
    filename = config->GetObjFunc_Extension(filename);
  } else {
    filename = config->GetSolution_FileName();
  }

  /*--- Multizone problems require the number of the zone to be appended. ---*/

  filename = config->GetFilename(filename, "", val_iter);

  /*--- Output the file name to the console. ---*/

  if (rank == MASTER_NODE)
    cout << "Reading and storing the solution from " << filename
    << "." << endl;

  /*--- Read the restart data from either an ASCII or binary SU2 file. ---*/

  if (config->GetRead_Binary_Restart()) {
    Read_SU2_Restart_Binary(geometry, config, filename);
  } else {
    Read_SU2_Restart_ASCII(geometry, config, filename);
  }

  unsigned short nVar_Local = Restart_Vars[1];
  su2double *Solution_Local = new su2double[nVar_Local];

  int counter = 0;
  long iPoint_Local = 0; unsigned long iPoint_Global = 0;

  /*--- Load data from the restart into correct containers. ---*/
  
  for (iPoint_Global = 0; iPoint_Global < geometry->GetGlobal_nPointDomain(); iPoint_Global++ ) {

    /*--- Retrieve local index. If this node from the restart file lives
     on the current processor, we will load and instantiate the vars. ---*/

    iPoint_Local = geometry->GetGlobal_to_Local_Point(iPoint_Global);

    if (iPoint_Local > -1) {

      /*--- We need to store this point's data, so jump to the correct
       offset in the buffer of data from the restart file and load it. ---*/

      index = counter*Restart_Vars[1];
      for (iVar = 0; iVar < nVar_Local; iVar++) Solution[iVar] = Restart_Data[index+iVar];
      nodes->SetSolution(iPoint_Local,Solution);

      /*--- Increment the overall counter for how many points have been loaded. ---*/

      counter++;

    }

  }

  delete [] Solution_Local;

}

CBaselineSolver::~CBaselineSolver(void) {
  if (nodes != nullptr) delete nodes;
}

CBaselineSolver_FEM::CBaselineSolver_FEM(void) : CSolver() { }

CBaselineSolver_FEM::CBaselineSolver_FEM(CGeometry *geometry, CConfig *config) {

  /*--- Define geometry constants in the solver structure ---*/

  nDim = geometry->GetnDim();

  /*--- Create an object of the class CMeshFEM_DG and retrieve the necessary
   geometrical information for the FEM DG solver. If necessary, it is
   possible to increase nMatchingFacesWithHaloElem a bit, such that
   the computation of the external faces may be more efficient when
   using multiple threads. ---*/

  CMeshFEM_DG *DGGeometry = dynamic_cast<CMeshFEM_DG *>(geometry);

  nVolElemTot   = DGGeometry->GetNVolElemTot();
  nVolElemOwned = DGGeometry->GetNVolElemOwned();
  volElem       = DGGeometry->GetVolElem();

  /*--- Routines to access the number of variables and string names. ---*/

  SetOutputVariables(geometry, config);

  /*--- Determine the total number of DOFs stored on this rank and allocate the memory
   to store the conservative variables. ---*/
  nDOFsLocOwned = 0;
  for(unsigned long i=0; i<nVolElemOwned; ++i) nDOFsLocOwned += volElem[i].nDOFsSol;

  nDOFsLocTot = nDOFsLocOwned;
  for(unsigned long i=nVolElemOwned; i<nVolElemTot; ++i) nDOFsLocTot += volElem[i].nDOFsSol;

  VecSolDOFs.resize(nVar*nDOFsLocTot);

  /*--- Determine the global number of DOFs. ---*/
#ifdef HAVE_MPI
  SU2_MPI::Allreduce(&nDOFsLocOwned, &nDOFsGlobal, 1, MPI_UNSIGNED_LONG, MPI_SUM, MPI_COMM_WORLD);
#else
  nDOFsGlobal = nDOFsLocOwned;
#endif

  /*--- Store the number of DOFs in the geometry class in case of restart. ---*/
  geometry->SetnPointDomain(nDOFsLocOwned);
  geometry->SetGlobal_nPointDomain(nDOFsGlobal);

  /*--- Initialize the solution to zero. ---*/

  unsigned long ii = 0;
  for(unsigned long i=0; i<nDOFsLocTot; ++i) {
    for(unsigned short j=0; j<nVar; ++j, ++ii) {
      VecSolDOFs[ii] = 0.0;
    }
  }

}

void CBaselineSolver_FEM::SetOutputVariables(CGeometry *geometry, CConfig *config) {

  /*--- Open the restart file and extract the nVar and field names. ---*/

  string Tag, text_line, AdjExt, UnstExt;
  unsigned long TimeIter = config->GetTimeIter();

  ifstream restart_file;
  string filename;

  /*--- Retrieve filename from config ---*/

  filename = config->GetSolution_FileName();

  /*--- Unsteady problems require an iteration number to be appended. ---*/

  if (config->GetTime_Domain()) {
    filename = config->GetUnsteady_FileName(filename, SU2_TYPE::Int(TimeIter), ".dat");
  }

  /*--- Read only the number of variables in the restart file. ---*/

  if (config->GetRead_Binary_Restart()) {

    int nVar_Buf = 5;
    int var_buf[5];

#ifndef HAVE_MPI

    /*--- Serial binary input. ---*/

    FILE *fhw;
    fhw = fopen(filename.c_str(),"rb");
    size_t ret;

    /*--- Error check for opening the file. ---*/

    if (!fhw)
      SU2_MPI::Error(string("Unable to open SU2 restart file ") + filename,
                     CURRENT_FUNCTION);

    /*--- First, read the number of variables and points. ---*/

    ret = fread(var_buf, sizeof(int), nVar_Buf, fhw);
    if (ret != (unsigned long)nVar_Buf) {
      SU2_MPI::Error("Error reading restart file.", CURRENT_FUNCTION);
    }

    /*--- Check that this is an SU2 binary file. SU2 binary files
     have the hex representation of "SU2" as the first int in the file. ---*/

    if (var_buf[0] != 535532)
      SU2_MPI::Error(string("File ") + filename + string(" is not a binary SU2 restart file.\n") +
                     string("SU2 reads/writes binary restart files by default.\n") +
                     string("Note that backward compatibility for ASCII restart files is\n") +
                     string("possible with the WRT_BINARY_RESTART / READ_BINARY_RESTART options."), CURRENT_FUNCTION);

    /*--- Close the file. ---*/

    fclose(fhw);

#else

    /*--- Parallel binary input using MPI I/O. ---*/

    MPI_File fhw;
    int ierr;

    /*--- All ranks open the file using MPI. ---*/

    char fname[100];
    strcpy(fname, filename.c_str());
    ierr = MPI_File_open(MPI_COMM_WORLD, fname, MPI_MODE_RDONLY, MPI_INFO_NULL, &fhw);

    /*--- Error check opening the file. ---*/

    if (ierr)
      SU2_MPI::Error(string("Unable to open SU2 restart file ") + filename,
                     CURRENT_FUNCTION);

    /*--- First, read the number of variables and points (i.e., cols and rows),
     which we will need in order to read the file later. Also, read the
     variable string names here. Only the master rank reads the header. ---*/

    if (rank == MASTER_NODE)
      MPI_File_read(fhw, var_buf, nVar_Buf, MPI_INT, MPI_STATUS_IGNORE);

    /*--- Broadcast the number of variables to all procs and store more clearly. ---*/

    SU2_MPI::Bcast(var_buf, nVar_Buf, MPI_INT, MASTER_NODE, MPI_COMM_WORLD);

    /*--- Check that this is an SU2 binary file. SU2 binary files
     have the hex representation of "SU2" as the first int in the file. ---*/

    if (var_buf[0] != 535532)
      SU2_MPI::Error(string("File ") + filename + string(" is not a binary SU2 restart file.\n") +
                     string("SU2 reads/writes binary restart files by default.\n") +
                     string("Note that backward compatibility for ASCII restart files is\n") +
                     string("possible with the WRT_BINARY_RESTART / READ_BINARY_RESTART options."), CURRENT_FUNCTION);

    /*--- All ranks close the file after writing. ---*/

    MPI_File_close(&fhw);

#endif

    /*--- Set the number of variables, one per field in the
     restart file (without including the PointID) ---*/

    nVar = var_buf[1];

  } else {

    /*--- First, check that this is not a binary restart file. ---*/

    int magic_number;

#ifndef HAVE_MPI

    /*--- Serial binary input. ---*/

    FILE *fhw;
    fhw = fopen(filename.c_str(), "rb");
    size_t ret;

    /*--- Error check for opening the file. ---*/

    if (!fhw)
      SU2_MPI::Error(string("Unable to open SU2 restart file ") + filename,
                     CURRENT_FUNCTION);

    /*--- Attempt to read the first int, which should be our magic number. ---*/

    ret = fread(&magic_number, sizeof(int), 1, fhw);
    if (ret != 1) {
      SU2_MPI::Error("Error reading restart file.", CURRENT_FUNCTION);
    }

    /*--- Check that this is an SU2 binary file. SU2 binary files
     have the hex representation of "SU2" as the first int in the file. ---*/

    if (magic_number == 535532)
      SU2_MPI::Error(string("File ") + filename + string(" is a binary SU2 restart file, expected ASCII.\n") +
                     string("SU2 reads/writes binary restart files by default.\n") +
                     string("Note that backward compatibility for ASCII restart files is\n") +
                     string("possible with the WRT_BINARY_RESTART / READ_BINARY_RESTART options."), CURRENT_FUNCTION);
    fclose(fhw);

#else

    /*--- Parallel binary input using MPI I/O. ---*/

    MPI_File fhw;
    int ierr;

    /*--- All ranks open the file using MPI. ---*/

    char fname[100];
    strcpy(fname, filename.c_str());
    ierr = MPI_File_open(MPI_COMM_WORLD, fname, MPI_MODE_RDONLY, MPI_INFO_NULL, &fhw);

    /*--- Error check opening the file. ---*/

    if (ierr)
      SU2_MPI::Error(string("Unable to open SU2 restart file ") + filename,
                     CURRENT_FUNCTION);

    /*--- Have the master attempt to read the magic number. ---*/

    if (rank == MASTER_NODE)
      MPI_File_read(fhw, &magic_number, 1, MPI_INT, MPI_STATUS_IGNORE);

    /*--- Broadcast the number of variables to all procs and store clearly. ---*/

    SU2_MPI::Bcast(&magic_number, 1, MPI_INT, MASTER_NODE, MPI_COMM_WORLD);

    /*--- Check that this is an SU2 binary file. SU2 binary files
     have the hex representation of "SU2" as the first int in the file. ---*/

    if (magic_number == 535532)
      SU2_MPI::Error(string("File ") + filename + string(" is a binary SU2 restart file, expected ASCII.\n") +
                     string("SU2 reads/writes binary restart files by default.\n") +
                     string("Note that backward compatibility for ASCII restart files is\n") +
                     string("possible with the WRT_BINARY_RESTART / READ_BINARY_RESTART options."), CURRENT_FUNCTION);

    MPI_File_close(&fhw);
    
#endif

    /*--- Open the restart file ---*/

    restart_file.open(filename.data(), ios::in);

    /*--- In case there is no restart file ---*/

    if (restart_file.fail())
      SU2_MPI::Error(string("SU2 solution file ") + filename + string(" not found"), CURRENT_FUNCTION);

    /*--- Identify the number of fields (and names) in the restart file ---*/

    getline (restart_file, text_line);

    stringstream ss(text_line);
    while (ss >> Tag) {
      config->fields.push_back(Tag);
      if (ss.peek() == ',') ss.ignore();
    }

    /*--- Close the file (the solution date is read later). ---*/

    restart_file.close();

    /*--- Set the number of variables, one per field in the
     restart file (without including the PointID) ---*/

    nVar = config->fields.size() - 1;

    /*--- Clear the fields vector since we'll read it again. ---*/

    config->fields.clear();

  }

}

void CBaselineSolver_FEM::LoadRestart(CGeometry **geometry, CSolver ***solver, CConfig *config, int val_iter, bool val_update_geo) {

  /*--- Restart the solution from file information ---*/
  unsigned short iVar;
  unsigned long index;

  string restart_filename = config->GetSolution_FileName();

  if (config->GetTime_Domain()) {
    restart_filename = config->GetUnsteady_FileName(restart_filename, SU2_TYPE::Int(val_iter), "");
  }

  int counter = 0;
  long iPoint_Local = 0; unsigned long iPoint_Global = 0;
  unsigned short rbuf_NotMatching = 0;
  unsigned long nDOF_Read = 0;

  /*--- Read the restart data from either an ASCII or binary SU2 file. ---*/

  if (config->GetRead_Binary_Restart()) {
    Read_SU2_Restart_Binary(geometry[MESH_0], config, restart_filename);
  } else {
    Read_SU2_Restart_ASCII(geometry[MESH_0], config, restart_filename);
  }

  /*--- Load data from the restart into correct containers. ---*/

  counter = 0;
  for (iPoint_Global = 0; iPoint_Global < geometry[MESH_0]->GetGlobal_nPointDomain(); iPoint_Global++) {

    /*--- Retrieve local index. If this node from the restart file lives
     on the current processor, we will load and instantiate the vars. ---*/

    iPoint_Local = geometry[MESH_0]->GetGlobal_to_Local_Point(iPoint_Global);

    if (iPoint_Local > -1) {

      /*--- We need to store this point's data, so jump to the correct
       offset in the buffer of data from the restart file and load it. ---*/

      index = counter*Restart_Vars[1];
      for (iVar = 0; iVar < nVar; iVar++) {
        VecSolDOFs[nVar*iPoint_Local+iVar] = Restart_Data[index+iVar];
      }
      /*--- Update the local counter nDOF_Read. ---*/
      ++nDOF_Read;

      /*--- Increment the overall counter for how many points have been loaded. ---*/
      counter++;
    }

  }

  /*--- Detect a wrong solution file ---*/
  if(nDOF_Read < nDOFsLocOwned) rbuf_NotMatching = 1;

#ifdef HAVE_MPI
  unsigned short sbuf_NotMatching = rbuf_NotMatching;
  SU2_MPI::Allreduce(&sbuf_NotMatching, &rbuf_NotMatching, 1, MPI_UNSIGNED_SHORT, MPI_MAX, MPI_COMM_WORLD);
#endif

  if (rbuf_NotMatching != 0)
    SU2_MPI::Error(string("The solution file ") + restart_filename +
                   string(" doesn't match with the mesh file!\n") +
                   string("It could be empty lines at the end of the file."),
                   CURRENT_FUNCTION);

  /*--- Delete the class memory that is used to load the restart. ---*/

  if (Restart_Vars != NULL) delete [] Restart_Vars;
  if (Restart_Data != NULL) delete [] Restart_Data;
  Restart_Vars = NULL; Restart_Data = NULL;

}

CBaselineSolver_FEM::~CBaselineSolver_FEM(void) { }<|MERGE_RESOLUTION|>--- conflicted
+++ resolved
@@ -5157,71 +5157,7 @@
         }
       }
     }
-<<<<<<< HEAD
-
-    /*--- Delete the class memory that is used to load the inlets. ---*/
-
-    Marker_Tags_InletFile.clear();
-
-    if (nRowCum_InletFile != NULL) {delete [] nRowCum_InletFile; nRowCum_InletFile = NULL;}
-    if (nRow_InletFile    != NULL) {delete [] nRow_InletFile;    nRow_InletFile    = NULL;}
-    if (nCol_InletFile    != NULL) {delete [] nCol_InletFile;    nCol_InletFile    = NULL;}
-    if (Inlet_Data        != NULL) {delete [] Inlet_Data;        Inlet_Data        = NULL;}
-
-  } else {
-
-    if (rank == MASTER_NODE) {
-      cout << endl;
-      cout << "WARNING: Could not find the input file for the inlet profile." << endl;
-      cout << "Looked for: " << profile_filename << "." << endl;
-      cout << "A template inlet profile file will be written, and the " << endl;
-      cout << "calculation will continue with uniform inlets." << endl << endl;
-    }
-
-    /*--- Set the bit to write a template inlet profile file. ---*/
-
-    config->SetWrt_InletFile(true);
-    
-    //// Here I need to force output because the nodes get overwritten below!S
-    //// This was in COutput::SetResult_Files_Parallel(CSolver *****solver_container,
-                                       ////CGeometry ****geometry,
-                                       ////CConfig **config,
-                                       ////unsigned long iExtIter,
-                                       ////unsigned short val_nZone,
-                                       ////unsigned short *nInst) {
-                                     //////CGeometry **geometry,
-                                     //////CSolver ***solver,
-                                     //////CConfig *config,
-                                     //////int val_iter,
-                                     //////unsigned short val_kind_solver,
-                                     //////unsigned short val_kind_marker) {
-    //if (config->GetWrt_InletFile()) {
-      //output->MergeInletCoordinates(config, geometry[MESH_0]);
-
-      //if (rank == MASTER_NODE) {
-        //Write_InletFile_Flow(config, geometry[MESH_0], solver[MESH_0]);
-        //DeallocateInletCoordinates(config, geometry[MESH_0]);
-      //}
-      //config->SetWrt_InletFile(false);
-    //}
-    //int i;cout << "Waiting!"<< endl; cin >> i; //wait here
-    /*--- Set the mean flow inlets to uniform. ---*/
-
-    for (iMesh = 0; iMesh <= config->GetnMGLevels(); iMesh++) {
-      for (iMarker = 0; iMarker < config->GetnMarker_All(); iMarker++) {
-          solver[iMesh][KIND_SOLVER]->SetUniformInlet(config, iMarker);
-      }
-    }
-
-  }
-
-  /*--- Deallocated local data. ---*/
-
-  if (Inlet_Values != NULL) delete [] Inlet_Values;
-  if (Inlet_Fine   != NULL) delete [] Inlet_Fine;
-=======
-  
->>>>>>> 00d1852c
+  
   delete [] Normal;
   
 }
