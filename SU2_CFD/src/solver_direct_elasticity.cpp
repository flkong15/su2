/*!
 * \file solver_direct_elasticity.cpp
 * \brief Main subroutines for solving direct FEM elasticity problems.
 * \author R. Sanchez
 * \version 6.2.0 "Falcon"
 *
 * The current SU2 release has been coordinated by the
 * SU2 International Developers Society <www.su2devsociety.org>
 * with selected contributions from the open-source community.
 *
 * The main research teams contributing to the current release are:
 *  - Prof. Juan J. Alonso's group at Stanford University.
 *  - Prof. Piero Colonna's group at Delft University of Technology.
 *  - Prof. Nicolas R. Gauger's group at Kaiserslautern University of Technology.
 *  - Prof. Alberto Guardone's group at Polytechnic University of Milan.
 *  - Prof. Rafael Palacios' group at Imperial College London.
 *  - Prof. Vincent Terrapon's group at the University of Liege.
 *  - Prof. Edwin van der Weide's group at the University of Twente.
 *  - Lab. of New Concepts in Aeronautics at Tech. Institute of Aeronautics.
 *
 * Copyright 2012-2019, Francisco D. Palacios, Thomas D. Economon,
 *                      Tim Albring, and the SU2 contributors.
 *
 * SU2 is free software; you can redistribute it and/or
 * modify it under the terms of the GNU Lesser General Public
 * License as published by the Free Software Foundation; either
 * version 2.1 of the License, or (at your option) any later version.
 *
 * SU2 is distributed in the hope that it will be useful,
 * but WITHOUT ANY WARRANTY; without even the implied warranty of
 * MERCHANTABILITY or FITNESS FOR A PARTICULAR PURPOSE. See the GNU
 * Lesser General Public License for more details.
 *
 * You should have received a copy of the GNU Lesser General Public
 * License along with SU2. If not, see <http://www.gnu.org/licenses/>.
 */

#include "../include/solver_structure.hpp"
#include "../include/variables/CFEABoundVariable.hpp"
#include "../../Common/include/toolboxes/printing_toolbox.hpp"
#include <algorithm>

CFEASolver::CFEASolver(bool mesh_deform_mode) : CSolver(mesh_deform_mode) {

  nElement = 0;
  nDim = 0;
  nMarker = 0;

  nFEA_Terms = 1;

  nPoint = 0;
  nPointDomain = 0;

  Total_CFEA = 0.0;
  WAitken_Dyn = 0.0;
  WAitken_Dyn_tn1 = 0.0;
  loadIncrement = 1.0;

  element_container = NULL;
  unsigned short iTerm;
  element_container = new CElement** [MAX_TERMS]();
  for (iTerm = 0; iTerm < MAX_TERMS; iTerm++)
    element_container[iTerm] = new CElement* [MAX_FE_KINDS]();

  nodes = nullptr;

  element_properties = NULL;
  elProperties = NULL;

  GradN_X = NULL;
  GradN_x = NULL;

  Jacobian_c_ij = NULL;
  Jacobian_s_ij = NULL;

  MassMatrix_ij = NULL;

  mZeros_Aux = NULL;
  mId_Aux = NULL;

  Res_Stress_i = NULL;
  Res_Ext_Surf = NULL;
  Res_Time_Cont = NULL;
  Res_FSI_Cont = NULL;

  Res_Dead_Load = NULL;

  nodeReactions = NULL;

  solutionPredictor = NULL;

  SolRest = NULL;

  normalVertex = NULL;
  stressTensor = NULL;

  Solution_Interm = NULL;

  iElem_iDe   = NULL;

  topol_filter_applied = false;

  element_based = false;
}

CFEASolver::CFEASolver(CGeometry *geometry, CConfig *config) : CSolver() {

  unsigned long iPoint;
  unsigned short iVar, jVar, iDim, jDim;
  unsigned short iTerm;

  bool dynamic = (config->GetTime_Domain());
  bool nonlinear_analysis = (config->GetGeometricConditions() == LARGE_DEFORMATIONS);
  /*--- Generalized alpha method requires residual at previous time step. ---*/
  bool gen_alpha = (config->GetKind_TimeIntScheme_FEA() == GENERALIZED_ALPHA);
  /*--- Test whether we consider dielectric elastomers ---*/
  bool de_effects = config->GetDE_Effects();
  bool body_forces = config->GetDeadLoad();

  /*--- A priori we don't have an element-based input file (most of the applications will be like this) ---*/
  element_based = false;

  topol_filter_applied = false;

  nElement      = geometry->GetnElem();
  nDim          = geometry->GetnDim();
  nMarker       = geometry->GetnMarker();

  nPoint        = geometry->GetnPoint();
  nPointDomain  = geometry->GetnPointDomain();

  /*--- Number of different terms for FEA ---*/
  nFEA_Terms = 1;
  if (de_effects) nFEA_Terms++;       // The DE term is DE_TERM = 1

  /*--- Here is where we assign the kind of each element ---*/

  /*--- First level: different possible terms of the equations ---*/
  element_container = new CElement** [MAX_TERMS]();
  for (iTerm = 0; iTerm < MAX_TERMS; iTerm++)
    element_container[iTerm] = new CElement* [MAX_FE_KINDS]();


  if (nDim == 2) {

    /*--- Basic terms ---*/
    element_container[FEA_TERM][EL_TRIA] = new CTRIA1();
    element_container[FEA_TERM][EL_QUAD] = new CQUAD4();

    if (de_effects){
      element_container[DE_TERM][EL_TRIA] = new CTRIA1();
      element_container[DE_TERM][EL_QUAD] = new CQUAD4();
    }

  }
  else {

    element_container[FEA_TERM][EL_TETRA] = new CTETRA1();
    element_container[FEA_TERM][EL_HEXA]  = new CHEXA8 ();
    element_container[FEA_TERM][EL_PYRAM] = new CPYRAM5();
    element_container[FEA_TERM][EL_PRISM] = new CPRISM6();

    if (de_effects){
      element_container[DE_TERM][EL_TETRA] = new CTETRA1();
      element_container[DE_TERM][EL_HEXA]  = new CHEXA8 ();
      element_container[DE_TERM][EL_PYRAM] = new CPYRAM5();
      element_container[DE_TERM][EL_PRISM] = new CPRISM6();
    }

  }

  /*--- Set element properties ---*/
  elProperties = new unsigned long[4];
  for (iVar = 0; iVar < 4; iVar++)
    elProperties[iVar] = 0;
  Set_ElementProperties(geometry, config);

  GradN_X = new su2double [nDim];
  GradN_x = new su2double [nDim];

  Total_CFEA        = 0.0;
  WAitken_Dyn       = 0.0;
  WAitken_Dyn_tn1   = 0.0;
  loadIncrement     = 0.0;

  SetFSI_ConvValue(0,0.0);
  SetFSI_ConvValue(1,0.0);

  nVar = nDim;

  /*--- Define some auxiliary vectors related to the residual ---*/

  Residual = new su2double[nVar];          for (iVar = 0; iVar < nVar; iVar++) Residual[iVar]      = 0.0;
  Residual_RMS = new su2double[nVar];      for (iVar = 0; iVar < nVar; iVar++) Residual_RMS[iVar]  = 0.0;
  Residual_Max = new su2double[nVar];      for (iVar = 0; iVar < nVar; iVar++) Residual_Max[iVar]  = 0.0;
  Point_Max = new unsigned long[nVar];  for (iVar = 0; iVar < nVar; iVar++) Point_Max[iVar]     = 0;
  Point_Max_Coord = new su2double*[nVar];
  for (iVar = 0; iVar < nVar; iVar++) {
    Point_Max_Coord[iVar] = new su2double[nDim];
    for (iDim = 0; iDim < nDim; iDim++) Point_Max_Coord[iVar][iDim] = 0.0;
  }

  /*--- Residual i and residual j for the Matrix-Vector Product for the Mass Residual ---*/
  if (dynamic){
    Residual_i = new su2double[nVar];        for (iVar = 0; iVar < nVar; iVar++) Residual_i[iVar]    = 0.0;
    Residual_j = new su2double[nVar];        for (iVar = 0; iVar < nVar; iVar++) Residual_j[iVar]    = 0.0;
  }

  /*--- Define some auxiliary vectors related to the solution ---*/

  Solution   = new su2double[nVar]; for (iVar = 0; iVar < nVar; iVar++) Solution[iVar] = 0.0;

  Solution_Interm = NULL;
  if (gen_alpha) {
    Solution_Interm = new su2double[nVar];
    for (iVar = 0; iVar < nVar; iVar++) Solution_Interm[iVar] = 0.0;
  }

  nodeReactions = new su2double[nVar];  for (iVar = 0; iVar < nVar; iVar++) nodeReactions[iVar]   = 0.0;

  /*--- The length of the solution vector depends on whether the problem is static or dynamic ---*/

  unsigned short nSolVar;
  string text_line, filename;
  ifstream restart_file;

  if (dynamic) nSolVar = 3 * nVar;
  else nSolVar = nVar;

  SolRest = new su2double[nSolVar];
  for (iVar = 0; iVar < nSolVar; iVar++) SolRest[iVar] = 0.0;

  /*--- Initialize from zero everywhere ---*/

  nodes = new CFEABoundVariable(SolRest, nPoint, nDim, nVar, config);
  SetBaseClassPointerToNodes();

  /*--- Set which points are vertices and allocate boundary data. ---*/

  for (iPoint = 0; iPoint < nPoint; iPoint++)
    for (unsigned short iMarker = 0; iMarker < config->GetnMarker_All(); iMarker++) {
      long iVertex = geometry->node[iPoint]->GetVertex(iMarker);
      if (iVertex >= 0) {
        nodes->Set_isVertex(iPoint,true);
        break;
      }
    }
  static_cast<CFEABoundVariable*>(nodes)->AllocateBoundaryVariables(config);


  bool reference_geometry = config->GetRefGeom();
  if (reference_geometry) Set_ReferenceGeometry(geometry, config);

  bool prestretch_fem = config->GetPrestretch();
  if (prestretch_fem) Set_Prestretch(geometry, config);

  /*--- Term ij of the Jacobian ---*/

  Jacobian_ij = new su2double*[nVar];
  for (iVar = 0; iVar < nVar; iVar++) {
    Jacobian_ij[iVar] = new su2double [nVar];
    for (jVar = 0; jVar < nVar; jVar++) {
      Jacobian_ij[iVar][jVar] = 0.0;
    }
  }

  /*--- Term ij of the Mass Matrix (only if dynamic analysis) ---*/
  MassMatrix_ij = NULL;
  if (dynamic) {
    MassMatrix_ij = new su2double*[nVar];
    for (iVar = 0; iVar < nVar; iVar++) {
      MassMatrix_ij[iVar] = new su2double [nVar];
      for (jVar = 0; jVar < nVar; jVar++) {
        MassMatrix_ij[iVar][jVar] = 0.0;
      }
    }
  }

  Jacobian_c_ij = NULL;
  Jacobian_s_ij = NULL;
  if (nonlinear_analysis) {

    /*--- Term ij of the Jacobian (constitutive contribution) ---*/

    Jacobian_c_ij = new su2double*[nVar];
    for (iVar = 0; iVar < nVar; iVar++) {
      Jacobian_c_ij[iVar] = new su2double [nVar];
      for (jVar = 0; jVar < nVar; jVar++) {
        Jacobian_c_ij[iVar][jVar] = 0.0;
      }
    }

    /*--- Term ij of the Jacobian (stress contribution) ---*/

    Jacobian_s_ij = new su2double*[nVar];
    for (iVar = 0; iVar < nVar; iVar++) {
      Jacobian_s_ij[iVar] = new su2double [nVar];
      for (jVar = 0; jVar < nVar; jVar++) {
        Jacobian_s_ij[iVar][jVar] = 0.0;
      }
    }

  }

  /*--- Stress contribution to the node i ---*/
  Res_Stress_i = new su2double[nVar];

  /*--- Contribution of the external surface forces to the residual (auxiliary vector) ---*/
  Res_Ext_Surf = new su2double[nVar];

  /*--- Contribution of the body forces to the residual (auxiliary vector) ---*/
  Res_Dead_Load = NULL;
  if (body_forces) {
    Res_Dead_Load = new su2double[nVar];
  }

  /*--- Contribution of the fluid tractions to the residual (auxiliary vector) ---*/
  Res_FSI_Cont = new su2double[nVar];

  /*--- Time integration contribution to the residual ---*/
  Res_Time_Cont = NULL;
  if (dynamic) {
    Res_Time_Cont = new su2double [nVar];
  }

  /*--- Matrices to impose clamped boundary conditions ---*/

  mZeros_Aux = new su2double *[nDim];
  for(iDim = 0; iDim < nDim; iDim++)
    mZeros_Aux[iDim] = new su2double[nDim];

  mId_Aux = new su2double *[nDim];
  for(iDim = 0; iDim < nDim; iDim++)
    mId_Aux[iDim] = new su2double[nDim];

  for(iDim = 0; iDim < nDim; iDim++) {
    for (jDim = 0; jDim < nDim; jDim++) {
      mZeros_Aux[iDim][jDim] = 0.0;
      mId_Aux[iDim][jDim] = 0.0;
    }
    mId_Aux[iDim][iDim] = 1.0;
  }


  /*--- Initialization of matrix structures ---*/
  if (rank == MASTER_NODE) cout << "Initialize Jacobian structure (Non-Linear Elasticity)." << endl;

  Jacobian.Initialize(nPoint, nPointDomain, nVar, nVar, false, geometry, config);

  if (dynamic) {
    MassMatrix.Initialize(nPoint, nPointDomain, nVar, nVar, false, geometry, config);
    TimeRes_Aux.Initialize(nPoint, nPointDomain, nVar, 0.0);
    TimeRes.Initialize(nPoint, nPointDomain, nVar, 0.0);
  }

  /*--- Initialization of linear solver structures ---*/
  LinSysSol.Initialize(nPoint, nPointDomain, nVar, 0.0);
  LinSysRes.Initialize(nPoint, nPointDomain, nVar, 0.0);

  LinSysAux.Initialize(nPoint, nPointDomain, nVar, 0.0);

  LinSysReact.Initialize(nPoint, nPointDomain, nVar, 0.0);

  /*--- Initialize the auxiliary vector and matrix for the computation of the nodal Reactions ---*/

  normalVertex = new su2double [nDim];

  stressTensor = new su2double* [nDim];
  for (iVar = 0; iVar < nVar; iVar++) {
    stressTensor[iVar] = new su2double [nDim];
  }

  /*---- Initialize the auxiliary vector for the solution predictor ---*/

  solutionPredictor = new su2double [nVar];

  iElem_iDe = NULL;

  /*--- Initialize the value of the total objective function ---*/
   Total_OFRefGeom = 0.0;
   Total_OFRefNode = 0.0;
   Total_OFVolFrac = 0.0;

   /*--- Initialize the value of the global objective function ---*/
   Global_OFRefGeom = 0.0;
   Global_OFRefNode = 0.0;

   /*--- Initialize the value of the total gradient for the forward mode ---*/
   Total_ForwardGradient = 0.0;

   if (config->GetDirectDiff() == D_YOUNG ||
       config->GetDirectDiff() == D_POISSON ||
       config->GetDirectDiff() == D_RHO ||
       config->GetDirectDiff() == D_RHO_DL ||
       config->GetDirectDiff() == D_EFIELD ||
       config->GetDirectDiff() == D_MACH ||
       config->GetDirectDiff() == D_PRESSURE){

     /*--- Header of the temporary output file ---*/
     ofstream myfile_res;

     if (config->GetDirectDiff() == D_YOUNG) myfile_res.open ("Output_Direct_Diff_E.txt");
     if (config->GetDirectDiff() == D_POISSON) myfile_res.open ("Output_Direct_Diff_Nu.txt");
     if (config->GetDirectDiff() == D_RHO) myfile_res.open ("Output_Direct_Diff_Rho.txt");
     if (config->GetDirectDiff() == D_RHO_DL) myfile_res.open ("Output_Direct_Diff_Rho_DL.txt");
     if (config->GetDirectDiff() == D_EFIELD) myfile_res.open ("Output_Direct_Diff_EField.txt");

     if (config->GetDirectDiff() == D_MACH) myfile_res.open ("Output_Direct_Diff_Mach.txt");
     if (config->GetDirectDiff() == D_PRESSURE) myfile_res.open ("Output_Direct_Diff_Pressure.txt");

     myfile_res << "Objective Function " << "\t";

     if (dynamic) myfile_res << "O. Function Averaged " << "\t";

     myfile_res << "Sensitivity Local" << "\t";

     myfile_res << "Sensitivity Averaged" << "\t";

     myfile_res << endl;

     myfile_res.close();

   }

  /*--- Initialize the BGS residuals in FSI problems. ---*/
  if (config->GetMultizone_Residual()){

    FSI_Residual      = 0.0;
    RelaxCoeff        = 1.0;
    ForceCoeff        = 1.0;

    Residual_BGS      = new su2double[nVar];         for (iVar = 0; iVar < nVar; iVar++) Residual_BGS[iVar]  = 1.0;
    Residual_Max_BGS  = new su2double[nVar];         for (iVar = 0; iVar < nVar; iVar++) Residual_Max_BGS[iVar]  = 1.0;

    /*--- Define some structures for locating max residuals ---*/

    Point_Max_BGS       = new unsigned long[nVar];  for (iVar = 0; iVar < nVar; iVar++) Point_Max_BGS[iVar]  = 0;
    Point_Max_Coord_BGS = new su2double*[nVar];
    for (iVar = 0; iVar < nVar; iVar++) {
      Point_Max_Coord_BGS[iVar] = new su2double[nDim];
      for (iDim = 0; iDim < nDim; iDim++) Point_Max_Coord_BGS[iVar][iDim] = 0.0;
    }
  }
  else{
    ForceCoeff        = 1.0;
  }

  /*--- Penalty value - to maintain constant the stiffness in optimization problems - TODO: this has to be improved ---*/
  PenaltyValue = 0.0;

  /*--- Perform the MPI communication of the solution ---*/

  InitiateComms(geometry, config, SOLUTION_FEA);
  CompleteComms(geometry, config, SOLUTION_FEA);

  /*--- If dynamic, we also need to communicate the old solution ---*/

  if(dynamic) {
    InitiateComms(geometry, config, SOLUTION_FEA_OLD);
    CompleteComms(geometry, config, SOLUTION_FEA_OLD);
  }

  /*--- Add the solver name (max 8 characters) ---*/
  SolverName = "FEA";
}

CFEASolver::~CFEASolver(void) {

  unsigned short iVar, jVar;
  unsigned long iElem;

  if (element_container != NULL) {
    for (iVar = 0; iVar < MAX_TERMS; iVar++) {
      for (jVar = 0; jVar < MAX_FE_KINDS; jVar++) {
        if (element_container[iVar][jVar] != NULL) delete element_container[iVar][jVar];
      }
      delete [] element_container[iVar];
    }
    delete [] element_container;
  }

  if (element_properties != NULL){
    for (iElem = 0; iElem < nElement; iElem++)
      if (element_properties[iElem] != NULL) delete element_properties[iElem];
    delete [] element_properties;
  }

  for (iVar = 0; iVar < nVar; iVar++) {
    if (Jacobian_s_ij!= NULL) delete [] Jacobian_s_ij[iVar];
    if (Jacobian_c_ij != NULL) delete [] Jacobian_c_ij[iVar];
    if (mZeros_Aux != NULL) delete [] mZeros_Aux[iVar];
    if (mId_Aux != NULL) delete [] mId_Aux[iVar];
    if (stressTensor!= NULL) delete [] stressTensor[iVar];
  }

  if (Jacobian_s_ij != NULL) delete [] Jacobian_s_ij;
  if (Jacobian_c_ij != NULL) delete [] Jacobian_c_ij;
  delete [] Res_Stress_i;
  delete [] Res_Ext_Surf;
  if (Res_Time_Cont != NULL) delete[] Res_Time_Cont;
  if (Res_Dead_Load != NULL) delete[] Res_Dead_Load;
  delete [] SolRest;
  delete [] GradN_X;
  delete [] GradN_x;

  if (mZeros_Aux != NULL) delete [] mZeros_Aux;
  if (mId_Aux != NULL) delete [] mId_Aux;

  delete [] nodeReactions;

  delete [] normalVertex;
  if (stressTensor != NULL) delete [] stressTensor;

  if (solutionPredictor != NULL) delete [] solutionPredictor;

  if (iElem_iDe != NULL) delete [] iElem_iDe;

  delete [] elProperties;

  if (Res_FSI_Cont != NULL) delete [] Res_FSI_Cont;

  if (nodes != nullptr) delete nodes;
}

void CFEASolver::Set_ElementProperties(CGeometry *geometry, CConfig *config) {

  unsigned long iElem;
  unsigned long index;

  unsigned short iZone = config->GetiZone();
  unsigned short nZone = geometry->GetnZone();

  bool topology_mode = config->GetTopology_Optimization();

  string filename;
  ifstream properties_file;

  element_properties = new CProperty*[nElement];

  /*--- Restart the solution from file information ---*/

  filename = config->GetFEA_FileName();

  /*--- If multizone, append zone name ---*/
  if (nZone > 1)
    filename = config->GetMultizone_FileName(filename, iZone, ".dat");

  if (rank == MASTER_NODE) cout << "Filename: " << filename << "." << endl;

  properties_file.open(filename.data(), ios::in);

  /*--- In case there is no file, all elements get the same property (0) ---*/

  if (properties_file.fail()) {
    if (rank == MASTER_NODE){
      cout << "There is no element-based properties file." << endl;
      cout << "The structural domain has uniform properties." << endl;

      if (topology_mode)
        SU2_MPI::Error("Topology mode requires an element-based properties file.",CURRENT_FUNCTION);
    }

    for (iElem = 0; iElem < nElement; iElem++){
      element_properties[iElem] = new CElementProperty(0, 0, 0, 0);
    }

    element_based = false;

  }
  else{

    element_based = true;

    /*--- In case this is a parallel simulation, we need to perform the
       Global2Local index transformation first. ---*/

    long *Global2Local = new long[geometry->GetGlobal_nElemDomain()];

    /*--- First, set all indices to a negative value by default ---*/

    for (iElem = 0; iElem < geometry->GetGlobal_nElemDomain(); iElem++)
      Global2Local[iElem] = -1;

    /*--- Now fill array with the transform values only for the points in the rank (including halos) ---*/

    for (iElem = 0; iElem < nElement; iElem++)
      Global2Local[geometry->elem[iElem]->GetGlobalIndex()] = iElem;

    /*--- Read all lines in the restart file ---*/

    long iElem_Local;
    unsigned long iElem_Global_Local = 0, iElem_Global = 0; string text_line;
    unsigned short rbuf_NotMatching = 0, sbuf_NotMatching = 0;

    /*--- The first line is the header ---*/

    getline (properties_file, text_line);

    for (iElem_Global = 0; iElem_Global < geometry->GetGlobal_nElemDomain(); iElem_Global++ ) {

      getline (properties_file, text_line);

      istringstream point_line(text_line);

      /*--- Retrieve local index. If this element from the restart file lives
         only on a different processor, the value of iPoint_Local will be -1.
         Otherwise, the local index for this node on the current processor
         will be returned and used to instantiate the vars. ---*/

      iElem_Local = Global2Local[iElem_Global];

      if (iElem_Local >= 0) {

        if (config->GetDE_Effects())
          point_line >> index >> elProperties[0] >> elProperties[1] >> elProperties[2] >> elProperties[3];
        else
          point_line >> index >> elProperties[0] >> elProperties[1] >> elProperties[2] >> elProperties[3];

        element_properties[iElem_Local] = new CElementProperty(elProperties[0],
                                                         elProperties[1],
                                                         elProperties[2],
                                                         elProperties[3]);

        /*--- For backwards compatibility we only read a fifth column in topology mode ---*/
        if (topology_mode) {
          su2double elDensity;
          point_line >> elDensity;
          element_properties[iElem_Local]->SetDesignDensity(elDensity);
        }

        iElem_Global_Local++;
      }

    }

    /*--- Detect a wrong solution file ---*/

    if (iElem_Global_Local < nElement) { sbuf_NotMatching = 1; }

#ifndef HAVE_MPI
    rbuf_NotMatching = sbuf_NotMatching;
#else
    SU2_MPI::Allreduce(&sbuf_NotMatching, &rbuf_NotMatching, 1, MPI_UNSIGNED_SHORT, MPI_SUM, MPI_COMM_WORLD);
#endif
    if (rbuf_NotMatching != 0) {
      SU2_MPI::Error(string("The properties file ") + filename + string(" doesn't match with the mesh file!\n")  +
                     string("It could be empty lines at the end of the file."), CURRENT_FUNCTION);
    }

    /*--- Close the restart file ---*/

    properties_file.close();

    /*--- Free memory needed for the transformation ---*/

    delete [] Global2Local;


  }


}


void CFEASolver::Set_Prestretch(CGeometry *geometry, CConfig *config) {

  unsigned long iPoint;
  unsigned long index;

  unsigned short iVar;
  unsigned short iZone = config->GetiZone();
  unsigned short nZone = geometry->GetnZone();

  string filename;
  ifstream prestretch_file;


  /*--- Restart the solution from file information ---*/

  filename = config->GetPrestretch_FEMFileName();

  /*--- If multizone, append zone name ---*/
  if (nZone > 1)
    filename = config->GetMultizone_FileName(filename, iZone, ".dat");

  if (rank == MASTER_NODE) cout << "Filename: " << filename << "." << endl;

  prestretch_file.open(filename.data(), ios::in);

  /*--- In case there is no file ---*/

  if (prestretch_file.fail()) {
    SU2_MPI::Error(string("There is no FEM prestretch reference file ") + filename, CURRENT_FUNCTION);
  }
  /*--- In case this is a parallel simulation, we need to perform the
   Global2Local index transformation first. ---*/

  map<unsigned long,unsigned long> Global2Local;
  map<unsigned long,unsigned long>::const_iterator MI;

  /*--- Now fill array with the transform values only for local points ---*/

  for (iPoint = 0; iPoint < nPointDomain; iPoint++)
    Global2Local[geometry->node[iPoint]->GetGlobalIndex()] = iPoint;

  /*--- Read all lines in the restart file ---*/

  long iPoint_Local;
  unsigned long iPoint_Global_Local = 0, iPoint_Global = 0; string text_line;
  unsigned short rbuf_NotMatching = 0, sbuf_NotMatching = 0;

  /*--- The first line is the header ---*/

  getline (prestretch_file, text_line);

  while (getline (prestretch_file, text_line)) {
    istringstream point_line(text_line);

    /*--- Retrieve local index. If this node from the restart file lives
     on the current processor, we will load and instantiate the vars. ---*/

    MI = Global2Local.find(iPoint_Global);
    if (MI != Global2Local.end()) {

      iPoint_Local = Global2Local[iPoint_Global];

      if (nDim == 2) point_line >> Solution[0] >> Solution[1] >> index;
      if (nDim == 3) point_line >> Solution[0] >> Solution[1] >> Solution[2] >> index;

      for (iVar = 0; iVar < nVar; iVar++) nodes->SetPrestretch(iPoint_Local,iVar, Solution[iVar]);

      iPoint_Global_Local++;
    }
    iPoint_Global++;
  }

  /*--- Detect a wrong solution file ---*/

  if (iPoint_Global_Local < nPointDomain) { sbuf_NotMatching = 1; }

#ifndef HAVE_MPI
  rbuf_NotMatching = sbuf_NotMatching;
#else
  SU2_MPI::Allreduce(&sbuf_NotMatching, &rbuf_NotMatching, 1, MPI_UNSIGNED_SHORT, MPI_SUM, MPI_COMM_WORLD);
#endif
  if (rbuf_NotMatching != 0) {
      SU2_MPI::Error(string("The solution file ") + filename + string(" doesn't match with the mesh file!\n") +
                     string("It could be empty lines at the end of the file."), CURRENT_FUNCTION);
  }

  /*--- Close the restart file ---*/

  prestretch_file.close();

  /*--- We need to communicate here the prestretched geometry for the halo nodes. ---*/
  /*--- We avoid creating a new function as this may be reformatted.              ---*/

  unsigned short iMarker, MarkerS, MarkerR;
  unsigned long iVertex, nVertexS, nVertexR, nBufferS_Vector, nBufferR_Vector;
  su2double *Buffer_Receive_U = NULL, *Buffer_Send_U = NULL;

#ifdef HAVE_MPI
  int send_to, receive_from;
  SU2_MPI::Status status;
#endif

  for (iMarker = 0; iMarker < nMarker; iMarker++) {

    if ((config->GetMarker_All_KindBC(iMarker) == SEND_RECEIVE) &&
        (config->GetMarker_All_SendRecv(iMarker) > 0)) {

      MarkerS = iMarker;  MarkerR = iMarker+1;

#ifdef HAVE_MPI
      send_to = config->GetMarker_All_SendRecv(MarkerS)-1;
      receive_from = abs(config->GetMarker_All_SendRecv(MarkerR))-1;
#endif

      nVertexS = geometry->nVertex[MarkerS];  nVertexR = geometry->nVertex[MarkerR];
      nBufferS_Vector = nVertexS*nVar;        nBufferR_Vector = nVertexR*nVar;

      /*--- Allocate Receive and send buffers  ---*/
      Buffer_Receive_U = new su2double [nBufferR_Vector];
      Buffer_Send_U = new su2double[nBufferS_Vector];

      /*--- Copy the solution that should be sent ---*/
      for (iVertex = 0; iVertex < nVertexS; iVertex++) {
        iPoint = geometry->vertex[MarkerS][iVertex]->GetNode();
        for (iVar = 0; iVar < nVar; iVar++)
          Buffer_Send_U[iVar*nVertexS+iVertex] = nodes->GetPrestretch(iPoint,iVar);
      }

#ifdef HAVE_MPI

      /*--- Send/Receive information using Sendrecv ---*/
      SU2_MPI::Sendrecv(Buffer_Send_U, nBufferS_Vector, MPI_DOUBLE, send_to, 0,
                        Buffer_Receive_U, nBufferR_Vector, MPI_DOUBLE, receive_from, 0, MPI_COMM_WORLD, &status);

#else

      /*--- Receive information without MPI ---*/
      for (iVertex = 0; iVertex < nVertexR; iVertex++) {
        for (iVar = 0; iVar < nVar; iVar++)
          Buffer_Receive_U[iVar*nVertexR+iVertex] = Buffer_Send_U[iVar*nVertexR+iVertex];
      }

#endif

      /*--- Deallocate send buffer ---*/
      delete [] Buffer_Send_U;

      /*--- Do the coordinate transformation ---*/
      for (iVertex = 0; iVertex < nVertexR; iVertex++) {

        /*--- Find point and its type of transformation ---*/
        iPoint = geometry->vertex[MarkerR][iVertex]->GetNode();

        /*--- Copy solution variables. ---*/
        for (iVar = 0; iVar < nVar; iVar++)
          SolRest[iVar] = Buffer_Receive_U[iVar*nVertexR+iVertex];

        /*--- Store received values back into the variable. ---*/
        for (iVar = 0; iVar < nVar; iVar++)
          nodes->SetPrestretch(iPoint,iVar, SolRest[iVar]);

      }

      /*--- Deallocate receive buffer ---*/
      delete [] Buffer_Receive_U;

    }

  }


}

void CFEASolver::Set_ReferenceGeometry(CGeometry *geometry, CConfig *config) {

  unsigned long iPoint;

  unsigned short iVar;
  unsigned short iZone = config->GetiZone();
  unsigned short file_format = config->GetRefGeom_FileFormat();

  string filename;
  ifstream reference_file;


  /*--- Restart the solution from file information ---*/

  filename = config->GetRefGeom_FEMFileName();

  /*--- If multizone, append zone name ---*/

  filename = config->GetMultizone_FileName(filename, iZone, ".csv");

  reference_file.open(filename.data(), ios::in);

  /*--- In case there is no file ---*/

  if (reference_file.fail()) {
    SU2_MPI::Error( "There is no FEM reference geometry file!!", CURRENT_FUNCTION);
  }

  if (rank == MASTER_NODE) cout << "Filename: " << filename << " and format " << file_format << "." << endl;

  /*--- In case this is a parallel simulation, we need to perform the
   Global2Local index transformation first. ---*/

  long *Global2Local = new long[geometry->GetGlobal_nPointDomain()];

  /*--- First, set all indices to a negative value by default ---*/

  for (iPoint = 0; iPoint < geometry->GetGlobal_nPointDomain(); iPoint++)
    Global2Local[iPoint] = -1;

  /*--- Now fill array with the transform values only for local points ---*/

  for (iPoint = 0; iPoint < nPointDomain; iPoint++)
    Global2Local[geometry->node[iPoint]->GetGlobalIndex()] = iPoint;

  /*--- Read all lines in the restart file ---*/

  long iPoint_Local;
  unsigned long iPoint_Global_Local = 0, iPoint_Global = 0; string text_line;
  unsigned short rbuf_NotMatching = 0, sbuf_NotMatching = 0;

  /*--- The first line is the header ---*/

  getline (reference_file, text_line);

  while (getline (reference_file, text_line)) {

    vector<string> point_line = PrintingToolbox::split(text_line, ',');

    /*--- Retrieve local index. If this node from the restart file lives
       on a different processor, the value of iPoint_Local will be -1.
       Otherwise, the local index for this node on the current processor
       will be returned and used to instantiate the vars. ---*/

    iPoint_Local = Global2Local[iPoint_Global];

    if (iPoint_Local >= 0) {

      if (nDim == 2){
        Solution[0] = PrintingToolbox::stod(point_line[3]);
        Solution[1] = PrintingToolbox::stod(point_line[4]);
      } else {
        Solution[0] = PrintingToolbox::stod(point_line[4]);
        Solution[1] = PrintingToolbox::stod(point_line[5]);
        Solution[2] = PrintingToolbox::stod(point_line[6]);
      }

      for (iVar = 0; iVar < nVar; iVar++) nodes->SetReference_Geometry(iPoint_Local,iVar, Solution[iVar]);

      iPoint_Global_Local++;
    }
    iPoint_Global++;
  }

  /*--- Detect a wrong solution file ---*/

  if (iPoint_Global_Local < nPointDomain) { sbuf_NotMatching = 1; }

#ifndef HAVE_MPI
  rbuf_NotMatching = sbuf_NotMatching;
#else
  SU2_MPI::Allreduce(&sbuf_NotMatching, &rbuf_NotMatching, 1, MPI_UNSIGNED_SHORT, MPI_SUM, MPI_COMM_WORLD);
#endif

  if (rbuf_NotMatching != 0) {
    SU2_MPI::Error(string("The solution file ") + filename + string(" doesn't match with the mesh file!\n")  +
                   string("It could be empty lines at the end of the file."), CURRENT_FUNCTION);
  }

  /*--- I don't think we need to communicate ---*/

  /*--- Close the restart file ---*/

  reference_file.close();

  /*--- Free memory needed for the transformation ---*/

  delete [] Global2Local;

}



<<<<<<< HEAD
void CFEASolver::Preprocessing(CGeometry *geometry, CSolver **solver_container, CConfig *config, CNumerics **numerics,
                               unsigned short iMesh, unsigned long Iteration, unsigned short RunTime_EqSystem, bool Output) {
=======
void CFEASolver::Preprocessing(CGeometry *geometry, CSolver **solver_container, CConfig *config, CNumerics **numerics, unsigned short iMesh, unsigned long Iteration, unsigned short RunTime_EqSystem, bool Output) {

>>>>>>> 24fc1bc6

  unsigned long iPoint;
  bool initial_calc = (config->GetTimeIter() == 0) && (config->GetInnerIter() == 0);                  // Checks if it is the first calculation.
  bool first_iter = (config->GetInnerIter() == 0);                          // Checks if it is the first iteration
  bool dynamic = (config->GetTime_Domain());              // Dynamic simulations.
  bool linear_analysis = (config->GetGeometricConditions() == SMALL_DEFORMATIONS);  // Linear analysis.
  bool nonlinear_analysis = (config->GetGeometricConditions() == LARGE_DEFORMATIONS);  // Nonlinear analysis.
  bool newton_raphson = (config->GetKind_SpaceIteScheme_FEA() == NEWTON_RAPHSON);    // Newton-Raphson method
  bool restart = config->GetRestart();                        // Restart analysis
  bool initial_calc_restart = (SU2_TYPE::Int(config->GetTimeIter()) ==SU2_TYPE::Int(config->GetRestart_Iter())); // Initial calculation for restart

  bool disc_adj_fem = (config->GetKind_Solver() == DISC_ADJ_FEM);     // Discrete adjoint FEM solver

  bool incremental_load = config->GetIncrementalLoad();               // If an incremental load is applied

  bool body_forces = config->GetDeadLoad();                     // Body forces (dead loads).

  bool fsi = config->GetFSI_Simulation();
  bool consistent_interpolation = (!config->GetConservativeInterpolation() ||
                                  (config->GetKindInterpolation() == WEIGHTED_AVERAGE));

  bool topology_mode = config->GetTopology_Optimization();  // Density-based topology optimization


  /*--- Set vector entries to zero ---*/
  for (iPoint = 0; iPoint < geometry->GetnPoint(); iPoint ++) {
    LinSysAux.SetBlock_Zero(iPoint);
    LinSysRes.SetBlock_Zero(iPoint);
    LinSysSol.SetBlock_Zero(iPoint);
  }

  /*--- Set matrix entries to zero ---*/

  /*
   * If the problem is linear, we only need one Jacobian matrix in the problem, because
   * it is going to be constant along the calculations. Therefore, we only initialize
   * the Jacobian matrix once, at the beginning of the simulation.
   *
   * We don't need first_iter, because there is only one iteration per time step in linear analysis.
   * For dynamic problems we also need to recompute the Jacobian as that is where the RHS is computed
   * as a residual (and we need that for AD).
   */
  if ((initial_calc && linear_analysis)||
      (restart && initial_calc_restart && linear_analysis) ||
      (dynamic && disc_adj_fem) ||
      (dynamic && linear_analysis)) {
    Jacobian.SetValZero();
  }

  /*
   * For topology optimization we apply a filter on the design density field to avoid
   * numerical issues (checkerboards), ensure mesh independence, and impose a length scale.
   * This has to be done before computing the mass matrix and the dead load terms.
   * This filter, and the volume fraction objective function, require the element volumes,
   * so we ask "geometry" to compute them.
   * This only needs to be done for the undeformed (initial) shape.
   */
  if (topology_mode && !topol_filter_applied) {
    geometry->SetElemVolume(config);
    FilterElementDensities(geometry,config);
    topol_filter_applied = true;
  }

  /*
   * If the problem is dynamic, we need a mass matrix, which will be constant along the calculation
   * both for linear and nonlinear analysis. Only initialized once, at the first time step.
   *
   * The same with the integration constants, as for now we consider the time step to be constant.
   *
   * We need first_iter, because in nonlinear problems there are more than one subiterations in the first time step.
   */
  if ((dynamic && initial_calc && first_iter) ||
      (dynamic && restart && initial_calc_restart && first_iter) ||
      (dynamic && disc_adj_fem)) {
    MassMatrix.SetValZero();
    Compute_IntegrationConstants(config);
    Compute_MassMatrix(geometry, numerics, config);
  }

  /*
   * If body forces are taken into account, we need to compute the term that goes into the residual,
   * which will be constant along the calculation both for linear and nonlinear analysis.
   *
   * Only initialized once, at the first iteration or the beginning of the calculation after a restart.
   *
   * We need first_iter, because in nonlinear problems there are more than one subiterations in the first time step.
   */

  if ((body_forces && initial_calc && first_iter) ||
      (body_forces && restart && initial_calc_restart && first_iter)) {
    // If the load is incremental, we have to reset the variable to avoid adding up over the increments
    if (incremental_load) {
      for (iPoint = 0; iPoint < nPoint; iPoint++) nodes->Clear_BodyForces_Res(iPoint);
    }
    // Compute the dead load term
    Compute_DeadLoad(geometry, numerics, config);
  }

  /*
   * If the problem is nonlinear, we need to initialize the Jacobian and the stiffness matrix at least at the beginning
   * of each time step. If the solution method is Newton Rapshon, we initialize it also at the beginning of each
   * iteration.
   */

  if ((nonlinear_analysis) && ((newton_raphson) || (first_iter)))  {
    Jacobian.SetValZero();
    //    StiffMatrix.SetValZero();
  }

  /*
   * Some external forces may be considered constant over the time step.
   */
  if (first_iter)  {
    for (iPoint = 0; iPoint < nPoint; iPoint++) nodes->Clear_SurfaceLoad_Res(iPoint);
  }

  /*
   * If we apply nonlinear forces, we need to clear the residual on each iteration
   */
  unsigned short iMarker;
  unsigned long iVertex;

  for (iMarker = 0; iMarker < config->GetnMarker_All(); iMarker++){
    switch (config->GetMarker_All_KindBC(iMarker)) {
      case LOAD_BOUNDARY:
        /*--- Only if the load is nonzero - reduces computational cost ---*/
        if(config->GetLoad_Value(config->GetMarker_All_TagBound(iMarker)) != 0 ) {
          /*--- For all the vertices in the marker iMarker ---*/
          for (iVertex = 0; iVertex < geometry->nVertex[iMarker]; iVertex++) {
            /*--- Retrieve the point ID ---*/
            iPoint = geometry->vertex[iMarker][iVertex]->GetNode();
            /*--- Clear the residual of the node, to avoid adding on previous values ---*/
            nodes->Clear_SurfaceLoad_Res(iPoint);
          }
        }
        break;
      case DAMPER_BOUNDARY:
        /*--- For all the vertices in the marker iMarker ---*/
        for (iVertex = 0; iVertex < geometry->nVertex[iMarker]; iVertex++) {
          /*--- Retrieve the point ID ---*/
          iPoint = geometry->vertex[iMarker][iVertex]->GetNode();
          /*--- Clear the residual of the node, to avoid adding on previous values ---*/
          nodes->Clear_SurfaceLoad_Res(iPoint);
        }
        break;
    }
  }

  /*
   * FSI loads (computed upstream) need to be integrated if a nonconservative interpolation scheme is in use
   */
  if (fsi && first_iter && consistent_interpolation) Integrate_FSI_Loads(geometry,config);

}

void CFEASolver::SetTime_Step(CGeometry *geometry, CSolver **solver_container, CConfig *config, unsigned short iMesh, unsigned long Iteration) { }

void CFEASolver::SetInitialCondition(CGeometry **geometry, CSolver ***solver_container, CConfig *config, unsigned long TimeIter) {

  /*--- We store the current solution as "Solution Old", for the case that we need to retrieve it ---*/

  if (config->GetIncrementalLoad()) nodes->Set_OldSolution();

}

void CFEASolver::ResetInitialCondition(CGeometry **geometry, CSolver ***solver_container, CConfig *config, unsigned long TimeIter) {

  /*--- We store the current solution as "Solution Old", for the case that we need to retrieve it ---*/

  if (config->GetIncrementalLoad()) nodes->Set_Solution();

}

void CFEASolver::Compute_StiffMatrix(CGeometry *geometry, CNumerics **numerics, CConfig *config) {

  unsigned long iElem, iVar, jVar;
  unsigned short iNode, iDim, nNodes = 0;
  unsigned long indexNode[8]={0,0,0,0,0,0,0,0};
  su2double val_Coord, val_Sol;
  int EL_KIND = 0;

  const su2double *Kab = NULL;
  const su2double *Ta  = NULL;
  unsigned short NelNodes, jNode;

  bool topology_mode = config->GetTopology_Optimization();
  su2double simp_exponent = config->GetSIMP_Exponent();
  su2double simp_minstiff = config->GetSIMP_MinStiffness();

  /*--- Loops over all the elements ---*/

  for (iElem = 0; iElem < geometry->GetnElem(); iElem++) {

    switch(geometry->elem[iElem]->GetVTK_Type()) {
      case TRIANGLE:      nNodes = 3; EL_KIND = EL_TRIA; break;
      case QUADRILATERAL: nNodes = 4; EL_KIND = EL_QUAD; break;
      case TETRAHEDRON:   nNodes = 4; EL_KIND = EL_TETRA; break;
      case PYRAMID:       nNodes = 5; EL_KIND = EL_PYRAM; break;
      case PRISM:         nNodes = 6; EL_KIND = EL_PRISM; break;
      case HEXAHEDRON:    nNodes = 8; EL_KIND = EL_HEXA; break;
    }

    /*--- For the number of nodes, we get the coordinates from the connectivity matrix ---*/

    for (iNode = 0; iNode < nNodes; iNode++) {

      indexNode[iNode] = geometry->elem[iElem]->GetNode(iNode);

      for (iDim = 0; iDim < nDim; iDim++) {
        val_Coord = Get_ValCoord(geometry, indexNode[iNode], iDim);
        val_Sol = nodes->GetSolution(indexNode[iNode],iDim) + val_Coord;
        element_container[FEA_TERM][EL_KIND]->SetRef_Coord(iNode, iDim, val_Coord);
        element_container[FEA_TERM][EL_KIND]->SetCurr_Coord(iNode, iDim, val_Sol);
      }
    }

    /*--- In topology mode determine the penalty to apply to the stiffness ---*/
    su2double simp_penalty = 1.0;
    if (topology_mode) {
      simp_penalty = simp_minstiff+(1.0-simp_minstiff)*pow(element_properties[iElem]->GetPhysicalDensity(),simp_exponent);
    }

    /*--- Set the properties of the element ---*/
    element_container[FEA_TERM][EL_KIND]->Set_ElProperties(element_properties[iElem]);

    /*--- Compute the components of the jacobian and the stress term ---*/
    if (element_based){
      numerics[element_properties[iElem]->GetMat_Mod()]->Compute_Tangent_Matrix(element_container[FEA_TERM][EL_KIND], config);
    }
    else{
      numerics[FEA_TERM]->Compute_Tangent_Matrix(element_container[FEA_TERM][EL_KIND], config);
    }

    NelNodes = element_container[FEA_TERM][EL_KIND]->GetnNodes();

    for (iNode = 0; iNode < NelNodes; iNode++) {

      Ta = element_container[FEA_TERM][EL_KIND]->Get_Kt_a(iNode);
      for (iVar = 0; iVar < nVar; iVar++) Res_Stress_i[iVar] = simp_penalty*Ta[iVar];

      LinSysRes.SubtractBlock(indexNode[iNode], Res_Stress_i);

      for (jNode = 0; jNode < NelNodes; jNode++) {

        Kab = element_container[FEA_TERM][EL_KIND]->Get_Kab(iNode, jNode);

        for (iVar = 0; iVar < nVar; iVar++) {
          for (jVar = 0; jVar < nVar; jVar++) {
            Jacobian_ij[iVar][jVar] = simp_penalty*Kab[iVar*nVar+jVar];
          }
        }

        Jacobian.AddBlock(indexNode[iNode], indexNode[jNode], Jacobian_ij);
      }

    }

  }


}

void CFEASolver::Compute_StiffMatrix_NodalStressRes(CGeometry *geometry, CNumerics **numerics, CConfig *config) {

  unsigned long iElem, iVar, jVar;
  unsigned short iNode, iDim, nNodes = 0;
  unsigned long indexNode[8]={0,0,0,0,0,0,0,0};
  su2double val_Coord, val_Sol, val_Ref = 0.0;
  int EL_KIND = 0;

  bool prestretch_fem = config->GetPrestretch();

  su2double Ks_ab;
  const su2double *Kab = NULL;
  const su2double *Ta = NULL;

  const su2double *Ta_DE = NULL;
  su2double Ks_ab_DE = 0.0;

  unsigned short NelNodes, jNode;

  bool de_effects = config->GetDE_Effects();

  bool topology_mode = config->GetTopology_Optimization();
  su2double simp_exponent = config->GetSIMP_Exponent();
  su2double simp_minstiff = config->GetSIMP_MinStiffness();

  /*--- Loops over all the elements ---*/

  for (iElem = 0; iElem < geometry->GetnElem(); iElem++) {

    switch(geometry->elem[iElem]->GetVTK_Type()) {
      case TRIANGLE:      nNodes = 3; EL_KIND = EL_TRIA; break;
      case QUADRILATERAL: nNodes = 4; EL_KIND = EL_QUAD; break;
      case TETRAHEDRON:   nNodes = 4; EL_KIND = EL_TETRA; break;
      case PYRAMID:       nNodes = 5; EL_KIND = EL_PYRAM; break;
      case PRISM:         nNodes = 6; EL_KIND = EL_PRISM; break;
      case HEXAHEDRON:    nNodes = 8; EL_KIND = EL_HEXA; break;
    }

    /*--- For the number of nodes, we get the coordinates from the connectivity matrix ---*/

    for (iNode = 0; iNode < nNodes; iNode++) {
      indexNode[iNode] = geometry->elem[iElem]->GetNode(iNode);
      for (iDim = 0; iDim < nDim; iDim++) {
        val_Coord = Get_ValCoord(geometry, indexNode[iNode], iDim);
        val_Sol = nodes->GetSolution(indexNode[iNode],iDim) + val_Coord;

        /*--- Set current coordinate ---*/
        element_container[FEA_TERM][EL_KIND]->SetCurr_Coord(iNode, iDim, val_Sol);
        if (de_effects) element_container[DE_TERM][EL_KIND]->SetCurr_Coord(iNode, iDim, val_Sol);

        /*--- Set reference coordinate ---*/
        if (prestretch_fem) {
          val_Ref = nodes->GetPrestretch(indexNode[iNode],iDim);
          element_container[FEA_TERM][EL_KIND]->SetRef_Coord(iNode, iDim, val_Ref);
          if (de_effects) element_container[DE_TERM][EL_KIND]->SetRef_Coord(iNode, iDim, val_Ref);
        }
        else {
          element_container[FEA_TERM][EL_KIND]->SetRef_Coord(iNode, iDim, val_Coord);
          if (de_effects) element_container[DE_TERM][EL_KIND]->SetRef_Coord(iNode, iDim, val_Coord);
        }
      }
    }

    /*--- In topology mode determine the penalty to apply to the stiffness ---*/
    su2double simp_penalty = 1.0;
    if (topology_mode) {
      simp_penalty = simp_minstiff+(1.0-simp_minstiff)*pow(element_properties[iElem]->GetPhysicalDensity(),simp_exponent);
    }

    /*--- Set the properties of the element ---*/
    element_container[FEA_TERM][EL_KIND]->Set_ElProperties(element_properties[iElem]);
    if (de_effects) element_container[DE_TERM][EL_KIND]->Set_ElProperties(element_properties[iElem]);

    /*--- Compute the components of the Jacobian and the stress term for the material ---*/
    if (element_based){
      numerics[element_properties[iElem]->GetMat_Mod()]->Compute_Tangent_Matrix(element_container[FEA_TERM][EL_KIND], config);
    }
    else{
      numerics[FEA_TERM]->Compute_Tangent_Matrix(element_container[FEA_TERM][EL_KIND], config);
    }

    /*--- Compute the electric component of the Jacobian and the stress term ---*/
    if (de_effects) numerics[DE_TERM]->Compute_Tangent_Matrix(element_container[DE_TERM][EL_KIND], config);

    NelNodes = element_container[FEA_TERM][EL_KIND]->GetnNodes();

    for (iNode = 0; iNode < NelNodes; iNode++) {

      Ta = element_container[FEA_TERM][EL_KIND]->Get_Kt_a(iNode);
      for (iVar = 0; iVar < nVar; iVar++) Res_Stress_i[iVar] = simp_penalty*Ta[iVar];

      /*--- Check if this is my node or not ---*/
      LinSysRes.SubtractBlock(indexNode[iNode], Res_Stress_i);

      /*--- Retrieve the electric contribution to the Residual ---*/
      if (de_effects){
        Ta_DE = element_container[DE_TERM][EL_KIND]->Get_Kt_a(iNode);
        for (iVar = 0; iVar < nVar; iVar++) Res_Stress_i[iVar] = simp_penalty*Ta_DE[iVar];
        LinSysRes.SubtractBlock(indexNode[iNode], Res_Stress_i);

      }

      for (jNode = 0; jNode < NelNodes; jNode++) {

        /*--- Retrieve the values of the FEA term ---*/
        Kab = element_container[FEA_TERM][EL_KIND]->Get_Kab(iNode, jNode);
        Ks_ab = element_container[FEA_TERM][EL_KIND]->Get_Ks_ab(iNode,jNode);

        for (iVar = 0; iVar < nVar; iVar++) {
          Jacobian_s_ij[iVar][iVar] = simp_penalty*Ks_ab;
          for (jVar = 0; jVar < nVar; jVar++) {
            Jacobian_c_ij[iVar][jVar] = simp_penalty*Kab[iVar*nVar+jVar];
          }
        }

        Jacobian.AddBlock(indexNode[iNode], indexNode[jNode], Jacobian_c_ij);
        Jacobian.AddBlock(indexNode[iNode], indexNode[jNode], Jacobian_s_ij);

        /*--- Retrieve the electric contribution to the Jacobian ---*/
        if (de_effects){
          //          Kab_DE = element_container[DE_TERM][EL_KIND]->Get_Kab(iNode, jNode);
          Ks_ab_DE = element_container[DE_TERM][EL_KIND]->Get_Ks_ab(iNode,jNode);

          for (iVar = 0; iVar < nVar; iVar++){
            Jacobian_s_ij[iVar][iVar] = simp_penalty*Ks_ab_DE;
          }

          Jacobian.AddBlock(indexNode[iNode], indexNode[jNode], Jacobian_s_ij);
        }

      }

    }

  }

}

void CFEASolver::Compute_MassMatrix(CGeometry *geometry, CNumerics **numerics, CConfig *config) {

  unsigned long iElem, iVar;
  unsigned short iNode, iDim, nNodes = 0;
  unsigned long indexNode[8]={0,0,0,0,0,0,0,0};
  su2double val_Coord;
  int EL_KIND = 0;

  su2double Mab;
  unsigned short NelNodes, jNode;

  bool topology_mode = config->GetTopology_Optimization();
  su2double simp_minstiff = config->GetSIMP_MinStiffness();

  /*--- Loops over all the elements ---*/

  for (iElem = 0; iElem < geometry->GetnElem(); iElem++) {

    switch(geometry->elem[iElem]->GetVTK_Type()) {
      case TRIANGLE:      nNodes = 3; EL_KIND = EL_TRIA; break;
      case QUADRILATERAL: nNodes = 4; EL_KIND = EL_QUAD; break;
      case TETRAHEDRON:   nNodes = 4; EL_KIND = EL_TETRA; break;
      case PYRAMID:       nNodes = 5; EL_KIND = EL_PYRAM; break;
      case PRISM:         nNodes = 6; EL_KIND = EL_PRISM; break;
      case HEXAHEDRON:    nNodes = 8; EL_KIND = EL_HEXA; break;
    }

    /*--- For the number of nodes, we get the coordinates from the connectivity matrix ---*/

    for (iNode = 0; iNode < nNodes; iNode++) {
      indexNode[iNode] = geometry->elem[iElem]->GetNode(iNode);
      for (iDim = 0; iDim < nDim; iDim++) {
        val_Coord = Get_ValCoord(geometry, indexNode[iNode], iDim);
        element_container[FEA_TERM][EL_KIND]->SetRef_Coord(iNode, iDim, val_Coord);
      }
    }

    /*--- In topology mode determine the penalty to apply to the mass, linear function of the physical density ---*/
    su2double simp_penalty = 1.0;
    if (topology_mode) {
      simp_penalty = simp_minstiff+(1.0-simp_minstiff)*element_properties[iElem]->GetPhysicalDensity();
    }

    /*--- Set the properties of the element ---*/
    element_container[FEA_TERM][EL_KIND]->Set_ElProperties(element_properties[iElem]);

    numerics[FEA_TERM]->Compute_Mass_Matrix(element_container[FEA_TERM][EL_KIND], config);

    NelNodes = element_container[FEA_TERM][EL_KIND]->GetnNodes();

    for (iNode = 0; iNode < NelNodes; iNode++) {

      for (jNode = 0; jNode < NelNodes; jNode++) {

        Mab = element_container[FEA_TERM][EL_KIND]->Get_Mab(iNode, jNode);

        for (iVar = 0; iVar < nVar; iVar++) {
          MassMatrix_ij[iVar][iVar] = simp_penalty*Mab;
        }

        MassMatrix.AddBlock(indexNode[iNode], indexNode[jNode], MassMatrix_ij);

      }

    }

  }

}

void CFEASolver::Compute_MassRes(CGeometry *geometry, CNumerics **numerics, CConfig *config) {

  unsigned long iElem, iVar, iPoint;
  unsigned short iNode, iDim, nNodes = 0;
  unsigned long indexNode[8]={0,0,0,0,0,0,0,0};
  su2double val_Coord;
  int EL_KIND = 0;

  su2double Mab;
  unsigned short NelNodes, jNode;

  bool topology_mode = config->GetTopology_Optimization();
  su2double simp_minstiff = config->GetSIMP_MinStiffness();

  /*--- Set vector entries to zero ---*/
  for (iPoint = 0; iPoint < geometry->GetnPoint(); iPoint ++) {
    TimeRes.SetBlock_Zero(iPoint);
  }

  /*--- Loops over all the elements ---*/

  for (iElem = 0; iElem < geometry->GetnElem(); iElem++) {

    switch(geometry->elem[iElem]->GetVTK_Type()) {
      case TRIANGLE:      nNodes = 3; EL_KIND = EL_TRIA; break;
      case QUADRILATERAL: nNodes = 4; EL_KIND = EL_QUAD; break;
      case TETRAHEDRON:   nNodes = 4; EL_KIND = EL_TETRA; break;
      case PYRAMID:       nNodes = 5; EL_KIND = EL_PYRAM; break;
      case PRISM:         nNodes = 6; EL_KIND = EL_PRISM; break;
      case HEXAHEDRON:    nNodes = 8; EL_KIND = EL_HEXA; break;
    }

    /*--- For the number of nodes, we get the coordinates from the connectivity matrix ---*/

    for (iNode = 0; iNode < nNodes; iNode++) {
      indexNode[iNode] = geometry->elem[iElem]->GetNode(iNode);
      for (iDim = 0; iDim < nDim; iDim++) {
        val_Coord = Get_ValCoord(geometry, indexNode[iNode], iDim);
        element_container[FEA_TERM][EL_KIND]->SetRef_Coord(iNode, iDim, val_Coord);
      }
    }

    /*--- In topology mode determine the penalty to apply to the mass, linear function of the physical density ---*/
    su2double simp_penalty = 1.0;
    if (topology_mode) {
      simp_penalty = simp_minstiff+(1.0-simp_minstiff)*element_properties[iElem]->GetPhysicalDensity();
    }

    /*--- Set the properties of the element ---*/
    element_container[FEA_TERM][EL_KIND]->Set_ElProperties(element_properties[iElem]);

    numerics[FEA_TERM]->Compute_Mass_Matrix(element_container[FEA_TERM][EL_KIND], config);

    NelNodes = element_container[FEA_TERM][EL_KIND]->GetnNodes();

    for (iNode = 0; iNode < NelNodes; iNode++) {

      for (jNode = 0; jNode < NelNodes; jNode++) {

        Mab = element_container[FEA_TERM][EL_KIND]->Get_Mab(iNode, jNode);

        for (iVar = 0; iVar < nVar; iVar++) {
          Residual_i[iVar] = simp_penalty * Mab * TimeRes_Aux.GetBlock(indexNode[iNode],iVar);
          Residual_j[iVar] = simp_penalty * Mab * TimeRes_Aux.GetBlock(indexNode[jNode],iVar);
        }

        TimeRes.AddBlock(indexNode[iNode],Residual_i);
        TimeRes.AddBlock(indexNode[jNode],Residual_j);

      }

    }

  }

}

void CFEASolver::Compute_NodalStressRes(CGeometry *geometry, CNumerics **numerics, CConfig *config) {


  unsigned long iElem, iVar;
  unsigned short iNode, iDim, nNodes = 0;
  unsigned long indexNode[8]={0,0,0,0,0,0,0,0};
  su2double val_Coord, val_Sol, val_Ref = 0.0;
  int EL_KIND = 0;

  bool prestretch_fem = config->GetPrestretch();

  const su2double *Ta = NULL;
  unsigned short NelNodes;

  bool topology_mode = config->GetTopology_Optimization();
  su2double simp_exponent = config->GetSIMP_Exponent();
  su2double simp_minstiff = config->GetSIMP_MinStiffness();

  /*--- Loops over all the elements ---*/

  for (iElem = 0; iElem < geometry->GetnElem(); iElem++) {

    switch(geometry->elem[iElem]->GetVTK_Type()) {
      case TRIANGLE:      nNodes = 3; EL_KIND = EL_TRIA; break;
      case QUADRILATERAL: nNodes = 4; EL_KIND = EL_QUAD; break;
      case TETRAHEDRON:   nNodes = 4; EL_KIND = EL_TETRA; break;
      case PYRAMID:       nNodes = 5; EL_KIND = EL_PYRAM; break;
      case PRISM:         nNodes = 6; EL_KIND = EL_PRISM; break;
      case HEXAHEDRON:    nNodes = 8; EL_KIND = EL_HEXA; break;
    }

    /*--- For the number of nodes, we get the coordinates from the connectivity matrix ---*/

    for (iNode = 0; iNode < nNodes; iNode++) {
      indexNode[iNode] = geometry->elem[iElem]->GetNode(iNode);
      for (iDim = 0; iDim < nDim; iDim++) {
        val_Coord = Get_ValCoord(geometry, indexNode[iNode], iDim);
        val_Sol = nodes->GetSolution(indexNode[iNode],iDim) + val_Coord;
        element_container[FEA_TERM][EL_KIND]->SetCurr_Coord(iNode, iDim, val_Sol);
        if (prestretch_fem) {
          val_Ref = nodes->GetPrestretch(indexNode[iNode],iDim);
          element_container[FEA_TERM][EL_KIND]->SetRef_Coord(iNode, iDim, val_Ref);
        }
        else {
          element_container[FEA_TERM][EL_KIND]->SetRef_Coord(iNode, iDim, val_Coord);
        }
      }
    }

    /*--- In topology mode determine the penalty to apply to the stiffness ---*/
    su2double simp_penalty = 1.0;
    if (topology_mode) {
      simp_penalty = simp_minstiff+(1.0-simp_minstiff)*pow(element_properties[iElem]->GetPhysicalDensity(),simp_exponent);
    }

    /*--- Set the properties of the element ---*/
    element_container[FEA_TERM][EL_KIND]->Set_ElProperties(element_properties[iElem]);

    /*--- Compute the components of the jacobian and the stress term ---*/
    if (element_based){
      numerics[element_properties[iElem]->GetMat_Mod()]->Compute_NodalStress_Term(element_container[FEA_TERM][EL_KIND], config);
    }
    else{
      numerics[FEA_TERM]->Compute_NodalStress_Term(element_container[FEA_TERM][EL_KIND], config);
    }

    NelNodes = element_container[FEA_TERM][EL_KIND]->GetnNodes();

    for (iNode = 0; iNode < NelNodes; iNode++) {

      Ta = element_container[FEA_TERM][EL_KIND]->Get_Kt_a(iNode);
      for (iVar = 0; iVar < nVar; iVar++) Res_Stress_i[iVar] = simp_penalty*Ta[iVar];

      LinSysRes.SubtractBlock(indexNode[iNode], Res_Stress_i);

    }

  }

}

void CFEASolver::Compute_NodalStress(CGeometry *geometry, CNumerics **numerics, CConfig *config) {

  unsigned long iPoint, iElem, iVar;
  unsigned short iNode, iDim, iStress;
  unsigned short nNodes = 0, nStress;
  unsigned long indexNode[8]={0,0,0,0,0,0,0,0};
  su2double val_Coord, val_Sol, val_Ref = 0.0;
  int EL_KIND = 0;

  bool prestretch_fem = config->GetPrestretch();

  bool dynamic = (config->GetTime_Domain());

  bool topology_mode = config->GetTopology_Optimization();
  su2double simp_exponent = config->GetSIMP_Exponent();

  nStress = (nDim == 2) ? 3 : 6;

  const su2double *Ta = NULL;

  unsigned short NelNodes;

  /*--- Restart stress to avoid adding results from previous time steps ---*/

  for (iPoint = 0; iPoint < nPointDomain; iPoint++) {
    for (iStress = 0; iStress < nStress; iStress++) {
      nodes->SetStress_FEM(iPoint,iStress, 0.0);
    }
  }

  /*--- Loops over all the elements ---*/

  for (iElem = 0; iElem < geometry->GetnElem(); iElem++) {

    switch(geometry->elem[iElem]->GetVTK_Type()) {
      case TRIANGLE:      nNodes = 3; EL_KIND = EL_TRIA; break;
      case QUADRILATERAL: nNodes = 4; EL_KIND = EL_QUAD; break;
      case TETRAHEDRON:   nNodes = 4; EL_KIND = EL_TETRA; break;
      case PYRAMID:       nNodes = 5; EL_KIND = EL_PYRAM; break;
      case PRISM:         nNodes = 6; EL_KIND = EL_PRISM; break;
      case HEXAHEDRON:    nNodes = 8; EL_KIND = EL_HEXA; break;
    }

    /*--- For the number of nodes, we get the coordinates from the connectivity matrix ---*/

    for (iNode = 0; iNode < nNodes; iNode++) {
      indexNode[iNode] = geometry->elem[iElem]->GetNode(iNode);
      //      for (iDim = 0; iDim < nDim; iDim++) {
      //        val_Coord = geometry->node[indexNode[iNode]]->GetCoord(iDim);
      //        val_Sol = nodes->GetSolution(indexNode[iNode],iDim) + val_Coord;
      //        element_container[FEA_TERM][EL_KIND]->SetRef_Coord(val_Coord, iNode, iDim);
      //        element_container[FEA_TERM][EL_KIND]->SetCurr_Coord(val_Sol, iNode, iDim);
      //      }
      for (iDim = 0; iDim < nDim; iDim++) {
        val_Coord = Get_ValCoord(geometry, indexNode[iNode], iDim);
        val_Sol = nodes->GetSolution(indexNode[iNode],iDim) + val_Coord;
        element_container[FEA_TERM][EL_KIND]->SetCurr_Coord(iNode, iDim, val_Sol);
        if (prestretch_fem) {
          val_Ref = nodes->GetPrestretch(indexNode[iNode],iDim);
          element_container[FEA_TERM][EL_KIND]->SetRef_Coord(iNode, iDim, val_Ref);
        }
        else {
          element_container[FEA_TERM][EL_KIND]->SetRef_Coord(iNode, iDim, val_Coord);
        }
      }
    }

    /*--- Correct the stresses and reactions for topology optimization densities. ---*/
    su2double simp_penalty = 1.0;
    if (topology_mode) {
      simp_penalty = pow(element_properties[iElem]->GetPhysicalDensity(),simp_exponent);
    }

    /*--- Set the properties of the element ---*/
    element_container[FEA_TERM][EL_KIND]->Set_ElProperties(element_properties[iElem]);

    /*--- Compute the components of the jacobian and the stress term ---*/
    if (element_based){
      numerics[element_properties[iElem]->GetMat_Mod()]->Compute_Averaged_NodalStress(element_container[FEA_TERM][EL_KIND], config);
    }
    else{
      numerics[FEA_TERM]->Compute_Averaged_NodalStress(element_container[FEA_TERM][EL_KIND], config);
    }

    NelNodes = element_container[FEA_TERM][EL_KIND]->GetnNodes();

    for (iNode = 0; iNode < NelNodes; iNode++) {

      /*--- This only works if the problem is nonlinear ---*/
      Ta = element_container[FEA_TERM][EL_KIND]->Get_Kt_a(iNode);
      for (iVar = 0; iVar < nVar; iVar++) Res_Stress_i[iVar] = simp_penalty*Ta[iVar];

      LinSysReact.AddBlock(indexNode[iNode], Res_Stress_i);

      for (iStress = 0; iStress < nStress; iStress++) {
        nodes->AddStress_FEM(indexNode[iNode],iStress, simp_penalty *
                                              (element_container[FEA_TERM][EL_KIND]->Get_NodalStress(iNode, iStress) /
                                               geometry->node[indexNode[iNode]]->GetnElem()) );
      }

    }

  }

  su2double *Stress;
  su2double VonMises_Stress, MaxVonMises_Stress = 0.0;
  su2double Sxx,Syy,Szz,Sxy,Sxz,Syz,S1,S2;

  /*--- For the number of nodes in the mesh ---*/
  for (iPoint = 0; iPoint < nPointDomain; iPoint++) {

    /*--- Get the stresses, added up from all the elements that connect to the node ---*/

    Stress  = nodes->GetStress_FEM(iPoint);

    /*--- Compute the stress averaged from all the elements connecting to the node and the Von Mises stress ---*/

    if (nDim == 2) {

      Sxx=Stress[0];
      Syy=Stress[1];
      Sxy=Stress[2];

      S1=(Sxx+Syy)/2+sqrt(((Sxx-Syy)/2)*((Sxx-Syy)/2)+Sxy*Sxy);
      S2=(Sxx+Syy)/2-sqrt(((Sxx-Syy)/2)*((Sxx-Syy)/2)+Sxy*Sxy);

      VonMises_Stress = sqrt(S1*S1+S2*S2-2*S1*S2);

    }
    else {

      Sxx = Stress[0];
      Syy = Stress[1];
      Szz = Stress[3];

      Sxy = Stress[2];
      Sxz = Stress[4];
      Syz = Stress[5];

      VonMises_Stress = sqrt(0.5*(  pow(Sxx - Syy, 2.0)
                                  + pow(Syy - Szz, 2.0)
                                  + pow(Szz - Sxx, 2.0)
                                  + 6.0*(Sxy*Sxy+Sxz*Sxz+Syz*Syz)
                                  ));

    }

    nodes->SetVonMises_Stress(iPoint,VonMises_Stress);

    /*--- Compute the maximum value of the Von Mises Stress ---*/

    MaxVonMises_Stress = max(MaxVonMises_Stress, VonMises_Stress);

  }

#ifdef HAVE_MPI

  /*--- Compute MaxVonMises_Stress using all the nodes ---*/

  su2double MyMaxVonMises_Stress = MaxVonMises_Stress; MaxVonMises_Stress = 0.0;
  SU2_MPI::Allreduce(&MyMaxVonMises_Stress, &MaxVonMises_Stress, 1, MPI_DOUBLE, MPI_MAX, MPI_COMM_WORLD);

#endif

  /*--- Set the value of the MaxVonMises_Stress as the CFEA coeffient ---*/

  Total_CFEA = MaxVonMises_Stress;


  bool outputReactions = false;

  if (outputReactions) {

    ofstream myfile;
    myfile.open ("Reactions.txt");

    unsigned short iMarker;
    unsigned long iVertex;
    su2double val_Reaction;

    if (!dynamic) {
      /*--- Loop over all the markers  ---*/
      for (iMarker = 0; iMarker < config->GetnMarker_All(); iMarker++)
        switch (config->GetMarker_All_KindBC(iMarker)) {

            /*--- If it corresponds to a clamped boundary  ---*/

          case CLAMPED_BOUNDARY:

            myfile << "MARKER " << iMarker << ":" << endl;

            /*--- Loop over all the vertices  ---*/
            for (iVertex = 0; iVertex < geometry->nVertex[iMarker]; iVertex++) {

              /*--- Get node index ---*/
              iPoint = geometry->vertex[iMarker][iVertex]->GetNode();

              myfile << "Node " << iPoint << "." << " \t ";

              for (iDim = 0; iDim < nDim; iDim++) {
                /*--- Retrieve coordinate ---*/
                val_Coord = geometry->node[iPoint]->GetCoord(iDim);
                myfile << "X" << iDim + 1 << ": " << val_Coord << " \t " ;
              }

              for (iVar = 0; iVar < nVar; iVar++) {
                /*--- Retrieve reaction ---*/
                val_Reaction = LinSysReact.GetBlock(iPoint, iVar);
                myfile << "F" << iVar + 1 << ": " << val_Reaction << " \t " ;
              }

              myfile << endl;
            }
            myfile << endl;
            break;
        }
    }
    else if (dynamic) {

      switch (config->GetKind_TimeIntScheme_FEA()) {
        case (CD_EXPLICIT):
          cout << "NOT IMPLEMENTED YET" << endl;
          break;
        case (NEWMARK_IMPLICIT):

          /*--- Loop over all points, and set aux vector TimeRes_Aux = a0*U+a2*U'+a3*U'' ---*/
          for (iPoint = 0; iPoint < geometry->GetnPoint(); iPoint++) {
            for (iVar = 0; iVar < nVar; iVar++) {
              Residual[iVar] =   a_dt[0]*nodes->GetSolution_time_n(iPoint,iVar)        //a0*U(t)
              - a_dt[0]*nodes->GetSolution(iPoint,iVar)           //a0*U(t+dt)(k-1)
              + a_dt[2]*nodes->GetSolution_Vel_time_n(iPoint,iVar)    //a2*U'(t)
              + a_dt[3]*nodes->GetSolution_Accel_time_n(iPoint,iVar);  //a3*U''(t)
            }
            TimeRes_Aux.SetBlock(iPoint, Residual);
          }

          /*--- Once computed, compute M*TimeRes_Aux ---*/
          MassMatrix.MatrixVectorProduct(TimeRes_Aux,TimeRes,geometry,config);

          /*--- Loop over all the markers  ---*/
          for (iMarker = 0; iMarker < config->GetnMarker_All(); iMarker++)
            switch (config->GetMarker_All_KindBC(iMarker)) {

                /*--- If it corresponds to a clamped boundary  ---*/

              case CLAMPED_BOUNDARY:

                myfile << "MARKER " << iMarker << ":" << endl;

                /*--- Loop over all the vertices  ---*/
                for (iVertex = 0; iVertex < geometry->nVertex[iMarker]; iVertex++) {

                  /*--- Get node index ---*/
                  iPoint = geometry->vertex[iMarker][iVertex]->GetNode();

                  myfile << "Node " << iPoint << "." << " \t ";

                  for (iDim = 0; iDim < nDim; iDim++) {
                    /*--- Retrieve coordinate ---*/
                    val_Coord = geometry->node[iPoint]->GetCoord(iDim);
                    myfile << "X" << iDim + 1 << ": " << val_Coord << " \t " ;
                  }

                  for (iVar = 0; iVar < nVar; iVar++) {
                    /*--- Retrieve the time contribution ---*/
                    Res_Time_Cont[iVar] = TimeRes.GetBlock(iPoint, iVar);
                    /*--- Retrieve reaction ---*/
                    val_Reaction = LinSysReact.GetBlock(iPoint, iVar) + Res_Time_Cont[iVar];
                    myfile << "F" << iVar + 1 << ": " << val_Reaction << " \t " ;
                  }

                  myfile << endl;
                }
                myfile << endl;
                break;
            }


          break;
        case (GENERALIZED_ALPHA):
          cout << "NOT IMPLEMENTED YET" << endl;
          break;
      }

    }

    myfile.close();

  }

}

void CFEASolver::Compute_DeadLoad(CGeometry *geometry, CNumerics **numerics, CConfig *config) {

  unsigned long iElem, iVar;
  unsigned short iNode, iDim, nNodes = 0;
  unsigned long indexNode[8]={0,0,0,0,0,0,0,0};
  su2double val_Coord;
  int EL_KIND = 0;

  const su2double *Dead_Load = NULL;
  unsigned short NelNodes;

  /*--- Loops over all the elements ---*/

  for (iElem = 0; iElem < geometry->GetnElem(); iElem++) {

    switch(geometry->elem[iElem]->GetVTK_Type()) {
      case TRIANGLE:      nNodes = 3; EL_KIND = EL_TRIA; break;
      case QUADRILATERAL: nNodes = 4; EL_KIND = EL_QUAD; break;
      case TETRAHEDRON:   nNodes = 4; EL_KIND = EL_TETRA; break;
      case PYRAMID:       nNodes = 5; EL_KIND = EL_PYRAM; break;
      case PRISM:         nNodes = 6; EL_KIND = EL_PRISM; break;
      case HEXAHEDRON:    nNodes = 8; EL_KIND = EL_HEXA; break;
    }

    /*--- For the number of nodes, we get the coordinates from the connectivity matrix ---*/

    for (iNode = 0; iNode < nNodes; iNode++) {
      indexNode[iNode] = geometry->elem[iElem]->GetNode(iNode);
      for (iDim = 0; iDim < nDim; iDim++) {
        val_Coord = Get_ValCoord(geometry, indexNode[iNode], iDim);
        element_container[FEA_TERM][EL_KIND]->SetRef_Coord(iNode, iDim, val_Coord);
      }
    }

    /*--- Penalize the dead load, do it by default to avoid unecessary "ifs", since it
          goes to the RHS there is no need to have a minimum value for stability ---*/
    su2double simp_penalty = element_properties[iElem]->GetPhysicalDensity();

    /*--- Set the properties of the element ---*/
    element_container[FEA_TERM][EL_KIND]->Set_ElProperties(element_properties[iElem]);

    numerics[FEA_TERM]->Compute_Dead_Load(element_container[FEA_TERM][EL_KIND], config);

    NelNodes = element_container[FEA_TERM][EL_KIND]->GetnNodes();

    for (iNode = 0; iNode < NelNodes; iNode++) {

      Dead_Load = element_container[FEA_TERM][EL_KIND]->Get_FDL_a(iNode);
      for (iVar = 0; iVar < nVar; iVar++) Res_Dead_Load[iVar] = simp_penalty*Dead_Load[iVar];

      nodes->Add_BodyForces_Res(indexNode[iNode],Res_Dead_Load);

    }

  }


}

void CFEASolver::Initialize_SystemMatrix(CGeometry *geometry, CSolver **solver_container, CConfig *config) {

}

void CFEASolver::Compute_IntegrationConstants(CConfig *config) {

  su2double Delta_t= config->GetDelta_DynTime();

  su2double gamma = config->GetNewmark_gamma(), beta = config->GetNewmark_beta();

  switch (config->GetKind_TimeIntScheme_FEA()) {
    case (CD_EXPLICIT):
      cout << "NOT IMPLEMENTED YET" << endl;
      break;
    case (NEWMARK_IMPLICIT):

      /*--- Integration constants for Newmark scheme ---*/

      a_dt[0]= 1 / (beta*pow(Delta_t,2.0));
      a_dt[1]= gamma / (beta*Delta_t);
      a_dt[2]= 1 / (beta*Delta_t);
      a_dt[3]= 1 /(2*beta) - 1;
      a_dt[4]= gamma/beta - 1;
      a_dt[5]= (Delta_t/2) * (gamma/beta - 2);
      a_dt[6]= Delta_t * (1-gamma);
      a_dt[7]= gamma * Delta_t;
      a_dt[8]= 0.0;

      break;

    case (GENERALIZED_ALPHA):

      /*--- Integration constants for Generalized Alpha ---*/
      /*--- Needs to be updated if accounting for structural damping ---*/

      //      su2double beta = config->Get_Int_Coeffs(0);
      //      //  su2double gamma =  config->Get_Int_Coeffs(1);
      //      su2double alpha_f = config->Get_Int_Coeffs(2), alpha_m =  config->Get_Int_Coeffs(3);
      //
      //      a_dt[0]= (1 / (beta*pow(Delta_t,2.0))) * ((1 - alpha_m) / (1 - alpha_f)) ;
      //      a_dt[1]= 0.0 ;
      //      a_dt[2]= (1 - alpha_m) / (beta*Delta_t);
      //      a_dt[3]= ((1 - 2*beta)*(1-alpha_m) / (2*beta)) - alpha_m;
      //      a_dt[4]= 0.0;
      //      a_dt[5]= 0.0;
      //      a_dt[6]= Delta_t * (1-delta);
      //      a_dt[7]= delta * Delta_t;
      //      a_dt[8]= (1 - alpha_m) / (beta*pow(Delta_t,2.0));

      break;
  }


}


void CFEASolver::BC_Clamped(CGeometry *geometry, CNumerics *numerics, CConfig *config, unsigned short val_marker) {

  unsigned long iPoint, iVertex;

  bool dynamic = (config->GetTime_Domain());

  Solution[0] = 0.0;
  Solution[1] = 0.0;
  if (nDim==3) Solution[2] = 0.0;

  for (iVertex = 0; iVertex < geometry->nVertex[val_marker]; iVertex++) {

    /*--- Get node index ---*/
    iPoint = geometry->vertex[val_marker][iVertex]->GetNode();

    /*--- Set and enforce solution at current and previous time-step ---*/
    nodes->SetSolution(iPoint,Solution);

    if (dynamic) {
      nodes->SetSolution_Vel(iPoint,Solution);
      nodes->SetSolution_Accel(iPoint,Solution);
      nodes->Set_Solution_time_n(iPoint,Solution);
      nodes->SetSolution_Vel_time_n(iPoint,Solution);
      nodes->SetSolution_Accel_time_n(iPoint,Solution);
    }

    /*--- Set and enforce 0 solution for mesh deformation ---*/
    nodes->SetBound_Disp(iPoint,Solution);

    LinSysSol.SetBlock(iPoint, Solution);
    LinSysReact.SetBlock(iPoint, Solution);
    Jacobian.EnforceSolutionAtNode(iPoint, Solution, LinSysRes);

  }

}

void CFEASolver::BC_Clamped_Post(CGeometry *geometry, CNumerics *numerics, CConfig *config, unsigned short val_marker) {

  unsigned long iPoint, iVertex;
  bool dynamic = (config->GetTime_Domain());

  for (iVertex = 0; iVertex < geometry->nVertex[val_marker]; iVertex++) {

    /*--- Get node index ---*/

    iPoint = geometry->vertex[val_marker][iVertex]->GetNode();

    if (nDim == 2) {
      Solution[0] = 0.0;  Solution[1] = 0.0;
    }
    else {
      Solution[0] = 0.0;  Solution[1] = 0.0;  Solution[2] = 0.0;
    }

    nodes->SetSolution(iPoint,Solution);

    if (dynamic) {
      nodes->SetSolution_Vel(iPoint,Solution);
      nodes->SetSolution_Accel(iPoint,Solution);
    }

  }

}

void CFEASolver::BC_DispDir(CGeometry *geometry, CNumerics *numerics, CConfig *config, unsigned short val_marker) {

  unsigned short iDim;
  unsigned long iNode, iVertex;
  su2double DispDirVal = config->GetDisp_Dir_Value(config->GetMarker_All_TagBound(val_marker));
  su2double DispDirMult = config->GetDisp_Dir_Multiplier(config->GetMarker_All_TagBound(val_marker));
  su2double *Disp_Dir_Local= config->GetDisp_Dir(config->GetMarker_All_TagBound(val_marker));
  su2double Disp_Dir_Unit[3] = {0.0, 0.0, 0.0}, Disp_Dir[3] = {0.0, 0.0, 0.0};
  su2double Disp_Dir_Mod = 0.0;

  for (iDim = 0; iDim < nDim; iDim++)
    Disp_Dir_Mod += Disp_Dir_Local[iDim]*Disp_Dir_Local[iDim];

  Disp_Dir_Mod = sqrt(Disp_Dir_Mod);

  for (iDim = 0; iDim < nDim; iDim++)
    Disp_Dir_Unit[iDim] = Disp_Dir_Local[iDim] / Disp_Dir_Mod;

  su2double TotalDisp;

  su2double CurrentTime=config->GetCurrent_DynTime();
  su2double ModAmpl = 1.0;

  bool Ramp_Load = config->GetRamp_Load();
  su2double Ramp_Time = config->GetRamp_Time();
  su2double Transfer_Time = 0.0;

  if (Ramp_Load){
    if (Ramp_Time == 0.0)
      ModAmpl = 1.0;
    else
      Transfer_Time = CurrentTime / Ramp_Time;

    switch (config->GetDynamic_LoadTransfer()) {
    case INSTANTANEOUS:
      ModAmpl = 1.0;
      break;
    case POL_ORDER_1:
      ModAmpl = Transfer_Time;
      break;
    case POL_ORDER_3:
      ModAmpl = -2.0 * pow(Transfer_Time,3.0) + 3.0 * pow(Transfer_Time,2.0);
      break;
    case POL_ORDER_5:
      ModAmpl = 6.0 * pow(Transfer_Time, 5.0) - 15.0 * pow(Transfer_Time, 4.0) + 10 * pow(Transfer_Time, 3.0);
      break;
    case SIGMOID_10:
      ModAmpl = (1 / (1+exp(-1.0 * 10.0 * (Transfer_Time - 0.5)) ) );
      break;
    case SIGMOID_20:
      ModAmpl = (1 / (1+exp(-1.0 * 20.0 * (Transfer_Time - 0.5)) ) );
      break;
    }
    ModAmpl = max(ModAmpl,0.0);
    ModAmpl = min(ModAmpl,1.0);
  }
  else{
    ModAmpl = 1.0;
  }

  TotalDisp = ModAmpl * DispDirVal * DispDirMult;

  for (iDim = 0; iDim < nDim; iDim++)
    Disp_Dir[iDim] = TotalDisp * Disp_Dir_Unit[iDim];

  for (iVertex = 0; iVertex < geometry->nVertex[val_marker]; iVertex++) {

    /*--- Get node index ---*/
    iNode = geometry->vertex[val_marker][iVertex]->GetNode();

    /*--- Set and enforce solution ---*/
    LinSysSol.SetBlock(iNode, Disp_Dir);
    Jacobian.EnforceSolutionAtNode(iNode, Disp_Dir, LinSysRes);
  }

}

void CFEASolver::Postprocessing(CGeometry *geometry, CSolver **solver_container, CConfig *config,  CNumerics **numerics,
                                           unsigned short iMesh) {

  unsigned short iVar;
  unsigned long iPoint, total_index;

  bool nonlinear_analysis = (config->GetGeometricConditions() == LARGE_DEFORMATIONS);    // Nonlinear analysis.
  bool disc_adj_fem = (config->GetKind_Solver() == DISC_ADJ_FEM);

  if (disc_adj_fem) {

    if (nonlinear_analysis) {

      /*--- For nonlinear discrete adjoint, we have 3 convergence criteria ---*/

      /*--- UTOL = norm(Delta_U(k)): ABSOLUTE, norm of the incremental displacements ------------*/
      /*--- RTOL = norm(Residual(k): ABSOLUTE, norm of the residual (T-F) -----------------------*/
      /*--- ETOL = Delta_U(k) * Residual(k): ABSOLUTE, norm of the product disp * res -----------*/

      Conv_Check[0] = LinSysSol.norm();               // Norm of the delta-solution vector
      Conv_Check[1] = LinSysRes.norm();               // Norm of the residual
      Conv_Check[2] = dotProd(LinSysSol, LinSysRes);  // Position for the energy tolerance

      /*--- MPI solution ---*/

      InitiateComms(geometry, config, SOLUTION_FEA);
      CompleteComms(geometry, config, SOLUTION_FEA);
    }
    else {
      /*--- If the problem is linear, the only check we do is the RMS of the displacements ---*/
      /*---  Compute the residual Ax-f ---*/
#ifndef CODI_REVERSE_TYPE
      Jacobian.ComputeResidual(LinSysSol, LinSysRes, LinSysAux);
#else
      /*---  We need temporaries to interface with the matrix ---*/
      {
        CSysVector<passivedouble> sol, res;
        sol.PassiveCopy(LinSysSol);
        res.PassiveCopy(LinSysRes);
        CSysVector<passivedouble> aux(res);
        Jacobian.ComputeResidual(sol, res, aux);
        LinSysAux.PassiveCopy(aux);
      }
#endif

      /*--- Set maximum residual to zero ---*/

      for (iVar = 0; iVar < nVar; iVar++) {
        SetRes_RMS(iVar, 0.0);
        SetRes_Max(iVar, 0.0, 0);
      }

      /*--- Compute the residual ---*/

      for (iPoint = 0; iPoint < geometry->GetnPoint(); iPoint++) {
        for (iVar = 0; iVar < nVar; iVar++) {
          total_index = iPoint*nVar+iVar;
          AddRes_RMS(iVar, LinSysAux[total_index]*LinSysAux[total_index]);
          AddRes_Max(iVar, fabs(LinSysAux[total_index]), geometry->node[iPoint]->GetGlobalIndex(), geometry->node[iPoint]->GetCoord());
        }
      }

      /*--- MPI solution ---*/

      InitiateComms(geometry, config, SOLUTION_FEA);
      CompleteComms(geometry, config, SOLUTION_FEA);

      /*--- Compute the root mean square residual ---*/

      SetResidual_RMS(geometry, config);

    }

  }
  else {
    if (nonlinear_analysis){

      /*--- MPI solution ---*/

      InitiateComms(geometry, config, SOLUTION_FEA);
      CompleteComms(geometry, config, SOLUTION_FEA);

    } else {

      /*--- If the problem is linear, the only check we do is the RMS of the displacements ---*/

      /*---  Compute the residual Ax-f ---*/
#ifndef CODI_REVERSE_TYPE
      Jacobian.ComputeResidual(LinSysSol, LinSysRes, LinSysAux);
#else
      /*---  We need temporaries to interface with the matrix ---*/
      {
        CSysVector<passivedouble> sol, res;
        sol.PassiveCopy(LinSysSol);
        res.PassiveCopy(LinSysRes);
        CSysVector<passivedouble> aux(res);
        Jacobian.ComputeResidual(sol, res, aux);
        LinSysAux.PassiveCopy(aux);
      }
#endif

      /*--- Set maximum residual to zero ---*/

      for (iVar = 0; iVar < nVar; iVar++) {
        SetRes_RMS(iVar, 0.0);
        SetRes_Max(iVar, 0.0, 0);
      }

      /*--- Compute the residual ---*/

      for (iPoint = 0; iPoint < geometry->GetnPoint(); iPoint++) {
        for (iVar = 0; iVar < nVar; iVar++) {
          total_index = iPoint*nVar+iVar;
          AddRes_RMS(iVar, LinSysAux[total_index]*LinSysAux[total_index]);
          AddRes_Max(iVar, fabs(LinSysAux[total_index]), geometry->node[iPoint]->GetGlobalIndex(), geometry->node[iPoint]->GetCoord());
        }
      }

      /*--- MPI solution ---*/

      InitiateComms(geometry, config, SOLUTION_FEA);
      CompleteComms(geometry, config, SOLUTION_FEA);

      /*--- Compute the root mean square residual ---*/

      SetResidual_RMS(geometry, config);
    }

  }

}

void CFEASolver::BC_Normal_Displacement(CGeometry *geometry, CNumerics *numerics, CConfig *config, unsigned short val_marker) { }

void CFEASolver::BC_Normal_Load(CGeometry *geometry, CNumerics *numerics, CConfig *config, unsigned short val_marker) {

  /*--- Retrieve the normal pressure and the application conditions for the considered boundary ---*/

  su2double NormalLoad = config->GetLoad_Value(config->GetMarker_All_TagBound(val_marker));
  su2double TotalLoad = 0.0;

  su2double CurrentTime=config->GetCurrent_DynTime();
  su2double ModAmpl = 1.0;

  su2double Ramp_Time = config->GetRamp_Time();

  ModAmpl = Compute_LoadCoefficient(CurrentTime, Ramp_Time, config);

  TotalLoad = ModAmpl * NormalLoad;

  /*--- Do only if there is a load applied.
   *--- This reduces the computational cost for cases in which we want boundaries with no load.
   */

  if (TotalLoad != 0.0) {

    unsigned long iElem;
    unsigned short nNodes = 0;
    su2double Length_Elem_ref = 0.0,  Area_Elem_ref = 0.0;
    su2double Length_Elem_curr = 0.0, Area_Elem_curr = 0.0;
    unsigned long indexNode[4]   = {0,0,0,0};
    unsigned long indexVertex[4] = {0,0,0,0};
    su2double nodeCoord_ref[4][3], nodeCoord_curr[4][3];
    su2double *nodal_normal, nodal_normal_unit[3];
    su2double normal_ref_unit[3], normal_curr_unit[3];
    su2double Norm, dot_Prod;
    su2double val_Coord, val_Sol;
    unsigned short iNode, iDim;
    unsigned long iVertex, iPoint;
    su2double a_ref[3], b_ref[3], AC_ref[3], BD_ref[3];
    su2double a_curr[3], b_curr[3], AC_curr[3], BD_curr[3];

    /*--- Determine whether the load conditions are applied in the reference or in the current configuration ---*/

    bool linear_analysis = (config->GetGeometricConditions() == SMALL_DEFORMATIONS);  // Linear analysis.
    bool nonlinear_analysis = (config->GetGeometricConditions() == LARGE_DEFORMATIONS); // Nonlinear analysis.

    for (iNode = 0; iNode < 4; iNode++) {
      for (iDim = 0; iDim < 3; iDim++) {
        nodeCoord_ref[iNode][iDim]  = 0.0;
        nodeCoord_curr[iNode][iDim] = 0.0;
      }
    }

    for (iElem = 0; iElem < geometry->GetnElem_Bound(val_marker); iElem++) {

      /*--- Identify the kind of boundary element ---*/
      if (geometry->bound[val_marker][iElem]->GetVTK_Type() == LINE)           nNodes = 2;
      if (geometry->bound[val_marker][iElem]->GetVTK_Type() == TRIANGLE)       nNodes = 3;
      if (geometry->bound[val_marker][iElem]->GetVTK_Type() == QUADRILATERAL)  nNodes = 4;

      /*--- Retrieve the boundary reference and current coordinates ---*/
      for (iNode = 0; iNode < nNodes; iNode++) {
        indexNode[iNode] = geometry->bound[val_marker][iElem]->GetNode(iNode);
        for (iDim = 0; iDim < nDim; iDim++) {
          val_Coord = Get_ValCoord(geometry, indexNode[iNode], iDim);
          val_Sol = nodes->GetSolution(indexNode[iNode],iDim) + val_Coord;
          /*--- Assign values to the container ---*/
          nodeCoord_ref[iNode][iDim]  = val_Coord;
          nodeCoord_curr[iNode][iDim] = val_Sol;
        }
      }

      /*--- We need the indices of the vertices, which are "Dual Grid Info" ---*/
      for (iVertex = 0; iVertex < geometry->nVertex[val_marker]; iVertex++) {
        iPoint = geometry->vertex[val_marker][iVertex]->GetNode();
        for (iNode = 0; iNode < nNodes; iNode++) {
          if (iPoint == indexNode[iNode]) indexVertex[iNode] = iVertex;
        }
      }

      /*--- Retrieve the reference normal for one of the points. They go INSIDE the structural domain. ---*/
      nodal_normal = geometry->vertex[val_marker][indexVertex[0]]->GetNormal();
      Norm = 0.0;
      for (iDim = 0; iDim < nDim; iDim++) {
        Norm += nodal_normal[iDim]*nodal_normal[iDim];
      }
      Norm = sqrt(Norm);
      for (iDim = 0; iDim < nDim; iDim++) {
        nodal_normal_unit[iDim] = nodal_normal[iDim] / Norm;
      }

      /*--- Compute area (3D), and length of the surfaces (2D), and the unitary normal vector in current configuration ---*/

      if (nDim == 2) {

        /*-- Compute the vector a in reference and current configurations ---*/
        for (iDim = 0; iDim < nDim; iDim++) {
          a_ref[iDim]  = nodeCoord_ref[0][iDim] -nodeCoord_ref[1][iDim];
          a_curr[iDim] = nodeCoord_curr[0][iDim]-nodeCoord_curr[1][iDim];
        }

        /*-- Compute the length of the boundary element in reference and current configurations ---*/
        Length_Elem_curr = sqrt(a_curr[0]*a_curr[0]+a_curr[1]*a_curr[1]);
        Length_Elem_ref  = sqrt(a_ref[0]*a_ref[0]+a_ref[1]*a_ref[1]);

        /*-- Compute the length of the boundary element in reference and current configurations ---*/
        normal_ref_unit[0] =   a_ref[1] /Length_Elem_ref;
        normal_ref_unit[1] = -(a_ref[0])/Length_Elem_ref;

        normal_curr_unit[0] =   a_curr[1] /Length_Elem_curr;
        normal_curr_unit[1] = -(a_curr[0])/Length_Elem_curr;

        /*-- Dot product to check the element orientation in the reference configuration ---*/
        dot_Prod = 0.0;
        for (iDim = 0; iDim < nDim; iDim++) {
          dot_Prod += normal_ref_unit[iDim] * nodal_normal_unit[iDim];
        }

        /*--- If dot_Prod > 0, the normal goes inside the structural domain. ---*/
        /*--- If dot_Prod < 0, the normal goes outside the structural domain. ---*/
        /*--- We adopt the criteria of the normal going inside the domain, so if dot_Prod < 1, we change the orientation. ---*/
        if (dot_Prod < 0) {
          for (iDim = 0; iDim < nDim; iDim++) {
            normal_ref_unit[iDim]  = -1.0*normal_ref_unit[iDim];
            normal_curr_unit[iDim] = -1.0*normal_curr_unit[iDim];
          }
        }

        if (linear_analysis) {
          Residual[0] = (1.0/2.0) * TotalLoad * Length_Elem_ref * normal_ref_unit[0];
          Residual[1] = (1.0/2.0) * TotalLoad * Length_Elem_ref * normal_ref_unit[1];

          nodes->Add_SurfaceLoad_Res(indexNode[0],Residual);
          nodes->Add_SurfaceLoad_Res(indexNode[1],Residual);
        }
        else if (nonlinear_analysis) {
          Residual[0] = (1.0/2.0) * TotalLoad * Length_Elem_curr * normal_curr_unit[0];
          Residual[1] = (1.0/2.0) * TotalLoad * Length_Elem_curr * normal_curr_unit[1];

          nodes->Add_SurfaceLoad_Res(indexNode[0],Residual);
          nodes->Add_SurfaceLoad_Res(indexNode[1],Residual);
        }

      }

      if (nDim == 3) {

        if (geometry->bound[val_marker][iElem]->GetVTK_Type() == TRIANGLE) {

          for (iDim = 0; iDim < nDim; iDim++) {
            a_ref[iDim] = nodeCoord_ref[1][iDim]-nodeCoord_ref[0][iDim];
            b_ref[iDim] = nodeCoord_ref[2][iDim]-nodeCoord_ref[0][iDim];

            a_curr[iDim] = nodeCoord_curr[1][iDim]-nodeCoord_curr[0][iDim];
            b_curr[iDim] = nodeCoord_curr[2][iDim]-nodeCoord_curr[0][iDim];
          }

          su2double Ni=0, Nj=0, Nk=0;

          /*--- Reference configuration ---*/
          Ni = a_ref[1]*b_ref[2] - a_ref[2]*b_ref[1];
          Nj = a_ref[2]*b_ref[0] - a_ref[0]*b_ref[2];
          Nk = a_ref[0]*b_ref[1] - a_ref[1]*b_ref[0];

          Area_Elem_ref = 0.5*sqrt(Ni*Ni+Nj*Nj+Nk*Nk);

          normal_ref_unit[0] = Ni / Area_Elem_ref;
          normal_ref_unit[1] = Nj / Area_Elem_ref;
          normal_ref_unit[2] = Nk / Area_Elem_ref;

          /*--- Current configuration ---*/
          Ni = a_curr[1]*b_curr[2] - a_curr[2]*b_curr[1];
          Nj = a_curr[2]*b_curr[0] - a_curr[0]*b_curr[2];
          Nk = a_curr[0]*b_curr[1] - a_curr[1]*b_curr[0];

          Area_Elem_curr = 0.5*sqrt(Ni*Ni+Nj*Nj+Nk*Nk);

          normal_curr_unit[0] = Ni / Area_Elem_curr;
          normal_curr_unit[1] = Nj / Area_Elem_curr;
          normal_curr_unit[2] = Nk / Area_Elem_curr;

          /*-- Dot product to check the element orientation in the reference configuration ---*/
          dot_Prod = 0.0;
          for (iDim = 0; iDim < nDim; iDim++) {
            dot_Prod += normal_ref_unit[iDim] * nodal_normal_unit[iDim];
          }

          /*--- If dot_Prod > 0, the normal goes inside the structural domain. ---*/
          /*--- If dot_Prod < 0, the normal goes outside the structural domain. ---*/
          /*--- We adopt the criteria of the normal going inside the domain, so if dot_Prod < 1, we change the orientation. ---*/
          if (dot_Prod < 0) {
            for (iDim = 0; iDim < nDim; iDim++) {
              normal_ref_unit[iDim]  = -1.0*normal_ref_unit[iDim];
              normal_curr_unit[iDim] = -1.0*normal_curr_unit[iDim];
            }
          }

          if (linear_analysis) {
            Residual[0] = (1.0/3.0) * TotalLoad * Area_Elem_ref * normal_ref_unit[0];
            Residual[1] = (1.0/3.0) * TotalLoad * Area_Elem_ref * normal_ref_unit[1];
            Residual[2] = (1.0/3.0) * TotalLoad * Area_Elem_ref * normal_ref_unit[2];

            nodes->Add_SurfaceLoad_Res(indexNode[0],Residual);
            nodes->Add_SurfaceLoad_Res(indexNode[1],Residual);
            nodes->Add_SurfaceLoad_Res(indexNode[2],Residual);
          }
          else if (nonlinear_analysis) {
            Residual[0] = (1.0/3.0) * TotalLoad * Area_Elem_curr * normal_curr_unit[0];
            Residual[1] = (1.0/3.0) * TotalLoad * Area_Elem_curr * normal_curr_unit[1];
            Residual[2] = (1.0/3.0) * TotalLoad * Area_Elem_curr * normal_curr_unit[2];

            nodes->Add_SurfaceLoad_Res(indexNode[0],Residual);
            nodes->Add_SurfaceLoad_Res(indexNode[1],Residual);
            nodes->Add_SurfaceLoad_Res(indexNode[2],Residual);
          }

        }

        else if (geometry->bound[val_marker][iElem]->GetVTK_Type() == QUADRILATERAL) {

          for (iDim = 0; iDim < nDim; iDim++) {
            AC_ref[iDim] = nodeCoord_ref[2][iDim]-nodeCoord_ref[0][iDim];
            BD_ref[iDim] = nodeCoord_ref[3][iDim]-nodeCoord_ref[1][iDim];

            AC_curr[iDim] = nodeCoord_curr[2][iDim]-nodeCoord_curr[0][iDim];
            BD_curr[iDim] = nodeCoord_curr[3][iDim]-nodeCoord_curr[1][iDim];
          }

          su2double Ni=0, Nj=0, Nk=0;

          /*--- Reference configuration ---*/
          Ni=AC_ref[1]*BD_ref[2]-AC_ref[2]*BD_ref[1];
          Nj=-AC_ref[0]*BD_ref[2]+AC_ref[2]*BD_ref[0];
          Nk=AC_ref[0]*BD_ref[1]-AC_ref[1]*BD_ref[0];

          Area_Elem_ref = 0.5*sqrt(Ni*Ni+Nj*Nj+Nk*Nk);

          normal_ref_unit[0] = Ni / Area_Elem_ref;
          normal_ref_unit[1] = Nj / Area_Elem_ref;
          normal_ref_unit[2] = Nk / Area_Elem_ref;

          /*--- Current configuration ---*/
          Ni=AC_curr[1]*BD_curr[2]-AC_curr[2]*BD_curr[1];
          Nj=-AC_curr[0]*BD_curr[2]+AC_curr[2]*BD_curr[0];
          Nk=AC_curr[0]*BD_curr[1]-AC_curr[1]*BD_curr[0];

          Area_Elem_curr = 0.5*sqrt(Ni*Ni+Nj*Nj+Nk*Nk);

          normal_curr_unit[0] = Ni / Area_Elem_curr;
          normal_curr_unit[1] = Nj / Area_Elem_curr;
          normal_curr_unit[2] = Nk / Area_Elem_curr;

          /*-- Dot product to check the element orientation in the reference configuration ---*/
          dot_Prod = 0.0;
          for (iDim = 0; iDim < nDim; iDim++) {
            dot_Prod += normal_ref_unit[iDim] * nodal_normal_unit[iDim];
          }

          /*--- If dot_Prod > 0, the normal goes inside the structural domain. ---*/
          /*--- If dot_Prod < 0, the normal goes outside the structural domain. ---*/
          /*--- We adopt the criteria of the normal going inside the domain, so if dot_Prod < 1, we change the orientation. ---*/
          if (dot_Prod < 0) {
            for (iDim = 0; iDim < nDim; iDim++) {
              normal_ref_unit[iDim]  = -1.0*normal_ref_unit[iDim];
              normal_curr_unit[iDim] = -1.0*normal_curr_unit[iDim];
            }
          }

          if (linear_analysis) {
            Residual[0] = (1.0/4.0) * TotalLoad * Area_Elem_ref * normal_ref_unit[0];
            Residual[1] = (1.0/4.0) * TotalLoad * Area_Elem_ref * normal_ref_unit[1];
            Residual[2] = (1.0/4.0) * TotalLoad * Area_Elem_ref * normal_ref_unit[2];

            nodes->Add_SurfaceLoad_Res(indexNode[0],Residual);
            nodes->Add_SurfaceLoad_Res(indexNode[1],Residual);
            nodes->Add_SurfaceLoad_Res(indexNode[2],Residual);
            nodes->Add_SurfaceLoad_Res(indexNode[3],Residual);
          }
          else if (nonlinear_analysis) {
            Residual[0] = (1.0/4.0) * TotalLoad * Area_Elem_curr * normal_curr_unit[0];
            Residual[1] = (1.0/4.0) * TotalLoad * Area_Elem_curr * normal_curr_unit[1];
            Residual[2] = (1.0/4.0) * TotalLoad * Area_Elem_curr * normal_curr_unit[2];

            nodes->Add_SurfaceLoad_Res(indexNode[0],Residual);
            nodes->Add_SurfaceLoad_Res(indexNode[1],Residual);
            nodes->Add_SurfaceLoad_Res(indexNode[2],Residual);
            nodes->Add_SurfaceLoad_Res(indexNode[3],Residual);
          }

        }

      }


    }

  }

}

void CFEASolver::BC_Dir_Load(CGeometry *geometry, CNumerics *numerics, CConfig *config, unsigned short val_marker) {

  su2double a[3], b[3], AC[3], BD[3];
  unsigned long iElem, Point_0 = 0, Point_1 = 0, Point_2 = 0, Point_3=0;
  su2double *Coord_0 = NULL, *Coord_1= NULL, *Coord_2= NULL, *Coord_3= NULL;
  su2double Length_Elem = 0.0, Area_Elem = 0.0;
  unsigned short iDim;

  su2double LoadDirVal = config->GetLoad_Dir_Value(config->GetMarker_All_TagBound(val_marker));
  su2double LoadDirMult = config->GetLoad_Dir_Multiplier(config->GetMarker_All_TagBound(val_marker));
  su2double *Load_Dir_Local= config->GetLoad_Dir(config->GetMarker_All_TagBound(val_marker));

  su2double TotalLoad;

  su2double CurrentTime=config->GetCurrent_DynTime();
  su2double Ramp_Time = config->GetRamp_Time();

  su2double ModAmpl = 1.0;

  ModAmpl = Compute_LoadCoefficient(CurrentTime, Ramp_Time, config);

  TotalLoad = ModAmpl * LoadDirVal * LoadDirMult;

  /*--- Compute the norm of the vector that was passed in the config file ---*/
  su2double Norm = 1.0;
  if (nDim==2) Norm=sqrt(Load_Dir_Local[0]*Load_Dir_Local[0]+Load_Dir_Local[1]*Load_Dir_Local[1]);
  if (nDim==3) Norm=sqrt(Load_Dir_Local[0]*Load_Dir_Local[0]+Load_Dir_Local[1]*Load_Dir_Local[1]+Load_Dir_Local[2]*Load_Dir_Local[2]);

  for (iElem = 0; iElem < geometry->GetnElem_Bound(val_marker); iElem++) {

    Point_0 = geometry->bound[val_marker][iElem]->GetNode(0);     Coord_0 = geometry->node[Point_0]->GetCoord();
    Point_1 = geometry->bound[val_marker][iElem]->GetNode(1);     Coord_1 = geometry->node[Point_1]->GetCoord();
    if (nDim == 3) {

      Point_2 = geometry->bound[val_marker][iElem]->GetNode(2);  Coord_2 = geometry->node[Point_2]->GetCoord();
      if (geometry->bound[val_marker][iElem]->GetVTK_Type() == QUADRILATERAL) {
        Point_3 = geometry->bound[val_marker][iElem]->GetNode(3);  Coord_3 = geometry->node[Point_3]->GetCoord();
      }

    }

    /*--- Compute area (3D), and length of the surfaces (2D) ---*/

    if (nDim == 2) {

      for (iDim = 0; iDim < nDim; iDim++) a[iDim] = Coord_0[iDim]-Coord_1[iDim];

      Length_Elem = sqrt(a[0]*a[0]+a[1]*a[1]);

    }

    if (nDim == 3) {

      if (geometry->bound[val_marker][iElem]->GetVTK_Type() == TRIANGLE) {

        for (iDim = 0; iDim < nDim; iDim++) {
          a[iDim] = Coord_1[iDim]-Coord_0[iDim];
          b[iDim] = Coord_2[iDim]-Coord_0[iDim];
        }

        su2double Ni=0 , Nj=0, Nk=0;

        Ni=a[1]*b[2]-a[2]*b[1];
        Nj=-a[0]*b[2]+a[2]*b[0];
        Nk=a[0]*b[1]-a[1]*b[0];

        Area_Elem = 0.5*sqrt(Ni*Ni+Nj*Nj+Nk*Nk);

      }

      else if (geometry->bound[val_marker][iElem]->GetVTK_Type() == QUADRILATERAL) {

        for (iDim = 0; iDim < nDim; iDim++) {
          AC[iDim] = Coord_2[iDim]-Coord_0[iDim];
          BD[iDim] = Coord_3[iDim]-Coord_1[iDim];
        }

        su2double Ni=0 , Nj=0, Nk=0;

        Ni=AC[1]*BD[2]-AC[2]*BD[1];
        Nj=-AC[0]*BD[2]+AC[2]*BD[0];
        Nk=AC[0]*BD[1]-AC[1]*BD[0];

        Area_Elem = 0.5*sqrt(Ni*Ni+Nj*Nj+Nk*Nk);

      }
    }

    if (nDim == 2) {

      Residual[0] = (1.0/2.0)*Length_Elem*TotalLoad*Load_Dir_Local[0]/Norm;
      Residual[1] = (1.0/2.0)*Length_Elem*TotalLoad*Load_Dir_Local[1]/Norm;

      nodes->Add_SurfaceLoad_Res(Point_0,Residual);
      nodes->Add_SurfaceLoad_Res(Point_1,Residual);

    }

    else {
      if (geometry->bound[val_marker][iElem]->GetVTK_Type() == TRIANGLE) {

        Residual[0] = (1.0/3.0)*Area_Elem*TotalLoad*Load_Dir_Local[0]/Norm;
        Residual[1] = (1.0/3.0)*Area_Elem*TotalLoad*Load_Dir_Local[1]/Norm;
        Residual[2] = (1.0/3.0)*Area_Elem*TotalLoad*Load_Dir_Local[2]/Norm;

        nodes->Add_SurfaceLoad_Res(Point_0,Residual);
        nodes->Add_SurfaceLoad_Res(Point_1,Residual);
        nodes->Add_SurfaceLoad_Res(Point_2,Residual);

      }
      else if (geometry->bound[val_marker][iElem]->GetVTK_Type() == QUADRILATERAL) {

        Residual[0] = (1.0/4.0)*Area_Elem*TotalLoad*Load_Dir_Local[0]/Norm;
        Residual[1] = (1.0/4.0)*Area_Elem*TotalLoad*Load_Dir_Local[1]/Norm;
        Residual[2] = (1.0/4.0)*Area_Elem*TotalLoad*Load_Dir_Local[2]/Norm;

        nodes->Add_SurfaceLoad_Res(Point_0,Residual);
        nodes->Add_SurfaceLoad_Res(Point_1,Residual);
        nodes->Add_SurfaceLoad_Res(Point_2,Residual);
        nodes->Add_SurfaceLoad_Res(Point_3,Residual);

      }

    }

  }

}

void CFEASolver::BC_Sine_Load(CGeometry *geometry, CNumerics *numerics, CConfig *config, unsigned short val_marker) { }

void CFEASolver::BC_Damper(CGeometry *geometry, CNumerics *numerics, CConfig *config, unsigned short val_marker) {

  unsigned short iVar;
  su2double dampValue, dampC;
  su2double dampConstant = config->GetDamper_Constant(config->GetMarker_All_TagBound(val_marker));
  unsigned long nVertex = geometry->GetnVertex(val_marker);

  /*--- The damping is distributed evenly over all the nodes in the marker ---*/
  dampC = dampConstant / (nVertex + EPS);

  unsigned long Point_0, Point_1, Point_2, Point_3;
  unsigned long iElem;

  for (iElem = 0; iElem < geometry->GetnElem_Bound(val_marker); iElem++) {

    Point_0 = geometry->bound[val_marker][iElem]->GetNode(0);
    Point_1 = geometry->bound[val_marker][iElem]->GetNode(1);

    for (iVar = 0; iVar < nVar; iVar++){

        dampValue = - 1.0 * dampC * nodes->GetSolution_Vel(Point_0,iVar);
        nodes->Set_SurfaceLoad_Res(Point_0,iVar, dampValue);

        dampValue = - 1.0 * dampC * nodes->GetSolution_Vel(Point_1,iVar);
        nodes->Set_SurfaceLoad_Res(Point_1,iVar, dampValue);
    }

    if (nDim == 3) {

      Point_2 = geometry->bound[val_marker][iElem]->GetNode(2);

      for (iVar = 0; iVar < nVar; iVar++){
          dampValue = - 1.0 * dampC * nodes->GetSolution_Vel(Point_2,iVar);
          nodes->Set_SurfaceLoad_Res(Point_2,iVar, dampValue);
      }

      if (geometry->bound[val_marker][iElem]->GetVTK_Type() == QUADRILATERAL) {
        Point_3 = geometry->bound[val_marker][iElem]->GetNode(3);
        for (iVar = 0; iVar < nVar; iVar++){
            dampValue = - 1.0 * dampC * nodes->GetSolution_Vel(Point_3,iVar);
            nodes->Set_SurfaceLoad_Res(Point_3,iVar, dampValue);
        }
      }

    }

  }


}

void CFEASolver::BC_Deforming(CGeometry *geometry, CNumerics *numerics, CConfig *config, unsigned short val_marker){

  unsigned short iDim;
  unsigned long iNode, iVertex;
  for (iVertex = 0; iVertex < geometry->nVertex[val_marker]; iVertex++) {

    /*--- Get node index ---*/

    iNode = geometry->vertex[val_marker][iVertex]->GetNode();

    /*--- Retrieve the boundary displacement ---*/
    for (iDim = 0; iDim < nDim; iDim++) Solution[iDim] = nodes->GetBound_Disp(iNode,iDim);

    /*--- Set and enforce solution ---*/
    LinSysSol.SetBlock(iNode, Solution);
    Jacobian.EnforceSolutionAtNode(iNode, Solution, LinSysRes);

  }

}

void CFEASolver::Integrate_FSI_Loads(CGeometry *geometry, CConfig *config) {

  unsigned short iDim, iNode, nNode;
  unsigned long iPoint, iElem, nElem;

  unsigned short iMarkerInt, nMarkerInt = config->GetMarker_n_ZoneInterface()/2,
                 iMarker, nMarker = config->GetnMarker_All();

  /*--- Temporary storage to store the forces on the element faces ---*/
  vector<su2double> forces;

  /*--- Loop through the FSI interface pairs ---*/
  /*--- 1st pass to compute forces ---*/
  for (iMarkerInt = 1; iMarkerInt <= nMarkerInt; ++iMarkerInt) {
    /*--- Find the marker index associated with the pair ---*/
    for (iMarker = 0; iMarker < nMarker; ++iMarker)
      if (config->GetMarker_All_ZoneInterface(iMarker) == iMarkerInt)
        break;
    /*--- The current mpi rank may not have this marker ---*/
    if (iMarker == nMarker) continue;

    nElem = geometry->GetnElem_Bound(iMarker);

    for (iElem = 0; iElem < nElem; ++iElem) {
      /*--- Define the boundary element ---*/
      unsigned long nodeList[4];
      su2double coords[4][3];
      bool quad = geometry->bound[iMarker][iElem]->GetVTK_Type() == QUADRILATERAL;
      nNode = quad? 4 : nDim;

      for (iNode = 0; iNode < nNode; ++iNode) {
        nodeList[iNode] = geometry->bound[iMarker][iElem]->GetNode(iNode);
        for (iDim = 0; iDim < nDim; ++iDim)
          coords[iNode][iDim] = geometry->node[nodeList[iNode]]->GetCoord(iDim)+
                                nodes->GetSolution(nodeList[iNode],iDim);
      }

      /*--- Compute the area ---*/
      su2double area = 0.0;

      if (nDim == 2)
        area = (coords[0][0]-coords[1][0])*(coords[0][0]-coords[1][0])+
               (coords[0][1]-coords[1][1])*(coords[0][1]-coords[1][1]);

      if (nDim == 3) {
        su2double a[3], b[3], Ni, Nj, Nk;

        if (!quad) { // sides of the triangle
          for (iDim = 0; iDim < 3; iDim++) {
            a[iDim] = coords[1][iDim]-coords[0][iDim];
            b[iDim] = coords[2][iDim]-coords[0][iDim];
          }
        }
        else { // diagonals of the quadrilateral
          for (iDim = 0; iDim < 3; iDim++) {
            a[iDim] = coords[2][iDim]-coords[0][iDim];
            b[iDim] = coords[3][iDim]-coords[1][iDim];
          }
        }
        /*--- Area = 0.5*||a x b|| ---*/
        Ni = a[1]*b[2]-a[2]*b[1];
        Nj =-a[0]*b[2]+a[2]*b[0];
        Nk = a[0]*b[1]-a[1]*b[0];

        area = 0.25*(Ni*Ni+Nj*Nj+Nk*Nk);
      }
      area = sqrt(area);

      /*--- Integrate ---*/
      passivedouble weight = 1.0/nNode;
      su2double force[3] = {0.0, 0.0, 0.0};

      for (iNode = 0; iNode < nNode; ++iNode)
        for (iDim = 0; iDim < nDim; ++iDim)
          force[iDim] += weight*area*nodes->Get_FlowTraction(nodeList[iNode],iDim);

      for (iDim = 0; iDim < nDim; ++iDim) forces.push_back(force[iDim]);
    }
  }

  /*--- 2nd pass to set values. This is to account for overlap in the markers. ---*/
  /*--- By putting the integrated values back into the nodes no changes have to be made elsewhere. ---*/
  nodes->Clear_FlowTraction();

  vector<su2double>::iterator force_it = forces.begin();

  for (iMarkerInt = 1; iMarkerInt <= nMarkerInt; ++iMarkerInt) {
    /*--- Find the marker index associated with the pair ---*/
    for (iMarker = 0; iMarker < nMarker; ++iMarker)
      if (config->GetMarker_All_ZoneInterface(iMarker) == iMarkerInt)
        break;
    /*--- The current mpi rank may not have this marker ---*/
    if (iMarker == nMarker) continue;

    nElem = geometry->GetnElem_Bound(iMarker);

    for (iElem = 0; iElem < nElem; ++iElem) {
      bool quad = geometry->bound[iMarker][iElem]->GetVTK_Type() == QUADRILATERAL;
      nNode = quad? 4 : nDim;
      passivedouble weight = 1.0/nNode;

      su2double force[3];
      for (iDim = 0; iDim < nDim; ++iDim) force[iDim] = *(force_it++)*weight;

      for (iNode = 0; iNode < nNode; ++iNode) {
        iPoint = geometry->bound[iMarker][iElem]->GetNode(iNode);
        nodes->Add_FlowTraction(iPoint,force);
      }
    }
  }

#ifdef HAVE_MPI
  /*--- Perform a global reduction, every rank will get the nodal values of all halo elements ---*/
  /*--- This should be cheaper than the "normal" way, since very few points are both halo and interface ---*/
  vector<unsigned long> halo_point_loc, halo_point_glb;
  vector<su2double> halo_force;

  for (iMarkerInt = 1; iMarkerInt <= nMarkerInt; ++iMarkerInt) {
    /*--- Find the marker index associated with the pair ---*/
    for (iMarker = 0; iMarker < nMarker; ++iMarker)
      if (config->GetMarker_All_ZoneInterface(iMarker) == iMarkerInt)
        break;
    /*--- The current mpi rank may not have this marker ---*/
    if (iMarker == nMarker) continue;

    nElem = geometry->GetnElem_Bound(iMarker);

    for (iElem = 0; iElem < nElem; ++iElem) {
      bool quad = geometry->bound[iMarker][iElem]->GetVTK_Type() == QUADRILATERAL;
      nNode = quad? 4 : nDim;

      /*--- If this is an halo element we share the nodal forces ---*/
      for (iNode = 0; iNode < nNode; ++iNode)
        if (!geometry->node[geometry->bound[iMarker][iElem]->GetNode(iNode)]->GetDomain())
          break;

      if (iNode < nNode) {
        for (iNode = 0; iNode < nNode; ++iNode) {
          iPoint = geometry->bound[iMarker][iElem]->GetNode(iNode);
          /*--- local is for when later we update the values in this rank ---*/
          halo_point_loc.push_back(iPoint);
          halo_point_glb.push_back(geometry->node[iPoint]->GetGlobalIndex());
          for (iDim = 0; iDim < nDim; ++iDim)
            halo_force.push_back(nodes->Get_FlowTraction(iPoint,iDim));
        }
      }
    }
  }
  /*--- Determine the size of the arrays we need ---*/
  unsigned long nHaloLoc = halo_point_loc.size();
  unsigned long nHaloMax;
  MPI_Allreduce(&nHaloLoc,&nHaloMax,1,MPI_UNSIGNED_LONG,MPI_MAX,MPI_COMM_WORLD);

  /*--- Shared arrays, all the: number of halo points; halo point global indices; respective forces ---*/
  unsigned long *halo_point_num = new unsigned long[size];
  unsigned long *halo_point_all = new unsigned long[size*nHaloMax];
  su2double *halo_force_all = new su2double[size*nHaloMax*nDim];

<<<<<<< HEAD
  /*--- Make "allgathers" extra safe by resizing all vectors to the same size (some
        issues observed when nHaloLoc = 0, especially with the discrete adjoint. ---*/
  halo_point_glb.resize(nHaloMax,0);
  halo_force.resize(nHaloMax*nDim,0.0);
=======
  /*--- If necessary put dummy values in halo_point_glb to get a valid pointer ---*/
  if (halo_point_glb.empty()) halo_point_glb.resize(1);
  /*--- Pad halo_force to avoid (observed) issues in the adjoint when nHaloLoc!=nHaloMax ---*/
  while (halo_force.size() < nHaloMax*nDim) halo_force.push_back(0.0);
>>>>>>> 24fc1bc6

  MPI_Allgather(&nHaloLoc,1,MPI_UNSIGNED_LONG,halo_point_num,1,MPI_UNSIGNED_LONG,MPI_COMM_WORLD);
  MPI_Allgather(halo_point_glb.data(),nHaloMax,MPI_UNSIGNED_LONG,halo_point_all,nHaloMax,MPI_UNSIGNED_LONG,MPI_COMM_WORLD);
  SU2_MPI::Allgather(halo_force.data(),nHaloMax*nDim,MPI_DOUBLE,halo_force_all,nHaloMax*nDim,MPI_DOUBLE,MPI_COMM_WORLD);

  /*--- Find shared points with other ranks and update our values ---*/
  for (int proc = 0; proc < size; ++proc)
  if (proc != rank) {
    unsigned long offset = proc*nHaloMax;
    for (iPoint = 0; iPoint < halo_point_num[proc]; ++iPoint) {
      unsigned long iPoint_glb = halo_point_all[offset+iPoint];
      ptrdiff_t pos = find(halo_point_glb.begin(),halo_point_glb.end(),iPoint_glb)-halo_point_glb.begin();
      if (pos < long(halo_point_glb.size())) {
        unsigned long iPoint_loc = halo_point_loc[pos];
        nodes->Add_FlowTraction(iPoint_loc,&halo_force_all[(offset+iPoint)*nDim]);
      }
    }
  }

  delete [] halo_point_num;
  delete [] halo_point_all;
  delete [] halo_force_all;
#endif
}

su2double CFEASolver::Compute_LoadCoefficient(su2double CurrentTime, su2double RampTime, CConfig *config){

  su2double LoadCoeff = 1.0;

  bool Ramp_Load = config->GetRamp_Load();
  bool Sine_Load = config->GetSine_Load();
  bool Ramp_And_Release = config->GetRampAndRelease_Load();

  su2double SineAmp = 0.0, SineFreq = 0.0, SinePhase = 0.0;

  su2double TransferTime = 1.0;

  bool restart = config->GetRestart(); // Restart analysis
  bool fsi = config->GetFSI_Simulation();
  bool stat_fsi = !config->GetTime_Domain();

  /*--- This offset introduces the ramp load in dynamic cases starting from the restart point. ---*/
  bool offset = (restart && fsi && (!stat_fsi));
  su2double DeltaT = config->GetDelta_DynTime();
  su2double OffsetTime = 0.0;
  OffsetTime = DeltaT * (config->GetRestart_Iter()-1);

  /*--- Polynomial functions from https://en.wikipedia.org/wiki/Smoothstep ---*/

  if ((Ramp_Load) && (RampTime > 0.0)){

    TransferTime = CurrentTime / RampTime;

    if (offset) TransferTime = (CurrentTime - OffsetTime) / RampTime;

    switch (config->GetDynamic_LoadTransfer()) {
    case INSTANTANEOUS:
      LoadCoeff = 1.0;
      break;
    case POL_ORDER_1:
      LoadCoeff = TransferTime;
      break;
    case POL_ORDER_3:
      LoadCoeff = -2.0 * pow(TransferTime,3.0) + 3.0 * pow(TransferTime,2.0);
      break;
    case POL_ORDER_5:
      LoadCoeff = 6.0 * pow(TransferTime, 5.0) - 15.0 * pow(TransferTime, 4.0) + 10 * pow(TransferTime, 3.0);
      break;
    case SIGMOID_10:
      LoadCoeff = (1 / (1+exp(-1.0 * 10.0 * (TransferTime - 0.5)) ) );
      break;
    case SIGMOID_20:
      LoadCoeff = (1 / (1+exp(-1.0 * 20.0 * (TransferTime - 0.5)) ) );
      break;
    }

    if (TransferTime > 1.0) LoadCoeff = 1.0;

    LoadCoeff = max(LoadCoeff,0.0);
    LoadCoeff = min(LoadCoeff,1.0);

  }
  else if (Sine_Load){

      /*--- Retrieve amplitude, frequency (Hz) and phase (rad) ---*/
      SineAmp   = config->GetLoad_Sine()[0];
      SineFreq  = config->GetLoad_Sine()[1];
      SinePhase = config->GetLoad_Sine()[2];

      LoadCoeff = SineAmp * sin(2*PI_NUMBER*SineFreq*CurrentTime + SinePhase);
  }

  /*--- Add possibility to release the load after the ramp---*/
  if ((Ramp_And_Release) && (CurrentTime >  RampTime)){
    LoadCoeff = 0.0;
  }

  /*--- Store the force coefficient ---*/

  SetForceCoeff(LoadCoeff);

  return LoadCoeff;


}

void CFEASolver::ImplicitEuler_Iteration(CGeometry *geometry, CSolver **solver_container, CConfig *config) { }

void CFEASolver::ImplicitNewmark_Iteration(CGeometry *geometry, CSolver **solver_container, CConfig *config) {

  unsigned long iPoint, jPoint;
  unsigned short iVar, jVar;

  bool first_iter = (config->GetInnerIter() == 0);
  bool dynamic = (config->GetTime_Domain());              // Dynamic simulations.
  bool linear_analysis = (config->GetGeometricConditions() == SMALL_DEFORMATIONS);  // Linear analysis.
  bool nonlinear_analysis = (config->GetGeometricConditions() == LARGE_DEFORMATIONS);  // Nonlinear analysis.
  bool newton_raphson = (config->GetKind_SpaceIteScheme_FEA() == NEWTON_RAPHSON);    // Newton-Raphson method
  bool body_forces = config->GetDeadLoad();                      // Body forces (dead loads).

  bool incremental_load = config->GetIncrementalLoad();

  if (!dynamic) {

    for (iPoint = 0; iPoint < nPointDomain; iPoint++) {
      /*--- Add the external contribution to the residual    ---*/
      /*--- (the terms that are constant over the time step) ---*/
      if (incremental_load) {
        for (iVar = 0; iVar < nVar; iVar++) {
          Res_Ext_Surf[iVar] = loadIncrement * nodes->Get_SurfaceLoad_Res(iPoint,iVar);
        }
      }
      else {
        for (iVar = 0; iVar < nVar; iVar++) {
          Res_Ext_Surf[iVar] = nodes->Get_SurfaceLoad_Res(iPoint,iVar);
        }
      }
      LinSysRes.AddBlock(iPoint, Res_Ext_Surf);

      /*--- Add the contribution to the residual due to body forces ---*/

      if (body_forces) {
        if (incremental_load) {
          for (iVar = 0; iVar < nVar; iVar++) {
            Res_Dead_Load[iVar] = loadIncrement * nodes->Get_BodyForces_Res(iPoint,iVar);
          }
        }
        else {
          for (iVar = 0; iVar < nVar; iVar++) {
            Res_Dead_Load[iVar] = nodes->Get_BodyForces_Res(iPoint,iVar);
          }
        }
        LinSysRes.AddBlock(iPoint, Res_Dead_Load);
      }

      /*---  Add the contribution to the residual due to flow loads (FSI contribution) ---*/

      if (incremental_load) {
        for (iVar = 0; iVar < nVar; iVar++)
          Res_FSI_Cont[iVar] = loadIncrement * nodes->Get_FlowTraction(iPoint,iVar);
      }
      else {
        for (iVar = 0; iVar < nVar; iVar++)
          Res_FSI_Cont[iVar] = nodes->Get_FlowTraction(iPoint,iVar);
      }
      LinSysRes.AddBlock(iPoint, Res_FSI_Cont);

    }

  }

  if (dynamic) {

    /*--- Add the mass matrix contribution to the Jacobian ---*/

    /*
     * If the problem is nonlinear, we need to add the Mass Matrix contribution to the Jacobian at the beginning
     * of each time step. If the solution method is Newton Rapshon, we repeat this step at the beginning of each
     * iteration, as the Jacobian is recomputed
     *
     * If the problem is linear, we add the Mass Matrix contribution to the Jacobian everytime because for
     * correct differentiation the Jacobian is recomputed every time step.
     *
     */
    if ((nonlinear_analysis && (newton_raphson || first_iter)) || linear_analysis) {
      for (iPoint = 0; iPoint < nPoint; iPoint++) {
        for (jPoint = 0; jPoint < nPoint; jPoint++) {
          for(iVar = 0; iVar < nVar; iVar++) {
            for (jVar = 0; jVar < nVar; jVar++) {
              Jacobian_ij[iVar][jVar] = a_dt[0] * MassMatrix.GetBlock(iPoint, jPoint, iVar, jVar);
            }
          }
          Jacobian.AddBlock(iPoint, jPoint, Jacobian_ij);
        }
      }
    }


    /*--- Loop over all points, and set aux vector TimeRes_Aux = a0*U+a2*U'+a3*U'' ---*/

    for (iPoint = 0; iPoint < nPoint; iPoint++) {
      for (iVar = 0; iVar < nVar; iVar++) {
        Residual[iVar] =   a_dt[0]*nodes->GetSolution_time_n(iPoint,iVar)        //a0*U(t)
        - a_dt[0]*nodes->GetSolution(iPoint,iVar)           //a0*U(t+dt)(k-1)
        + a_dt[2]*nodes->GetSolution_Vel_time_n(iPoint,iVar)    //a2*U'(t)
        + a_dt[3]*nodes->GetSolution_Accel_time_n(iPoint,iVar);  //a3*U''(t)
      }
      TimeRes_Aux.SetBlock(iPoint, Residual);
    }

    /*--- Once computed, compute M*TimeRes_Aux ---*/
    MassMatrix.MatrixVectorProduct(TimeRes_Aux,TimeRes,geometry,config);
    /*--- Add the components of M*TimeRes_Aux to the residual R(t+dt) ---*/
    for (iPoint = 0; iPoint < nPoint; iPoint++) {

      /*--- Dynamic contribution ---*/
      for (iVar = 0; iVar < nVar; iVar++) {
        Res_Time_Cont[iVar] = TimeRes.GetBlock(iPoint, iVar);
      }
      //Res_Time_Cont = TimeRes.GetBlock(iPoint);
      LinSysRes.AddBlock(iPoint, Res_Time_Cont);

      /*--- External surface load contribution ---*/
      if (incremental_load) {
        for (iVar = 0; iVar < nVar; iVar++) {
          Res_Ext_Surf[iVar] = loadIncrement * nodes->Get_SurfaceLoad_Res(iPoint,iVar);
        }
      }
      else {
        for (iVar = 0; iVar < nVar; iVar++) {
          Res_Ext_Surf[iVar] = nodes->Get_SurfaceLoad_Res(iPoint,iVar);
        }
        //Res_Ext_Surf = nodes->Get_SurfaceLoad_Res(iPoint);
      }
      LinSysRes.AddBlock(iPoint, Res_Ext_Surf);


      /*--- Body forces contribution (dead load) ---*/

      if (body_forces) {
        if (incremental_load) {
          for (iVar = 0; iVar < nVar; iVar++) {
            Res_Dead_Load[iVar] = loadIncrement * nodes->Get_BodyForces_Res(iPoint,iVar);
          }
        }
        else {
          for (iVar = 0; iVar < nVar; iVar++) {
            Res_Dead_Load[iVar] = nodes->Get_BodyForces_Res(iPoint,iVar);
          }
        }
        LinSysRes.AddBlock(iPoint, Res_Dead_Load);
      }


      /*--- FSI contribution (flow loads) ---*/

      if (incremental_load) {
        for (iVar = 0; iVar < nVar; iVar++) {
          Res_FSI_Cont[iVar] = loadIncrement * nodes->Get_FlowTraction(iPoint,iVar);
        }
      }
      else {
        for (iVar = 0; iVar < nVar; iVar++) {
          Res_FSI_Cont[iVar] = nodes->Get_FlowTraction(iPoint,iVar);
        }
      }
      LinSysRes.AddBlock(iPoint, Res_FSI_Cont);

    }

  }

}

void CFEASolver::ImplicitNewmark_Update(CGeometry *geometry, CSolver **solver_container, CConfig *config) {

  unsigned short iVar;
  unsigned long iPoint;

  bool dynamic = (config->GetTime_Domain());          // Dynamic simulations.

  /*--- Update solution ---*/

  for (iPoint = 0; iPoint < nPointDomain; iPoint++) {

    for (iVar = 0; iVar < nVar; iVar++) {

      /*--- Displacements component of the solution ---*/

      nodes->Add_DeltaSolution(iPoint,iVar, LinSysSol[iPoint*nVar+iVar]);

    }

  }

  if (dynamic) {

    for (iPoint = 0; iPoint < nPointDomain; iPoint++) {

      for (iVar = 0; iVar < nVar; iVar++) {

        /*--- Acceleration component of the solution ---*/
        /*--- U''(t+dt) = a0*(U(t+dt)-U(t))+a2*(U'(t))+a3*(U''(t)) ---*/

        Solution[iVar]=a_dt[0]*(nodes->GetSolution(iPoint,iVar) -
                                nodes->GetSolution_time_n(iPoint,iVar)) -
        a_dt[2]* nodes->GetSolution_Vel_time_n(iPoint,iVar) -
        a_dt[3]* nodes->GetSolution_Accel_time_n(iPoint,iVar);
      }

      /*--- Set the acceleration in the node structure ---*/

      nodes->SetSolution_Accel(iPoint,Solution);

      for (iVar = 0; iVar < nVar; iVar++) {

        /*--- Velocity component of the solution ---*/
        /*--- U'(t+dt) = U'(t)+ a6*(U''(t)) + a7*(U''(t+dt)) ---*/

        Solution[iVar]=nodes->GetSolution_Vel_time_n(iPoint,iVar)+
        a_dt[6]* nodes->GetSolution_Accel_time_n(iPoint,iVar) +
        a_dt[7]* nodes->GetSolution_Accel(iPoint,iVar);

      }

      /*--- Set the velocity in the node structure ---*/

      nodes->SetSolution_Vel(iPoint,Solution);

    }

  }

  /*--- Perform the MPI communication of the solution ---*/

  InitiateComms(geometry, config, SOLUTION_FEA);
  CompleteComms(geometry, config, SOLUTION_FEA);

}

void CFEASolver::ImplicitNewmark_Relaxation(CGeometry *geometry, CSolver **solver_container, CConfig *config) {

  unsigned short iVar;
  unsigned long iPoint;
  su2double *valSolutionPred;
  bool dynamic = (config->GetTime_Domain());

  /*--- Update solution and set it to be the solution after applying relaxation---*/

  for (iPoint=0; iPoint < nPointDomain; iPoint++) {

    valSolutionPred = nodes->GetSolution_Pred(iPoint);

    nodes->SetSolution(iPoint,valSolutionPred);
  }

  if (dynamic){

    /*--- Compute velocities and accelerations ---*/

    for (iPoint = 0; iPoint < nPointDomain; iPoint++) {

      for (iVar = 0; iVar < nVar; iVar++) {

        /*--- Acceleration component of the solution ---*/
        /*--- U''(t+dt) = a0*(U(t+dt)-U(t))+a2*(U'(t))+a3*(U''(t)) ---*/

        Solution[iVar]=a_dt[0]*(nodes->GetSolution(iPoint,iVar) -
            nodes->GetSolution_time_n(iPoint,iVar)) -
            a_dt[2]* nodes->GetSolution_Vel_time_n(iPoint,iVar) -
            a_dt[3]* nodes->GetSolution_Accel_time_n(iPoint,iVar);
      }

      /*--- Set the acceleration in the node structure ---*/

      nodes->SetSolution_Accel(iPoint,Solution);

      for (iVar = 0; iVar < nVar; iVar++) {

        /*--- Velocity component of the solution ---*/
        /*--- U'(t+dt) = U'(t)+ a6*(U''(t)) + a7*(U''(t+dt)) ---*/

        Solution[iVar]=nodes->GetSolution_Vel_time_n(iPoint,iVar)+
            a_dt[6]* nodes->GetSolution_Accel_time_n(iPoint,iVar) +
            a_dt[7]* nodes->GetSolution_Accel(iPoint,iVar);

      }

      /*--- Set the velocity in the node structure ---*/

      nodes->SetSolution_Vel(iPoint,Solution);

    }

  }

  /*--- Perform the MPI communication of the solution ---*/

  InitiateComms(geometry, config, SOLUTION_FEA);
  CompleteComms(geometry, config, SOLUTION_FEA);

  /*--- After the solution has been communicated, set the 'old' predicted solution as the solution ---*/
  /*--- Loop over n points (as we have already communicated everything ---*/

  for (iPoint = 0; iPoint < nPoint; iPoint++) {
    for (iVar = 0; iVar < nVar; iVar++) {
      nodes->SetSolution_Pred_Old(iPoint,iVar,nodes->GetSolution(iPoint,iVar));
    }
  }


}


void CFEASolver::GeneralizedAlpha_Iteration(CGeometry *geometry, CSolver **solver_container, CConfig *config) {

  unsigned long iPoint, jPoint;
  unsigned short iVar, jVar;

  bool first_iter = (config->GetInnerIter() == 0);
  bool dynamic = (config->GetTime_Domain());              // Dynamic simulations.
  bool linear_analysis = (config->GetGeometricConditions() == SMALL_DEFORMATIONS);  // Linear analysis.
  bool nonlinear_analysis = (config->GetGeometricConditions() == LARGE_DEFORMATIONS);  // Nonlinear analysis.
  bool newton_raphson = (config->GetKind_SpaceIteScheme_FEA() == NEWTON_RAPHSON);    // Newton-Raphson method
  bool body_forces = config->GetDeadLoad();                      // Body forces (dead loads).

  su2double alpha_f = config->Get_Int_Coeffs(2);

  bool incremental_load = config->GetIncrementalLoad();

  if (!dynamic) {

    for (iPoint = 0; iPoint < nPointDomain; iPoint++) {
      /*--- Add the external contribution to the residual    ---*/
      /*--- (the terms that are constant over the time step) ---*/
      if (incremental_load) {
        for (iVar = 0; iVar < nVar; iVar++) {
          Res_Ext_Surf[iVar] = loadIncrement * nodes->Get_SurfaceLoad_Res(iPoint,iVar);
        }
      }
      else {
        for (iVar = 0; iVar < nVar; iVar++) {
          Res_Ext_Surf[iVar] = nodes->Get_SurfaceLoad_Res(iPoint,iVar);
        }
        //Res_Ext_Surf = nodes->Get_SurfaceLoad_Res(iPoint);
      }

      LinSysRes.AddBlock(iPoint, Res_Ext_Surf);

      /*--- Add the contribution to the residual due to body forces ---*/

      if (body_forces) {
        if (incremental_load) {
          for (iVar = 0; iVar < nVar; iVar++) {
            Res_Dead_Load[iVar] = loadIncrement * nodes->Get_BodyForces_Res(iPoint,iVar);
          }
        }
        else {
          for (iVar = 0; iVar < nVar; iVar++) {
            Res_Dead_Load[iVar] = nodes->Get_BodyForces_Res(iPoint,iVar);
          }
        }

        LinSysRes.AddBlock(iPoint, Res_Dead_Load);
      }

    }

  }

  if (dynamic) {

    /*--- Add the mass matrix contribution to the Jacobian ---*/

    /*
     * If the problem is nonlinear, we need to add the Mass Matrix contribution to the Jacobian at the beginning
     * of each time step. If the solution method is Newton Rapshon, we repeat this step at the beginning of each
     * iteration, as the Jacobian is recomputed
     *
     * If the problem is linear, we add the Mass Matrix contribution to the Jacobian everytime because for
     * correct differentiation the Jacobian is recomputed every time step.
     *
     */
    if ((nonlinear_analysis && (newton_raphson || first_iter)) || linear_analysis) {
      for (iPoint = 0; iPoint < nPoint; iPoint++) {
        for (jPoint = 0; jPoint < nPoint; jPoint++) {
          for(iVar = 0; iVar < nVar; iVar++) {
            for (jVar = 0; jVar < nVar; jVar++) {
              Jacobian_ij[iVar][jVar] = a_dt[0] * MassMatrix.GetBlock(iPoint, jPoint, iVar, jVar);
            }
          }
          Jacobian.AddBlock(iPoint, jPoint, Jacobian_ij);
        }
      }
    }


    /*--- Loop over all points, and set aux vector TimeRes_Aux = a0*U+a2*U'+a3*U'' ---*/

    for (iPoint = 0; iPoint < nPoint; iPoint++) {
      for (iVar = 0; iVar < nVar; iVar++) {
        Residual[iVar] =   a_dt[0]*nodes->GetSolution_time_n(iPoint,iVar)        //a0*U(t)
        - a_dt[0]*nodes->GetSolution(iPoint,iVar)           //a0*U(t+dt)(k-1)
        + a_dt[2]*nodes->GetSolution_Vel_time_n(iPoint,iVar)    //a2*U'(t)
        + a_dt[3]*nodes->GetSolution_Accel_time_n(iPoint,iVar);  //a3*U''(t)
      }
      TimeRes_Aux.SetBlock(iPoint, Residual);
    }

    /*--- Once computed, compute M*TimeRes_Aux ---*/
    MassMatrix.MatrixVectorProduct(TimeRes_Aux,TimeRes,geometry,config);
    /*--- Add the components of M*TimeRes_Aux to the residual R(t+dt) ---*/
    for (iPoint = 0; iPoint < nPoint; iPoint++) {
      /*--- Dynamic contribution ---*/
      //Res_Time_Cont = TimeRes.GetBlock(iPoint);
      for (iVar = 0; iVar < nVar; iVar++) {
        Res_Time_Cont[iVar] = TimeRes.GetBlock(iPoint, iVar);
      }
      LinSysRes.AddBlock(iPoint, Res_Time_Cont);
      /*--- External surface load contribution ---*/
      if (incremental_load) {
        for (iVar = 0; iVar < nVar; iVar++) {
          Res_Ext_Surf[iVar] = loadIncrement * ( (1 - alpha_f) * nodes->Get_SurfaceLoad_Res(iPoint,iVar) +
                                                alpha_f  * nodes->Get_SurfaceLoad_Res_n(iPoint,iVar) );
        }
      }
      else {
        for (iVar = 0; iVar < nVar; iVar++) {
          Res_Ext_Surf[iVar] = (1 - alpha_f) * nodes->Get_SurfaceLoad_Res(iPoint,iVar) +
          alpha_f  * nodes->Get_SurfaceLoad_Res_n(iPoint,iVar);
        }
      }
      LinSysRes.AddBlock(iPoint, Res_Ext_Surf);

      /*--- Add the contribution to the residual due to body forces.
       *--- It is constant over time, so it's not necessary to distribute it. ---*/

      if (body_forces) {
        if (incremental_load) {
          for (iVar = 0; iVar < nVar; iVar++) {
            Res_Dead_Load[iVar] = loadIncrement * nodes->Get_BodyForces_Res(iPoint,iVar);
          }
        }
        else {
          for (iVar = 0; iVar < nVar; iVar++) {
            Res_Dead_Load[iVar] = nodes->Get_BodyForces_Res(iPoint,iVar);
          }
        }

        LinSysRes.AddBlock(iPoint, Res_Dead_Load);
      }

      /*--- Add FSI contribution ---*/

      if (incremental_load) {
        for (iVar = 0; iVar < nVar; iVar++) {
          Res_FSI_Cont[iVar] = loadIncrement * ( (1 - alpha_f) * nodes->Get_FlowTraction(iPoint,iVar) +
                                                alpha_f  * nodes->Get_FlowTraction_n(iPoint,iVar) );
        }
      }
      else {
        for (iVar = 0; iVar < nVar; iVar++) {
          Res_FSI_Cont[iVar] = (1 - alpha_f) * nodes->Get_FlowTraction(iPoint,iVar) +
          alpha_f  * nodes->Get_FlowTraction_n(iPoint,iVar);
        }
      }
      LinSysRes.AddBlock(iPoint, Res_FSI_Cont);

    }

  }

}

void CFEASolver::GeneralizedAlpha_UpdateDisp(CGeometry *geometry, CSolver **solver_container, CConfig *config) {

  unsigned short iVar;
  unsigned long iPoint;

  /*--- Update solution ---*/

  for (iPoint = 0; iPoint < nPointDomain; iPoint++) {

    for (iVar = 0; iVar < nVar; iVar++) {

      /*--- Displacements component of the solution ---*/

      nodes->Add_DeltaSolution(iPoint,iVar, LinSysSol[iPoint*nVar+iVar]);

    }

  }

  /*--- Perform the MPI communication of the solution, displacements only ---*/

  InitiateComms(geometry, config, SOLUTION_DISPONLY);
  CompleteComms(geometry, config, SOLUTION_DISPONLY);

}

void CFEASolver::GeneralizedAlpha_UpdateSolution(CGeometry *geometry, CSolver **solver_container, CConfig *config) {

  unsigned short iVar;
  unsigned long iPoint;

  su2double alpha_f = config->Get_Int_Coeffs(2), alpha_m =  config->Get_Int_Coeffs(3);

  /*--- Compute solution at t_n+1, and update velocities and accelerations ---*/

  for (iPoint = 0; iPoint < nPointDomain; iPoint++) {

    for (iVar = 0; iVar < nVar; iVar++) {

      /*--- Compute the solution from the previous time step and the solution computed at t+1-alpha_f ---*/
      /*--- U(t+dt) = 1/alpha_f*(U(t+1-alpha_f)-alpha_f*U(t)) ---*/

      Solution[iVar]=(1 / (1 - alpha_f))*(nodes->GetSolution(iPoint,iVar) -
                                          alpha_f * nodes->GetSolution_time_n(iPoint,iVar));


    }

    /*--- Set the solution in the node structure ---*/

    nodes->SetSolution(iPoint,Solution);

    for (iVar = 0; iVar < nVar; iVar++) {

      /*--- Acceleration component of the solution ---*/
      /*--- U''(t+dt-alpha_m) = a8*(U(t+dt)-U(t))+a2*(U'(t))+a3*(U''(t)) ---*/

      Solution_Interm[iVar]=a_dt[8]*( nodes->GetSolution(iPoint,iVar) -
                                     nodes->GetSolution_time_n(iPoint,iVar)) -
      a_dt[2]* nodes->GetSolution_Vel_time_n(iPoint,iVar) -
      a_dt[3]* nodes->GetSolution_Accel_time_n(iPoint,iVar);

      /*--- Compute the solution from the previous time step and the solution computed at t+1-alpha_f ---*/
      /*--- U''(t+dt) = 1/alpha_m*(U''(t+1-alpha_m)-alpha_m*U''(t)) ---*/

      Solution[iVar]=(1 / (1 - alpha_m))*(Solution_Interm[iVar] - alpha_m * nodes->GetSolution_Accel_time_n(iPoint,iVar));
    }

    /*--- Set the acceleration in the node structure ---*/

    nodes->SetSolution_Accel(iPoint,Solution);

    for (iVar = 0; iVar < nVar; iVar++) {

      /*--- Velocity component of the solution ---*/
      /*--- U'(t+dt) = U'(t)+ a6*(U''(t)) + a7*(U''(t+dt)) ---*/

      Solution[iVar]=nodes->GetSolution_Vel_time_n(iPoint,iVar)+
      a_dt[6]* nodes->GetSolution_Accel_time_n(iPoint,iVar) +
      a_dt[7]* nodes->GetSolution_Accel(iPoint,iVar);

    }

    /*--- Set the velocity in the node structure ---*/

    nodes->SetSolution_Vel(iPoint,Solution);

  }

  /*--- Perform the MPI communication of the solution ---*/

  InitiateComms(geometry, config, SOLUTION_FEA);
  CompleteComms(geometry, config, SOLUTION_FEA);

}

void CFEASolver::GeneralizedAlpha_UpdateLoads(CGeometry *geometry, CSolver **solver_container, CConfig *config) {

  /*--- Set the load conditions of the time step n+1 as the load conditions for time step n ---*/
  nodes->Set_SurfaceLoad_Res_n();
  nodes->Set_FlowTraction_n();

}

void CFEASolver::Solve_System(CGeometry *geometry, CConfig *config) {

  unsigned long iPoint, total_index;
  unsigned short iVar;

  /*--- Initialize residual and solution at the ghost points ---*/

  for (iPoint = nPointDomain; iPoint < nPoint; iPoint++) {

    for (iVar = 0; iVar < nVar; iVar++) {
      total_index = iPoint*nVar + iVar;
      LinSysRes[total_index] = 0.0;
      LinSysSol[total_index] = 0.0;
    }

  }

  IterLinSol = System.Solve(Jacobian, LinSysRes, LinSysSol, geometry, config);

  /*--- The the number of iterations of the linear solver ---*/

  SetIterLinSolver(IterLinSol);

  /*--- Store the value of the residual. ---*/

  valResidual = System.GetResidual();

}


void CFEASolver::PredictStruct_Displacement(CGeometry **fea_geometry,
<<<<<<< HEAD
                                            CConfig *fea_config,
                                            CSolver ***fea_solution) {
=======
                                                       CConfig *fea_config, CSolver ***fea_solution) {
>>>>>>> 24fc1bc6

  unsigned short predOrder = fea_config->GetPredictorOrder();
  su2double Delta_t = fea_config->GetDelta_DynTime();
  unsigned long iPoint, iDim;
  su2double *solDisp, *solVel, *solVel_tn, *valPred;

  //To nPointDomain: we need to communicate the predicted solution after setting it
  for (iPoint=0; iPoint < nPointDomain; iPoint++) {
    if (predOrder==0) fea_solution[MESH_0][FEA_SOL]->GetNodes()->SetSolution_Pred(iPoint);
    else if (predOrder==1) {

      solDisp = fea_solution[MESH_0][FEA_SOL]->GetNodes()->GetSolution(iPoint);
      solVel = fea_solution[MESH_0][FEA_SOL]->GetNodes()->GetSolution_Vel(iPoint);
      valPred = fea_solution[MESH_0][FEA_SOL]->GetNodes()->GetSolution_Pred(iPoint);

      for (iDim=0; iDim < nDim; iDim++) {
        valPred[iDim] = solDisp[iDim] + Delta_t*solVel[iDim];
      }

    }
    else if (predOrder==2) {

      solDisp = fea_solution[MESH_0][FEA_SOL]->GetNodes()->GetSolution(iPoint);
      solVel = fea_solution[MESH_0][FEA_SOL]->GetNodes()->GetSolution_Vel(iPoint);
      solVel_tn = fea_solution[MESH_0][FEA_SOL]->GetNodes()->GetSolution_Vel_time_n(iPoint);
      valPred = fea_solution[MESH_0][FEA_SOL]->GetNodes()->GetSolution_Pred(iPoint);

      for (iDim=0; iDim < nDim; iDim++) {
        valPred[iDim] = solDisp[iDim] + 0.5*Delta_t*(3*solVel[iDim]-solVel_tn[iDim]);
      }

    }
    else {
      cout<< "Higher order predictor not implemented. Solving with order 0." << endl;
      fea_solution[MESH_0][FEA_SOL]->GetNodes()->SetSolution_Pred(iPoint);
    }
  }

}

void CFEASolver::ComputeAitken_Coefficient(CGeometry **fea_geometry, CConfig *fea_config,
                                           CSolver ***fea_solution, unsigned long iOuterIter) {
<<<<<<< HEAD
  
=======

>>>>>>> 24fc1bc6
  unsigned long iPoint, iDim;
  su2double rbuf_numAitk = 0, sbuf_numAitk = 0;
  su2double rbuf_denAitk = 0, sbuf_denAitk = 0;

  const su2double *dispPred = nullptr;
  const su2double *dispCalc = nullptr;
  const su2double *dispPred_Old = nullptr;
  const su2double *dispCalc_Old = nullptr;
  su2double deltaU[3] = {0.0, 0.0, 0.0}, deltaU_p1[3] = {0.0, 0.0, 0.0};
  su2double delta_deltaU[3] = {0.0, 0.0, 0.0};
  su2double WAitkDyn_tn1, WAitkDyn_Max, WAitkDyn_Min, WAitkDyn;

  unsigned short RelaxMethod_FSI = fea_config->GetRelaxation_Method_FSI();

  /*--- Only when there is movement, and a dynamic coefficient is requested, it makes sense to compute the Aitken's coefficient ---*/

  if (RelaxMethod_FSI == NO_RELAXATION) {

    SetWAitken_Dyn(1.0);

  }
  else if (RelaxMethod_FSI == FIXED_PARAMETER) {

    SetWAitken_Dyn(fea_config->GetAitkenStatRelax());

  }
  else if (RelaxMethod_FSI == AITKEN_DYNAMIC) {

    if (iOuterIter == 0) {

      WAitkDyn_tn1 = GetWAitken_Dyn_tn1();
      WAitkDyn_Max = fea_config->GetAitkenDynMaxInit();
      WAitkDyn_Min = fea_config->GetAitkenDynMinInit();

      WAitkDyn = min(WAitkDyn_tn1, WAitkDyn_Max);
      WAitkDyn = max(WAitkDyn, WAitkDyn_Min);

      SetWAitken_Dyn(WAitkDyn);

    }
    else {
      // To nPointDomain; we need to communicate the values
      for (iPoint = 0; iPoint < nPointDomain; iPoint++) {

        dispPred     = fea_solution[MESH_0][FEA_SOL]->GetNodes()->GetSolution_Pred(iPoint);
        dispPred_Old = fea_solution[MESH_0][FEA_SOL]->GetNodes()->GetSolution_Pred_Old(iPoint);
        dispCalc     = fea_solution[MESH_0][FEA_SOL]->GetNodes()->GetSolution(iPoint);
        dispCalc_Old = fea_solution[MESH_0][FEA_SOL]->GetNodes()->GetSolution_Old(iPoint);

        for (iDim = 0; iDim < nDim; iDim++) {

          /*--- Compute the deltaU and deltaU_n+1 ---*/
          deltaU[iDim] = dispCalc_Old[iDim] - dispPred_Old[iDim];
          deltaU_p1[iDim] = dispCalc[iDim] - dispPred[iDim];

          /*--- Compute the difference ---*/
          delta_deltaU[iDim] = deltaU_p1[iDim] - deltaU[iDim];

          /*--- Add numerator and denominator ---*/
          sbuf_numAitk += deltaU[iDim] * delta_deltaU[iDim];
          sbuf_denAitk += delta_deltaU[iDim] * delta_deltaU[iDim];

        }

      }

      SU2_MPI::Allreduce(&sbuf_numAitk, &rbuf_numAitk, 1, MPI_DOUBLE, MPI_SUM, MPI_COMM_WORLD);
      SU2_MPI::Allreduce(&sbuf_denAitk, &rbuf_denAitk, 1, MPI_DOUBLE, MPI_SUM, MPI_COMM_WORLD);

      WAitkDyn = GetWAitken_Dyn();

      if (rbuf_denAitk > EPS) {
        WAitkDyn = - 1.0 * WAitkDyn * rbuf_numAitk / rbuf_denAitk ;
      }

      WAitkDyn = max(WAitkDyn, 0.1);
      WAitkDyn = min(WAitkDyn, 1.0);

      SetWAitken_Dyn(WAitkDyn);

    }

  }
  else {
    if (rank == MASTER_NODE) cout << "No relaxation method used. " << endl;
  }

}

void CFEASolver::SetAitken_Relaxation(CGeometry **fea_geometry,
                                                 CConfig *fea_config, CSolver ***fea_solution) {

  unsigned long iPoint, iDim;
  unsigned short RelaxMethod_FSI;
  su2double *dispPred, *dispCalc;
  su2double WAitken;

  RelaxMethod_FSI = fea_config->GetRelaxation_Method_FSI();

  /*--- Only when there is movement it makes sense to update the solutions... ---*/

    if (RelaxMethod_FSI == NO_RELAXATION) {
      WAitken = 1.0;
    }
    else if (RelaxMethod_FSI == FIXED_PARAMETER) {
      WAitken = fea_config->GetAitkenStatRelax();
    }
    else if (RelaxMethod_FSI == AITKEN_DYNAMIC) {
      WAitken = GetWAitken_Dyn();
    }
    else {
      WAitken = 1.0;
    }

    // To nPointDomain; we need to communicate the solutions (predicted, old and old predicted) after this routine
    for (iPoint=0; iPoint < nPointDomain; iPoint++) {

      /*--- Retrieve pointers to the predicted and calculated solutions ---*/
      dispPred = fea_solution[MESH_0][FEA_SOL]->GetNodes()->GetSolution_Pred(iPoint);
      dispCalc = fea_solution[MESH_0][FEA_SOL]->GetNodes()->GetSolution(iPoint);

      /*--- Set predicted solution as the old predicted solution ---*/
      fea_solution[MESH_0][FEA_SOL]->GetNodes()->SetSolution_Pred_Old(iPoint);

      /*--- Set calculated solution as the old solution (needed for dynamic Aitken relaxation) ---*/
      fea_solution[MESH_0][FEA_SOL]->GetNodes()->SetSolution_Old(iPoint, dispCalc);

      /*--- Apply the Aitken relaxation ---*/
      for (iDim=0; iDim < nDim; iDim++) {
        dispPred[iDim] = (1.0 - WAitken)*dispPred[iDim] + WAitken*dispCalc[iDim];
      }

    }


}

void CFEASolver::Update_StructSolution(CGeometry **fea_geometry,
                                                  CConfig *fea_config, CSolver ***fea_solution) {

  unsigned long iPoint;
  su2double *valSolutionPred;

  for (iPoint=0; iPoint < nPointDomain; iPoint++) {

    valSolutionPred = fea_solution[MESH_0][FEA_SOL]->GetNodes()->GetSolution_Pred(iPoint);

    fea_solution[MESH_0][FEA_SOL]->GetNodes()->SetSolution(iPoint, valSolutionPred);

  }

  /*--- Perform the MPI communication of the solution, displacements only ---*/

  InitiateComms(fea_geometry[MESH_0], fea_config, SOLUTION_DISPONLY);
  CompleteComms(fea_geometry[MESH_0], fea_config, SOLUTION_DISPONLY);

}


void CFEASolver::Compute_OFRefGeom(CGeometry *geometry, CSolver **solver_container, CConfig *config){

  unsigned short iVar;
  unsigned long iPoint;
  unsigned long nTotalPoint = 1;

  bool dynamic = (config->GetTime_Domain());

  unsigned long TimeIter = config->GetTimeIter();

  su2double reference_geometry = 0.0, current_solution = 0.0;

  bool fsi = config->GetFSI_Simulation();

  su2double objective_function = 0.0, objective_function_reduce = 0.0;
  su2double weight_OF = 1.0;

  su2double objective_function_averaged = 0.0;

  SU2_MPI::Allreduce(&nPointDomain, &nTotalPoint, 1, MPI_UNSIGNED_LONG, MPI_SUM, MPI_COMM_WORLD);

  weight_OF = config->GetRefGeom_Penalty() / nTotalPoint;

  for (iPoint = 0; iPoint < nPointDomain; iPoint++){

    for (iVar = 0; iVar < nVar; iVar++){

      /*--- Retrieve the value of the reference geometry ---*/
      reference_geometry = nodes->GetReference_Geometry(iPoint,iVar);

      /*--- Retrieve the value of the current solution ---*/
      current_solution = nodes->GetSolution(iPoint,iVar);

      /*--- The objective function is the sum of the difference between solution and difference, squared ---*/
      objective_function += weight_OF * (current_solution - reference_geometry)*(current_solution - reference_geometry);
    }

  }

  SU2_MPI::Allreduce(&objective_function, &objective_function_reduce, 1, MPI_DOUBLE, MPI_SUM, MPI_COMM_WORLD);

  Total_OFRefGeom = objective_function_reduce + PenaltyValue;

  Global_OFRefGeom += Total_OFRefGeom;
  objective_function_averaged = Global_OFRefGeom / (TimeIter + 1.0 + EPS);

  bool direct_diff = ((config->GetDirectDiff() == D_YOUNG) ||
                      (config->GetDirectDiff() == D_POISSON) ||
                      (config->GetDirectDiff() == D_RHO) ||
                      (config->GetDirectDiff() == D_RHO_DL) ||
                      (config->GetDirectDiff() == D_EFIELD) ||
                      (config->GetDirectDiff() == D_MACH) ||
                      (config->GetDirectDiff() == D_PRESSURE));

  if ((direct_diff) && (rank == MASTER_NODE)){

    ofstream myfile_res;

    if (config->GetDirectDiff() == D_YOUNG) myfile_res.open ("Output_Direct_Diff_E.txt", ios::app);
    if (config->GetDirectDiff() == D_POISSON) myfile_res.open ("Output_Direct_Diff_Nu.txt", ios::app);
    if (config->GetDirectDiff() == D_RHO) myfile_res.open ("Output_Direct_Diff_Rho.txt", ios::app);
    if (config->GetDirectDiff() == D_RHO_DL) myfile_res.open ("Output_Direct_Diff_Rho_DL.txt", ios::app);
    if (config->GetDirectDiff() == D_EFIELD) myfile_res.open ("Output_Direct_Diff_EField.txt", ios::app);

    if (config->GetDirectDiff() == D_MACH) myfile_res.open ("Output_Direct_Diff_Mach.txt");
    if (config->GetDirectDiff() == D_PRESSURE) myfile_res.open ("Output_Direct_Diff_Pressure.txt");

    myfile_res.precision(15);

    myfile_res << scientific << Total_OFRefGeom << "\t";

    if (dynamic) myfile_res << scientific << objective_function_averaged << "\t";

    su2double local_forward_gradient = 0.0;
    su2double averaged_gradient = 0.0;

    local_forward_gradient = SU2_TYPE::GetDerivative(Total_OFRefGeom);

    if (fsi) {
      Total_ForwardGradient = local_forward_gradient;
      averaged_gradient     = Total_ForwardGradient / (TimeIter + 1.0);
    }
    else {
      Total_ForwardGradient += local_forward_gradient;
      averaged_gradient      = Total_ForwardGradient / (TimeIter + 1.0);
    }

    myfile_res << scientific << local_forward_gradient << "\t";

    myfile_res << scientific << averaged_gradient << "\t";

    myfile_res << endl;

    myfile_res.close();

    if (config->GetDirectDiff() == D_YOUNG)   cout << "Objective function: " << Total_OFRefGeom << ". Global derivative of the Young Modulus: " << Total_ForwardGradient << "." << endl;
    if (config->GetDirectDiff() == D_POISSON) cout << "Objective function: " << Total_OFRefGeom << ". Global derivative of the Poisson's ratio: " << Total_ForwardGradient << "." << endl;
    if (config->GetDirectDiff() == D_RHO)     cout << "Objective function: " << Total_OFRefGeom << ". Global derivative of the structural density: " << Total_ForwardGradient << "." << endl;
    if (config->GetDirectDiff() == D_RHO_DL)  cout << "Objective function: " << Total_OFRefGeom << ". Global derivative of the dead weight: " << Total_ForwardGradient << "." << endl;
    if (config->GetDirectDiff() == D_EFIELD)  cout << "Objective function: " << Total_OFRefGeom << ". Global derivative of the electric field: " << Total_ForwardGradient << "." << endl;
    if (config->GetDirectDiff() == D_MACH)    cout << "Objective function: " << Total_OFRefGeom << ". Global derivative of the Mach number: " << Total_ForwardGradient << "." << endl;
    if (config->GetDirectDiff() == D_PRESSURE) cout << "Objective function: " << Total_OFRefGeom << ". Global derivative of the freestream Pressure: " << Total_ForwardGradient << "." << endl;
  }
  else
  {

      // TODO: Temporary output file for the objective function. Will be integrated in the output once is refurbished.
   if (rank == MASTER_NODE){
      cout << "Objective function: " << Total_OFRefGeom << "." << endl;
      ofstream myfile_res;
      myfile_res.open ("of_refgeom.dat");
      myfile_res.precision(15);
      if (dynamic) myfile_res << scientific << objective_function_averaged << endl;
      else myfile_res << scientific << Total_OFRefGeom << endl;
      myfile_res.close();
      if (fsi){
          ofstream myfile_his;
          myfile_his.open ("history_refgeom.dat",ios::app);
          myfile_his.precision(15);
          myfile_his << scientific << Total_OFRefGeom << endl;
          myfile_his.close();
      }
    }

  }

}

void CFEASolver::Compute_OFRefNode(CGeometry *geometry, CSolver **solver_container, CConfig *config){

  unsigned short iVar;
  unsigned long iPoint;

  bool dynamic = config->GetTime_Domain();

  unsigned long TimeIter = config->GetTimeIter();

  su2double reference_geometry = 0.0, current_solution = 0.0;

  bool fsi = config->GetFSI_Simulation();

  su2double objective_function = 0.0, objective_function_reduce = 0.0;
  su2double distance_sq = 0.0 ;
  su2double weight_OF = 1.0;

  su2double objective_function_averaged = 0.0;

  /*--- TEMPORARY, for application in dynamic TestCase ---*/
  su2double difX = 0.0, difX_reduce = 0.0;
  su2double difY = 0.0, difY_reduce = 0.0;

  weight_OF = config->GetRefNode_Penalty();

  for (iPoint = 0; iPoint < nPointDomain; iPoint++){

    if (geometry->node[iPoint]->GetGlobalIndex() == config->GetRefNode_ID() ){

      for (iVar = 0; iVar < nVar; iVar++){

        /*--- Retrieve the value of the reference geometry ---*/
        reference_geometry = config->GetRefNode_Displacement(iVar);

        /*--- Retrieve the value of the current solution ---*/
        current_solution = nodes->GetSolution(iPoint,iVar);

        /*--- The objective function is the sum of the difference between solution and difference, squared ---*/
        distance_sq +=  (current_solution - reference_geometry)*(current_solution - reference_geometry);
      }

      objective_function = weight_OF * sqrt(distance_sq);

      difX = nodes->GetSolution(iPoint,0) - config->GetRefNode_Displacement(0);
      difY = nodes->GetSolution(iPoint,1) - config->GetRefNode_Displacement(1);

    }

  }

  SU2_MPI::Allreduce(&objective_function, &objective_function_reduce, 1, MPI_DOUBLE, MPI_SUM, MPI_COMM_WORLD);
  SU2_MPI::Allreduce(&difX, &difX_reduce, 1, MPI_DOUBLE, MPI_SUM, MPI_COMM_WORLD);
  SU2_MPI::Allreduce(&difY, &difY_reduce, 1, MPI_DOUBLE, MPI_SUM, MPI_COMM_WORLD);

  Total_OFRefNode = objective_function_reduce + PenaltyValue;

  Global_OFRefNode += Total_OFRefNode;
  objective_function_averaged = Global_OFRefNode / (TimeIter + 1.0 + EPS);

  bool direct_diff = ((config->GetDirectDiff() == D_YOUNG) ||
                      (config->GetDirectDiff() == D_POISSON) ||
                      (config->GetDirectDiff() == D_RHO) ||
                      (config->GetDirectDiff() == D_RHO_DL) ||
                      (config->GetDirectDiff() == D_EFIELD) ||
                      (config->GetDirectDiff() == D_MACH) ||
                      (config->GetDirectDiff() == D_PRESSURE));

  if ((direct_diff) && (rank == MASTER_NODE)){

    ofstream myfile_res;

    if (config->GetDirectDiff() == D_YOUNG) myfile_res.open ("Output_Direct_Diff_E.txt", ios::app);
    if (config->GetDirectDiff() == D_POISSON) myfile_res.open ("Output_Direct_Diff_Nu.txt", ios::app);
    if (config->GetDirectDiff() == D_RHO) myfile_res.open ("Output_Direct_Diff_Rho.txt", ios::app);
    if (config->GetDirectDiff() == D_RHO_DL) myfile_res.open ("Output_Direct_Diff_Rho_DL.txt", ios::app);
    if (config->GetDirectDiff() == D_EFIELD) myfile_res.open ("Output_Direct_Diff_EField.txt", ios::app);

    if (config->GetDirectDiff() == D_MACH) myfile_res.open ("Output_Direct_Diff_Mach.txt");
    if (config->GetDirectDiff() == D_PRESSURE) myfile_res.open ("Output_Direct_Diff_Pressure.txt");

    myfile_res.precision(15);

    myfile_res << scientific << Total_OFRefNode << "\t";

    if (dynamic) myfile_res << scientific << objective_function_averaged << "\t";

    su2double local_forward_gradient = 0.0;
    su2double averaged_gradient = 0.0;

    local_forward_gradient = SU2_TYPE::GetDerivative(Total_OFRefNode);

    if (fsi) {
      Total_ForwardGradient = local_forward_gradient;
      averaged_gradient     = Total_ForwardGradient / (TimeIter + 1.0);
    }
    else {
      Total_ForwardGradient += local_forward_gradient;
      averaged_gradient      = Total_ForwardGradient / (TimeIter + 1.0);
    }

    myfile_res << scientific << local_forward_gradient << "\t";

    myfile_res << scientific << averaged_gradient << "\t";

    myfile_res << scientific << difX_reduce << "\t";
    myfile_res << scientific << difY_reduce << "\t";

    myfile_res << endl;

    myfile_res.close();

    if (config->GetDirectDiff() == D_YOUNG)   cout << "Objective function: " << Total_OFRefNode << ". Global derivative of the Young Modulus: " << Total_ForwardGradient << "." << endl;
    if (config->GetDirectDiff() == D_POISSON) cout << "Objective function: " << Total_OFRefNode << ". Global derivative of the Poisson's ratio: " << Total_ForwardGradient << "." << endl;
    if (config->GetDirectDiff() == D_RHO)     cout << "Objective function: " << Total_OFRefNode << ". Global derivative of the structural density: " << Total_ForwardGradient << "." << endl;
    if (config->GetDirectDiff() == D_RHO_DL)  cout << "Objective function: " << Total_OFRefNode << ". Global derivative of the dead weight: " << Total_ForwardGradient << "." << endl;
    if (config->GetDirectDiff() == D_EFIELD)  cout << "Objective function: " << Total_OFRefNode << ". Global derivative of the electric field: " << Total_ForwardGradient << "." << endl;
    if (config->GetDirectDiff() == D_MACH)    cout << "Objective function: " << Total_OFRefNode << ". Global derivative of the Mach number: " << Total_ForwardGradient << "." << endl;
    if (config->GetDirectDiff() == D_PRESSURE) cout << "Objective function: " << Total_OFRefNode << ". Global derivative of the freestream Pressure: " << Total_ForwardGradient << "." << endl;
  }
  else
  {

    // TODO: Temporary output file for the objective function. Will be integrated in the output once is refurbished.
    if (rank == MASTER_NODE){
      cout << "Objective function: " << Total_OFRefNode << "." << endl;
      ofstream myfile_res;
      myfile_res.open ("of_refnode.dat");
      myfile_res.precision(15);
      if (dynamic) myfile_res << scientific << objective_function_averaged << endl;
      else myfile_res << scientific << Total_OFRefNode << endl;
      myfile_res.close();

      ofstream myfile_his;
      myfile_his.open ("history_refnode.dat",ios::app);
      myfile_his.precision(15);
      myfile_his << TimeIter << "\t";
      myfile_his << scientific << Total_OFRefNode << "\t";
      myfile_his << scientific << objective_function_averaged << "\t";
      myfile_his << scientific << difX_reduce << "\t";
      myfile_his << scientific << difY_reduce << endl;
      myfile_his.close();

    }

  }

}

void CFEASolver::Compute_OFVolFrac(CGeometry *geometry, CSolver **solver_container, CConfig *config)
{
  /*--- Perform a volume average of the physical density of the elements for topology optimization ---*/

  unsigned long iElem, nElem = geometry->GetnElem();
  su2double total_volume = 0.0, integral = 0.0, discreteness = 0.0;

  for (iElem=0; iElem<nElem; ++iElem) {
    /*--- count only elements that belong to the partition ---*/
    if ( geometry->node[geometry->elem[iElem]->GetNode(0)]->GetDomain() ){
      su2double volume = geometry->elem[iElem]->GetVolume();
      su2double rho = element_properties[iElem]->GetPhysicalDensity();
      total_volume += volume;
      integral += volume*rho;
      discreteness += volume*4.0*rho*(1.0-rho);
    }
  }

<<<<<<< HEAD
  su2double tmp;
  SU2_MPI::Allreduce(&total_volume,&tmp,1,MPI_DOUBLE,MPI_SUM,MPI_COMM_WORLD);
  total_volume = tmp;
  SU2_MPI::Allreduce(&integral,&tmp,1,MPI_DOUBLE,MPI_SUM,MPI_COMM_WORLD);
  integral = tmp;
  SU2_MPI::Allreduce(&discreteness,&tmp,1,MPI_DOUBLE,MPI_SUM,MPI_COMM_WORLD);
  discreteness = tmp;
=======
#ifdef HAVE_MPI
  {
    su2double tmp;
    SU2_MPI::Allreduce(&total_volume,&tmp,1,MPI_DOUBLE,MPI_SUM,MPI_COMM_WORLD);
    total_volume = tmp;
    SU2_MPI::Allreduce(&integral,&tmp,1,MPI_DOUBLE,MPI_SUM,MPI_COMM_WORLD);
    integral = tmp;
    SU2_MPI::Allreduce(&discreteness,&tmp,1,MPI_DOUBLE,MPI_SUM,MPI_COMM_WORLD);
    discreteness = tmp;
  }
#endif
>>>>>>> 24fc1bc6

  if (config->GetKind_ObjFunc() == TOPOL_DISCRETENESS)
    Total_OFVolFrac = discreteness/total_volume;
  else
    Total_OFVolFrac = integral/total_volume;

  // TODO: Temporary output file for the objective function. Will be integrated in the output once is refurbished.
  if (rank == MASTER_NODE){
    cout << "Objective function: " << Total_OFVolFrac << "." << endl;

    ofstream myfile_res;
    if (config->GetKind_ObjFunc() == TOPOL_DISCRETENESS)
      myfile_res.open ("of_topdisc.dat");
    else
      myfile_res.open ("of_volfrac.dat");

    myfile_res.precision(15);
    myfile_res << scientific << Total_OFVolFrac << endl;
    myfile_res.close();
  }
}

void CFEASolver::Compute_OFCompliance(CGeometry *geometry, CSolver **solver_container, CConfig *config)
{
  unsigned long iPoint;
  unsigned short iVar;
  su2double nodalForce[3];

  /*--- Types of loads to consider ---*/
  bool body_forces = config->GetDeadLoad();

  /*--- If the loads are being applied incrementaly ---*/
  bool incremental_load = config->GetIncrementalLoad();

  /*--- Computation (compliance = sum(f dot u) ) ---*/
  /*--- Cannot be computed as u^T K u as the problem may not be linear ---*/

  Total_OFCompliance = 0.0;

  for (iPoint = 0; iPoint < nPointDomain; iPoint++) {

    /*--- Initialize with loads speficied through config ---*/
    for (iVar = 0; iVar < nVar; iVar++)
      nodalForce[iVar] = nodes->Get_SurfaceLoad_Res(iPoint,iVar);

    /*--- Add contributions due to body forces ---*/
    if (body_forces)
      for (iVar = 0; iVar < nVar; iVar++)
        nodalForce[iVar] += nodes->Get_BodyForces_Res(iPoint,iVar);

    /*--- Add contributions due to fluid loads---*/
    for (iVar = 0; iVar < nVar; iVar++)
      nodalForce[iVar] += nodes->Get_FlowTraction(iPoint,iVar);

    /*--- Correct for incremental loading ---*/
    if (incremental_load)
      for (iVar = 0; iVar < nVar; iVar++)
        nodalForce[iVar] *= loadIncrement;

    /*--- Add work contribution from this node ---*/
    for (iVar = 0; iVar < nVar; iVar++)
      Total_OFCompliance += nodalForce[iVar]*nodes->GetSolution(iPoint,iVar);
  }

  su2double tmp;
  SU2_MPI::Allreduce(&Total_OFCompliance,&tmp,1,MPI_DOUBLE,MPI_SUM,MPI_COMM_WORLD);
  Total_OFCompliance = tmp;

  // TODO: Temporary output file for the objective function. Will be integrated in the output once refurbished.
  if (rank == MASTER_NODE) {
    cout << "Objective function: " << Total_OFCompliance << "." << endl;

    ofstream file;
    file.open("of_topcomp.dat");
    file.precision(15);
    file << scientific << Total_OFCompliance << endl;
    file.close();
  }
}

void CFEASolver::Stiffness_Penalty(CGeometry *geometry, CSolver **solver, CNumerics **numerics, CConfig *config){

  unsigned long iElem;
  unsigned short iNode, iDim, nNodes = 0;

  unsigned long indexNode[8]={0,0,0,0,0,0,0,0};
  su2double val_Coord, val_Sol;
  int EL_KIND = 0;

  su2double elementVolume, dvValue, ratio;
  su2double weightedValue = 0.0;
  su2double weightedValue_reduce = 0.0;
  su2double totalVolume = 0.0;
  su2double totalVolume_reduce = 0.0;

  /*--- Loops over the elements in the domain ---*/

  for (iElem = 0; iElem < geometry->GetnElem(); iElem++) {

    switch(geometry->elem[iElem]->GetVTK_Type()) {
      case TRIANGLE:      nNodes = 3; EL_KIND = EL_TRIA; break;
      case QUADRILATERAL: nNodes = 4; EL_KIND = EL_QUAD; break;
      case TETRAHEDRON:   nNodes = 4; EL_KIND = EL_TETRA; break;
      case PYRAMID:       nNodes = 5; EL_KIND = EL_PYRAM; break;
      case PRISM:         nNodes = 6; EL_KIND = EL_PRISM; break;
      case HEXAHEDRON:    nNodes = 8; EL_KIND = EL_HEXA; break;
    }

    /*--- For the number of nodes, we get the coordinates from the connectivity matrix ---*/
    for (iNode = 0; iNode < nNodes; iNode++) {
        indexNode[iNode] = geometry->elem[iElem]->GetNode(iNode);
        for (iDim = 0; iDim < nDim; iDim++) {
          val_Coord = Get_ValCoord(geometry, indexNode[iNode], iDim);
          val_Sol = nodes->GetSolution(indexNode[iNode],iDim) + val_Coord;
          element_container[FEA_TERM][EL_KIND]->SetRef_Coord(iNode, iDim, val_Coord);
          element_container[FEA_TERM][EL_KIND]->SetCurr_Coord(iNode, iDim, val_Sol);
        }
    }

    // Avoid double-counting elements:
    // Only add the value if the first node is in the domain
    if (geometry->node[indexNode[0]]->GetDomain()){

      // Compute the area/volume of the element
      if (nDim == 2)
        elementVolume = element_container[FEA_TERM][EL_KIND]->ComputeArea();
      else
        elementVolume = element_container[FEA_TERM][EL_KIND]->ComputeVolume();

      // Compute the total volume
      totalVolume += elementVolume;

      // Retrieve the value of the design variable
      dvValue = numerics[FEA_TERM]->Get_DV_Val(element_properties[iElem]->GetDV());

      // Add the weighted sum of the value of the design variable
      weightedValue += dvValue * elementVolume;

    }

  }

  // Reduce value across processors for parallelization

  SU2_MPI::Allreduce(&weightedValue, &weightedValue_reduce, 1, MPI_DOUBLE, MPI_SUM, MPI_COMM_WORLD);
  SU2_MPI::Allreduce(&totalVolume, &totalVolume_reduce, 1, MPI_DOUBLE, MPI_SUM, MPI_COMM_WORLD);

  ratio = 1.0 - weightedValue_reduce/totalVolume_reduce;

  PenaltyValue = config->GetTotalDV_Penalty() * ratio * ratio;

}

void CFEASolver::LoadRestart(CGeometry **geometry, CSolver ***solver, CConfig *config, int val_iter, bool val_update_geo) {

  unsigned short iVar, nSolVar;
  unsigned long index;

  string filename;

  bool dynamic = (config->GetTime_Domain());
  bool fluid_structure = config->GetFSI_Simulation();
  bool discrete_adjoint = config->GetDiscrete_Adjoint();

  if (dynamic) nSolVar = 3 * nVar;
  else nSolVar = nVar;

  su2double *Sol = new su2double[nSolVar];

  /*--- Skip coordinates ---*/

  unsigned short skipVars = geometry[MESH_0]->GetnDim();

  /*--- Restart the solution from file information ---*/

  filename = config->GetFilename(config->GetSolution_FileName(), "", val_iter);

  /*--- Read all lines in the restart file ---*/

  int counter = 0;
  long iPoint_Local; unsigned long iPoint_Global = 0; unsigned long iPoint_Global_Local = 0;
  unsigned short rbuf_NotMatching = 0, sbuf_NotMatching = 0;

  /*--- Read the restart data from either an ASCII or binary SU2 file. ---*/

  if (config->GetRead_Binary_Restart()) {
    Read_SU2_Restart_Binary(geometry[MESH_0], config, filename);
  } else {
    Read_SU2_Restart_ASCII(geometry[MESH_0], config, filename);
  }

  /*--- Load data from the restart into correct containers. ---*/

  counter = 0;
  for (iPoint_Global = 0; iPoint_Global < geometry[MESH_0]->GetGlobal_nPointDomain(); iPoint_Global++ ) {

    /*--- Retrieve local index. If this node from the restart file lives
     on the current processor, we will load and instantiate the vars. ---*/

    iPoint_Local = geometry[MESH_0]->GetGlobal_to_Local_Point(iPoint_Global);

    if (iPoint_Local > -1) {

      /*--- We need to store this point's data, so jump to the correct
       offset in the buffer of data from the restart file and load it. ---*/

      index = counter*Restart_Vars[1] + skipVars;
      for (iVar = 0; iVar < nSolVar; iVar++) Sol[iVar] = Restart_Data[index+iVar];

      for (iVar = 0; iVar < nVar; iVar++) {
        nodes->SetSolution(iPoint_Local,iVar, Sol[iVar]);
        if (dynamic) {
          nodes->Set_Solution_time_n(iPoint_Local,iVar, Sol[iVar]);
          nodes->SetSolution_Vel(iPoint_Local,iVar, Sol[iVar+nVar]);
          nodes->SetSolution_Vel_time_n(iPoint_Local,iVar, Sol[iVar+nVar]);
          nodes->SetSolution_Accel(iPoint_Local,iVar, Sol[iVar+2*nVar]);
          nodes->SetSolution_Accel_time_n(iPoint_Local,iVar, Sol[iVar+2*nVar]);
        }
        if (fluid_structure && !dynamic) {
          nodes->SetSolution_Pred(iPoint_Local,iVar, Sol[iVar]);
          nodes->SetSolution_Pred_Old(iPoint_Local,iVar, Sol[iVar]);
        }
        if (fluid_structure && discrete_adjoint){
          nodes->SetSolution_Old(iPoint_Local,iVar, Sol[iVar]);
        }
      }
      iPoint_Global_Local++;

      /*--- Increment the overall counter for how many points have been loaded. ---*/
      counter++;
    }

  }

  /*--- Detect a wrong solution file ---*/

  if (iPoint_Global_Local < nPointDomain) { sbuf_NotMatching = 1; }
#ifndef HAVE_MPI
  rbuf_NotMatching = sbuf_NotMatching;
#else
  SU2_MPI::Allreduce(&sbuf_NotMatching, &rbuf_NotMatching, 1, MPI_UNSIGNED_SHORT, MPI_SUM, MPI_COMM_WORLD);
#endif
  if (rbuf_NotMatching != 0) {
    SU2_MPI::Error(string("The solution file ") + filename + string(" doesn't match with the mesh file!\n") +
                   string("It could be empty lines at the end of the file."), CURRENT_FUNCTION);
  }

  /*--- MPI. If dynamic, we also need to communicate the old solution ---*/

  solver[MESH_0][FEA_SOL]->InitiateComms(geometry[MESH_0], config, SOLUTION_FEA);
  solver[MESH_0][FEA_SOL]->CompleteComms(geometry[MESH_0], config, SOLUTION_FEA);

  if (dynamic) {
    solver[MESH_0][FEA_SOL]->InitiateComms(geometry[MESH_0], config, SOLUTION_FEA_OLD);
    solver[MESH_0][FEA_SOL]->CompleteComms(geometry[MESH_0], config, SOLUTION_FEA_OLD);
  }
  if (fluid_structure && !dynamic){
      solver[MESH_0][FEA_SOL]->InitiateComms(geometry[MESH_0], config, SOLUTION_PRED);
      solver[MESH_0][FEA_SOL]->CompleteComms(geometry[MESH_0], config, SOLUTION_PRED);

      solver[MESH_0][FEA_SOL]->InitiateComms(geometry[MESH_0], config, SOLUTION_PRED_OLD);
      solver[MESH_0][FEA_SOL]->CompleteComms(geometry[MESH_0], config, SOLUTION_PRED_OLD);
  }

  delete [] Sol;

  /*--- Delete the class memory that is used to load the restart. ---*/

  if (Restart_Vars != NULL) delete [] Restart_Vars;
  if (Restart_Data != NULL) delete [] Restart_Data;
  Restart_Vars = NULL; Restart_Data = NULL;

}

void CFEASolver::RegisterVariables(CGeometry *geometry, CConfig *config, bool reset)
{
  /*--- Register the element density to get the derivatives required for
  material-based topology optimization, this is done here because element_properties
  is a member of CFEASolver only. ---*/
  if (!config->GetTopology_Optimization()) return;

  for (unsigned long iElem = 0; iElem < geometry->GetnElem(); iElem++)
    element_properties[iElem]->RegisterDensity();
}

void CFEASolver::ExtractAdjoint_Variables(CGeometry *geometry, CConfig *config)
{
  /*--- Extract and output derivatives for topology optimization, this is done
  here because element_properties is a member of CFEASolver only and the output
  structure only supports nodal values (these are elemental). ---*/
  if (!config->GetTopology_Optimization()) return;

  unsigned long iElem,
                nElem = geometry->GetnElem(),
                nElemDomain = geometry->GetGlobal_nElemDomain();

  /*--- Allocate and initialize an array onto which the derivatives of every partition
  will be reduced, this is to output results in the correct order, it is not a very
  memory efficient solution... single precision is enough for output. ---*/
  float *send_buf = new float[nElemDomain], *rec_buf = NULL;
  for(iElem=0; iElem<nElemDomain; ++iElem) send_buf[iElem] = 0.0;

  for(iElem=0; iElem<nElem; ++iElem) {
    unsigned long iElem_global = geometry->elem[iElem]->GetGlobalIndex();
    send_buf[iElem_global] = SU2_TYPE::GetValue(element_properties[iElem]->GetAdjointDensity());
  }

#ifdef HAVE_MPI
  if (rank == MASTER_NODE) rec_buf = new float[nElemDomain];
  /*--- Need to use this version of Reduce instead of the wrapped one because we use float ---*/
  MPI_Reduce(send_buf,rec_buf,nElemDomain,MPI_FLOAT,MPI_SUM,MASTER_NODE,MPI_COMM_WORLD);
#else
  rec_buf = send_buf;
#endif

  /*--- The master writes the file ---*/
  if (rank == MASTER_NODE) {
    string filename = config->GetTopology_Optim_FileName();
    ofstream file;
    file.open(filename.c_str());
    for(iElem=0; iElem<nElemDomain; ++iElem) file << rec_buf[iElem] << endl;
    file.close();
  }

  delete [] send_buf;
#ifdef HAVE_MPI
  if (rank == MASTER_NODE) delete [] rec_buf;
#endif

}

void CFEASolver::FilterElementDensities(CGeometry *geometry, CConfig *config)
{
  /*--- Apply a filter to the design densities of the elements to generate the
  physical densities which are the ones used to penalize their stiffness. ---*/

  unsigned short type, search_lim;
  su2double param, radius;

  vector<pair<unsigned short,su2double> > kernels;
  vector<su2double> filter_radius;
  for (unsigned short iKernel=0; iKernel<config->GetTopology_Optim_Num_Kernels(); ++iKernel)
  {
    config->GetTopology_Optim_Kernel(iKernel,type,param,radius);
    kernels.push_back(make_pair(type,param));
    filter_radius.push_back(radius);
  }
  search_lim = config->GetTopology_Search_Limit();

  unsigned long iElem, nElem = geometry->GetnElem();

  su2double *design_rho = new su2double [nElem],
            *physical_rho = new su2double [nElem];

  /*--- "Rectify" the input ---*/
  for (iElem=0; iElem<nElem; ++iElem) {
    su2double rho = element_properties[iElem]->GetDesignDensity();
    if      (rho > 1.0) design_rho[iElem] = 1.0;
    else if (rho < 0.0) design_rho[iElem] = 0.0;
    else                design_rho[iElem] = rho;
  }

  geometry->FilterValuesAtElementCG(filter_radius, kernels, search_lim, design_rho, physical_rho);

  /*--- Apply projection ---*/
  config->GetTopology_Optim_Projection(type,param);
  switch (type) {
    case NO_PROJECTION: break;
    case HEAVISIDE_UP:
      for (iElem=0; iElem<nElem; ++iElem)
        physical_rho[iElem] = 1.0-exp(-param*physical_rho[iElem])+physical_rho[iElem]*exp(-param);
      break;
    case HEAVISIDE_DOWN:
      for (iElem=0; iElem<nElem; ++iElem)
        physical_rho[iElem] = exp(-param*(1.0-physical_rho[iElem]))-(1.0-physical_rho[iElem])*exp(-param);
      break;
    default:
      SU2_MPI::Error("Unknown type of projection function",CURRENT_FUNCTION);
  }

  /*--- If input was out of bounds use the bound instead of the filtered
   value, useful to enforce solid or void regions (e.g. a skin). ---*/
  for (iElem=0; iElem<nElem; ++iElem) {
    su2double rho = element_properties[iElem]->GetDesignDensity();
    if      (rho > 1.0) element_properties[iElem]->SetPhysicalDensity(1.0);
    else if (rho < 0.0) element_properties[iElem]->SetPhysicalDensity(0.0);
    else element_properties[iElem]->SetPhysicalDensity(physical_rho[iElem]);
  }

  delete [] design_rho;
  delete [] physical_rho;

  /*--- For when this method is called directly, e.g. by the adjoint solver. ---*/
  topol_filter_applied = true;
}<|MERGE_RESOLUTION|>--- conflicted
+++ resolved
@@ -947,14 +947,8 @@
 }
 
 
-
-<<<<<<< HEAD
 void CFEASolver::Preprocessing(CGeometry *geometry, CSolver **solver_container, CConfig *config, CNumerics **numerics,
                                unsigned short iMesh, unsigned long Iteration, unsigned short RunTime_EqSystem, bool Output) {
-=======
-void CFEASolver::Preprocessing(CGeometry *geometry, CSolver **solver_container, CConfig *config, CNumerics **numerics, unsigned short iMesh, unsigned long Iteration, unsigned short RunTime_EqSystem, bool Output) {
-
->>>>>>> 24fc1bc6
 
   unsigned long iPoint;
   bool initial_calc = (config->GetTimeIter() == 0) && (config->GetInnerIter() == 0);                  // Checks if it is the first calculation.
@@ -2925,17 +2919,10 @@
   unsigned long *halo_point_all = new unsigned long[size*nHaloMax];
   su2double *halo_force_all = new su2double[size*nHaloMax*nDim];
 
-<<<<<<< HEAD
   /*--- Make "allgathers" extra safe by resizing all vectors to the same size (some
         issues observed when nHaloLoc = 0, especially with the discrete adjoint. ---*/
   halo_point_glb.resize(nHaloMax,0);
   halo_force.resize(nHaloMax*nDim,0.0);
-=======
-  /*--- If necessary put dummy values in halo_point_glb to get a valid pointer ---*/
-  if (halo_point_glb.empty()) halo_point_glb.resize(1);
-  /*--- Pad halo_force to avoid (observed) issues in the adjoint when nHaloLoc!=nHaloMax ---*/
-  while (halo_force.size() < nHaloMax*nDim) halo_force.push_back(0.0);
->>>>>>> 24fc1bc6
 
   MPI_Allgather(&nHaloLoc,1,MPI_UNSIGNED_LONG,halo_point_num,1,MPI_UNSIGNED_LONG,MPI_COMM_WORLD);
   MPI_Allgather(halo_point_glb.data(),nHaloMax,MPI_UNSIGNED_LONG,halo_point_all,nHaloMax,MPI_UNSIGNED_LONG,MPI_COMM_WORLD);
@@ -3645,12 +3632,8 @@
 
 
 void CFEASolver::PredictStruct_Displacement(CGeometry **fea_geometry,
-<<<<<<< HEAD
                                             CConfig *fea_config,
                                             CSolver ***fea_solution) {
-=======
-                                                       CConfig *fea_config, CSolver ***fea_solution) {
->>>>>>> 24fc1bc6
 
   unsigned short predOrder = fea_config->GetPredictorOrder();
   su2double Delta_t = fea_config->GetDelta_DynTime();
@@ -3693,11 +3676,7 @@
 
 void CFEASolver::ComputeAitken_Coefficient(CGeometry **fea_geometry, CConfig *fea_config,
                                            CSolver ***fea_solution, unsigned long iOuterIter) {
-<<<<<<< HEAD
-  
-=======
-
->>>>>>> 24fc1bc6
+
   unsigned long iPoint, iDim;
   su2double rbuf_numAitk = 0, sbuf_numAitk = 0;
   su2double rbuf_denAitk = 0, sbuf_denAitk = 0;
@@ -4151,7 +4130,6 @@
     }
   }
 
-<<<<<<< HEAD
   su2double tmp;
   SU2_MPI::Allreduce(&total_volume,&tmp,1,MPI_DOUBLE,MPI_SUM,MPI_COMM_WORLD);
   total_volume = tmp;
@@ -4159,19 +4137,6 @@
   integral = tmp;
   SU2_MPI::Allreduce(&discreteness,&tmp,1,MPI_DOUBLE,MPI_SUM,MPI_COMM_WORLD);
   discreteness = tmp;
-=======
-#ifdef HAVE_MPI
-  {
-    su2double tmp;
-    SU2_MPI::Allreduce(&total_volume,&tmp,1,MPI_DOUBLE,MPI_SUM,MPI_COMM_WORLD);
-    total_volume = tmp;
-    SU2_MPI::Allreduce(&integral,&tmp,1,MPI_DOUBLE,MPI_SUM,MPI_COMM_WORLD);
-    integral = tmp;
-    SU2_MPI::Allreduce(&discreteness,&tmp,1,MPI_DOUBLE,MPI_SUM,MPI_COMM_WORLD);
-    discreteness = tmp;
-  }
-#endif
->>>>>>> 24fc1bc6
 
   if (config->GetKind_ObjFunc() == TOPOL_DISCRETENESS)
     Total_OFVolFrac = discreteness/total_volume;
