/*!
 * \file output_paraview.cpp
 * \brief Main subroutines for the output of ParaView visualization files.
 * \author F. Palacios, T. Economon, E. van der Weide
 * \version 6.1.0 "Falcon"
 *
 * The current SU2 release has been coordinated by the
 * SU2 International Developers Society <www.su2devsociety.org>
 * with selected contributions from the open-source community.
 *
 * The main research teams contributing to the current release are:
 *  - Prof. Juan J. Alonso's group at Stanford University.
 *  - Prof. Piero Colonna's group at Delft University of Technology.
 *  - Prof. Nicolas R. Gauger's group at Kaiserslautern University of Technology.
 *  - Prof. Alberto Guardone's group at Polytechnic University of Milan.
 *  - Prof. Rafael Palacios' group at Imperial College London.
 *  - Prof. Vincent Terrapon's group at the University of Liege.
 *  - Prof. Edwin van der Weide's group at the University of Twente.
 *  - Lab. of New Concepts in Aeronautics at Tech. Institute of Aeronautics.
 *
 * Copyright 2012-2018, Francisco D. Palacios, Thomas D. Economon,
 *                      Tim Albring, and the SU2 contributors.
 *
 * SU2 is free software; you can redistribute it and/or
 * modify it under the terms of the GNU Lesser General Public
 * License as published by the Free Software Foundation; either
 * version 2.1 of the License, or (at your option) any later version.
 *
 * SU2 is distributed in the hope that it will be useful,
 * but WITHOUT ANY WARRANTY; without even the implied warranty of
 * MERCHANTABILITY or FITNESS FOR A PARTICULAR PURPOSE. See the GNU
 * Lesser General Public License for more details.
 *
 * You should have received a copy of the GNU Lesser General Public
 * License along with SU2. If not, see <http://www.gnu.org/licenses/>.
 */

#include "../include/output_structure.hpp"

/*--- Subroutine to swap bytes, in case we need to convert to
 big endian, which is expected for ParaView binary legacy format. ---*/

void SwapBytes(char *buffer,
               size_t nBytes,
               unsigned long nVar) {
  
  /*--- Store half the number of bytes in kk. ---*/
  
  const int kk = (int)nBytes/2;
  
  /*--- Loop over the number of variables in the buffer. ---*/
  
  for (int j = 0; j < (int)nVar; j++) {
    
    /*--- Initialize ii and jj, which are used to store the
     indices of the bytes to be swapped. ---*/
    
    int ii = j*(int)nBytes;
    int jj = ii + (int)nBytes - 1;
    
    /*--- Swap the bytes. ---*/
    
    for (int i = 0; i < kk; i++) {
      char tmp   = buffer[jj];
      buffer[jj] = buffer[ii];
      buffer[ii] = tmp;
      
      ii++;
      jj--;
      
    }
  }
}

string GetVTKFilename(CConfig *config, unsigned short val_iZone,
                      unsigned short val_nZone, bool surf_sol) {
  
  unsigned short Kind_Solver = config->GetKind_Solver();
  
  unsigned long iExtIter = config->GetExtIter();
  
  bool adjoint = config->GetContinuous_Adjoint();
  bool disc_adj = config->GetDiscrete_Adjoint();
  
  char cstr[200], buffer[50];
  string fileroot, fieldname;
  ofstream Paraview_File;
  
  /*--- Write file name with extension ---*/
  if (surf_sol) {
    if (adjoint || disc_adj)
      fileroot = config->GetSurfAdjCoeff_FileName();
    else
      fileroot = config->GetSurfFlowCoeff_FileName();
  }
  else {
    if (adjoint || disc_adj)
      fileroot = config->GetAdj_FileName();
    else
      fileroot = config->GetFlow_FileName();
  }
  
  if (Kind_Solver == FEM_ELASTICITY) {
    if (surf_sol)
      fileroot = config->GetSurfStructure_FileName().c_str();
    else
      fileroot = config->GetStructure_FileName().c_str();
  }
  
  if (Kind_Solver == HEAT_EQUATION_FVM) {
    if (surf_sol) fileroot = config->GetSurfHeat_FileName().c_str();
    else fileroot = config->GetHeat_FileName().c_str();
  }
  
  if (config->GetKind_SU2() == SU2_DOT) {
    if (surf_sol)
      fileroot = config->GetSurfSens_FileName();
    else
      fileroot = config->GetVolSens_FileName();
  }
  
  strcpy (cstr, fileroot.c_str());
  
  /*--- Special cases where a number needs to be appended to the file name. ---*/
  
  if ((Kind_Solver == EULER || Kind_Solver == NAVIER_STOKES || Kind_Solver == RANS ||
       Kind_Solver == ADJ_EULER || Kind_Solver == ADJ_NAVIER_STOKES || Kind_Solver == ADJ_RANS ||
       Kind_Solver == DISC_ADJ_EULER || Kind_Solver == DISC_ADJ_NAVIER_STOKES || Kind_Solver == DISC_ADJ_RANS ||
       Kind_Solver == HEAT_EQUATION_FVM) &&
      (val_nZone > 1) ) {
    SPRINTF (buffer, "_%d", SU2_TYPE::Int(val_iZone));
    strcat(cstr, buffer);
  }
  
  if (config->GetUnsteady_Simulation() == HARMONIC_BALANCE) {
    if (SU2_TYPE::Int(val_iZone) < 10) SPRINTF (buffer, "_0000%d.vtk", SU2_TYPE::Int(val_iZone));
    if ((SU2_TYPE::Int(val_iZone) >= 10) && (SU2_TYPE::Int(val_iZone) < 100)) SPRINTF (buffer, "_000%d.vtk", SU2_TYPE::Int(val_iZone));
    if ((SU2_TYPE::Int(val_iZone) >= 100) && (SU2_TYPE::Int(val_iZone) < 1000)) SPRINTF (buffer, "_00%d.vtk", SU2_TYPE::Int(val_iZone));
    if ((SU2_TYPE::Int(val_iZone) >= 1000) && (SU2_TYPE::Int(val_iZone) < 10000)) SPRINTF (buffer, "_0%d.vtk", SU2_TYPE::Int(val_iZone));
    if (SU2_TYPE::Int(val_iZone) >= 10000) SPRINTF (buffer, "_%d.vtk", SU2_TYPE::Int(val_iZone));
    
  } else if (config->GetUnsteady_Simulation() && config->GetWrt_Unsteady()) {
    if (SU2_TYPE::Int(iExtIter) < 10) SPRINTF (buffer, "_0000%d.vtk", SU2_TYPE::Int(iExtIter));
    if ((SU2_TYPE::Int(iExtIter) >= 10) && (SU2_TYPE::Int(iExtIter) < 100)) SPRINTF (buffer, "_000%d.vtk", SU2_TYPE::Int(iExtIter));
    if ((SU2_TYPE::Int(iExtIter) >= 100) && (SU2_TYPE::Int(iExtIter) < 1000)) SPRINTF (buffer, "_00%d.vtk", SU2_TYPE::Int(iExtIter));
    if ((SU2_TYPE::Int(iExtIter) >= 1000) && (SU2_TYPE::Int(iExtIter) < 10000)) SPRINTF (buffer, "_0%d.vtk", SU2_TYPE::Int(iExtIter));
    if (SU2_TYPE::Int(iExtIter) >= 10000) SPRINTF (buffer, "_%d.vtk", SU2_TYPE::Int(iExtIter));
    
  } else if (config->GetDynamic_Analysis() && config->GetWrt_Dynamic()) {
    if ((SU2_TYPE::Int(iExtIter) >= 0) && (SU2_TYPE::Int(iExtIter) < 10)) SPRINTF (buffer, "_0000%d.vtk", SU2_TYPE::Int(iExtIter));
    if ((SU2_TYPE::Int(iExtIter) >= 10) && (SU2_TYPE::Int(iExtIter) < 100)) SPRINTF (buffer, "_000%d.vtk", SU2_TYPE::Int(iExtIter));
    if ((SU2_TYPE::Int(iExtIter) >= 100) && (SU2_TYPE::Int(iExtIter) < 1000)) SPRINTF (buffer, "_00%d.vtk", SU2_TYPE::Int(iExtIter));
    if ((SU2_TYPE::Int(iExtIter) >= 1000) && (SU2_TYPE::Int(iExtIter) < 10000)) SPRINTF (buffer, "_0%d.vtk", SU2_TYPE::Int(iExtIter));
    if (SU2_TYPE::Int(iExtIter) >= 10000) SPRINTF (buffer, "_%d.vtk", SU2_TYPE::Int(iExtIter));
  } else {
    SPRINTF (buffer, ".vtk");
  }
  
  strcat(cstr, buffer);
  string filename = cstr;
  return filename;
}

void COutput::SetParaview_ASCII(CConfig *config, CGeometry *geometry, unsigned short val_iZone, unsigned short val_nZone, bool surf_sol) {
    
  unsigned short iDim, iVar, nDim = geometry->GetnDim();
  unsigned short Kind_Solver = config->GetKind_Solver();
  unsigned short iInst = config->GetiInst();
    
  unsigned long iPoint, iElem, iNode;
  unsigned long iExtIter = config->GetExtIter();
  unsigned long *LocalIndex = NULL;
  bool *SurfacePoint = NULL;
  
  unsigned long nSurf_Elem_Storage;
  unsigned long nGlobal_Elem_Storage;
  
  bool grid_movement  = config->GetGrid_Movement();
  bool adjoint = config->GetContinuous_Adjoint();
  bool disc_adj = config->GetDiscrete_Adjoint();
  bool fem = (config->GetKind_Solver() == FEM_ELASTICITY);
  bool disc_adj_fem = (config->GetKind_Solver() == DISC_ADJ_FEM);


  char cstr[200], buffer[50];
  string filename, fieldname;
    
  /*--- Write file name with extension ---*/
  if (surf_sol) {
    if ((adjoint || disc_adj) && (!disc_adj_fem))
      filename = config->GetSurfAdjCoeff_FileName();
    else
      filename = config->GetSurfFlowCoeff_FileName();
  }
  else {
    if ((adjoint || disc_adj) && (!disc_adj_fem))
      filename = config->GetAdj_FileName();
    else
      filename = config->GetFlow_FileName();
  }
  
  if (Kind_Solver == FEM_ELASTICITY) {
    if (surf_sol)
      filename = config->GetSurfStructure_FileName().c_str();
    else
      filename = config->GetStructure_FileName().c_str();
  }

  if (Kind_Solver == DISC_ADJ_FEM) {
    if (surf_sol)
      filename = config->GetAdjSurfStructure_FileName().c_str();
    else
      filename = config->GetAdjStructure_FileName().c_str();
  }

  if (Kind_Solver == HEAT_EQUATION_FVM) {
    if (surf_sol) filename = config->GetSurfHeat_FileName().c_str();
    else filename = config->GetHeat_FileName().c_str();
  }
  
  if (config->GetKind_SU2() == SU2_DOT) {
    if (surf_sol)
      filename = config->GetSurfSens_FileName();
    else
      filename = config->GetVolSens_FileName();
  }

  strcpy (cstr, filename.c_str());

  /*--- Special cases where a number needs to be appended to the file name. ---*/

  if ((Kind_Solver == EULER || Kind_Solver == NAVIER_STOKES || Kind_Solver == RANS ||
       Kind_Solver == ADJ_EULER || Kind_Solver == ADJ_NAVIER_STOKES || Kind_Solver == ADJ_RANS ||
       Kind_Solver == DISC_ADJ_EULER || Kind_Solver == DISC_ADJ_NAVIER_STOKES || Kind_Solver == DISC_ADJ_RANS ||
       Kind_Solver == HEAT_EQUATION_FVM) &&
      (val_nZone > 1) ) {
    SPRINTF (buffer, "_%d", SU2_TYPE::Int(val_iZone));
    strcat(cstr, buffer);
  }
    
  if (config->GetUnsteady_Simulation() == HARMONIC_BALANCE) {
    if (SU2_TYPE::Int(iInst) < 10) SPRINTF (buffer, "_0000%d.vtk", SU2_TYPE::Int(iInst));
    if ((SU2_TYPE::Int(iInst) >= 10) && (SU2_TYPE::Int(iInst) < 100)) SPRINTF (buffer, "_000%d.vtk", SU2_TYPE::Int(iInst));
    if ((SU2_TYPE::Int(iInst) >= 100) && (SU2_TYPE::Int(iInst) < 1000)) SPRINTF (buffer, "_00%d.vtk", SU2_TYPE::Int(iInst));
    if ((SU2_TYPE::Int(iInst) >= 1000) && (SU2_TYPE::Int(iInst) < 10000)) SPRINTF (buffer, "_0%d.vtk", SU2_TYPE::Int(iInst));
    if (SU2_TYPE::Int(iInst) >= 10000) SPRINTF (buffer, "_%d.vtk", SU2_TYPE::Int(iInst));
        
  } else if (config->GetUnsteady_Simulation() && config->GetWrt_Unsteady()) {
    if (SU2_TYPE::Int(iExtIter) < 10) SPRINTF (buffer, "_0000%d.vtk", SU2_TYPE::Int(iExtIter));
    if ((SU2_TYPE::Int(iExtIter) >= 10) && (SU2_TYPE::Int(iExtIter) < 100)) SPRINTF (buffer, "_000%d.vtk", SU2_TYPE::Int(iExtIter));
    if ((SU2_TYPE::Int(iExtIter) >= 100) && (SU2_TYPE::Int(iExtIter) < 1000)) SPRINTF (buffer, "_00%d.vtk", SU2_TYPE::Int(iExtIter));
    if ((SU2_TYPE::Int(iExtIter) >= 1000) && (SU2_TYPE::Int(iExtIter) < 10000)) SPRINTF (buffer, "_0%d.vtk", SU2_TYPE::Int(iExtIter));
    if (SU2_TYPE::Int(iExtIter) >= 10000) SPRINTF (buffer, "_%d.vtk", SU2_TYPE::Int(iExtIter));

    } else if (config->GetDynamic_Analysis() && config->GetWrt_Dynamic()) {
      if ((SU2_TYPE::Int(iExtIter) >= 0) && (SU2_TYPE::Int(iExtIter) < 10)) SPRINTF (buffer, "_0000%d.vtk", SU2_TYPE::Int(iExtIter));
      if ((SU2_TYPE::Int(iExtIter) >= 10) && (SU2_TYPE::Int(iExtIter) < 100)) SPRINTF (buffer, "_000%d.vtk", SU2_TYPE::Int(iExtIter));
      if ((SU2_TYPE::Int(iExtIter) >= 100) && (SU2_TYPE::Int(iExtIter) < 1000)) SPRINTF (buffer, "_00%d.vtk", SU2_TYPE::Int(iExtIter));
      if ((SU2_TYPE::Int(iExtIter) >= 1000) && (SU2_TYPE::Int(iExtIter) < 10000)) SPRINTF (buffer, "_0%d.vtk", SU2_TYPE::Int(iExtIter));
      if (SU2_TYPE::Int(iExtIter) >= 10000) SPRINTF (buffer, "_%d.vtk", SU2_TYPE::Int(iExtIter));
  } else {
    SPRINTF (buffer, ".vtk");
  }
    
  strcat(cstr, buffer);
    
  /*--- Open Paraview ASCII file and write the header. ---*/
  ofstream Paraview_File;
  Paraview_File.open(cstr, ios::out);
  Paraview_File.precision(6);
  Paraview_File << "# vtk DataFile Version 3.0\n";
  Paraview_File << "vtk output\n";
  Paraview_File << "ASCII\n";
  Paraview_File << "DATASET UNSTRUCTURED_GRID\n";

  /*--- If it's a surface output, print only the points 
   that are in the element list, change the numbering ---*/
  
  if (surf_sol) {
        
    LocalIndex = new unsigned long [nGlobal_Poin+1];
    SurfacePoint = new bool [nGlobal_Poin+1];

    for (iPoint = 0; iPoint < nGlobal_Poin+1; iPoint++) SurfacePoint[iPoint] = false;

    for (iElem = 0; iElem < nGlobal_Line; iElem++) {
      iNode = iElem*N_POINTS_LINE;
      SurfacePoint[Conn_Line[iNode+0]] = true;
      SurfacePoint[Conn_Line[iNode+1]] = true;
    }
    for (iElem = 0; iElem < nGlobal_BoundTria; iElem++) {
      iNode = iElem*N_POINTS_TRIANGLE;
      SurfacePoint[Conn_BoundTria[iNode+0]] = true;
      SurfacePoint[Conn_BoundTria[iNode+1]] = true;
      SurfacePoint[Conn_BoundTria[iNode+2]] = true;
    }
    for (iElem = 0; iElem < nGlobal_BoundQuad; iElem++) {
      iNode = iElem*N_POINTS_QUADRILATERAL;
      SurfacePoint[Conn_BoundQuad[iNode+0]] = true;
      SurfacePoint[Conn_BoundQuad[iNode+1]] = true;
      SurfacePoint[Conn_BoundQuad[iNode+2]] = true;
      SurfacePoint[Conn_BoundQuad[iNode+3]] = true;
    }
    
    nSurf_Poin = 0;
    for (iPoint = 0; iPoint < nGlobal_Poin+1; iPoint++) {
      LocalIndex[iPoint] = 0;
      if (SurfacePoint[iPoint]) { nSurf_Poin++; LocalIndex[iPoint] = nSurf_Poin; }
    }
    
  }
  
  /*--- Write the header ---*/
  if (surf_sol) Paraview_File << "POINTS "<< nSurf_Poin <<" double\n";
  else Paraview_File << "POINTS "<< nGlobal_Poin <<" double\n";
  
  /*--- Write surface and volumetric solution data. ---*/
  for (iPoint = 0; iPoint < nGlobal_Poin; iPoint++) {
    
    if (surf_sol) {
      
      if (LocalIndex[iPoint+1] != 0) {
        
          /*--- Write the node coordinates ---*/
          if ((config->GetKind_SU2() != SU2_SOL) && (config->GetKind_SU2() != SU2_DOT)) {
            for (iDim = 0; iDim < nDim; iDim++)
              Paraview_File << scientific << Coords[iDim][iPoint] << "\t";
            if (nDim == 2) Paraview_File << scientific << "0.0" << "\t";
          }
          else {
            for (iDim = 0; iDim < nDim; iDim++)
              Paraview_File << scientific << Data[iDim][iPoint] << "\t";
            if (nDim == 2) Paraview_File << scientific << "0.0" << "\t";
          }
        
      }
      
    } else {
      
        if ((config->GetKind_SU2() != SU2_SOL) && (config->GetKind_SU2() != SU2_DOT)) {
          for (iDim = 0; iDim < nDim; iDim++)
            Paraview_File << scientific << Coords[iDim][iPoint] << "\t";
          if (nDim == 2) Paraview_File << scientific << "0.0" << "\t";
        }
        else {
          for (iDim = 0; iDim < nDim; iDim++)
            Paraview_File << scientific << Data[iDim][iPoint] << "\t";
          if (nDim == 2) Paraview_File << scientific << "0.0" << "\t";
        }
        
    }
  }
  
  /*--- Write the header ---*/
  nSurf_Elem_Storage = nGlobal_Line*3 +nGlobal_BoundTria*4 + nGlobal_BoundQuad*5;
  nGlobal_Elem_Storage = nGlobal_Tria*4 + nGlobal_Quad*5 + nGlobal_Tetr*5 + nGlobal_Hexa*9 + nGlobal_Pris*7 + nGlobal_Pyra*6;
  
  if (surf_sol) Paraview_File << "\nCELLS " << nSurf_Elem << "\t" << nSurf_Elem_Storage << "\n";
  else Paraview_File << "\nCELLS " << nGlobal_Elem << "\t" << nGlobal_Elem_Storage << "\n";
  
  if (surf_sol) {
    
    for (iElem = 0; iElem < nGlobal_Line; iElem++) {
      iNode = iElem*N_POINTS_LINE;
      Paraview_File << N_POINTS_LINE << "\t";
      Paraview_File << LocalIndex[Conn_Line[iNode+0]]-1 << "\t";
      Paraview_File << LocalIndex[Conn_Line[iNode+1]]-1 << "\t";
    }
    
    for (iElem = 0; iElem < nGlobal_BoundTria; iElem++) {
      iNode = iElem*N_POINTS_TRIANGLE;
      Paraview_File << N_POINTS_TRIANGLE << "\t";
      Paraview_File << LocalIndex[Conn_BoundTria[iNode+0]]-1 << "\t";
      Paraview_File << LocalIndex[Conn_BoundTria[iNode+1]]-1 << "\t";
      Paraview_File << LocalIndex[Conn_BoundTria[iNode+2]]-1 << "\t";
    }
    
    for (iElem = 0; iElem < nGlobal_BoundQuad; iElem++) {
      iNode = iElem*N_POINTS_QUADRILATERAL;
      Paraview_File << N_POINTS_QUADRILATERAL << "\t";
      Paraview_File << LocalIndex[Conn_BoundQuad[iNode+0]]-1 << "\t";
      Paraview_File << LocalIndex[Conn_BoundQuad[iNode+1]]-1 << "\t";
      Paraview_File << LocalIndex[Conn_BoundQuad[iNode+2]]-1 << "\t";
      Paraview_File << LocalIndex[Conn_BoundQuad[iNode+3]]-1 << "\t";
    }
    
  }
  else {
    
    for (iElem = 0; iElem < nGlobal_Tria; iElem++) {
      iNode = iElem*N_POINTS_TRIANGLE;
      Paraview_File << N_POINTS_TRIANGLE << "\t";
      Paraview_File << Conn_Tria[iNode+0]-1 << "\t";
      Paraview_File << Conn_Tria[iNode+1]-1 << "\t";
      Paraview_File << Conn_Tria[iNode+2]-1 << "\t";
    }
    
    for (iElem = 0; iElem < nGlobal_Quad; iElem++) {
      iNode = iElem*N_POINTS_QUADRILATERAL;
      Paraview_File << N_POINTS_QUADRILATERAL << "\t";
      Paraview_File << Conn_Quad[iNode+0]-1 << "\t";
      Paraview_File << Conn_Quad[iNode+1]-1 << "\t";
      Paraview_File << Conn_Quad[iNode+2]-1 << "\t";
      Paraview_File << Conn_Quad[iNode+3]-1 << "\t";
    }
    
    for (iElem = 0; iElem < nGlobal_Tetr; iElem++) {
      iNode = iElem*N_POINTS_TETRAHEDRON;
      Paraview_File << N_POINTS_TETRAHEDRON << "\t";
      Paraview_File << Conn_Tetr[iNode+0]-1 << "\t" << Conn_Tetr[iNode+1]-1 << "\t";
      Paraview_File << Conn_Tetr[iNode+2]-1 << "\t" << Conn_Tetr[iNode+3]-1 << "\t";
    }
    
    for (iElem = 0; iElem < nGlobal_Hexa; iElem++) {
      iNode = iElem*N_POINTS_HEXAHEDRON;
      Paraview_File << N_POINTS_HEXAHEDRON << "\t";
      Paraview_File << Conn_Hexa[iNode+0]-1 << "\t" << Conn_Hexa[iNode+1]-1 << "\t";
      Paraview_File << Conn_Hexa[iNode+2]-1 << "\t" << Conn_Hexa[iNode+3]-1 << "\t";
      Paraview_File << Conn_Hexa[iNode+4]-1 << "\t" << Conn_Hexa[iNode+5]-1 << "\t";
      Paraview_File << Conn_Hexa[iNode+6]-1 << "\t" << Conn_Hexa[iNode+7]-1 << "\t";
    }
    
    for (iElem = 0; iElem < nGlobal_Pris; iElem++) {
      iNode = iElem*N_POINTS_PRISM;
      Paraview_File << N_POINTS_PRISM << "\t";
      Paraview_File << Conn_Pris[iNode+0]-1 << "\t" << Conn_Pris[iNode+1]-1 << "\t";
      Paraview_File << Conn_Pris[iNode+2]-1 << "\t" << Conn_Pris[iNode+3]-1 << "\t";
      Paraview_File << Conn_Pris[iNode+4]-1 << "\t" << Conn_Pris[iNode+5]-1 << "\t";
    }
    
    for (iElem = 0; iElem < nGlobal_Pyra; iElem++) {
      iNode = iElem*N_POINTS_PYRAMID;
      Paraview_File << N_POINTS_PYRAMID << "\t";
      Paraview_File << Conn_Pyra[iNode+0]-1 << "\t" << Conn_Pyra[iNode+1]-1 << "\t";
      Paraview_File << Conn_Pyra[iNode+2]-1 << "\t" << Conn_Pyra[iNode+3]-1 << "\t";
      Paraview_File << Conn_Pyra[iNode+4]-1 << "\t";
    }
  }
  
  /*--- Write the header ---*/
  if (surf_sol) Paraview_File << "\nCELL_TYPES " << nSurf_Elem << "\n";
  else Paraview_File << "\nCELL_TYPES " << nGlobal_Elem << "\n";
  
  if (surf_sol) {
    for (iElem = 0; iElem < nGlobal_Line; iElem++) Paraview_File << "3\t";    
    for (iElem = 0; iElem < nGlobal_BoundTria; iElem++) Paraview_File << "5\t";    
    for (iElem = 0; iElem < nGlobal_BoundQuad; iElem++) Paraview_File << "9\t";
    
  }
  else {
    for (iElem = 0; iElem < nGlobal_Tria; iElem++) Paraview_File << "5\t";
    for (iElem = 0; iElem < nGlobal_Quad; iElem++) Paraview_File << "9\t";
    for (iElem = 0; iElem < nGlobal_Tetr; iElem++) Paraview_File << "10\t";
    for (iElem = 0; iElem < nGlobal_Hexa; iElem++) Paraview_File << "12\t";
    for (iElem = 0; iElem < nGlobal_Pris; iElem++) Paraview_File << "13\t";
    for (iElem = 0; iElem < nGlobal_Pyra; iElem++) Paraview_File << "14\t";
  }
  
  
  
  /*--- Write the header ---*/
  if (surf_sol) Paraview_File << "\nPOINT_DATA "<< nSurf_Poin <<"\n";
  else Paraview_File << "\nPOINT_DATA "<< nGlobal_Poin <<"\n";
  
  unsigned short VarCounter = 0;
  
  if ((config->GetKind_SU2() == SU2_SOL) || (config->GetKind_SU2() == SU2_DOT)) {
    
    /*--- If SU2_SOL called this routine, we already have a set of output
     variables with the appropriate string tags stored in the config class. ---*/
    for (unsigned short iField = 1; iField < config->fields.size(); iField++) {
      
      fieldname = config->fields[iField];

      fieldname.erase(remove(fieldname.begin(), fieldname.end(), '"'), fieldname.end());

      bool output_variable = true;
      if (fieldname == "x") {
        output_variable = false;
        //skip
        VarCounter++;
      }
      if (fieldname == "y")  {
        output_variable = false;
        //skip
        VarCounter++;
      }
      if (fieldname == "z")  {
        output_variable = false;
        //skip
        VarCounter++;
      }

      bool isVector = false;
      size_t found = config->fields[iField].find("_x");
      if (found!=string::npos) {
        output_variable = true;
        isVector = true;
      }
      found = config->fields[iField].find("_y");
      if (found!=string::npos) {
        output_variable = false;
        //skip
        VarCounter++;
      }
      found = config->fields[iField].find("_z");
      if (found!=string::npos) {
        output_variable = false;
        //skip
        VarCounter++;
      }

      if (output_variable && isVector) {

        /*--- Several output variables should be written as vectors. ---*/

        fieldname.erase(fieldname.end()-2,fieldname.end());

        if (rank == MASTER_NODE) {
          Paraview_File << "\nVECTORS " << fieldname << " double\n";
        }

        for (iPoint = 0; iPoint < nGlobal_Poin; iPoint++) {
          if (surf_sol) {
            if (LocalIndex[iPoint+1] != 0) {
              /*--- Loop over the vars/residuals and write the values to file ---*/
              Paraview_File << scientific << Data[VarCounter+0][iPoint] << "\t" << Data[VarCounter+1][iPoint] << "\t";
              if (nDim == 3) Paraview_File << scientific << Data[VarCounter+2][iPoint] << "\t";
              if (nDim == 2) Paraview_File << scientific << "0.0" << "\t";

            }
          } else {
            /*--- Loop over the vars/residuals and write the values to file ---*/
            Paraview_File << scientific << Data[VarCounter+0][iPoint] << "\t" << Data[VarCounter+1][iPoint] << "\t";
            if (nDim == 3) Paraview_File << scientific << Data[VarCounter+2][iPoint] << "\t";
            if (nDim == 2) Paraview_File << scientific << "0.0" << "\t";
          }
        }

        VarCounter++;

      }

      else if (output_variable) {

        Paraview_File << "\nSCALARS " << fieldname << " double 1\n";
        Paraview_File << "LOOKUP_TABLE default\n";

        for (iPoint = 0; iPoint < nGlobal_Poin; iPoint++) {
          if (surf_sol) {
            if (LocalIndex[iPoint+1] != 0) {
              /*--- Loop over the vars/residuals and write the values to file ---*/
              Paraview_File << scientific << Data[VarCounter][iPoint] << "\t";
            }
          } else {
            /*--- Loop over the vars/residuals and write the values to file ---*/
            Paraview_File << scientific << Data[VarCounter][iPoint] << "\t";
          }
        }

        VarCounter++;
        
      }
      
    }
    
  } else {
    
    for (iVar = 0; iVar < nVar_Consv; iVar++) {

      if ((Kind_Solver == FEM_ELASTICITY) || (Kind_Solver == DISC_ADJ_FEM))
        Paraview_File << "\nSCALARS Displacement_" << iVar+1 << " double 1\n";
      else
        Paraview_File << "\nSCALARS Conservative_" << iVar+1 << " double 1\n";
      
      Paraview_File << "LOOKUP_TABLE default\n";
      
      for (iPoint = 0; iPoint < nGlobal_Poin; iPoint++) {
        if (surf_sol) {
          if (LocalIndex[iPoint+1] != 0) {
            /*--- Loop over the vars/residuals and write the values to file ---*/
            Paraview_File << scientific << Data[VarCounter][iPoint] << "\t";
          }
        } else {
          /*--- Loop over the vars/residuals and write the values to file ---*/
          Paraview_File << scientific << Data[VarCounter][iPoint] << "\t";
        }
      }
      VarCounter++;
    }
    
    if (config->GetWrt_Limiters()) {
      for (iVar = 0; iVar < nVar_Consv; iVar++) {
        
        Paraview_File << "\nSCALARS Limiter_" << iVar+1 << " double 1\n";
        Paraview_File << "LOOKUP_TABLE default\n";
        
        for (iPoint = 0; iPoint < nGlobal_Poin; iPoint++) {
          if (surf_sol) {
            if (LocalIndex[iPoint+1] != 0) {
              /*--- Loop over the vars/residuals and write the values to file ---*/
              Paraview_File << scientific << Data[VarCounter][iPoint] << "\t";
            }
          } else {
            /*--- Loop over the vars/residuals and write the values to file ---*/
            Paraview_File << scientific << Data[VarCounter][iPoint] << "\t";
          }
        }
        VarCounter++;
      }
    }
    
    if (config->GetWrt_Residuals()) {
      for (iVar = 0; iVar < nVar_Consv; iVar++) {
        
        Paraview_File << "\nSCALARS Residual_" << iVar+1 << " double 1\n";
        Paraview_File << "LOOKUP_TABLE default\n";
        
        for (iPoint = 0; iPoint < nGlobal_Poin; iPoint++) {
          if (surf_sol) {
            if (LocalIndex[iPoint+1] != 0) {
              /*--- Loop over the vars/residuals and write the values to file ---*/
              Paraview_File << scientific << Data[VarCounter][iPoint] << "\t";
            }
          } else {
            /*--- Loop over the vars/residuals and write the values to file ---*/
            Paraview_File << scientific << Data[VarCounter][iPoint] << "\t";
          }
        }
        VarCounter++;
      }
    }
    
    /*--- Add names for any extra variables (this will need to be adjusted). ---*/
    if (grid_movement && !fem) {
      
      Paraview_File << "\nSCALARS Grid_Velx double 1\n";
      Paraview_File << "LOOKUP_TABLE default\n";
      
      for (iPoint = 0; iPoint < nGlobal_Poin; iPoint++) {
        if (surf_sol) {
          if (LocalIndex[iPoint+1] != 0) {
            /*--- Loop over the vars/residuals and write the values to file ---*/
            Paraview_File << scientific << Data[VarCounter][iPoint] << "\t";
          }
        } else {
          /*--- Loop over the vars/residuals and write the values to file ---*/
          Paraview_File << scientific << Data[VarCounter][iPoint] << "\t";
        }
      }
      VarCounter++;
      
      Paraview_File << "\nSCALARS Grid_Vely double 1\n";
      Paraview_File << "LOOKUP_TABLE default\n";
      
      for (iPoint = 0; iPoint < nGlobal_Poin; iPoint++) {
        if (surf_sol) {
          if (LocalIndex[iPoint+1] != 0) {
            /*--- Loop over the vars/residuals and write the values to file ---*/
            Paraview_File << scientific << Data[VarCounter][iPoint] << "\t";
          }
        } else {
          /*--- Loop over the vars/residuals and write the values to file ---*/
          Paraview_File << scientific << Data[VarCounter][iPoint] << "\t";
        }
      }
      VarCounter++;
      
      if (nDim == 3) {
        
        Paraview_File << "\nSCALARS Grid_Velz double 1\n";
        Paraview_File << "LOOKUP_TABLE default\n";
        
        for (iPoint = 0; iPoint < nGlobal_Poin; iPoint++) {
          if (surf_sol) {
            if (LocalIndex[iPoint+1] != 0) {
              /*--- Loop over the vars/residuals and write the values to file ---*/
              Paraview_File << scientific << Data[VarCounter][iPoint] << "\t";
            }
          } else {
            /*--- Loop over the vars/residuals and write the values to file ---*/
            Paraview_File << scientific << Data[VarCounter][iPoint] << "\t";
          }
        }
        VarCounter++;
        
      }
    }
    
    if ((Kind_Solver == EULER) || (Kind_Solver == NAVIER_STOKES) || (Kind_Solver == RANS)) {
      
      Paraview_File << "\nSCALARS Pressure double 1\n";
      Paraview_File << "LOOKUP_TABLE default\n";
      
      for (iPoint = 0; iPoint < nGlobal_Poin; iPoint++) {
        if (surf_sol) {
          if (LocalIndex[iPoint+1] != 0) {
            /*--- Loop over the vars/residuals and write the values to file ---*/
            Paraview_File << scientific << Data[VarCounter][iPoint] << "\t";
          }
        } else {
          /*--- Loop over the vars/residuals and write the values to file ---*/
          Paraview_File << scientific << Data[VarCounter][iPoint] << "\t";
        }
      }
      VarCounter++;
      
      Paraview_File << "\nSCALARS Temperature double 1\n";
      Paraview_File << "LOOKUP_TABLE default\n";

      for (iPoint = 0; iPoint < nGlobal_Poin; iPoint++) {
        if (surf_sol) {
          if (LocalIndex[iPoint+1] != 0) {
            /*--- Loop over the vars/residuals and write the values to file ---*/
            Paraview_File << scientific << Data[VarCounter][iPoint] << "\t";
          }
        } else {
          /*--- Loop over the vars/residuals and write the values to file ---*/
          Paraview_File << scientific << Data[VarCounter][iPoint] << "\t";
        }
      }
      VarCounter++;

      Paraview_File << "\nSCALARS Pressure_Coefficient double 1\n";
      Paraview_File << "LOOKUP_TABLE default\n";
      
      for (iPoint = 0; iPoint < nGlobal_Poin; iPoint++) {
        if (surf_sol) {
          if (LocalIndex[iPoint+1] != 0) {
            /*--- Loop over the vars/residuals and write the values to file ---*/
            Paraview_File << scientific << Data[VarCounter][iPoint] << "\t";
          }
        } else {
          /*--- Loop over the vars/residuals and write the values to file ---*/
          Paraview_File << scientific << Data[VarCounter][iPoint] << "\t";
        }
      }
      VarCounter++;
      
      Paraview_File << "\nSCALARS Mach double 1\n";
      Paraview_File << "LOOKUP_TABLE default\n";
      
      for (iPoint = 0; iPoint < nGlobal_Poin; iPoint++) {
        if (surf_sol) {
          if (LocalIndex[iPoint+1] != 0) {
            /*--- Loop over the vars/residuals and write the values to file ---*/
            Paraview_File << scientific << Data[VarCounter][iPoint] << "\t";
          }
        } else {
          /*--- Loop over the vars/residuals and write the values to file ---*/
          Paraview_File << scientific << Data[VarCounter][iPoint] << "\t";
        }
      }
      VarCounter++;
      
    }
    
    if ((Kind_Solver == NAVIER_STOKES) || (Kind_Solver == RANS)) {

      Paraview_File << "\nSCALARS Laminar_Viscosity double 1\n";
      Paraview_File << "LOOKUP_TABLE default\n";
      
      for (iPoint = 0; iPoint < nGlobal_Poin; iPoint++) {
        if (surf_sol) {
          if (LocalIndex[iPoint+1] != 0) {
            /*--- Loop over the vars/residuals and write the values to file ---*/
            Paraview_File << scientific << Data[VarCounter][iPoint] << "\t";
          }
        } else {
          /*--- Loop over the vars/residuals and write the values to file ---*/
          Paraview_File << scientific << Data[VarCounter][iPoint] << "\t";
        }
      }
      VarCounter++;
      
      Paraview_File << "\nSCALARS Skin_Friction_Coefficient_X double 1\n";
      Paraview_File << "LOOKUP_TABLE default\n";
      
      for (iPoint = 0; iPoint < nGlobal_Poin; iPoint++) {
        if (surf_sol) {
          if (LocalIndex[iPoint+1] != 0) {
            /*--- Loop over the vars/residuals and write the values to file ---*/
            Paraview_File << scientific << Data[VarCounter][iPoint] << "\t";
          }
        } else {
          /*--- Loop over the vars/residuals and write the values to file ---*/
          Paraview_File << scientific << Data[VarCounter][iPoint] << "\t";
        }
      }
      VarCounter++;
      
      Paraview_File << "\nSCALARS Skin_Friction_Coefficient_Y double 1\n";
      Paraview_File << "LOOKUP_TABLE default\n";
      
      for (iPoint = 0; iPoint < nGlobal_Poin; iPoint++) {
        if (surf_sol) {
          if (LocalIndex[iPoint+1] != 0) {
            /*--- Loop over the vars/residuals and write the values to file ---*/
            Paraview_File << scientific << Data[VarCounter][iPoint] << "\t";
          }
        } else {
          /*--- Loop over the vars/residuals and write the values to file ---*/
          Paraview_File << scientific << Data[VarCounter][iPoint] << "\t";
        }
      }
      VarCounter++;
      
      if (nDim == 3) {
        
        Paraview_File << "\nSCALARS Skin_Friction_Coefficient_Z double 1\n";
        Paraview_File << "LOOKUP_TABLE default\n";
        
        for (iPoint = 0; iPoint < nGlobal_Poin; iPoint++) {
          if (surf_sol) {
            if (LocalIndex[iPoint+1] != 0) {
              /*--- Loop over the vars/residuals and write the values to file ---*/
              Paraview_File << scientific << Data[VarCounter][iPoint] << "\t";
            }
          } else {
            /*--- Loop over the vars/residuals and write the values to file ---*/
            Paraview_File << scientific << Data[VarCounter][iPoint] << "\t";
          }
        }
        VarCounter++;
        
      }
      
      Paraview_File << "\nSCALARS Heat_Flux double 1\n";
      Paraview_File << "LOOKUP_TABLE default\n";
      
      for (iPoint = 0; iPoint < nGlobal_Poin; iPoint++) {
        if (surf_sol) {
          if (LocalIndex[iPoint+1] != 0) {
            /*--- Loop over the vars/residuals and write the values to file ---*/
            Paraview_File << scientific << Data[VarCounter][iPoint] << "\t";
          }
        } else {
          /*--- Loop over the vars/residuals and write the values to file ---*/
          Paraview_File << scientific << Data[VarCounter][iPoint] << "\t";
        }
      }
      VarCounter++;
      
      Paraview_File << "\nSCALARS Y_Plus double 1\n";
      Paraview_File << "LOOKUP_TABLE default\n";
      
      for (iPoint = 0; iPoint < nGlobal_Poin; iPoint++) {
        if (surf_sol) {
          if (LocalIndex[iPoint+1] != 0) {
            /*--- Loop over the vars/residuals and write the values to file ---*/
            Paraview_File << scientific << Data[VarCounter][iPoint] << "\t";
          }
        } else {
          /*--- Loop over the vars/residuals and write the values to file ---*/
          Paraview_File << scientific << Data[VarCounter][iPoint] << "\t";
        }
      }
      VarCounter++;
      
    }
    
    if (Kind_Solver == RANS) {
      
      Paraview_File << "\nSCALARS Eddy_Viscosity double 1\n";
      Paraview_File << "LOOKUP_TABLE default\n";
      
      for (iPoint = 0; iPoint < nGlobal_Poin; iPoint++) {
        if (surf_sol) {
          if (LocalIndex[iPoint+1] != 0) {
            /*--- Loop over the vars/residuals and write the values to file ---*/
            Paraview_File << scientific << Data[VarCounter][iPoint] << "\t";
          }
        } else {
          /*--- Loop over the vars/residuals and write the values to file ---*/
          Paraview_File << scientific << Data[VarCounter][iPoint] << "\t";
        }
      }
      VarCounter++;
      
    }
    
    if (( Kind_Solver == ADJ_EULER         ) ||
        ( Kind_Solver == ADJ_NAVIER_STOKES ) ||
        ( Kind_Solver == ADJ_RANS          ) ||
        ( Kind_Solver == DISC_ADJ_EULER         ) ||
        ( Kind_Solver == DISC_ADJ_NAVIER_STOKES ) ||
        ( Kind_Solver == DISC_ADJ_RANS          ) ) {
      
      Paraview_File << "\nSCALARS Surface_Sensitivity double 1\n";
      Paraview_File << "LOOKUP_TABLE default\n";
      
      for (iPoint = 0; iPoint < nGlobal_Poin; iPoint++) {
        if (surf_sol) {
          if (LocalIndex[iPoint+1] != 0) {
            /*--- Loop over the vars/residuals and write the values to file ---*/
            Paraview_File << scientific << Data[VarCounter][iPoint] << "\t";
          }
        } else {
          /*--- Loop over the vars/residuals and write the values to file ---*/
          Paraview_File << scientific << Data[VarCounter][iPoint] << "\t";
        }
      }
      VarCounter++;
      
    }
    if  (( Kind_Solver == DISC_ADJ_EULER        ) ||
        ( Kind_Solver == DISC_ADJ_NAVIER_STOKES ) ||
        ( Kind_Solver == DISC_ADJ_RANS          ) ) {

      Paraview_File << "\nSCALARS Sensitivity_x double 1\n";
      Paraview_File << "LOOKUP_TABLE default\n";

      for (iPoint = 0; iPoint < nGlobal_Poin; iPoint++) {
        if (! surf_sol) {
          Paraview_File << scientific << Data[VarCounter][iPoint] << "\t";
        }
      }
      VarCounter++;

      Paraview_File << "\nSCALARS Sensitivity_y double 1\n";
      Paraview_File << "LOOKUP_TABLE default\n";

      for (iPoint = 0; iPoint < nGlobal_Poin; iPoint++) {
        if (! surf_sol) {
          Paraview_File << scientific << Data[VarCounter][iPoint] << "\t";
        }
      }
      VarCounter++;

      if (nDim == 3) {
        Paraview_File << "\nSCALARS Sensitivity_z double 1\n";
        Paraview_File << "LOOKUP_TABLE default\n";

        for (iPoint = 0; iPoint < nGlobal_Poin; iPoint++) {
          if (! surf_sol) {
            Paraview_File << scientific << Data[VarCounter][iPoint] << "\t";
          }
        }
        VarCounter++;
      }
    }

    if (Kind_Solver == FEM_ELASTICITY) {

       if (config->GetDynamic_Analysis() == DYNAMIC) {

           Paraview_File << "\nSCALARS Velocity_1 double 1\n";
           Paraview_File << "LOOKUP_TABLE default\n";

           for (iPoint = 0; iPoint < nGlobal_Poin; iPoint++) {
              if (! surf_sol) {
                Paraview_File << scientific << Data[VarCounter][iPoint] << "\t";
              }
            }
          VarCounter++;

          Paraview_File << "\nSCALARS Velocity_2 double 1\n";
          Paraview_File << "LOOKUP_TABLE default\n";

          for (iPoint = 0; iPoint < nGlobal_Poin; iPoint++) {
             if (! surf_sol) {
               Paraview_File << scientific << Data[VarCounter][iPoint] << "\t";
             }
           }
         VarCounter++;

         if (nDim == 3) {

           Paraview_File << "\nSCALARS Velocity_3 double 1\n";
           Paraview_File << "LOOKUP_TABLE default\n";

           for (iPoint = 0; iPoint < nGlobal_Poin; iPoint++) {
              if (! surf_sol) {
               Paraview_File << scientific << Data[VarCounter][iPoint] << "\t";
              }
            }
            VarCounter++;
         }

         Paraview_File << "\nSCALARS Acceleration_1 double 1\n";
         Paraview_File << "LOOKUP_TABLE default\n";

         for (iPoint = 0; iPoint < nGlobal_Poin; iPoint++) {
            if (! surf_sol) {
              Paraview_File << scientific << Data[VarCounter][iPoint] << "\t";
            }
          }
          VarCounter++;

          Paraview_File << "\nSCALARS Acceleration_2 double 1\n";
          Paraview_File << "LOOKUP_TABLE default\n";

          for (iPoint = 0; iPoint < nGlobal_Poin; iPoint++) {
             if (! surf_sol) {
               Paraview_File << scientific << Data[VarCounter][iPoint] << "\t";
             }
           }
         VarCounter++;

         if (nDim == 3) {

         Paraview_File << "\nSCALARS Acceleration_3 double 1\n";
         Paraview_File << "LOOKUP_TABLE default\n";

         for (iPoint = 0; iPoint < nGlobal_Poin; iPoint++) {
            if (! surf_sol) {
             Paraview_File << scientific << Data[VarCounter][iPoint] << "\t";
            }
          }
          VarCounter++;
         }

       }

       Paraview_File << "\nSCALARS Sxx double 1\n";
       Paraview_File << "LOOKUP_TABLE default\n";

       for (iPoint = 0; iPoint < nGlobal_Poin; iPoint++) {
          if (! surf_sol) {
            Paraview_File << scientific << Data[VarCounter][iPoint] << "\t";
          }
        }
      VarCounter++;

      Paraview_File << "\nSCALARS Syy double 1\n";
      Paraview_File << "LOOKUP_TABLE default\n";

      for (iPoint = 0; iPoint < nGlobal_Poin; iPoint++) {
         if (! surf_sol) {
           Paraview_File << scientific << Data[VarCounter][iPoint] << "\t";
         }
       }
     VarCounter++;

     Paraview_File << "\nSCALARS Sxy double 1\n";
     Paraview_File << "LOOKUP_TABLE default\n";

     for (iPoint = 0; iPoint < nGlobal_Poin; iPoint++) {
        if (! surf_sol) {
          Paraview_File << scientific << Data[VarCounter][iPoint] << "\t";
        }
      }
    VarCounter++;

    if (nDim == 3) {

      Paraview_File << "\nSCALARS Szz double 1\n";
      Paraview_File << "LOOKUP_TABLE default\n";

      for (iPoint = 0; iPoint < nGlobal_Poin; iPoint++) {
         if (! surf_sol) {
          Paraview_File << scientific << Data[VarCounter][iPoint] << "\t";
         }
       }
       VarCounter++;

       Paraview_File << "\nSCALARS Sxz double 1\n";
       Paraview_File << "LOOKUP_TABLE default\n";

       for (iPoint = 0; iPoint < nGlobal_Poin; iPoint++) {
        if (! surf_sol) {
          Paraview_File << scientific << Data[VarCounter][iPoint] << "\t";
        }
      }
      VarCounter++;

      Paraview_File << "\nSCALARS Syz double 1\n";
      Paraview_File << "LOOKUP_TABLE default\n";

      for (iPoint = 0; iPoint < nGlobal_Poin; iPoint++) {
       if (! surf_sol) {
        Paraview_File << scientific << Data[VarCounter][iPoint] << "\t";
       }
       }
     VarCounter++;

    }

      Paraview_File << "\nSCALARS Von_Mises_Stress double 1\n";
      Paraview_File << "LOOKUP_TABLE default\n";

      for (iPoint = 0; iPoint < nGlobal_Poin; iPoint++) {
        if (surf_sol) {
          if (LocalIndex[iPoint+1] != 0) {
            /*--- Loop over the vars/residuals and write the values to file ---*/
            Paraview_File << scientific << Data[VarCounter][iPoint] << "\t";
          }
        } else {
          /*--- Loop over the vars/residuals and write the values to file ---*/
          Paraview_File << scientific << Data[VarCounter][iPoint] << "\t";
        }
      }
      VarCounter++;

    }
    
    if ((Kind_Solver == DISC_ADJ_FEM) && (config->GetFSI_Simulation())) {

      Paraview_File << "\nSCALARS CrossTerm_1 double 1\n";
      Paraview_File << "LOOKUP_TABLE default\n";

      for (iPoint = 0; iPoint < nGlobal_Poin; iPoint++) {
        if (! surf_sol) {
          Paraview_File << scientific << Data[VarCounter][iPoint] << "\t";
        }
      }
      VarCounter++;

      Paraview_File << "\nSCALARS CrossTerm_2 double 1\n";
      Paraview_File << "LOOKUP_TABLE default\n";

      for (iPoint = 0; iPoint < nGlobal_Poin; iPoint++) {
        if (! surf_sol) {
          Paraview_File << scientific << Data[VarCounter][iPoint] << "\t";
        }
      }
      VarCounter++;

      if (nDim == 3){

        Paraview_File << "\nSCALARS CrossTerm_3 double 1\n";
        Paraview_File << "LOOKUP_TABLE default\n";

        for (iPoint = 0; iPoint < nGlobal_Poin; iPoint++) {
          if (! surf_sol) {
            Paraview_File << scientific << Data[VarCounter][iPoint] << "\t";
          }
        }
        VarCounter++;

      }

    }

  }
  
  Paraview_File.close();
  
  if (surf_sol) delete [] LocalIndex;
  
}

void COutput::SetParaview_MeshASCII(CConfig *config, CGeometry *geometry, unsigned short val_iZone, unsigned short val_nZone, bool surf_sol, bool new_file) {
  
  unsigned short iDim, iVar, nDim = geometry->GetnDim();
  unsigned short Kind_Solver = config->GetKind_Solver();
  
  unsigned long iPoint, iElem, iNode;
  unsigned long iExtIter = config->GetExtIter();
  unsigned long *LocalIndex = NULL;
  bool *SurfacePoint = NULL;
  
  unsigned long nSurf_Elem_Storage;
  unsigned long nGlobal_Elem_Storage;
  
  bool grid_movement  = config->GetGrid_Movement();
  bool adjoint = config->GetContinuous_Adjoint();
  bool fem = (config->GetKind_Solver() == FEM_ELASTICITY);
  
  char cstr[200], buffer[50];
  string filename, fieldname;
  
  /*--- Write file name with extension ---*/
  
  if (surf_sol) {
    if (adjoint)
      filename = config->GetSurfAdjCoeff_FileName();
    else
      filename = config->GetSurfFlowCoeff_FileName();
  }
  else {
    if (adjoint)
      filename = config->GetAdj_FileName();
    else
      filename = config->GetFlow_FileName();
  }
  if (config->GetKind_SU2() == SU2_DEF) {
    if (new_file) {
      if (surf_sol) filename = "surface_grid";
      else filename = "volumetric_grid";
    }
    else {
      if (surf_sol) filename = "surface_grid_def";
      else filename = "volumetric_grid_def";
    }
  }
  
  if (Kind_Solver == FEM_ELASTICITY) {
    if (surf_sol)
      filename = config->GetSurfStructure_FileName().c_str();
    else
      filename = config->GetStructure_FileName().c_str();
  }
  
  
  if (Kind_Solver == HEAT_EQUATION_FVM)
    filename = config->GetHeat_FileName().c_str();
  
  strcpy (cstr, filename.c_str());
  
  /*--- Special cases where a number needs to be appended to the file name. ---*/
  if ((Kind_Solver == EULER || Kind_Solver == NAVIER_STOKES || Kind_Solver == RANS || Kind_Solver == FEM_ELASTICITY) &&
      (val_nZone > 1) && (config->GetUnsteady_Simulation() != HARMONIC_BALANCE)) {
    SPRINTF (buffer, "_%d", SU2_TYPE::Int(val_iZone));
    strcat(cstr, buffer);
  }
  
  /*--- Special cases where a number needs to be appended to the file name. ---*/
  if (((Kind_Solver == ADJ_EULER) || (Kind_Solver == ADJ_NAVIER_STOKES) || (Kind_Solver == ADJ_RANS)) &&
      (val_nZone > 1) && (config->GetUnsteady_Simulation() != HARMONIC_BALANCE)) {
    SPRINTF (buffer, "_%d", SU2_TYPE::Int(val_iZone));
    strcat(cstr, buffer);
  }
  
  if (config->GetUnsteady_Simulation() == HARMONIC_BALANCE) {
    if (SU2_TYPE::Int(val_iZone) < 10) SPRINTF (buffer, "_0000%d.vtk", SU2_TYPE::Int(val_iZone));
    if ((SU2_TYPE::Int(val_iZone) >= 10) && (SU2_TYPE::Int(val_iZone) < 100)) SPRINTF (buffer, "_000%d.vtk", SU2_TYPE::Int(val_iZone));
    if ((SU2_TYPE::Int(val_iZone) >= 100) && (SU2_TYPE::Int(val_iZone) < 1000)) SPRINTF (buffer, "_00%d.vtk", SU2_TYPE::Int(val_iZone));
    if ((SU2_TYPE::Int(val_iZone) >= 1000) && (SU2_TYPE::Int(val_iZone) < 10000)) SPRINTF (buffer, "_0%d.vtk", SU2_TYPE::Int(val_iZone));
    if (SU2_TYPE::Int(val_iZone) >= 10000) SPRINTF (buffer, "_%d.vtk", SU2_TYPE::Int(val_iZone));
    
  } else if (config->GetUnsteady_Simulation() && config->GetWrt_Unsteady()) {
    if (SU2_TYPE::Int(iExtIter) < 10) SPRINTF (buffer, "_0000%d.vtk", SU2_TYPE::Int(iExtIter));
    if ((SU2_TYPE::Int(iExtIter) >= 10) && (SU2_TYPE::Int(iExtIter) < 100)) SPRINTF (buffer, "_000%d.vtk", SU2_TYPE::Int(iExtIter));
    if ((SU2_TYPE::Int(iExtIter) >= 100) && (SU2_TYPE::Int(iExtIter) < 1000)) SPRINTF (buffer, "_00%d.vtk", SU2_TYPE::Int(iExtIter));
    if ((SU2_TYPE::Int(iExtIter) >= 1000) && (SU2_TYPE::Int(iExtIter) < 10000)) SPRINTF (buffer, "_0%d.vtk", SU2_TYPE::Int(iExtIter));
    if (SU2_TYPE::Int(iExtIter) >= 10000) SPRINTF (buffer, "_%d.vtk", SU2_TYPE::Int(iExtIter));

    } else if (config->GetDynamic_Analysis() && config->GetWrt_Dynamic()) {
      if ((SU2_TYPE::Int(iExtIter) >= 0) && (SU2_TYPE::Int(iExtIter) < 10)) SPRINTF (buffer, "_0000%d.vtk", SU2_TYPE::Int(iExtIter));
      if ((SU2_TYPE::Int(iExtIter) >= 10) && (SU2_TYPE::Int(iExtIter) < 100)) SPRINTF (buffer, "_000%d.vtk", SU2_TYPE::Int(iExtIter));
      if ((SU2_TYPE::Int(iExtIter) >= 100) && (SU2_TYPE::Int(iExtIter) < 1000)) SPRINTF (buffer, "_00%d.vtk", SU2_TYPE::Int(iExtIter));
      if ((SU2_TYPE::Int(iExtIter) >= 1000) && (SU2_TYPE::Int(iExtIter) < 10000)) SPRINTF (buffer, "_0%d.vtk", SU2_TYPE::Int(iExtIter));
      if (SU2_TYPE::Int(iExtIter) >= 10000) SPRINTF (buffer, "_%d.vtk", SU2_TYPE::Int(iExtIter));  
  } else {
    SPRINTF (buffer, ".vtk");
  }
  
  strcat(cstr, buffer);
  
  /*--- Open Paraview ASCII file and write the header. ---*/
  ofstream Paraview_File;
  Paraview_File.open(cstr, ios::out);
  Paraview_File.precision(6);
  Paraview_File << "# vtk DataFile Version 3.0\n";
  Paraview_File << "vtk output\n";
  Paraview_File << "ASCII\n";
  if (config->GetKind_SU2()!=SU2_DEF) Paraview_File << "DATASET UNSTRUCTURED_GRID\n";
  else Paraview_File << "DATASET UNSTRUCTURED_GRID\n";


  /*--- If it's a surface output, print only the points
   that are in the element list, change the numbering ---*/
  
  if (surf_sol) {
    
    LocalIndex = new unsigned long [nGlobal_Poin+1];
    SurfacePoint = new bool [nGlobal_Poin+1];
    
    for (iPoint = 0; iPoint < nGlobal_Poin+1; iPoint++) SurfacePoint[iPoint] = false;
    
    for (iElem = 0; iElem < nGlobal_Line; iElem++) {
      iNode = iElem*N_POINTS_LINE;
      SurfacePoint[Conn_Line[iNode+0]] = true;
      SurfacePoint[Conn_Line[iNode+1]] = true;
    }
    for (iElem = 0; iElem < nGlobal_BoundTria; iElem++) {
      iNode = iElem*N_POINTS_TRIANGLE;
      SurfacePoint[Conn_BoundTria[iNode+0]] = true;
      SurfacePoint[Conn_BoundTria[iNode+1]] = true;
      SurfacePoint[Conn_BoundTria[iNode+2]] = true;
    }
    for (iElem = 0; iElem < nGlobal_BoundQuad; iElem++) {
      iNode = iElem*N_POINTS_QUADRILATERAL;
      SurfacePoint[Conn_BoundQuad[iNode+0]] = true;
      SurfacePoint[Conn_BoundQuad[iNode+1]] = true;
      SurfacePoint[Conn_BoundQuad[iNode+2]] = true;
      SurfacePoint[Conn_BoundQuad[iNode+3]] = true;
    }
    
    nSurf_Poin = 0;
    for (iPoint = 0; iPoint < nGlobal_Poin+1; iPoint++) {
      LocalIndex[iPoint] = 0;
      if (SurfacePoint[iPoint]) { nSurf_Poin++; LocalIndex[iPoint] = nSurf_Poin; }
    }
    
  }
  
  /*--- Write the header ---*/
  if (surf_sol) Paraview_File << "POINTS "<< nSurf_Poin <<" double\n";
  else Paraview_File << "POINTS "<< nGlobal_Poin <<" double\n";
  
  /*--- Write surface and volumetric solution data. ---*/
  for (iPoint = 0; iPoint < nGlobal_Poin; iPoint++) {
    
    if (surf_sol) {
      
      if (LocalIndex[iPoint+1] != 0) {
        
        /*--- Write the node coordinates ---*/
        if (config->GetKind_SU2() != SU2_SOL) {
          for (iDim = 0; iDim < nDim; iDim++)
            Paraview_File << scientific << Coords[iDim][iPoint] << "\t";
          if (nDim == 2) Paraview_File << scientific << "0.0" << "\t";
        }
        else {
          for (iDim = 0; iDim < nDim; iDim++)
            Paraview_File << scientific << Data[iDim][iPoint] << "\t";
          if (nDim == 2) Paraview_File << scientific << "0.0" << "\t";
        }
        
      }
      
    } else {
      
      if (config->GetKind_SU2() != SU2_SOL) {
        for (iDim = 0; iDim < nDim; iDim++)
          Paraview_File << scientific << Coords[iDim][iPoint] << "\t";
        if (nDim == 2) Paraview_File << scientific << "0.0" << "\t";
      }
      else {
        for (iDim = 0; iDim < nDim; iDim++)
          Paraview_File << scientific << Data[iDim][iPoint] << "\t";
        if (nDim == 2) Paraview_File << scientific << "0.0" << "\t";
      }
      
    }
  }
  
  /*--- Write the header ---*/
  nSurf_Elem_Storage = nGlobal_Line*3 +nGlobal_BoundTria*4 + nGlobal_BoundQuad*5;
  nGlobal_Elem_Storage = nGlobal_Tria*4 + nGlobal_Quad*5 + nGlobal_Tetr*5 + nGlobal_Hexa*9 + nGlobal_Pris*7 + nGlobal_Pyra*6;
  
  if (surf_sol) Paraview_File << "\nCELLS " << nSurf_Elem << "\t" << nSurf_Elem_Storage << "\n";
  else Paraview_File << "\nCELLS " << nGlobal_Elem << "\t" << nGlobal_Elem_Storage << "\n";
  
  if (surf_sol) {
    
    for (iElem = 0; iElem < nGlobal_Line; iElem++) {
      iNode = iElem*N_POINTS_LINE;
      Paraview_File << N_POINTS_LINE << "\t";
      Paraview_File << LocalIndex[Conn_Line[iNode+0]]-1 << "\t";
      Paraview_File << LocalIndex[Conn_Line[iNode+1]]-1 << "\t";
    }
    
    for (iElem = 0; iElem < nGlobal_BoundTria; iElem++) {
      iNode = iElem*N_POINTS_TRIANGLE;
      Paraview_File << N_POINTS_TRIANGLE << "\t";
      Paraview_File << LocalIndex[Conn_BoundTria[iNode+0]]-1 << "\t";
      Paraview_File << LocalIndex[Conn_BoundTria[iNode+1]]-1 << "\t";
      Paraview_File << LocalIndex[Conn_BoundTria[iNode+2]]-1 << "\t";
    }
    
    for (iElem = 0; iElem < nGlobal_BoundQuad; iElem++) {
      iNode = iElem*N_POINTS_QUADRILATERAL;
      Paraview_File << N_POINTS_QUADRILATERAL << "\t";
      Paraview_File << LocalIndex[Conn_BoundQuad[iNode+0]]-1 << "\t";
      Paraview_File << LocalIndex[Conn_BoundQuad[iNode+1]]-1 << "\t";
      Paraview_File << LocalIndex[Conn_BoundQuad[iNode+2]]-1 << "\t";
      Paraview_File << LocalIndex[Conn_BoundQuad[iNode+3]]-1 << "\t";
    }
    
  }
  else {
    
    for (iElem = 0; iElem < nGlobal_Tria; iElem++) {
      iNode = iElem*N_POINTS_TRIANGLE;
      Paraview_File << N_POINTS_TRIANGLE << "\t";
      Paraview_File << Conn_Tria[iNode+0]-1 << "\t";
      Paraview_File << Conn_Tria[iNode+1]-1 << "\t";
      Paraview_File << Conn_Tria[iNode+2]-1 << "\t";
    }
    
    for (iElem = 0; iElem < nGlobal_Quad; iElem++) {
      iNode = iElem*N_POINTS_QUADRILATERAL;
      Paraview_File << N_POINTS_QUADRILATERAL << "\t";
      Paraview_File << Conn_Quad[iNode+0]-1 << "\t";
      Paraview_File << Conn_Quad[iNode+1]-1 << "\t";
      Paraview_File << Conn_Quad[iNode+2]-1 << "\t";
      Paraview_File << Conn_Quad[iNode+3]-1 << "\t";
    }
    
    for (iElem = 0; iElem < nGlobal_Tetr; iElem++) {
      iNode = iElem*N_POINTS_TETRAHEDRON;
      Paraview_File << N_POINTS_TETRAHEDRON << "\t";
      Paraview_File << Conn_Tetr[iNode+0]-1 << "\t" << Conn_Tetr[iNode+1]-1 << "\t";
      Paraview_File << Conn_Tetr[iNode+2]-1 << "\t" << Conn_Tetr[iNode+3]-1 << "\t";
    }
    
    for (iElem = 0; iElem < nGlobal_Hexa; iElem++) {
      iNode = iElem*N_POINTS_HEXAHEDRON;
      Paraview_File << N_POINTS_HEXAHEDRON << "\t";
      Paraview_File << Conn_Hexa[iNode+0]-1 << "\t" << Conn_Hexa[iNode+1]-1 << "\t";
      Paraview_File << Conn_Hexa[iNode+2]-1 << "\t" << Conn_Hexa[iNode+3]-1 << "\t";
      Paraview_File << Conn_Hexa[iNode+4]-1 << "\t" << Conn_Hexa[iNode+5]-1 << "\t";
      Paraview_File << Conn_Hexa[iNode+6]-1 << "\t" << Conn_Hexa[iNode+7]-1 << "\t";
    }
    
    for (iElem = 0; iElem < nGlobal_Pris; iElem++) {
      iNode = iElem*N_POINTS_PRISM;
      Paraview_File << N_POINTS_PRISM << "\t";
      Paraview_File << Conn_Pris[iNode+0]-1 << "\t" << Conn_Pris[iNode+1]-1 << "\t";
      Paraview_File << Conn_Pris[iNode+2]-1 << "\t" << Conn_Pris[iNode+3]-1 << "\t";
      Paraview_File << Conn_Pris[iNode+4]-1 << "\t" << Conn_Pris[iNode+5]-1 << "\t";
    }
    
    for (iElem = 0; iElem < nGlobal_Pyra; iElem++) {
      iNode = iElem*N_POINTS_PYRAMID;
      Paraview_File << N_POINTS_PYRAMID << "\t";
      Paraview_File << Conn_Pyra[iNode+0]-1 << "\t" << Conn_Pyra[iNode+1]-1 << "\t";
      Paraview_File << Conn_Pyra[iNode+2]-1 << "\t" << Conn_Pyra[iNode+3]-1 << "\t";
      Paraview_File << Conn_Pyra[iNode+4]-1 << "\t";
    }
  }
  
  /*--- Write the header ---*/
  if (surf_sol) Paraview_File << "\nCELL_TYPES " << nSurf_Elem << "\n";
  else Paraview_File << "\nCELL_TYPES " << nGlobal_Elem << "\n";
  
  if (surf_sol) {
    for (iElem = 0; iElem < nGlobal_Line; iElem++) Paraview_File << "3\t";
    for (iElem = 0; iElem < nGlobal_BoundTria; iElem++) Paraview_File << "5\t";
    for (iElem = 0; iElem < nGlobal_BoundQuad; iElem++) Paraview_File << "9\t";
    
  }
  else {
    for (iElem = 0; iElem < nGlobal_Tria; iElem++) Paraview_File << "5\t";
    for (iElem = 0; iElem < nGlobal_Quad; iElem++) Paraview_File << "9\t";
    for (iElem = 0; iElem < nGlobal_Tetr; iElem++) Paraview_File << "10\t";
    for (iElem = 0; iElem < nGlobal_Hexa; iElem++) Paraview_File << "12\t";
    for (iElem = 0; iElem < nGlobal_Pris; iElem++) Paraview_File << "13\t";
    for (iElem = 0; iElem < nGlobal_Pyra; iElem++) Paraview_File << "14\t";
  }
  
  
  
  /*--- Write the header ---*/
  if (config->GetKind_SU2() != SU2_DEF) {
    if (surf_sol) Paraview_File << "\nPOINT_DATA "<< nSurf_Poin <<"\n";
    else Paraview_File << "\nPOINT_DATA "<< nGlobal_Poin <<"\n";
  }
  
  unsigned short VarCounter = 0;
  
  if (config->GetKind_SU2() == SU2_SOL) {
    
    /*--- If SU2_SOL called this routine, we already have a set of output
     variables with the appropriate string tags stored in the config class. ---*/
    for (unsigned short iField = 1; iField < config->fields.size(); iField++) {
      
      fieldname = config->fields[iField];
      
      bool output_variable = true;
      size_t found = config->fields[iField].find("\"x\"");
      if (found!=string::npos) output_variable = false;
      found = config->fields[iField].find("\"y\"");
      if (found!=string::npos) output_variable = false;
      found = config->fields[iField].find("\"z\"");
      if (found!=string::npos) output_variable = false;
      
      if (output_variable) {
        fieldname.erase(remove(fieldname.begin(), fieldname.end(), '"'), fieldname.end());

        Paraview_File << "\nSCALARS " << fieldname << " double 1\n";
        Paraview_File << "LOOKUP_TABLE default\n";
        
        for (iPoint = 0; iPoint < nGlobal_Poin; iPoint++) {
          if (surf_sol) {
            if (LocalIndex[iPoint+1] != 0) {
              /*--- Loop over the vars/residuals and write the values to file ---*/
              Paraview_File << scientific << Data[VarCounter][iPoint] << "\t";
            }
          } else {
            /*--- Loop over the vars/residuals and write the values to file ---*/
            Paraview_File << scientific << Data[VarCounter][iPoint] << "\t";
          }
        }
      }
      
      VarCounter++;
      
      
    }
    
  }
  
  else if (config->GetKind_SU2()!=SU2_DEF) {
    
    for (iVar = 0; iVar < nVar_Consv; iVar++) {

      if (Kind_Solver == FEM_ELASTICITY)
        Paraview_File << "\nSCALARS Displacement_" << iVar+1 << " double 1\n";
      else
        Paraview_File << "\nSCALARS Conservative_" << iVar+1 << " double 1\n";
      
      Paraview_File << "LOOKUP_TABLE default\n";
      
      for (iPoint = 0; iPoint < nGlobal_Poin; iPoint++) {
        if (surf_sol) {
          if (LocalIndex[iPoint+1] != 0) {
            /*--- Loop over the vars/residuals and write the values to file ---*/
            Paraview_File << scientific << Data[VarCounter][iPoint] << "\t";
          }
        } else {
          /*--- Loop over the vars/residuals and write the values to file ---*/
          Paraview_File << scientific << Data[VarCounter][iPoint] << "\t";
        }
      }
      VarCounter++;
    }
    
    if (config->GetWrt_Limiters()) {
      for (iVar = 0; iVar < nVar_Consv; iVar++) {
        
        Paraview_File << "\nSCALARS Limiter_" << iVar+1 << " double 1\n";
        Paraview_File << "LOOKUP_TABLE default\n";
        
        for (iPoint = 0; iPoint < nGlobal_Poin; iPoint++) {
          if (surf_sol) {
            if (LocalIndex[iPoint+1] != 0) {
              /*--- Loop over the vars/residuals and write the values to file ---*/
              Paraview_File << scientific << Data[VarCounter][iPoint] << "\t";
            }
          } else {
            /*--- Loop over the vars/residuals and write the values to file ---*/
            Paraview_File << scientific << Data[VarCounter][iPoint] << "\t";
          }
        }
        VarCounter++;
      }
    }
    
    if (config->GetWrt_Residuals()) {
      for (iVar = 0; iVar < nVar_Consv; iVar++) {
        
        Paraview_File << "\nSCALARS Residual_" << iVar+1 << " double 1\n";
        Paraview_File << "LOOKUP_TABLE default\n";
        
        for (iPoint = 0; iPoint < nGlobal_Poin; iPoint++) {
          if (surf_sol) {
            if (LocalIndex[iPoint+1] != 0) {
              /*--- Loop over the vars/residuals and write the values to file ---*/
              Paraview_File << scientific << Data[VarCounter][iPoint] << "\t";
            }
          } else {
            /*--- Loop over the vars/residuals and write the values to file ---*/
            Paraview_File << scientific << Data[VarCounter][iPoint] << "\t";
          }
        }
        VarCounter++;
      }
    }
    
    /*--- Add names for any extra variables (this will need to be adjusted). ---*/
    if (grid_movement && !fem) {
      
      Paraview_File << "\nSCALARS Grid_Velx double 1\n";
      Paraview_File << "LOOKUP_TABLE default\n";
      
      for (iPoint = 0; iPoint < nGlobal_Poin; iPoint++) {
        if (surf_sol) {
          if (LocalIndex[iPoint+1] != 0) {
            /*--- Loop over the vars/residuals and write the values to file ---*/
            Paraview_File << scientific << Data[VarCounter][iPoint] << "\t";
          }
        } else {
          /*--- Loop over the vars/residuals and write the values to file ---*/
          Paraview_File << scientific << Data[VarCounter][iPoint] << "\t";
        }
      }
      VarCounter++;
      
      Paraview_File << "\nSCALARS Grid_Vely double 1\n";
      Paraview_File << "LOOKUP_TABLE default\n";
      
      for (iPoint = 0; iPoint < nGlobal_Poin; iPoint++) {
        if (surf_sol) {
          if (LocalIndex[iPoint+1] != 0) {
            /*--- Loop over the vars/residuals and write the values to file ---*/
            Paraview_File << scientific << Data[VarCounter][iPoint] << "\t";
          }
        } else {
          /*--- Loop over the vars/residuals and write the values to file ---*/
          Paraview_File << scientific << Data[VarCounter][iPoint] << "\t";
        }
      }
      VarCounter++;
      
      if (nDim == 3) {
        
        Paraview_File << "\nSCALARS Grid_Velz double 1\n";
        Paraview_File << "LOOKUP_TABLE default\n";
        
        for (iPoint = 0; iPoint < nGlobal_Poin; iPoint++) {
          if (surf_sol) {
            if (LocalIndex[iPoint+1] != 0) {
              /*--- Loop over the vars/residuals and write the values to file ---*/
              Paraview_File << scientific << Data[VarCounter][iPoint] << "\t";
            }
          } else {
            /*--- Loop over the vars/residuals and write the values to file ---*/
            Paraview_File << scientific << Data[VarCounter][iPoint] << "\t";
          }
        }
        VarCounter++;
        
      }
    }
    
    if ((Kind_Solver == EULER) || (Kind_Solver == NAVIER_STOKES) || (Kind_Solver == RANS)) {
      
      Paraview_File << "\nSCALARS Pressure double 1\n";
      Paraview_File << "LOOKUP_TABLE default\n";
      
      for (iPoint = 0; iPoint < nGlobal_Poin; iPoint++) {
        if (surf_sol) {
          if (LocalIndex[iPoint+1] != 0) {
            /*--- Loop over the vars/residuals and write the values to file ---*/
            Paraview_File << scientific << Data[VarCounter][iPoint] << "\t";
          }
        } else {
          /*--- Loop over the vars/residuals and write the values to file ---*/
          Paraview_File << scientific << Data[VarCounter][iPoint] << "\t";
        }
      }
      VarCounter++;
      
      Paraview_File << "\nSCALARS Temperature double 1\n";
      Paraview_File << "LOOKUP_TABLE default\n";
      
      for (iPoint = 0; iPoint < nGlobal_Poin; iPoint++) {
        if (surf_sol) {
          if (LocalIndex[iPoint+1] != 0) {
            /*--- Loop over the vars/residuals and write the values to file ---*/
            Paraview_File << scientific << Data[VarCounter][iPoint] << "\t";
          }
        } else {
          /*--- Loop over the vars/residuals and write the values to file ---*/
          Paraview_File << scientific << Data[VarCounter][iPoint] << "\t";
        }
      }
      VarCounter++;
      
      Paraview_File << "\nSCALARS Pressure_Coefficient double 1\n";
      Paraview_File << "LOOKUP_TABLE default\n";
      
      for (iPoint = 0; iPoint < nGlobal_Poin; iPoint++) {
        if (surf_sol) {
          if (LocalIndex[iPoint+1] != 0) {
            /*--- Loop over the vars/residuals and write the values to file ---*/
            Paraview_File << scientific << Data[VarCounter][iPoint] << "\t";
          }
        } else {
          /*--- Loop over the vars/residuals and write the values to file ---*/
          Paraview_File << scientific << Data[VarCounter][iPoint] << "\t";
        }
      }
      VarCounter++;
      
      Paraview_File << "\nSCALARS Mach double 1\n";
      Paraview_File << "LOOKUP_TABLE default\n";
      
      for (iPoint = 0; iPoint < nGlobal_Poin; iPoint++) {
        if (surf_sol) {
          if (LocalIndex[iPoint+1] != 0) {
            /*--- Loop over the vars/residuals and write the values to file ---*/
            Paraview_File << scientific << Data[VarCounter][iPoint] << "\t";
          }
        } else {
          /*--- Loop over the vars/residuals and write the values to file ---*/
          Paraview_File << scientific << Data[VarCounter][iPoint] << "\t";
        }
      }
      VarCounter++;
      
    }
    
    if ((Kind_Solver == NAVIER_STOKES) || (Kind_Solver == RANS)) {
      
      Paraview_File << "\nSCALARS Laminar_Viscosity double 1\n";
      Paraview_File << "LOOKUP_TABLE default\n";
      
      for (iPoint = 0; iPoint < nGlobal_Poin; iPoint++) {
        if (surf_sol) {
          if (LocalIndex[iPoint+1] != 0) {
            /*--- Loop over the vars/residuals and write the values to file ---*/
            Paraview_File << scientific << Data[VarCounter][iPoint] << "\t";
          }
        } else {
          /*--- Loop over the vars/residuals and write the values to file ---*/
          Paraview_File << scientific << Data[VarCounter][iPoint] << "\t";
        }
      }
      VarCounter++;
      
      Paraview_File << "\nSCALARS Skin_Friction_Coefficient double 1\n";
      Paraview_File << "LOOKUP_TABLE default\n";
      
      for (iPoint = 0; iPoint < nGlobal_Poin; iPoint++) {
        if (surf_sol) {
          if (LocalIndex[iPoint+1] != 0) {
            /*--- Loop over the vars/residuals and write the values to file ---*/
            Paraview_File << scientific << Data[VarCounter][iPoint] << "\t";
          }
        } else {
          /*--- Loop over the vars/residuals and write the values to file ---*/
          Paraview_File << scientific << Data[VarCounter][iPoint] << "\t";
        }
      }
      VarCounter++;
      
      Paraview_File << "\nSCALARS Heat_Flux double 1\n";
      Paraview_File << "LOOKUP_TABLE default\n";
      
      for (iPoint = 0; iPoint < nGlobal_Poin; iPoint++) {
        if (surf_sol) {
          if (LocalIndex[iPoint+1] != 0) {
            /*--- Loop over the vars/residuals and write the values to file ---*/
            Paraview_File << scientific << Data[VarCounter][iPoint] << "\t";
          }
        } else {
          /*--- Loop over the vars/residuals and write the values to file ---*/
          Paraview_File << scientific << Data[VarCounter][iPoint] << "\t";
        }
      }
      VarCounter++;
      
      Paraview_File << "\nSCALARS Y_Plus double 1\n";
      Paraview_File << "LOOKUP_TABLE default\n";
      
      for (iPoint = 0; iPoint < nGlobal_Poin; iPoint++) {
        if (surf_sol) {
          if (LocalIndex[iPoint+1] != 0) {
            /*--- Loop over the vars/residuals and write the values to file ---*/
            Paraview_File << scientific << Data[VarCounter][iPoint] << "\t";
          }
        } else {
          /*--- Loop over the vars/residuals and write the values to file ---*/
          Paraview_File << scientific << Data[VarCounter][iPoint] << "\t";
        }
      }
      VarCounter++;
      
    }
    
    if (Kind_Solver == RANS) {
      
      Paraview_File << "\nSCALARS Eddy_Viscosity double 1\n";
      Paraview_File << "LOOKUP_TABLE default\n";
      
      for (iPoint = 0; iPoint < nGlobal_Poin; iPoint++) {
        if (surf_sol) {
          if (LocalIndex[iPoint+1] != 0) {
            /*--- Loop over the vars/residuals and write the values to file ---*/
            Paraview_File << scientific << Data[VarCounter][iPoint] << "\t";
          }
        } else {
          /*--- Loop over the vars/residuals and write the values to file ---*/
          Paraview_File << scientific << Data[VarCounter][iPoint] << "\t";
        }
      }
      VarCounter++;
      
    }
    
    if (( Kind_Solver == ADJ_EULER         ) ||
        ( Kind_Solver == ADJ_NAVIER_STOKES ) ||
        ( Kind_Solver == ADJ_RANS          )   ) {
      
      Paraview_File << "\nSCALARS Surface_Sensitivity double 1\n";
      Paraview_File << "LOOKUP_TABLE default\n";
      
      for (iPoint = 0; iPoint < nGlobal_Poin; iPoint++) {
        if (surf_sol) {
          if (LocalIndex[iPoint+1] != 0) {
            /*--- Loop over the vars/residuals and write the values to file ---*/
            Paraview_File << scientific << Data[VarCounter][iPoint] << "\t";
          }
        } else {
          /*--- Loop over the vars/residuals and write the values to file ---*/
          Paraview_File << scientific << Data[VarCounter][iPoint] << "\t";
        }
      }
      VarCounter++;
      
    }

    if (Kind_Solver == FEM_ELASTICITY) {

        if (config->GetDynamic_Analysis() == DYNAMIC) {

            Paraview_File << "\nSCALARS Velocity_1 double 1\n";
            Paraview_File << "LOOKUP_TABLE default\n";

            for (iPoint = 0; iPoint < nGlobal_Poin; iPoint++) {
               if (! surf_sol) {
                 Paraview_File << scientific << Data[VarCounter][iPoint] << "\t";
               }
             }
           VarCounter++;

           Paraview_File << "\nSCALARS Velocity_2 double 1\n";
           Paraview_File << "LOOKUP_TABLE default\n";

           for (iPoint = 0; iPoint < nGlobal_Poin; iPoint++) {
              if (! surf_sol) {
                Paraview_File << scientific << Data[VarCounter][iPoint] << "\t";
              }
            }
          VarCounter++;

          if (nDim == 3) {

            Paraview_File << "\nSCALARS Velocity_3 double 1\n";
            Paraview_File << "LOOKUP_TABLE default\n";

            for (iPoint = 0; iPoint < nGlobal_Poin; iPoint++) {
               if (! surf_sol) {
                Paraview_File << scientific << Data[VarCounter][iPoint] << "\t";
               }
             }
             VarCounter++;
          }

          Paraview_File << "\nSCALARS Acceleration_1 double 1\n";
          Paraview_File << "LOOKUP_TABLE default\n";

          for (iPoint = 0; iPoint < nGlobal_Poin; iPoint++) {
             if (! surf_sol) {
               Paraview_File << scientific << Data[VarCounter][iPoint] << "\t";
             }
           }
           VarCounter++;

           Paraview_File << "\nSCALARS Acceleration_2 double 1\n";
           Paraview_File << "LOOKUP_TABLE default\n";

           for (iPoint = 0; iPoint < nGlobal_Poin; iPoint++) {
              if (! surf_sol) {
                Paraview_File << scientific << Data[VarCounter][iPoint] << "\t";
              }
            }
          VarCounter++;

          if (nDim == 3) {

          Paraview_File << "\nSCALARS Acceleration_3 double 1\n";
          Paraview_File << "LOOKUP_TABLE default\n";

          for (iPoint = 0; iPoint < nGlobal_Poin; iPoint++) {
             if (! surf_sol) {
              Paraview_File << scientific << Data[VarCounter][iPoint] << "\t";
             }
           }
           VarCounter++;
          }

        }

        Paraview_File << "\nSCALARS Sxx double 1\n";
        Paraview_File << "LOOKUP_TABLE default\n";

        for (iPoint = 0; iPoint < nGlobal_Poin; iPoint++) {
           if (! surf_sol) {
             Paraview_File << scientific << Data[VarCounter][iPoint] << "\t";
           }
         }
       VarCounter++;

       Paraview_File << "\nSCALARS Syy double 1\n";
       Paraview_File << "LOOKUP_TABLE default\n";

       for (iPoint = 0; iPoint < nGlobal_Poin; iPoint++) {
          if (! surf_sol) {
            Paraview_File << scientific << Data[VarCounter][iPoint] << "\t";
          }
        }
      VarCounter++;

      Paraview_File << "\nSCALARS Sxy double 1\n";
      Paraview_File << "LOOKUP_TABLE default\n";

      for (iPoint = 0; iPoint < nGlobal_Poin; iPoint++) {
         if (! surf_sol) {
           Paraview_File << scientific << Data[VarCounter][iPoint] << "\t";
         }
       }
     VarCounter++;

     if (nDim == 3) {

       Paraview_File << "\nSCALARS Szz double 1\n";
       Paraview_File << "LOOKUP_TABLE default\n";

       for (iPoint = 0; iPoint < nGlobal_Poin; iPoint++) {
          if (! surf_sol) {
           Paraview_File << scientific << Data[VarCounter][iPoint] << "\t";
          }
        }
        VarCounter++;

        Paraview_File << "\nSCALARS Sxz double 1\n";
        Paraview_File << "LOOKUP_TABLE default\n";

        for (iPoint = 0; iPoint < nGlobal_Poin; iPoint++) {
         if (! surf_sol) {
           Paraview_File << scientific << Data[VarCounter][iPoint] << "\t";
         }
       }
       VarCounter++;

       Paraview_File << "\nSCALARS Syz double 1\n";
       Paraview_File << "LOOKUP_TABLE default\n";

       for (iPoint = 0; iPoint < nGlobal_Poin; iPoint++) {
        if (! surf_sol) {
         Paraview_File << scientific << Data[VarCounter][iPoint] << "\t";
        }
        }
      VarCounter++;

     }

       Paraview_File << "\nSCALARS Von_Mises_Stress double 1\n";
       Paraview_File << "LOOKUP_TABLE default\n";

       for (iPoint = 0; iPoint < nGlobal_Poin; iPoint++) {
         if (surf_sol) {
           if (LocalIndex[iPoint+1] != 0) {
             /*--- Loop over the vars/residuals and write the values to file ---*/
             Paraview_File << scientific << Data[VarCounter][iPoint] << "\t";
           }
         } else {
           /*--- Loop over the vars/residuals and write the values to file ---*/
           Paraview_File << scientific << Data[VarCounter][iPoint] << "\t";
         }
       }
       VarCounter++;

     }


  }
  
  Paraview_File.close();
  
  if (surf_sol)  delete [] LocalIndex;
  if (SurfacePoint != NULL) delete [] SurfacePoint;
  
}

void COutput::WriteParaViewASCII_Parallel(CConfig *config, CGeometry *geometry, CSolver **solver, unsigned short val_iZone, unsigned short val_nZone, unsigned short val_iInst, unsigned short val_nInst, bool surf_sol) {

  unsigned short iDim, nDim = geometry->GetnDim();
  unsigned short Kind_Solver = config->GetKind_Solver();

  unsigned long iPoint, iElem, iNode;
  unsigned long iExtIter = config->GetExtIter();

  unsigned long nSurf_Elem_Storage;
  unsigned long nGlobal_Elem_Storage;

  bool adjoint = config->GetContinuous_Adjoint();
  bool disc_adj = config->GetDiscrete_Adjoint();

  char cstr[200], buffer[50];
  string filename, fieldname;
  ofstream Paraview_File;

  int iProcessor;

  /*--- Write file name with extension ---*/
  if (surf_sol) {
    if (adjoint || disc_adj)
      filename = config->GetSurfAdjCoeff_FileName();
    else
      filename = config->GetSurfFlowCoeff_FileName();
  }
  else {
    if (adjoint || disc_adj)
      filename = config->GetAdj_FileName();
    else
      filename = config->GetFlow_FileName();
  }

  if (Kind_Solver == FEM_ELASTICITY) {
    if (surf_sol)
      filename = config->GetSurfStructure_FileName().c_str();
    else
      filename = config->GetStructure_FileName().c_str();
  }
  
  if (Kind_Solver == HEAT_EQUATION_FVM) {
    if (surf_sol) filename = config->GetSurfHeat_FileName().c_str();
    else filename = config->GetHeat_FileName().c_str();
  }

  if (config->GetKind_SU2() == SU2_DOT) {
    if (surf_sol)
      filename = config->GetSurfSens_FileName();
    else
      filename = config->GetVolSens_FileName();
  }

  strcpy (cstr, filename.c_str());

  /*--- Special cases where a number needs to be appended to the file name. ---*/

  if ((Kind_Solver == EULER || Kind_Solver == NAVIER_STOKES || Kind_Solver == RANS ||
       Kind_Solver == ADJ_EULER || Kind_Solver == ADJ_NAVIER_STOKES || Kind_Solver == ADJ_RANS ||
       Kind_Solver == DISC_ADJ_EULER || Kind_Solver == DISC_ADJ_NAVIER_STOKES || Kind_Solver == DISC_ADJ_RANS ||
       Kind_Solver == HEAT_EQUATION_FVM) &&
      (val_nZone > 1) ) {
    SPRINTF (buffer, "_%d", SU2_TYPE::Int(val_iZone));
    strcat(cstr, buffer);
  }

  if (config->GetUnsteady_Simulation() == HARMONIC_BALANCE) {
    if (SU2_TYPE::Int(val_iInst) < 10) SPRINTF (buffer, "_0000%d.vtk", SU2_TYPE::Int(val_iInst));
    if ((SU2_TYPE::Int(val_iInst) >= 10) && (SU2_TYPE::Int(val_iInst) < 100)) SPRINTF (buffer, "_000%d.vtk", SU2_TYPE::Int(val_iInst));
    if ((SU2_TYPE::Int(val_iInst) >= 100) && (SU2_TYPE::Int(val_iInst) < 1000)) SPRINTF (buffer, "_00%d.vtk", SU2_TYPE::Int(val_iInst));
    if ((SU2_TYPE::Int(val_iInst) >= 1000) && (SU2_TYPE::Int(val_iInst) < 10000)) SPRINTF (buffer, "_0%d.vtk", SU2_TYPE::Int(val_iInst));
    if (SU2_TYPE::Int(val_iInst) >= 10000) SPRINTF (buffer, "_%d.vtk", SU2_TYPE::Int(val_iInst));

  } else if (config->GetUnsteady_Simulation() && config->GetWrt_Unsteady()) {
    if (SU2_TYPE::Int(iExtIter) < 10) SPRINTF (buffer, "_0000%d.vtk", SU2_TYPE::Int(iExtIter));
    if ((SU2_TYPE::Int(iExtIter) >= 10) && (SU2_TYPE::Int(iExtIter) < 100)) SPRINTF (buffer, "_000%d.vtk", SU2_TYPE::Int(iExtIter));
    if ((SU2_TYPE::Int(iExtIter) >= 100) && (SU2_TYPE::Int(iExtIter) < 1000)) SPRINTF (buffer, "_00%d.vtk", SU2_TYPE::Int(iExtIter));
    if ((SU2_TYPE::Int(iExtIter) >= 1000) && (SU2_TYPE::Int(iExtIter) < 10000)) SPRINTF (buffer, "_0%d.vtk", SU2_TYPE::Int(iExtIter));
    if (SU2_TYPE::Int(iExtIter) >= 10000) SPRINTF (buffer, "_%d.vtk", SU2_TYPE::Int(iExtIter));

  } else if (config->GetDynamic_Analysis() && config->GetWrt_Dynamic()) {
    if ((SU2_TYPE::Int(iExtIter) >= 0) && (SU2_TYPE::Int(iExtIter) < 10)) SPRINTF (buffer, "_0000%d.vtk", SU2_TYPE::Int(iExtIter));
    if ((SU2_TYPE::Int(iExtIter) >= 10) && (SU2_TYPE::Int(iExtIter) < 100)) SPRINTF (buffer, "_000%d.vtk", SU2_TYPE::Int(iExtIter));
    if ((SU2_TYPE::Int(iExtIter) >= 100) && (SU2_TYPE::Int(iExtIter) < 1000)) SPRINTF (buffer, "_00%d.vtk", SU2_TYPE::Int(iExtIter));
    if ((SU2_TYPE::Int(iExtIter) >= 1000) && (SU2_TYPE::Int(iExtIter) < 10000)) SPRINTF (buffer, "_0%d.vtk", SU2_TYPE::Int(iExtIter));
    if (SU2_TYPE::Int(iExtIter) >= 10000) SPRINTF (buffer, "_%d.vtk", SU2_TYPE::Int(iExtIter));
  } else {
    SPRINTF (buffer, ".vtk");
  }

  strcat(cstr, buffer);

  /*--- Open Paraview ASCII file and write the header. ---*/

    if (rank == MASTER_NODE) {
  Paraview_File.open(cstr, ios::out);
  Paraview_File.precision(6);
  Paraview_File << "# vtk DataFile Version 3.0\n";
  Paraview_File << "vtk output\n";
  Paraview_File << "ASCII\n";
  Paraview_File << "DATASET UNSTRUCTURED_GRID\n";

  /*--- Write the header ---*/
  if (surf_sol) Paraview_File << "POINTS "<< nGlobal_Surf_Poin <<" double\n";
  else Paraview_File << "POINTS "<< nGlobal_Poin_Par <<" double\n";

    }

  Paraview_File.close();

#ifdef HAVE_MPI
  SU2_MPI::Barrier(MPI_COMM_WORLD);
#endif

  /*--- Each processor opens the file. ---*/

  Paraview_File.open(cstr, ios::out | ios::app);

  /*--- Write surface and volumetric point coordinates. ---*/

  for (iProcessor = 0; iProcessor < size; iProcessor++) {
    if (rank == iProcessor) {

      /*--- Write the node data from this proc ---*/

      if (surf_sol) {
        for (iPoint = 0; iPoint < nSurf_Poin_Par; iPoint++) {
          for (iDim = 0; iDim < nDim; iDim++)
            Paraview_File << scientific << Parallel_Surf_Data[iDim][iPoint] << "\t";
          if (nDim == 2) Paraview_File << scientific << "0.0" << "\t";
        }
      } else {

        for (iPoint = 0; iPoint < nParallel_Poin; iPoint++) {
          for (iDim = 0; iDim < nDim; iDim++)
            Paraview_File << scientific << Parallel_Data[iDim][iPoint] << "\t";
          if (nDim == 2) Paraview_File << scientific << "0.0" << "\t";
        }
      }
    }
    Paraview_File.flush();
#ifdef HAVE_MPI
    SU2_MPI::Barrier(MPI_COMM_WORLD);
#endif
  }

  /*--- Reduce the total number of each element. ---*/

  unsigned long nTot_Line, nTot_BoundTria, nTot_BoundQuad, nTot_Tria, nTot_Quad, nTot_Tetr, nTot_Hexa, nTot_Pris, nTot_Pyra;
#ifdef HAVE_MPI
  SU2_MPI::Reduce(&nParallel_Line, &nTot_Line, 1, MPI_UNSIGNED_LONG, MPI_SUM, MASTER_NODE, MPI_COMM_WORLD);
  SU2_MPI::Reduce(&nParallel_BoundTria, &nTot_BoundTria, 1, MPI_UNSIGNED_LONG, MPI_SUM, MASTER_NODE, MPI_COMM_WORLD);
  SU2_MPI::Reduce(&nParallel_BoundQuad, &nTot_BoundQuad, 1, MPI_UNSIGNED_LONG, MPI_SUM, MASTER_NODE, MPI_COMM_WORLD);

  SU2_MPI::Reduce(&nParallel_Tria, &nTot_Tria, 1, MPI_UNSIGNED_LONG, MPI_SUM, MASTER_NODE, MPI_COMM_WORLD);
  SU2_MPI::Reduce(&nParallel_Quad, &nTot_Quad, 1, MPI_UNSIGNED_LONG, MPI_SUM, MASTER_NODE, MPI_COMM_WORLD);
  SU2_MPI::Reduce(&nParallel_Tetr, &nTot_Tetr, 1, MPI_UNSIGNED_LONG, MPI_SUM, MASTER_NODE, MPI_COMM_WORLD);
  SU2_MPI::Reduce(&nParallel_Hexa, &nTot_Hexa, 1, MPI_UNSIGNED_LONG, MPI_SUM, MASTER_NODE, MPI_COMM_WORLD);
  SU2_MPI::Reduce(&nParallel_Pris, &nTot_Pris, 1, MPI_UNSIGNED_LONG, MPI_SUM, MASTER_NODE, MPI_COMM_WORLD);
  SU2_MPI::Reduce(&nParallel_Pyra, &nTot_Pyra, 1, MPI_UNSIGNED_LONG, MPI_SUM, MASTER_NODE, MPI_COMM_WORLD);
#else
  nTot_Line      = nParallel_Line;
  nTot_BoundTria = nParallel_BoundTria;
  nTot_BoundQuad = nParallel_BoundQuad;

  nTot_Tria = nParallel_Tria;
  nTot_Quad = nParallel_Quad;
  nTot_Tetr = nParallel_Tetr;
  nTot_Hexa = nParallel_Hexa;
  nTot_Pris = nParallel_Pris;
  nTot_Pyra = nParallel_Pyra;
#endif

  if (rank == MASTER_NODE) {

  /*--- Write the header ---*/
  nSurf_Elem_Storage = nTot_Line*3 +nTot_BoundTria*4 + nTot_BoundQuad*5;
  nGlobal_Elem_Storage = nTot_Tria*4 + nTot_Quad*5 + nTot_Tetr*5 + nTot_Hexa*9 + nTot_Pris*7 + nTot_Pyra*6;

  if (surf_sol) Paraview_File << "\nCELLS " << nSurf_Elem_Par << "\t" << nSurf_Elem_Storage << "\n";
  else Paraview_File << "\nCELLS " << nGlobal_Elem_Par << "\t" << nGlobal_Elem_Storage << "\n";

  }

  Paraview_File.flush();
#ifdef HAVE_MPI
  SU2_MPI::Barrier(MPI_COMM_WORLD);
#endif

  /*--- Write connectivity data. ---*/

  for (iProcessor = 0; iProcessor < size; iProcessor++) {
    if (rank == iProcessor) {

  if (surf_sol) {

    for (iElem = 0; iElem < nParallel_Line; iElem++) {
      iNode = iElem*N_POINTS_LINE;
      Paraview_File << N_POINTS_LINE << "\t";
      Paraview_File << Conn_BoundLine_Par[iNode+0]-1 << "\t";
      Paraview_File << Conn_BoundLine_Par[iNode+1]-1 << "\t";
    }

    for (iElem = 0; iElem < nParallel_BoundTria; iElem++) {
      iNode = iElem*N_POINTS_TRIANGLE;
      Paraview_File << N_POINTS_TRIANGLE << "\t";
      Paraview_File << Conn_BoundTria_Par[iNode+0]-1 << "\t";
      Paraview_File << Conn_BoundTria_Par[iNode+1]-1 << "\t";
      Paraview_File << Conn_BoundTria_Par[iNode+2]-1 << "\t";
    }

    for (iElem = 0; iElem < nParallel_BoundQuad; iElem++) {
      iNode = iElem*N_POINTS_QUADRILATERAL;
      Paraview_File << N_POINTS_QUADRILATERAL << "\t";
      Paraview_File << Conn_BoundQuad_Par[iNode+0]-1 << "\t";
      Paraview_File << Conn_BoundQuad_Par[iNode+1]-1 << "\t";
      Paraview_File << Conn_BoundQuad_Par[iNode+2]-1 << "\t";
      Paraview_File << Conn_BoundQuad_Par[iNode+3]-1 << "\t";
    }

  }
  else {

    for (iElem = 0; iElem < nParallel_Tria; iElem++) {
      iNode = iElem*N_POINTS_TRIANGLE;
      Paraview_File << N_POINTS_TRIANGLE << "\t";
      Paraview_File << Conn_Tria_Par[iNode+0]-1 << "\t";
      Paraview_File << Conn_Tria_Par[iNode+1]-1 << "\t";
      Paraview_File << Conn_Tria_Par[iNode+2]-1 << "\t";
    }

    for (iElem = 0; iElem < nParallel_Quad; iElem++) {
      iNode = iElem*N_POINTS_QUADRILATERAL;
      Paraview_File << N_POINTS_QUADRILATERAL << "\t";
      Paraview_File << Conn_Quad_Par[iNode+0]-1 << "\t";
      Paraview_File << Conn_Quad_Par[iNode+1]-1 << "\t";
      Paraview_File << Conn_Quad_Par[iNode+2]-1 << "\t";
      Paraview_File << Conn_Quad_Par[iNode+3]-1 << "\t";
    }

    for (iElem = 0; iElem < nParallel_Tetr; iElem++) {
      iNode = iElem*N_POINTS_TETRAHEDRON;
      Paraview_File << N_POINTS_TETRAHEDRON << "\t";
      Paraview_File << Conn_Tetr_Par[iNode+0]-1 << "\t" << Conn_Tetr_Par[iNode+1]-1 << "\t";
      Paraview_File << Conn_Tetr_Par[iNode+2]-1 << "\t" << Conn_Tetr_Par[iNode+3]-1 << "\t";
    }

    for (iElem = 0; iElem < nParallel_Hexa; iElem++) {
      iNode = iElem*N_POINTS_HEXAHEDRON;
      Paraview_File << N_POINTS_HEXAHEDRON << "\t";
      Paraview_File << Conn_Hexa_Par[iNode+0]-1 << "\t" << Conn_Hexa_Par[iNode+1]-1 << "\t";
      Paraview_File << Conn_Hexa_Par[iNode+2]-1 << "\t" << Conn_Hexa_Par[iNode+3]-1 << "\t";
      Paraview_File << Conn_Hexa_Par[iNode+4]-1 << "\t" << Conn_Hexa_Par[iNode+5]-1 << "\t";
      Paraview_File << Conn_Hexa_Par[iNode+6]-1 << "\t" << Conn_Hexa_Par[iNode+7]-1 << "\t";
    }

    for (iElem = 0; iElem < nParallel_Pris; iElem++) {
      iNode = iElem*N_POINTS_PRISM;
      Paraview_File << N_POINTS_PRISM << "\t";
      Paraview_File << Conn_Pris_Par[iNode+0]-1 << "\t" << Conn_Pris_Par[iNode+1]-1 << "\t";
      Paraview_File << Conn_Pris_Par[iNode+2]-1 << "\t" << Conn_Pris_Par[iNode+3]-1 << "\t";
      Paraview_File << Conn_Pris_Par[iNode+4]-1 << "\t" << Conn_Pris_Par[iNode+5]-1 << "\t";
    }

    for (iElem = 0; iElem < nParallel_Pyra; iElem++) {
      iNode = iElem*N_POINTS_PYRAMID;
      Paraview_File << N_POINTS_PYRAMID << "\t";
      Paraview_File << Conn_Pyra_Par[iNode+0]-1 << "\t" << Conn_Pyra_Par[iNode+1]-1 << "\t";
      Paraview_File << Conn_Pyra_Par[iNode+2]-1 << "\t" << Conn_Pyra_Par[iNode+3]-1 << "\t";
      Paraview_File << Conn_Pyra_Par[iNode+4]-1 << "\t";
    }
  }
    }    Paraview_File.flush();
#ifdef HAVE_MPI
    SU2_MPI::Barrier(MPI_COMM_WORLD);
#endif
  }

    if (rank == MASTER_NODE) {

  /*--- Write the header ---*/
  if (surf_sol) Paraview_File << "\nCELL_TYPES " << nSurf_Elem_Par << "\n";
  else Paraview_File << "\nCELL_TYPES " << nGlobal_Elem_Par << "\n";
    }

  Paraview_File.flush();
#ifdef HAVE_MPI
  SU2_MPI::Barrier(MPI_COMM_WORLD);
#endif

  for (iProcessor = 0; iProcessor < size; iProcessor++) {
    if (rank == iProcessor) {
      if (surf_sol) {
        for (iElem = 0; iElem < nParallel_Line; iElem++) Paraview_File << "3\t";
        for (iElem = 0; iElem < nParallel_BoundTria; iElem++) Paraview_File << "5\t";
        for (iElem = 0; iElem < nParallel_BoundQuad; iElem++) Paraview_File << "9\t";
      }
      else {
        for (iElem = 0; iElem < nParallel_Tria; iElem++) Paraview_File << "5\t";
        for (iElem = 0; iElem < nParallel_Quad; iElem++) Paraview_File << "9\t";
        for (iElem = 0; iElem < nParallel_Tetr; iElem++) Paraview_File << "10\t";
        for (iElem = 0; iElem < nParallel_Hexa; iElem++) Paraview_File << "12\t";
        for (iElem = 0; iElem < nParallel_Pris; iElem++) Paraview_File << "13\t";
        for (iElem = 0; iElem < nParallel_Pyra; iElem++) Paraview_File << "14\t";
      }
    }    Paraview_File.flush();
#ifdef HAVE_MPI
    SU2_MPI::Barrier(MPI_COMM_WORLD);
#endif
  }
  
    if (rank == MASTER_NODE) {
  /*--- Write the header ---*/
  if (surf_sol) Paraview_File << "\nPOINT_DATA "<< nGlobal_Surf_Poin <<"\n";
  else Paraview_File << "\nPOINT_DATA "<< nGlobal_Poin_Par <<"\n";

    }

  Paraview_File.flush();
#ifdef HAVE_MPI
  SU2_MPI::Barrier(MPI_COMM_WORLD);
#endif

  unsigned short varStart = 2;
  if (nDim == 3) varStart++;

  /*--- Need to adjust container location to avoid PointID tag and coords. ---*/
  unsigned short VarCounter = varStart;

  for (unsigned short iField = varStart; iField < Variable_Names.size(); iField++) {

    fieldname = Variable_Names[iField];

    fieldname.erase(remove(fieldname.begin(), fieldname.end(), '"'), fieldname.end());

    bool output_variable = true, isVector = false;
    size_t found = Variable_Names[iField].find("_x");
    if (found!=string::npos) {
      output_variable = true;
      isVector = true;
    }
    found = Variable_Names[iField].find("_y");
    if (found!=string::npos) {
      output_variable = false;
      //skip
      Paraview_File.flush();
#ifdef HAVE_MPI
      SU2_MPI::Barrier(MPI_COMM_WORLD);
#endif
      VarCounter++;
    }
found = Variable_Names[iField].find("_z");
    if (found!=string::npos) {
      output_variable = false;
      //skip
      Paraview_File.flush();
#ifdef HAVE_MPI
      SU2_MPI::Barrier(MPI_COMM_WORLD);
#endif
      VarCounter++;
    }

    if (output_variable && isVector) {

      fieldname.erase(fieldname.end()-2,fieldname.end());

      if (rank == MASTER_NODE) {
        Paraview_File << "\nVECTORS " << fieldname << " double\n";
      }

      Paraview_File.flush();
#ifdef HAVE_MPI
      SU2_MPI::Barrier(MPI_COMM_WORLD);
#endif

      /*--- Write surface and volumetric point coordinates. ---*/

      for (iProcessor = 0; iProcessor < size; iProcessor++) {
        if (rank == iProcessor) {

          /*--- Write the node data from this proc ---*/

          if (surf_sol) {
            for (iPoint = 0; iPoint < nSurf_Poin_Par; iPoint++) {
              /*--- Loop over the vars/residuals and write the values to file ---*/
              Paraview_File << scientific << Parallel_Surf_Data[VarCounter+0][iPoint] << "\t" << Parallel_Surf_Data[VarCounter+1][iPoint] << "\t";
              if (nDim == 3) Paraview_File << scientific << Parallel_Surf_Data[VarCounter+2][iPoint] << "\t";
              if (nDim == 2) Paraview_File << scientific << "0.0" << "\t";
            }
          } else {
            for (iPoint = 0; iPoint < nParallel_Poin; iPoint++) {
              Paraview_File << scientific << Parallel_Data[VarCounter+0][iPoint] << "\t" << Parallel_Data[VarCounter+1][iPoint] << "\t";
              if (nDim == 3) Paraview_File << scientific << Parallel_Data[VarCounter+2][iPoint] << "\t";
              if (nDim == 2) Paraview_File << scientific << "0.0" << "\t";
            }
          }
        }
        Paraview_File.flush();
#ifdef HAVE_MPI
        SU2_MPI::Barrier(MPI_COMM_WORLD);
#endif
      }

      VarCounter++;

    } else if (output_variable) {

      if (rank == MASTER_NODE) {

        Paraview_File << "\nSCALARS " << fieldname << " double 1\n";
        Paraview_File << "LOOKUP_TABLE default\n";
      }

      Paraview_File.flush();
#ifdef HAVE_MPI
      SU2_MPI::Barrier(MPI_COMM_WORLD);
#endif

      /*--- Write surface and volumetric point coordinates. ---*/

      for (iProcessor = 0; iProcessor < size; iProcessor++) {
        if (rank == iProcessor) {

          /*--- Write the node data from this proc ---*/

          if (surf_sol) {
            for (iPoint = 0; iPoint < nSurf_Poin_Par; iPoint++) {
              Paraview_File << scientific << Parallel_Surf_Data[VarCounter][iPoint] << "\t";
            }
          } else {
            for (iPoint = 0; iPoint < nParallel_Poin; iPoint++) {
              Paraview_File << scientific << Parallel_Data[VarCounter][iPoint] << "\t";
            }
          }
        }
        Paraview_File.flush();
#ifdef HAVE_MPI
        SU2_MPI::Barrier(MPI_COMM_WORLD);
#endif
      }
      
      VarCounter++;
    }

  }

  Paraview_File.close();
  
}

void COutput::WriteParaViewBinary_Parallel(CConfig *config,
                                           CGeometry *geometry,
                                           CSolver **solver,
                                           unsigned short val_iZone,
                                           unsigned short val_nZone,
                                           bool surf_sol) {
  
  unsigned short iDim, nDim = geometry->GetnDim();
  
  unsigned long iPoint, iElem, iNode;
  
  string filename, fieldname;
  ofstream Paraview_File;
  
  filename = GetVTKFilename(config, val_iZone, val_nZone, surf_sol);
  
  int MAX_STRING_LENGTH = 255;
  char str_buf[MAX_STRING_LENGTH], fname[100];
  
  const int NCOORDS = 3;
  
  strcpy(fname, filename.c_str());
  
  /*--- Check for big endian. We have to swap bytes otherwise. ---*/
  
  bool BigEndian;
  union {int i; char c[4];} val;
  val.i = 0x76543210;
  if (val.c[0] == 0x10) BigEndian = false;
  else BigEndian = true;
  
  /*--- Serial implementation in case we have not compiled with MPI. ---*/
  
#ifndef HAVE_MPI
  
  FILE* fhw;
  fhw = fopen(fname, "wb");
  
  unsigned long iNode2;
  unsigned long nSurf_Elem_Storage;
  unsigned long nGlobal_Elem_Storage;
  
  /*--- Error check for opening the file. ---*/
  
  if (!fhw) {
    SU2_MPI::Error(string("Unable to open VTK binary legacy file ") +
                   filename, CURRENT_FUNCTION);
  }
  
  /*--- File header written in ASCII. ---*/
  
  strcpy(str_buf, "# vtk DataFile Version 3.0\n");
  fwrite(str_buf, sizeof(char), strlen(str_buf), fhw);
  
  strcpy(str_buf, "vtk output\n");
  fwrite(str_buf, sizeof(char), strlen(str_buf), fhw);
  
  strcpy(str_buf, "BINARY\n");
  fwrite(str_buf, sizeof(char), strlen(str_buf), fhw);
  
  strcpy(str_buf, "DATASET UNSTRUCTURED_GRID\n");
  fwrite(str_buf, sizeof(char), strlen(str_buf), fhw);
  
  /*--- Write the point coordinates. ---*/
  
  unsigned long GlobalPoint;
  su2double **Data;
  if (surf_sol) {
    GlobalPoint  = nSurf_Poin_Par;
    Data         = Parallel_Surf_Data;
  } else {
    GlobalPoint  = nGlobal_Poin_Par;
    Data         = Parallel_Data;
  }
  
  SPRINTF(str_buf, "POINTS %i float\n", (int)GlobalPoint);
  fwrite(str_buf, sizeof(char), strlen(str_buf), fhw);
  
  /*--- Load/write the 1D buffer of point coordinates. ---*/
  
  float *coord_buf = new float[GlobalPoint*NCOORDS];
  for (iPoint = 0; iPoint < GlobalPoint; iPoint++) {
    for (iDim = 0; iDim < NCOORDS; iDim++) {
      if (nDim == 2 && iDim == 2) {
        coord_buf[iPoint*NCOORDS + iDim] = 0.0;
      } else {
        float val = (float)SU2_TYPE::GetValue(Data[iDim][iPoint]);
        coord_buf[iPoint*NCOORDS + iDim] = val;
      }
    }
  }
  if (!BigEndian) SwapBytes((char *)coord_buf, sizeof(float), 3*GlobalPoint);
  
  fwrite(coord_buf, sizeof(float), 3*GlobalPoint, fhw);
  delete [] coord_buf;
  
  /*--- Write the connectivity data. ---*/
  
  unsigned long nTot_Line, nTot_BoundTria, nTot_BoundQuad;
  nTot_Line      = nParallel_Line;
  nTot_BoundTria = nParallel_BoundTria;
  nTot_BoundQuad = nParallel_BoundQuad;
  nSurf_Elem_Storage = nTot_Line*3 +nTot_BoundTria*4 + nTot_BoundQuad*5;
  
  unsigned long nTot_Tria, nTot_Quad;
  unsigned long nTot_Tetr, nTot_Hexa, nTot_Pris, nTot_Pyra;
  nTot_Tria = nParallel_Tria;
  nTot_Quad = nParallel_Quad;
  nTot_Tetr = nParallel_Tetr;
  nTot_Hexa = nParallel_Hexa;
  nTot_Pris = nParallel_Pris;
  nTot_Pyra = nParallel_Pyra;
  nGlobal_Elem_Storage = (nTot_Tria*4 + nTot_Quad*5 + nTot_Tetr*5 +
                          nTot_Hexa*9 + nTot_Pris*7 + nTot_Pyra*6);
  
  int *conn_buf = NULL;
  
  if (surf_sol) {
    SPRINTF (str_buf, "\nCELLS %i %i\n", (int)nSurf_Elem_Par,
             (int)nSurf_Elem_Storage);
    fwrite(str_buf, sizeof(char), strlen(str_buf), fhw);
    conn_buf = new int[nSurf_Elem_Par*(N_POINTS_QUADRILATERAL+1)];
  } else {
    SPRINTF (str_buf, "\nCELLS %i %i\n", (int)nGlobal_Elem_Par,
             (int)nGlobal_Elem_Storage);
    fwrite(str_buf, sizeof(char), strlen(str_buf), fhw);
    conn_buf = new int[nGlobal_Elem_Par*(N_POINTS_HEXAHEDRON+1)];
  }
  
  /*--- Load/write 1D buffers for the connectivity of each element type. ---*/
  
  if (surf_sol) {
    
    for (iElem = 0; iElem < nParallel_Line; iElem++) {
      iNode  = iElem*N_POINTS_LINE;
      iNode2 = iElem*(N_POINTS_LINE+1);
      conn_buf[iNode2+0] = N_POINTS_LINE;
      conn_buf[iNode2+1] = Conn_BoundLine_Par[iNode+0]-1;
      conn_buf[iNode2+2] = Conn_BoundLine_Par[iNode+1]-1;
    }
    if (!BigEndian) SwapBytes((char *)conn_buf, sizeof(int),
                nParallel_Line*(N_POINTS_LINE+1));
    fwrite(conn_buf, sizeof(int),
           nParallel_Line*(N_POINTS_LINE+1), fhw);
    
    for (iElem = 0; iElem < nParallel_BoundTria; iElem++) {
      iNode  = iElem*N_POINTS_TRIANGLE;
      iNode2 = iElem*(N_POINTS_TRIANGLE+1);
      conn_buf[iNode2+0] = N_POINTS_TRIANGLE;
      conn_buf[iNode2+1] = Conn_BoundTria_Par[iNode+0]-1;
      conn_buf[iNode2+2] = Conn_BoundTria_Par[iNode+1]-1;
      conn_buf[iNode2+3] = Conn_BoundTria_Par[iNode+2]-1;
    }
    if (!BigEndian) SwapBytes((char *)conn_buf, sizeof(int),
                nParallel_BoundTria*(N_POINTS_TRIANGLE+1));
    fwrite(conn_buf, sizeof(int),
           nParallel_BoundTria*(N_POINTS_TRIANGLE+1), fhw);
    
    for (iElem = 0; iElem < nParallel_BoundQuad; iElem++) {
      iNode  = iElem*N_POINTS_QUADRILATERAL;
      iNode2 = iElem*(N_POINTS_QUADRILATERAL+1);
      conn_buf[iNode2+0] = N_POINTS_QUADRILATERAL;
      conn_buf[iNode2+1] = Conn_BoundQuad_Par[iNode+0]-1;
      conn_buf[iNode2+2] = Conn_BoundQuad_Par[iNode+1]-1;
      conn_buf[iNode2+3] = Conn_BoundQuad_Par[iNode+2]-1;
      conn_buf[iNode2+4] = Conn_BoundQuad_Par[iNode+3]-1;
    }
    if (!BigEndian) SwapBytes((char *)conn_buf, sizeof(int),
                nParallel_BoundQuad*(N_POINTS_QUADRILATERAL+1));
    fwrite(conn_buf, sizeof(int),
           nParallel_BoundQuad*(N_POINTS_QUADRILATERAL+1), fhw);
    
  } else {
    
    for (iElem = 0; iElem < nParallel_Tria; iElem++) {
      iNode  = iElem*N_POINTS_TRIANGLE;
      iNode2 = iElem*(N_POINTS_TRIANGLE+1);
      conn_buf[iNode2+0] = N_POINTS_TRIANGLE;
      conn_buf[iNode2+1] = Conn_Tria_Par[iNode+0]-1;
      conn_buf[iNode2+2] = Conn_Tria_Par[iNode+1]-1;
      conn_buf[iNode2+3] = Conn_Tria_Par[iNode+2]-1;
    }
    if (!BigEndian) SwapBytes((char *)conn_buf, sizeof(int),
                              nParallel_Tria*(N_POINTS_TRIANGLE+1));
    fwrite(conn_buf, sizeof(int),
           nParallel_Tria*(N_POINTS_TRIANGLE+1), fhw);
    
    for (iElem = 0; iElem < nParallel_Quad; iElem++) {
      iNode  = iElem*N_POINTS_QUADRILATERAL;
      iNode2 = iElem*(N_POINTS_QUADRILATERAL+1);
      conn_buf[iNode2+0] = N_POINTS_QUADRILATERAL;
      conn_buf[iNode2+1] = Conn_Quad_Par[iNode+0]-1;
      conn_buf[iNode2+2] = Conn_Quad_Par[iNode+1]-1;
      conn_buf[iNode2+3] = Conn_Quad_Par[iNode+2]-1;
      conn_buf[iNode2+4] = Conn_Quad_Par[iNode+3]-1;
    }
    if (!BigEndian) SwapBytes((char *)conn_buf, sizeof(int),
                              nParallel_Quad*(N_POINTS_QUADRILATERAL+1));
    fwrite(conn_buf, sizeof(int),
           nParallel_Quad*(N_POINTS_QUADRILATERAL+1), fhw);
    
    for (iElem = 0; iElem < nParallel_Tetr; iElem++) {
      iNode  = iElem*N_POINTS_TETRAHEDRON;
      iNode2 = iElem*(N_POINTS_TETRAHEDRON+1);
      conn_buf[iNode2+0] = N_POINTS_TETRAHEDRON;
      conn_buf[iNode2+1] = Conn_Tetr_Par[iNode+0]-1;
      conn_buf[iNode2+2] = Conn_Tetr_Par[iNode+1]-1;
      conn_buf[iNode2+3] = Conn_Tetr_Par[iNode+2]-1;
      conn_buf[iNode2+4] = Conn_Tetr_Par[iNode+3]-1;
    }
    if (!BigEndian) SwapBytes((char *)conn_buf, sizeof(int),
                              nParallel_Tetr*(N_POINTS_TETRAHEDRON+1));
    fwrite(conn_buf, sizeof(int),
           nParallel_Tetr*(N_POINTS_TETRAHEDRON+1), fhw);
    
    for (iElem = 0; iElem < nParallel_Hexa; iElem++) {
      iNode  = iElem*N_POINTS_HEXAHEDRON;
      iNode2 = iElem*(N_POINTS_HEXAHEDRON+1);
      conn_buf[iNode2+0] = N_POINTS_HEXAHEDRON;
      conn_buf[iNode2+1] = Conn_Hexa_Par[iNode+0]-1;
      conn_buf[iNode2+2] = Conn_Hexa_Par[iNode+1]-1;
      conn_buf[iNode2+3] = Conn_Hexa_Par[iNode+2]-1;
      conn_buf[iNode2+4] = Conn_Hexa_Par[iNode+3]-1;
      conn_buf[iNode2+5] = Conn_Hexa_Par[iNode+4]-1;
      conn_buf[iNode2+6] = Conn_Hexa_Par[iNode+5]-1;
      conn_buf[iNode2+7] = Conn_Hexa_Par[iNode+6]-1;
      conn_buf[iNode2+8] = Conn_Hexa_Par[iNode+7]-1;
    }
    if (!BigEndian) SwapBytes((char *)conn_buf, sizeof(int),
                              nParallel_Hexa*(N_POINTS_HEXAHEDRON+1));
    fwrite(conn_buf, sizeof(int),
           nParallel_Hexa*(N_POINTS_HEXAHEDRON+1), fhw);
    
    for (iElem = 0; iElem < nParallel_Pris; iElem++) {
      iNode  = iElem*N_POINTS_PRISM;
      iNode2 = iElem*(N_POINTS_PRISM+1);
      conn_buf[iNode2+0] = N_POINTS_PRISM;
      conn_buf[iNode2+1] = Conn_Pris_Par[iNode+0]-1;
      conn_buf[iNode2+2] = Conn_Pris_Par[iNode+1]-1;
      conn_buf[iNode2+3] = Conn_Pris_Par[iNode+2]-1;
      conn_buf[iNode2+4] = Conn_Pris_Par[iNode+3]-1;
      conn_buf[iNode2+5] = Conn_Pris_Par[iNode+4]-1;
      conn_buf[iNode2+6] = Conn_Pris_Par[iNode+5]-1;
    }
    if (!BigEndian) SwapBytes((char *)conn_buf, sizeof(int),
                              nParallel_Pris*(N_POINTS_PRISM+1));
    fwrite(conn_buf, sizeof(int),
           nParallel_Pris*(N_POINTS_PRISM+1), fhw);
    
    for (iElem = 0; iElem < nParallel_Pyra; iElem++) {
      iNode  = iElem*N_POINTS_PYRAMID;
      iNode2 = iElem*(N_POINTS_PYRAMID+1);
      conn_buf[iNode2+0] = N_POINTS_PYRAMID;
      conn_buf[iNode2+1] = Conn_Pyra_Par[iNode+0]-1;
      conn_buf[iNode2+2] = Conn_Pyra_Par[iNode+1]-1;
      conn_buf[iNode2+3] = Conn_Pyra_Par[iNode+2]-1;
      conn_buf[iNode2+4] = Conn_Pyra_Par[iNode+3]-1;
      conn_buf[iNode2+5] = Conn_Pyra_Par[iNode+4]-1;
      conn_buf[iNode2+6] = Conn_Pyra_Par[iNode+5]-1;
    }
    if (!BigEndian) SwapBytes((char *)conn_buf, sizeof(int),
                              nParallel_Pyra*(N_POINTS_PYRAMID+1));
    fwrite(conn_buf, sizeof(int),
           nParallel_Pyra*(N_POINTS_PYRAMID+1), fhw);
    
  }
  
  if (conn_buf != NULL) delete [] conn_buf;
  
  /*--- Load/write the cell type for all elements in the file. ---*/
  
  if (surf_sol) {
    SPRINTF (str_buf, "\nCELL_TYPES %i\n", SU2_TYPE::Int(nSurf_Elem_Par));
    fwrite(str_buf, sizeof(char), strlen(str_buf), fhw);
  } else {
    SPRINTF (str_buf, "\nCELL_TYPES %i\n", SU2_TYPE::Int(nGlobal_Elem_Par));
    fwrite(str_buf, sizeof(char), strlen(str_buf), fhw);
  }
  
  int *type_buf = NULL;
  if (surf_sol) {
    
    type_buf = new int[nSurf_Elem_Par];
    
    for (iElem = 0; iElem < nParallel_Line; iElem++) {
      type_buf[iElem] = LINE;
    }
    if (!BigEndian)
      SwapBytes((char *)type_buf, sizeof(int), nParallel_Line);
    fwrite(type_buf, sizeof(int), nParallel_Line, fhw);
    
    for (iElem = 0; iElem < nParallel_BoundTria; iElem++) {
      type_buf[iElem] = TRIANGLE;
    }
    if (!BigEndian)
      SwapBytes((char *)type_buf, sizeof(int), nParallel_BoundTria);
    fwrite(type_buf, sizeof(int), nParallel_BoundTria, fhw);
    
    for (iElem = 0; iElem < nParallel_BoundQuad; iElem++) {
      type_buf[iElem] = QUADRILATERAL;
    }
    if (!BigEndian)
      SwapBytes((char *)type_buf, sizeof(int), nParallel_BoundQuad);
    fwrite(type_buf, sizeof(int), nParallel_BoundQuad, fhw);
    
  } else {
    
    type_buf = new int[nGlobal_Elem_Par];
    
    for (iElem = 0; iElem < nParallel_Tria; iElem++) {
      type_buf[iElem] = TRIANGLE;
    }
    if (!BigEndian)
      SwapBytes((char *)type_buf, sizeof(int), nParallel_Tria);
    fwrite(type_buf, sizeof(int), nParallel_Tria, fhw);
    
    for (iElem = 0; iElem < nParallel_Quad; iElem++) {
      type_buf[iElem] = QUADRILATERAL;
    }
    if (!BigEndian)
      SwapBytes((char *)type_buf, sizeof(int), nParallel_Quad);
    fwrite(type_buf, sizeof(int), nParallel_Quad, fhw);
    
    for (iElem = 0; iElem < nParallel_Tetr; iElem++) {
      type_buf[iElem] = TETRAHEDRON;
    }
    if (!BigEndian)
      SwapBytes((char *)type_buf, sizeof(int), nParallel_Tetr);
    fwrite(type_buf, sizeof(int), nParallel_Tetr, fhw);
    
    for (iElem = 0; iElem < nParallel_Hexa; iElem++) {
      type_buf[iElem] = HEXAHEDRON;
    }
    if (!BigEndian)
      SwapBytes((char *)type_buf, sizeof(int), nParallel_Hexa);
    fwrite(type_buf, sizeof(int), nParallel_Hexa, fhw);
    
    for (iElem = 0; iElem < nParallel_Pris; iElem++) {
      type_buf[iElem] = PRISM;
    }
    if (!BigEndian)
      SwapBytes((char *)type_buf, sizeof(int), nParallel_Pris);
    fwrite(type_buf, sizeof(int), nParallel_Pris, fhw);
    
    for (iElem = 0; iElem < nParallel_Pyra; iElem++) {
      type_buf[iElem] = PYRAMID;
    }
    if (!BigEndian)
      SwapBytes((char *)type_buf, sizeof(int), nParallel_Pyra);
    fwrite(type_buf, sizeof(int), nParallel_Pyra, fhw);
    
  }
  
  if (type_buf != NULL) delete [] type_buf;
  
  /*--- Now write the scalar and vector data (reuse the counts above). ---*/
  
  SPRINTF (str_buf, "\nPOINT_DATA %i\n", (int)GlobalPoint);
  fwrite(str_buf, sizeof(char), strlen(str_buf), fhw);
  
  unsigned short varStart = 2;
  if (nDim == 3) varStart++;
  
  /*--- Need to adjust container location to avoid PointID tag and coords. ---*/
  
  unsigned short iField, VarCounter = varStart;
  for (iField = varStart; iField < Variable_Names.size(); iField++) {
    
    fieldname = Variable_Names[iField];
    fieldname.erase(remove(fieldname.begin(), fieldname.end(), '"'),
                    fieldname.end());
    
    bool output_variable = true, isVector = false;
    size_t found = Variable_Names[iField].find("_x");
    if (found!=string::npos) {
      output_variable = true;
      isVector = true;
    }
    found = Variable_Names[iField].find("_y");
    if (found!=string::npos) {
      //skip
      output_variable = false;
      VarCounter++;
    }
    found = Variable_Names[iField].find("_z");
    if (found!=string::npos) {
      //skip
      output_variable = false;
      VarCounter++;
    }
    
    if (output_variable && isVector) {
      
      fieldname.erase(fieldname.end()-2,fieldname.end());
      SPRINTF (str_buf, "\nVECTORS %s float\n", fieldname.c_str());
      fwrite(str_buf, sizeof(char), strlen(str_buf), fhw);
      
      /*--- Prepare the 1D data buffer on this rank. ---*/
      
      float *vec_buf = new float[GlobalPoint*NCOORDS];
      
      /*--- For now, create a temp 1D buffer to load up the data for writing.
       This will be replaced with a derived data type most likely. ---*/
      
      float val = 0.0;
      for (iPoint = 0; iPoint < GlobalPoint; iPoint++)
        for (iDim = 0; iDim < NCOORDS; iDim++) {
          if (nDim == 2 && iDim == 2) {
            vec_buf[iPoint*NCOORDS + iDim] = 0.0;
          } else {
            val = (float)SU2_TYPE::GetValue(Data[VarCounter+iDim][iPoint]);
            vec_buf[iPoint*NCOORDS + iDim] = val;
          }
        }
      if (!BigEndian)
        SwapBytes((char *)vec_buf, sizeof(float), NCOORDS*GlobalPoint);
      fwrite(vec_buf, sizeof(float), NCOORDS*GlobalPoint, fhw);
      
      delete [] vec_buf;
      
      VarCounter++;
      
    } else if (output_variable) {
      
      SPRINTF (str_buf, "\nSCALARS %s float 1\n", fieldname.c_str());
      fwrite(str_buf, sizeof(char), strlen(str_buf), fhw);
      
      SPRINTF (str_buf, "LOOKUP_TABLE default\n");
      fwrite(str_buf, sizeof(char), strlen(str_buf), fhw);
      
      /*--- Prepare the 1D data buffer on this rank. ---*/
      
      float *scalar_buf = new float[GlobalPoint];
      
      /*--- For now, create a temp 1D buffer to load up the data for writing.
       This will be replaced with a derived data type most likely. ---*/
      
      for (iPoint = 0; iPoint < GlobalPoint; iPoint++) {
        float val = (float)SU2_TYPE::GetValue(Data[VarCounter][iPoint]);
        scalar_buf[iPoint] = val;
      }
      if (!BigEndian)
        SwapBytes((char *)scalar_buf, sizeof(float), GlobalPoint);
      fwrite(scalar_buf, sizeof(float), GlobalPoint, fhw);
      
      delete [] scalar_buf;
      
      VarCounter++;
    }
    
  }
  
  /*--- Close the file. ---*/
  
  fclose(fhw);
  
<<<<<<< HEAD
=======
  
>>>>>>> 30362327
#else
  
  /*--- Parallel binary output using MPI I/O. ---*/
  
  MPI_File fhw;
  SU2_MPI::Status status;
  MPI_Datatype etype, filetype;
  MPI_Offset disp, disp2;
  int ierr;
  
  /*--- All ranks open the file using MPI. Here, we try to open the file with
   exclusive so that an error is generated if the file exists. We always want
   to write a fresh restart file, so we delete any existing files and create
   a new one. ---*/
  
  ierr = MPI_File_open(MPI_COMM_WORLD, fname,
                       MPI_MODE_CREATE|MPI_MODE_EXCL|MPI_MODE_WRONLY,
                       MPI_INFO_NULL, &fhw);
  if (ierr != MPI_SUCCESS)  {
    MPI_File_close(&fhw);
    if (rank == 0)
      MPI_File_delete(fname, MPI_INFO_NULL);
    ierr = MPI_File_open(MPI_COMM_WORLD, fname,
                         MPI_MODE_CREATE|MPI_MODE_EXCL|MPI_MODE_WRONLY,
                         MPI_INFO_NULL, &fhw);
  }
  
  /*--- Error check opening the file. ---*/
  
  if (ierr) {
    SU2_MPI::Error(string("Unable to open VTK binary legacy file ") +
                   string(fname), CURRENT_FUNCTION);
  }
  
  /*--- Set pointer to our output data for simplicity. ---*/
  
  su2double **Data;
  if (surf_sol) {
    Data = Parallel_Surf_Data;
  } else {
    Data = Parallel_Data;
  }
  
  /*--- Write the initial strings to the file. Only the master will
   write the header lines, but all ranks will store the offsets. ---*/
  
  disp = 0;
  strcpy(str_buf, "# vtk DataFile Version 3.0\n");
  if (rank == MASTER_NODE)
    MPI_File_write_at(fhw, disp, str_buf, strlen(str_buf),
                      MPI_CHAR, MPI_STATUS_IGNORE);
  disp += strlen(str_buf)*sizeof(char);
  
  strcpy(str_buf, "vtk output\n");
  if (rank == MASTER_NODE)
    MPI_File_write_at(fhw, disp, str_buf, strlen(str_buf),
                      MPI_CHAR, MPI_STATUS_IGNORE);
  disp += strlen(str_buf)*sizeof(char);
  
  strcpy(str_buf, "BINARY\n");
  if (rank == MASTER_NODE)
    MPI_File_write_at(fhw, disp, str_buf, strlen(str_buf),
                      MPI_CHAR, MPI_STATUS_IGNORE);
  disp += strlen(str_buf)*sizeof(char);
  
  strcpy(str_buf, "DATASET UNSTRUCTURED_GRID\n");
  if (rank == MASTER_NODE)
    MPI_File_write_at(fhw, disp, str_buf, strlen(str_buf),
                      MPI_CHAR, MPI_STATUS_IGNORE);
  disp += strlen(str_buf)*sizeof(char);
  
  /*--- Communicate the number of total points that will be
   written by each rank. After this communication, each proc knows how
   many poinnts will be written before its location in the file and the
   offsets can be correctly set. ---*/
  
  unsigned long myPoint, GlobalPoint;
  if (surf_sol) {
    GlobalPoint = nGlobal_Surf_Poin;
    myPoint     = nSurf_Poin_Par;
  } else {
    GlobalPoint = nGlobal_Poin_Par;
    myPoint     = nParallel_Poin;
  }
  
  int *nPoint_Snd = new int[size+1];
  int *nPoint_Cum = new int[size+1];
  
  nPoint_Snd[0] = 0; nPoint_Cum[0] = 0;
  for (int ii=1; ii < size; ii++) {
    nPoint_Snd[ii] = myPoint; nPoint_Cum[ii] = 0;
  }
  nPoint_Snd[size] = myPoint; nPoint_Cum[size] = 0;
  
  /*--- Communicate the local counts to all ranks for building offsets. ---*/
  
  SU2_MPI::Alltoall(&(nPoint_Snd[1]), 1, MPI_INT,
                    &(nPoint_Cum[1]), 1, MPI_INT, MPI_COMM_WORLD);
  
  /*--- Put the counters into cumulative storage format. ---*/
  
  for (int ii = 0; ii < size; ii++) {
    nPoint_Cum[ii+1] += nPoint_Cum[ii];
  }
  
  SPRINTF(str_buf, "POINTS %i float\n", SU2_TYPE::Int(GlobalPoint));
  if (rank == MASTER_NODE)
    MPI_File_write_at(fhw, disp, str_buf, strlen(str_buf),
                      MPI_CHAR, MPI_STATUS_IGNORE);
  disp += strlen(str_buf)*sizeof(char);
  
  /*--- Load/write the 1D buffer of point coordinates. Note that we
   always have 3 coordinate dimensions, even for 2D problems. ---*/
  
  float *coord_buf = new float[myPoint*NCOORDS];
  for (iPoint = 0; iPoint < myPoint; iPoint++) {
    for (iDim = 0; iDim < NCOORDS; iDim++) {
      if (nDim == 2 && iDim == 2) {
        coord_buf[iPoint*NCOORDS + iDim] = 0.0;
      } else {
        float val = (float)SU2_TYPE::GetValue(Data[iDim][iPoint]);
        coord_buf[iPoint*NCOORDS + iDim] = val;
      }
    }
  }
  if (!BigEndian) SwapBytes((char *)coord_buf, sizeof(float), myPoint*NCOORDS);

  /*--- We will write the point coordinates as floats. ---*/
  
  etype = MPI_FLOAT;
  
  /*--- Define a derived datatype for this ranks contiguous
   chunk of data that will be placed in the file. ---*/
  
  MPI_Type_contiguous(myPoint*NCOORDS, MPI_FLOAT, &filetype);
  MPI_Type_commit(&filetype);
  
  /*--- Compute the offset for this rank's linear partition of the
   data in bytes. ---*/
  
  disp2 = disp + NCOORDS*nPoint_Cum[rank]*sizeof(float);
  
  /*--- Set the view for the MPI file write, i.e., describe the
   location in the file that this rank "sees" for writing its
   piece of the file. ---*/
  
  MPI_File_set_view(fhw, disp2, etype, filetype,
                    (char*)"native", MPI_INFO_NULL);
  
  /*--- Collective call for all ranks to write simultaneously. ---*/
  
  MPI_File_write_all(fhw, coord_buf, myPoint*NCOORDS, MPI_FLOAT, &status);
  
  /*--- Update the displacement position for MPI IO. ---*/
  
  disp += NCOORDS*nPoint_Cum[size]*sizeof(float);
  
  /*--- Free the derived datatype and coordinate array. ---*/
  
  MPI_Type_free(&filetype);
  delete [] coord_buf;
  
  /*--- Compute our local number of elements, the required storage,
   and reduce the total number of elements and storage globally. ---*/
  
  unsigned long nTot_Line, nTot_BoundTria, nTot_BoundQuad;
  unsigned long nTot_Tria, nTot_Quad;
  unsigned long nTot_Tetr, nTot_Hexa, nTot_Pris, nTot_Pyra;
  unsigned long myElem, myElemStorage, GlobalElem, GlobalElemStorage;
  
  if (surf_sol) {
    
    SU2_MPI::Allreduce(&nParallel_Line,      &nTot_Line,      1,
                       MPI_UNSIGNED_LONG, MPI_SUM, MPI_COMM_WORLD);
    SU2_MPI::Allreduce(&nParallel_BoundTria, &nTot_BoundTria, 1,
                       MPI_UNSIGNED_LONG, MPI_SUM, MPI_COMM_WORLD);
    SU2_MPI::Allreduce(&nParallel_BoundQuad, &nTot_BoundQuad, 1,
                       MPI_UNSIGNED_LONG, MPI_SUM, MPI_COMM_WORLD);
    
    myElem        = (nParallel_Line   + nParallel_BoundTria   +
                     nParallel_BoundQuad);
    myElemStorage = (nParallel_Line*3 + nParallel_BoundTria*4 +
                     nParallel_BoundQuad*5);
    
    GlobalElem        = nTot_Line   + nTot_BoundTria   + nTot_BoundQuad;
    GlobalElemStorage = nTot_Line*3 + nTot_BoundTria*4 + nTot_BoundQuad*5;
    
  } else {
    
    SU2_MPI::Allreduce(&nParallel_Tria, &nTot_Tria, 1,
                       MPI_UNSIGNED_LONG, MPI_SUM, MPI_COMM_WORLD);
    SU2_MPI::Allreduce(&nParallel_Quad, &nTot_Quad, 1,
                       MPI_UNSIGNED_LONG, MPI_SUM, MPI_COMM_WORLD);
    SU2_MPI::Allreduce(&nParallel_Tetr, &nTot_Tetr, 1,
                       MPI_UNSIGNED_LONG, MPI_SUM, MPI_COMM_WORLD);
    SU2_MPI::Allreduce(&nParallel_Hexa, &nTot_Hexa, 1,
                       MPI_UNSIGNED_LONG, MPI_SUM, MPI_COMM_WORLD);
    SU2_MPI::Allreduce(&nParallel_Pris, &nTot_Pris, 1,
                       MPI_UNSIGNED_LONG, MPI_SUM, MPI_COMM_WORLD);
    SU2_MPI::Allreduce(&nParallel_Pyra, &nTot_Pyra, 1,
                       MPI_UNSIGNED_LONG, MPI_SUM, MPI_COMM_WORLD);
    
    myElem        = (nParallel_Tria + nParallel_Quad + nParallel_Tetr +
                     nParallel_Hexa + nParallel_Pris + nParallel_Pyra);
    myElemStorage = (nParallel_Tria*4 + nParallel_Quad*5 + nParallel_Tetr*5 +
                     nParallel_Hexa*9 + nParallel_Pris*7 + nParallel_Pyra*6);
    
    GlobalElem        = (nTot_Tria   + nTot_Quad   + nTot_Tetr   +
                         nTot_Hexa   + nTot_Pris   + nTot_Pyra);
    GlobalElemStorage = (nTot_Tria*4 + nTot_Quad*5 + nTot_Tetr*5 +
                         nTot_Hexa*9 + nTot_Pris*7 + nTot_Pyra*6);
    
  }
  
  /*--- Communicate the number of total cells/storage that will be
   written by each rank. After this communication, each proc knows how
   many cells will be written before its location in the file and the
   offsets can be correctly set. ---*/
  
  int *nElem_Snd = new int[size+1]; int *nElemStorage_Snd = new int[size+1];
  int *nElem_Cum = new int[size+1]; int *nElemStorage_Cum = new int[size+1];
  
  nElem_Snd[0] = 0; nElemStorage_Snd[0] = 0;
  nElem_Cum[0] = 0; nElemStorage_Cum[0] = 0;
  for (int ii=1; ii < size; ii++) {
    nElem_Snd[ii] = myElem; nElemStorage_Snd[ii] = myElemStorage;
    nElem_Cum[ii] = 0;      nElemStorage_Cum[ii] = 0;
  }
  nElem_Snd[size] = myElem; nElemStorage_Snd[size] = myElemStorage;
  nElem_Cum[size] = 0;      nElemStorage_Cum[size] = 0;
  
  /*--- Communicate the local counts to all ranks for building offsets. ---*/
  
  SU2_MPI::Alltoall(&(nElem_Snd[1]), 1, MPI_INT,
                    &(nElem_Cum[1]), 1, MPI_INT, MPI_COMM_WORLD);
  
  SU2_MPI::Alltoall(&(nElemStorage_Snd[1]), 1, MPI_INT,
                    &(nElemStorage_Cum[1]), 1, MPI_INT, MPI_COMM_WORLD);
  
  /*--- Put the counters into cumulative storage format. ---*/
  
  for (int ii = 0; ii < size; ii++) {
    nElem_Cum[ii+1]        += nElem_Cum[ii];
    nElemStorage_Cum[ii+1] += nElemStorage_Cum[ii];
  }
  
  /*--- Reset the file view before writing the next ASCII line for cells. ---*/
  
  MPI_File_set_view(fhw, 0, MPI_BYTE, MPI_BYTE,
                    (char*)"native", MPI_INFO_NULL);
  SPRINTF(str_buf, "\nCELLS %i %i\n", SU2_TYPE::Int(GlobalElem),
          SU2_TYPE::Int(GlobalElemStorage));
  if (rank == MASTER_NODE)
    MPI_File_write_at(fhw, disp, str_buf, strlen(str_buf),
                      MPI_CHAR, MPI_STATUS_IGNORE);
  disp += strlen(str_buf)*sizeof(char);
  
  /*--- Load/write 1D buffers for the connectivity of each element type. ---*/
  
  int *conn_buf = new int[myElemStorage];
  unsigned long iStorage = 0;
  
  if (surf_sol) {
    
    for (iElem = 0; iElem < nParallel_Line; iElem++) {
      iNode  = iElem*N_POINTS_LINE;
      conn_buf[iStorage+0] = N_POINTS_LINE;
      conn_buf[iStorage+1] = Conn_BoundLine_Par[iNode+0]-1;
      conn_buf[iStorage+2] = Conn_BoundLine_Par[iNode+1]-1;
      iStorage += (N_POINTS_LINE+1);
    }
    
    for (iElem = 0; iElem < nParallel_BoundTria; iElem++) {
      iNode  = iElem*N_POINTS_TRIANGLE;
      conn_buf[iStorage+0] = N_POINTS_TRIANGLE;
      conn_buf[iStorage+1] = Conn_BoundTria_Par[iNode+0]-1;
      conn_buf[iStorage+2] = Conn_BoundTria_Par[iNode+1]-1;
      conn_buf[iStorage+3] = Conn_BoundTria_Par[iNode+2]-1;
      iStorage += (N_POINTS_TRIANGLE+1);
    }
    
    for (iElem = 0; iElem < nParallel_BoundQuad; iElem++) {
      iNode  = iElem*N_POINTS_QUADRILATERAL;
      conn_buf[iStorage+0] = N_POINTS_QUADRILATERAL;
      conn_buf[iStorage+1] = Conn_BoundQuad_Par[iNode+0]-1;
      conn_buf[iStorage+2] = Conn_BoundQuad_Par[iNode+1]-1;
      conn_buf[iStorage+3] = Conn_BoundQuad_Par[iNode+2]-1;
      conn_buf[iStorage+4] = Conn_BoundQuad_Par[iNode+3]-1;
      iStorage += (N_POINTS_QUADRILATERAL+1);
    }
    
  } else {
    
    for (iElem = 0; iElem < nParallel_Tria; iElem++) {
      iNode  = iElem*N_POINTS_TRIANGLE;
      conn_buf[iStorage+0] = N_POINTS_TRIANGLE;
      conn_buf[iStorage+1] = Conn_Tria_Par[iNode+0]-1;
      conn_buf[iStorage+2] = Conn_Tria_Par[iNode+1]-1;
      conn_buf[iStorage+3] = Conn_Tria_Par[iNode+2]-1;
      iStorage += (N_POINTS_TRIANGLE+1);
    }
    
    for (iElem = 0; iElem < nParallel_Quad; iElem++) {
      iNode  = iElem*N_POINTS_QUADRILATERAL;
      conn_buf[iStorage+0] = N_POINTS_QUADRILATERAL;
      conn_buf[iStorage+1] = Conn_Quad_Par[iNode+0]-1;
      conn_buf[iStorage+2] = Conn_Quad_Par[iNode+1]-1;
      conn_buf[iStorage+3] = Conn_Quad_Par[iNode+2]-1;
      conn_buf[iStorage+4] = Conn_Quad_Par[iNode+3]-1;
      iStorage += (N_POINTS_QUADRILATERAL+1);
      
    }
    
    for (iElem = 0; iElem < nParallel_Tetr; iElem++) {
      iNode  = iElem*N_POINTS_TETRAHEDRON;
      conn_buf[iStorage+0] = N_POINTS_TETRAHEDRON;
      conn_buf[iStorage+1] = Conn_Tetr_Par[iNode+0]-1;
      conn_buf[iStorage+2] = Conn_Tetr_Par[iNode+1]-1;
      conn_buf[iStorage+3] = Conn_Tetr_Par[iNode+2]-1;
      conn_buf[iStorage+4] = Conn_Tetr_Par[iNode+3]-1;
      iStorage += (N_POINTS_TETRAHEDRON+1);
      
    }
    
    for (iElem = 0; iElem < nParallel_Hexa; iElem++) {
      iNode  = iElem*N_POINTS_HEXAHEDRON;
      conn_buf[iStorage+0] = N_POINTS_HEXAHEDRON;
      conn_buf[iStorage+1] = Conn_Hexa_Par[iNode+0]-1;
      conn_buf[iStorage+2] = Conn_Hexa_Par[iNode+1]-1;
      conn_buf[iStorage+3] = Conn_Hexa_Par[iNode+2]-1;
      conn_buf[iStorage+4] = Conn_Hexa_Par[iNode+3]-1;
      conn_buf[iStorage+5] = Conn_Hexa_Par[iNode+4]-1;
      conn_buf[iStorage+6] = Conn_Hexa_Par[iNode+5]-1;
      conn_buf[iStorage+7] = Conn_Hexa_Par[iNode+6]-1;
      conn_buf[iStorage+8] = Conn_Hexa_Par[iNode+7]-1;
      iStorage += (N_POINTS_HEXAHEDRON+1);
    }
    
    for (iElem = 0; iElem < nParallel_Pris; iElem++) {
      iNode  = iElem*N_POINTS_PRISM;
      conn_buf[iStorage+0] = N_POINTS_PRISM;
      conn_buf[iStorage+1] = Conn_Pris_Par[iNode+0]-1;
      conn_buf[iStorage+2] = Conn_Pris_Par[iNode+1]-1;
      conn_buf[iStorage+3] = Conn_Pris_Par[iNode+2]-1;
      conn_buf[iStorage+4] = Conn_Pris_Par[iNode+3]-1;
      conn_buf[iStorage+5] = Conn_Pris_Par[iNode+4]-1;
      conn_buf[iStorage+6] = Conn_Pris_Par[iNode+5]-1;
      iStorage += (N_POINTS_PRISM+1);
    }
    
    for (iElem = 0; iElem < nParallel_Pyra; iElem++) {
      iNode  = iElem*N_POINTS_PYRAMID;
      conn_buf[iStorage+0] = N_POINTS_PYRAMID;
      conn_buf[iStorage+1] = Conn_Pyra_Par[iNode+0]-1;
      conn_buf[iStorage+2] = Conn_Pyra_Par[iNode+1]-1;
      conn_buf[iStorage+3] = Conn_Pyra_Par[iNode+2]-1;
      conn_buf[iStorage+4] = Conn_Pyra_Par[iNode+3]-1;
      conn_buf[iStorage+5] = Conn_Pyra_Par[iNode+4]-1;
      conn_buf[iStorage+6] = Conn_Pyra_Par[iNode+5]-1;
      iStorage += (N_POINTS_PYRAMID+1);
    }
    
  }
  if (!BigEndian) SwapBytes((char *)conn_buf, sizeof(int), myElemStorage);
  
  /*--- We write the connectivity with MPI_INTs. ---*/
  
  etype = MPI_INT;
  
  /*--- Define a derived datatype for this ranks contiguous
   chunk of data that will be placed in the file. ---*/
  
  MPI_Type_contiguous(myElemStorage, MPI_INT, &filetype);
  MPI_Type_commit(&filetype);
  
  /*--- Compute the offset for this rank's linear partition of the
   data in bytes. ---*/
  
  disp2 = (disp + nElemStorage_Cum[rank]*sizeof(int));
  
  /*--- Set the view for the MPI file write, i.e., describe the
   location in the file that this rank "sees" for writing its
   piece of the file. ---*/
  
  MPI_File_set_view(fhw, disp2, etype, filetype,
                    (char*)"native", MPI_INFO_NULL);
  
  /*--- Collective call for all ranks to write simultaneously. ---*/
  
  MPI_File_write_all(fhw, conn_buf, myElemStorage, MPI_INT, &status);
  
  /*--- Update the displacement position for MPI IO. ---*/
  
  disp += nElemStorage_Cum[size]*sizeof(int);
  
  /*--- Free the derived datatype. ---*/
  
  MPI_Type_free(&filetype);
  delete [] conn_buf;
  
  /*--- Load/write the cell type for all elements in the file. ---*/
  
  MPI_File_set_view(fhw, 0, MPI_BYTE, MPI_BYTE,
                    (char*)"native", MPI_INFO_NULL);
  SPRINTF (str_buf, "\nCELL_TYPES %i\n", SU2_TYPE::Int(GlobalElem));
  if (rank == MASTER_NODE)
    MPI_File_write_at(fhw, disp, str_buf, strlen(str_buf),
                      MPI_CHAR, MPI_STATUS_IGNORE);
  disp += strlen(str_buf)*sizeof(char);
  
  int *type_buf = new int[myElem];
  unsigned long jElem = 0;
  
  if (surf_sol) {
    for (iElem = 0; iElem < nParallel_Line; iElem++) {
      type_buf[jElem] = LINE; jElem++;
    }
    for (iElem = 0; iElem < nParallel_BoundTria; iElem++) {
      type_buf[jElem] = TRIANGLE; jElem++;
    }
    for (iElem = 0; iElem < nParallel_BoundQuad; iElem++) {
      type_buf[jElem] = QUADRILATERAL; jElem++;
    }
  } else {
    for (iElem = 0; iElem < nParallel_Tria; iElem++) {
      type_buf[jElem] = TRIANGLE; jElem++;
    }
    for (iElem = 0; iElem < nParallel_Quad; iElem++) {
      type_buf[jElem] = QUADRILATERAL; jElem++;
    }
    for (iElem = 0; iElem < nParallel_Tetr; iElem++) {
      type_buf[jElem] = TETRAHEDRON; jElem++;
    }
    for (iElem = 0; iElem < nParallel_Hexa; iElem++) {
      type_buf[jElem] = HEXAHEDRON; jElem++;
    }
    for (iElem = 0; iElem < nParallel_Pris; iElem++) {
      type_buf[jElem] = PRISM; jElem++;
    }
    for (iElem = 0; iElem < nParallel_Pyra; iElem++) {
      type_buf[jElem] = PYRAMID; jElem++;
    }
  }
  if (!BigEndian) SwapBytes((char *)type_buf, sizeof(int), myElem);

  /*--- We write the cell types with MPI_INTs. ---*/
  
  etype = MPI_INT;
  
  /*--- Define a derived datatype for this ranks contiguous
   chunk of data that will be placed in the file. ---*/
  
  MPI_Type_contiguous(myElem, MPI_INT, &filetype);
  MPI_Type_commit(&filetype);
  
  /*--- Compute the offset for this rank's linear partition of the
   data in bytes. ---*/
  
  disp2 = (disp + nElem_Cum[rank]*sizeof(int));
  
  /*--- Set the view for the MPI file write, i.e., describe the
   location in the file that this rank "sees" for writing its
   piece of the file. ---*/
  
  MPI_File_set_view(fhw, disp2, etype, filetype,
                    (char*)"native", MPI_INFO_NULL);
  
  /*--- Collective call for all ranks to write simultaneously. ---*/
  
  MPI_File_write_all(fhw, type_buf, myElem, MPI_INT, &status);
  
  /*--- Update the displacement position for MPI IO. ---*/
  
  disp += nElem_Cum[size]*sizeof(int);
  
  /*--- Free the derived datatype. ---*/
  
  MPI_Type_free(&filetype);
  if (type_buf != NULL) delete [] type_buf;
  
  /*--- Now write the scalar and vector point data. ---*/
  
  MPI_File_set_view(fhw, 0, MPI_BYTE, MPI_BYTE,
                    (char*)"native", MPI_INFO_NULL);
  SPRINTF (str_buf, "\nPOINT_DATA %i\n", SU2_TYPE::Int(GlobalPoint));
  if (rank == MASTER_NODE)
    MPI_File_write_at(fhw, disp, str_buf, strlen(str_buf),
                      MPI_CHAR, MPI_STATUS_IGNORE);
  disp += strlen(str_buf)*sizeof(char);
  
  /*--- Adjust container start location to avoid point coords. ---*/
  
  unsigned short varStart = 2;
  if (nDim == 3) varStart++;
  
  /*--- Loop over all variables that have been registered in the output. ---*/
  
  unsigned short iField, VarCounter = varStart;
  for (iField = varStart; iField < Variable_Names.size(); iField++) {
    
    fieldname = Variable_Names[iField];
    fieldname.erase(remove(fieldname.begin(), fieldname.end(), '"'),
                    fieldname.end());
    
    /*--- Check whether this field is a vector or scalar. ---*/
    
    bool output_variable = true, isVector = false;
    size_t found = Variable_Names[iField].find("_x");
    if (found!=string::npos) {
      output_variable = true;
      isVector        = true;
    }
    found = Variable_Names[iField].find("_y");
    if (found!=string::npos) {
      /*--- We have found a vector, so skip the Y component. ---*/
      output_variable = false;
      VarCounter++;
    }
    found = Variable_Names[iField].find("_z");
    if (found!=string::npos) {
      /*--- We have found a vector, so skip the Z component. ---*/
      output_variable = false;
      VarCounter++;
    }
    
    /*--- Write the point data as an <X,Y,Z> vector or a scalar. ---*/
    
    if (output_variable && isVector) {
      
      /*--- Adjust the string name to remove the leading "X-" ---*/
      
      fieldname.erase(fieldname.end()-2,fieldname.end());
      MPI_File_set_view(fhw, 0, MPI_BYTE, MPI_BYTE,
                        (char*)"native", MPI_INFO_NULL);
      SPRINTF (str_buf, "\nVECTORS %s float\n", fieldname.c_str());
      if (rank == MASTER_NODE)
        MPI_File_write_at(fhw, disp, str_buf, strlen(str_buf),
                          MPI_CHAR, MPI_STATUS_IGNORE);
      disp += strlen(str_buf)*sizeof(char);
      
      /*--- Prepare the 1D data buffer on this rank. ---*/
      
      float *vec_buf = new float[myPoint*NCOORDS];
      
      /*--- Load up the buffer for writing this rank's vector data. ---*/
      
      float val = 0.0;
      for (iPoint = 0; iPoint < myPoint; iPoint++) {
        for (iDim = 0; iDim < NCOORDS; iDim++) {
          if (nDim == 2 && iDim == 2) {
            vec_buf[iPoint*NCOORDS + iDim] = 0.0;
          } else {
            val = (float)SU2_TYPE::GetValue(Data[VarCounter+iDim][iPoint]);
            vec_buf[iPoint*NCOORDS + iDim] = val;
          }
        }
      }
      if (!BigEndian)
        SwapBytes((char *)vec_buf, sizeof(float), myPoint*NCOORDS);

      /*--- We will write the point data as floats. ---*/
      
      etype = MPI_FLOAT;
      
      /*--- Define a derived datatype for this ranks contiguous
       chunk of data that will be placed in the file. ---*/
      
      MPI_Type_contiguous(myPoint*NCOORDS, MPI_FLOAT, &filetype);
      MPI_Type_commit(&filetype);
      
      /*--- Compute the offset for this rank's linear partition of the
       data in bytes. ---*/
      
      disp2 = disp + NCOORDS*nPoint_Cum[rank]*sizeof(float);
      
      /*--- Set the view for the MPI file write, i.e., describe the
       location in the file that this rank "sees" for writing its
       piece of the file. ---*/
      
      MPI_File_set_view(fhw, disp2, etype, filetype,
                        (char*)"native", MPI_INFO_NULL);
      
      /*--- Collective call for all ranks to write simultaneously. ---*/
      
      MPI_File_write_all(fhw, vec_buf, myPoint*NCOORDS, MPI_FLOAT, &status);
      
      /*--- Update the displacement position for MPI IO. ---*/
      
      disp += NCOORDS*nPoint_Cum[size]*sizeof(float);
      
      /*--- Free the derived datatype and coordinate array. ---*/
      
      MPI_Type_free(&filetype);
      delete [] vec_buf; vec_buf = NULL;
      
      VarCounter++;
      
    } else if (output_variable) {
      
      MPI_File_set_view(fhw, 0, MPI_BYTE, MPI_BYTE,
                        (char*)"native", MPI_INFO_NULL);
      SPRINTF (str_buf, "\nSCALARS %s float 1\n", fieldname.c_str());
      if (rank == MASTER_NODE)
        MPI_File_write_at(fhw, disp, str_buf, strlen(str_buf),
                          MPI_CHAR, MPI_STATUS_IGNORE);
      disp += strlen(str_buf)*sizeof(char);
      
      MPI_File_set_view(fhw, 0, MPI_BYTE, MPI_BYTE,
                        (char*)"native", MPI_INFO_NULL);
      SPRINTF (str_buf, "LOOKUP_TABLE default\n");
      if (rank == MASTER_NODE)
        MPI_File_write_at(fhw, disp, str_buf, strlen(str_buf),
                          MPI_CHAR, MPI_STATUS_IGNORE);
      disp += strlen(str_buf)*sizeof(char);
      
      /*--- Prepare the 1D data buffer on this rank. ---*/
      
      float *scalar_buf = new float[myPoint];
      
      /*--- For now, create a temp 1D buffer to load up the data for writing.
       This will be replaced with a derived data type most likely. ---*/
      
      for (iPoint = 0; iPoint < myPoint; iPoint++) {
        float val = (float)SU2_TYPE::GetValue(Data[VarCounter][iPoint]);
        scalar_buf[iPoint] = val;
      }
      if (!BigEndian) SwapBytes((char *)scalar_buf, sizeof(float), myPoint);
      
      /*--- We will write the point data as floats. ---*/
      
      etype = MPI_FLOAT;
      
      /*--- Define a derived datatype for this ranks contiguous
       chunk of data that will be placed in the file. ---*/
      
      MPI_Type_contiguous(myPoint, MPI_FLOAT, &filetype);
      MPI_Type_commit(&filetype);
      
      /*--- Compute the offset for this rank's linear partition of the
       data in bytes. ---*/
      
      disp2 = disp + nPoint_Cum[rank]*sizeof(float);
      
      /*--- Set the view for the MPI file write, i.e., describe the
       location in the file that this rank "sees" for writing its
       piece of the file. ---*/
      
      MPI_File_set_view(fhw, disp2, etype, filetype,
                        (char*)"native", MPI_INFO_NULL);
      
      /*--- Collective call for all ranks to write simultaneously. ---*/
      
      MPI_File_write_all(fhw, scalar_buf, myPoint, MPI_FLOAT, &status);
      
      /*--- Update the displacement position for MPI IO. ---*/
      
      disp += nPoint_Cum[size]*sizeof(float);
      
      /*--- Free the derived datatype and coordinate array. ---*/
      
      MPI_Type_free(&filetype);
      delete [] scalar_buf; scalar_buf = NULL;
      
      VarCounter++;
    }
    
  }
  
  /*--- All ranks close the file after writing. ---*/
  
  MPI_File_close(&fhw);
  
  /*--- Delete the offset counters that we needed for MPI IO. ---*/
  
  delete [] nElem_Snd;        delete [] nElem_Cum;
  delete [] nElemStorage_Snd; delete [] nElemStorage_Cum;
  delete [] nPoint_Snd;       delete [] nPoint_Cum;
  
#endif
  
}<|MERGE_RESOLUTION|>--- conflicted
+++ resolved
@@ -2855,10 +2855,6 @@
   
   fclose(fhw);
   
-<<<<<<< HEAD
-=======
-  
->>>>>>> 30362327
 #else
   
   /*--- Parallel binary output using MPI I/O. ---*/
