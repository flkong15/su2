--- conflicted
+++ resolved
@@ -1170,7 +1170,6 @@
   alfa_1        = constants[8];
   alfa_2        = constants[9];
   a1            = constants[7];
-
 }
 
 CSourcePieceWise_TurbSST::~CSourcePieceWise_TurbSST(void) { }
@@ -1246,7 +1245,6 @@
     val_residual[1] += (1.0 - F1_i)*CDkw_i*Volume;
     
     /*--- Implicit part ---*/
-<<<<<<< HEAD
     
     su2double d_pk_d_k = pk/TurbVar_i[0]; /*--- pk is linear in k ---*/
     su2double d_mu_d_omega = 0;
@@ -1266,21 +1264,6 @@
     val_Jacobian_i[1][0] = 0.0;
     val_Jacobian_i[1][1] = d_pw_d_omega*Volume/Density_i -
                            2.0*beta_blended*TurbVar_i[1]*Volume;
-=======
-    // original:
-    /*
-    val_Jacobian_i[0][0] = -beta_star*TurbVar_i[1]*Volume;    val_Jacobian_i[0][1] = 0.0;
-    val_Jacobian_i[1][0] = 0.0;                               val_Jacobian_i[1][1] = -2.0*beta_blended*TurbVar_i[1]*Volume;
-    */
-
-
-    // swh:
-    val_Jacobian_i[0][0] = -beta_star*Density_i*TurbVar_i[1]*Volume;
-    val_Jacobian_i[0][1] = -beta_star*Density_i*TurbVar_i[0]*Volume;
-    val_Jacobian_i[1][0] = 0.0;
-    val_Jacobian_i[1][1] = -2.0*beta_blended*Density_i*TurbVar_i[1]*Volume;
-
->>>>>>> 1cb03282
   }
   
   AD::SetPreaccOut(val_residual, nVar);
