--- conflicted
+++ resolved
@@ -3364,12 +3364,7 @@
 
       factor = 1.0;
 
-<<<<<<< HEAD
-    if ((ObjFunc == AVG_TOTAL_PRESSURE) || (ObjFunc == AVG_OUTLET_PRESSURE))
-      factor = 1.0/Area_Monitored;
-=======
     if ((ObjFunc == AVG_TOTAL_PRESSURE) || (ObjFunc == AVG_OUTLET_PRESSURE)) factor = 1.0/Area_Monitored;
->>>>>>> ad5a4513
 
   }
 
@@ -5098,20 +5093,6 @@
         }
 
 
-<<<<<<< HEAD
-        if (Vn > SoundSpeed) {
-          /*--- Objective-dependent additions to energy term ---*/
-          Vn_Exit = Vn; /* Vn_Exit comes from Reiman conditions in subsonic case*/
-          Vn_rel = Vn_Exit-ProjGridVel;
-          /* Repeated term */
-          a1 = Gamma_Minus_One/(Vn_rel*Vn_rel-SoundSpeed*SoundSpeed);
-
-          switch (config->GetKind_ObjFunc(iMarker_Monitoring)) {
-          case AVG_TOTAL_PRESSURE:
-            /*--- Total Pressure term. NOTE: this is AREA averaged
-             * Additional terms are added later (as they are common between subsonic,
-             * supersonic equations) ---*/
-=======
       if (Vn > SoundSpeed) {
         /*--- Objective-dependent additions to energy term ---*/
         Vn_Exit = Vn; /* Vn_Exit comes from Reiman conditions in subsonic case*/
@@ -5124,7 +5105,6 @@
           /*--- Total Pressure term. NOTE: this is AREA averaged
            * Additional terms are added later (as they are common between subsonic,
            * supersonic equations) ---*/
->>>>>>> ad5a4513
           Velocity2  = 0.0;
           for (iDim = 0; iDim < nDim; iDim++) {
             Velocity2 += Velocity[iDim]*Velocity[iDim];
