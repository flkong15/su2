/*!
 * \file iteration_structure.cpp
 * \brief Main subroutines used by SU2_CFD
 * \author F. Palacios, T. Economon
 * \version 6.2.0 "Falcon"
 *
 * The current SU2 release has been coordinated by the
 * SU2 International Developers Society <www.su2devsociety.org>
 * with selected contributions from the open-source community.
 *
 * The main research teams contributing to the current release are:
 *  - Prof. Juan J. Alonso's group at Stanford University.
 *  - Prof. Piero Colonna's group at Delft University of Technology.
 *  - Prof. Nicolas R. Gauger's group at Kaiserslautern University of Technology.
 *  - Prof. Alberto Guardone's group at Polytechnic University of Milan.
 *  - Prof. Rafael Palacios' group at Imperial College London.
 *  - Prof. Vincent Terrapon's group at the University of Liege.
 *  - Prof. Edwin van der Weide's group at the University of Twente.
 *  - Lab. of New Concepts in Aeronautics at Tech. Institute of Aeronautics.
 *
 * Copyright 2012-2019, Francisco D. Palacios, Thomas D. Economon,
 *                      Tim Albring, and the SU2 contributors.
 *
 * SU2 is free software; you can redistribute it and/or
 * modify it under the terms of the GNU Lesser General Public
 * License as published by the Free Software Foundation; either
 * version 2.1 of the License, or (at your option) any later version.
 *
 * SU2 is distributed in the hope that it will be useful,
 * but WITHOUT ANY WARRANTY; without even the implied warranty of
 * MERCHANTABILITY or FITNESS FOR A PARTICULAR PURPOSE. See the GNU
 * Lesser General Public License for more details.
 *
 * You should have received a copy of the GNU Lesser General Public
 * License along with SU2. If not, see <http://www.gnu.org/licenses/>.
 */

#include "../include/iteration_structure.hpp"

CIteration::CIteration(CConfig *config) {
  rank = SU2_MPI::GetRank();
  size = SU2_MPI::GetSize();

  nInst = config->GetnTimeInstances();
  nZone = config->GetnZone();

  multizone = config->GetMultizone_Problem();
  singlezone = !(config->GetMultizone_Problem());

}

CIteration::~CIteration(void) { }

void CIteration::SetGrid_Movement(CGeometry ****geometry_container,
          CSurfaceMovement **surface_movement,
          CVolumetricMovement ***grid_movement,
          CFreeFormDefBox ***FFDBox,
          CSolver *****solver_container,
          CConfig **config_container,
          unsigned short val_iZone,
          unsigned short val_iInst,
          unsigned long IntIter,
          unsigned long ExtIter)   {

  unsigned short iDim;
  unsigned short Kind_Grid_Movement = config_container[val_iZone]->GetKind_GridMovement();
  unsigned long nIterMesh;
  unsigned long iPoint;
  bool stat_mesh = true;
  bool adjoint = config_container[val_iZone]->GetContinuous_Adjoint();
  bool harmonic_balance = (config_container[val_iZone]->GetUnsteady_Simulation() == HARMONIC_BALANCE);
  bool discrete_adjoint = config_container[val_iZone]->GetDiscrete_Adjoint();

  /*--- Only write to screen if this option is enabled ---*/
  bool Screen_Output = config_container[val_iZone]->GetDeform_Output();

  /*--- For a harmonic balance case, set "iteration number" to the zone number,
   so that the meshes are positioned correctly for each instance. ---*/
  if (harmonic_balance) {
    ExtIter = val_iInst;
    Kind_Grid_Movement = config_container[val_iZone]->GetKind_GridMovement();
  }

  /*--- Perform mesh movement depending on specified type ---*/
  switch (Kind_Grid_Movement) {

  case RIGID_MOTION:

      if (rank == MASTER_NODE) {
        cout << endl << " Performing rigid mesh transformation." << endl;
      }

      /*--- Move each node in the volume mesh using the specified type
       of rigid mesh motion. These routines also compute analytic grid
       velocities for the fine mesh. ---*/

      grid_movement[val_iZone][val_iInst]->Rigid_Translation(geometry_container[val_iZone][val_iInst][MESH_0],
                                       config_container[val_iZone], val_iZone, ExtIter);
      grid_movement[val_iZone][val_iInst]->Rigid_Plunging(geometry_container[val_iZone][val_iInst][MESH_0],
                                    config_container[val_iZone], val_iZone, ExtIter);
      grid_movement[val_iZone][val_iInst]->Rigid_Pitching(geometry_container[val_iZone][val_iInst][MESH_0],
                                    config_container[val_iZone], val_iZone, ExtIter);
      grid_movement[val_iZone][val_iInst]->Rigid_Rotation(geometry_container[val_iZone][val_iInst][MESH_0],
                                    config_container[val_iZone], val_iZone, ExtIter);

      /*--- Update the multigrid structure after moving the finest grid,
       including computing the grid velocities on the coarser levels. ---*/

      grid_movement[val_iZone][val_iInst]->UpdateMultiGrid(geometry_container[val_iZone][val_iInst], config_container[val_iZone]);

      break;


    case ELASTICITY:

      if (ExtIter != 0) {

        if (rank == MASTER_NODE)
          cout << " Deforming the grid using the Linear Elasticity solution." << endl;

        /*--- Update the coordinates of the grid using the linear elasticity solution. ---*/
        for (iPoint = 0; iPoint < geometry_container[val_iZone][val_iInst][MESH_0]->GetnPoint(); iPoint++) {

          su2double *U_time_nM1 = solver_container[val_iZone][val_iInst][MESH_0][FEA_SOL]->node[iPoint]->GetSolution_time_n1();
          su2double *U_time_n   = solver_container[val_iZone][val_iInst][MESH_0][FEA_SOL]->node[iPoint]->GetSolution_time_n();

          for (iDim = 0; iDim < geometry_container[val_iZone][val_iInst][MESH_0]->GetnDim(); iDim++)
            geometry_container[val_iZone][val_iInst][MESH_0]->node[iPoint]->AddCoord(iDim, U_time_n[iDim] - U_time_nM1[iDim]);

        }

      }

      break;

 	/*--- Already initialized in the static mesh movement routine at driver level. ---*/ 
    case STEADY_TRANSLATION: case ROTATING_FRAME:
      break;

<<<<<<< HEAD
      if (rank == MASTER_NODE && Screen_Output)
=======
  }
  
  if (config_container[val_iZone]->GetSurface_Movement(DEFORMING)){
    if (rank == MASTER_NODE)
      cout << endl << " Updating surface positions." << endl;
    
    /*--- Translating ---*/
    
    /*--- Compute the new node locations for moving markers ---*/
    
    surface_movement[val_iZone]->Surface_Translating(geometry_container[val_iZone][val_iInst][MESH_0],
                                                     config_container[val_iZone], ExtIter, val_iZone);
    /*--- Deform the volume grid around the new boundary locations ---*/
    
    if (rank == MASTER_NODE)
      cout << " Deforming the volume grid." << endl;
    grid_movement[val_iZone][val_iInst]->SetVolume_Deformation(geometry_container[val_iZone][val_iInst][MESH_0],
                                                               config_container[val_iZone], true);
    
    /*--- Plunging ---*/
    
    /*--- Compute the new node locations for moving markers ---*/
    
    surface_movement[val_iZone]->Surface_Plunging(geometry_container[val_iZone][val_iInst][MESH_0],
                                                  config_container[val_iZone], ExtIter, val_iZone);
    /*--- Deform the volume grid around the new boundary locations ---*/
    
    if (rank == MASTER_NODE)
      cout << " Deforming the volume grid." << endl;
    grid_movement[val_iZone][val_iInst]->SetVolume_Deformation(geometry_container[val_iZone][val_iInst][MESH_0],
                                                               config_container[val_iZone], true);
    
    /*--- Pitching ---*/
    
    /*--- Compute the new node locations for moving markers ---*/
    
    surface_movement[val_iZone]->Surface_Pitching(geometry_container[val_iZone][val_iInst][MESH_0],
                                                  config_container[val_iZone], ExtIter, val_iZone);
    /*--- Deform the volume grid around the new boundary locations ---*/
    
    if (rank == MASTER_NODE)
      cout << " Deforming the volume grid." << endl;
    grid_movement[val_iZone][val_iInst]->SetVolume_Deformation(geometry_container[val_iZone][val_iInst][MESH_0],
                                                               config_container[val_iZone], true);
    
    /*--- Rotating ---*/
    
    /*--- Compute the new node locations for moving markers ---*/
    
    surface_movement[val_iZone]->Surface_Rotating(geometry_container[val_iZone][val_iInst][MESH_0],
                                                  config_container[val_iZone], ExtIter, val_iZone);
    /*--- Deform the volume grid around the new boundary locations ---*/
    
    if (rank == MASTER_NODE)
      cout << " Deforming the volume grid." << endl;
    grid_movement[val_iZone][val_iInst]->SetVolume_Deformation(geometry_container[val_iZone][val_iInst][MESH_0],
                                                               config_container[val_iZone], true);
    
    /*--- Update the grid velocities on the fine mesh using finite
           differencing based on node coordinates at previous times. ---*/
    
    if (!adjoint) {
      if (rank == MASTER_NODE)
        cout << " Computing grid velocities by finite differencing." << endl;
      geometry_container[val_iZone][val_iInst][MESH_0]->SetGridVelocity(config_container[val_iZone], ExtIter);
    }
    
    /*--- Update the multigrid structure after moving the finest grid,
           including computing the grid velocities on the coarser levels. ---*/
    
    grid_movement[val_iZone][val_iInst]->UpdateMultiGrid(geometry_container[val_iZone][val_iInst], config_container[val_iZone]);
    
  }
  
  if (config_container[val_iZone]->GetSurface_Movement(AEROELASTIC) 
      || config_container[val_iZone]->GetSurface_Movement(AEROELASTIC_RIGID_MOTION)){
    
    /*--- Apply rigid mesh transformation to entire grid first, if necessary ---*/
    if (IntIter == 0) {
      if (Kind_Grid_Movement == AEROELASTIC_RIGID_MOTION) {
        
        if (rank == MASTER_NODE) {
          cout << endl << " Performing rigid mesh transformation." << endl;
        }
        
        /*--- Move each node in the volume mesh using the specified type
         of rigid mesh motion. These routines also compute analytic grid
         velocities for the fine mesh. ---*/
        
        grid_movement[val_iZone][val_iInst]->Rigid_Translation(geometry_container[val_iZone][val_iInst][MESH_0],
                                                               config_container[val_iZone], val_iZone, ExtIter);
        grid_movement[val_iZone][val_iInst]->Rigid_Plunging(geometry_container[val_iZone][val_iInst][MESH_0],
                                                            config_container[val_iZone], val_iZone, ExtIter);
        grid_movement[val_iZone][val_iInst]->Rigid_Pitching(geometry_container[val_iZone][val_iInst][MESH_0],
                                                            config_container[val_iZone], val_iZone, ExtIter);
        grid_movement[val_iZone][val_iInst]->Rigid_Rotation(geometry_container[val_iZone][val_iInst][MESH_0],
                                                            config_container[val_iZone], val_iZone, ExtIter);
        
        /*--- Update the multigrid structure after moving the finest grid,
         including computing the grid velocities on the coarser levels. ---*/
        
        grid_movement[val_iZone][val_iInst]->UpdateMultiGrid(geometry_container[val_iZone][val_iInst], config_container[val_iZone]);
      }
      
    }
    
    /*--- Use the if statement to move the grid only at selected dual time step iterations. ---*/
    else if (IntIter % config_container[val_iZone]->GetAeroelasticIter() == 0) {
      
      if (rank == MASTER_NODE)
        cout << endl << " Solving aeroelastic equations and updating surface positions." << endl;
      
      /*--- Solve the aeroelastic equations for the new node locations of the moving markers(surfaces) ---*/
      
      solver_container[val_iZone][val_iInst][MESH_0][FLOW_SOL]->Aeroelastic(surface_movement[val_iZone], geometry_container[val_iZone][val_iInst][MESH_0], config_container[val_iZone], ExtIter);
      
      /*--- Deform the volume grid around the new boundary locations ---*/
      
      if (rank == MASTER_NODE)
        cout << " Deforming the volume grid due to the aeroelastic movement." << endl;
      grid_movement[val_iZone][val_iInst]->SetVolume_Deformation(geometry_container[val_iZone][val_iInst][MESH_0],
                                                                 config_container[val_iZone], true);
      
      /*--- Update the grid velocities on the fine mesh using finite
       differencing based on node coordinates at previous times. ---*/
      
      if (rank == MASTER_NODE)
        cout << " Computing grid velocities by finite differencing." << endl;
      geometry_container[val_iZone][val_iInst][MESH_0]->SetGridVelocity(config_container[val_iZone], ExtIter);
      
      /*--- Update the multigrid structure after moving the finest grid,
       including computing the grid velocities on the coarser levels. ---*/
      
      grid_movement[val_iZone][val_iInst]->UpdateMultiGrid(geometry_container[val_iZone][val_iInst], config_container[val_iZone]);
    }
  }
  if (config_container[val_iZone]->GetSurface_Movement(FLUID_STRUCTURE)){
      if (rank == MASTER_NODE)
>>>>>>> a69705be
        cout << endl << "Deforming the grid for Fluid-Structure Interaction applications." << endl;

      /*--- Deform the volume grid around the new boundary locations ---*/

      if (rank == MASTER_NODE && Screen_Output)
        cout << "Deforming the volume grid." << endl;
      grid_movement[val_iZone][val_iInst]->SetVolume_Deformation_Elas(geometry_container[val_iZone][val_iInst][MESH_0],
                                           config_container[val_iZone], true);

      nIterMesh = grid_movement[val_iZone][val_iInst]->Get_nIterMesh();
      stat_mesh = (nIterMesh == 0);

      if (!adjoint && !stat_mesh) {
        if (rank == MASTER_NODE && Screen_Output)
          cout << "Computing grid velocities by finite differencing." << endl;
        geometry_container[val_iZone][val_iInst][MESH_0]->SetGridVelocity(config_container[val_iZone], ExtIter);
      }
      else if (stat_mesh) {
          if (rank == MASTER_NODE && Screen_Output)
            cout << "The mesh is up-to-date. Using previously stored grid velocities." << endl;
      }

      /*--- Update the multigrid structure after moving the finest grid,
       including computing the grid velocities on the coarser levels. ---*/

      grid_movement[val_iZone][val_iInst]->UpdateMultiGrid(geometry_container[val_iZone][val_iInst], config_container[val_iZone]);
    
  }
  if (config_container[val_iZone]->GetSurface_Movement(FLUID_STRUCTURE_STATIC)){
    
    if ((rank == MASTER_NODE) && (!discrete_adjoint))
      cout << endl << "Deforming the grid for static Fluid-Structure Interaction applications." << endl;
    
    /*--- Deform the volume grid around the new boundary locations ---*/
    
    if ((rank == MASTER_NODE) && (!discrete_adjoint))
      cout << "Deforming the volume grid." << endl;
    
    grid_movement[val_iZone][val_iInst]->SetVolume_Deformation_Elas(geometry_container[val_iZone][val_iInst][MESH_0],
                                                                    config_container[val_iZone], true, false);
    
    if ((rank == MASTER_NODE) && (!discrete_adjoint))
      cout << "There is no grid velocity." << endl;
    
    /*--- Update the multigrid structure after moving the finest grid,
       including computing the grid velocities on the coarser levels. ---*/
    
    grid_movement[val_iZone][val_iInst]->UpdateMultiGrid(geometry_container[val_iZone][val_iInst], config_container[val_iZone]);
    
  }
  if (config_container[val_iZone]->GetSurface_Movement(EXTERNAL) || config_container[val_iZone]->GetSurface_Movement(EXTERNAL_ROTATION)){
    /*--- Apply rigid rotation to entire grid first, if necessary ---*/
    
    if (Kind_Grid_Movement == EXTERNAL_ROTATION) {
      if (rank == MASTER_NODE)
        cout << " Updating node locations by rigid rotation." << endl;
      grid_movement[val_iZone][val_iInst]->Rigid_Rotation(geometry_container[val_iZone][val_iInst][MESH_0],
                                                          config_container[val_iZone], val_iZone, ExtIter);
    }
    
    /*--- Load new surface node locations from external files ---*/
    
    if (rank == MASTER_NODE)
      cout << " Updating surface locations from file." << endl;
    surface_movement[val_iZone]->SetExternal_Deformation(geometry_container[val_iZone][val_iInst][MESH_0],
                                                         config_container[val_iZone], val_iZone, ExtIter);
    
    /*--- Deform the volume grid around the new boundary locations ---*/
    
    if (rank == MASTER_NODE)
      cout << " Deforming the volume grid." << endl;
    grid_movement[val_iZone][val_iInst]->SetVolume_Deformation(geometry_container[val_iZone][val_iInst][MESH_0],
                                                               config_container[val_iZone], true);
    
    /*--- Update the grid velocities on the fine mesh using finite
       differencing based on node coordinates at previous times. ---*/
    
    if (!adjoint) {
      if (rank == MASTER_NODE)
        cout << " Computing grid velocities by finite differencing." << endl;
      geometry_container[val_iZone][val_iInst][MESH_0]->SetGridVelocity(config_container[val_iZone], ExtIter);
    }
    
    /*--- Update the multigrid structure after moving the finest grid,
       including computing the grid velocities on the coarser levels. ---*/
    
    grid_movement[val_iZone][val_iInst]->UpdateMultiGrid(geometry_container[val_iZone][val_iInst], config_container[val_iZone]);
     
  }
 }

void CIteration::Preprocess(COutput *output,
                            CIntegration ****integration_container,
                            CGeometry ****geometry_container,
                            CSolver *****solver_container,
                            CNumerics ******numerics_container,
                            CConfig **config_container,
                            CSurfaceMovement **surface_movement,
                            CVolumetricMovement ***grid_movement,
                            CFreeFormDefBox*** FFDBox,
                            unsigned short val_iZone,
                            unsigned short val_iInst) { }
void CIteration::Iterate(COutput *output,
                         CIntegration ****integration_container,
                         CGeometry ****geometry_container,
                         CSolver *****solver_container,
                         CNumerics ******numerics_container,
                         CConfig **config_container,
                         CSurfaceMovement **surface_movement,
                         CVolumetricMovement ***grid_movement,
                         CFreeFormDefBox*** FFDBox,
                         unsigned short val_iZone,
                         unsigned short val_iInst) { }
void CIteration::Solve(COutput *output,
                         CIntegration ****integration_container,
                         CGeometry ****geometry_container,
                         CSolver *****solver_container,
                         CNumerics ******numerics_container,
                         CConfig **config_container,
                         CSurfaceMovement **surface_movement,
                         CVolumetricMovement ***grid_movement,
                         CFreeFormDefBox*** FFDBox,
                         unsigned short val_iZone,
                         unsigned short val_iInst) { }
void CIteration::Update(COutput *output,
                        CIntegration ****integration_container,
                        CGeometry ****geometry_container,
                        CSolver *****solver_container,
                        CNumerics ******numerics_container,
                        CConfig **config_container,
                        CSurfaceMovement **surface_movement,
                        CVolumetricMovement ***grid_movement,
                        CFreeFormDefBox*** FFDBox,
                        unsigned short val_iZone,
                        unsigned short val_iInst)      { }
void CIteration::Predictor(COutput *output,
                        CIntegration ****integration_container,
                        CGeometry ****geometry_container,
                        CSolver *****solver_container,
                        CNumerics ******numerics_container,
                        CConfig **config_container,
                        CSurfaceMovement **surface_movement,
                        CVolumetricMovement ***grid_movement,
                        CFreeFormDefBox*** FFDBox,
                        unsigned short val_iZone,
                        unsigned short val_iInst)      { }
void CIteration::Relaxation(COutput *output,
                        CIntegration ****integration_container,
                        CGeometry ****geometry_container,
                        CSolver *****solver_container,
                        CNumerics ******numerics_container,
                        CConfig **config_container,
                        CSurfaceMovement **surface_movement,
                        CVolumetricMovement ***grid_movement,
                        CFreeFormDefBox*** FFDBox,
                        unsigned short val_iZone,
                        unsigned short val_iInst)      { }
bool CIteration::Monitor(COutput *output,
    CIntegration ****integration_container,
    CGeometry ****geometry_container,
    CSolver *****solver_container,
    CNumerics ******numerics_container,
    CConfig **config_container,
    CSurfaceMovement **surface_movement,
    CVolumetricMovement ***grid_movement,
    CFreeFormDefBox*** FFDBox,
    unsigned short val_iZone,
    unsigned short val_iInst)     { return false; }
void CIteration::Output(COutput *output,
    CGeometry ****geometry_container,
    CSolver *****solver_container,
    CConfig **config_container,
    unsigned long Iter,
    bool StopCalc,
    unsigned short val_iZone,
    unsigned short val_iInst)      {

  
  bool output_files = false;

  /*--- Determine whether a solution needs to be written
   after the current iteration ---*/

  if ( 

      /*--- Fixed CL problem ---*/

      ((config_container[val_iZone]->GetFixed_CL_Mode()) &&
       (config_container[val_iZone]->GetnExtIter()-config_container[val_iZone]->GetIter_dCL_dAlpha() - 1 == Iter)) ||

      /*--- Steady problems ---*/

      ((Iter % config_container[val_iZone]->GetWrt_Sol_Freq() == 0) && (Iter != 0) &&
       ((config_container[val_iZone]->GetUnsteady_Simulation() == STEADY) ||
        (config_container[val_iZone]->GetUnsteady_Simulation() == HARMONIC_BALANCE) ||
        (config_container[val_iZone]->GetUnsteady_Simulation() == ROTATIONAL_FRAME))) ||

      /*--- No inlet profile file found. Print template. ---*/

      (config_container[val_iZone]->GetWrt_InletFile())

      ) {

    output_files = true;

  }

  /*--- Determine whether a solution doesn't need to be written
   after the current iteration ---*/

  if (config_container[val_iZone]->GetFixed_CL_Mode()) {
    if (config_container[val_iZone]->GetnExtIter()-config_container[val_iZone]->GetIter_dCL_dAlpha() - 1 < Iter) output_files = false;
    if (config_container[val_iZone]->GetnExtIter() - 1 == Iter) output_files = true;
  }

  /*--- write the solution ---*/

  if (output_files) {

    if (rank == MASTER_NODE) cout << endl << "-------------------------- File Output Summary --------------------------";

    /*--- Execute the routine for writing restart, volume solution,
     surface solution, and surface comma-separated value files. ---*/

    output->SetResult_Files_Parallel(solver_container, geometry_container, config_container, Iter, val_iZone, nZone);

    /*--- Execute the routine for writing special output. ---*/
    //output->SetSpecial_Output(solver_container, geometry_container, config_container, Iter, nZone);


    if (rank == MASTER_NODE) cout << "-------------------------------------------------------------------------" << endl << endl;

  }

}
void CIteration::Postprocess(COutput *output,
                             CIntegration ****integration_container,
                             CGeometry ****geometry_container,
                             CSolver *****solver_container,
                             CNumerics ******numerics_container,
                             CConfig **config_container,
                             CSurfaceMovement **surface_movement,
                             CVolumetricMovement ***grid_movement,
                             CFreeFormDefBox*** FFDBox,
                             unsigned short val_iZone,
                             unsigned short val_iInst) { }



CFluidIteration::CFluidIteration(CConfig *config) : CIteration(config) { }
CFluidIteration::~CFluidIteration(void) { }

void CFluidIteration::Preprocess(COutput *output,
                                    CIntegration ****integration_container,
                                    CGeometry ****geometry_container,
                                    CSolver *****solver_container,
                                    CNumerics ******numerics_container,
                                    CConfig **config_container,
                                    CSurfaceMovement **surface_movement,
                                    CVolumetricMovement ***grid_movement,
                                    CFreeFormDefBox*** FFDBox,
                                    unsigned short val_iZone,
                                    unsigned short val_iInst) {
  
  unsigned long IntIter = 0; config_container[val_iZone]->SetIntIter(IntIter);
  unsigned long ExtIter = config_container[val_iZone]->GetExtIter();
  
  bool fsi = config_container[val_iZone]->GetFSI_Simulation();
  unsigned long OuterIter = config_container[val_iZone]->GetOuterIter();

  
  /*--- Set the initial condition for FSI problems with subiterations ---*/
  /*--- This is done only in the first block subiteration.---*/
  /*--- From then on, the solver reuses the partially converged solution obtained in the previous subiteration ---*/
  if( fsi  && ( OuterIter == 0 ) ){
    solver_container[val_iZone][val_iInst][MESH_0][FLOW_SOL]->SetInitialCondition(geometry_container[val_iZone][val_iInst], solver_container[val_iZone][val_iInst], config_container[val_iZone], ExtIter);
  }
  
  /*--- Apply a Wind Gust ---*/
  
  if (config_container[val_iZone]->GetWind_Gust()) {
    SetWind_GustField(config_container[val_iZone], geometry_container[val_iZone][val_iInst], solver_container[val_iZone][val_iInst]);
  }

  /*--- Evaluate the new CFL number (adaptive). ---*/
  if ((config_container[val_iZone]->GetCFL_Adapt() == YES) && ( OuterIter != 0 ) ) {
    output->SetCFL_Number(solver_container, config_container, val_iZone);
  }

}

void CFluidIteration::Iterate(COutput *output,
                                 CIntegration ****integration_container,
                                 CGeometry ****geometry_container,
                                 CSolver *****solver_container,
                                 CNumerics ******numerics_container,
                                 CConfig **config_container,
                                 CSurfaceMovement **surface_movement,
                                 CVolumetricMovement ***grid_movement,
                                 CFreeFormDefBox*** FFDBox,
                                 unsigned short val_iZone,
                                 unsigned short val_iInst) {
  unsigned long IntIter, ExtIter;
  
  bool unsteady = (config_container[val_iZone]->GetUnsteady_Simulation() == DT_STEPPING_1ST) || (config_container[val_iZone]->GetUnsteady_Simulation() == DT_STEPPING_2ND);
  bool frozen_visc = (config_container[val_iZone]->GetContinuous_Adjoint() && config_container[val_iZone]->GetFrozen_Visc_Cont()) ||
                     (config_container[val_iZone]->GetDiscrete_Adjoint() && config_container[val_iZone]->GetFrozen_Visc_Disc());
  ExtIter = config_container[val_iZone]->GetExtIter();
  
  /* --- Setting up iteration values depending on if this is a
   steady or an unsteady simulaiton */
  
  if ( !unsteady ) IntIter = ExtIter;
  else IntIter = config_container[val_iZone]->GetIntIter();
  
  /*--- Update global parameters ---*/
  
  switch( config_container[val_iZone]->GetKind_Solver() ) {
      
    case EULER: case DISC_ADJ_EULER:
      config_container[val_iZone]->SetGlobalParam(EULER, RUNTIME_FLOW_SYS, ExtIter); break;
      
    case NAVIER_STOKES: case DISC_ADJ_NAVIER_STOKES:
      config_container[val_iZone]->SetGlobalParam(NAVIER_STOKES, RUNTIME_FLOW_SYS, ExtIter); break;
      
    case RANS: case DISC_ADJ_RANS:
      config_container[val_iZone]->SetGlobalParam(RANS, RUNTIME_FLOW_SYS, ExtIter); break;
      
  }
  

  /*--- Solve the Euler, Navier-Stokes or Reynolds-averaged Navier-Stokes (RANS) equations (one iteration) ---*/
  
  integration_container[val_iZone][val_iInst][FLOW_SOL]->MultiGrid_Iteration(geometry_container, solver_container, numerics_container,
                                                                  config_container, RUNTIME_FLOW_SYS, IntIter, val_iZone, val_iInst);
  
  if ((config_container[val_iZone]->GetKind_Solver() == RANS) ||
      ((config_container[val_iZone]->GetKind_Solver() == DISC_ADJ_RANS) && !frozen_visc)) {
    
    /*--- Solve the turbulence model ---*/
    
    config_container[val_iZone]->SetGlobalParam(RANS, RUNTIME_TURB_SYS, ExtIter);
    integration_container[val_iZone][val_iInst][TURB_SOL]->SingleGrid_Iteration(geometry_container, solver_container, numerics_container,
                                                                     config_container, RUNTIME_TURB_SYS, IntIter, val_iZone, val_iInst);
    
    /*--- Solve transition model ---*/
    
    if (config_container[val_iZone]->GetKind_Trans_Model() == LM) {
      config_container[val_iZone]->SetGlobalParam(RANS, RUNTIME_TRANS_SYS, ExtIter);
      integration_container[val_iZone][val_iInst][TRANS_SOL]->SingleGrid_Iteration(geometry_container, solver_container, numerics_container,
                                                                        config_container, RUNTIME_TRANS_SYS, IntIter, val_iZone, val_iInst);
    }
    
  }

  if (config_container[val_iZone]->GetWeakly_Coupled_Heat()){
    config_container[val_iZone]->SetGlobalParam(RANS, RUNTIME_HEAT_SYS, ExtIter);
    integration_container[val_iZone][val_iInst][HEAT_SOL]->SingleGrid_Iteration(geometry_container, solver_container, numerics_container,
                                                                     config_container, RUNTIME_HEAT_SYS, IntIter, val_iZone, val_iInst);
  }
  
  /*--- Call Dynamic mesh update if AEROELASTIC motion was specified ---*/
  
  if ((config_container[val_iZone]->GetGrid_Movement()) && (config_container[val_iZone]->GetAeroelastic_Simulation()) && unsteady) {
      
    SetGrid_Movement(geometry_container, surface_movement, grid_movement, FFDBox, solver_container, config_container, val_iZone, val_iInst, IntIter, ExtIter);
    
    /*--- Apply a Wind Gust ---*/
    
    if (config_container[val_iZone]->GetWind_Gust()) {
      if (IntIter % config_container[val_iZone]->GetAeroelasticIter() == 0 && IntIter != 0)
        SetWind_GustField(config_container[val_iZone], geometry_container[val_iZone][val_iInst], solver_container[val_iZone][val_iInst]);
    }
    
  }
  
  /*--- Write the convergence history ---*/

  if ( unsteady && !config_container[val_iZone]->GetDiscrete_Adjoint() && (!config_container[val_iZone]->GetMultizone_Problem() && !config_container[val_iZone]->GetSinglezone_Driver())) {
    
    output->GetLegacyOutput()->SetConvHistory_Body(NULL, geometry_container, solver_container, config_container, integration_container, true, 0.0, val_iZone, val_iInst);
    
  }
  
}

void CFluidIteration::Update(COutput *output,
                                CIntegration ****integration_container,
                                CGeometry ****geometry_container,
                                CSolver *****solver_container,
                                CNumerics ******numerics_container,
                                CConfig **config_container,
                                CSurfaceMovement **surface_movement,
                                CVolumetricMovement ***grid_movement,
                                CFreeFormDefBox*** FFDBox,
                                unsigned short val_iZone,
                                unsigned short val_iInst)      {
  
  unsigned short iMesh;
  su2double Physical_dt, Physical_t;
  unsigned long ExtIter = config_container[val_iZone]->GetExtIter();

  /*--- Dual time stepping strategy ---*/
  
  if ((config_container[val_iZone]->GetUnsteady_Simulation() == DT_STEPPING_1ST) ||
      (config_container[val_iZone]->GetUnsteady_Simulation() == DT_STEPPING_2ND)) {
    
    /*--- Update dual time solver on all mesh levels ---*/
    
    for (iMesh = 0; iMesh <= config_container[val_iZone]->GetnMGLevels(); iMesh++) {
      integration_container[val_iZone][val_iInst][FLOW_SOL]->SetDualTime_Solver(geometry_container[val_iZone][val_iInst][iMesh], solver_container[val_iZone][val_iInst][iMesh][FLOW_SOL], config_container[val_iZone], iMesh);
      integration_container[val_iZone][val_iInst][FLOW_SOL]->SetConvergence(false);
    }
    
    /*--- Update dual time solver for the turbulence model ---*/
    
    if ((config_container[val_iZone]->GetKind_Solver() == RANS) ||
        (config_container[val_iZone]->GetKind_Solver() == DISC_ADJ_RANS)) {
      integration_container[val_iZone][val_iInst][TURB_SOL]->SetDualTime_Solver(geometry_container[val_iZone][val_iInst][MESH_0], solver_container[val_iZone][val_iInst][MESH_0][TURB_SOL], config_container[val_iZone], MESH_0);
      integration_container[val_iZone][val_iInst][TURB_SOL]->SetConvergence(false);
    }
    
    /*--- Update dual time solver for the transition model ---*/
    
    if (config_container[val_iZone]->GetKind_Trans_Model() == LM) {
      integration_container[val_iZone][val_iInst][TRANS_SOL]->SetDualTime_Solver(geometry_container[val_iZone][val_iInst][MESH_0], solver_container[val_iZone][val_iInst][MESH_0][TRANS_SOL], config_container[val_iZone], MESH_0);
      integration_container[val_iZone][val_iInst][TRANS_SOL]->SetConvergence(false);
    }
    
    /*--- Verify convergence criteria (based on total time) ---*/
    
    Physical_dt = config_container[val_iZone]->GetDelta_UnstTime();
    Physical_t  = (ExtIter+1)*Physical_dt;
    if (Physical_t >=  config_container[val_iZone]->GetTotal_UnstTime())
      integration_container[val_iZone][val_iInst][FLOW_SOL]->SetConvergence(true);
    
  }
  
}

bool CFluidIteration::Monitor(COutput *output,
    CIntegration ****integration_container,
    CGeometry ****geometry_container,
    CSolver *****solver_container,
    CNumerics ******numerics_container,
    CConfig **config_container,
    CSurfaceMovement **surface_movement,
    CVolumetricMovement ***grid_movement,
    CFreeFormDefBox*** FFDBox,
    unsigned short val_iZone,
    unsigned short val_iInst)     {

  bool StopCalc = false;
  bool steady = (config_container[val_iZone]->GetUnsteady_Simulation() == STEADY);
  bool output_history = false;

#ifndef HAVE_MPI
  StopTime = su2double(clock())/su2double(CLOCKS_PER_SEC);
#else
  StopTime = MPI_Wtime();
#endif
  UsedTime = StopTime - StartTime;

  /*--- If convergence was reached --*/
  StopCalc = integration_container[val_iZone][INST_0][FLOW_SOL]->GetConvergence();

  if (config_container[val_iZone]->GetMultizone_Problem() || config_container[val_iZone]->GetSinglezone_Driver()){
    output->SetConvHistory_Body(geometry_container, solver_container, config_container, integration_container, false, 0.0, val_iZone, val_iInst);    
  }

  return StopCalc;


}
void CFluidIteration::Postprocess(COutput *output,
                                  CIntegration ****integration_container,
                                  CGeometry ****geometry_container,
                                  CSolver *****solver_container,
                                  CNumerics ******numerics_container,
                                  CConfig **config_container,
                                  CSurfaceMovement **surface_movement,
                                  CVolumetricMovement ***grid_movement,
                                  CFreeFormDefBox*** FFDBox,
                                  unsigned short val_iZone,
                                  unsigned short val_iInst) { }

void CFluidIteration::Solve(COutput *output,
                                 CIntegration ****integration_container,
                                 CGeometry ****geometry_container,
                                 CSolver *****solver_container,
                                 CNumerics ******numerics_container,
                                 CConfig **config_container,
                                 CSurfaceMovement **surface_movement,
                                 CVolumetricMovement ***grid_movement,
                                 CFreeFormDefBox*** FFDBox,
                                 unsigned short val_iZone,
                                 unsigned short val_iInst) {

  /*--- Boolean to determine if we are running a static or dynamic case ---*/
  bool steady = (config_container[val_iZone]->GetUnsteady_Simulation() == STEADY);
  bool unsteady = ((config_container[val_iZone]->GetUnsteady_Simulation() == DT_STEPPING_1ST) || (config_container[val_iZone]->GetUnsteady_Simulation() == DT_STEPPING_2ND));

  unsigned short Inner_Iter, nInner_Iter = config_container[val_iZone]->GetnInner_Iter(), Iter;
  bool StopCalc = false;

  /*--- Synchronization point before a single solver iteration. Compute the
   wall clock time required. ---*/

#ifndef HAVE_MPI
  StartTime = su2double(clock())/su2double(CLOCKS_PER_SEC);
#else
  StartTime = MPI_Wtime();
#endif

  /*--- If the problem is multizone, the block iterates on the number of internal iterations ---*/
  /*--- If the problem is single zone, the block iterates on the number of iterations (pseudo-time)---*/
  if (multizone)
    nInner_Iter = config_container[val_iZone]->GetnInner_Iter();
  else
    nInner_Iter = config_container[val_iZone]->GetnIter();

  /*--- Preprocess the solver ---*/
  Preprocess(output, integration_container, geometry_container,
      solver_container, numerics_container, config_container,
      surface_movement, grid_movement, FFDBox, val_iZone, INST_0);

    /*--- For steady-state flow simulations, we need to loop over ExtIter for the number of time steps ---*/
    /*--- However, ExtIter is the number of FSI iterations, so nIntIter is used in this case ---*/

    for (Inner_Iter = 0; Inner_Iter < nInner_Iter; Inner_Iter++){

      config_container[val_iZone]->SetInnerIter(Inner_Iter);

      /*--- For steady-state flow simulations, we need to loop over ExtIter for the number of time steps ---*/
      if (steady) config_container[val_iZone]->SetExtIter(Inner_Iter);
      /*--- For unsteady flow simulations, we need to loop over IntIter for the number of time steps ---*/
      if (unsteady) config_container[val_iZone]->SetIntIter(Inner_Iter);
      /*--- If only one internal iteration is required, the ExtIter/IntIter is the OuterIter of the block structure ---*/
      if (nInner_Iter == 1) {
        if (steady) config_container[val_iZone]->SetExtIter(config_container[val_iZone]->GetOuterIter());
        if (unsteady) config_container[val_iZone]->SetIntIter(config_container[val_iZone]->GetOuterIter());
      }

      /*--- Run a single iteration of the solver ---*/
      Iterate(output, integration_container, geometry_container,
          solver_container, numerics_container, config_container,
          surface_movement, grid_movement, FFDBox, val_iZone, INST_0);

      /*--- Monitor the pseudo-time ---*/
      StopCalc = Monitor(output, integration_container, geometry_container,
                         solver_container, numerics_container, config_container,
                         surface_movement, grid_movement, FFDBox, val_iZone, INST_0);

      /*--- Output files at intermediate time positions if the problem is single zone ---*/

      if (singlezone) Output(output, geometry_container, solver_container, config_container,
                             config_container[val_iZone]->GetInnerIter(), StopCalc, val_iZone, val_iInst);
      

      /*--- If the iteration has converged, break the loop ---*/
      if (StopCalc) break;

    }

    if (multizone){
      
      Output(output, geometry_container, solver_container, config_container,
             config_container[val_iZone]->GetOuterIter(), StopCalc, val_iZone, val_iInst);
      
      /*--- Set the fluid convergence to false (to make sure outer subiterations converge) ---*/
      
      integration_container[val_iZone][INST_0][FLOW_SOL]->SetConvergence(false);
    }
}

void CFluidIteration::SetWind_GustField(CConfig *config_container, CGeometry **geometry_container, CSolver ***solver_container) {
  // The gust is imposed on the flow field via the grid velocities. This method called the Field Velocity Method is described in the
  // NASA TM–2012-217771 - Development, Verification and Use of Gust Modeling in the NASA Computational Fluid Dynamics Code FUN3D
  // the desired gust is prescribed as the negative of the grid velocity.
  
  // If a source term is included to account for the gust field, the method is described by Jones et al. as the Split Velocity Method in
  // Simulation of Airfoil Gust Responses Using Prescribed Velocities.
  // In this routine the gust derivatives needed for the source term are calculated when applicable.
  // If the gust derivatives are zero the source term is also zero.
  // The source term itself is implemented in the class CSourceWindGust
  
  if (rank == MASTER_NODE)
    cout << endl << "Running simulation with a Wind Gust." << endl;
  unsigned short iDim, nDim = geometry_container[MESH_0]->GetnDim(); //We assume nDim = 2
  if (nDim != 2) {
    if (rank == MASTER_NODE) {
      cout << endl << "WARNING - Wind Gust capability is only verified for 2 dimensional simulations." << endl;
    }
  }
  
  /*--- Gust Parameters from config ---*/
  unsigned short Gust_Type = config_container->GetGust_Type();
  su2double xbegin = config_container->GetGust_Begin_Loc();    // Location at which the gust begins.
  su2double L = config_container->GetGust_WaveLength();        // Gust size
  su2double tbegin = config_container->GetGust_Begin_Time();   // Physical time at which the gust begins.
  su2double gust_amp = config_container->GetGust_Ampl();       // Gust amplitude
  su2double n = config_container->GetGust_Periods();           // Number of gust periods
  unsigned short GustDir = config_container->GetGust_Dir(); // Gust direction
  
  /*--- Variables needed to compute the gust ---*/
  unsigned short Kind_Grid_Movement = config_container->GetKind_GridMovement();
  unsigned long iPoint;
  unsigned short iMGlevel, nMGlevel = config_container->GetnMGLevels();
  
  su2double x, y, x_gust, dgust_dx, dgust_dy, dgust_dt;
  su2double *Gust, *GridVel, *NewGridVel, *GustDer;
  
  su2double Physical_dt = config_container->GetDelta_UnstTime();
  unsigned long ExtIter = config_container->GetExtIter();
  su2double Physical_t = ExtIter*Physical_dt;
  
  su2double Uinf = solver_container[MESH_0][FLOW_SOL]->GetVelocity_Inf(0); // Assumption gust moves at infinity velocity
  
  Gust = new su2double [nDim];
  NewGridVel = new su2double [nDim];
  for (iDim = 0; iDim < nDim; iDim++) {
    Gust[iDim] = 0.0;
    NewGridVel[iDim] = 0.0;
  }
  
  GustDer = new su2double [3];
  for (unsigned short i = 0; i < 3; i++) {
    GustDer[i] = 0.0;
  }
  
  // Vortex variables
  unsigned long nVortex = 0;
  vector<su2double> x0, y0, vort_strenth, r_core; //vortex is positive in clockwise direction.
  if (Gust_Type == VORTEX) {
    InitializeVortexDistribution(nVortex, x0, y0, vort_strenth, r_core);
  }
  
  /*--- Check to make sure gust lenght is not zero or negative (vortex gust doesn't use this). ---*/
  if (L <= 0.0 && Gust_Type != VORTEX) {
    SU2_MPI::Error("The gust length needs to be positive", CURRENT_FUNCTION);
  }
  
  /*--- Loop over all multigrid levels ---*/
  
  for (iMGlevel = 0; iMGlevel <= nMGlevel; iMGlevel++) {
    
    /*--- Loop over each node in the volume mesh ---*/
    
    for (iPoint = 0; iPoint < geometry_container[iMGlevel]->GetnPoint(); iPoint++) {
      
      /*--- Reset the Grid Velocity to zero if there is no grid movement ---*/
      if (Kind_Grid_Movement == GUST) {
        for (iDim = 0; iDim < nDim; iDim++)
          geometry_container[iMGlevel]->node[iPoint]->SetGridVel(iDim, 0.0);
      }
      
      /*--- initialize the gust and derivatives to zero everywhere ---*/
      
      for (iDim = 0; iDim < nDim; iDim++) {Gust[iDim]=0.0;}
      dgust_dx = 0.0; dgust_dy = 0.0; dgust_dt = 0.0;
      
      /*--- Begin applying the gust ---*/
      
      if (Physical_t >= tbegin) {
        
        x = geometry_container[iMGlevel]->node[iPoint]->GetCoord()[0]; // x-location of the node.
        y = geometry_container[iMGlevel]->node[iPoint]->GetCoord()[1]; // y-location of the node.
        
        // Gust coordinate
        x_gust = (x - xbegin - Uinf*(Physical_t-tbegin))/L;
        
        /*--- Calculate the specified gust ---*/
        switch (Gust_Type) {
            
          case TOP_HAT:
            // Check if we are in the region where the gust is active
            if (x_gust > 0 && x_gust < n) {
              Gust[GustDir] = gust_amp;
              // Still need to put the gust derivatives. Think about this.
            }
            break;
            
          case SINE:
            // Check if we are in the region where the gust is active
            if (x_gust > 0 && x_gust < n) {
              Gust[GustDir] = gust_amp*(sin(2*PI_NUMBER*x_gust));
              
              // Gust derivatives
              //dgust_dx = gust_amp*2*PI_NUMBER*(cos(2*PI_NUMBER*x_gust))/L;
              //dgust_dy = 0;
              //dgust_dt = gust_amp*2*PI_NUMBER*(cos(2*PI_NUMBER*x_gust))*(-Uinf)/L;
            }
            break;
            
          case ONE_M_COSINE:
            // Check if we are in the region where the gust is active
            if (x_gust > 0 && x_gust < n) {
              Gust[GustDir] = gust_amp*(1-cos(2*PI_NUMBER*x_gust));
              
              // Gust derivatives
              //dgust_dx = gust_amp*2*PI_NUMBER*(sin(2*PI_NUMBER*x_gust))/L;
              //dgust_dy = 0;
              //dgust_dt = gust_amp*2*PI_NUMBER*(sin(2*PI_NUMBER*x_gust))*(-Uinf)/L;
            }
            break;
            
          case EOG:
            // Check if we are in the region where the gust is active
            if (x_gust > 0 && x_gust < n) {
              Gust[GustDir] = -0.37*gust_amp*sin(3*PI_NUMBER*x_gust)*(1-cos(2*PI_NUMBER*x_gust));
            }
            break;
            
          case VORTEX:
            
            /*--- Use vortex distribution ---*/
            // Algebraic vortex equation.
            for (unsigned long i=0; i<nVortex; i++) {
              su2double r2 = pow(x-(x0[i]+Uinf*(Physical_t-tbegin)), 2) + pow(y-y0[i], 2);
              su2double r = sqrt(r2);
              su2double v_theta = vort_strenth[i]/(2*PI_NUMBER) * r/(r2+pow(r_core[i],2));
              Gust[0] = Gust[0] + v_theta*(y-y0[i])/r;
              Gust[1] = Gust[1] - v_theta*(x-(x0[i]+Uinf*(Physical_t-tbegin)))/r;
            }
            break;
            
          case NONE: default:
            
            /*--- There is no wind gust specified. ---*/
            if (rank == MASTER_NODE) {
              cout << "No wind gust specified." << endl;
            }
            break;
            
        }
      }
      
      /*--- Set the Wind Gust, Wind Gust Derivatives and the Grid Velocities ---*/
      
      GustDer[0] = dgust_dx;
      GustDer[1] = dgust_dy;
      GustDer[2] = dgust_dt;
      
      solver_container[iMGlevel][FLOW_SOL]->node[iPoint]->SetWindGust(Gust);
      solver_container[iMGlevel][FLOW_SOL]->node[iPoint]->SetWindGustDer(GustDer);
      
      GridVel = geometry_container[iMGlevel]->node[iPoint]->GetGridVel();
      
      /*--- Store new grid velocity ---*/
      
      for (iDim = 0; iDim < nDim; iDim++) {
        NewGridVel[iDim] = GridVel[iDim] - Gust[iDim];
        geometry_container[iMGlevel]->node[iPoint]->SetGridVel(iDim, NewGridVel[iDim]);
      }
      
    }
  }
  
  delete [] Gust;
  delete [] GustDer;
  delete [] NewGridVel;
  
}

void CFluidIteration::InitializeVortexDistribution(unsigned long &nVortex, vector<su2double>& x0, vector<su2double>& y0, vector<su2double>& vort_strength, vector<su2double>& r_core) {
  /*--- Read in Vortex Distribution ---*/
  std::string line;
  std::ifstream file;
  su2double x_temp, y_temp, vort_strength_temp, r_core_temp;
  file.open("vortex_distribution.txt");
  /*--- In case there is no vortex file ---*/
  if (file.fail()) {
    SU2_MPI::Error("There is no vortex data file!!", CURRENT_FUNCTION);
  }
  
  // Ignore line containing the header
  getline(file, line);
  // Read in the information of the vortices (xloc, yloc, lambda(strength), eta(size, gradient))
  while (file.good())
  {
    getline(file, line);
    std::stringstream ss(line);
    if (line.size() != 0) { //ignore blank lines if they exist.
      ss >> x_temp;
      ss >> y_temp;
      ss >> vort_strength_temp;
      ss >> r_core_temp;
      x0.push_back(x_temp);
      y0.push_back(y_temp);
      vort_strength.push_back(vort_strength_temp);
      r_core.push_back(r_core_temp);
    }
  }
  file.close();
  // number of vortices
  nVortex = x0.size();
  
}


CTurboIteration::CTurboIteration(CConfig *config) : CFluidIteration(config) { }
CTurboIteration::~CTurboIteration(void) { }
void CTurboIteration::Preprocess(COutput *output,
                                    CIntegration ****integration_container,
                                    CGeometry ****geometry_container,
                                    CSolver *****solver_container,
                                    CNumerics ******numerics_container,
                                    CConfig **config_container,
                                    CSurfaceMovement **surface_movement,
                                    CVolumetricMovement ***grid_movement,
                                    CFreeFormDefBox*** FFDBox,
                                    unsigned short val_iZone,
                                    unsigned short val_iInst) {

  /*--- Average quantities at the inflow and outflow boundaries ---*/ 
  solver_container[val_iZone][val_iInst][MESH_0][FLOW_SOL]->TurboAverageProcess(solver_container[val_iZone][val_iInst][MESH_0], geometry_container[val_iZone][val_iInst][MESH_0],config_container[val_iZone],INFLOW);
  solver_container[val_iZone][val_iInst][MESH_0][FLOW_SOL]->TurboAverageProcess(solver_container[val_iZone][val_iInst][MESH_0], geometry_container[val_iZone][val_iInst][MESH_0],config_container[val_iZone],OUTFLOW);

}

void CTurboIteration::Postprocess( COutput *output,
                                   CIntegration ****integration_container,
                                   CGeometry ****geometry_container,
                                   CSolver *****solver_container,
                                   CNumerics ******numerics_container,
                                   CConfig **config_container,
                                   CSurfaceMovement **surface_movement,
                                   CVolumetricMovement ***grid_movement,
                                   CFreeFormDefBox*** FFDBox,
                                   unsigned short val_iZone,
                                   unsigned short val_iInst) {

  /*--- Average quantities at the inflow and outflow boundaries ---*/
  solver_container[val_iZone][val_iInst][MESH_0][FLOW_SOL]->TurboAverageProcess(solver_container[val_iZone][val_iInst][MESH_0], geometry_container[val_iZone][val_iInst][MESH_0],config_container[val_iZone],INFLOW);
  solver_container[val_iZone][val_iInst][MESH_0][FLOW_SOL]->TurboAverageProcess(solver_container[val_iZone][val_iInst][MESH_0], geometry_container[val_iZone][val_iInst][MESH_0],config_container[val_iZone],OUTFLOW);
  
  /*--- Gather Inflow and Outflow quantities on the Master Node to compute performance ---*/
  solver_container[val_iZone][val_iInst][MESH_0][FLOW_SOL]->GatherInOutAverageValues(config_container[val_iZone], geometry_container[val_iZone][val_iInst][MESH_0]);

}

CFEMFluidIteration::CFEMFluidIteration(CConfig *config) : CFluidIteration(config) { }
CFEMFluidIteration::~CFEMFluidIteration(void) { }

void CFEMFluidIteration::Preprocess(COutput *output,
                                    CIntegration ****integration_container,
                                    CGeometry ****geometry_container,
                                    CSolver *****solver_container,
                                    CNumerics ******numerics_container,
                                    CConfig **config_container,
                                    CSurfaceMovement **surface_movement,
                                    CVolumetricMovement ***grid_movement,
                                    CFreeFormDefBox*** FFDBox,
                                    unsigned short val_iZone,
                                    unsigned short val_iInst) {
  
  unsigned long IntIter = 0; config_container[ZONE_0]->SetIntIter(IntIter);
  unsigned long ExtIter = config_container[ZONE_0]->GetExtIter();
  const bool restart = (config_container[ZONE_0]->GetRestart() ||
                        config_container[ZONE_0]->GetRestart_Flow());
  
  /*--- Set the initial condition if this is not a restart. ---*/
  if (ExtIter == 0 && !restart)
    solver_container[val_iZone][val_iInst][MESH_0][FLOW_SOL]->SetInitialCondition(geometry_container[val_iZone][val_iInst],
                                                                       solver_container[val_iZone][val_iInst],
                                                                       config_container[val_iZone],
                                                                       ExtIter);
  
}

void CFEMFluidIteration::Iterate(COutput *output,
                                 CIntegration ****integration_container,
                                 CGeometry ****geometry_container,
                                 CSolver *****solver_container,
                                 CNumerics ******numerics_container,
                                 CConfig **config_container,
                                 CSurfaceMovement **surface_movement,
                                 CVolumetricMovement ***grid_movement,
                                 CFreeFormDefBox*** FFDBox,
                                 unsigned short val_iZone,
                                 unsigned short val_iInst) {
  
  unsigned long IntIter = 0; config_container[ZONE_0]->SetIntIter(IntIter);
  unsigned long ExtIter = config_container[ZONE_0]->GetExtIter();
  
  /*--- Update global parameters ---*/
  
  if (config_container[val_iZone]->GetKind_Solver() == FEM_EULER || config_container[val_iZone]->GetKind_Solver() == DISC_ADJ_FEM_EULER)
    config_container[val_iZone]->SetGlobalParam(FEM_EULER, RUNTIME_FLOW_SYS, ExtIter);
  
  if (config_container[val_iZone]->GetKind_Solver() == FEM_NAVIER_STOKES || config_container[val_iZone]->GetKind_Solver() == DISC_ADJ_FEM_NS)
    config_container[val_iZone]->SetGlobalParam(FEM_NAVIER_STOKES, RUNTIME_FLOW_SYS, ExtIter);
  
  if (config_container[val_iZone]->GetKind_Solver() == FEM_RANS || config_container[val_iZone]->GetKind_Solver() == DISC_ADJ_FEM_RANS)
    config_container[val_iZone]->SetGlobalParam(FEM_RANS, RUNTIME_FLOW_SYS, ExtIter);
  
  if (config_container[val_iZone]->GetKind_Solver() == FEM_LES)
    config_container[val_iZone]->SetGlobalParam(FEM_LES, RUNTIME_FLOW_SYS, ExtIter);
  
  /*--- Solve the Euler, Navier-Stokes, RANS or LES equations (one iteration) ---*/
  
  integration_container[val_iZone][val_iInst][FLOW_SOL]->SingleGrid_Iteration(geometry_container,
                                                                              solver_container,
                                                                              numerics_container,
                                                                              config_container,
                                                                              RUNTIME_FLOW_SYS,
                                                                              IntIter, val_iZone,
                                                                              val_iInst);
}

void CFEMFluidIteration::Update(COutput *output,
                                CIntegration ****integration_container,
                                CGeometry ****geometry_container,
                                CSolver *****solver_container,
                                CNumerics ******numerics_container,
                                CConfig **config_container,
                                CSurfaceMovement **surface_movement,
                                CVolumetricMovement ***grid_movement,
                                CFreeFormDefBox*** FFDBox,
                                unsigned short val_iZone,
                                unsigned short val_iInst)      { }

void CFEMFluidIteration::Postprocess(COutput *output,
                 CIntegration ****integration_container,
                 CGeometry ****geometry_container,
                 CSolver *****solver_container,
                 CNumerics ******numerics_container,
                 CConfig **config_container,
                 CSurfaceMovement **surface_movement,
                 CVolumetricMovement ***grid_movement,
                 CFreeFormDefBox*** FFDBox,
                 unsigned short val_iZone,
                 unsigned short val_iInst){}

CHeatIteration::CHeatIteration(CConfig *config) : CIteration(config) { }

CHeatIteration::~CHeatIteration(void) { }

void CHeatIteration::Preprocess(COutput *output,
                                CIntegration ****integration_container,
                                CGeometry ****geometry_container,
                                CSolver *****solver_container,
                                CNumerics ******numerics_container,
                                CConfig **config_container,
                                CSurfaceMovement **surface_movement,
                                CVolumetricMovement ***grid_movement,
                                CFreeFormDefBox*** FFDBox,
                                unsigned short val_iZone,
                                unsigned short val_iInst) {

  unsigned long OuterIter = config_container[val_iZone]->GetOuterIter();

  /*--- Evaluate the new CFL number (adaptive). ---*/
  if ((config_container[val_iZone]->GetCFL_Adapt() == YES) && ( OuterIter != 0 ) ) {
    output->SetCFL_Number(solver_container, config_container, val_iZone);
  }

}

void CHeatIteration::Iterate(COutput *output,
                             CIntegration ****integration_container,
                             CGeometry ****geometry_container,
                             CSolver *****solver_container,
                             CNumerics ******numerics_container,
                             CConfig **config_container,
                             CSurfaceMovement **surface_movement,
                             CVolumetricMovement ***grid_movement,
                             CFreeFormDefBox*** FFDBox,
                             unsigned short val_iZone,
                             unsigned short val_iInst) {

  unsigned long IntIter, ExtIter;
  bool unsteady = (config_container[val_iZone]->GetUnsteady_Simulation() == DT_STEPPING_1ST) || (config_container[val_iZone]->GetUnsteady_Simulation() == DT_STEPPING_2ND);
  
  ExtIter = config_container[val_iZone]->GetExtIter();
  
  /* --- Setting up iteration values depending on if this is a
   steady or an unsteady simulaiton */

  if ( !unsteady ) IntIter = ExtIter;
  else IntIter = config_container[val_iZone]->GetIntIter();
  
  /*--- Update global parameters ---*/

  config_container[val_iZone]->SetGlobalParam(HEAT_EQUATION_FVM, RUNTIME_HEAT_SYS, ExtIter);

  integration_container[val_iZone][val_iInst][HEAT_SOL]->SingleGrid_Iteration(geometry_container, solver_container, numerics_container,
                                                                   config_container, RUNTIME_HEAT_SYS, IntIter, val_iZone, val_iInst);
  
  /*--- Write the convergence history ---*/

  if ( unsteady && !config_container[val_iZone]->GetDiscrete_Adjoint() && (!config_container[val_iZone]->GetMultizone_Problem() && !config_container[val_iZone]->GetSinglezone_Driver())) {

    output->GetLegacyOutput()->SetConvHistory_Body(NULL, geometry_container, solver_container, config_container, integration_container, true, 0.0, val_iZone, val_iInst);
  }
}

void CHeatIteration::Update(COutput *output,
                            CIntegration ****integration_container,
                            CGeometry ****geometry_container,
                            CSolver *****solver_container,
                            CNumerics ******numerics_container,
                            CConfig **config_container,
                            CSurfaceMovement **surface_movement,
                            CVolumetricMovement ***grid_movement,
                            CFreeFormDefBox*** FFDBox,
                            unsigned short val_iZone,
                            unsigned short val_iInst)      {
  
  unsigned short iMesh;
  su2double Physical_dt, Physical_t;
  unsigned long ExtIter = config_container[ZONE_0]->GetExtIter();
  
  /*--- Dual time stepping strategy ---*/
  if ((config_container[val_iZone]->GetUnsteady_Simulation() == DT_STEPPING_1ST) ||
      (config_container[val_iZone]->GetUnsteady_Simulation() == DT_STEPPING_2ND)) {
    
    /*--- Update dual time solver ---*/
    for (iMesh = 0; iMesh <= config_container[val_iZone]->GetnMGLevels(); iMesh++) {
      integration_container[val_iZone][val_iInst][HEAT_SOL]->SetDualTime_Solver(geometry_container[val_iZone][val_iInst][iMesh], solver_container[val_iZone][val_iInst][iMesh][HEAT_SOL], config_container[val_iZone], iMesh);
      integration_container[val_iZone][val_iInst][HEAT_SOL]->SetConvergence(false);
    }
    
    Physical_dt = config_container[val_iZone]->GetDelta_UnstTime();
    Physical_t  = (ExtIter+1)*Physical_dt;
    if (Physical_t >=  config_container[val_iZone]->GetTotal_UnstTime())
      integration_container[val_iZone][val_iInst][HEAT_SOL]->SetConvergence(true);
  }
}
bool CHeatIteration::Monitor(COutput *output,
    CIntegration ****integration_container,
    CGeometry ****geometry_container,
    CSolver *****solver_container,
    CNumerics ******numerics_container,
    CConfig **config_container,
    CSurfaceMovement **surface_movement,
    CVolumetricMovement ***grid_movement,
    CFreeFormDefBox*** FFDBox,
    unsigned short val_iZone,
    unsigned short val_iInst)     { return false; }
void CHeatIteration::Postprocess(COutput *output,
                                 CIntegration ****integration_container,
                                 CGeometry ****geometry_container,
                                 CSolver *****solver_container,
                                 CNumerics ******numerics_container,
                                 CConfig **config_container,
                                 CSurfaceMovement **surface_movement,
                                 CVolumetricMovement ***grid_movement,
                                 CFreeFormDefBox*** FFDBox,
                                 unsigned short val_iZone,
                                 unsigned short val_iInst) { }

void CHeatIteration::Solve(COutput *output,
                             CIntegration ****integration_container,
                             CGeometry ****geometry_container,
                             CSolver *****solver_container,
                             CNumerics ******numerics_container,
                             CConfig **config_container,
                             CSurfaceMovement **surface_movement,
                             CVolumetricMovement ***grid_movement,
                             CFreeFormDefBox*** FFDBox,
                             unsigned short val_iZone,
                             unsigned short val_iInst) {

  /*--- Boolean to determine if we are running a steady or unsteady case ---*/
  bool steady = (config_container[val_iZone]->GetUnsteady_Simulation() == STEADY);
  bool unsteady = ((config_container[val_iZone]->GetUnsteady_Simulation() == DT_STEPPING_1ST) || (config_container[val_iZone]->GetUnsteady_Simulation() == DT_STEPPING_2ND));

  unsigned short Inner_Iter, nInner_Iter = config_container[val_iZone]->GetnInner_Iter();
  bool StopCalc = false;

  /*--- Preprocess the solver ---*/
  Preprocess(output, integration_container, geometry_container,
      solver_container, numerics_container, config_container,
      surface_movement, grid_movement, FFDBox, val_iZone, INST_0);

  /*--- For steady-state flow simulations, we need to loop over ExtIter for the number of time steps ---*/
  /*--- However, ExtIter is the number of FSI iterations, so nIntIter is used in this case ---*/

  for (Inner_Iter = 0; Inner_Iter < nInner_Iter; Inner_Iter++){
		
    config_container[val_iZone]->SetInnerIter(Inner_Iter);

    /*--- For steady-state flow simulations, we need to loop over ExtIter for the number of time steps ---*/
    if (steady) config_container[val_iZone]->SetExtIter(Inner_Iter);
    /*--- For unsteady flow simulations, we need to loop over IntIter for the number of time steps ---*/
    if (unsteady) config_container[val_iZone]->SetIntIter(Inner_Iter);
    /*--- If only one internal iteration is required, the ExtIter/IntIter is the OuterIter of the block structure ---*/
    if (nInner_Iter == 1) {
      if (steady) config_container[val_iZone]->SetExtIter(config_container[val_iZone]->GetOuterIter());
      if (unsteady) config_container[val_iZone]->SetIntIter(config_container[val_iZone]->GetOuterIter());
    }

    Iterate(output, integration_container, geometry_container,
        solver_container, numerics_container, config_container,
        surface_movement, grid_movement, FFDBox, val_iZone, INST_0);

    if (config_container[val_iZone]->GetMultizone_Problem() || config_container[val_iZone]->GetSinglezone_Driver()){
      output->SetConvHistory_Body(geometry_container, solver_container, config_container, integration_container, false, 0.0, val_iZone, val_iInst);    
    }
    
    /*--- Output files at intermediate time positions if the problem is single zone ---*/

    if (singlezone) Output(output, geometry_container, solver_container, config_container,
                           config_container[val_iZone]->GetInnerIter(), StopCalc, val_iZone, val_iInst);
    
    /*--- If convergence was reached in every zone --*/
    StopCalc = integration_container[val_iZone][INST_0][HEAT_SOL]->GetConvergence();
    if (StopCalc) break;

  }

  if (multizone){
    
    Output(output, geometry_container, solver_container, config_container,
           config_container[val_iZone]->GetOuterIter(), StopCalc, val_iZone, val_iInst);
    
    /*--- Set the fluid convergence to false (to make sure outer subiterations converge) ---*/
    
    integration_container[val_iZone][INST_0][HEAT_SOL]->SetConvergence(false);
  }
  
  //output->SetConvHistory_Body(NULL, geometry_container, solver_container, config_container, integration_container, true, 0.0, val_iZone, INST_0);

}

CFEAIteration::CFEAIteration(CConfig *config) : CIteration(config) { }
CFEAIteration::~CFEAIteration(void) { }
void CFEAIteration::Preprocess() { }
void CFEAIteration::Iterate(COutput *output,
                                CIntegration ****integration_container,
                                CGeometry ****geometry_container,
                                CSolver *****solver_container,
                                CNumerics ******numerics_container,
                                CConfig **config_container,
                                CSurfaceMovement **surface_movement,
                                CVolumetricMovement ***grid_movement,
                                CFreeFormDefBox*** FFDBox,
                                unsigned short val_iZone,
                                unsigned short val_iInst
                                ) {

  su2double loadIncrement;
  unsigned long IntIter = 0; config_container[val_iZone]->SetIntIter(IntIter);
  unsigned long ExtIter = config_container[val_iZone]->GetExtIter();

  unsigned long iIncrement;
  unsigned long nIncrements = config_container[val_iZone]->GetNumberIncrements();

  bool nonlinear = (config_container[val_iZone]->GetGeometricConditions() == LARGE_DEFORMATIONS);  // Geometrically non-linear problems
  bool linear = (config_container[val_iZone]->GetGeometricConditions() == SMALL_DEFORMATIONS);  // Geometrically non-linear problems

  bool disc_adj_fem = false;
  if (config_container[val_iZone]->GetKind_Solver() == DISC_ADJ_FEM) disc_adj_fem = true;

  bool write_output = true;

  bool incremental_load = config_container[val_iZone]->GetIncrementalLoad();              // If an incremental load is applied

  ofstream ConvHist_file;

  /*--- This is to prevent problems when running a linear solver ---*/
  if (!nonlinear) incremental_load = false;

  /*--- Set the convergence monitor to false, to prevent the solver to stop in intermediate FSI subiterations ---*/
  integration_container[val_iZone][val_iInst][FEA_SOL]->SetConvergence(false);

  if (linear) {

    /*--- Set the value of the internal iteration ---*/

    IntIter = ExtIter;

    /*--- FEA equations ---*/

    config_container[val_iZone]->SetGlobalParam(FEM_ELASTICITY, RUNTIME_FEA_SYS, ExtIter);

    /*--- Run the iteration ---*/

    integration_container[val_iZone][val_iInst][FEA_SOL]->Structural_Iteration(geometry_container, solver_container, numerics_container,
        config_container, RUNTIME_FEA_SYS, IntIter, val_iZone, val_iInst);

  }
  /*--- If the structure is held static and the solver is nonlinear, we don't need to solve for static time, but we need to compute Mass Matrix and Integration constants ---*/
  else if (nonlinear) {

    /*--- THIS IS THE DIRECT APPROACH (NO INCREMENTAL LOAD APPLIED) ---*/

    if (!incremental_load) {

      /*--- Set the value of the internal iteration ---*/

      IntIter = 0;

      /*--- FEA equations ---*/

      config_container[val_iZone]->SetGlobalParam(FEM_ELASTICITY, RUNTIME_FEA_SYS, ExtIter);

      /*--- Run the iteration ---*/

      integration_container[val_iZone][val_iInst][FEA_SOL]->Structural_Iteration(geometry_container, solver_container, numerics_container,
          config_container, RUNTIME_FEA_SYS, IntIter, val_iZone, val_iInst);


      /*----------------- If the solver is non-linear, we need to subiterate using a Newton-Raphson approach ----------------------*/

      for (IntIter = 1; IntIter < config_container[val_iZone]->GetDyn_nIntIter(); IntIter++) {

        /*--- Limits to only one structural iteration for the discrete adjoint FEM problem ---*/
        if (disc_adj_fem) break;

        /*--- Write the convergence history (first, compute Von Mises stress) ---*/
        solver_container[val_iZone][val_iInst][MESH_0][FEA_SOL]->Compute_NodalStress(geometry_container[val_iZone][val_iInst][MESH_0], solver_container[val_iZone][val_iInst][MESH_0], numerics_container[val_iZone][val_iInst][MESH_0][FEA_SOL], config_container[val_iZone]);
        write_output = output->PrintOutput(IntIter-1, config_container[val_iZone]->GetWrt_Con_Freq_DualTime());
        if (write_output) output->SetConvHistory_Body(geometry_container, solver_container, config_container, integration_container, false, 0.0, val_iZone, val_iInst);

        config_container[val_iZone]->SetInnerIter(IntIter);
        config_container[val_iZone]->SetIntIter(IntIter);

        integration_container[val_iZone][val_iInst][FEA_SOL]->Structural_Iteration(geometry_container, solver_container, numerics_container,
            config_container, RUNTIME_FEA_SYS, IntIter, val_iZone, val_iInst);

        if (integration_container[val_iZone][val_iInst][FEA_SOL]->GetConvergence()) break;

      }

    }
    /*--- The incremental load is only used in nonlinear cases ---*/
    else if (incremental_load) {

      /*--- Set the initial condition: store the current solution as Solution_Old ---*/

      solver_container[val_iZone][val_iInst][MESH_0][FEA_SOL]->SetInitialCondition(geometry_container[val_iZone][val_iInst], solver_container[val_iZone][val_iInst], config_container[val_iZone], ExtIter);

      /*--- The load increment is 1.0 ---*/
      loadIncrement = 1.0;
      solver_container[val_iZone][val_iInst][MESH_0][FEA_SOL]->SetLoad_Increment(loadIncrement);
      solver_container[val_iZone][val_iInst][MESH_0][FEA_SOL]->SetForceCoeff(loadIncrement);

      /*--- Set the value of the internal iteration ---*/

      IntIter = 0;

      /*--- FEA equations ---*/

      config_container[val_iZone]->SetGlobalParam(FEM_ELASTICITY, RUNTIME_FEA_SYS, ExtIter);

      /*--- Write the convergence history headers ---*/

      if (!disc_adj_fem) output->SetConvHistory_Body(geometry_container, solver_container, config_container, integration_container, false, 0.0, val_iZone, val_iInst);

      /*--- Run the first iteration ---*/

      integration_container[val_iZone][val_iInst][FEA_SOL]->Structural_Iteration(geometry_container, solver_container, numerics_container,
          config_container, RUNTIME_FEA_SYS, IntIter, val_iZone, val_iInst);


      /*--- Write the convergence history (first, compute Von Mises stress) ---*/
      solver_container[val_iZone][val_iInst][MESH_0][FEA_SOL]->Compute_NodalStress(geometry_container[val_iZone][val_iInst][MESH_0], solver_container[val_iZone][val_iInst][MESH_0], numerics_container[val_iZone][val_iInst][MESH_0][FEA_SOL], config_container[val_iZone]);
      output->SetConvHistory_Body(geometry_container, solver_container, config_container, integration_container, false, 0.0, val_iZone, val_iInst);

      /*--- Run the second iteration ---*/

      IntIter = 1;

      config_container[val_iZone]->SetIntIter(IntIter);

      integration_container[val_iZone][val_iInst][FEA_SOL]->Structural_Iteration(geometry_container, solver_container, numerics_container,
          config_container, RUNTIME_FEA_SYS, IntIter, val_iZone, val_iInst);

      /*--- Write the convergence history (first, compute Von Mises stress) ---*/
      solver_container[val_iZone][val_iInst][MESH_0][FEA_SOL]->Compute_NodalStress(geometry_container[val_iZone][val_iInst][MESH_0], solver_container[val_iZone][val_iInst][MESH_0], numerics_container[val_iZone][val_iInst][MESH_0][FEA_SOL], config_container[val_iZone]);
      output->SetConvHistory_Body(geometry_container, solver_container, config_container, integration_container, false, 0.0, val_iZone, val_iInst);


      bool meetCriteria;
      su2double Residual_UTOL, Residual_RTOL, Residual_ETOL;
      su2double Criteria_UTOL, Criteria_RTOL, Criteria_ETOL;

      Criteria_UTOL = config_container[val_iZone]->GetIncLoad_Criteria(0);
      Criteria_RTOL = config_container[val_iZone]->GetIncLoad_Criteria(1);
      Criteria_ETOL = config_container[val_iZone]->GetIncLoad_Criteria(2);

      Residual_UTOL = log10(solver_container[val_iZone][val_iInst][MESH_0][FEA_SOL]->GetRes_FEM(0));
      Residual_RTOL = log10(solver_container[val_iZone][val_iInst][MESH_0][FEA_SOL]->GetRes_FEM(1));
      Residual_ETOL = log10(solver_container[val_iZone][val_iInst][MESH_0][FEA_SOL]->GetRes_FEM(2));

      meetCriteria = ( ( Residual_UTOL <  Criteria_UTOL ) &&
          ( Residual_RTOL <  Criteria_RTOL ) &&
          ( Residual_ETOL <  Criteria_ETOL ) );

      /*--- If the criteria is met and the load is not "too big", do the regular calculation ---*/
      if (meetCriteria) {

        for (IntIter = 2; IntIter < config_container[val_iZone]->GetDyn_nIntIter(); IntIter++) {

          /*--- Write the convergence history (first, compute Von Mises stress) ---*/
          solver_container[val_iZone][val_iInst][MESH_0][FEA_SOL]->Compute_NodalStress(geometry_container[val_iZone][val_iInst][MESH_0], solver_container[val_iZone][val_iInst][MESH_0], numerics_container[val_iZone][val_iInst][MESH_0][FEA_SOL], config_container[val_iZone]);
          output->SetConvHistory_Body(geometry_container, solver_container, config_container, integration_container, false, 0.0, val_iZone, val_iInst);

          config_container[val_iZone]->SetIntIter(IntIter);

          integration_container[val_iZone][val_iInst][FEA_SOL]->Structural_Iteration(geometry_container, solver_container, numerics_container,
              config_container, RUNTIME_FEA_SYS, IntIter, val_iZone, val_iInst);

          if (integration_container[val_iZone][val_iInst][FEA_SOL]->GetConvergence()) break;

        }

      }

      /*--- If the criteria is not met, a whole set of subiterations for the different loads must be done ---*/

      else {

        /*--- Here we have to restart the solution to the original one of the iteration ---*/
        /*--- Retrieve the Solution_Old as the current solution before subiterating ---*/

        solver_container[val_iZone][val_iInst][MESH_0][FEA_SOL]->ResetInitialCondition(geometry_container[val_iZone][val_iInst], solver_container[val_iZone][val_iInst], config_container[val_iZone], ExtIter);

        /*--- For the number of increments ---*/
        for (iIncrement = 0; iIncrement < nIncrements; iIncrement++) {

          loadIncrement = (iIncrement + 1.0) * (1.0 / nIncrements);

          /*--- Set the load increment and the initial condition, and output the parameters of UTOL, RTOL, ETOL for the previous iteration ---*/

          /*--- Set the convergence monitor to false, to force se solver to converge every subiteration ---*/
          integration_container[val_iZone][val_iInst][FEA_SOL]->SetConvergence(false);


          /*--- FEA equations ---*/

          config_container[val_iZone]->SetGlobalParam(FEM_ELASTICITY, RUNTIME_FEA_SYS, ExtIter);


          solver_container[val_iZone][val_iInst][MESH_0][FEA_SOL]->SetLoad_Increment(loadIncrement);

          if (rank == MASTER_NODE) {
            cout << endl;
            cout << "-- Incremental load: increment " << iIncrement + 1 << " ----------------------------------------" << endl;
          }

          /*--- Set the value of the internal iteration ---*/
          IntIter = 0;
          config_container[val_iZone]->SetIntIter(IntIter);

          /*--- FEA equations ---*/

          config_container[val_iZone]->SetGlobalParam(FEM_ELASTICITY, RUNTIME_FEA_SYS, ExtIter);

          /*--- Run the iteration ---*/

          integration_container[val_iZone][val_iInst][FEA_SOL]->Structural_Iteration(geometry_container, solver_container, numerics_container,
              config_container, RUNTIME_FEA_SYS, IntIter, val_iZone, val_iInst);


          /*----------------- If the solver is non-linear, we need to subiterate using a Newton-Raphson approach ----------------------*/

          for (IntIter = 1; IntIter < config_container[val_iZone]->GetDyn_nIntIter(); IntIter++) {

            /*--- Write the convergence history (first, compute Von Mises stress) ---*/
            solver_container[val_iZone][val_iInst][MESH_0][FEA_SOL]->Compute_NodalStress(geometry_container[val_iZone][val_iInst][MESH_0], solver_container[val_iZone][val_iInst][MESH_0], numerics_container[val_iZone][val_iInst][MESH_0][FEA_SOL], config_container[val_iZone]);
            output->SetConvHistory_Body(geometry_container, solver_container, config_container, integration_container, false, 0.0, val_iZone, val_iInst);

            config_container[val_iZone]->SetIntIter(IntIter);

            integration_container[val_iZone][val_iInst][FEA_SOL]->Structural_Iteration(geometry_container, solver_container, numerics_container,
                config_container, RUNTIME_FEA_SYS, IntIter, val_iZone, val_iInst);

            if (integration_container[val_iZone][val_iInst][FEA_SOL]->GetConvergence()) break;

          }

          /*--- Write history for intermediate steps ---*/
          if (iIncrement < nIncrements - 1){
            /*--- Write the convergence history (first, compute Von Mises stress) ---*/
            solver_container[val_iZone][val_iInst][MESH_0][FEA_SOL]->Compute_NodalStress(geometry_container[val_iZone][val_iInst][MESH_0], solver_container[val_iZone][val_iInst][MESH_0], numerics_container[val_iZone][val_iInst][MESH_0][FEA_SOL], config_container[val_iZone]);
            output->SetConvHistory_Body(geometry_container, solver_container, config_container, integration_container, false, 0.0, val_iZone, val_iInst);
          }

        }

      }

    }


  }


  /*--- Finally, we need to compute the objective function, in case that we are running a discrete adjoint solver... ---*/

  switch (config_container[val_iZone]->GetKind_ObjFunc()){
    case REFERENCE_GEOMETRY:
      if ((config_container[val_iZone]->GetDV_FEA() == YOUNG_MODULUS) || (config_container[val_iZone]->GetDV_FEA() == DENSITY_VAL)){
        solver_container[val_iZone][val_iInst][MESH_0][FEA_SOL]->Stiffness_Penalty(geometry_container[val_iZone][val_iInst][MESH_0],solver_container[val_iZone][val_iInst][MESH_0],
          numerics_container[val_iZone][val_iInst][MESH_0][FEA_SOL], config_container[val_iZone]);
      }
      solver_container[val_iZone][val_iInst][MESH_0][FEA_SOL]->Compute_OFRefGeom(geometry_container[val_iZone][val_iInst][MESH_0],solver_container[val_iZone][val_iInst][MESH_0], config_container[val_iZone]);
      break;
    case REFERENCE_NODE:
      if ((config_container[val_iZone]->GetDV_FEA() == YOUNG_MODULUS) || (config_container[val_iZone]->GetDV_FEA() == DENSITY_VAL)){
        solver_container[val_iZone][val_iInst][MESH_0][FEA_SOL]->Stiffness_Penalty(geometry_container[val_iZone][val_iInst][MESH_0],solver_container[val_iZone][val_iInst][MESH_0],
          numerics_container[val_iZone][val_iInst][MESH_0][FEA_SOL], config_container[val_iZone]);
      }
      solver_container[val_iZone][val_iInst][MESH_0][FEA_SOL]->Compute_OFRefNode(geometry_container[val_iZone][val_iInst][MESH_0],solver_container[val_iZone][val_iInst][MESH_0], config_container[val_iZone]);
      break;
    case VOLUME_FRACTION:
      solver_container[val_iZone][val_iInst][MESH_0][FEA_SOL]->Compute_OFVolFrac(geometry_container[val_iZone][val_iInst][MESH_0],solver_container[val_iZone][val_iInst][MESH_0], config_container[val_iZone]);
      break;
  }

}

void CFEAIteration::Update(COutput *output,
       CIntegration ****integration_container,
       CGeometry ****geometry_container,
       CSolver *****solver_container,
       CNumerics ******numerics_container,
       CConfig **config_container,
       CSurfaceMovement **surface_movement,
       CVolumetricMovement ***grid_movement,
       CFreeFormDefBox*** FFDBox,
       unsigned short val_iZone,
       unsigned short val_iInst) {

  su2double Physical_dt, Physical_t;
    unsigned long ExtIter = config_container[val_iZone]->GetExtIter();
  bool dynamic = (config_container[val_iZone]->GetDynamic_Analysis() == DYNAMIC);          // Dynamic problems
  bool static_fem = (config_container[val_iZone]->GetDynamic_Analysis() == STATIC);         // Static problems
  bool fsi = config_container[val_iZone]->GetFSI_Simulation();         // Fluid-Structure Interaction problems


  /*----------------- Compute averaged nodal stress and reactions ------------------------*/

  solver_container[val_iZone][val_iInst][MESH_0][FEA_SOL]->Compute_NodalStress(geometry_container[val_iZone][val_iInst][MESH_0], solver_container[val_iZone][val_iInst][MESH_0], numerics_container[val_iZone][val_iInst][MESH_0][FEA_SOL], config_container[val_iZone]);

  /*----------------- Update structural solver ----------------------*/

  if (dynamic) {
    integration_container[val_iZone][val_iInst][FEA_SOL]->SetFEM_StructuralSolver(geometry_container[val_iZone][val_iInst][MESH_0], solver_container[val_iZone][val_iInst][MESH_0], config_container[val_iZone], MESH_0);
    integration_container[val_iZone][val_iInst][FEA_SOL]->SetConvergence(false);

      /*--- Verify convergence criteria (based on total time) ---*/

    Physical_dt = config_container[val_iZone]->GetDelta_DynTime();
    Physical_t  = (ExtIter+1)*Physical_dt;
    if (Physical_t >=  config_container[val_iZone]->GetTotal_DynTime())
      integration_container[val_iZone][val_iInst][FEA_SOL]->SetConvergence(true);
    } else if ( static_fem && fsi) {

    /*--- For FSI problems, output the relaxed result, which is the one transferred into the fluid domain (for restart purposes) ---*/
    switch (config_container[val_iZone]->GetKind_TimeIntScheme_FEA()) {
    case (NEWMARK_IMPLICIT):
        solver_container[val_iZone][val_iInst][MESH_0][FEA_SOL]->ImplicitNewmark_Relaxation(geometry_container[val_iZone][val_iInst][MESH_0], solver_container[val_iZone][val_iInst][MESH_0], config_container[val_iZone]);
    break;

    }
  }

}

void CFEAIteration::Predictor(COutput *output,
                        CIntegration ****integration_container,
                        CGeometry ****geometry_container,
                        CSolver *****solver_container,
                        CNumerics ******numerics_container,
                        CConfig **config_container,
                        CSurfaceMovement **surface_movement,
                        CVolumetricMovement ***grid_movement,
                        CFreeFormDefBox*** FFDBox,
                        unsigned short val_iZone,
                        unsigned short val_iInst)      {

  /*--- Predict displacements ---*/

  solver_container[val_iZone][val_iInst][MESH_0][FEA_SOL]->PredictStruct_Displacement(geometry_container[val_iZone][val_iInst], config_container[val_iZone],
      solver_container[val_iZone][val_iInst]);

  /*--- For parallel simulations we need to communicate the predicted solution before updating the fluid mesh ---*/

  solver_container[val_iZone][val_iInst][MESH_0][FEA_SOL]->Set_MPI_Solution_Pred(geometry_container[val_iZone][val_iInst][MESH_0], config_container[val_iZone]);

}
void CFEAIteration::Relaxation(COutput *output,
                        CIntegration ****integration_container,
                        CGeometry ****geometry_container,
                        CSolver *****solver_container,
                        CNumerics ******numerics_container,
                        CConfig **config_container,
                        CSurfaceMovement **surface_movement,
                        CVolumetricMovement ***grid_movement,
                        CFreeFormDefBox*** FFDBox,
                        unsigned short val_iZone,
                        unsigned short val_iInst)      {

  unsigned long OuterIter = config_container[val_iZone]->GetOuterIter();

  /*-------------------- Aitken's relaxation ------------------------*/

  /*------------------- Compute the coefficient ---------------------*/

  solver_container[val_iZone][INST_0][MESH_0][FEA_SOL]->ComputeAitken_Coefficient(geometry_container[val_iZone][INST_0], config_container[val_iZone],
      solver_container[val_iZone][INST_0], OuterIter);

  /*----------------- Set the relaxation parameter ------------------*/

  solver_container[val_iZone][INST_0][MESH_0][FEA_SOL]->SetAitken_Relaxation(geometry_container[val_iZone][INST_0], config_container[val_iZone],
      solver_container[val_iZone][INST_0]);

  /*----------------- Communicate the predicted solution and the old one ------------------*/
  solver_container[val_iZone][INST_0][MESH_0][FEA_SOL]->Set_MPI_Solution_Pred_Old(geometry_container[val_iZone][INST_0][MESH_0], config_container[val_iZone]);


}

bool CFEAIteration::Monitor(COutput *output,
    CIntegration ****integration_container,
    CGeometry ****geometry_container,
    CSolver *****solver_container,
    CNumerics ******numerics_container,
    CConfig **config_container,
    CSurfaceMovement **surface_movement,
    CVolumetricMovement ***grid_movement,
    CFreeFormDefBox*** FFDBox,
    unsigned short val_iZone,
    unsigned short val_iInst)     {

  bool StopCalc = false;

#ifndef HAVE_MPI
  StopTime = su2double(clock())/su2double(CLOCKS_PER_SEC);
#else
  StopTime = MPI_Wtime();
#endif
  UsedTime = StopTime - StartTime;

  /*--- If convergence was reached --*/
  StopCalc = integration_container[val_iZone][INST_0][FEA_SOL]->GetConvergence();

  solver_container[val_iZone][val_iInst][MESH_0][FEA_SOL]->Compute_NodalStress(geometry_container[val_iZone][val_iInst][MESH_0], solver_container[val_iZone][val_iInst][MESH_0], numerics_container[val_iZone][val_iInst][MESH_0][FEA_SOL], config_container[val_iZone]);

  if (config_container[val_iZone]->GetMultizone_Problem() || config_container[val_iZone]->GetSinglezone_Driver()){
    output->SetConvHistory_Body(geometry_container, solver_container, config_container, integration_container, false, 0.0, val_iZone, val_iInst);
  }

  return StopCalc;

}

void CFEAIteration::Postprocess(COutput *output,
                                          CIntegration ****integration_container,
                                          CGeometry ****geometry_container,
                                          CSolver *****solver_container,
                                          CNumerics ******numerics_container,
                                          CConfig **config_container,
                                          CSurfaceMovement **surface_movement,
                                          CVolumetricMovement ***grid_movement,
                                          CFreeFormDefBox*** FFDBox,
                                          unsigned short val_iZone,
                                          unsigned short val_iInst) { }

void CFEAIteration::Solve(COutput *output,
                                CIntegration ****integration_container,
                                CGeometry ****geometry_container,
                                CSolver *****solver_container,
                                CNumerics ******numerics_container,
                                CConfig **config_container,
                                CSurfaceMovement **surface_movement,
                                CVolumetricMovement ***grid_movement,
                                CFreeFormDefBox*** FFDBox,
                                unsigned short val_iZone,
                                unsigned short val_iInst
                                ) {

  bool multizone = config_container[val_iZone]->GetMultizone_Problem();
  bool Convergence = false;

  /*------------------ Structural subiteration ----------------------*/
  Iterate(output, integration_container, geometry_container,
      solver_container, numerics_container, config_container,
      surface_movement, grid_movement, FFDBox, val_iZone, INST_0);

  Convergence = Monitor(output, integration_container, geometry_container,
                        solver_container, numerics_container, config_container,
                        surface_movement, grid_movement, FFDBox, val_iZone, INST_0);

  /*--- Write the convergence history for the structure (only screen output) ---*/
//  if (multizone) output->SetConvHistory_Body(geometry_container, solver_container, config_container, integration_container, false, 0.0, val_iZone, INST_0);

  /*--- Set the structural convergence to false (to make sure outer subiterations converge) ---*/
  integration_container[val_iZone][INST_0][FEA_SOL]->SetConvergence(false);

}

CAdjFluidIteration::CAdjFluidIteration(CConfig *config) : CIteration(config) { }
CAdjFluidIteration::~CAdjFluidIteration(void) { }
void CAdjFluidIteration::Preprocess(COutput *output,
                                       CIntegration ****integration_container,
                                       CGeometry ****geometry_container,
                                       CSolver *****solver_container,
                                       CNumerics ******numerics_container,
                                       CConfig **config_container,
                                       CSurfaceMovement **surface_movement,
                                       CVolumetricMovement ***grid_movement,
                                       CFreeFormDefBox*** FFDBox,
                                       unsigned short val_iZone,
                                       unsigned short val_iInst) {
  
  unsigned short iMesh;
  bool harmonic_balance = (config_container[ZONE_0]->GetUnsteady_Simulation() == HARMONIC_BALANCE);
  bool dynamic_mesh = config_container[ZONE_0]->GetGrid_Movement();
  unsigned long IntIter = 0; config_container[ZONE_0]->SetIntIter(IntIter);
  unsigned long ExtIter = config_container[ZONE_0]->GetExtIter();

  /*--- For the unsteady adjoint, load a new direct solution from a restart file. ---*/
  
  if (((dynamic_mesh && ExtIter == 0) || config_container[val_iZone]->GetUnsteady_Simulation()) && !harmonic_balance) {
    int Direct_Iter = SU2_TYPE::Int(config_container[val_iZone]->GetUnst_AdjointIter()) - SU2_TYPE::Int(ExtIter) - 1;
    if (rank == MASTER_NODE && val_iZone == ZONE_0 && config_container[val_iZone]->GetUnsteady_Simulation())
      cout << endl << " Loading flow solution from direct iteration " << Direct_Iter << "." << endl;
    solver_container[val_iZone][val_iInst][MESH_0][FLOW_SOL]->LoadRestart(geometry_container[val_iZone][val_iInst], solver_container[val_iZone][val_iInst], config_container[val_iZone], Direct_Iter, true);
  }
  
  /*--- Continuous adjoint Euler, Navier-Stokes or Reynolds-averaged Navier-Stokes (RANS) equations ---*/
  
  if ((ExtIter == 0) || config_container[val_iZone]->GetUnsteady_Simulation()) {
    
    if (config_container[val_iZone]->GetKind_Solver() == ADJ_EULER)
      config_container[val_iZone]->SetGlobalParam(ADJ_EULER, RUNTIME_FLOW_SYS, ExtIter);
    if (config_container[val_iZone]->GetKind_Solver() == ADJ_NAVIER_STOKES)
      config_container[val_iZone]->SetGlobalParam(ADJ_NAVIER_STOKES, RUNTIME_FLOW_SYS, ExtIter);
    if (config_container[val_iZone]->GetKind_Solver() == ADJ_RANS)
      config_container[val_iZone]->SetGlobalParam(ADJ_RANS, RUNTIME_FLOW_SYS, ExtIter);
    
    /*--- Solve the Euler, Navier-Stokes or Reynolds-averaged Navier-Stokes (RANS) equations (one iteration) ---*/
    
    if (rank == MASTER_NODE && val_iZone == ZONE_0)
      cout << "Begin direct solver to store flow data (single iteration)." << endl;
    
    if (rank == MASTER_NODE && val_iZone == ZONE_0)
      cout << "Compute residuals to check the convergence of the direct problem." << endl;
    
    integration_container[val_iZone][val_iInst][FLOW_SOL]->MultiGrid_Iteration(geometry_container, solver_container, numerics_container,
                                                                    config_container, RUNTIME_FLOW_SYS, 0, val_iZone, val_iInst);
    
    if (config_container[val_iZone]->GetKind_Solver() == ADJ_RANS) {
      
      /*--- Solve the turbulence model ---*/
      
      config_container[val_iZone]->SetGlobalParam(ADJ_RANS, RUNTIME_TURB_SYS, ExtIter);
      integration_container[val_iZone][val_iInst][TURB_SOL]->SingleGrid_Iteration(geometry_container, solver_container, numerics_container,
                                                                       config_container, RUNTIME_TURB_SYS, IntIter, val_iZone, val_iInst);
      
      /*--- Solve transition model ---*/
      
      if (config_container[val_iZone]->GetKind_Trans_Model() == LM) {
        config_container[val_iZone]->SetGlobalParam(RANS, RUNTIME_TRANS_SYS, ExtIter);
        integration_container[val_iZone][val_iInst][TRANS_SOL]->SingleGrid_Iteration(geometry_container, solver_container, numerics_container,
                                                                          config_container, RUNTIME_TRANS_SYS, IntIter, val_iZone, val_iInst);
      }
      
    }
    
    /*--- Output the residual (visualization purpouses to identify if
     the direct solution is converged)---*/
    if (rank == MASTER_NODE && val_iZone == ZONE_0)
      cout << "log10[Maximum residual]: " << log10(solver_container[val_iZone][val_iInst][MESH_0][FLOW_SOL]->GetRes_Max(0))
      <<", located at point "<< solver_container[val_iZone][val_iInst][MESH_0][FLOW_SOL]->GetPoint_Max(0) << "." << endl;
    
    /*--- Compute gradients of the flow variables, this is necessary for sensitivity computation,
     note that in the direct Euler problem we are not computing the gradients of the primitive variables ---*/
    
    if (config_container[val_iZone]->GetKind_Gradient_Method() == GREEN_GAUSS)
      solver_container[val_iZone][val_iInst][MESH_0][FLOW_SOL]->SetPrimitive_Gradient_GG(geometry_container[val_iZone][val_iInst][MESH_0], config_container[val_iZone]);
    if (config_container[val_iZone]->GetKind_Gradient_Method() == WEIGHTED_LEAST_SQUARES)
      solver_container[val_iZone][val_iInst][MESH_0][FLOW_SOL]->SetPrimitive_Gradient_LS(geometry_container[val_iZone][val_iInst][MESH_0], config_container[val_iZone]);
    
    /*--- Set contribution from cost function for boundary conditions ---*/
    
    for (iMesh = 0; iMesh <= config_container[val_iZone]->GetnMGLevels(); iMesh++) {
      
      /*--- Set the value of the non-dimensional coefficients in the coarse levels, using the fine level solution ---*/
      
      solver_container[val_iZone][val_iInst][iMesh][FLOW_SOL]->SetTotal_CD(solver_container[val_iZone][val_iInst][MESH_0][FLOW_SOL]->GetTotal_CD());
      solver_container[val_iZone][val_iInst][iMesh][FLOW_SOL]->SetTotal_CL(solver_container[val_iZone][val_iInst][MESH_0][FLOW_SOL]->GetTotal_CL());
      solver_container[val_iZone][val_iInst][iMesh][FLOW_SOL]->SetTotal_CT(solver_container[val_iZone][val_iInst][MESH_0][FLOW_SOL]->GetTotal_CT());
      solver_container[val_iZone][val_iInst][iMesh][FLOW_SOL]->SetTotal_CQ(solver_container[val_iZone][val_iInst][MESH_0][FLOW_SOL]->GetTotal_CQ());
      
      /*--- Compute the adjoint boundary condition on Euler walls ---*/
      
      solver_container[val_iZone][val_iInst][iMesh][ADJFLOW_SOL]->SetForceProj_Vector(geometry_container[val_iZone][val_iInst][iMesh], solver_container[val_iZone][val_iInst][iMesh], config_container[val_iZone]);
      
      /*--- Set the internal boundary condition on nearfield surfaces ---*/
      
      if ((config_container[val_iZone]->GetKind_ObjFunc() == EQUIVALENT_AREA) ||
          (config_container[val_iZone]->GetKind_ObjFunc() == NEARFIELD_PRESSURE))
        solver_container[val_iZone][val_iInst][iMesh][ADJFLOW_SOL]->SetIntBoundary_Jump(geometry_container[val_iZone][val_iInst][iMesh], solver_container[val_iZone][val_iInst][iMesh], config_container[val_iZone]);
      
    }
    
    if (rank == MASTER_NODE && val_iZone == ZONE_0)
      cout << "End direct solver, begin adjoint problem." << endl;
    
  }
  
}
void CAdjFluidIteration::Iterate(COutput *output,
                                    CIntegration ****integration_container,
                                    CGeometry ****geometry_container,
                                    CSolver *****solver_container,
                                    CNumerics ******numerics_container,
                                    CConfig **config_container,
                                    CSurfaceMovement **surface_movement,
                                    CVolumetricMovement ***grid_movement,
                                    CFreeFormDefBox*** FFDBox,
                                    unsigned short val_iZone,
                                    unsigned short val_iInst) {
  
  unsigned long IntIter = 0; config_container[ZONE_0]->SetIntIter(IntIter);
  unsigned long ExtIter = config_container[ZONE_0]->GetExtIter();
  bool unsteady = (config_container[val_iZone]->GetUnsteady_Simulation() == DT_STEPPING_1ST) || (config_container[val_iZone]->GetUnsteady_Simulation() == DT_STEPPING_2ND);
  
  /*--- Set the value of the internal iteration ---*/
  
  ExtIter = config_container[val_iZone]->GetExtIter();
  
  /* --- Setting up iteration values depending on if this is a 
  steady or an unsteady simulaiton */

  if ( !unsteady ) 
    IntIter = ExtIter;
  else
    IntIter = config_container[val_iZone]->GetIntIter();
    
    
  switch( config_container[val_iZone]->GetKind_Solver() ) {

  case ADJ_EULER:
    config_container[val_iZone]->SetGlobalParam(ADJ_EULER, RUNTIME_ADJFLOW_SYS, ExtIter); break;

  case ADJ_NAVIER_STOKES:
    config_container[val_iZone]->SetGlobalParam(ADJ_NAVIER_STOKES, RUNTIME_ADJFLOW_SYS, ExtIter); break;

  case ADJ_RANS:
    config_container[val_iZone]->SetGlobalParam(ADJ_RANS, RUNTIME_ADJFLOW_SYS, ExtIter); break;          
  }
    
  /*--- Iteration of the flow adjoint problem ---*/
  
  integration_container[val_iZone][val_iInst][ADJFLOW_SOL]->MultiGrid_Iteration(geometry_container, solver_container, numerics_container,
                                                                     config_container, RUNTIME_ADJFLOW_SYS, IntIter, val_iZone, val_iInst);
  
  /*--- Iteration of the turbulence model adjoint ---*/
  
  if ((config_container[val_iZone]->GetKind_Solver() == ADJ_RANS) && (!config_container[val_iZone]->GetFrozen_Visc_Cont())) {
    
    /*--- Adjoint turbulence model solution ---*/
    
    config_container[val_iZone]->SetGlobalParam(ADJ_RANS, RUNTIME_ADJTURB_SYS, ExtIter);
    integration_container[val_iZone][val_iInst][ADJTURB_SOL]->SingleGrid_Iteration(geometry_container, solver_container, numerics_container,
                                                                        config_container, RUNTIME_ADJTURB_SYS, IntIter, val_iZone, val_iInst);
    
  }
  
}
void CAdjFluidIteration::Update(COutput *output,
                                   CIntegration ****integration_container,
                                   CGeometry ****geometry_container,
                                   CSolver *****solver_container,
                                   CNumerics ******numerics_container,
                                   CConfig **config_container,
                                   CSurfaceMovement **surface_movement,
                                   CVolumetricMovement ***grid_movement,
                                   CFreeFormDefBox*** FFDBox,
                                   unsigned short val_iZone,
                                   unsigned short val_iInst)      {
  
  su2double Physical_dt, Physical_t;
  unsigned short iMesh;
  unsigned long ExtIter = config_container[ZONE_0]->GetExtIter();
  
  /*--- Dual time stepping strategy ---*/
  
  if ((config_container[val_iZone]->GetUnsteady_Simulation() == DT_STEPPING_1ST) ||
      (config_container[val_iZone]->GetUnsteady_Simulation() == DT_STEPPING_2ND)) {
    
    /*--- Update dual time solver ---*/
    
    for (iMesh = 0; iMesh <= config_container[val_iZone]->GetnMGLevels(); iMesh++) {
      integration_container[val_iZone][val_iInst][ADJFLOW_SOL]->SetDualTime_Solver(geometry_container[val_iZone][val_iInst][iMesh], solver_container[val_iZone][val_iInst][iMesh][ADJFLOW_SOL], config_container[val_iZone], iMesh);
      integration_container[val_iZone][val_iInst][ADJFLOW_SOL]->SetConvergence(false);
    }
    
    Physical_dt = config_container[val_iZone]->GetDelta_UnstTime(); Physical_t  = (ExtIter+1)*Physical_dt;
    if (Physical_t >=  config_container[val_iZone]->GetTotal_UnstTime()) integration_container[val_iZone][val_iInst][ADJFLOW_SOL]->SetConvergence(true);
    
  }
}

bool CAdjFluidIteration::Monitor(COutput *output,
    CIntegration ****integration_container,
    CGeometry ****geometry_container,
    CSolver *****solver_container,
    CNumerics ******numerics_container,
    CConfig **config_container,
    CSurfaceMovement **surface_movement,
    CVolumetricMovement ***grid_movement,
    CFreeFormDefBox*** FFDBox,
    unsigned short val_iZone,
    unsigned short val_iInst)     { return false; }
void CAdjFluidIteration::Postprocess(COutput *output,
                                     CIntegration ****integration_container,
                                     CGeometry ****geometry_container,
                                     CSolver *****solver_container,
                                     CNumerics ******numerics_container,
                                     CConfig **config_container,
                                     CSurfaceMovement **surface_movement,
                                     CVolumetricMovement ***grid_movement,
                                     CFreeFormDefBox*** FFDBox,
                                     unsigned short val_iZone,
                                     unsigned short val_iInst) { }

CDiscAdjFluidIteration::CDiscAdjFluidIteration(CConfig *config) : CIteration(config) {
  
  turbulent = ( config->GetKind_Solver() == DISC_ADJ_RANS);
  
}

CDiscAdjFluidIteration::~CDiscAdjFluidIteration(void) { }

void CDiscAdjFluidIteration::Preprocess(COutput *output,
                                           CIntegration ****integration_container,
                                           CGeometry ****geometry_container,
                                           CSolver *****solver_container,
                                           CNumerics ******numerics_container,
                                           CConfig **config_container,
                                           CSurfaceMovement **surface_movement,
                                           CVolumetricMovement ***grid_movement,
                                           CFreeFormDefBox*** FFDBox,
                                           unsigned short val_iZone,
                                           unsigned short val_iInst) {

  unsigned long IntIter = 0, iPoint;
  config_container[ZONE_0]->SetIntIter(IntIter);
  unsigned short ExtIter = config_container[val_iZone]->GetExtIter();
  bool dual_time_1st = (config_container[val_iZone]->GetUnsteady_Simulation() == DT_STEPPING_1ST);
  bool dual_time_2nd = (config_container[val_iZone]->GetUnsteady_Simulation() == DT_STEPPING_2ND);
  bool dual_time = (dual_time_1st || dual_time_2nd);
  unsigned short iMesh;
  int Direct_Iter;
  bool heat = config_container[val_iZone]->GetWeakly_Coupled_Heat();

  /*--- For the unsteady adjoint, load direct solutions from restart files. ---*/

  if (config_container[val_iZone]->GetUnsteady_Simulation()) {

    Direct_Iter = SU2_TYPE::Int(config_container[val_iZone]->GetUnst_AdjointIter()) - SU2_TYPE::Int(ExtIter) - 2;

    /*--- For dual-time stepping we want to load the already converged solution at timestep n ---*/

    if (dual_time) {
      Direct_Iter += 1;
    }

    if (ExtIter == 0){

      if (dual_time_2nd) {

        /*--- Load solution at timestep n-2 ---*/

        LoadUnsteady_Solution(geometry_container, solver_container,config_container, val_iZone, val_iInst, Direct_Iter-2);

        /*--- Push solution back to correct array ---*/

        for (iMesh=0; iMesh<=config_container[val_iZone]->GetnMGLevels();iMesh++) {
          for(iPoint=0; iPoint<geometry_container[val_iZone][val_iInst][iMesh]->GetnPoint();iPoint++) {
            solver_container[val_iZone][val_iInst][iMesh][FLOW_SOL]->node[iPoint]->Set_Solution_time_n();
            solver_container[val_iZone][val_iInst][iMesh][FLOW_SOL]->node[iPoint]->Set_Solution_time_n1();
            if (turbulent) {
              solver_container[val_iZone][val_iInst][iMesh][TURB_SOL]->node[iPoint]->Set_Solution_time_n();
              solver_container[val_iZone][val_iInst][iMesh][TURB_SOL]->node[iPoint]->Set_Solution_time_n1();
            }
            if (heat) {
              solver_container[val_iZone][val_iInst][iMesh][HEAT_SOL]->node[iPoint]->Set_Solution_time_n();
              solver_container[val_iZone][val_iInst][iMesh][HEAT_SOL]->node[iPoint]->Set_Solution_time_n1();
            }
          }
        }
      }
      if (dual_time) {

        /*--- Load solution at timestep n-1 ---*/

        LoadUnsteady_Solution(geometry_container, solver_container,config_container, val_iZone, val_iInst, Direct_Iter-1);

        /*--- Push solution back to correct array ---*/

        for (iMesh=0; iMesh<=config_container[val_iZone]->GetnMGLevels();iMesh++) {
          for(iPoint=0; iPoint<geometry_container[val_iZone][val_iInst][iMesh]->GetnPoint();iPoint++) {
            solver_container[val_iZone][val_iInst][iMesh][FLOW_SOL]->node[iPoint]->Set_Solution_time_n();
            if (turbulent) {
              solver_container[val_iZone][val_iInst][iMesh][TURB_SOL]->node[iPoint]->Set_Solution_time_n();
            }
            if (heat) {
              solver_container[val_iZone][val_iInst][iMesh][HEAT_SOL]->node[iPoint]->Set_Solution_time_n();
            }
          }
        }
      }

      /*--- Load solution timestep n ---*/

      LoadUnsteady_Solution(geometry_container, solver_container,config_container, val_iInst, val_iZone, Direct_Iter);

    }


    if ((ExtIter > 0) && dual_time){

      /*--- Load solution timestep n-1 | n-2 for DualTimestepping 1st | 2nd order ---*/
      if (dual_time_1st){
        LoadUnsteady_Solution(geometry_container, solver_container,config_container, val_iInst, val_iZone, Direct_Iter - 1);
      } else {
        LoadUnsteady_Solution(geometry_container, solver_container,config_container, val_iInst, val_iZone, Direct_Iter - 2);
      }
  

      /*--- Temporarily store the loaded solution in the Solution_Old array ---*/

      for (iMesh=0; iMesh<=config_container[val_iZone]->GetnMGLevels();iMesh++) {
        for(iPoint=0; iPoint<geometry_container[val_iZone][val_iInst][iMesh]->GetnPoint();iPoint++) {
           solver_container[val_iZone][val_iInst][iMesh][FLOW_SOL]->node[iPoint]->Set_OldSolution();
           if (turbulent){
             solver_container[val_iZone][val_iInst][iMesh][TURB_SOL]->node[iPoint]->Set_OldSolution();
           }
           if (heat){
             solver_container[val_iZone][val_iInst][iMesh][HEAT_SOL]->node[iPoint]->Set_OldSolution();
           }
        }
      }

      /*--- Set Solution at timestep n to solution at n-1 ---*/

      for (iMesh=0; iMesh<=config_container[val_iZone]->GetnMGLevels();iMesh++) {
        for(iPoint=0; iPoint<geometry_container[val_iZone][val_iInst][iMesh]->GetnPoint();iPoint++) {
          solver_container[val_iZone][val_iInst][iMesh][FLOW_SOL]->node[iPoint]->SetSolution(solver_container[val_iZone][val_iInst][iMesh][FLOW_SOL]->node[iPoint]->GetSolution_time_n());
          if (turbulent) {
            solver_container[val_iZone][val_iInst][iMesh][TURB_SOL]->node[iPoint]->SetSolution(solver_container[val_iZone][val_iInst][iMesh][TURB_SOL]->node[iPoint]->GetSolution_time_n());
          }
          if (heat) {
            solver_container[val_iZone][val_iInst][iMesh][HEAT_SOL]->node[iPoint]->SetSolution(solver_container[val_iZone][val_iInst][iMesh][HEAT_SOL]->node[iPoint]->GetSolution_time_n());
          }
        }
      }
      if (dual_time_1st){
      /*--- Set Solution at timestep n-1 to the previously loaded solution ---*/
        for (iMesh=0; iMesh<=config_container[val_iZone]->GetnMGLevels();iMesh++) {
          for(iPoint=0; iPoint<geometry_container[val_iZone][val_iInst][iMesh]->GetnPoint();iPoint++) {
            solver_container[val_iZone][val_iInst][iMesh][FLOW_SOL]->node[iPoint]->Set_Solution_time_n(solver_container[val_iZone][val_iInst][iMesh][FLOW_SOL]->node[iPoint]->GetSolution_Old());
            if (turbulent) {
              solver_container[val_iZone][val_iInst][iMesh][TURB_SOL]->node[iPoint]->Set_Solution_time_n(solver_container[val_iZone][val_iInst][iMesh][TURB_SOL]->node[iPoint]->GetSolution_Old());
            }
            if (heat) {
              solver_container[val_iZone][val_iInst][iMesh][HEAT_SOL]->node[iPoint]->Set_Solution_time_n(solver_container[val_iZone][val_iInst][iMesh][HEAT_SOL]->node[iPoint]->GetSolution_Old());
            }
          }
        }
      }
      if (dual_time_2nd){
        /*--- Set Solution at timestep n-1 to solution at n-2 ---*/
        for (iMesh=0; iMesh<=config_container[val_iZone]->GetnMGLevels();iMesh++) {
          for(iPoint=0; iPoint<geometry_container[val_iZone][val_iInst][iMesh]->GetnPoint();iPoint++) {
            solver_container[val_iZone][val_iInst][iMesh][FLOW_SOL]->node[iPoint]->Set_Solution_time_n(solver_container[val_iZone][val_iInst][iMesh][FLOW_SOL]->node[iPoint]->GetSolution_time_n1());
            if (turbulent) {
              solver_container[val_iZone][val_iInst][iMesh][TURB_SOL]->node[iPoint]->Set_Solution_time_n(solver_container[val_iZone][val_iInst][iMesh][TURB_SOL]->node[iPoint]->GetSolution_time_n1());
            }
            if (heat) {
              solver_container[val_iZone][val_iInst][iMesh][HEAT_SOL]->node[iPoint]->Set_Solution_time_n(solver_container[val_iZone][val_iInst][iMesh][HEAT_SOL]->node[iPoint]->GetSolution_time_n1());
            }
          }
        }
        /*--- Set Solution at timestep n-2 to the previously loaded solution ---*/
        for (iMesh=0; iMesh<=config_container[val_iZone]->GetnMGLevels();iMesh++) {
          for(iPoint=0; iPoint<geometry_container[val_iZone][val_iInst][iMesh]->GetnPoint();iPoint++) {
            solver_container[val_iZone][val_iInst][iMesh][FLOW_SOL]->node[iPoint]->Set_Solution_time_n1(solver_container[val_iZone][val_iInst][iMesh][FLOW_SOL]->node[iPoint]->GetSolution_Old());
            if (turbulent) {
              solver_container[val_iZone][val_iInst][iMesh][TURB_SOL]->node[iPoint]->Set_Solution_time_n1(solver_container[val_iZone][val_iInst][iMesh][TURB_SOL]->node[iPoint]->GetSolution_Old());
            }
            if (heat) {
              solver_container[val_iZone][val_iInst][iMesh][HEAT_SOL]->node[iPoint]->Set_Solution_time_n1(solver_container[val_iZone][val_iInst][iMesh][HEAT_SOL]->node[iPoint]->GetSolution_Old());
            }
          }
        }
      }
    }
  }

  /*--- Store flow solution also in the adjoint solver in order to be able to reset it later ---*/

  if (ExtIter == 0 || dual_time) {
    for (iMesh=0; iMesh<=config_container[val_iZone]->GetnMGLevels();iMesh++) {
      for (iPoint = 0; iPoint < geometry_container[val_iZone][val_iInst][iMesh]->GetnPoint(); iPoint++) {
        solver_container[val_iZone][val_iInst][iMesh][ADJFLOW_SOL]->node[iPoint]->SetSolution_Direct(solver_container[val_iZone][val_iInst][iMesh][FLOW_SOL]->node[iPoint]->GetSolution());
      }
    }
    if (turbulent && !config_container[val_iZone]->GetFrozen_Visc_Disc()) {
      for (iPoint = 0; iPoint < geometry_container[val_iZone][val_iInst][MESH_0]->GetnPoint(); iPoint++) {
        solver_container[val_iZone][val_iInst][MESH_0][ADJTURB_SOL]->node[iPoint]->SetSolution_Direct(solver_container[val_iZone][val_iInst][MESH_0][TURB_SOL]->node[iPoint]->GetSolution());
      }
    }
    if (heat) {
      for (iPoint = 0; iPoint < geometry_container[val_iZone][val_iInst][MESH_0]->GetnPoint(); iPoint++) {
        solver_container[val_iZone][val_iInst][MESH_0][ADJHEAT_SOL]->node[iPoint]->SetSolution_Direct(solver_container[val_iZone][val_iInst][MESH_0][HEAT_SOL]->node[iPoint]->GetSolution());
      }
    }
  }

  solver_container[val_iZone][val_iInst][MESH_0][ADJFLOW_SOL]->Preprocessing(geometry_container[val_iZone][val_iInst][MESH_0], solver_container[val_iZone][val_iInst][MESH_0],  config_container[val_iZone] , MESH_0, 0, RUNTIME_ADJFLOW_SYS, false);
  if (turbulent && !config_container[val_iZone]->GetFrozen_Visc_Disc()){
    solver_container[val_iZone][val_iInst][MESH_0][ADJTURB_SOL]->Preprocessing(geometry_container[val_iZone][val_iInst][MESH_0], solver_container[val_iZone][val_iInst][MESH_0],  config_container[val_iZone] , MESH_0, 0, RUNTIME_ADJTURB_SYS, false);
  }
  if (heat) {
    solver_container[val_iZone][val_iInst][MESH_0][ADJHEAT_SOL]->Preprocessing(geometry_container[val_iZone][val_iInst][MESH_0], solver_container[val_iZone][val_iInst][MESH_0],  config_container[val_iZone] , MESH_0, 0, RUNTIME_ADJHEAT_SYS, false);
  }
}



void CDiscAdjFluidIteration::LoadUnsteady_Solution(CGeometry ****geometry_container,
                                           CSolver *****solver_container,
                                           CConfig **config_container,
                                           unsigned short val_iZone,
                                           unsigned short val_iInst, 
                                           int val_DirectIter) {
  unsigned short iMesh;
  bool heat = config_container[val_iZone]->GetWeakly_Coupled_Heat();

  if (val_DirectIter >= 0) {
    if (rank == MASTER_NODE && val_iZone == ZONE_0)
      cout << " Loading flow solution from direct iteration " << val_DirectIter  << "." << endl;
    solver_container[val_iZone][val_iInst][MESH_0][FLOW_SOL]->LoadRestart(geometry_container[val_iZone][val_iInst], solver_container[val_iZone][val_iInst], config_container[val_iZone], val_DirectIter, true);
    if (turbulent) {
      solver_container[val_iZone][val_iInst][MESH_0][TURB_SOL]->LoadRestart(geometry_container[val_iZone][val_iInst], solver_container[val_iZone][val_iInst], config_container[val_iZone], val_DirectIter, false);
    }
    if (heat) {
      solver_container[val_iZone][val_iInst][MESH_0][HEAT_SOL]->LoadRestart(geometry_container[val_iZone][val_iInst], solver_container[val_iZone][val_iInst], config_container[val_iZone], val_DirectIter, false);
    }
  } else {
    /*--- If there is no solution file we set the freestream condition ---*/
    if (rank == MASTER_NODE && val_iZone == ZONE_0)
      cout << " Setting freestream conditions at direct iteration " << val_DirectIter << "." << endl;
    for (iMesh=0; iMesh<=config_container[val_iZone]->GetnMGLevels();iMesh++) {
      solver_container[val_iZone][val_iInst][iMesh][FLOW_SOL]->SetFreeStream_Solution(config_container[val_iZone]);
      solver_container[val_iZone][val_iInst][iMesh][FLOW_SOL]->Preprocessing(geometry_container[val_iZone][val_iInst][iMesh],solver_container[val_iZone][val_iInst][iMesh], config_container[val_iZone], iMesh, val_DirectIter, RUNTIME_FLOW_SYS, false);
      if (turbulent) {
        solver_container[val_iZone][val_iInst][iMesh][TURB_SOL]->SetFreeStream_Solution(config_container[val_iZone]);
        solver_container[val_iZone][val_iInst][iMesh][TURB_SOL]->Postprocessing(geometry_container[val_iZone][val_iInst][iMesh],solver_container[val_iZone][val_iInst][iMesh], config_container[val_iZone], iMesh);
      }
      if (heat) {
        solver_container[val_iZone][val_iInst][iMesh][HEAT_SOL]->SetFreeStream_Solution(config_container[val_iZone]);
        solver_container[val_iZone][val_iInst][iMesh][HEAT_SOL]->Postprocessing(geometry_container[val_iZone][val_iInst][iMesh],solver_container[val_iZone][val_iInst][iMesh], config_container[val_iZone], iMesh);
      }
    }
  }
}


void CDiscAdjFluidIteration::Iterate(COutput *output,
                                        CIntegration ****integration_container,
                                        CGeometry ****geometry_container,
                                        CSolver *****solver_container,
                                        CNumerics ******numerics_container,
                                        CConfig **config_container,
                                        CSurfaceMovement **surface_movement,
                                        CVolumetricMovement ***volume_grid_movement,
                                        CFreeFormDefBox*** FFDBox,
                                        unsigned short val_iZone,
                                        unsigned short val_iInst) {
  
  unsigned long ExtIter = config_container[val_iZone]->GetExtIter();
  unsigned short Kind_Solver = config_container[val_iZone]->GetKind_Solver();
  unsigned long IntIter = 0;
  bool unsteady = config_container[val_iZone]->GetUnsteady_Simulation() != STEADY;
  bool frozen_visc = config_container[val_iZone]->GetFrozen_Visc_Disc();
  bool heat = config_container[val_iZone]->GetWeakly_Coupled_Heat();

  if (!unsteady)
    IntIter = ExtIter;
  else {
    IntIter = config_container[val_iZone]->GetIntIter();
  }

  /*--- Extract the adjoints of the conservative input variables and store them for the next iteration ---*/

  if ((Kind_Solver == DISC_ADJ_NAVIER_STOKES) || (Kind_Solver == DISC_ADJ_RANS) || (Kind_Solver == DISC_ADJ_EULER)) {

    solver_container[val_iZone][val_iInst][MESH_0][ADJFLOW_SOL]->ExtractAdjoint_Solution(geometry_container[val_iZone][val_iInst][MESH_0], config_container[val_iZone]);

    solver_container[val_iZone][val_iInst][MESH_0][ADJFLOW_SOL]->ExtractAdjoint_Variables(geometry_container[val_iZone][val_iInst][MESH_0], config_container[val_iZone]);

    /*--- Set the convergence criteria (only residual possible) ---*/

    integration_container[val_iZone][val_iInst][ADJFLOW_SOL]->Convergence_Monitoring(geometry_container[val_iZone][val_iInst][MESH_0], config_container[val_iZone],
                                                                          IntIter, log10(solver_container[val_iZone][val_iInst][MESH_0][ADJFLOW_SOL]->GetRes_RMS(0)), MESH_0);

    }
  if (turbulent && !frozen_visc) {

    solver_container[val_iZone][val_iInst][MESH_0][ADJTURB_SOL]->ExtractAdjoint_Solution(geometry_container[val_iZone][val_iInst][MESH_0],
                                                                              config_container[val_iZone]);
  }
  if (heat) {

    solver_container[val_iZone][val_iInst][MESH_0][ADJHEAT_SOL]->ExtractAdjoint_Solution(geometry_container[val_iZone][val_iInst][MESH_0],
                                                                              config_container[val_iZone]);
  }
}
  
    
void CDiscAdjFluidIteration::InitializeAdjoint(CSolver *****solver_container, CGeometry ****geometry_container, CConfig **config_container, unsigned short iZone, unsigned short iInst){

  unsigned short Kind_Solver = config_container[iZone]->GetKind_Solver();
  bool frozen_visc = config_container[iZone]->GetFrozen_Visc_Disc();
  bool heat = config_container[iZone]->GetWeakly_Coupled_Heat();

  /*--- Initialize the adjoint of the objective function (typically with 1.0) ---*/
  
  solver_container[iZone][iInst][MESH_0][ADJFLOW_SOL]->SetAdj_ObjFunc(geometry_container[iZone][iInst][MESH_0], config_container[iZone]);

  /*--- Initialize the adjoints the conservative variables ---*/

  if ((Kind_Solver == DISC_ADJ_NAVIER_STOKES) || (Kind_Solver == DISC_ADJ_RANS) || (Kind_Solver == DISC_ADJ_EULER)) {

    solver_container[iZone][iInst][MESH_0][ADJFLOW_SOL]->SetAdjoint_Output(geometry_container[iZone][iInst][MESH_0],
                                                                  config_container[iZone]);
  }

  if (turbulent && !frozen_visc) {
    solver_container[iZone][iInst][MESH_0][ADJTURB_SOL]->SetAdjoint_Output(geometry_container[iZone][iInst][MESH_0],
        config_container[iZone]);
  }

  if (heat) {
    solver_container[iZone][iInst][MESH_0][ADJHEAT_SOL]->SetAdjoint_Output(geometry_container[iZone][iInst][MESH_0],
        config_container[iZone]);
  }
}


void CDiscAdjFluidIteration::RegisterInput(CSolver *****solver_container, CGeometry ****geometry_container, CConfig **config_container, unsigned short iZone, unsigned short iInst, unsigned short kind_recording){

  unsigned short Kind_Solver = config_container[iZone]->GetKind_Solver();
  bool frozen_visc = config_container[iZone]->GetFrozen_Visc_Disc();
  bool heat = config_container[iZone]->GetWeakly_Coupled_Heat();

  if (kind_recording == FLOW_CONS_VARS || kind_recording == COMBINED){
    
    /*--- Register flow and turbulent variables as input ---*/
    
    if ((Kind_Solver == DISC_ADJ_NAVIER_STOKES) || (Kind_Solver == DISC_ADJ_RANS) || (Kind_Solver == DISC_ADJ_EULER)) {

      solver_container[iZone][iInst][MESH_0][ADJFLOW_SOL]->RegisterSolution(geometry_container[iZone][iInst][MESH_0], config_container[iZone]);

      solver_container[iZone][iInst][MESH_0][ADJFLOW_SOL]->RegisterVariables(geometry_container[iZone][iInst][MESH_0], config_container[iZone]);
    }
    
    if (turbulent && !frozen_visc) {
      solver_container[iZone][iInst][MESH_0][ADJTURB_SOL]->RegisterSolution(geometry_container[iZone][iInst][MESH_0], config_container[iZone]);
    }
    if (heat) {
      solver_container[iZone][iInst][MESH_0][ADJHEAT_SOL]->RegisterSolution(geometry_container[iZone][iInst][MESH_0], config_container[iZone]);
    }
  }
  if (kind_recording == MESH_COORDS){
    
    /*--- Register node coordinates as input ---*/
    
    geometry_container[iZone][iInst][MESH_0]->RegisterCoordinates(config_container[iZone]);
    
  }

  if (kind_recording == FLOW_CROSS_TERM){

    /*--- Register flow and turbulent variables as input ---*/

    solver_container[iZone][iInst][MESH_0][ADJFLOW_SOL]->RegisterSolution(geometry_container[iZone][iInst][MESH_0], config_container[iZone]);

    if (turbulent && !frozen_visc){
      solver_container[iZone][iInst][MESH_0][ADJTURB_SOL]->RegisterSolution(geometry_container[iZone][iInst][MESH_0], config_container[iZone]);
    }
  }

  if (kind_recording == GEOMETRY_CROSS_TERM){

    /*--- Register node coordinates as input ---*/

    geometry_container[iZone][iInst][MESH_0]->RegisterCoordinates(config_container[iZone]);

  }

}

void CDiscAdjFluidIteration::SetDependencies(CSolver *****solver_container, CGeometry ****geometry_container, CConfig **config_container, unsigned short iZone, unsigned short iInst, unsigned short kind_recording){

  bool frozen_visc = config_container[iZone]->GetFrozen_Visc_Disc();
  bool heat = config_container[iZone]->GetWeakly_Coupled_Heat();
  if ((kind_recording == MESH_COORDS) || (kind_recording == NONE)  ||
      (kind_recording == GEOMETRY_CROSS_TERM) || (kind_recording == ALL_VARIABLES)){

    /*--- Update geometry to get the influence on other geometry variables (normals, volume etc) ---*/

    geometry_container[iZone][iInst][MESH_0]->UpdateGeometry(geometry_container[iZone][iInst], config_container[iZone]);

  }

  /*--- Compute coupling between flow and turbulent equations ---*/

  solver_container[iZone][iInst][MESH_0][FLOW_SOL]->Set_MPI_Solution(geometry_container[iZone][iInst][MESH_0], config_container[iZone]);

  if (turbulent && !frozen_visc){
    solver_container[iZone][iInst][MESH_0][FLOW_SOL]->Preprocessing(geometry_container[iZone][iInst][MESH_0],solver_container[iZone][iInst][MESH_0], config_container[iZone], MESH_0, NO_RK_ITER, RUNTIME_FLOW_SYS, true);
    solver_container[iZone][iInst][MESH_0][TURB_SOL]->Postprocessing(geometry_container[iZone][iInst][MESH_0],solver_container[iZone][iInst][MESH_0], config_container[iZone], MESH_0);
    solver_container[iZone][iInst][MESH_0][TURB_SOL]->Set_MPI_Solution(geometry_container[iZone][iInst][MESH_0], config_container[iZone]);
  }

  if (heat){
    solver_container[iZone][iInst][MESH_0][HEAT_SOL]->Set_Heatflux_Areas(geometry_container[iZone][iInst][MESH_0], config_container[iZone]);
    solver_container[iZone][iInst][MESH_0][HEAT_SOL]->Preprocessing(geometry_container[iZone][iInst][MESH_0],solver_container[iZone][iInst][MESH_0], config_container[iZone], MESH_0, NO_RK_ITER, RUNTIME_HEAT_SYS, true);
    solver_container[iZone][iInst][MESH_0][HEAT_SOL]->Postprocessing(geometry_container[iZone][iInst][MESH_0],solver_container[iZone][iInst][MESH_0], config_container[iZone], MESH_0);
    solver_container[iZone][iInst][MESH_0][HEAT_SOL]->Set_MPI_Solution(geometry_container[iZone][iInst][MESH_0], config_container[iZone]);
  }
}

void CDiscAdjFluidIteration::RegisterOutput(CSolver *****solver_container, CGeometry ****geometry_container, CConfig **config_container, COutput* output, unsigned short iZone, unsigned short iInst){
  
  unsigned short Kind_Solver = config_container[iZone]->GetKind_Solver();
  bool frozen_visc = config_container[iZone]->GetFrozen_Visc_Disc();
  bool heat = config_container[iZone]->GetWeakly_Coupled_Heat();

  if ((Kind_Solver == DISC_ADJ_NAVIER_STOKES) || (Kind_Solver == DISC_ADJ_RANS) || (Kind_Solver == DISC_ADJ_EULER)) {
  
  /*--- Register conservative variables as output of the iteration ---*/
  
    solver_container[iZone][iInst][MESH_0][FLOW_SOL]->RegisterOutput(geometry_container[iZone][iInst][MESH_0],config_container[iZone]);
  
  }
  if (turbulent && !frozen_visc){
    solver_container[iZone][iInst][MESH_0][TURB_SOL]->RegisterOutput(geometry_container[iZone][iInst][MESH_0],
                                                                 config_container[iZone]);
  }
  if (heat){
    solver_container[iZone][iInst][MESH_0][HEAT_SOL]->RegisterOutput(geometry_container[iZone][iInst][MESH_0],
                                                                 config_container[iZone]);
  }
}

void CDiscAdjFluidIteration::InitializeAdjoint_CrossTerm(CSolver *****solver_container, CGeometry ****geometry_container, CConfig **config_container, unsigned short iZone, unsigned short iInst){

  unsigned short Kind_Solver = config_container[iZone]->GetKind_Solver();
  bool frozen_visc = config_container[iZone]->GetFrozen_Visc_Disc();

  /*--- Initialize the adjoint of the objective function (typically with 1.0) ---*/

  solver_container[iZone][iInst][MESH_0][ADJFLOW_SOL]->SetAdj_ObjFunc(geometry_container[iZone][iInst][MESH_0], config_container[iZone]);

  /*--- Initialize the adjoints the conservative variables ---*/

 if ((Kind_Solver == DISC_ADJ_NAVIER_STOKES) || (Kind_Solver == DISC_ADJ_RANS) || (Kind_Solver == DISC_ADJ_EULER)) {

  solver_container[iZone][iInst][MESH_0][ADJFLOW_SOL]->SetAdjoint_Output(geometry_container[iZone][iInst][MESH_0],
                                                                  config_container[iZone]);
}

  if (turbulent && !frozen_visc) {
    solver_container[iZone][iInst][MESH_0][ADJTURB_SOL]->SetAdjoint_Output(geometry_container[iZone][iInst][MESH_0],
                                                                    config_container[iZone]);
  }
}


void CDiscAdjFluidIteration::Update(COutput *output,
                                       CIntegration ****integration_container,
                                       CGeometry ****geometry_container,
                                       CSolver *****solver_container,
                                       CNumerics ******numerics_container,
                                       CConfig **config_container,
                                       CSurfaceMovement **surface_movement,
                                       CVolumetricMovement ***grid_movement,
                                       CFreeFormDefBox*** FFDBox,
                                       unsigned short val_iZone,
                                       unsigned short val_iInst)      {

  unsigned short iMesh;

  /*--- Dual time stepping strategy ---*/

  if ((config_container[val_iZone]->GetUnsteady_Simulation() == DT_STEPPING_1ST) ||
      (config_container[val_iZone]->GetUnsteady_Simulation() == DT_STEPPING_2ND)) {

    for (iMesh = 0; iMesh <= config_container[val_iZone]->GetnMGLevels(); iMesh++) {
      integration_container[val_iZone][val_iInst][ADJFLOW_SOL]->SetConvergence(false);
    }
  }
}
bool CDiscAdjFluidIteration::Monitor(COutput *output,
    CIntegration ****integration_container,
    CGeometry ****geometry_container,
    CSolver *****solver_container,
    CNumerics ******numerics_container,
    CConfig **config_container,
    CSurfaceMovement **surface_movement,
    CVolumetricMovement ***grid_movement,
    CFreeFormDefBox*** FFDBox,
    unsigned short val_iZone,
    unsigned short val_iInst)     { return false; }
void CDiscAdjFluidIteration::Postprocess(COutput *output,
                                         CIntegration ****integration_container,
                                         CGeometry ****geometry_container,
                                         CSolver *****solver_container,
                                         CNumerics ******numerics_container,
                                         CConfig **config_container,
                                         CSurfaceMovement **surface_movement,
                                         CVolumetricMovement ***grid_movement,
                                         CFreeFormDefBox*** FFDBox,
                                         unsigned short val_iZone,
                                         unsigned short val_iInst) { }


CDiscAdjFEAIteration::CDiscAdjFEAIteration(CConfig *config) : CIteration(config), CurrentRecording(NONE){

  fem_iteration = new CFEAIteration(config);

  // TEMPORARY output only for standalone structural problems
  if ((!config->GetFSI_Simulation()) && (rank == MASTER_NODE)){

    bool de_effects = config->GetDE_Effects();
    unsigned short iVar;

    /*--- Header of the temporary output file ---*/
    ofstream myfile_res;
    myfile_res.open ("Results_Reverse_Adjoint.txt");

    myfile_res << "Obj_Func" << " ";
    for (iVar = 0; iVar < config->GetnElasticityMod(); iVar++)
        myfile_res << "Sens_E_" << iVar << "\t";

    for (iVar = 0; iVar < config->GetnPoissonRatio(); iVar++)
      myfile_res << "Sens_Nu_" << iVar << "\t";

    if (config->GetDynamic_Analysis() == DYNAMIC){
        for (iVar = 0; iVar < config->GetnMaterialDensity(); iVar++)
          myfile_res << "Sens_Rho_" << iVar << "\t";
    }

    if (de_effects){
        for (iVar = 0; iVar < config->GetnElectric_Field(); iVar++)
          myfile_res << "Sens_EField_" << iVar << "\t";
    }

    myfile_res << endl;

    myfile_res.close();
  }

}

CDiscAdjFEAIteration::~CDiscAdjFEAIteration(void) { }
void CDiscAdjFEAIteration::Preprocess(COutput *output,
                                           CIntegration ****integration_container,
                                           CGeometry ****geometry_container,
                                           CSolver *****solver_container,
                                           CNumerics ******numerics_container,
                                           CConfig **config_container,
                                           CSurfaceMovement **surface_movement,
                                           CVolumetricMovement ***grid_movement,
                                           CFreeFormDefBox*** FFDBox,
                                           unsigned short val_iZone,
                                           unsigned short val_iInst) {

  unsigned long IntIter = 0, iPoint;
  config_container[ZONE_0]->SetIntIter(IntIter);
  unsigned short ExtIter = config_container[val_iZone]->GetExtIter();
  bool dynamic = (config_container[val_iZone]->GetDynamic_Analysis() == DYNAMIC);
  bool nonlinear_analysis = (config_container[val_iZone]->GetGeometricConditions() == LARGE_DEFORMATIONS);   // Nonlinear analysis.

  int Direct_Iter;

  /*--- For the dynamic adjoint, load direct solutions from restart files. ---*/

  if (dynamic) {

    Direct_Iter = SU2_TYPE::Int(config_container[val_iZone]->GetUnst_AdjointIter()) - SU2_TYPE::Int(ExtIter) - 1;

    /*--- We want to load the already converged solution at timesteps n and n-1 ---*/

    /*--- Load solution at timestep n-1 ---*/

    LoadDynamic_Solution(geometry_container, solver_container,config_container, val_iZone, val_iInst, Direct_Iter-1);

    /*--- Push solution back to correct array ---*/

    for(iPoint=0; iPoint<geometry_container[val_iZone][val_iInst][MESH_0]->GetnPoint();iPoint++){
      solver_container[val_iZone][val_iInst][MESH_0][FEA_SOL]->node[iPoint]->SetSolution_time_n();
    }

    /*--- Push solution back to correct array ---*/

    for(iPoint=0; iPoint<geometry_container[val_iZone][val_iInst][MESH_0]->GetnPoint();iPoint++){
      solver_container[val_iZone][val_iInst][MESH_0][FEA_SOL]->node[iPoint]->SetSolution_Accel_time_n();
    }

    /*--- Push solution back to correct array ---*/

    for(iPoint=0; iPoint<geometry_container[val_iZone][val_iInst][MESH_0]->GetnPoint();iPoint++){
      solver_container[val_iZone][val_iInst][MESH_0][FEA_SOL]->node[iPoint]->SetSolution_Vel_time_n();
    }

    /*--- Load solution timestep n ---*/

    LoadDynamic_Solution(geometry_container, solver_container,config_container, val_iZone, val_iInst, Direct_Iter);

    /*--- Store FEA solution also in the adjoint solver in order to be able to reset it later ---*/

    for (iPoint = 0; iPoint < geometry_container[val_iZone][val_iInst][MESH_0]->GetnPoint(); iPoint++){
      solver_container[val_iZone][val_iInst][MESH_0][ADJFEA_SOL]->node[iPoint]->SetSolution_Direct(solver_container[val_iZone][val_iInst][MESH_0][FEA_SOL]->node[iPoint]->GetSolution());
    }

    for (iPoint = 0; iPoint < geometry_container[val_iZone][val_iInst][MESH_0]->GetnPoint(); iPoint++){
      solver_container[val_iZone][val_iInst][MESH_0][ADJFEA_SOL]->node[iPoint]->SetSolution_Accel_Direct(solver_container[val_iZone][val_iInst][MESH_0][FEA_SOL]->node[iPoint]->GetSolution_Accel());
    }

    for (iPoint = 0; iPoint < geometry_container[val_iZone][val_iInst][MESH_0]->GetnPoint(); iPoint++){
      solver_container[val_iZone][val_iInst][MESH_0][ADJFEA_SOL]->node[iPoint]->SetSolution_Vel_Direct(solver_container[val_iZone][val_iInst][MESH_0][FEA_SOL]->node[iPoint]->GetSolution_Vel());
    }

  }
  else{
    /*--- Store FEA solution also in the adjoint solver in order to be able to reset it later ---*/

    for (iPoint = 0; iPoint < geometry_container[val_iZone][val_iInst][MESH_0]->GetnPoint(); iPoint++){
      solver_container[val_iZone][val_iInst][MESH_0][ADJFEA_SOL]->node[iPoint]->SetSolution_Direct(solver_container[val_iZone][val_iInst][MESH_0][FEA_SOL]->node[iPoint]->GetSolution());
    }

  }

  solver_container[val_iZone][val_iInst][MESH_0][ADJFEA_SOL]->Preprocessing(geometry_container[val_iZone][val_iInst][MESH_0], solver_container[val_iZone][val_iInst][MESH_0],  config_container[val_iZone] , MESH_0, 0, RUNTIME_ADJFEA_SYS, false);

  if (CurrentRecording != FEA_DISP_VARS || dynamic){

    if (rank == MASTER_NODE){
      cout << "Direct iteration to store computational graph." << endl;
      cout << "Compute residuals to check the convergence of the direct problem." << endl;
    }

    /*--- Record one FEM iteration with structural variables as input ---*/

    SetRecording(output, integration_container, geometry_container, solver_container, numerics_container,
                 config_container, surface_movement, grid_movement, FFDBox, val_iZone, val_iInst, FEA_DISP_VARS);

    /*--- Print residuals in the first iteration ---*/

    if (rank == MASTER_NODE && ((ExtIter == 0) || dynamic )){

      if (nonlinear_analysis){
        cout << "UTOL-A: "   << log10(solver_container[val_iZone][val_iInst][MESH_0][FEA_SOL]->GetRes_FEM(0))
             << ", RTOL-A: " << log10(solver_container[val_iZone][val_iInst][MESH_0][FEA_SOL]->GetRes_FEM(1))
             << ", ETOL-A: " << log10(solver_container[val_iZone][val_iInst][MESH_0][FEA_SOL]->GetRes_FEM(2)) << "." << endl;
      }
      else{
        if (geometry_container[val_iZone][val_iInst][MESH_0]->GetnDim() == 2){
          cout << "log10[RMS Ux]: "   << log10(solver_container[val_iZone][val_iInst][MESH_0][FEA_SOL]->GetRes_RMS(0))
               << ", log10[RMS Uy]: " << log10(solver_container[val_iZone][val_iInst][MESH_0][FEA_SOL]->GetRes_RMS(1)) << "." << endl;

        }
        else{
          cout << "log10[RMS Ux]: "   << log10(solver_container[val_iZone][val_iInst][MESH_0][FEA_SOL]->GetRes_RMS(0))
               << ", log10[RMS Uy]: " << log10(solver_container[val_iZone][val_iInst][MESH_0][FEA_SOL]->GetRes_RMS(1))
               << ", log10[RMS Uz]: " << log10(solver_container[val_iZone][val_iInst][MESH_0][FEA_SOL]->GetRes_RMS(2))<< "." << endl;
        }

      }

    }

  }

}



void CDiscAdjFEAIteration::LoadDynamic_Solution(CGeometry ****geometry_container,
                                               CSolver *****solver_container,
                                               CConfig **config_container,
                                               unsigned short val_iZone,
                                               unsigned short val_iInst, 
                                               int val_DirectIter) {
  unsigned short iVar;
  unsigned long iPoint;
  bool update_geo = false;  //TODO: check

  if (val_DirectIter >= 0){
    if (rank == MASTER_NODE && val_iZone == ZONE_0)
      cout << " Loading FEA solution from direct iteration " << val_DirectIter  << "." << endl;
    solver_container[val_iZone][val_iInst][MESH_0][FEA_SOL]->LoadRestart(geometry_container[val_iZone][val_iInst], solver_container[val_iZone][val_iInst], config_container[val_iZone], val_DirectIter, update_geo);
  } else {
    /*--- If there is no solution file we set the freestream condition ---*/
    if (rank == MASTER_NODE && val_iZone == ZONE_0)
      cout << " Setting static conditions at direct iteration " << val_DirectIter << "." << endl;
    /*--- Push solution back to correct array ---*/
    for(iPoint=0; iPoint < geometry_container[val_iZone][val_iInst][MESH_0]->GetnPoint();iPoint++){
      for (iVar = 0; iVar < solver_container[val_iZone][val_iInst][MESH_0][FEA_SOL]->GetnVar(); iVar++){
        solver_container[val_iZone][val_iInst][MESH_0][FEA_SOL]->node[iPoint]->SetSolution(iVar, 0.0);
        solver_container[val_iZone][val_iInst][MESH_0][FEA_SOL]->node[iPoint]->SetSolution_Accel(iVar, 0.0);
        solver_container[val_iZone][val_iInst][MESH_0][FEA_SOL]->node[iPoint]->SetSolution_Vel(iVar, 0.0);
      }
    }
  }
}


void CDiscAdjFEAIteration::Iterate(COutput *output,
                                        CIntegration ****integration_container,
                                        CGeometry ****geometry_container,
                                        CSolver *****solver_container,
                                        CNumerics ******numerics_container,
                                        CConfig **config_container,
                                        CSurfaceMovement **surface_movement,
                                        CVolumetricMovement ***volume_grid_movement,
                                        CFreeFormDefBox*** FFDBox,
                                        unsigned short val_iZone,
                                        unsigned short val_iInst) {


  unsigned long IntIter = 0, nIntIter = 1;
  bool dynamic = (config_container[val_iZone]->GetDynamic_Analysis() == DYNAMIC);

  config_container[val_iZone]->SetIntIter(IntIter);

  nIntIter = config_container[val_iZone]->GetDyn_nIntIter();

  for(IntIter = 0; IntIter < nIntIter; IntIter++){

    /*--- Set the internal iteration ---*/

    config_container[val_iZone]->SetIntIter(IntIter);

    /*--- Set the adjoint values of the flow and objective function ---*/

    InitializeAdjoint(solver_container, geometry_container, config_container, val_iZone, val_iInst);

    /*--- Run the adjoint computation ---*/

    AD::ComputeAdjoint();

    /*--- Extract the adjoints of the conservative input variables and store them for the next iteration ---*/

    solver_container[val_iZone][val_iInst][MESH_0][ADJFEA_SOL]->ExtractAdjoint_Solution(geometry_container[val_iZone][val_iInst][MESH_0],
                                                                              config_container[val_iZone]);

    solver_container[val_iZone][val_iInst][MESH_0][ADJFEA_SOL]->ExtractAdjoint_Variables(geometry_container[val_iZone][val_iInst][MESH_0],
                                                                               config_container[val_iZone]);

    /*--- Clear all adjoints to re-use the stored computational graph in the next iteration ---*/

    AD::ClearAdjoints();

    /*--- Set the convergence criteria (only residual possible) ---*/

    integration_container[val_iZone][val_iInst][ADJFEA_SOL]->Convergence_Monitoring(geometry_container[val_iZone][val_iInst][MESH_0],config_container[val_iZone],
                                                                          IntIter,log10(solver_container[val_iZone][val_iInst][MESH_0][ADJFLOW_SOL]->GetRes_RMS(0)), MESH_0);

    if(integration_container[val_iZone][val_iInst][ADJFEA_SOL]->GetConvergence()){
      break;
    }

    /*--- Write the convergence history (only screen output) ---*/

   if(IntIter != nIntIter-1)
      output->SetConvHistory_Body(geometry_container, solver_container, config_container, integration_container, true, 0.0, val_iZone, val_iInst);

  }


  if (dynamic){
    integration_container[val_iZone][val_iInst][ADJFEA_SOL]->SetConvergence(false);
  }

  /*--- Global sensitivities ---*/
  solver_container[val_iZone][val_iInst][MESH_0][ADJFEA_SOL]->SetSensitivity(geometry_container[val_iZone][val_iInst][MESH_0],config_container[val_iZone]);

  // TEMPORARY output only for standalone structural problems
  if ((!config_container[val_iZone]->GetFSI_Simulation()) && (rank == MASTER_NODE)){

    unsigned short iVar;

    bool de_effects = config_container[val_iZone]->GetDE_Effects();

    /*--- Header of the temporary output file ---*/
    ofstream myfile_res;
    myfile_res.open ("Results_Reverse_Adjoint.txt", ios::app);

    myfile_res.precision(15);

    myfile_res << config_container[val_iZone]->GetExtIter() << "\t";

    switch (config_container[val_iZone]->GetKind_ObjFunc()){
    case REFERENCE_GEOMETRY:
      myfile_res << scientific << solver_container[val_iZone][val_iInst][MESH_0][FEA_SOL]->GetTotal_OFRefGeom() << "\t";
      break;
    case REFERENCE_NODE:
      myfile_res << scientific << solver_container[val_iZone][val_iInst][MESH_0][FEA_SOL]->GetTotal_OFRefNode() << "\t";
      break;
    case VOLUME_FRACTION:
      myfile_res << scientific << solver_container[val_iZone][val_iInst][MESH_0][FEA_SOL]->GetTotal_OFVolFrac() << "\t";
      break;
    }

    for (iVar = 0; iVar < config_container[val_iZone]->GetnElasticityMod(); iVar++)
        myfile_res << scientific << solver_container[ZONE_0][val_iInst][MESH_0][ADJFEA_SOL]->GetTotal_Sens_E(iVar) << "\t";
    for (iVar = 0; iVar < config_container[val_iZone]->GetnPoissonRatio(); iVar++)
        myfile_res << scientific << solver_container[ZONE_0][val_iInst][MESH_0][ADJFEA_SOL]->GetTotal_Sens_Nu(iVar) << "\t";
    if (dynamic){
        for (iVar = 0; iVar < config_container[val_iZone]->GetnMaterialDensity(); iVar++)
            myfile_res << scientific << solver_container[ZONE_0][val_iInst][MESH_0][ADJFEA_SOL]->GetTotal_Sens_Rho(iVar) << "\t";
    }

    if (de_effects){
        for (iVar = 0; iVar < config_container[val_iZone]->GetnElectric_Field(); iVar++)
          myfile_res << scientific << solver_container[val_iZone][val_iInst][MESH_0][ADJFEA_SOL]->GetTotal_Sens_EField(iVar) << "\t";
    }

    for (iVar = 0; iVar < solver_container[val_iZone][val_iInst][MESH_0][ADJFEA_SOL]->GetnDVFEA(); iVar++){
      myfile_res << scientific << solver_container[val_iZone][val_iInst][MESH_0][ADJFEA_SOL]->GetTotal_Sens_DVFEA(iVar) << "\t";
    }

    myfile_res << endl;

    myfile_res.close();
  }

  // TEST: for implementation of python framework in standalone structural problems
  if ((!config_container[val_iZone]->GetFSI_Simulation()) && (rank == MASTER_NODE)){

    /*--- Header of the temporary output file ---*/
    ofstream myfile_res;
    bool outputDVFEA = false;

    switch (config_container[val_iZone]->GetDV_FEA()) {
      case YOUNG_MODULUS:
        myfile_res.open("grad_young.opt");
        outputDVFEA = true;
        break;
      case POISSON_RATIO:
        myfile_res.open("grad_poisson.opt");
        outputDVFEA = true;
        break;
      case DENSITY_VAL:
      case DEAD_WEIGHT:
        myfile_res.open("grad_density.opt");
        outputDVFEA = true;
        break;
      case ELECTRIC_FIELD:
        myfile_res.open("grad_efield.opt");
        outputDVFEA = true;
        break;
      default:
        outputDVFEA = false;
        break;
    }

    if (outputDVFEA){

      unsigned short iDV;
      unsigned short nDV = solver_container[val_iZone][val_iInst][MESH_0][ADJFEA_SOL]->GetnDVFEA();

      myfile_res << "INDEX" << "\t" << "GRAD" << endl;

      myfile_res.precision(15);

      for (iDV = 0; iDV < nDV; iDV++){
        myfile_res << iDV;
        myfile_res << "\t";
        myfile_res << scientific << solver_container[val_iZone][val_iInst][MESH_0][ADJFEA_SOL]->GetTotal_Sens_DVFEA(iDV);
        myfile_res << endl;
      }

      myfile_res.close();

    }

  }

}

void CDiscAdjFEAIteration::SetRecording(COutput *output,
                                             CIntegration ****integration_container,
                                             CGeometry ****geometry_container,
                                             CSolver *****solver_container,
                                             CNumerics ******numerics_container,
                                             CConfig **config_container,
                                             CSurfaceMovement **surface_movement,
                                             CVolumetricMovement ***grid_movement,
                                             CFreeFormDefBox*** FFDBox,
                                             unsigned short val_iZone,
                                             unsigned short val_iInst,
                                             unsigned short kind_recording)      {

  unsigned long IntIter = config_container[ZONE_0]->GetIntIter();
  unsigned long ExtIter = config_container[val_iZone]->GetExtIter(), DirectExtIter;
  bool dynamic = (config_container[val_iZone]->GetDynamic_Analysis() == DYNAMIC);

  DirectExtIter = 0;
  if (dynamic){
    DirectExtIter = SU2_TYPE::Int(config_container[val_iZone]->GetUnst_AdjointIter()) - SU2_TYPE::Int(ExtIter) - 1;
  }

  /*--- Reset the tape ---*/

  AD::Reset();

  /*--- We only need to reset the indices if the current recording is different from the recording we want to have ---*/

  if (CurrentRecording != kind_recording && (CurrentRecording != NONE) ){

    solver_container[val_iZone][val_iInst][MESH_0][ADJFEA_SOL]->SetRecording(geometry_container[val_iZone][val_iInst][MESH_0], config_container[val_iZone]);

    /*--- Clear indices of coupling variables ---*/

    SetDependencies(solver_container, geometry_container, numerics_container, config_container, val_iZone, val_iInst, ALL_VARIABLES);

    /*--- Run one iteration while tape is passive - this clears all indices ---*/

    fem_iteration->Iterate(output,integration_container,geometry_container,solver_container,numerics_container,
                                config_container,surface_movement,grid_movement,FFDBox,val_iZone, val_iInst);

  }

  /*--- Prepare for recording ---*/

  solver_container[val_iZone][val_iInst][MESH_0][ADJFEA_SOL]->SetRecording(geometry_container[val_iZone][val_iInst][MESH_0], config_container[val_iZone]);

  /*--- Start the recording of all operations ---*/

  AD::StartRecording();

  /*--- Register FEA variables ---*/

  RegisterInput(solver_container, geometry_container, config_container, val_iZone, val_iInst, kind_recording);

  /*--- Compute coupling or update the geometry ---*/

  SetDependencies(solver_container, geometry_container, numerics_container, config_container, val_iZone, val_iInst, kind_recording);

  /*--- Set the correct direct iteration number ---*/

  if (dynamic){
    config_container[val_iZone]->SetExtIter(DirectExtIter);
  }

  /*--- Run the direct iteration ---*/

  fem_iteration->Iterate(output,integration_container,geometry_container,solver_container,numerics_container,
                              config_container,surface_movement,grid_movement,FFDBox, val_iZone, val_iInst);

  config_container[val_iZone]->SetExtIter(ExtIter);

  /*--- Register structural variables and objective function as output ---*/

  RegisterOutput(solver_container, geometry_container, config_container, val_iZone, val_iInst);

  /*--- Stop the recording ---*/

  AD::StopRecording();

  /*--- Set the recording status ---*/

  CurrentRecording = kind_recording;

  /* --- Reset the number of the internal iterations---*/

  config_container[ZONE_0]->SetIntIter(IntIter);

}


void CDiscAdjFEAIteration::RegisterInput(CSolver *****solver_container, CGeometry ****geometry_container, CConfig **config_container, unsigned short iZone, unsigned short iInst, unsigned short kind_recording){

  /*--- Register structural displacements as input ---*/

  solver_container[iZone][iInst][MESH_0][ADJFEA_SOL]->RegisterSolution(geometry_container[iZone][iInst][MESH_0], config_container[iZone]);

  /*--- Register variables as input ---*/

  solver_container[iZone][iInst][MESH_0][ADJFEA_SOL]->RegisterVariables(geometry_container[iZone][iInst][MESH_0], config_container[iZone]);

  /*--- Both need to be registered regardless of kind_recording for structural shape derivatives to work properly.
        Otherwise, the code simply diverges as the FEM_CROSS_TERM_GEOMETRY breaks! (no idea why) for this term we register but do not extract! ---*/
}

void CDiscAdjFEAIteration::SetDependencies(CSolver *****solver_container, CGeometry ****geometry_container, CNumerics ******numerics_container, CConfig **config_container, unsigned short iZone, unsigned short iInst, unsigned short kind_recording){

  unsigned short iVar;
  unsigned short iMPROP = config_container[iZone]->GetnElasticityMod();
  
  /*--- Some numerics are only instanciated under these conditions ---*/
  bool element_based = (config_container[iZone]->GetGeometricConditions() == LARGE_DEFORMATIONS) &&
                        solver_container[iZone][iInst][MESH_0][FEA_SOL]->IsElementBased(),
       de_effects    = (config_container[iZone]->GetGeometricConditions() == LARGE_DEFORMATIONS) &&
                        config_container[iZone]->GetDE_Effects();

  for (iVar = 0; iVar < iMPROP; iVar++){

      /*--- Add dependencies for E and Nu ---*/

      numerics_container[iZone][iInst][MESH_0][FEA_SOL][FEA_TERM]->SetMaterial_Properties(iVar,
                                                                                   solver_container[iZone][iInst][MESH_0][ADJFEA_SOL]->GetVal_Young(iVar),
                                                                                   solver_container[iZone][iInst][MESH_0][ADJFEA_SOL]->GetVal_Poisson(iVar));

      /*--- Add dependencies for Rho and Rho_DL ---*/

      numerics_container[iZone][iInst][MESH_0][FEA_SOL][FEA_TERM]->SetMaterial_Density(iVar,
                                                                                solver_container[iZone][iInst][MESH_0][ADJFEA_SOL]->GetVal_Rho(iVar),
                                                                                solver_container[iZone][iInst][MESH_0][ADJFEA_SOL]->GetVal_Rho_DL(iVar));

      /*--- Add dependencies for element-based simulations. ---*/

      if (element_based){

          /*--- Neo Hookean Compressible ---*/
          numerics_container[iZone][iInst][MESH_0][FEA_SOL][MAT_NHCOMP]->SetMaterial_Properties(iVar,
                                                                                       solver_container[iZone][iInst][MESH_0][ADJFEA_SOL]->GetVal_Young(iVar),
                                                                                       solver_container[iZone][iInst][MESH_0][ADJFEA_SOL]->GetVal_Poisson(iVar));
          numerics_container[iZone][iInst][MESH_0][FEA_SOL][MAT_NHCOMP]->SetMaterial_Density(iVar,
                                                                                    solver_container[iZone][iInst][MESH_0][ADJFEA_SOL]->GetVal_Rho(iVar),
                                                                                    solver_container[iZone][iInst][MESH_0][ADJFEA_SOL]->GetVal_Rho_DL(iVar));

          /*--- Ideal DE ---*/
          numerics_container[iZone][iInst][MESH_0][FEA_SOL][MAT_IDEALDE]->SetMaterial_Properties(iVar,
                                                                                       solver_container[iZone][iInst][MESH_0][ADJFEA_SOL]->GetVal_Young(iVar),
                                                                                       solver_container[iZone][iInst][MESH_0][ADJFEA_SOL]->GetVal_Poisson(iVar));
          numerics_container[iZone][iInst][MESH_0][FEA_SOL][MAT_IDEALDE]->SetMaterial_Density(iVar,
                                                                                    solver_container[iZone][iInst][MESH_0][ADJFEA_SOL]->GetVal_Rho(iVar),
                                                                                    solver_container[iZone][iInst][MESH_0][ADJFEA_SOL]->GetVal_Rho_DL(iVar));

          /*--- Knowles ---*/
          numerics_container[iZone][iInst][MESH_0][FEA_SOL][MAT_KNOWLES]->SetMaterial_Properties(iVar,
                                                                                       solver_container[iZone][iInst][MESH_0][ADJFEA_SOL]->GetVal_Young(iVar),
                                                                                       solver_container[iZone][iInst][MESH_0][ADJFEA_SOL]->GetVal_Poisson(iVar));
          numerics_container[iZone][iInst][MESH_0][FEA_SOL][MAT_KNOWLES]->SetMaterial_Density(iVar,
                                                                                    solver_container[iZone][iInst][MESH_0][ADJFEA_SOL]->GetVal_Rho(iVar),
                                                                                    solver_container[iZone][iInst][MESH_0][ADJFEA_SOL]->GetVal_Rho_DL(iVar));

      }



  }

  if (de_effects){

      unsigned short nEField = solver_container[iZone][iInst][MESH_0][ADJFEA_SOL]->GetnEField();

      for (unsigned short iEField = 0; iEField < nEField; iEField++){

          numerics_container[iZone][iInst][MESH_0][FEA_SOL][FEA_TERM]->Set_ElectricField(iEField,
                                                                                 solver_container[iZone][iInst][MESH_0][ADJFEA_SOL]->GetVal_EField(iEField));

          numerics_container[iZone][iInst][MESH_0][FEA_SOL][DE_TERM]->Set_ElectricField(iEField,
                                                                                 solver_container[iZone][iInst][MESH_0][ADJFEA_SOL]->GetVal_EField(iEField));

      }


  }

  /*--- Add dependencies for element-based simulations. ---*/

  switch (config_container[iZone]->GetDV_FEA()) {
    case YOUNG_MODULUS:
    case POISSON_RATIO:
    case DENSITY_VAL:
    case DEAD_WEIGHT:
    case ELECTRIC_FIELD:

      unsigned short nDV = solver_container[iZone][iInst][MESH_0][ADJFEA_SOL]->GetnDVFEA();

      for (unsigned short iDV = 0; iDV < nDV; iDV++){

          numerics_container[iZone][iInst][MESH_0][FEA_SOL][FEA_TERM]->Set_DV_Val(iDV,
                                                                           solver_container[iZone][iInst][MESH_0][ADJFEA_SOL]->GetVal_DVFEA(iDV));

          if (de_effects){
            numerics_container[iZone][iInst][MESH_0][FEA_SOL][DE_TERM]->Set_DV_Val(iDV,
                                                                            solver_container[iZone][iInst][MESH_0][ADJFEA_SOL]->GetVal_DVFEA(iDV));
          }

      }

      if (element_based){

        for (unsigned short iDV = 0; iDV < nDV; iDV++){
            numerics_container[iZone][iInst][MESH_0][FEA_SOL][MAT_NHCOMP]->Set_DV_Val(iDV,
                                                                            solver_container[iZone][iInst][MESH_0][ADJFEA_SOL]->GetVal_DVFEA(iDV));
            numerics_container[iZone][iInst][MESH_0][FEA_SOL][MAT_IDEALDE]->Set_DV_Val(iDV,
                                                                            solver_container[iZone][iInst][MESH_0][ADJFEA_SOL]->GetVal_DVFEA(iDV));
            numerics_container[iZone][iInst][MESH_0][FEA_SOL][MAT_KNOWLES]->Set_DV_Val(iDV,
                                                                            solver_container[iZone][iInst][MESH_0][ADJFEA_SOL]->GetVal_DVFEA(iDV));
        }

      }

    break;

  }

}

void CDiscAdjFEAIteration::RegisterOutput(CSolver *****solver_container, CGeometry ****geometry_container, CConfig **config_container, unsigned short iZone, unsigned short iInst){

  /*--- Register objective function as output of the iteration ---*/

  solver_container[iZone][iInst][MESH_0][ADJFEA_SOL]->RegisterObj_Func(config_container[iZone]);

  /*--- Register conservative variables as output of the iteration ---*/

  solver_container[iZone][iInst][MESH_0][ADJFEA_SOL]->RegisterOutput(geometry_container[iZone][iInst][MESH_0],config_container[iZone]);

}

void CDiscAdjFEAIteration::InitializeAdjoint(CSolver *****solver_container, CGeometry ****geometry_container, CConfig **config_container, unsigned short iZone, unsigned short iInst){

  /*--- Initialize the adjoint of the objective function (typically with 1.0) ---*/

  solver_container[iZone][iInst][MESH_0][ADJFEA_SOL]->SetAdj_ObjFunc(geometry_container[iZone][iInst][MESH_0], config_container[iZone]);

  /*--- Initialize the adjoints the conservative variables ---*/

  solver_container[iZone][iInst][MESH_0][ADJFEA_SOL]->SetAdjoint_Output(geometry_container[iZone][iInst][MESH_0],
                                                                  config_container[iZone]);

}


void CDiscAdjFEAIteration::InitializeAdjoint_CrossTerm(CSolver *****solver_container, CGeometry ****geometry_container, CConfig **config_container, unsigned short iZone, unsigned short iInst){

  /*--- Initialize the adjoint of the objective function (typically with 1.0) ---*/

  solver_container[iZone][iInst][MESH_0][ADJFEA_SOL]->SetAdj_ObjFunc(geometry_container[iZone][iInst][MESH_0], config_container[iZone]);

  /*--- Initialize the adjoints the conservative variables ---*/

  solver_container[iZone][iInst][MESH_0][ADJFEA_SOL]->SetAdjoint_Output(geometry_container[iZone][iInst][MESH_0],
                                                                  config_container[iZone]);

}

void CDiscAdjFEAIteration::Update(COutput *output,
                                       CIntegration ****integration_container,
                                       CGeometry ****geometry_container,
                                       CSolver *****solver_container,
                                       CNumerics ******numerics_container,
                                       CConfig **config_container,
                                       CSurfaceMovement **surface_movement,
                                       CVolumetricMovement ***grid_movement,
                                       CFreeFormDefBox*** FFDBox,
                                       unsigned short val_iZone,
                                       unsigned short val_iInst)      { }
bool CDiscAdjFEAIteration::Monitor(COutput *output,
    CIntegration ****integration_container,
    CGeometry ****geometry_container,
    CSolver *****solver_container,
    CNumerics ******numerics_container,
    CConfig **config_container,
    CSurfaceMovement **surface_movement,
    CVolumetricMovement ***grid_movement,
    CFreeFormDefBox*** FFDBox,
    unsigned short val_iZone,
    unsigned short val_iInst)     { return false; }
void CDiscAdjFEAIteration::Postprocess(COutput *output,
    CIntegration ****integration_container,
    CGeometry ****geometry_container,
    CSolver *****solver_container,
    CNumerics ******numerics_container,
    CConfig **config_container,
    CSurfaceMovement **surface_movement,
    CVolumetricMovement ***grid_movement,
    CFreeFormDefBox*** FFDBox,
    unsigned short val_iZone,
    unsigned short val_iInst) {

  unsigned short iMarker;

  /*--- Apply BC's to the structural adjoint - otherwise, clamped nodes have too values that make no sense... ---*/
  for (iMarker = 0; iMarker < config_container[val_iZone]->GetnMarker_All(); iMarker++)
  switch (config_container[val_iZone]->GetMarker_All_KindBC(iMarker)) {
    case CLAMPED_BOUNDARY:
    solver_container[val_iZone][val_iInst][MESH_0][ADJFEA_SOL]->BC_Clamped_Post(geometry_container[val_iZone][val_iInst][MESH_0],
        solver_container[val_iZone][val_iInst][MESH_0], numerics_container[val_iZone][val_iInst][MESH_0][FEA_SOL][FEA_TERM],
        config_container[val_iZone], iMarker);
    break;
  }
}

CDiscAdjHeatIteration::CDiscAdjHeatIteration(CConfig *config) : CIteration(config) { }

CDiscAdjHeatIteration::~CDiscAdjHeatIteration(void) { }

void CDiscAdjHeatIteration::Preprocess(COutput *output,
                                           CIntegration ****integration_container,
                                           CGeometry ****geometry_container,
                                           CSolver *****solver_container,
                                           CNumerics ******numerics_container,
                                           CConfig **config_container,
                                           CSurfaceMovement **surface_movement,
                                           CVolumetricMovement ***grid_movement,
                                           CFreeFormDefBox*** FFDBox,
                                           unsigned short val_iZone,
                                           unsigned short val_iInst) {

  unsigned long IntIter = 0, iPoint;
  config_container[ZONE_0]->SetIntIter(IntIter);
  unsigned short ExtIter = config_container[val_iZone]->GetExtIter();
  bool dual_time_1st = (config_container[val_iZone]->GetUnsteady_Simulation() == DT_STEPPING_1ST);
  bool dual_time_2nd = (config_container[val_iZone]->GetUnsteady_Simulation() == DT_STEPPING_2ND);
  bool dual_time = (dual_time_1st || dual_time_2nd);
  unsigned short iMesh;
  int Direct_Iter;

  /*--- For the unsteady adjoint, load direct solutions from restart files. ---*/

  if (config_container[val_iZone]->GetUnsteady_Simulation()) {

    Direct_Iter = SU2_TYPE::Int(config_container[val_iZone]->GetUnst_AdjointIter()) - SU2_TYPE::Int(ExtIter) - 2;

    /*--- For dual-time stepping we want to load the already converged solution at timestep n ---*/

    if (dual_time) {
      Direct_Iter += 1;
    }

    if (ExtIter == 0){

      if (dual_time_2nd) {

        /*--- Load solution at timestep n-2 ---*/

        LoadUnsteady_Solution(geometry_container, solver_container,config_container, val_iZone, val_iInst, Direct_Iter-2);

        /*--- Push solution back to correct array ---*/

        for (iMesh=0; iMesh<=config_container[val_iZone]->GetnMGLevels();iMesh++) {
          for(iPoint=0; iPoint<geometry_container[val_iZone][val_iInst][iMesh]->GetnPoint();iPoint++) {

            solver_container[val_iZone][val_iInst][iMesh][HEAT_SOL]->node[iPoint]->Set_Solution_time_n();
            solver_container[val_iZone][val_iInst][iMesh][HEAT_SOL]->node[iPoint]->Set_Solution_time_n1();
          }
        }
      }
      if (dual_time) {

        /*--- Load solution at timestep n-1 ---*/

        LoadUnsteady_Solution(geometry_container, solver_container,config_container, val_iZone, val_iInst, Direct_Iter-1);

        /*--- Push solution back to correct array ---*/

        for (iMesh=0; iMesh<=config_container[val_iZone]->GetnMGLevels();iMesh++) {
          for(iPoint=0; iPoint<geometry_container[val_iZone][val_iInst][iMesh]->GetnPoint();iPoint++) {

            solver_container[val_iZone][val_iInst][iMesh][HEAT_SOL]->node[iPoint]->Set_Solution_time_n();
          }
        }
      }

      /*--- Load solution timestep n ---*/

      LoadUnsteady_Solution(geometry_container, solver_container,config_container, val_iZone, val_iInst, Direct_Iter);

    }


    if ((ExtIter > 0) && dual_time){

      /*--- Load solution timestep n - 2 ---*/

      LoadUnsteady_Solution(geometry_container, solver_container,config_container, val_iZone, val_iInst, Direct_Iter - 2);

      /*--- Temporarily store the loaded solution in the Solution_Old array ---*/

      for (iMesh=0; iMesh<=config_container[val_iZone]->GetnMGLevels();iMesh++) {
        for(iPoint=0; iPoint<geometry_container[val_iZone][val_iInst][iMesh]->GetnPoint();iPoint++) {

          solver_container[val_iZone][val_iInst][iMesh][HEAT_SOL]->node[iPoint]->Set_OldSolution();
        }
      }

      /*--- Set Solution at timestep n to solution at n-1 ---*/

      for (iMesh=0; iMesh<=config_container[val_iZone]->GetnMGLevels();iMesh++) {
        for(iPoint=0; iPoint<geometry_container[val_iZone][val_iInst][iMesh]->GetnPoint();iPoint++) {

          solver_container[val_iZone][val_iInst][iMesh][HEAT_SOL]->node[iPoint]->SetSolution(solver_container[val_iZone][val_iInst][iMesh][HEAT_SOL]->node[iPoint]->GetSolution_time_n());
        }
      }
      if (dual_time_1st){
      /*--- Set Solution at timestep n-1 to the previously loaded solution ---*/
        for (iMesh=0; iMesh<=config_container[val_iZone]->GetnMGLevels();iMesh++) {
          for(iPoint=0; iPoint<geometry_container[val_iZone][val_iInst][iMesh]->GetnPoint();iPoint++) {

            solver_container[val_iZone][val_iInst][iMesh][HEAT_SOL]->node[iPoint]->Set_Solution_time_n(solver_container[val_iZone][val_iInst][iMesh][HEAT_SOL]->node[iPoint]->GetSolution_time_n1());
          }
        }
      }
      if (dual_time_2nd){
        /*--- Set Solution at timestep n-1 to solution at n-2 ---*/
        for (iMesh=0; iMesh<=config_container[val_iZone]->GetnMGLevels();iMesh++) {
          for(iPoint=0; iPoint<geometry_container[val_iZone][val_iInst][iMesh]->GetnPoint();iPoint++) {

            solver_container[val_iZone][val_iInst][iMesh][HEAT_SOL]->node[iPoint]->Set_Solution_time_n(solver_container[val_iZone][val_iInst][iMesh][HEAT_SOL]->node[iPoint]->GetSolution_time_n1());
          }
        }
        /*--- Set Solution at timestep n-2 to the previously loaded solution ---*/
        for (iMesh=0; iMesh<=config_container[val_iZone]->GetnMGLevels();iMesh++) {
          for(iPoint=0; iPoint<geometry_container[val_iZone][val_iInst][iMesh]->GetnPoint();iPoint++) {

            solver_container[val_iZone][val_iInst][iMesh][HEAT_SOL]->node[iPoint]->Set_Solution_time_n1(solver_container[val_iZone][val_iInst][iMesh][HEAT_SOL]->node[iPoint]->GetSolution_Old());
          }
        }
      }
    }
  }

  /*--- Store flow solution also in the adjoint solver in order to be able to reset it later ---*/

  if (ExtIter == 0 || dual_time) {
    for (iPoint = 0; iPoint < geometry_container[val_iZone][val_iInst][MESH_0]->GetnPoint(); iPoint++) {
      solver_container[val_iZone][val_iInst][MESH_0][ADJHEAT_SOL]->node[iPoint]->SetSolution_Direct(solver_container[val_iZone][val_iInst][MESH_0][HEAT_SOL]->node[iPoint]->GetSolution());
    }
  }

  solver_container[val_iZone][val_iInst][MESH_0][ADJHEAT_SOL]->Preprocessing(geometry_container[val_iZone][val_iInst][MESH_0],
                                                                             solver_container[val_iZone][val_iInst][MESH_0],
                                                                             config_container[val_iZone],
                                                                             MESH_0, 0, RUNTIME_ADJHEAT_SYS, false);
}



void CDiscAdjHeatIteration::LoadUnsteady_Solution(CGeometry ****geometry_container,
                                           CSolver *****solver_container,
                                           CConfig **config_container,
                                           unsigned short val_iZone,
                                           unsigned short val_iInst,
                                           int val_DirectIter) {
  unsigned short iMesh;

  if (val_DirectIter >= 0) {
    if (rank == MASTER_NODE && val_iZone == ZONE_0)
      cout << " Loading heat solution from direct iteration " << val_DirectIter  << "." << endl;

    solver_container[val_iZone][val_iInst][MESH_0][HEAT_SOL]->LoadRestart(geometry_container[val_iZone][val_iInst],
                                                                          solver_container[val_iZone][val_iInst],
                                                                          config_container[val_iZone],
                                                                          val_DirectIter, false);
  }

  else {
    /*--- If there is no solution file we set the freestream condition ---*/
    if (rank == MASTER_NODE && val_iZone == ZONE_0)
      cout << " Setting freestream conditions at direct iteration " << val_DirectIter << "." << endl;
    for (iMesh=0; iMesh<=config_container[val_iZone]->GetnMGLevels();iMesh++) {

      solver_container[val_iZone][val_iInst][iMesh][HEAT_SOL]->SetFreeStream_Solution(config_container[val_iZone]);
      solver_container[val_iZone][val_iInst][iMesh][HEAT_SOL]->Postprocessing(geometry_container[val_iZone][val_iInst][iMesh],
                                                                              solver_container[val_iZone][val_iInst][iMesh],
                                                                              config_container[val_iZone],
                                                                              iMesh);
    }
  }
}


void CDiscAdjHeatIteration::Iterate(COutput *output,
                                        CIntegration ****integration_container,
                                        CGeometry ****geometry_container,
                                        CSolver *****solver_container,
                                        CNumerics ******numerics_container,
                                        CConfig **config_container,
                                        CSurfaceMovement **surface_movement,
                                        CVolumetricMovement ***volume_grid_movement,
                                        CFreeFormDefBox*** FFDBox,
                                        unsigned short val_iZone,
                                        unsigned short val_iInst) {


  solver_container[val_iZone][val_iInst][MESH_0][ADJHEAT_SOL]->ExtractAdjoint_Solution(geometry_container[val_iZone][val_iInst][MESH_0],
                                                                                       config_container[val_iZone]);
}

void CDiscAdjHeatIteration::InitializeAdjoint(CSolver *****solver_container,
                                              CGeometry ****geometry_container,
                                              CConfig **config_container,
                                              unsigned short iZone, unsigned short iInst){

  /*--- Initialize the adjoints the conservative variables ---*/

  solver_container[iZone][iInst][MESH_0][ADJHEAT_SOL]->SetAdjoint_Output(geometry_container[iZone][iInst][MESH_0],
                                                                         config_container[iZone]);
}


void CDiscAdjHeatIteration::RegisterInput(CSolver *****solver_container,
                                          CGeometry ****geometry_container,
                                          CConfig **config_container,
                                          unsigned short iZone, unsigned short iInst,
                                          unsigned short kind_recording){

  if (kind_recording == FLOW_CONS_VARS || kind_recording == COMBINED){

    /*--- Register flow and turbulent variables as input ---*/

    solver_container[iZone][iInst][MESH_0][ADJHEAT_SOL]->RegisterSolution(geometry_container[iZone][iInst][MESH_0], config_container[iZone]);

    solver_container[iZone][iInst][MESH_0][ADJHEAT_SOL]->RegisterVariables(geometry_container[iZone][iInst][MESH_0], config_container[iZone]);

  }
  if (kind_recording == MESH_COORDS){

    /*--- Register node coordinates as input ---*/

    geometry_container[iZone][iInst][MESH_0]->RegisterCoordinates(config_container[iZone]);

  }
}

void CDiscAdjHeatIteration::SetDependencies(CSolver *****solver_container,
                                            CGeometry ****geometry_container,
                                            CConfig **config_container,
                                            unsigned short iZone, unsigned short iInst,
                                            unsigned short kind_recording){

  if ((kind_recording == MESH_COORDS) || (kind_recording == NONE)  ||
      (kind_recording == GEOMETRY_CROSS_TERM) || (kind_recording == ALL_VARIABLES)){

    /*--- Update geometry to get the influence on other geometry variables (normals, volume etc) ---*/

    geometry_container[iZone][iInst][MESH_0]->UpdateGeometry(geometry_container[iZone][iInst], config_container[iZone]);

  }

  solver_container[iZone][iInst][MESH_0][HEAT_SOL]->Set_Heatflux_Areas(geometry_container[iZone][iInst][MESH_0], config_container[iZone]);
  solver_container[iZone][iInst][MESH_0][HEAT_SOL]->Preprocessing(geometry_container[iZone][iInst][MESH_0], solver_container[iZone][iInst][MESH_0],
                                                                  config_container[iZone], MESH_0, NO_RK_ITER, RUNTIME_HEAT_SYS, true);
  solver_container[iZone][iInst][MESH_0][HEAT_SOL]->Postprocessing(geometry_container[iZone][iInst][MESH_0], solver_container[iZone][iInst][MESH_0],
                                                                   config_container[iZone], MESH_0);
  solver_container[iZone][iInst][MESH_0][HEAT_SOL]->Set_MPI_Solution(geometry_container[iZone][iInst][MESH_0], config_container[iZone]);
}

void CDiscAdjHeatIteration::RegisterOutput(CSolver *****solver_container,
                                           CGeometry ****geometry_container,
                                           CConfig **config_container, COutput* output,
                                           unsigned short iZone, unsigned short iInst){

  solver_container[iZone][iInst][MESH_0][ADJHEAT_SOL]->RegisterOutput(geometry_container[iZone][iInst][MESH_0], config_container[iZone]);

  geometry_container[iZone][iInst][MESH_0]->RegisterOutput_Coordinates(config_container[iZone]);
}

void CDiscAdjHeatIteration::Update(COutput *output,
                                       CIntegration ****integration_container,
                                       CGeometry ****geometry_container,
                                       CSolver *****solver_container,
                                       CNumerics ******numerics_container,
                                       CConfig **config_container,
                                       CSurfaceMovement **surface_movement,
                                       CVolumetricMovement ***grid_movement,
                                       CFreeFormDefBox*** FFDBox,
                                       unsigned short val_iZone, unsigned short val_iInst)      {

  unsigned short iMesh;

  /*--- Dual time stepping strategy ---*/

  if ((config_container[val_iZone]->GetUnsteady_Simulation() == DT_STEPPING_1ST) ||
      (config_container[val_iZone]->GetUnsteady_Simulation() == DT_STEPPING_2ND)) {

    for (iMesh = 0; iMesh <= config_container[val_iZone]->GetnMGLevels(); iMesh++) {
      integration_container[val_iZone][val_iInst][ADJHEAT_SOL]->SetConvergence(false);
    }
  }
}

bool CDiscAdjHeatIteration::Monitor(COutput *output,
                                    CIntegration ****integration_container,
                                    CGeometry ****geometry_container,
                                    CSolver *****solver_container,
                                    CNumerics ******numerics_container,
                                    CConfig **config_container,
                                    CSurfaceMovement **surface_movement,
                                    CVolumetricMovement ***grid_movement,
                                    CFreeFormDefBox*** FFDBox,
                                    unsigned short val_iZone,
                                    unsigned short val_iInst) { return false; }


void  CDiscAdjHeatIteration::Output(COutput *output,
                                    CGeometry ****geometry_container,
                                    CSolver *****solver_container,
                                    CConfig **config_container,
                                    unsigned long ExtIter,
                                    bool StopCalc,
                                    unsigned short val_iZone,
                                    unsigned short val_iInst) { }

void CDiscAdjHeatIteration::Postprocess(COutput *output,
                                         CIntegration ****integration_container,
                                         CGeometry ****geometry_container,
                                         CSolver *****solver_container,
                                         CNumerics ******numerics_container,
                                         CConfig **config_container,
                                         CSurfaceMovement **surface_movement,
                                         CVolumetricMovement ***grid_movement,
                                         CFreeFormDefBox*** FFDBox,
                                         unsigned short val_iZone, unsigned short val_iInst) { }<|MERGE_RESOLUTION|>--- conflicted
+++ resolved
@@ -137,9 +137,6 @@
     case STEADY_TRANSLATION: case ROTATING_FRAME:
       break;
 
-<<<<<<< HEAD
-      if (rank == MASTER_NODE && Screen_Output)
-=======
   }
   
   if (config_container[val_iZone]->GetSurface_Movement(DEFORMING)){
@@ -278,7 +275,6 @@
   }
   if (config_container[val_iZone]->GetSurface_Movement(FLUID_STRUCTURE)){
       if (rank == MASTER_NODE)
->>>>>>> a69705be
         cout << endl << "Deforming the grid for Fluid-Structure Interaction applications." << endl;
 
       /*--- Deform the volume grid around the new boundary locations ---*/
@@ -732,9 +728,7 @@
     unsigned short val_iInst)     {
 
   bool StopCalc = false;
-  bool steady = (config_container[val_iZone]->GetUnsteady_Simulation() == STEADY);
-  bool output_history = false;
-
+  
 #ifndef HAVE_MPI
   StopTime = su2double(clock())/su2double(CLOCKS_PER_SEC);
 #else
@@ -781,7 +775,7 @@
   bool steady = (config_container[val_iZone]->GetUnsteady_Simulation() == STEADY);
   bool unsteady = ((config_container[val_iZone]->GetUnsteady_Simulation() == DT_STEPPING_1ST) || (config_container[val_iZone]->GetUnsteady_Simulation() == DT_STEPPING_2ND));
 
-  unsigned short Inner_Iter, nInner_Iter = config_container[val_iZone]->GetnInner_Iter(), Iter;
+  unsigned long Inner_Iter, nInner_Iter = config_container[val_iZone]->GetnInner_Iter();
   bool StopCalc = false;
 
   /*--- Synchronization point before a single solver iteration. Compute the
@@ -1471,7 +1465,9 @@
 
       /*--- Set the value of the internal iteration ---*/
 
-      IntIter = 0;
+      IntIter = 0;       
+      config_container[val_iZone]->SetInnerIter(IntIter);
+      config_container[val_iZone]->SetIntIter(IntIter);
 
       /*--- FEA equations ---*/
 
@@ -1855,7 +1851,6 @@
                                 unsigned short val_iInst
                                 ) {
 
-  bool multizone = config_container[val_iZone]->GetMultizone_Problem();
   bool Convergence = false;
 
   /*------------------ Structural subiteration ----------------------*/
