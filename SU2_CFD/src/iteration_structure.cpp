--- conflicted
+++ resolved
@@ -2291,12 +2291,7 @@
   if ((Kind_Solver == DISC_ADJ_NAVIER_STOKES) || (Kind_Solver == DISC_ADJ_RANS) || (Kind_Solver == DISC_ADJ_EULER) ||
       (Kind_Solver == DISC_ADJ_INC_NAVIER_STOKES) || (Kind_Solver == DISC_ADJ_INC_RANS) || (Kind_Solver == DISC_ADJ_INC_EULER)) {
 
-<<<<<<< HEAD
-    solver[iZone][iInst][MESH_0][ADJFLOW_SOL]->SetAdjoint_Output(geometry[iZone][iInst][MESH_0],
-                                                                 config[iZone]);
-=======
     solver[iZone][iInst][MESH_0][ADJFLOW_SOL]->SetAdjoint_Output(geometry[iZone][iInst][MESH_0], config[iZone]);
->>>>>>> dc771ff3
   }
 
   if (turbulent && !frozen_visc) {
