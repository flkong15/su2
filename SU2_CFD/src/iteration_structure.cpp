/*!
 * \file iteration_structure.cpp
 * \brief Main subroutines used by SU2_CFD
 * \author F. Palacios, T. Economon
 * \version 6.1.0 "Falcon"
 *
 * The current SU2 release has been coordinated by the
 * SU2 International Developers Society <www.su2devsociety.org>
 * with selected contributions from the open-source community.
 *
 * The main research teams contributing to the current release are:
 *  - Prof. Juan J. Alonso's group at Stanford University.
 *  - Prof. Piero Colonna's group at Delft University of Technology.
 *  - Prof. Nicolas R. Gauger's group at Kaiserslautern University of Technology.
 *  - Prof. Alberto Guardone's group at Polytechnic University of Milan.
 *  - Prof. Rafael Palacios' group at Imperial College London.
 *  - Prof. Vincent Terrapon's group at the University of Liege.
 *  - Prof. Edwin van der Weide's group at the University of Twente.
 *  - Lab. of New Concepts in Aeronautics at Tech. Institute of Aeronautics.
 *
 * Copyright 2012-2018, Francisco D. Palacios, Thomas D. Economon,
 *                      Tim Albring, and the SU2 contributors.
 *
 * SU2 is free software; you can redistribute it and/or
 * modify it under the terms of the GNU Lesser General Public
 * License as published by the Free Software Foundation; either
 * version 2.1 of the License, or (at your option) any later version.
 *
 * SU2 is distributed in the hope that it will be useful,
 * but WITHOUT ANY WARRANTY; without even the implied warranty of
 * MERCHANTABILITY or FITNESS FOR A PARTICULAR PURPOSE. See the GNU
 * Lesser General Public License for more details.
 *
 * You should have received a copy of the GNU Lesser General Public
 * License along with SU2. If not, see <http://www.gnu.org/licenses/>.
 */

#include "../include/iteration_structure.hpp"

CIteration::CIteration(CConfig *config) {
  rank = SU2_MPI::GetRank();
  size = SU2_MPI::GetSize();
}

CIteration::~CIteration(void) { }

void CIteration::SetGrid_Movement(CGeometry ****geometry_container,
          CSurfaceMovement **surface_movement,
          CVolumetricMovement ***grid_movement,
          CFreeFormDefBox ***FFDBox,
          CSolver *****solver_container,
          CConfig **config_container,
          unsigned short val_iZone,
          unsigned short val_iInst,
          unsigned long IntIter,
          unsigned long ExtIter)   {

  unsigned short iDim;
  unsigned short Kind_Grid_Movement = config_container[val_iZone]->GetKind_GridMovement(val_iZone);
  unsigned long nIterMesh;
  unsigned long iPoint;
  bool stat_mesh = true;
  bool adjoint = config_container[val_iZone]->GetContinuous_Adjoint();
  bool harmonic_balance = (config_container[val_iZone]->GetUnsteady_Simulation() == HARMONIC_BALANCE);
  bool discrete_adjoint = config_container[val_iZone]->GetDiscrete_Adjoint();

  /*--- For a harmonic balance case, set "iteration number" to the zone number,
   so that the meshes are positioned correctly for each instance. ---*/
  if (harmonic_balance) {
    ExtIter = val_iInst;
    Kind_Grid_Movement = config_container[val_iZone]->GetKind_GridMovement(ZONE_0);
  }

  /*--- Perform mesh movement depending on specified type ---*/
  switch (Kind_Grid_Movement) {

  case RIGID_MOTION:

      if (rank == MASTER_NODE) {
        cout << endl << " Performing rigid mesh transformation." << endl;
      }

      /*--- Move each node in the volume mesh using the specified type
       of rigid mesh motion. These routines also compute analytic grid
       velocities for the fine mesh. ---*/

      grid_movement[val_iZone][val_iInst]->Rigid_Translation(geometry_container[val_iZone][val_iInst][MESH_0],
                                       config_container[val_iZone], val_iZone, ExtIter);
      grid_movement[val_iZone][val_iInst]->Rigid_Plunging(geometry_container[val_iZone][val_iInst][MESH_0],
                                    config_container[val_iZone], val_iZone, ExtIter);
      grid_movement[val_iZone][val_iInst]->Rigid_Pitching(geometry_container[val_iZone][val_iInst][MESH_0],
                                    config_container[val_iZone], val_iZone, ExtIter);
      grid_movement[val_iZone][val_iInst]->Rigid_Rotation(geometry_container[val_iZone][val_iInst][MESH_0],
                                    config_container[val_iZone], val_iZone, ExtIter);

      /*--- Update the multigrid structure after moving the finest grid,
       including computing the grid velocities on the coarser levels. ---*/

      grid_movement[val_iZone][val_iInst]->UpdateMultiGrid(geometry_container[val_iZone][val_iInst], config_container[val_iZone]);

      break;

    case DEFORMING:

      if (rank == MASTER_NODE)
        cout << endl << " Updating surface positions." << endl;

      /*--- Translating ---*/

      /*--- Compute the new node locations for moving markers ---*/

      surface_movement[val_iZone]->Surface_Translating(geometry_container[val_iZone][val_iInst][MESH_0],
                                            config_container[val_iZone], ExtIter, val_iZone);
      /*--- Deform the volume grid around the new boundary locations ---*/

      if (rank == MASTER_NODE)
        cout << " Deforming the volume grid." << endl;
      grid_movement[val_iZone][val_iInst]->SetVolume_Deformation(geometry_container[val_iZone][val_iInst][MESH_0],
                                           config_container[val_iZone], true);

      /*--- Plunging ---*/

      /*--- Compute the new node locations for moving markers ---*/

      surface_movement[val_iZone]->Surface_Plunging(geometry_container[val_iZone][val_iInst][MESH_0],
                                         config_container[val_iZone], ExtIter, val_iZone);
      /*--- Deform the volume grid around the new boundary locations ---*/

      if (rank == MASTER_NODE)
        cout << " Deforming the volume grid." << endl;
      grid_movement[val_iZone][val_iInst]->SetVolume_Deformation(geometry_container[val_iZone][val_iInst][MESH_0],
                                           config_container[val_iZone], true);

      /*--- Pitching ---*/

      /*--- Compute the new node locations for moving markers ---*/

      surface_movement[val_iZone]->Surface_Pitching(geometry_container[val_iZone][val_iInst][MESH_0],
                                         config_container[val_iZone], ExtIter, val_iZone);
      /*--- Deform the volume grid around the new boundary locations ---*/

      if (rank == MASTER_NODE)
        cout << " Deforming the volume grid." << endl;
      grid_movement[val_iZone][val_iInst]->SetVolume_Deformation(geometry_container[val_iZone][val_iInst][MESH_0],
                                           config_container[val_iZone], true);

      /*--- Rotating ---*/

      /*--- Compute the new node locations for moving markers ---*/

      surface_movement[val_iZone]->Surface_Rotating(geometry_container[val_iZone][val_iInst][MESH_0],
                                         config_container[val_iZone], ExtIter, val_iZone);
      /*--- Deform the volume grid around the new boundary locations ---*/

      if (rank == MASTER_NODE)
        cout << " Deforming the volume grid." << endl;
      grid_movement[val_iZone][val_iInst]->SetVolume_Deformation(geometry_container[val_iZone][val_iInst][MESH_0],
                                           config_container[val_iZone], true);

      /*--- Update the grid velocities on the fine mesh using finite
       differencing based on node coordinates at previous times. ---*/

      if (!adjoint) {
        if (rank == MASTER_NODE)
          cout << " Computing grid velocities by finite differencing." << endl;
        geometry_container[val_iZone][val_iInst][MESH_0]->SetGridVelocity(config_container[val_iZone], ExtIter);
      }

      /*--- Update the multigrid structure after moving the finest grid,
       including computing the grid velocities on the coarser levels. ---*/

      grid_movement[val_iZone][val_iInst]->UpdateMultiGrid(geometry_container[val_iZone][val_iInst], config_container[val_iZone]);

      break;

    case EXTERNAL: case EXTERNAL_ROTATION:

      /*--- Apply rigid rotation to entire grid first, if necessary ---*/

      if (Kind_Grid_Movement == EXTERNAL_ROTATION) {
        if (rank == MASTER_NODE)
          cout << " Updating node locations by rigid rotation." << endl;
        grid_movement[val_iZone][val_iInst]->Rigid_Rotation(geometry_container[val_iZone][val_iInst][MESH_0],
                                      config_container[val_iZone], val_iZone, ExtIter);
      }

      /*--- Load new surface node locations from external files ---*/

      if (rank == MASTER_NODE)
        cout << " Updating surface locations from file." << endl;
      surface_movement[val_iZone]->SetExternal_Deformation(geometry_container[val_iZone][val_iInst][MESH_0],
                                                config_container[val_iZone], val_iZone, ExtIter);

      /*--- Deform the volume grid around the new boundary locations ---*/

      if (rank == MASTER_NODE)
        cout << " Deforming the volume grid." << endl;
      grid_movement[val_iZone][val_iInst]->SetVolume_Deformation(geometry_container[val_iZone][val_iInst][MESH_0],
                                           config_container[val_iZone], true);

      /*--- Update the grid velocities on the fine mesh using finite
       differencing based on node coordinates at previous times. ---*/

      if (!adjoint) {
        if (rank == MASTER_NODE)
          cout << " Computing grid velocities by finite differencing." << endl;
        geometry_container[val_iZone][val_iInst][MESH_0]->SetGridVelocity(config_container[val_iZone], ExtIter);
      }

      /*--- Update the multigrid structure after moving the finest grid,
       including computing the grid velocities on the coarser levels. ---*/

      grid_movement[val_iZone][val_iInst]->UpdateMultiGrid(geometry_container[val_iZone][val_iInst], config_container[val_iZone]);

      break;

    case AEROELASTIC: case AEROELASTIC_RIGID_MOTION:

      /*--- Apply rigid mesh transformation to entire grid first, if necessary ---*/
      if (IntIter == 0) {
        if (Kind_Grid_Movement == AEROELASTIC_RIGID_MOTION) {

          if (rank == MASTER_NODE) {
            cout << endl << " Performing rigid mesh transformation." << endl;
          }

          /*--- Move each node in the volume mesh using the specified type
           of rigid mesh motion. These routines also compute analytic grid
           velocities for the fine mesh. ---*/

          grid_movement[val_iZone][val_iInst]->Rigid_Translation(geometry_container[val_iZone][val_iInst][MESH_0],
                                           config_container[val_iZone], val_iZone, ExtIter);
          grid_movement[val_iZone][val_iInst]->Rigid_Plunging(geometry_container[val_iZone][val_iInst][MESH_0],
                                        config_container[val_iZone], val_iZone, ExtIter);
          grid_movement[val_iZone][val_iInst]->Rigid_Pitching(geometry_container[val_iZone][val_iInst][MESH_0],
                                        config_container[val_iZone], val_iZone, ExtIter);
          grid_movement[val_iZone][val_iInst]->Rigid_Rotation(geometry_container[val_iZone][val_iInst][MESH_0],
                                        config_container[val_iZone], val_iZone, ExtIter);

          /*--- Update the multigrid structure after moving the finest grid,
           including computing the grid velocities on the coarser levels. ---*/

          grid_movement[val_iZone][val_iInst]->UpdateMultiGrid(geometry_container[val_iZone][val_iInst], config_container[val_iZone]);
        }

      }

      /*--- Use the if statement to move the grid only at selected dual time step iterations. ---*/
      else if (IntIter % config_container[val_iZone]->GetAeroelasticIter() == 0) {

        if (rank == MASTER_NODE)
          cout << endl << " Solving aeroelastic equations and updating surface positions." << endl;

        /*--- Solve the aeroelastic equations for the new node locations of the moving markers(surfaces) ---*/

        solver_container[val_iZone][val_iInst][MESH_0][FLOW_SOL]->Aeroelastic(surface_movement[val_iZone], geometry_container[val_iZone][val_iInst][MESH_0], config_container[val_iZone], ExtIter);

        /*--- Deform the volume grid around the new boundary locations ---*/

        if (rank == MASTER_NODE)
          cout << " Deforming the volume grid due to the aeroelastic movement." << endl;
        grid_movement[val_iZone][val_iInst]->SetVolume_Deformation(geometry_container[val_iZone][val_iInst][MESH_0],
                                             config_container[val_iZone], true);

        /*--- Update the grid velocities on the fine mesh using finite
         differencing based on node coordinates at previous times. ---*/

        if (rank == MASTER_NODE)
          cout << " Computing grid velocities by finite differencing." << endl;
        geometry_container[val_iZone][val_iInst][MESH_0]->SetGridVelocity(config_container[val_iZone], ExtIter);

        /*--- Update the multigrid structure after moving the finest grid,
         including computing the grid velocities on the coarser levels. ---*/

        grid_movement[val_iZone][val_iInst]->UpdateMultiGrid(geometry_container[val_iZone][val_iInst], config_container[val_iZone]);
      }

      break;

    case ELASTICITY:

      if (ExtIter != 0) {

        if (rank == MASTER_NODE)
          cout << " Deforming the grid using the Linear Elasticity solution." << endl;

        /*--- Update the coordinates of the grid using the linear elasticity solution. ---*/
        for (iPoint = 0; iPoint < geometry_container[val_iZone][val_iInst][MESH_0]->GetnPoint(); iPoint++) {

          su2double *U_time_nM1 = solver_container[val_iZone][val_iInst][MESH_0][FEA_SOL]->node[iPoint]->GetSolution_time_n1();
          su2double *U_time_n   = solver_container[val_iZone][val_iInst][MESH_0][FEA_SOL]->node[iPoint]->GetSolution_time_n();

          for (iDim = 0; iDim < geometry_container[val_iZone][val_iInst][MESH_0]->GetnDim(); iDim++)
            geometry_container[val_iZone][val_iInst][MESH_0]->node[iPoint]->AddCoord(iDim, U_time_n[iDim] - U_time_nM1[iDim]);

        }

      }

      break;

    case FLUID_STRUCTURE:

      if (rank == MASTER_NODE)
        cout << endl << "Deforming the grid for Fluid-Structure Interaction applications." << endl;

      /*--- Deform the volume grid around the new boundary locations ---*/

      if (rank == MASTER_NODE)
        cout << "Deforming the volume grid." << endl;
      grid_movement[val_iZone][val_iInst]->SetVolume_Deformation(geometry_container[val_iZone][val_iInst][MESH_0],
                                           config_container[val_iZone], true);

      nIterMesh = grid_movement[val_iZone][val_iInst]->Get_nIterMesh();
      stat_mesh = (nIterMesh == 0);

      if (!adjoint && !stat_mesh) {
        if (rank == MASTER_NODE)
          cout << "Computing grid velocities by finite differencing." << endl;
        geometry_container[val_iZone][val_iInst][MESH_0]->SetGridVelocity(config_container[val_iZone], ExtIter);
      }
      else if (stat_mesh) {
          if (rank == MASTER_NODE)
            cout << "The mesh is up-to-date. Using previously stored grid velocities." << endl;
      }

      /*--- Update the multigrid structure after moving the finest grid,
       including computing the grid velocities on the coarser levels. ---*/

      grid_movement[val_iZone][val_iInst]->UpdateMultiGrid(geometry_container[val_iZone][val_iInst], config_container[val_iZone]);

      break;
	/*--- Already initialized in the static mesh movement routine at driver level. ---*/ 
    case STEADY_TRANSLATION: case MOVING_WALL: case ROTATING_FRAME:
      break;

    case FLUID_STRUCTURE_STATIC:

      if ((rank == MASTER_NODE) && (!discrete_adjoint))
        cout << endl << "Deforming the grid for static Fluid-Structure Interaction applications." << endl;

      /*--- Deform the volume grid around the new boundary locations ---*/

      if ((rank == MASTER_NODE) && (!discrete_adjoint))
        cout << "Deforming the volume grid." << endl;

      grid_movement[val_iZone][val_iInst]->SetVolume_Deformation_Elas(geometry_container[val_iZone][val_iInst][MESH_0],
                                                           config_container[val_iZone], true, false);

      if ((rank == MASTER_NODE) && (!discrete_adjoint))
        cout << "There is no grid velocity." << endl;

      /*--- Update the multigrid structure after moving the finest grid,
       including computing the grid velocities on the coarser levels. ---*/

      grid_movement[val_iZone][val_iInst]->UpdateMultiGrid(geometry_container[val_iZone][val_iInst], config_container[val_iZone]);

      break;

    case NO_MOVEMENT: case GUST: default:

      /*--- There is no mesh motion specified for this zone. ---*/
      if (rank == MASTER_NODE)
        cout << "No mesh motion specified." << endl;

      break;
  }

}

void CIteration::Preprocess(COutput *output,
                            CIntegration ****integration_container,
                            CGeometry ****geometry_container,
                            CSolver *****solver_container,
                            CNumerics ******numerics_container,
                            CConfig **config_container,
                            CSurfaceMovement **surface_movement,
                            CVolumetricMovement ***grid_movement,
                            CFreeFormDefBox*** FFDBox,
                            unsigned short val_iZone,
                            unsigned short val_iInst) { }
void CIteration::Iterate(COutput *output,
                         CIntegration ****integration_container,
                         CGeometry ****geometry_container,
                         CSolver *****solver_container,
                         CNumerics ******numerics_container,
                         CConfig **config_container,
                         CSurfaceMovement **surface_movement,
                         CVolumetricMovement ***grid_movement,
                         CFreeFormDefBox*** FFDBox,
                         unsigned short val_iZone,
                         unsigned short val_iInst) { }
void CIteration::Iterate_Block(COutput *output,
                         CIntegration ****integration_container,
                         CGeometry ****geometry_container,
                         CSolver *****solver_container,
                         CNumerics ******numerics_container,
                         CConfig **config_container,
                         CSurfaceMovement **surface_movement,
                         CVolumetricMovement ***grid_movement,
                         CFreeFormDefBox*** FFDBox,
                         unsigned short val_iZone,
                         unsigned short val_iInst) { }
void CIteration::Update(COutput *output,
                        CIntegration ****integration_container,
                        CGeometry ****geometry_container,
                        CSolver *****solver_container,
                        CNumerics ******numerics_container,
                        CConfig **config_container,
                        CSurfaceMovement **surface_movement,
                        CVolumetricMovement ***grid_movement,
                        CFreeFormDefBox*** FFDBox,
                        unsigned short val_iZone,
                        unsigned short val_iInst)      { }
void CIteration::Predictor(COutput *output,
                        CIntegration ****integration_container,
                        CGeometry ****geometry_container,
                        CSolver *****solver_container,
                        CNumerics ******numerics_container,
                        CConfig **config_container,
                        CSurfaceMovement **surface_movement,
                        CVolumetricMovement ***grid_movement,
                        CFreeFormDefBox*** FFDBox,
                        unsigned short val_iZone,
                        unsigned short val_iInst)      { }
void CIteration::Relaxation(COutput *output,
                        CIntegration ****integration_container,
                        CGeometry ****geometry_container,
                        CSolver *****solver_container,
                        CNumerics ******numerics_container,
                        CConfig **config_container,
                        CSurfaceMovement **surface_movement,
                        CVolumetricMovement ***grid_movement,
                        CFreeFormDefBox*** FFDBox,
                        unsigned short val_iZone,
                        unsigned short val_iInst)      { }
void CIteration::Monitor()     { }
void CIteration::Output()      { }
void CIteration::Postprocess(COutput *output,
                             CIntegration ****integration_container,
                             CGeometry ****geometry_container,
                             CSolver *****solver_container,
                             CNumerics ******numerics_container,
                             CConfig **config_container,
                             CSurfaceMovement **surface_movement,
                             CVolumetricMovement ***grid_movement,
                             CFreeFormDefBox*** FFDBox,
                             unsigned short val_iZone,
                             unsigned short val_iInst) { }



CFluidIteration::CFluidIteration(CConfig *config) : CIteration(config) { }
CFluidIteration::~CFluidIteration(void) { }

void CFluidIteration::Preprocess(COutput *output,
                                    CIntegration ****integration_container,
                                    CGeometry ****geometry_container,
                                    CSolver *****solver_container,
                                    CNumerics ******numerics_container,
                                    CConfig **config_container,
                                    CSurfaceMovement **surface_movement,
                                    CVolumetricMovement ***grid_movement,
                                    CFreeFormDefBox*** FFDBox,
                                    unsigned short val_iZone,
                                    unsigned short val_iInst) {
  
  unsigned long IntIter = 0; config_container[val_iZone]->SetIntIter(IntIter);
  unsigned long ExtIter = config_container[val_iZone]->GetExtIter();
  
  bool fsi = config_container[val_iZone]->GetFSI_Simulation();
  unsigned long OuterIter = config_container[val_iZone]->GetOuterIter();

  
  /*--- Set the initial condition for FSI problems with subiterations ---*/
  /*--- This is done only in the first block subiteration.---*/
  /*--- From then on, the solver reuses the partially converged solution obtained in the previous subiteration ---*/
  if( fsi  && ( OuterIter == 0 ) ){
    solver_container[val_iZone][val_iInst][MESH_0][FLOW_SOL]->SetInitialCondition(geometry_container[val_iZone][val_iInst], solver_container[val_iZone][val_iInst], config_container[val_iZone], ExtIter);
  }
  
  /*--- Apply a Wind Gust ---*/
  
  if (config_container[val_iZone]->GetWind_Gust()) {
    SetWind_GustField(config_container[val_iZone], geometry_container[val_iZone][val_iInst], solver_container[val_iZone][val_iInst]);
  }

  /*--- Evaluate the new CFL number (adaptive). ---*/
  if ((config_container[val_iZone]->GetCFL_Adapt() == YES) && ( OuterIter != 0 ) ) {
    output->SetCFL_Number(solver_container, config_container, val_iZone);
  }

}

void CFluidIteration::Iterate(COutput *output,
                                 CIntegration ****integration_container,
                                 CGeometry ****geometry_container,
                                 CSolver *****solver_container,
                                 CNumerics ******numerics_container,
                                 CConfig **config_container,
                                 CSurfaceMovement **surface_movement,
                                 CVolumetricMovement ***grid_movement,
                                 CFreeFormDefBox*** FFDBox,
                                 unsigned short val_iZone,
                                 unsigned short val_iInst) {
  unsigned long IntIter, ExtIter;
  
  bool unsteady = (config_container[val_iZone]->GetUnsteady_Simulation() == DT_STEPPING_1ST) || (config_container[val_iZone]->GetUnsteady_Simulation() == DT_STEPPING_2ND);
  bool frozen_visc = (config_container[val_iZone]->GetContinuous_Adjoint() && config_container[val_iZone]->GetFrozen_Visc_Cont()) ||
                     (config_container[val_iZone]->GetDiscrete_Adjoint() && config_container[val_iZone]->GetFrozen_Visc_Disc());
  ExtIter = config_container[val_iZone]->GetExtIter();
  
  /* --- Setting up iteration values depending on if this is a
   steady or an unsteady simulaiton */
  
  if ( !unsteady ) IntIter = ExtIter;
  else IntIter = config_container[val_iZone]->GetIntIter();
  
  /*--- Update global parameters ---*/
  
  switch( config_container[val_iZone]->GetKind_Solver() ) {
      
    case EULER: case DISC_ADJ_EULER:
      config_container[val_iZone]->SetGlobalParam(EULER, RUNTIME_FLOW_SYS, ExtIter); break;
      
    case NAVIER_STOKES: case DISC_ADJ_NAVIER_STOKES:
      config_container[val_iZone]->SetGlobalParam(NAVIER_STOKES, RUNTIME_FLOW_SYS, ExtIter); break;
      
    case RANS: case DISC_ADJ_RANS:
      config_container[val_iZone]->SetGlobalParam(RANS, RUNTIME_FLOW_SYS, ExtIter); break;
      
  }
  

  /*--- Solve the Euler, Navier-Stokes or Reynolds-averaged Navier-Stokes (RANS) equations (one iteration) ---*/
  
  integration_container[val_iZone][val_iInst][FLOW_SOL]->MultiGrid_Iteration(geometry_container, solver_container, numerics_container,
                                                                  config_container, RUNTIME_FLOW_SYS, IntIter, val_iZone, val_iInst);
  
  if ((config_container[val_iZone]->GetKind_Solver() == RANS) ||
      ((config_container[val_iZone]->GetKind_Solver() == DISC_ADJ_RANS) && !frozen_visc)) {
    
    /*--- Solve the turbulence model ---*/
    
    config_container[val_iZone]->SetGlobalParam(RANS, RUNTIME_TURB_SYS, ExtIter);
    integration_container[val_iZone][val_iInst][TURB_SOL]->SingleGrid_Iteration(geometry_container, solver_container, numerics_container,
                                                                     config_container, RUNTIME_TURB_SYS, IntIter, val_iZone, val_iInst);
    
    /*--- Solve transition model ---*/
    
    if (config_container[val_iZone]->GetKind_Trans_Model() == LM) {
      config_container[val_iZone]->SetGlobalParam(RANS, RUNTIME_TRANS_SYS, ExtIter);
      integration_container[val_iZone][val_iInst][TRANS_SOL]->SingleGrid_Iteration(geometry_container, solver_container, numerics_container,
                                                                        config_container, RUNTIME_TRANS_SYS, IntIter, val_iZone, val_iInst);
    }
    
  }

  if (config_container[val_iZone]->GetWeakly_Coupled_Heat()){
    config_container[val_iZone]->SetGlobalParam(RANS, RUNTIME_HEAT_SYS, ExtIter);
    integration_container[val_iZone][val_iInst][HEAT_SOL]->SingleGrid_Iteration(geometry_container, solver_container, numerics_container,
                                                                     config_container, RUNTIME_HEAT_SYS, IntIter, val_iZone, val_iInst);
  }
  
  /*--- Call Dynamic mesh update if AEROELASTIC motion was specified ---*/
  
  if ((config_container[val_iZone]->GetGrid_Movement()) && (config_container[val_iZone]->GetAeroelastic_Simulation()) && unsteady) {
      
    SetGrid_Movement(geometry_container, surface_movement, grid_movement, FFDBox, solver_container, config_container, val_iZone, val_iInst, IntIter, ExtIter);
    
    /*--- Apply a Wind Gust ---*/
    
    if (config_container[val_iZone]->GetWind_Gust()) {
      if (IntIter % config_container[val_iZone]->GetAeroelasticIter() == 0 && IntIter != 0)
        SetWind_GustField(config_container[val_iZone], geometry_container[val_iZone][val_iInst], solver_container[val_iZone][val_iInst]);
    }
    
  }
  
  
  /*--- Write the convergence history ---*/

  if ( unsteady && !config_container[val_iZone]->GetDiscrete_Adjoint() ) {
    
    output->SetConvHistory_Body(geometry_container, solver_container, config_container, integration_container, true, 0.0, val_iZone, val_iInst);
    
  }
  
}

void CFluidIteration::Update(COutput *output,
                                CIntegration ****integration_container,
                                CGeometry ****geometry_container,
                                CSolver *****solver_container,
                                CNumerics ******numerics_container,
                                CConfig **config_container,
                                CSurfaceMovement **surface_movement,
                                CVolumetricMovement ***grid_movement,
                                CFreeFormDefBox*** FFDBox,
                                unsigned short val_iZone,
                                unsigned short val_iInst)      {
  
  unsigned short iMesh;
  su2double Physical_dt, Physical_t;
  unsigned long ExtIter = config_container[val_iZone]->GetExtIter();

  /*--- Dual time stepping strategy ---*/
  
  if ((config_container[val_iZone]->GetUnsteady_Simulation() == DT_STEPPING_1ST) ||
      (config_container[val_iZone]->GetUnsteady_Simulation() == DT_STEPPING_2ND)) {
    
    /*--- Update dual time solver on all mesh levels ---*/
    
    for (iMesh = 0; iMesh <= config_container[val_iZone]->GetnMGLevels(); iMesh++) {
      integration_container[val_iZone][val_iInst][FLOW_SOL]->SetDualTime_Solver(geometry_container[val_iZone][val_iInst][iMesh], solver_container[val_iZone][val_iInst][iMesh][FLOW_SOL], config_container[val_iZone], iMesh);
      integration_container[val_iZone][val_iInst][FLOW_SOL]->SetConvergence(false);
    }
    
    /*--- Update dual time solver for the turbulence model ---*/
    
    if ((config_container[val_iZone]->GetKind_Solver() == RANS) ||
        (config_container[val_iZone]->GetKind_Solver() == DISC_ADJ_RANS)) {
      integration_container[val_iZone][val_iInst][TURB_SOL]->SetDualTime_Solver(geometry_container[val_iZone][val_iInst][MESH_0], solver_container[val_iZone][val_iInst][MESH_0][TURB_SOL], config_container[val_iZone], MESH_0);
      integration_container[val_iZone][val_iInst][TURB_SOL]->SetConvergence(false);
    }
    
    /*--- Update dual time solver for the transition model ---*/
    
    if (config_container[val_iZone]->GetKind_Trans_Model() == LM) {
      integration_container[val_iZone][val_iInst][TRANS_SOL]->SetDualTime_Solver(geometry_container[val_iZone][val_iInst][MESH_0], solver_container[val_iZone][val_iInst][MESH_0][TRANS_SOL], config_container[val_iZone], MESH_0);
      integration_container[val_iZone][val_iInst][TRANS_SOL]->SetConvergence(false);
    }
    
    /*--- Verify convergence criteria (based on total time) ---*/
    
    Physical_dt = config_container[val_iZone]->GetDelta_UnstTime();
    Physical_t  = (ExtIter+1)*Physical_dt;
    if (Physical_t >=  config_container[val_iZone]->GetTotal_UnstTime())
      integration_container[val_iZone][val_iInst][FLOW_SOL]->SetConvergence(true);
    
  }
  
}

void CFluidIteration::Monitor()     { }
void CFluidIteration::Output()      { }
void CFluidIteration::Postprocess(COutput *output,
                                  CIntegration ****integration_container,
                                  CGeometry ****geometry_container,
                                  CSolver *****solver_container,
                                  CNumerics ******numerics_container,
                                  CConfig **config_container,
                                  CSurfaceMovement **surface_movement,
                                  CVolumetricMovement ***grid_movement,
                                  CFreeFormDefBox*** FFDBox,
                                  unsigned short val_iZone,
                                  unsigned short val_iInst) { }

void CFluidIteration::Iterate_Block(COutput *output,
                                 CIntegration ****integration_container,
                                 CGeometry ****geometry_container,
                                 CSolver *****solver_container,
                                 CNumerics ******numerics_container,
                                 CConfig **config_container,
                                 CSurfaceMovement **surface_movement,
                                 CVolumetricMovement ***grid_movement,
                                 CFreeFormDefBox*** FFDBox,
                                 unsigned short val_iZone,
                                 unsigned short val_iInst) {

  /*--- Boolean to determine if we are running a static or dynamic case ---*/
  bool steady = (config_container[val_iZone]->GetUnsteady_Simulation() == STEADY);
  bool unsteady = ((config_container[val_iZone]->GetUnsteady_Simulation() == DT_STEPPING_1ST) || (config_container[val_iZone]->GetUnsteady_Simulation() == DT_STEPPING_2ND));

  unsigned short Inner_Iter, nInner_Iter = config_container[val_iZone]->GetnInner_Iter();
  bool StopCalc_Flow = false;

  /*--- Preprocess the solver ---*/
  Preprocess(output, integration_container, geometry_container,
      solver_container, numerics_container, config_container,
      surface_movement, grid_movement, FFDBox, val_iZone, INST_0);

    /*--- For steady-state flow simulations, we need to loop over ExtIter for the number of time steps ---*/
    /*--- However, ExtIter is the number of FSI iterations, so nIntIter is used in this case ---*/

    for (Inner_Iter = 0; Inner_Iter < nInner_Iter; Inner_Iter++){

      /*--- For steady-state flow simulations, we need to loop over ExtIter for the number of time steps ---*/
      if (steady) config_container[val_iZone]->SetExtIter(Inner_Iter);
      /*--- For unsteady flow simulations, we need to loop over IntIter for the number of time steps ---*/
      if (unsteady) config_container[val_iZone]->SetIntIter(Inner_Iter);
      /*--- If only one internal iteration is required, the ExtIter/IntIter is the OuterIter of the block structure ---*/
      if (nInner_Iter == 1) {
        if (steady) config_container[val_iZone]->SetExtIter(config_container[val_iZone]->GetOuterIter());
        if (unsteady) config_container[val_iZone]->SetIntIter(config_container[val_iZone]->GetOuterIter());
      }

      Iterate(output, integration_container, geometry_container,
          solver_container, numerics_container, config_container,
          surface_movement, grid_movement, FFDBox, val_iZone, INST_0);

      /*--- Write the convergence history for the fluid (only screen output) ---*/
      if (steady) output->SetConvHistory_Body(NULL, geometry_container, solver_container, config_container, integration_container, false, 0.0, val_iZone, INST_0);

      /*--- If convergence was reached in every zone --*/
      StopCalc_Flow = integration_container[val_iZone][INST_0][FLOW_SOL]->GetConvergence();
      if (StopCalc_Flow) break;

    }

    /*--- Set the fluid convergence to false (to make sure outer subiterations converge) ---*/
    integration_container[val_iZone][INST_0][FLOW_SOL]->SetConvergence(false);

    //output->SetConvHistory_Body(NULL, geometry_container, solver_container, config_container, integration_container, true, 0.0, val_iZone, INST_0);

}

void CFluidIteration::SetWind_GustField(CConfig *config_container, CGeometry **geometry_container, CSolver ***solver_container) {
  // The gust is imposed on the flow field via the grid velocities. This method called the Field Velocity Method is described in the
  // NASA TM–2012-217771 - Development, Verification and Use of Gust Modeling in the NASA Computational Fluid Dynamics Code FUN3D
  // the desired gust is prescribed as the negative of the grid velocity.
  
  // If a source term is included to account for the gust field, the method is described by Jones et al. as the Split Velocity Method in
  // Simulation of Airfoil Gust Responses Using Prescribed Velocities.
  // In this routine the gust derivatives needed for the source term are calculated when applicable.
  // If the gust derivatives are zero the source term is also zero.
  // The source term itself is implemented in the class CSourceWindGust
  
  if (rank == MASTER_NODE)
    cout << endl << "Running simulation with a Wind Gust." << endl;
  unsigned short iDim, nDim = geometry_container[MESH_0]->GetnDim(); //We assume nDim = 2
  if (nDim != 2) {
    if (rank == MASTER_NODE) {
      cout << endl << "WARNING - Wind Gust capability is only verified for 2 dimensional simulations." << endl;
    }
  }
  
  /*--- Gust Parameters from config ---*/
  unsigned short Gust_Type = config_container->GetGust_Type();
  su2double xbegin = config_container->GetGust_Begin_Loc();    // Location at which the gust begins.
  su2double L = config_container->GetGust_WaveLength();        // Gust size
  su2double tbegin = config_container->GetGust_Begin_Time();   // Physical time at which the gust begins.
  su2double gust_amp = config_container->GetGust_Ampl();       // Gust amplitude
  su2double n = config_container->GetGust_Periods();           // Number of gust periods
  unsigned short GustDir = config_container->GetGust_Dir(); // Gust direction
  
  /*--- Variables needed to compute the gust ---*/
  unsigned short Kind_Grid_Movement = config_container->GetKind_GridMovement(ZONE_0);
  unsigned long iPoint;
  unsigned short iMGlevel, nMGlevel = config_container->GetnMGLevels();
  
  su2double x, y, x_gust, dgust_dx, dgust_dy, dgust_dt;
  su2double *Gust, *GridVel, *NewGridVel, *GustDer;
  
  su2double Physical_dt = config_container->GetDelta_UnstTime();
  unsigned long ExtIter = config_container->GetExtIter();
  su2double Physical_t = ExtIter*Physical_dt;
  
  su2double Uinf = solver_container[MESH_0][FLOW_SOL]->GetVelocity_Inf(0); // Assumption gust moves at infinity velocity
  
  Gust = new su2double [nDim];
  NewGridVel = new su2double [nDim];
  for (iDim = 0; iDim < nDim; iDim++) {
    Gust[iDim] = 0.0;
    NewGridVel[iDim] = 0.0;
  }
  
  GustDer = new su2double [3];
  for (unsigned short i = 0; i < 3; i++) {
    GustDer[i] = 0.0;
  }
  
  // Vortex variables
  unsigned long nVortex = 0;
  vector<su2double> x0, y0, vort_strenth, r_core; //vortex is positive in clockwise direction.
  if (Gust_Type == VORTEX) {
    InitializeVortexDistribution(nVortex, x0, y0, vort_strenth, r_core);
  }
  
  /*--- Check to make sure gust lenght is not zero or negative (vortex gust doesn't use this). ---*/
  if (L <= 0.0 && Gust_Type != VORTEX) {
    SU2_MPI::Error("The gust length needs to be positive", CURRENT_FUNCTION);
  }
  
  /*--- Loop over all multigrid levels ---*/
  
  for (iMGlevel = 0; iMGlevel <= nMGlevel; iMGlevel++) {
    
    /*--- Loop over each node in the volume mesh ---*/
    
    for (iPoint = 0; iPoint < geometry_container[iMGlevel]->GetnPoint(); iPoint++) {
      
      /*--- Reset the Grid Velocity to zero if there is no grid movement ---*/
      if (Kind_Grid_Movement == GUST) {
        for (iDim = 0; iDim < nDim; iDim++)
          geometry_container[iMGlevel]->node[iPoint]->SetGridVel(iDim, 0.0);
      }
      
      /*--- initialize the gust and derivatives to zero everywhere ---*/
      
      for (iDim = 0; iDim < nDim; iDim++) {Gust[iDim]=0.0;}
      dgust_dx = 0.0; dgust_dy = 0.0; dgust_dt = 0.0;
      
      /*--- Begin applying the gust ---*/
      
      if (Physical_t >= tbegin) {
        
        x = geometry_container[iMGlevel]->node[iPoint]->GetCoord()[0]; // x-location of the node.
        y = geometry_container[iMGlevel]->node[iPoint]->GetCoord()[1]; // y-location of the node.
        
        // Gust coordinate
        x_gust = (x - xbegin - Uinf*(Physical_t-tbegin))/L;
        
        /*--- Calculate the specified gust ---*/
        switch (Gust_Type) {
            
          case TOP_HAT:
            // Check if we are in the region where the gust is active
            if (x_gust > 0 && x_gust < n) {
              Gust[GustDir] = gust_amp;
              // Still need to put the gust derivatives. Think about this.
            }
            break;
            
          case SINE:
            // Check if we are in the region where the gust is active
            if (x_gust > 0 && x_gust < n) {
              Gust[GustDir] = gust_amp*(sin(2*PI_NUMBER*x_gust));
              
              // Gust derivatives
              //dgust_dx = gust_amp*2*PI_NUMBER*(cos(2*PI_NUMBER*x_gust))/L;
              //dgust_dy = 0;
              //dgust_dt = gust_amp*2*PI_NUMBER*(cos(2*PI_NUMBER*x_gust))*(-Uinf)/L;
            }
            break;
            
          case ONE_M_COSINE:
            // Check if we are in the region where the gust is active
            if (x_gust > 0 && x_gust < n) {
              Gust[GustDir] = gust_amp*(1-cos(2*PI_NUMBER*x_gust));
              
              // Gust derivatives
              //dgust_dx = gust_amp*2*PI_NUMBER*(sin(2*PI_NUMBER*x_gust))/L;
              //dgust_dy = 0;
              //dgust_dt = gust_amp*2*PI_NUMBER*(sin(2*PI_NUMBER*x_gust))*(-Uinf)/L;
            }
            break;
            
          case EOG:
            // Check if we are in the region where the gust is active
            if (x_gust > 0 && x_gust < n) {
              Gust[GustDir] = -0.37*gust_amp*sin(3*PI_NUMBER*x_gust)*(1-cos(2*PI_NUMBER*x_gust));
            }
            break;
            
          case VORTEX:
            
            /*--- Use vortex distribution ---*/
            // Algebraic vortex equation.
            for (unsigned long i=0; i<nVortex; i++) {
              su2double r2 = pow(x-(x0[i]+Uinf*(Physical_t-tbegin)), 2) + pow(y-y0[i], 2);
              su2double r = sqrt(r2);
              su2double v_theta = vort_strenth[i]/(2*PI_NUMBER) * r/(r2+pow(r_core[i],2));
              Gust[0] = Gust[0] + v_theta*(y-y0[i])/r;
              Gust[1] = Gust[1] - v_theta*(x-(x0[i]+Uinf*(Physical_t-tbegin)))/r;
            }
            break;
            
          case NONE: default:
            
            /*--- There is no wind gust specified. ---*/
            if (rank == MASTER_NODE) {
              cout << "No wind gust specified." << endl;
            }
            break;
            
        }
      }
      
      /*--- Set the Wind Gust, Wind Gust Derivatives and the Grid Velocities ---*/
      
      GustDer[0] = dgust_dx;
      GustDer[1] = dgust_dy;
      GustDer[2] = dgust_dt;
      
      solver_container[iMGlevel][FLOW_SOL]->node[iPoint]->SetWindGust(Gust);
      solver_container[iMGlevel][FLOW_SOL]->node[iPoint]->SetWindGustDer(GustDer);
      
      GridVel = geometry_container[iMGlevel]->node[iPoint]->GetGridVel();
      
      /*--- Store new grid velocity ---*/
      
      for (iDim = 0; iDim < nDim; iDim++) {
        NewGridVel[iDim] = GridVel[iDim] - Gust[iDim];
        geometry_container[iMGlevel]->node[iPoint]->SetGridVel(iDim, NewGridVel[iDim]);
      }
      
    }
  }
  
  delete [] Gust;
  delete [] GustDer;
  delete [] NewGridVel;
  
}

void CFluidIteration::InitializeVortexDistribution(unsigned long &nVortex, vector<su2double>& x0, vector<su2double>& y0, vector<su2double>& vort_strength, vector<su2double>& r_core) {
  /*--- Read in Vortex Distribution ---*/
  std::string line;
  std::ifstream file;
  su2double x_temp, y_temp, vort_strength_temp, r_core_temp;
  file.open("vortex_distribution.txt");
  /*--- In case there is no vortex file ---*/
  if (file.fail()) {
    SU2_MPI::Error("There is no vortex data file!!", CURRENT_FUNCTION);
  }
  
  // Ignore line containing the header
  getline(file, line);
  // Read in the information of the vortices (xloc, yloc, lambda(strength), eta(size, gradient))
  while (file.good())
  {
    getline(file, line);
    std::stringstream ss(line);
    if (line.size() != 0) { //ignore blank lines if they exist.
      ss >> x_temp;
      ss >> y_temp;
      ss >> vort_strength_temp;
      ss >> r_core_temp;
      x0.push_back(x_temp);
      y0.push_back(y_temp);
      vort_strength.push_back(vort_strength_temp);
      r_core.push_back(r_core_temp);
    }
  }
  file.close();
  // number of vortices
  nVortex = x0.size();
  
}


CTurboIteration::CTurboIteration(CConfig *config) : CFluidIteration(config) { }
CTurboIteration::~CTurboIteration(void) { }
void CTurboIteration::Preprocess(COutput *output,
                                    CIntegration ****integration_container,
                                    CGeometry ****geometry_container,
                                    CSolver *****solver_container,
                                    CNumerics ******numerics_container,
                                    CConfig **config_container,
                                    CSurfaceMovement **surface_movement,
                                    CVolumetricMovement ***grid_movement,
                                    CFreeFormDefBox*** FFDBox,
                                    unsigned short val_iZone,
                                    unsigned short val_iInst) {

  /*--- Average quantities at the inflow and outflow boundaries ---*/ 
  solver_container[val_iZone][val_iInst][MESH_0][FLOW_SOL]->TurboAverageProcess(solver_container[val_iZone][val_iInst][MESH_0], geometry_container[val_iZone][val_iInst][MESH_0],config_container[val_iZone],INFLOW);
  solver_container[val_iZone][val_iInst][MESH_0][FLOW_SOL]->TurboAverageProcess(solver_container[val_iZone][val_iInst][MESH_0], geometry_container[val_iZone][val_iInst][MESH_0],config_container[val_iZone],OUTFLOW);

}

void CTurboIteration::Postprocess( COutput *output,
                                   CIntegration ****integration_container,
                                   CGeometry ****geometry_container,
                                   CSolver *****solver_container,
                                   CNumerics ******numerics_container,
                                   CConfig **config_container,
                                   CSurfaceMovement **surface_movement,
                                   CVolumetricMovement ***grid_movement,
                                   CFreeFormDefBox*** FFDBox,
                                   unsigned short val_iZone,
                                   unsigned short val_iInst) {

  /*--- Average quantities at the inflow and outflow boundaries ---*/
  solver_container[val_iZone][val_iInst][MESH_0][FLOW_SOL]->TurboAverageProcess(solver_container[val_iZone][val_iInst][MESH_0], geometry_container[val_iZone][val_iInst][MESH_0],config_container[val_iZone],INFLOW);
  solver_container[val_iZone][val_iInst][MESH_0][FLOW_SOL]->TurboAverageProcess(solver_container[val_iZone][val_iInst][MESH_0], geometry_container[val_iZone][val_iInst][MESH_0],config_container[val_iZone],OUTFLOW);
  
  /*--- Gather Inflow and Outflow quantities on the Master Node to compute performance ---*/
  solver_container[val_iZone][val_iInst][MESH_0][FLOW_SOL]->GatherInOutAverageValues(config_container[val_iZone], geometry_container[val_iZone][val_iInst][MESH_0]);

}

CHeatIteration::CHeatIteration(CConfig *config) : CIteration(config) { }

CHeatIteration::~CHeatIteration(void) { }

void CHeatIteration::Preprocess(COutput *output,
                                CIntegration ****integration_container,
                                CGeometry ****geometry_container,
                                CSolver *****solver_container,
                                CNumerics ******numerics_container,
                                CConfig **config_container,
                                CSurfaceMovement **surface_movement,
                                CVolumetricMovement ***grid_movement,
                                CFreeFormDefBox*** FFDBox,
                                unsigned short val_iZone,
<<<<<<< HEAD
                                unsigned short val_iInst) {

  unsigned long OuterIter = config_container[val_iZone]->GetOuterIter();

  /*--- Evaluate the new CFL number (adaptive). ---*/
  if ((config_container[val_iZone]->GetCFL_Adapt() == YES) && ( OuterIter != 0 ) ) {
    output->SetCFL_Number(solver_container, config_container, val_iZone);
  }

}
=======
                                unsigned short val_iInst) { }
>>>>>>> ad810ebd

void CHeatIteration::Iterate(COutput *output,
                             CIntegration ****integration_container,
                             CGeometry ****geometry_container,
                             CSolver *****solver_container,
                             CNumerics ******numerics_container,
                             CConfig **config_container,
                             CSurfaceMovement **surface_movement,
                             CVolumetricMovement ***grid_movement,
                             CFreeFormDefBox*** FFDBox,
                             unsigned short val_iZone,
                             unsigned short val_iInst) {

  unsigned long IntIter, ExtIter;
  bool unsteady = (config_container[val_iZone]->GetUnsteady_Simulation() == DT_STEPPING_1ST) || (config_container[val_iZone]->GetUnsteady_Simulation() == DT_STEPPING_2ND);
  
  ExtIter = config_container[val_iZone]->GetExtIter();
  
  /* --- Setting up iteration values depending on if this is a
   steady or an unsteady simulaiton */

  if ( !unsteady ) IntIter = ExtIter;
  else IntIter = config_container[val_iZone]->GetIntIter();
  
  /*--- Update global parameters ---*/

  config_container[val_iZone]->SetGlobalParam(HEAT_EQUATION_FVM, RUNTIME_HEAT_SYS, ExtIter);

  integration_container[val_iZone][val_iInst][HEAT_SOL]->SingleGrid_Iteration(geometry_container, solver_container, numerics_container,
                                                                   config_container, RUNTIME_HEAT_SYS, IntIter, val_iZone, val_iInst);
  
  /*--- Write the convergence history ---*/

  if ( unsteady && !config_container[val_iZone]->GetDiscrete_Adjoint() ) {

    output->SetConvHistory_Body(geometry_container, solver_container, config_container, integration_container, true, 0.0, val_iZone, val_iInst);
  }
}

void CHeatIteration::Update(COutput *output,
                            CIntegration ****integration_container,
                            CGeometry ****geometry_container,
                            CSolver *****solver_container,
                            CNumerics ******numerics_container,
                            CConfig **config_container,
                            CSurfaceMovement **surface_movement,
                            CVolumetricMovement ***grid_movement,
                            CFreeFormDefBox*** FFDBox,
                            unsigned short val_iZone,
                            unsigned short val_iInst)      {
  
  unsigned short iMesh;
  su2double Physical_dt, Physical_t;
  unsigned long ExtIter = config_container[ZONE_0]->GetExtIter();
  
  /*--- Dual time stepping strategy ---*/
  if ((config_container[val_iZone]->GetUnsteady_Simulation() == DT_STEPPING_1ST) ||
      (config_container[val_iZone]->GetUnsteady_Simulation() == DT_STEPPING_2ND)) {
    
    /*--- Update dual time solver ---*/
    for (iMesh = 0; iMesh <= config_container[val_iZone]->GetnMGLevels(); iMesh++) {
      integration_container[val_iZone][val_iInst][HEAT_SOL]->SetDualTime_Solver(geometry_container[val_iZone][val_iInst][iMesh], solver_container[val_iZone][val_iInst][iMesh][HEAT_SOL], config_container[val_iZone], iMesh);
      integration_container[val_iZone][val_iInst][HEAT_SOL]->SetConvergence(false);
    }
    
    Physical_dt = config_container[val_iZone]->GetDelta_UnstTime();
    Physical_t  = (ExtIter+1)*Physical_dt;
    if (Physical_t >=  config_container[val_iZone]->GetTotal_UnstTime())
      integration_container[val_iZone][val_iInst][HEAT_SOL]->SetConvergence(true);
  }
}
void CHeatIteration::Monitor()     { }
void CHeatIteration::Output()      { }
void CHeatIteration::Postprocess(COutput *output,
                                 CIntegration ****integration_container,
                                 CGeometry ****geometry_container,
                                 CSolver *****solver_container,
                                 CNumerics ******numerics_container,
                                 CConfig **config_container,
                                 CSurfaceMovement **surface_movement,
                                 CVolumetricMovement ***grid_movement,
                                 CFreeFormDefBox*** FFDBox,
                                 unsigned short val_iZone,
                                 unsigned short val_iInst) { }

void CHeatIteration::Iterate_Block(COutput *output,
                             CIntegration ****integration_container,
                             CGeometry ****geometry_container,
                             CSolver *****solver_container,
                             CNumerics ******numerics_container,
                             CConfig **config_container,
                             CSurfaceMovement **surface_movement,
                             CVolumetricMovement ***grid_movement,
                             CFreeFormDefBox*** FFDBox,
                             unsigned short val_iZone,
                             unsigned short val_iInst) {

  /*--- Boolean to determine if we are running a steady or unsteady case ---*/
  bool steady = (config_container[val_iZone]->GetUnsteady_Simulation() == STEADY);
  bool unsteady = ((config_container[val_iZone]->GetUnsteady_Simulation() == DT_STEPPING_1ST) || (config_container[val_iZone]->GetUnsteady_Simulation() == DT_STEPPING_2ND));

  unsigned short Inner_Iter, nInner_Iter = config_container[val_iZone]->GetnInner_Iter();
  bool StopCalc = false;

  /*--- Preprocess the solver ---*/
  Preprocess(output, integration_container, geometry_container,
      solver_container, numerics_container, config_container,
      surface_movement, grid_movement, FFDBox, val_iZone, INST_0);

  /*--- For steady-state flow simulations, we need to loop over ExtIter for the number of time steps ---*/
  /*--- However, ExtIter is the number of FSI iterations, so nIntIter is used in this case ---*/

  for (Inner_Iter = 0; Inner_Iter < nInner_Iter; Inner_Iter++){

    /*--- For steady-state flow simulations, we need to loop over ExtIter for the number of time steps ---*/
    if (steady) config_container[val_iZone]->SetExtIter(Inner_Iter);
    /*--- For unsteady flow simulations, we need to loop over IntIter for the number of time steps ---*/
    if (unsteady) config_container[val_iZone]->SetIntIter(Inner_Iter);
    /*--- If only one internal iteration is required, the ExtIter/IntIter is the OuterIter of the block structure ---*/
    if (nInner_Iter == 1) {
      if (steady) config_container[val_iZone]->SetExtIter(config_container[val_iZone]->GetOuterIter());
      if (unsteady) config_container[val_iZone]->SetIntIter(config_container[val_iZone]->GetOuterIter());
    }

    Iterate(output, integration_container, geometry_container,
        solver_container, numerics_container, config_container,
        surface_movement, grid_movement, FFDBox, val_iZone, INST_0);

    /*--- Write the convergence history for the fluid (only screen output) ---*/
    if (steady) output->SetConvHistory_Body(NULL, geometry_container, solver_container, config_container, integration_container, false, 0.0, val_iZone, INST_0);

    /*--- If convergence was reached in every zone --*/
    StopCalc = integration_container[val_iZone][INST_0][HEAT_SOL]->GetConvergence();
    if (StopCalc) break;

  }

  /*--- Set the heat convergence to false (to make sure outer subiterations converge) ---*/
  integration_container[val_iZone][INST_0][HEAT_SOL]->SetConvergence(false);

  //output->SetConvHistory_Body(NULL, geometry_container, solver_container, config_container, integration_container, true, 0.0, val_iZone, INST_0);

<<<<<<< HEAD
}


=======
>>>>>>> ad810ebd
CFEAIteration::CFEAIteration(CConfig *config) : CIteration(config) { }
CFEAIteration::~CFEAIteration(void) { }
void CFEAIteration::Preprocess() { }
void CFEAIteration::Iterate(COutput *output,
                                CIntegration ****integration_container,
                                CGeometry ****geometry_container,
                                CSolver *****solver_container,
                                CNumerics ******numerics_container,
                                CConfig **config_container,
                                CSurfaceMovement **surface_movement,
                                CVolumetricMovement ***grid_movement,
                                CFreeFormDefBox*** FFDBox,
                                unsigned short val_iZone,
                                unsigned short val_iInst
                                ) {

  su2double loadIncrement;
  unsigned long IntIter = 0; config_container[val_iZone]->SetIntIter(IntIter);
  unsigned long ExtIter = config_container[val_iZone]->GetExtIter();

  unsigned long iIncrement;
  unsigned long nIncrements = config_container[val_iZone]->GetNumberIncrements();

  bool nonlinear = (config_container[val_iZone]->GetGeometricConditions() == LARGE_DEFORMATIONS);  // Geometrically non-linear problems
  bool linear = (config_container[val_iZone]->GetGeometricConditions() == SMALL_DEFORMATIONS);  // Geometrically non-linear problems

  bool disc_adj_fem = false;
  if (config_container[val_iZone]->GetKind_Solver() == DISC_ADJ_FEM) disc_adj_fem = true;

  bool write_output = true;

  bool incremental_load = config_container[val_iZone]->GetIncrementalLoad();              // If an incremental load is applied

  ofstream ConvHist_file;

  /*--- This is to prevent problems when running a linear solver ---*/
  if (!nonlinear) incremental_load = false;

  /*--- Set the convergence monitor to false, to prevent the solver to stop in intermediate FSI subiterations ---*/
  integration_container[val_iZone][val_iInst][FEA_SOL]->SetConvergence(false);

  if (linear) {

    /*--- Set the value of the internal iteration ---*/

    IntIter = ExtIter;

    /*--- FEA equations ---*/

    config_container[val_iZone]->SetGlobalParam(FEM_ELASTICITY, RUNTIME_FEA_SYS, ExtIter);

    /*--- Run the iteration ---*/

    integration_container[val_iZone][val_iInst][FEA_SOL]->Structural_Iteration(geometry_container, solver_container, numerics_container,
        config_container, RUNTIME_FEA_SYS, IntIter, val_iZone, val_iInst);

  }
  /*--- If the structure is held static and the solver is nonlinear, we don't need to solve for static time, but we need to compute Mass Matrix and Integration constants ---*/
  else if (nonlinear) {

    /*--- THIS IS THE DIRECT APPROACH (NO INCREMENTAL LOAD APPLIED) ---*/

    if (!incremental_load) {

      /*--- Set the value of the internal iteration ---*/

      IntIter = 0;

      /*--- FEA equations ---*/

      config_container[val_iZone]->SetGlobalParam(FEM_ELASTICITY, RUNTIME_FEA_SYS, ExtIter);

      /*--- Run the iteration ---*/

      integration_container[val_iZone][val_iInst][FEA_SOL]->Structural_Iteration(geometry_container, solver_container, numerics_container,
          config_container, RUNTIME_FEA_SYS, IntIter, val_iZone, val_iInst);


      /*----------------- If the solver is non-linear, we need to subiterate using a Newton-Raphson approach ----------------------*/

      for (IntIter = 1; IntIter < config_container[val_iZone]->GetDyn_nIntIter(); IntIter++) {

        /*--- Limits to only one structural iteration for the discrete adjoint FEM problem ---*/
        if (disc_adj_fem) break;

        /*--- Write the convergence history (first, compute Von Mises stress) ---*/
        solver_container[val_iZone][val_iInst][MESH_0][FEA_SOL]->Compute_NodalStress(geometry_container[val_iZone][val_iInst][MESH_0], solver_container[val_iZone][val_iInst][MESH_0], numerics_container[val_iZone][val_iInst][MESH_0][FEA_SOL], config_container[val_iZone]);
        write_output = output->PrintOutput(IntIter-1, config_container[val_iZone]->GetWrt_Con_Freq_DualTime());
        if (write_output) output->SetConvHistory_Body(geometry_container, solver_container, config_container, integration_container, false, 0.0, val_iZone, val_iInst);

        config_container[val_iZone]->SetIntIter(IntIter);

        integration_container[val_iZone][val_iInst][FEA_SOL]->Structural_Iteration(geometry_container, solver_container, numerics_container,
            config_container, RUNTIME_FEA_SYS, IntIter, val_iZone, val_iInst);

        if (integration_container[val_iZone][val_iInst][FEA_SOL]->GetConvergence()) break;

      }

    }
    /*--- The incremental load is only used in nonlinear cases ---*/
    else if (incremental_load) {

      /*--- Set the initial condition: store the current solution as Solution_Old ---*/

      solver_container[val_iZone][val_iInst][MESH_0][FEA_SOL]->SetInitialCondition(geometry_container[val_iZone][val_iInst], solver_container[val_iZone][val_iInst], config_container[val_iZone], ExtIter);

      /*--- The load increment is 1.0 ---*/
      loadIncrement = 1.0;
      solver_container[val_iZone][val_iInst][MESH_0][FEA_SOL]->SetLoad_Increment(loadIncrement);
      solver_container[val_iZone][val_iInst][MESH_0][FEA_SOL]->SetForceCoeff(loadIncrement);

      /*--- Set the value of the internal iteration ---*/

      IntIter = 0;

      /*--- FEA equations ---*/

      config_container[val_iZone]->SetGlobalParam(FEM_ELASTICITY, RUNTIME_FEA_SYS, ExtIter);

      /*--- Write the convergence history headers ---*/

      if (!disc_adj_fem) output->SetConvHistory_Body(geometry_container, solver_container, config_container, integration_container, false, 0.0, val_iZone, val_iInst);

      /*--- Run the first iteration ---*/

      integration_container[val_iZone][val_iInst][FEA_SOL]->Structural_Iteration(geometry_container, solver_container, numerics_container,
          config_container, RUNTIME_FEA_SYS, IntIter, val_iZone, val_iInst);


      /*--- Write the convergence history (first, compute Von Mises stress) ---*/
      solver_container[val_iZone][val_iInst][MESH_0][FEA_SOL]->Compute_NodalStress(geometry_container[val_iZone][val_iInst][MESH_0], solver_container[val_iZone][val_iInst][MESH_0], numerics_container[val_iZone][val_iInst][MESH_0][FEA_SOL], config_container[val_iZone]);
      output->SetConvHistory_Body(geometry_container, solver_container, config_container, integration_container, false, 0.0, val_iZone, val_iInst);

      /*--- Run the second iteration ---*/

      IntIter = 1;

      config_container[val_iZone]->SetIntIter(IntIter);

      integration_container[val_iZone][val_iInst][FEA_SOL]->Structural_Iteration(geometry_container, solver_container, numerics_container,
          config_container, RUNTIME_FEA_SYS, IntIter, val_iZone, val_iInst);

      /*--- Write the convergence history (first, compute Von Mises stress) ---*/
      solver_container[val_iZone][val_iInst][MESH_0][FEA_SOL]->Compute_NodalStress(geometry_container[val_iZone][val_iInst][MESH_0], solver_container[val_iZone][val_iInst][MESH_0], numerics_container[val_iZone][val_iInst][MESH_0][FEA_SOL], config_container[val_iZone]);
      output->SetConvHistory_Body(geometry_container, solver_container, config_container, integration_container, false, 0.0, val_iZone, val_iInst);


      bool meetCriteria;
      su2double Residual_UTOL, Residual_RTOL, Residual_ETOL;
      su2double Criteria_UTOL, Criteria_RTOL, Criteria_ETOL;

      Criteria_UTOL = config_container[val_iZone]->GetIncLoad_Criteria(0);
      Criteria_RTOL = config_container[val_iZone]->GetIncLoad_Criteria(1);
      Criteria_ETOL = config_container[val_iZone]->GetIncLoad_Criteria(2);

      Residual_UTOL = log10(solver_container[val_iZone][val_iInst][MESH_0][FEA_SOL]->GetRes_FEM(0));
      Residual_RTOL = log10(solver_container[val_iZone][val_iInst][MESH_0][FEA_SOL]->GetRes_FEM(1));
      Residual_ETOL = log10(solver_container[val_iZone][val_iInst][MESH_0][FEA_SOL]->GetRes_FEM(2));

      meetCriteria = ( ( Residual_UTOL <  Criteria_UTOL ) &&
          ( Residual_RTOL <  Criteria_RTOL ) &&
          ( Residual_ETOL <  Criteria_ETOL ) );

      /*--- If the criteria is met and the load is not "too big", do the regular calculation ---*/
      if (meetCriteria) {

        for (IntIter = 2; IntIter < config_container[val_iZone]->GetDyn_nIntIter(); IntIter++) {

          /*--- Write the convergence history (first, compute Von Mises stress) ---*/
          solver_container[val_iZone][val_iInst][MESH_0][FEA_SOL]->Compute_NodalStress(geometry_container[val_iZone][val_iInst][MESH_0], solver_container[val_iZone][val_iInst][MESH_0], numerics_container[val_iZone][val_iInst][MESH_0][FEA_SOL], config_container[val_iZone]);
          output->SetConvHistory_Body(geometry_container, solver_container, config_container, integration_container, false, 0.0, val_iZone, val_iInst);

          config_container[val_iZone]->SetIntIter(IntIter);

          integration_container[val_iZone][val_iInst][FEA_SOL]->Structural_Iteration(geometry_container, solver_container, numerics_container,
              config_container, RUNTIME_FEA_SYS, IntIter, val_iZone, val_iInst);

          if (integration_container[val_iZone][val_iInst][FEA_SOL]->GetConvergence()) break;

        }

      }

      /*--- If the criteria is not met, a whole set of subiterations for the different loads must be done ---*/

      else {

        /*--- Here we have to restart the solution to the original one of the iteration ---*/
        /*--- Retrieve the Solution_Old as the current solution before subiterating ---*/

        solver_container[val_iZone][val_iInst][MESH_0][FEA_SOL]->ResetInitialCondition(geometry_container[val_iZone][val_iInst], solver_container[val_iZone][val_iInst], config_container[val_iZone], ExtIter);

        /*--- For the number of increments ---*/
        for (iIncrement = 0; iIncrement < nIncrements; iIncrement++) {

          loadIncrement = (iIncrement + 1.0) * (1.0 / nIncrements);

          /*--- Set the load increment and the initial condition, and output the parameters of UTOL, RTOL, ETOL for the previous iteration ---*/

          /*--- Set the convergence monitor to false, to force se solver to converge every subiteration ---*/
          integration_container[val_iZone][val_iInst][FEA_SOL]->SetConvergence(false);


          /*--- FEA equations ---*/

          config_container[val_iZone]->SetGlobalParam(FEM_ELASTICITY, RUNTIME_FEA_SYS, ExtIter);


          solver_container[val_iZone][val_iInst][MESH_0][FEA_SOL]->SetLoad_Increment(loadIncrement);

          if (rank == MASTER_NODE) {
            cout << endl;
            cout << "-- Incremental load: increment " << iIncrement + 1 << " ----------------------------------------" << endl;
          }

          /*--- Set the value of the internal iteration ---*/
          IntIter = 0;
          config_container[val_iZone]->SetIntIter(IntIter);

          /*--- FEA equations ---*/

          config_container[val_iZone]->SetGlobalParam(FEM_ELASTICITY, RUNTIME_FEA_SYS, ExtIter);

          /*--- Run the iteration ---*/

          integration_container[val_iZone][val_iInst][FEA_SOL]->Structural_Iteration(geometry_container, solver_container, numerics_container,
              config_container, RUNTIME_FEA_SYS, IntIter, val_iZone, val_iInst);


          /*----------------- If the solver is non-linear, we need to subiterate using a Newton-Raphson approach ----------------------*/

          for (IntIter = 1; IntIter < config_container[val_iZone]->GetDyn_nIntIter(); IntIter++) {

            /*--- Write the convergence history (first, compute Von Mises stress) ---*/
            solver_container[val_iZone][val_iInst][MESH_0][FEA_SOL]->Compute_NodalStress(geometry_container[val_iZone][val_iInst][MESH_0], solver_container[val_iZone][val_iInst][MESH_0], numerics_container[val_iZone][val_iInst][MESH_0][FEA_SOL], config_container[val_iZone]);
            output->SetConvHistory_Body(geometry_container, solver_container, config_container, integration_container, false, 0.0, val_iZone, val_iInst);

            config_container[val_iZone]->SetIntIter(IntIter);

            integration_container[val_iZone][val_iInst][FEA_SOL]->Structural_Iteration(geometry_container, solver_container, numerics_container,
                config_container, RUNTIME_FEA_SYS, IntIter, val_iZone, val_iInst);

            if (integration_container[val_iZone][val_iInst][FEA_SOL]->GetConvergence()) break;

          }

          /*--- Write history for intermediate steps ---*/
          if (iIncrement < nIncrements - 1){
            /*--- Write the convergence history (first, compute Von Mises stress) ---*/
            solver_container[val_iZone][val_iInst][MESH_0][FEA_SOL]->Compute_NodalStress(geometry_container[val_iZone][val_iInst][MESH_0], solver_container[val_iZone][val_iInst][MESH_0], numerics_container[val_iZone][val_iInst][MESH_0][FEA_SOL], config_container[val_iZone]);
            output->SetConvHistory_Body(geometry_container, solver_container, config_container, integration_container, false, 0.0, val_iZone, val_iInst);
          }

        }

      }

    }


  }


  /*--- Finally, we need to compute the objective function, in case that we are running a discrete adjoint solver... ---*/

  switch (config_container[val_iZone]->GetKind_ObjFunc()){
    case REFERENCE_GEOMETRY:
      if ((config_container[val_iZone]->GetDV_FEA() == YOUNG_MODULUS) || (config_container[val_iZone]->GetDV_FEA() == DENSITY_VAL)){
        solver_container[val_iZone][val_iInst][MESH_0][FEA_SOL]->Stiffness_Penalty(geometry_container[val_iZone][val_iInst][MESH_0],solver_container[val_iZone][val_iInst][MESH_0],
          numerics_container[val_iZone][val_iInst][MESH_0][FEA_SOL], config_container[val_iZone]);
      }
      solver_container[val_iZone][val_iInst][MESH_0][FEA_SOL]->Compute_OFRefGeom(geometry_container[val_iZone][val_iInst][MESH_0],solver_container[val_iZone][val_iInst][MESH_0], config_container[val_iZone]);
      break;
    case REFERENCE_NODE:
      if ((config_container[val_iZone]->GetDV_FEA() == YOUNG_MODULUS) || (config_container[val_iZone]->GetDV_FEA() == DENSITY_VAL)){
        solver_container[val_iZone][val_iInst][MESH_0][FEA_SOL]->Stiffness_Penalty(geometry_container[val_iZone][val_iInst][MESH_0],solver_container[val_iZone][val_iInst][MESH_0],
          numerics_container[val_iZone][val_iInst][MESH_0][FEA_SOL], config_container[val_iZone]);
      }
       solver_container[val_iZone][val_iInst][MESH_0][FEA_SOL]->Compute_OFRefNode(geometry_container[val_iZone][val_iInst][MESH_0],solver_container[val_iZone][val_iInst][MESH_0], config_container[val_iZone]);
       break;
  }

}

void CFEAIteration::Update(COutput *output,
       CIntegration ****integration_container,
       CGeometry ****geometry_container,
       CSolver *****solver_container,
       CNumerics ******numerics_container,
       CConfig **config_container,
       CSurfaceMovement **surface_movement,
       CVolumetricMovement ***grid_movement,
       CFreeFormDefBox*** FFDBox,
       unsigned short val_iZone,
       unsigned short val_iInst) {

  su2double Physical_dt, Physical_t;
    unsigned long ExtIter = config_container[val_iZone]->GetExtIter();
  bool dynamic = (config_container[val_iZone]->GetDynamic_Analysis() == DYNAMIC);          // Dynamic problems
  bool static_fem = (config_container[val_iZone]->GetDynamic_Analysis() == STATIC);         // Static problems
  bool fsi = config_container[val_iZone]->GetFSI_Simulation();         // Fluid-Structure Interaction problems


  /*----------------- Compute averaged nodal stress and reactions ------------------------*/

  solver_container[val_iZone][val_iInst][MESH_0][FEA_SOL]->Compute_NodalStress(geometry_container[val_iZone][val_iInst][MESH_0], solver_container[val_iZone][val_iInst][MESH_0], numerics_container[val_iZone][val_iInst][MESH_0][FEA_SOL], config_container[val_iZone]);

  /*----------------- Update structural solver ----------------------*/

  if (dynamic) {
    integration_container[val_iZone][val_iInst][FEA_SOL]->SetFEM_StructuralSolver(geometry_container[val_iZone][val_iInst][MESH_0], solver_container[val_iZone][val_iInst][MESH_0], config_container[val_iZone], MESH_0);
    integration_container[val_iZone][val_iInst][FEA_SOL]->SetConvergence(false);

      /*--- Verify convergence criteria (based on total time) ---*/

    Physical_dt = config_container[val_iZone]->GetDelta_DynTime();
    Physical_t  = (ExtIter+1)*Physical_dt;
    if (Physical_t >=  config_container[val_iZone]->GetTotal_DynTime())
      integration_container[val_iZone][val_iInst][FEA_SOL]->SetConvergence(true);
    } else if ( static_fem && fsi) {

    /*--- For FSI problems, output the relaxed result, which is the one transferred into the fluid domain (for restart purposes) ---*/
    switch (config_container[val_iZone]->GetKind_TimeIntScheme_FEA()) {
    case (NEWMARK_IMPLICIT):
        solver_container[val_iZone][val_iInst][MESH_0][FEA_SOL]->ImplicitNewmark_Relaxation(geometry_container[val_iZone][val_iInst][MESH_0], solver_container[val_iZone][val_iInst][MESH_0], config_container[val_iZone]);
    break;

    }
  }

}

void CFEAIteration::Predictor(COutput *output,
                        CIntegration ****integration_container,
                        CGeometry ****geometry_container,
                        CSolver *****solver_container,
                        CNumerics ******numerics_container,
                        CConfig **config_container,
                        CSurfaceMovement **surface_movement,
                        CVolumetricMovement ***grid_movement,
                        CFreeFormDefBox*** FFDBox,
                        unsigned short val_iZone,
                        unsigned short val_iInst)      {

  /*--- Predict displacements ---*/

  solver_container[val_iZone][val_iInst][MESH_0][FEA_SOL]->PredictStruct_Displacement(geometry_container[val_iZone][val_iInst], config_container[val_iZone],
      solver_container[val_iZone][val_iInst]);

  /*--- For parallel simulations we need to communicate the predicted solution before updating the fluid mesh ---*/

  solver_container[val_iZone][val_iInst][MESH_0][FEA_SOL]->Set_MPI_Solution_Pred(geometry_container[val_iZone][val_iInst][MESH_0], config_container[val_iZone]);

}
void CFEAIteration::Relaxation(COutput *output,
                        CIntegration ****integration_container,
                        CGeometry ****geometry_container,
                        CSolver *****solver_container,
                        CNumerics ******numerics_container,
                        CConfig **config_container,
                        CSurfaceMovement **surface_movement,
                        CVolumetricMovement ***grid_movement,
                        CFreeFormDefBox*** FFDBox,
                        unsigned short val_iZone,
                        unsigned short val_iInst)      {

  unsigned long OuterIter = config_container[val_iZone]->GetOuterIter();

  /*-------------------- Aitken's relaxation ------------------------*/

  /*------------------- Compute the coefficient ---------------------*/

  solver_container[val_iZone][INST_0][MESH_0][FEA_SOL]->ComputeAitken_Coefficient(geometry_container[val_iZone][INST_0], config_container[val_iZone],
      solver_container[val_iZone][INST_0], OuterIter);

  /*----------------- Set the relaxation parameter ------------------*/

  solver_container[val_iZone][INST_0][MESH_0][FEA_SOL]->SetAitken_Relaxation(geometry_container[val_iZone][INST_0], config_container[val_iZone],
      solver_container[val_iZone][INST_0]);

  /*----------------- Communicate the predicted solution and the old one ------------------*/
  solver_container[val_iZone][INST_0][MESH_0][FEA_SOL]->Set_MPI_Solution_Pred_Old(geometry_container[val_iZone][INST_0][MESH_0], config_container[val_iZone]);


}

void CFEAIteration::Monitor()     { }
void CFEAIteration::Output()      { }
void CFEAIteration::Postprocess(COutput *output,
                                          CIntegration ****integration_container,
                                          CGeometry ****geometry_container,
                                          CSolver *****solver_container,
                                          CNumerics ******numerics_container,
                                          CConfig **config_container,
                                          CSurfaceMovement **surface_movement,
                                          CVolumetricMovement ***grid_movement,
                                          CFreeFormDefBox*** FFDBox,
                                          unsigned short val_iZone,
                                          unsigned short val_iInst) { }

void CFEAIteration::Iterate_Block(COutput *output,
                                CIntegration ****integration_container,
                                CGeometry ****geometry_container,
                                CSolver *****solver_container,
                                CNumerics ******numerics_container,
                                CConfig **config_container,
                                CSurfaceMovement **surface_movement,
                                CVolumetricMovement ***grid_movement,
                                CFreeFormDefBox*** FFDBox,
                                unsigned short val_iZone,
                                unsigned short val_iInst
                                ) {

  /*------------------ Structural subiteration ----------------------*/
  Iterate(output, integration_container, geometry_container,
      solver_container, numerics_container, config_container,
      surface_movement, grid_movement, FFDBox, val_iZone, INST_0);

  /*--- Write the convergence history for the structure (only screen output) ---*/
  output->SetConvHistory_Body(NULL, geometry_container, solver_container, config_container, integration_container, false, 0.0, val_iZone, INST_0);

  /*--- Set the structural convergence to false (to make sure outer subiterations converge) ---*/
  integration_container[val_iZone][INST_0][FEA_SOL]->SetConvergence(false);

}

CAdjFluidIteration::CAdjFluidIteration(CConfig *config) : CIteration(config) { }
CAdjFluidIteration::~CAdjFluidIteration(void) { }
void CAdjFluidIteration::Preprocess(COutput *output,
                                       CIntegration ****integration_container,
                                       CGeometry ****geometry_container,
                                       CSolver *****solver_container,
                                       CNumerics ******numerics_container,
                                       CConfig **config_container,
                                       CSurfaceMovement **surface_movement,
                                       CVolumetricMovement ***grid_movement,
                                       CFreeFormDefBox*** FFDBox,
                                       unsigned short val_iZone,
                                       unsigned short val_iInst) {
  
  unsigned short iMesh;
  bool harmonic_balance = (config_container[ZONE_0]->GetUnsteady_Simulation() == HARMONIC_BALANCE);
  bool dynamic_mesh = config_container[ZONE_0]->GetGrid_Movement();
  unsigned long IntIter = 0; config_container[ZONE_0]->SetIntIter(IntIter);
  unsigned long ExtIter = config_container[ZONE_0]->GetExtIter();

  /*--- For the unsteady adjoint, load a new direct solution from a restart file. ---*/
  
  if (((dynamic_mesh && ExtIter == 0) || config_container[val_iZone]->GetUnsteady_Simulation()) && !harmonic_balance) {
    int Direct_Iter = SU2_TYPE::Int(config_container[val_iZone]->GetUnst_AdjointIter()) - SU2_TYPE::Int(ExtIter) - 1;
    if (rank == MASTER_NODE && val_iZone == ZONE_0 && config_container[val_iZone]->GetUnsteady_Simulation())
      cout << endl << " Loading flow solution from direct iteration " << Direct_Iter << "." << endl;
    solver_container[val_iZone][val_iInst][MESH_0][FLOW_SOL]->LoadRestart(geometry_container[val_iZone][val_iInst], solver_container[val_iZone][val_iInst], config_container[val_iZone], Direct_Iter, true);
  }
  
  /*--- Continuous adjoint Euler, Navier-Stokes or Reynolds-averaged Navier-Stokes (RANS) equations ---*/
  
  if ((ExtIter == 0) || config_container[val_iZone]->GetUnsteady_Simulation()) {
    
    if (config_container[val_iZone]->GetKind_Solver() == ADJ_EULER)
      config_container[val_iZone]->SetGlobalParam(ADJ_EULER, RUNTIME_FLOW_SYS, ExtIter);
    if (config_container[val_iZone]->GetKind_Solver() == ADJ_NAVIER_STOKES)
      config_container[val_iZone]->SetGlobalParam(ADJ_NAVIER_STOKES, RUNTIME_FLOW_SYS, ExtIter);
    if (config_container[val_iZone]->GetKind_Solver() == ADJ_RANS)
      config_container[val_iZone]->SetGlobalParam(ADJ_RANS, RUNTIME_FLOW_SYS, ExtIter);
    
    /*--- Solve the Euler, Navier-Stokes or Reynolds-averaged Navier-Stokes (RANS) equations (one iteration) ---*/
    
    if (rank == MASTER_NODE && val_iZone == ZONE_0)
      cout << "Begin direct solver to store flow data (single iteration)." << endl;
    
    if (rank == MASTER_NODE && val_iZone == ZONE_0)
      cout << "Compute residuals to check the convergence of the direct problem." << endl;
    
    integration_container[val_iZone][val_iInst][FLOW_SOL]->MultiGrid_Iteration(geometry_container, solver_container, numerics_container,
                                                                    config_container, RUNTIME_FLOW_SYS, 0, val_iZone, val_iInst);
    
    if (config_container[val_iZone]->GetKind_Solver() == ADJ_RANS) {
      
      /*--- Solve the turbulence model ---*/
      
      config_container[val_iZone]->SetGlobalParam(ADJ_RANS, RUNTIME_TURB_SYS, ExtIter);
      integration_container[val_iZone][val_iInst][TURB_SOL]->SingleGrid_Iteration(geometry_container, solver_container, numerics_container,
                                                                       config_container, RUNTIME_TURB_SYS, IntIter, val_iZone, val_iInst);
      
      /*--- Solve transition model ---*/
      
      if (config_container[val_iZone]->GetKind_Trans_Model() == LM) {
        config_container[val_iZone]->SetGlobalParam(RANS, RUNTIME_TRANS_SYS, ExtIter);
        integration_container[val_iZone][val_iInst][TRANS_SOL]->SingleGrid_Iteration(geometry_container, solver_container, numerics_container,
                                                                          config_container, RUNTIME_TRANS_SYS, IntIter, val_iZone, val_iInst);
      }
      
    }
    
    /*--- Output the residual (visualization purpouses to identify if
     the direct solution is converged)---*/
    if (rank == MASTER_NODE && val_iZone == ZONE_0)
      cout << "log10[Maximum residual]: " << log10(solver_container[val_iZone][val_iInst][MESH_0][FLOW_SOL]->GetRes_Max(0))
      <<", located at point "<< solver_container[val_iZone][val_iInst][MESH_0][FLOW_SOL]->GetPoint_Max(0) << "." << endl;
    
    /*--- Compute gradients of the flow variables, this is necessary for sensitivity computation,
     note that in the direct Euler problem we are not computing the gradients of the primitive variables ---*/
    
    if (config_container[val_iZone]->GetKind_Gradient_Method() == GREEN_GAUSS)
      solver_container[val_iZone][val_iInst][MESH_0][FLOW_SOL]->SetPrimitive_Gradient_GG(geometry_container[val_iZone][val_iInst][MESH_0], config_container[val_iZone]);
    if (config_container[val_iZone]->GetKind_Gradient_Method() == WEIGHTED_LEAST_SQUARES)
      solver_container[val_iZone][val_iInst][MESH_0][FLOW_SOL]->SetPrimitive_Gradient_LS(geometry_container[val_iZone][val_iInst][MESH_0], config_container[val_iZone]);
    
    /*--- Set contribution from cost function for boundary conditions ---*/
    
    for (iMesh = 0; iMesh <= config_container[val_iZone]->GetnMGLevels(); iMesh++) {
      
      /*--- Set the value of the non-dimensional coefficients in the coarse levels, using the fine level solution ---*/
      
      solver_container[val_iZone][val_iInst][iMesh][FLOW_SOL]->SetTotal_CD(solver_container[val_iZone][val_iInst][MESH_0][FLOW_SOL]->GetTotal_CD());
      solver_container[val_iZone][val_iInst][iMesh][FLOW_SOL]->SetTotal_CL(solver_container[val_iZone][val_iInst][MESH_0][FLOW_SOL]->GetTotal_CL());
      solver_container[val_iZone][val_iInst][iMesh][FLOW_SOL]->SetTotal_CT(solver_container[val_iZone][val_iInst][MESH_0][FLOW_SOL]->GetTotal_CT());
      solver_container[val_iZone][val_iInst][iMesh][FLOW_SOL]->SetTotal_CQ(solver_container[val_iZone][val_iInst][MESH_0][FLOW_SOL]->GetTotal_CQ());
      
      /*--- Compute the adjoint boundary condition on Euler walls ---*/
      
      solver_container[val_iZone][val_iInst][iMesh][ADJFLOW_SOL]->SetForceProj_Vector(geometry_container[val_iZone][val_iInst][iMesh], solver_container[val_iZone][val_iInst][iMesh], config_container[val_iZone]);
      
      /*--- Set the internal boundary condition on nearfield surfaces ---*/
      
      if ((config_container[val_iZone]->GetKind_ObjFunc() == EQUIVALENT_AREA) ||
          (config_container[val_iZone]->GetKind_ObjFunc() == NEARFIELD_PRESSURE))
        solver_container[val_iZone][val_iInst][iMesh][ADJFLOW_SOL]->SetIntBoundary_Jump(geometry_container[val_iZone][val_iInst][iMesh], solver_container[val_iZone][val_iInst][iMesh], config_container[val_iZone]);
      
    }
    
    if (rank == MASTER_NODE && val_iZone == ZONE_0)
      cout << "End direct solver, begin adjoint problem." << endl;
    
  }
  
}
void CAdjFluidIteration::Iterate(COutput *output,
                                    CIntegration ****integration_container,
                                    CGeometry ****geometry_container,
                                    CSolver *****solver_container,
                                    CNumerics ******numerics_container,
                                    CConfig **config_container,
                                    CSurfaceMovement **surface_movement,
                                    CVolumetricMovement ***grid_movement,
                                    CFreeFormDefBox*** FFDBox,
                                    unsigned short val_iZone,
                                    unsigned short val_iInst) {
  
  unsigned long IntIter = 0; config_container[ZONE_0]->SetIntIter(IntIter);
  unsigned long ExtIter = config_container[ZONE_0]->GetExtIter();
  bool unsteady = (config_container[val_iZone]->GetUnsteady_Simulation() == DT_STEPPING_1ST) || (config_container[val_iZone]->GetUnsteady_Simulation() == DT_STEPPING_2ND);
  
  /*--- Set the value of the internal iteration ---*/
  
  ExtIter = config_container[val_iZone]->GetExtIter();
  
  /* --- Setting up iteration values depending on if this is a 
  steady or an unsteady simulaiton */

  if ( !unsteady ) 
    IntIter = ExtIter;
  else
    IntIter = config_container[val_iZone]->GetIntIter();
    
    
  switch( config_container[val_iZone]->GetKind_Solver() ) {

  case ADJ_EULER:
    config_container[val_iZone]->SetGlobalParam(ADJ_EULER, RUNTIME_ADJFLOW_SYS, ExtIter); break;

  case ADJ_NAVIER_STOKES:
    config_container[val_iZone]->SetGlobalParam(ADJ_NAVIER_STOKES, RUNTIME_ADJFLOW_SYS, ExtIter); break;

  case ADJ_RANS:
    config_container[val_iZone]->SetGlobalParam(ADJ_RANS, RUNTIME_ADJFLOW_SYS, ExtIter); break;          
  }
    
  /*--- Iteration of the flow adjoint problem ---*/
  
  integration_container[val_iZone][val_iInst][ADJFLOW_SOL]->MultiGrid_Iteration(geometry_container, solver_container, numerics_container,
                                                                     config_container, RUNTIME_ADJFLOW_SYS, IntIter, val_iZone, val_iInst);
  
  /*--- Iteration of the turbulence model adjoint ---*/
  
  if ((config_container[val_iZone]->GetKind_Solver() == ADJ_RANS) && (!config_container[val_iZone]->GetFrozen_Visc_Cont())) {
    
    /*--- Adjoint turbulence model solution ---*/
    
    config_container[val_iZone]->SetGlobalParam(ADJ_RANS, RUNTIME_ADJTURB_SYS, ExtIter);
    integration_container[val_iZone][val_iInst][ADJTURB_SOL]->SingleGrid_Iteration(geometry_container, solver_container, numerics_container,
                                                                        config_container, RUNTIME_ADJTURB_SYS, IntIter, val_iZone, val_iInst);
    
  }
  
}
void CAdjFluidIteration::Update(COutput *output,
                                   CIntegration ****integration_container,
                                   CGeometry ****geometry_container,
                                   CSolver *****solver_container,
                                   CNumerics ******numerics_container,
                                   CConfig **config_container,
                                   CSurfaceMovement **surface_movement,
                                   CVolumetricMovement ***grid_movement,
                                   CFreeFormDefBox*** FFDBox,
                                   unsigned short val_iZone,
                                   unsigned short val_iInst)      {
  
  su2double Physical_dt, Physical_t;
  unsigned short iMesh;
  unsigned long ExtIter = config_container[ZONE_0]->GetExtIter();
  
  /*--- Dual time stepping strategy ---*/
  
  if ((config_container[val_iZone]->GetUnsteady_Simulation() == DT_STEPPING_1ST) ||
      (config_container[val_iZone]->GetUnsteady_Simulation() == DT_STEPPING_2ND)) {
    
    /*--- Update dual time solver ---*/
    
    for (iMesh = 0; iMesh <= config_container[val_iZone]->GetnMGLevels(); iMesh++) {
      integration_container[val_iZone][val_iInst][ADJFLOW_SOL]->SetDualTime_Solver(geometry_container[val_iZone][val_iInst][iMesh], solver_container[val_iZone][val_iInst][iMesh][ADJFLOW_SOL], config_container[val_iZone], iMesh);
      integration_container[val_iZone][val_iInst][ADJFLOW_SOL]->SetConvergence(false);
    }
    
    Physical_dt = config_container[val_iZone]->GetDelta_UnstTime(); Physical_t  = (ExtIter+1)*Physical_dt;
    if (Physical_t >=  config_container[val_iZone]->GetTotal_UnstTime()) integration_container[val_iZone][val_iInst][ADJFLOW_SOL]->SetConvergence(true);
    
  }
}

void CAdjFluidIteration::Monitor()     { }
void CAdjFluidIteration::Output()      { }
void CAdjFluidIteration::Postprocess(COutput *output,
                                     CIntegration ****integration_container,
                                     CGeometry ****geometry_container,
                                     CSolver *****solver_container,
                                     CNumerics ******numerics_container,
                                     CConfig **config_container,
                                     CSurfaceMovement **surface_movement,
                                     CVolumetricMovement ***grid_movement,
                                     CFreeFormDefBox*** FFDBox,
                                     unsigned short val_iZone,
                                     unsigned short val_iInst) { }

CDiscAdjFluidIteration::CDiscAdjFluidIteration(CConfig *config) : CIteration(config) {
  
  turbulent = ( config->GetKind_Solver() == DISC_ADJ_RANS);
  
}

CDiscAdjFluidIteration::~CDiscAdjFluidIteration(void) { }

void CDiscAdjFluidIteration::Preprocess(COutput *output,
                                           CIntegration ****integration_container,
                                           CGeometry ****geometry_container,
                                           CSolver *****solver_container,
                                           CNumerics ******numerics_container,
                                           CConfig **config_container,
                                           CSurfaceMovement **surface_movement,
                                           CVolumetricMovement ***grid_movement,
                                           CFreeFormDefBox*** FFDBox,
                                           unsigned short val_iZone,
                                           unsigned short val_iInst) {

  unsigned long IntIter = 0, iPoint;
  config_container[ZONE_0]->SetIntIter(IntIter);
  unsigned short ExtIter = config_container[val_iZone]->GetExtIter();
  bool dual_time_1st = (config_container[val_iZone]->GetUnsteady_Simulation() == DT_STEPPING_1ST);
  bool dual_time_2nd = (config_container[val_iZone]->GetUnsteady_Simulation() == DT_STEPPING_2ND);
  bool dual_time = (dual_time_1st || dual_time_2nd);
  unsigned short iMesh;
  int Direct_Iter;

  /*--- For the unsteady adjoint, load direct solutions from restart files. ---*/

  if (config_container[val_iZone]->GetUnsteady_Simulation()) {

    Direct_Iter = SU2_TYPE::Int(config_container[val_iZone]->GetUnst_AdjointIter()) - SU2_TYPE::Int(ExtIter) - 2;

    /*--- For dual-time stepping we want to load the already converged solution at timestep n ---*/

    if (dual_time) {
      Direct_Iter += 1;
    }

    if (ExtIter == 0){

      if (dual_time_2nd) {

        /*--- Load solution at timestep n-2 ---*/

        LoadUnsteady_Solution(geometry_container, solver_container,config_container, val_iZone, val_iInst, Direct_Iter-2);

        /*--- Push solution back to correct array ---*/

        for (iMesh=0; iMesh<=config_container[val_iZone]->GetnMGLevels();iMesh++) {
          for(iPoint=0; iPoint<geometry_container[val_iZone][val_iInst][iMesh]->GetnPoint();iPoint++) {
            solver_container[val_iZone][val_iInst][iMesh][FLOW_SOL]->node[iPoint]->Set_Solution_time_n();
            solver_container[val_iZone][val_iInst][iMesh][FLOW_SOL]->node[iPoint]->Set_Solution_time_n1();
            if (turbulent) {
              solver_container[val_iZone][val_iInst][iMesh][TURB_SOL]->node[iPoint]->Set_Solution_time_n();
              solver_container[val_iZone][val_iInst][iMesh][TURB_SOL]->node[iPoint]->Set_Solution_time_n1();
            }
          }
        }
      }
      if (dual_time) {

        /*--- Load solution at timestep n-1 ---*/

        LoadUnsteady_Solution(geometry_container, solver_container,config_container, val_iZone, val_iInst, Direct_Iter-1);

        /*--- Push solution back to correct array ---*/

        for (iMesh=0; iMesh<=config_container[val_iZone]->GetnMGLevels();iMesh++) {
          for(iPoint=0; iPoint<geometry_container[val_iZone][val_iInst][iMesh]->GetnPoint();iPoint++) {
            solver_container[val_iZone][val_iInst][iMesh][FLOW_SOL]->node[iPoint]->Set_Solution_time_n();
            if (turbulent) {
              solver_container[val_iZone][val_iInst][iMesh][TURB_SOL]->node[iPoint]->Set_Solution_time_n();
            }
          }
        }
      }

      /*--- Load solution timestep n ---*/

      LoadUnsteady_Solution(geometry_container, solver_container,config_container, val_iInst, val_iZone, Direct_Iter);

    }


    if ((ExtIter > 0) && dual_time){

      /*--- Load solution timestep n-1 | n-2 for DualTimestepping 1st | 2nd order ---*/
      if (dual_time_1st){
        LoadUnsteady_Solution(geometry_container, solver_container,config_container, val_iInst, val_iZone, Direct_Iter - 1);
      } else {
        LoadUnsteady_Solution(geometry_container, solver_container,config_container, val_iInst, val_iZone, Direct_Iter - 2);
      }
  

      /*--- Temporarily store the loaded solution in the Solution_Old array ---*/

      for (iMesh=0; iMesh<=config_container[val_iZone]->GetnMGLevels();iMesh++) {
        for(iPoint=0; iPoint<geometry_container[val_iZone][val_iInst][iMesh]->GetnPoint();iPoint++) {
           solver_container[val_iZone][val_iInst][iMesh][FLOW_SOL]->node[iPoint]->Set_OldSolution();
           if (turbulent){
             solver_container[val_iZone][val_iInst][iMesh][TURB_SOL]->node[iPoint]->Set_OldSolution();
           }
        }
      }

      /*--- Set Solution at timestep n to solution at n-1 ---*/

      for (iMesh=0; iMesh<=config_container[val_iZone]->GetnMGLevels();iMesh++) {
        for(iPoint=0; iPoint<geometry_container[val_iZone][val_iInst][iMesh]->GetnPoint();iPoint++) {
          solver_container[val_iZone][val_iInst][iMesh][FLOW_SOL]->node[iPoint]->SetSolution(solver_container[val_iZone][val_iInst][iMesh][FLOW_SOL]->node[iPoint]->GetSolution_time_n());
          if (turbulent) {
            solver_container[val_iZone][val_iInst][iMesh][TURB_SOL]->node[iPoint]->SetSolution(solver_container[val_iZone][val_iInst][iMesh][TURB_SOL]->node[iPoint]->GetSolution_time_n());
          }
        }
      }
      if (dual_time_1st){
      /*--- Set Solution at timestep n-1 to the previously loaded solution ---*/
        for (iMesh=0; iMesh<=config_container[val_iZone]->GetnMGLevels();iMesh++) {
          for(iPoint=0; iPoint<geometry_container[val_iZone][val_iInst][iMesh]->GetnPoint();iPoint++) {
            solver_container[val_iZone][val_iInst][iMesh][FLOW_SOL]->node[iPoint]->Set_Solution_time_n(solver_container[val_iZone][val_iInst][iMesh][FLOW_SOL]->node[iPoint]->GetSolution_Old());
            if (turbulent) {
              solver_container[val_iZone][val_iInst][iMesh][TURB_SOL]->node[iPoint]->Set_Solution_time_n(solver_container[val_iZone][val_iInst][iMesh][TURB_SOL]->node[iPoint]->GetSolution_Old());
            }
          }
        }
      }
      if (dual_time_2nd){
        /*--- Set Solution at timestep n-1 to solution at n-2 ---*/
        for (iMesh=0; iMesh<=config_container[val_iZone]->GetnMGLevels();iMesh++) {
          for(iPoint=0; iPoint<geometry_container[val_iZone][val_iInst][iMesh]->GetnPoint();iPoint++) {
            solver_container[val_iZone][val_iInst][iMesh][FLOW_SOL]->node[iPoint]->Set_Solution_time_n(solver_container[val_iZone][val_iInst][iMesh][FLOW_SOL]->node[iPoint]->GetSolution_time_n1());
            if (turbulent) {
              solver_container[val_iZone][val_iInst][iMesh][TURB_SOL]->node[iPoint]->Set_Solution_time_n(solver_container[val_iZone][val_iInst][iMesh][TURB_SOL]->node[iPoint]->GetSolution_time_n1());
            }
          }
        }
        /*--- Set Solution at timestep n-2 to the previously loaded solution ---*/
        for (iMesh=0; iMesh<=config_container[val_iZone]->GetnMGLevels();iMesh++) {
          for(iPoint=0; iPoint<geometry_container[val_iZone][val_iInst][iMesh]->GetnPoint();iPoint++) {
            solver_container[val_iZone][val_iInst][iMesh][FLOW_SOL]->node[iPoint]->Set_Solution_time_n1(solver_container[val_iZone][val_iInst][iMesh][FLOW_SOL]->node[iPoint]->GetSolution_Old());
            if (turbulent) {
              solver_container[val_iZone][val_iInst][iMesh][TURB_SOL]->node[iPoint]->Set_Solution_time_n1(solver_container[val_iZone][val_iInst][iMesh][TURB_SOL]->node[iPoint]->GetSolution_Old());
            }
          }
        }
      }
    }
  }

  /*--- Store flow solution also in the adjoint solver in order to be able to reset it later ---*/

  if (ExtIter == 0 || dual_time) {
    for (iMesh=0; iMesh<=config_container[val_iZone]->GetnMGLevels();iMesh++) {
      for (iPoint = 0; iPoint < geometry_container[val_iZone][val_iInst][iMesh]->GetnPoint(); iPoint++) {
        solver_container[val_iZone][val_iInst][iMesh][ADJFLOW_SOL]->node[iPoint]->SetSolution_Direct(solver_container[val_iZone][val_iInst][iMesh][FLOW_SOL]->node[iPoint]->GetSolution());
      }
    }
    if (turbulent && !config_container[val_iZone]->GetFrozen_Visc_Disc()) {
      for (iPoint = 0; iPoint < geometry_container[val_iZone][val_iInst][MESH_0]->GetnPoint(); iPoint++) {
        solver_container[val_iZone][val_iInst][MESH_0][ADJTURB_SOL]->node[iPoint]->SetSolution_Direct(solver_container[val_iZone][val_iInst][MESH_0][TURB_SOL]->node[iPoint]->GetSolution());
      }
    }
  }

  solver_container[val_iZone][val_iInst][MESH_0][ADJFLOW_SOL]->Preprocessing(geometry_container[val_iZone][val_iInst][MESH_0], solver_container[val_iZone][val_iInst][MESH_0],  config_container[val_iZone] , MESH_0, 0, RUNTIME_ADJFLOW_SYS, false);
  if (turbulent && !config_container[val_iZone]->GetFrozen_Visc_Disc()){
    solver_container[val_iZone][val_iInst][MESH_0][ADJTURB_SOL]->Preprocessing(geometry_container[val_iZone][val_iInst][MESH_0], solver_container[val_iZone][val_iInst][MESH_0],  config_container[val_iZone] , MESH_0, 0, RUNTIME_ADJTURB_SYS, false);
  }


}



void CDiscAdjFluidIteration::LoadUnsteady_Solution(CGeometry ****geometry_container,
                                           CSolver *****solver_container,
                                           CConfig **config_container,
                                           unsigned short val_iZone,
                                           unsigned short val_iInst, 
                                           int val_DirectIter) {
  unsigned short iMesh;

  if (val_DirectIter >= 0) {
    if (rank == MASTER_NODE && val_iZone == ZONE_0)
      cout << " Loading flow solution from direct iteration " << val_DirectIter  << "." << endl;
    solver_container[val_iZone][val_iInst][MESH_0][FLOW_SOL]->LoadRestart(geometry_container[val_iZone][val_iInst], solver_container[val_iZone][val_iInst], config_container[val_iZone], val_DirectIter, true);
    if (turbulent) {
      solver_container[val_iZone][val_iInst][MESH_0][TURB_SOL]->LoadRestart(geometry_container[val_iZone][val_iInst], solver_container[val_iZone][val_iInst], config_container[val_iZone], val_DirectIter, false);
    }
  } else {
    /*--- If there is no solution file we set the freestream condition ---*/
    if (rank == MASTER_NODE && val_iZone == ZONE_0)
      cout << " Setting freestream conditions at direct iteration " << val_DirectIter << "." << endl;
    for (iMesh=0; iMesh<=config_container[val_iZone]->GetnMGLevels();iMesh++) {
      solver_container[val_iZone][val_iInst][iMesh][FLOW_SOL]->SetFreeStream_Solution(config_container[val_iZone]);
      solver_container[val_iZone][val_iInst][iMesh][FLOW_SOL]->Preprocessing(geometry_container[val_iZone][val_iInst][iMesh],solver_container[val_iZone][val_iInst][iMesh], config_container[val_iZone], iMesh, val_DirectIter, RUNTIME_FLOW_SYS, false);
      if (turbulent) {
        solver_container[val_iZone][val_iInst][iMesh][TURB_SOL]->SetFreeStream_Solution(config_container[val_iZone]);
        solver_container[val_iZone][val_iInst][iMesh][TURB_SOL]->Postprocessing(geometry_container[val_iZone][val_iInst][iMesh],solver_container[val_iZone][val_iInst][iMesh], config_container[val_iZone], iMesh);
      }
    }
  }
}


void CDiscAdjFluidIteration::Iterate(COutput *output,
                                        CIntegration ****integration_container,
                                        CGeometry ****geometry_container,
                                        CSolver *****solver_container,
                                        CNumerics ******numerics_container,
                                        CConfig **config_container,
                                        CSurfaceMovement **surface_movement,
                                        CVolumetricMovement ***volume_grid_movement,
                                        CFreeFormDefBox*** FFDBox,
                                        unsigned short val_iZone,
                                        unsigned short val_iInst) {
  
  unsigned long ExtIter = config_container[val_iZone]->GetExtIter();
  unsigned short Kind_Solver = config_container[val_iZone]->GetKind_Solver();
  unsigned long IntIter = 0;
  bool unsteady = config_container[val_iZone]->GetUnsteady_Simulation() != STEADY;
  bool frozen_visc = config_container[val_iZone]->GetFrozen_Visc_Disc();

  if (!unsteady)
    IntIter = ExtIter;
  else {
    IntIter = config_container[val_iZone]->GetIntIter();
  }

  /*--- Extract the adjoints of the conservative input variables and store them for the next iteration ---*/

  if ((Kind_Solver == DISC_ADJ_NAVIER_STOKES) || (Kind_Solver == DISC_ADJ_RANS) || (Kind_Solver == DISC_ADJ_EULER)) {

    solver_container[val_iZone][val_iInst][MESH_0][ADJFLOW_SOL]->ExtractAdjoint_Solution(geometry_container[val_iZone][val_iInst][MESH_0], config_container[val_iZone]);

    solver_container[val_iZone][val_iInst][MESH_0][ADJFLOW_SOL]->ExtractAdjoint_Variables(geometry_container[val_iZone][val_iInst][MESH_0], config_container[val_iZone]);

    /*--- Set the convergence criteria (only residual possible) ---*/

    integration_container[val_iZone][val_iInst][ADJFLOW_SOL]->Convergence_Monitoring(geometry_container[val_iZone][val_iInst][MESH_0], config_container[val_iZone],
                                                                          IntIter, log10(solver_container[val_iZone][val_iInst][MESH_0][ADJFLOW_SOL]->GetRes_RMS(0)), MESH_0);

    }
  if ((Kind_Solver == DISC_ADJ_RANS) && !frozen_visc) {

    solver_container[val_iZone][val_iInst][MESH_0][ADJTURB_SOL]->ExtractAdjoint_Solution(geometry_container[val_iZone][val_iInst][MESH_0],
                                                                              config_container[val_iZone]);
  }

  }
  
    
void CDiscAdjFluidIteration::InitializeAdjoint(CSolver *****solver_container, CGeometry ****geometry_container, CConfig **config_container, unsigned short iZone, unsigned short iInst){

  unsigned short Kind_Solver = config_container[iZone]->GetKind_Solver();
  bool frozen_visc = config_container[iZone]->GetFrozen_Visc_Disc();

  /*--- Initialize the adjoint of the objective function (typically with 1.0) ---*/
  
  solver_container[iZone][iInst][MESH_0][ADJFLOW_SOL]->SetAdj_ObjFunc(geometry_container[iZone][iInst][MESH_0], config_container[iZone]);

  /*--- Initialize the adjoints the conservative variables ---*/

  if ((Kind_Solver == DISC_ADJ_NAVIER_STOKES) || (Kind_Solver == DISC_ADJ_RANS) || (Kind_Solver == DISC_ADJ_EULER)) {

    solver_container[iZone][iInst][MESH_0][ADJFLOW_SOL]->SetAdjoint_Output(geometry_container[iZone][iInst][MESH_0],
                                                                  config_container[iZone]);
  }

  if ((Kind_Solver == DISC_ADJ_RANS) && !frozen_visc) {
    solver_container[iZone][iInst][MESH_0][ADJTURB_SOL]->SetAdjoint_Output(geometry_container[iZone][iInst][MESH_0],
        config_container[iZone]);
  }
}


void CDiscAdjFluidIteration::RegisterInput(CSolver *****solver_container, CGeometry ****geometry_container, CConfig **config_container, unsigned short iZone, unsigned short iInst, unsigned short kind_recording){

  unsigned short Kind_Solver = config_container[iZone]->GetKind_Solver();
  bool frozen_visc = config_container[iZone]->GetFrozen_Visc_Disc();

  if (kind_recording == FLOW_CONS_VARS || kind_recording == COMBINED){
    
    /*--- Register flow and turbulent variables as input ---*/
    
    if ((Kind_Solver == DISC_ADJ_NAVIER_STOKES) || (Kind_Solver == DISC_ADJ_RANS) || (Kind_Solver == DISC_ADJ_EULER)) {

      solver_container[iZone][iInst][MESH_0][ADJFLOW_SOL]->RegisterSolution(geometry_container[iZone][iInst][MESH_0], config_container[iZone]);

      solver_container[iZone][iInst][MESH_0][ADJFLOW_SOL]->RegisterVariables(geometry_container[iZone][iInst][MESH_0], config_container[iZone]);
    }
    
    if ((Kind_Solver == DISC_ADJ_RANS) && !frozen_visc) {
      solver_container[iZone][iInst][MESH_0][ADJTURB_SOL]->RegisterSolution(geometry_container[iZone][iInst][MESH_0], config_container[iZone]);
    }
  }
  if (kind_recording == MESH_COORDS){
    
    /*--- Register node coordinates as input ---*/
    
    geometry_container[iZone][iInst][MESH_0]->RegisterCoordinates(config_container[iZone]);
    
  }

  if (kind_recording == FLOW_CROSS_TERM){

    /*--- Register flow and turbulent variables as input ---*/

    solver_container[iZone][iInst][MESH_0][ADJFLOW_SOL]->RegisterSolution(geometry_container[iZone][iInst][MESH_0], config_container[iZone]);

    if (turbulent){
      solver_container[iZone][iInst][MESH_0][ADJTURB_SOL]->RegisterSolution(geometry_container[iZone][iInst][MESH_0], config_container[iZone]);
    }
  }

  if (kind_recording == GEOMETRY_CROSS_TERM){

    /*--- Register node coordinates as input ---*/

    geometry_container[iZone][iInst][MESH_0]->RegisterCoordinates(config_container[iZone]);

  }

}

void CDiscAdjFluidIteration::SetDependencies(CSolver *****solver_container, CGeometry ****geometry_container, CConfig **config_container, unsigned short iZone, unsigned short iInst, unsigned short kind_recording){


  unsigned short Kind_Solver = config_container[iZone]->GetKind_Solver();
  bool frozen_visc = config_container[iZone]->GetFrozen_Visc_Disc();
  if ((kind_recording == MESH_COORDS) || (kind_recording == NONE)  ||
      (kind_recording == GEOMETRY_CROSS_TERM) || (kind_recording == ALL_VARIABLES)){

    /*--- Update geometry to get the influence on other geometry variables (normals, volume etc) ---*/

    geometry_container[iZone][iInst][MESH_0]->UpdateGeometry(geometry_container[iZone][iInst], config_container[iZone]);

  }

  /*--- Compute coupling between flow and turbulent equations ---*/

  solver_container[iZone][iInst][MESH_0][FLOW_SOL]->Set_MPI_Solution(geometry_container[iZone][iInst][MESH_0], config_container[iZone]);

  if ((Kind_Solver == DISC_ADJ_RANS) && !frozen_visc){
    solver_container[iZone][iInst][MESH_0][FLOW_SOL]->Preprocessing(geometry_container[iZone][iInst][MESH_0],solver_container[iZone][iInst][MESH_0], config_container[iZone], MESH_0, NO_RK_ITER, RUNTIME_FLOW_SYS, true);
    solver_container[iZone][iInst][MESH_0][TURB_SOL]->Postprocessing(geometry_container[iZone][iInst][MESH_0],solver_container[iZone][iInst][MESH_0], config_container[iZone], MESH_0);
    solver_container[iZone][iInst][MESH_0][TURB_SOL]->Set_MPI_Solution(geometry_container[iZone][iInst][MESH_0], config_container[iZone]);
  }

}

void CDiscAdjFluidIteration::RegisterOutput(CSolver *****solver_container, CGeometry ****geometry_container, CConfig **config_container, COutput* output, unsigned short iZone, unsigned short iInst){
  
  unsigned short Kind_Solver = config_container[iZone]->GetKind_Solver();
  bool frozen_visc = config_container[iZone]->GetFrozen_Visc_Disc();
  
  if ((Kind_Solver == DISC_ADJ_NAVIER_STOKES) || (Kind_Solver == DISC_ADJ_RANS) || (Kind_Solver == DISC_ADJ_EULER)) {
  
  /*--- Register conservative variables as output of the iteration ---*/
  
    solver_container[iZone][iInst][MESH_0][FLOW_SOL]->RegisterOutput(geometry_container[iZone][iInst][MESH_0],config_container[iZone]);
  
  }
  if ((Kind_Solver == DISC_ADJ_RANS) && !frozen_visc){
    solver_container[iZone][iInst][MESH_0][TURB_SOL]->RegisterOutput(geometry_container[iZone][iInst][MESH_0],
                                                                 config_container[iZone]);
  }
}

void CDiscAdjFluidIteration::InitializeAdjoint_CrossTerm(CSolver *****solver_container, CGeometry ****geometry_container, CConfig **config_container, unsigned short iZone, unsigned short iInst){

  unsigned short Kind_Solver = config_container[iZone]->GetKind_Solver();
  bool frozen_visc = config_container[iZone]->GetFrozen_Visc_Disc();

  /*--- Initialize the adjoint of the objective function (typically with 1.0) ---*/

  solver_container[iZone][iInst][MESH_0][ADJFLOW_SOL]->SetAdj_ObjFunc(geometry_container[iZone][iInst][MESH_0], config_container[iZone]);

  /*--- Initialize the adjoints the conservative variables ---*/

 if ((Kind_Solver == DISC_ADJ_NAVIER_STOKES) || (Kind_Solver == DISC_ADJ_RANS) || (Kind_Solver == DISC_ADJ_EULER)) {

  solver_container[iZone][iInst][MESH_0][ADJFLOW_SOL]->SetAdjoint_Output(geometry_container[iZone][iInst][MESH_0],
                                                                  config_container[iZone]);
}

  if ((Kind_Solver == DISC_ADJ_RANS) && !frozen_visc) {
    solver_container[iZone][iInst][MESH_0][ADJTURB_SOL]->SetAdjoint_Output(geometry_container[iZone][iInst][MESH_0],
                                                                    config_container[iZone]);
  }
}


void CDiscAdjFluidIteration::Update(COutput *output,
                                       CIntegration ****integration_container,
                                       CGeometry ****geometry_container,
                                       CSolver *****solver_container,
                                       CNumerics ******numerics_container,
                                       CConfig **config_container,
                                       CSurfaceMovement **surface_movement,
                                       CVolumetricMovement ***grid_movement,
                                       CFreeFormDefBox*** FFDBox,
                                       unsigned short val_iZone,
                                       unsigned short val_iInst)      {

  unsigned short iMesh;

  /*--- Dual time stepping strategy ---*/

  if ((config_container[val_iZone]->GetUnsteady_Simulation() == DT_STEPPING_1ST) ||
      (config_container[val_iZone]->GetUnsteady_Simulation() == DT_STEPPING_2ND)) {

    for (iMesh = 0; iMesh <= config_container[val_iZone]->GetnMGLevels(); iMesh++) {
      integration_container[val_iZone][val_iInst][ADJFLOW_SOL]->SetConvergence(false);
    }
  }
}
void CDiscAdjFluidIteration::Monitor()     { }
void CDiscAdjFluidIteration::Output()      { }
void CDiscAdjFluidIteration::Postprocess(COutput *output,
                                         CIntegration ****integration_container,
                                         CGeometry ****geometry_container,
                                         CSolver *****solver_container,
                                         CNumerics ******numerics_container,
                                         CConfig **config_container,
                                         CSurfaceMovement **surface_movement,
                                         CVolumetricMovement ***grid_movement,
                                         CFreeFormDefBox*** FFDBox,
                                         unsigned short val_iZone,
                                         unsigned short val_iInst) { }


CDiscAdjFEAIteration::CDiscAdjFEAIteration(CConfig *config) : CIteration(config), CurrentRecording(NONE){

  fem_iteration = new CFEAIteration(config);

  // TEMPORARY output only for standalone structural problems
  if ((!config->GetFSI_Simulation()) && (rank == MASTER_NODE)){

    bool de_effects = config->GetDE_Effects();
    unsigned short iVar;

    /*--- Header of the temporary output file ---*/
    ofstream myfile_res;
    myfile_res.open ("Results_Reverse_Adjoint.txt");

    myfile_res << "Obj_Func" << " ";
    for (iVar = 0; iVar < config->GetnElasticityMod(); iVar++)
        myfile_res << "Sens_E_" << iVar << "\t";

    for (iVar = 0; iVar < config->GetnPoissonRatio(); iVar++)
      myfile_res << "Sens_Nu_" << iVar << "\t";

    if (config->GetDynamic_Analysis() == DYNAMIC){
        for (iVar = 0; iVar < config->GetnMaterialDensity(); iVar++)
          myfile_res << "Sens_Rho_" << iVar << "\t";
    }

    if (de_effects){
        for (iVar = 0; iVar < config->GetnElectric_Field(); iVar++)
          myfile_res << "Sens_EField_" << iVar << "\t";
    }

    myfile_res << endl;

    myfile_res.close();
  }

}

CDiscAdjFEAIteration::~CDiscAdjFEAIteration(void) { }
void CDiscAdjFEAIteration::Preprocess(COutput *output,
                                           CIntegration ****integration_container,
                                           CGeometry ****geometry_container,
                                           CSolver *****solver_container,
                                           CNumerics ******numerics_container,
                                           CConfig **config_container,
                                           CSurfaceMovement **surface_movement,
                                           CVolumetricMovement ***grid_movement,
                                           CFreeFormDefBox*** FFDBox,
                                           unsigned short val_iZone,
                                           unsigned short val_iInst) {

  unsigned long IntIter = 0, iPoint;
  config_container[ZONE_0]->SetIntIter(IntIter);
  unsigned short ExtIter = config_container[val_iZone]->GetExtIter();
  bool dynamic = (config_container[val_iZone]->GetDynamic_Analysis() == DYNAMIC);
  bool nonlinear_analysis = (config_container[val_iZone]->GetGeometricConditions() == LARGE_DEFORMATIONS);   // Nonlinear analysis.

  int Direct_Iter;

  /*--- For the dynamic adjoint, load direct solutions from restart files. ---*/

  if (dynamic) {

    Direct_Iter = SU2_TYPE::Int(config_container[val_iZone]->GetUnst_AdjointIter()) - SU2_TYPE::Int(ExtIter) - 1;

    /*--- We want to load the already converged solution at timesteps n and n-1 ---*/

    /*--- Load solution at timestep n-1 ---*/

    LoadDynamic_Solution(geometry_container, solver_container,config_container, val_iZone, val_iInst, Direct_Iter-1);

    /*--- Push solution back to correct array ---*/

    for(iPoint=0; iPoint<geometry_container[val_iZone][val_iInst][MESH_0]->GetnPoint();iPoint++){
      solver_container[val_iZone][val_iInst][MESH_0][FEA_SOL]->node[iPoint]->SetSolution_time_n();
    }

    /*--- Push solution back to correct array ---*/

    for(iPoint=0; iPoint<geometry_container[val_iZone][val_iInst][MESH_0]->GetnPoint();iPoint++){
      solver_container[val_iZone][val_iInst][MESH_0][FEA_SOL]->node[iPoint]->SetSolution_Accel_time_n();
    }

    /*--- Push solution back to correct array ---*/

    for(iPoint=0; iPoint<geometry_container[val_iZone][val_iInst][MESH_0]->GetnPoint();iPoint++){
      solver_container[val_iZone][val_iInst][MESH_0][FEA_SOL]->node[iPoint]->SetSolution_Vel_time_n();
    }

    /*--- Load solution timestep n ---*/

    LoadDynamic_Solution(geometry_container, solver_container,config_container, val_iZone, val_iInst, Direct_Iter);

    /*--- Store FEA solution also in the adjoint solver in order to be able to reset it later ---*/

    for (iPoint = 0; iPoint < geometry_container[val_iZone][val_iInst][MESH_0]->GetnPoint(); iPoint++){
      solver_container[val_iZone][val_iInst][MESH_0][ADJFEA_SOL]->node[iPoint]->SetSolution_Direct(solver_container[val_iZone][val_iInst][MESH_0][FEA_SOL]->node[iPoint]->GetSolution());
    }

    for (iPoint = 0; iPoint < geometry_container[val_iZone][val_iInst][MESH_0]->GetnPoint(); iPoint++){
      solver_container[val_iZone][val_iInst][MESH_0][ADJFEA_SOL]->node[iPoint]->SetSolution_Accel_Direct(solver_container[val_iZone][val_iInst][MESH_0][FEA_SOL]->node[iPoint]->GetSolution_Accel());
    }

    for (iPoint = 0; iPoint < geometry_container[val_iZone][val_iInst][MESH_0]->GetnPoint(); iPoint++){
      solver_container[val_iZone][val_iInst][MESH_0][ADJFEA_SOL]->node[iPoint]->SetSolution_Vel_Direct(solver_container[val_iZone][val_iInst][MESH_0][FEA_SOL]->node[iPoint]->GetSolution_Vel());
    }

  }
  else{
    /*--- Store FEA solution also in the adjoint solver in order to be able to reset it later ---*/

    for (iPoint = 0; iPoint < geometry_container[val_iZone][val_iInst][MESH_0]->GetnPoint(); iPoint++){
      solver_container[val_iZone][val_iInst][MESH_0][ADJFEA_SOL]->node[iPoint]->SetSolution_Direct(solver_container[val_iZone][val_iInst][MESH_0][FEA_SOL]->node[iPoint]->GetSolution());
    }

  }

  solver_container[val_iZone][val_iInst][MESH_0][ADJFEA_SOL]->Preprocessing(geometry_container[val_iZone][val_iInst][MESH_0], solver_container[val_iZone][val_iInst][MESH_0],  config_container[val_iZone] , MESH_0, 0, RUNTIME_ADJFEA_SYS, false);

  if (CurrentRecording != FEA_DISP_VARS || dynamic){

    if (rank == MASTER_NODE){
      cout << "Direct iteration to store computational graph." << endl;
      cout << "Compute residuals to check the convergence of the direct problem." << endl;
    }

    /*--- Record one FEM iteration with structural variables as input ---*/

    SetRecording(output, integration_container, geometry_container, solver_container, numerics_container,
                 config_container, surface_movement, grid_movement, FFDBox, val_iZone, val_iInst, FEA_DISP_VARS);

    /*--- Print residuals in the first iteration ---*/

    if (rank == MASTER_NODE && ((ExtIter == 0) || dynamic )){

      if (nonlinear_analysis){
        cout << "UTOL-A: "   << log10(solver_container[val_iZone][val_iInst][MESH_0][FEA_SOL]->GetRes_FEM(0))
             << ", RTOL-A: " << log10(solver_container[val_iZone][val_iInst][MESH_0][FEA_SOL]->GetRes_FEM(1))
             << ", ETOL-A: " << log10(solver_container[val_iZone][val_iInst][MESH_0][FEA_SOL]->GetRes_FEM(2)) << "." << endl;
      }
      else{
        if (geometry_container[val_iZone][val_iInst][MESH_0]->GetnDim() == 2){
          cout << "log10[RMS Ux]: "   << log10(solver_container[val_iZone][val_iInst][MESH_0][FEA_SOL]->GetRes_RMS(0))
               << ", log10[RMS Uy]: " << log10(solver_container[val_iZone][val_iInst][MESH_0][FEA_SOL]->GetRes_RMS(1)) << "." << endl;

        }
        else{
          cout << "log10[RMS Ux]: "   << log10(solver_container[val_iZone][val_iInst][MESH_0][FEA_SOL]->GetRes_RMS(0))
               << ", log10[RMS Uy]: " << log10(solver_container[val_iZone][val_iInst][MESH_0][FEA_SOL]->GetRes_RMS(1))
               << ", log10[RMS Uz]: " << log10(solver_container[val_iZone][val_iInst][MESH_0][FEA_SOL]->GetRes_RMS(2))<< "." << endl;
        }

      }

    }

  }

}



void CDiscAdjFEAIteration::LoadDynamic_Solution(CGeometry ****geometry_container,
                                               CSolver *****solver_container,
                                               CConfig **config_container,
                                               unsigned short val_iZone,
                                               unsigned short val_iInst, 
                                               int val_DirectIter) {
  unsigned short iVar;
  unsigned long iPoint;
  bool update_geo = false;  //TODO: check

  if (val_DirectIter >= 0){
    if (rank == MASTER_NODE && val_iZone == ZONE_0)
      cout << " Loading FEA solution from direct iteration " << val_DirectIter  << "." << endl;
    solver_container[val_iZone][val_iInst][MESH_0][FEA_SOL]->LoadRestart(geometry_container[val_iZone][val_iInst], solver_container[val_iZone][val_iInst], config_container[val_iZone], val_DirectIter, update_geo);
  } else {
    /*--- If there is no solution file we set the freestream condition ---*/
    if (rank == MASTER_NODE && val_iZone == ZONE_0)
      cout << " Setting static conditions at direct iteration " << val_DirectIter << "." << endl;
    /*--- Push solution back to correct array ---*/
    for(iPoint=0; iPoint < geometry_container[val_iZone][val_iInst][MESH_0]->GetnPoint();iPoint++){
      for (iVar = 0; iVar < solver_container[val_iZone][val_iInst][MESH_0][FEA_SOL]->GetnVar(); iVar++){
        solver_container[val_iZone][val_iInst][MESH_0][FEA_SOL]->node[iPoint]->SetSolution(iVar, 0.0);
        solver_container[val_iZone][val_iInst][MESH_0][FEA_SOL]->node[iPoint]->SetSolution_Accel(iVar, 0.0);
        solver_container[val_iZone][val_iInst][MESH_0][FEA_SOL]->node[iPoint]->SetSolution_Vel(iVar, 0.0);
      }
    }
  }
}


void CDiscAdjFEAIteration::Iterate(COutput *output,
                                        CIntegration ****integration_container,
                                        CGeometry ****geometry_container,
                                        CSolver *****solver_container,
                                        CNumerics ******numerics_container,
                                        CConfig **config_container,
                                        CSurfaceMovement **surface_movement,
                                        CVolumetricMovement ***volume_grid_movement,
                                        CFreeFormDefBox*** FFDBox,
                                        unsigned short val_iZone,
                                        unsigned short val_iInst) {


  unsigned long IntIter = 0, nIntIter = 1;
  bool dynamic = (config_container[val_iZone]->GetDynamic_Analysis() == DYNAMIC);

  config_container[val_iZone]->SetIntIter(IntIter);

  nIntIter = config_container[val_iZone]->GetDyn_nIntIter();

  for(IntIter = 0; IntIter < nIntIter; IntIter++){

    /*--- Set the internal iteration ---*/

    config_container[val_iZone]->SetIntIter(IntIter);

    /*--- Set the adjoint values of the flow and objective function ---*/

    InitializeAdjoint(solver_container, geometry_container, config_container, val_iZone, val_iInst);

    /*--- Run the adjoint computation ---*/

    AD::ComputeAdjoint();

    /*--- Extract the adjoints of the conservative input variables and store them for the next iteration ---*/

    solver_container[val_iZone][val_iInst][MESH_0][ADJFEA_SOL]->ExtractAdjoint_Solution(geometry_container[val_iZone][val_iInst][MESH_0],
                                                                              config_container[val_iZone]);

    solver_container[val_iZone][val_iInst][MESH_0][ADJFEA_SOL]->ExtractAdjoint_Variables(geometry_container[val_iZone][val_iInst][MESH_0],
                                                                               config_container[val_iZone]);

    /*--- Clear all adjoints to re-use the stored computational graph in the next iteration ---*/

    AD::ClearAdjoints();

    /*--- Set the convergence criteria (only residual possible) ---*/

    integration_container[val_iZone][val_iInst][ADJFEA_SOL]->Convergence_Monitoring(geometry_container[val_iZone][val_iInst][MESH_0],config_container[val_iZone],
                                                                          IntIter,log10(solver_container[val_iZone][val_iInst][MESH_0][ADJFLOW_SOL]->GetRes_RMS(0)), MESH_0);

    if(integration_container[val_iZone][val_iInst][ADJFEA_SOL]->GetConvergence()){
      break;
    }

    /*--- Write the convergence history (only screen output) ---*/

   if(IntIter != nIntIter-1)
      output->SetConvHistory_Body(geometry_container, solver_container, config_container, integration_container, true, 0.0, val_iZone, val_iInst);

  }


  if (dynamic){
    integration_container[val_iZone][val_iInst][ADJFEA_SOL]->SetConvergence(false);
  }

  /*--- Global sensitivities ---*/
  solver_container[val_iZone][val_iInst][MESH_0][ADJFEA_SOL]->SetSensitivity(geometry_container[val_iZone][val_iInst][MESH_0],config_container[val_iZone]);

  // TEMPORARY output only for standalone structural problems
  if ((!config_container[val_iZone]->GetFSI_Simulation()) && (rank == MASTER_NODE)){

    unsigned short iVar;

    bool de_effects = config_container[val_iZone]->GetDE_Effects();

    /*--- Header of the temporary output file ---*/
    ofstream myfile_res;
    myfile_res.open ("Results_Reverse_Adjoint.txt", ios::app);

    myfile_res.precision(15);

    myfile_res << config_container[val_iZone]->GetExtIter() << "\t";

    switch (config_container[val_iZone]->GetKind_ObjFunc()){
    case REFERENCE_GEOMETRY:
      myfile_res << scientific << solver_container[val_iZone][val_iInst][MESH_0][FEA_SOL]->GetTotal_OFRefGeom() << "\t";
      break;
    case REFERENCE_NODE:
      myfile_res << scientific << solver_container[val_iZone][val_iInst][MESH_0][FEA_SOL]->GetTotal_OFRefNode() << "\t";
      break;
    }

    for (iVar = 0; iVar < config_container[val_iZone]->GetnElasticityMod(); iVar++)
        myfile_res << scientific << solver_container[ZONE_0][val_iInst][MESH_0][ADJFEA_SOL]->GetTotal_Sens_E(iVar) << "\t";
    for (iVar = 0; iVar < config_container[val_iZone]->GetnPoissonRatio(); iVar++)
        myfile_res << scientific << solver_container[ZONE_0][val_iInst][MESH_0][ADJFEA_SOL]->GetTotal_Sens_Nu(iVar) << "\t";
    if (dynamic){
        for (iVar = 0; iVar < config_container[val_iZone]->GetnMaterialDensity(); iVar++)
            myfile_res << scientific << solver_container[ZONE_0][val_iInst][MESH_0][ADJFEA_SOL]->GetTotal_Sens_Rho(iVar) << "\t";
    }

    if (de_effects){
        for (iVar = 0; iVar < config_container[val_iZone]->GetnElectric_Field(); iVar++)
          myfile_res << scientific << solver_container[val_iZone][val_iInst][MESH_0][ADJFEA_SOL]->GetTotal_Sens_EField(iVar) << "\t";
    }

    for (iVar = 0; iVar < solver_container[val_iZone][val_iInst][MESH_0][ADJFEA_SOL]->GetnDVFEA(); iVar++){
      myfile_res << scientific << solver_container[val_iZone][val_iInst][MESH_0][ADJFEA_SOL]->GetTotal_Sens_DVFEA(iVar) << "\t";
    }

    myfile_res << endl;

    myfile_res.close();
  }

  // TEST: for implementation of python framework in standalone structural problems
  if ((!config_container[val_iZone]->GetFSI_Simulation()) && (rank == MASTER_NODE)){

    /*--- Header of the temporary output file ---*/
    ofstream myfile_res;
    bool outputDVFEA = false;

    switch (config_container[val_iZone]->GetDV_FEA()) {
      case YOUNG_MODULUS:
        myfile_res.open("grad_young.opt");
        outputDVFEA = true;
        break;
      case POISSON_RATIO:
        myfile_res.open("grad_poisson.opt");
        outputDVFEA = true;
        break;
      case DENSITY_VAL:
      case DEAD_WEIGHT:
        myfile_res.open("grad_density.opt");
        outputDVFEA = true;
        break;
      case ELECTRIC_FIELD:
        myfile_res.open("grad_efield.opt");
        outputDVFEA = true;
        break;
      default:
        outputDVFEA = false;
        break;
    }

    if (outputDVFEA){

      unsigned short iDV;
      unsigned short nDV = solver_container[val_iZone][val_iInst][MESH_0][ADJFEA_SOL]->GetnDVFEA();

      myfile_res << "INDEX" << "\t" << "GRAD" << endl;

      myfile_res.precision(15);

      for (iDV = 0; iDV < nDV; iDV++){
        myfile_res << iDV;
        myfile_res << "\t";
        myfile_res << scientific << solver_container[val_iZone][val_iInst][MESH_0][ADJFEA_SOL]->GetTotal_Sens_DVFEA(iDV);
        myfile_res << endl;
      }

      myfile_res.close();

    }

  }

}

void CDiscAdjFEAIteration::SetRecording(COutput *output,
                                             CIntegration ****integration_container,
                                             CGeometry ****geometry_container,
                                             CSolver *****solver_container,
                                             CNumerics ******numerics_container,
                                             CConfig **config_container,
                                             CSurfaceMovement **surface_movement,
                                             CVolumetricMovement ***grid_movement,
                                             CFreeFormDefBox*** FFDBox,
                                             unsigned short val_iZone,
                                             unsigned short val_iInst,
                                             unsigned short kind_recording)      {

  unsigned long IntIter = config_container[ZONE_0]->GetIntIter();
  unsigned long ExtIter = config_container[val_iZone]->GetExtIter(), DirectExtIter;
  bool dynamic = (config_container[val_iZone]->GetDynamic_Analysis() == DYNAMIC);

  DirectExtIter = 0;
  if (dynamic){
    DirectExtIter = SU2_TYPE::Int(config_container[val_iZone]->GetUnst_AdjointIter()) - SU2_TYPE::Int(ExtIter) - 1;
  }

  /*--- Reset the tape ---*/

  AD::Reset();

  /*--- We only need to reset the indices if the current recording is different from the recording we want to have ---*/

  if (CurrentRecording != kind_recording && (CurrentRecording != NONE) ){

    solver_container[val_iZone][val_iInst][MESH_0][ADJFEA_SOL]->SetRecording(geometry_container[val_iZone][val_iInst][MESH_0], config_container[val_iZone]);

    /*--- Clear indices of coupling variables ---*/

    SetDependencies(solver_container, geometry_container, numerics_container, config_container, val_iZone, val_iInst, ALL_VARIABLES);

    /*--- Run one iteration while tape is passive - this clears all indices ---*/

    fem_iteration->Iterate(output,integration_container,geometry_container,solver_container,numerics_container,
                                config_container,surface_movement,grid_movement,FFDBox,val_iZone, val_iInst);

  }

  /*--- Prepare for recording ---*/

  solver_container[val_iZone][val_iInst][MESH_0][ADJFEA_SOL]->SetRecording(geometry_container[val_iZone][val_iInst][MESH_0], config_container[val_iZone]);

  /*--- Start the recording of all operations ---*/

  AD::StartRecording();

  /*--- Register FEA variables ---*/

  RegisterInput(solver_container, geometry_container, config_container, val_iZone, val_iInst, kind_recording);

  /*--- Compute coupling or update the geometry ---*/

  SetDependencies(solver_container, geometry_container, numerics_container, config_container, val_iZone, val_iInst, kind_recording);

  /*--- Set the correct direct iteration number ---*/

  if (dynamic){
    config_container[val_iZone]->SetExtIter(DirectExtIter);
  }

  /*--- Run the direct iteration ---*/

  fem_iteration->Iterate(output,integration_container,geometry_container,solver_container,numerics_container,
                              config_container,surface_movement,grid_movement,FFDBox, val_iZone, val_iInst);

  config_container[val_iZone]->SetExtIter(ExtIter);

  /*--- Register structural variables and objective function as output ---*/

  RegisterOutput(solver_container, geometry_container, config_container, val_iZone, val_iInst);

  /*--- Stop the recording ---*/

  AD::StopRecording();

  /*--- Set the recording status ---*/

  CurrentRecording = kind_recording;

  /* --- Reset the number of the internal iterations---*/

  config_container[ZONE_0]->SetIntIter(IntIter);

}


void CDiscAdjFEAIteration::RegisterInput(CSolver *****solver_container, CGeometry ****geometry_container, CConfig **config_container, unsigned short iZone, unsigned short iInst, unsigned short kind_recording){


  if (kind_recording == FEA_DISP_VARS){

    /*--- Register structural displacements as input ---*/

    solver_container[iZone][iInst][MESH_0][ADJFEA_SOL]->RegisterSolution(geometry_container[iZone][iInst][MESH_0], config_container[iZone]);

    /*--- Register variables as input ---*/

    solver_container[iZone][iInst][MESH_0][ADJFEA_SOL]->RegisterVariables(geometry_container[iZone][iInst][MESH_0], config_container[iZone]);

  }

  if (kind_recording == FEM_CROSS_TERM_GEOMETRY){

    /*--- Register only structural displacements as input ---*/

    solver_container[iZone][iInst][MESH_0][ADJFEA_SOL]->RegisterSolution(geometry_container[iZone][iInst][MESH_0], config_container[iZone]);

  }

}

void CDiscAdjFEAIteration::SetDependencies(CSolver *****solver_container, CGeometry ****geometry_container, CNumerics ******numerics_container, CConfig **config_container, unsigned short iZone, unsigned short iInst, unsigned short kind_recording){

  unsigned short iVar;
  unsigned short iMPROP = config_container[iZone]->GetnElasticityMod();

  for (iVar = 0; iVar < iMPROP; iVar++){

      /*--- Add dependencies for E and Nu ---*/

      numerics_container[iZone][iInst][MESH_0][FEA_SOL][FEA_TERM]->SetMaterial_Properties(iVar,
                                                                                   solver_container[iZone][iInst][MESH_0][ADJFEA_SOL]->GetVal_Young(iVar),
                                                                                   solver_container[iZone][iInst][MESH_0][ADJFEA_SOL]->GetVal_Poisson(iVar));

      /*--- Add dependencies for Rho and Rho_DL ---*/

      numerics_container[iZone][iInst][MESH_0][FEA_SOL][FEA_TERM]->SetMaterial_Density(iVar,
                                                                                solver_container[iZone][iInst][MESH_0][ADJFEA_SOL]->GetVal_Rho(iVar),
                                                                                solver_container[iZone][iInst][MESH_0][ADJFEA_SOL]->GetVal_Rho_DL(iVar));

      /*--- Add dependencies for element-based simulations. ---*/

      if (solver_container[iZone][iInst][MESH_0][FEA_SOL]->IsElementBased()){

          /*--- Neo Hookean Compressible ---*/
          numerics_container[iZone][iInst][MESH_0][FEA_SOL][MAT_NHCOMP]->SetMaterial_Properties(iVar,
                                                                                       solver_container[iZone][iInst][MESH_0][ADJFEA_SOL]->GetVal_Young(iVar),
                                                                                       solver_container[iZone][iInst][MESH_0][ADJFEA_SOL]->GetVal_Poisson(iVar));
          numerics_container[iZone][iInst][MESH_0][FEA_SOL][MAT_NHCOMP]->SetMaterial_Density(iVar,
                                                                                    solver_container[iZone][iInst][MESH_0][ADJFEA_SOL]->GetVal_Rho(iVar),
                                                                                    solver_container[iZone][iInst][MESH_0][ADJFEA_SOL]->GetVal_Rho_DL(iVar));

          /*--- Ideal DE ---*/
          numerics_container[iZone][iInst][MESH_0][FEA_SOL][MAT_IDEALDE]->SetMaterial_Properties(iVar,
                                                                                       solver_container[iZone][iInst][MESH_0][ADJFEA_SOL]->GetVal_Young(iVar),
                                                                                       solver_container[iZone][iInst][MESH_0][ADJFEA_SOL]->GetVal_Poisson(iVar));
          numerics_container[iZone][iInst][MESH_0][FEA_SOL][MAT_IDEALDE]->SetMaterial_Density(iVar,
                                                                                    solver_container[iZone][iInst][MESH_0][ADJFEA_SOL]->GetVal_Rho(iVar),
                                                                                    solver_container[iZone][iInst][MESH_0][ADJFEA_SOL]->GetVal_Rho_DL(iVar));

          /*--- Knowles ---*/
          numerics_container[iZone][iInst][MESH_0][FEA_SOL][MAT_KNOWLES]->SetMaterial_Properties(iVar,
                                                                                       solver_container[iZone][iInst][MESH_0][ADJFEA_SOL]->GetVal_Young(iVar),
                                                                                       solver_container[iZone][iInst][MESH_0][ADJFEA_SOL]->GetVal_Poisson(iVar));
          numerics_container[iZone][iInst][MESH_0][FEA_SOL][MAT_KNOWLES]->SetMaterial_Density(iVar,
                                                                                    solver_container[iZone][iInst][MESH_0][ADJFEA_SOL]->GetVal_Rho(iVar),
                                                                                    solver_container[iZone][iInst][MESH_0][ADJFEA_SOL]->GetVal_Rho_DL(iVar));

      }



  }

  if (config_container[iZone]->GetDE_Effects()){

      unsigned short nEField = solver_container[iZone][iInst][MESH_0][ADJFEA_SOL]->GetnEField();

      for (unsigned short iEField = 0; iEField < nEField; iEField++){

          numerics_container[iZone][iInst][MESH_0][FEA_SOL][FEA_TERM]->Set_ElectricField(iEField,
                                                                                 solver_container[iZone][iInst][MESH_0][ADJFEA_SOL]->GetVal_EField(iEField));

          numerics_container[iZone][iInst][MESH_0][FEA_SOL][DE_TERM]->Set_ElectricField(iEField,
                                                                                 solver_container[iZone][iInst][MESH_0][ADJFEA_SOL]->GetVal_EField(iEField));

      }


  }

  /*--- Add dependencies for element-based simulations. ---*/

  switch (config_container[iZone]->GetDV_FEA()) {
    case YOUNG_MODULUS:
    case POISSON_RATIO:
    case DENSITY_VAL:
    case DEAD_WEIGHT:
    case ELECTRIC_FIELD:

      unsigned short nDV = solver_container[iZone][iInst][MESH_0][ADJFEA_SOL]->GetnDVFEA();

      for (unsigned short iDV = 0; iDV < nDV; iDV++){

          numerics_container[iZone][iInst][MESH_0][FEA_SOL][FEA_TERM]->Set_DV_Val(iDV,
                                                                           solver_container[iZone][iInst][MESH_0][ADJFEA_SOL]->GetVal_DVFEA(iDV));

          if (config_container[iZone]->GetDE_Effects()){
            numerics_container[iZone][iInst][MESH_0][FEA_SOL][DE_TERM]->Set_DV_Val(iDV,
                                                                            solver_container[iZone][iInst][MESH_0][ADJFEA_SOL]->GetVal_DVFEA(iDV));
          }

      }

      if (solver_container[iZone][iInst][MESH_0][FEA_SOL]->IsElementBased()){

        for (unsigned short iDV = 0; iDV < nDV; iDV++){
            numerics_container[iZone][iInst][MESH_0][FEA_SOL][MAT_NHCOMP]->Set_DV_Val(iDV,
                                                                            solver_container[iZone][iInst][MESH_0][ADJFEA_SOL]->GetVal_DVFEA(iDV));
            numerics_container[iZone][iInst][MESH_0][FEA_SOL][MAT_IDEALDE]->Set_DV_Val(iDV,
                                                                            solver_container[iZone][iInst][MESH_0][ADJFEA_SOL]->GetVal_DVFEA(iDV));
            numerics_container[iZone][iInst][MESH_0][FEA_SOL][MAT_KNOWLES]->Set_DV_Val(iDV,
                                                                            solver_container[iZone][iInst][MESH_0][ADJFEA_SOL]->GetVal_DVFEA(iDV));
        }

      }

    break;

  }

}

void CDiscAdjFEAIteration::RegisterOutput(CSolver *****solver_container, CGeometry ****geometry_container, CConfig **config_container, unsigned short iZone, unsigned short iInst){

  /*--- Register objective function as output of the iteration ---*/

  solver_container[iZone][iInst][MESH_0][ADJFEA_SOL]->RegisterObj_Func(config_container[iZone]);

  /*--- Register conservative variables as output of the iteration ---*/

  solver_container[iZone][iInst][MESH_0][ADJFEA_SOL]->RegisterOutput(geometry_container[iZone][iInst][MESH_0],config_container[iZone]);

}

void CDiscAdjFEAIteration::InitializeAdjoint(CSolver *****solver_container, CGeometry ****geometry_container, CConfig **config_container, unsigned short iZone, unsigned short iInst){

  /*--- Initialize the adjoint of the objective function (typically with 1.0) ---*/

  solver_container[iZone][iInst][MESH_0][ADJFEA_SOL]->SetAdj_ObjFunc(geometry_container[iZone][iInst][MESH_0], config_container[iZone]);

  /*--- Initialize the adjoints the conservative variables ---*/

  solver_container[iZone][iInst][MESH_0][ADJFEA_SOL]->SetAdjoint_Output(geometry_container[iZone][iInst][MESH_0],
                                                                  config_container[iZone]);

}


void CDiscAdjFEAIteration::InitializeAdjoint_CrossTerm(CSolver *****solver_container, CGeometry ****geometry_container, CConfig **config_container, unsigned short iZone, unsigned short iInst){

  /*--- Initialize the adjoint of the objective function (typically with 1.0) ---*/

  solver_container[iZone][iInst][MESH_0][ADJFEA_SOL]->SetAdj_ObjFunc(geometry_container[iZone][iInst][MESH_0], config_container[iZone]);

  /*--- Initialize the adjoints the conservative variables ---*/

  solver_container[iZone][iInst][MESH_0][ADJFEA_SOL]->SetAdjoint_Output(geometry_container[iZone][iInst][MESH_0],
                                                                  config_container[iZone]);

}

void CDiscAdjFEAIteration::Update(COutput *output,
                                       CIntegration ****integration_container,
                                       CGeometry ****geometry_container,
                                       CSolver *****solver_container,
                                       CNumerics ******numerics_container,
                                       CConfig **config_container,
                                       CSurfaceMovement **surface_movement,
                                       CVolumetricMovement ***grid_movement,
                                       CFreeFormDefBox*** FFDBox,
                                       unsigned short val_iZone,
                                       unsigned short val_iInst)      { }
void CDiscAdjFEAIteration::Monitor()     { }
void CDiscAdjFEAIteration::Output()      { }
void CDiscAdjFEAIteration::Postprocess(COutput *output,
    CIntegration ****integration_container,
    CGeometry ****geometry_container,
    CSolver *****solver_container,
    CNumerics ******numerics_container,
    CConfig **config_container,
    CSurfaceMovement **surface_movement,
    CVolumetricMovement ***grid_movement,
    CFreeFormDefBox*** FFDBox,
    unsigned short val_iZone,
    unsigned short val_iInst) {

  unsigned short iMarker;

  /*--- Apply BC's to the structural adjoint - otherwise, clamped nodes have too values that make no sense... ---*/
  for (iMarker = 0; iMarker < config_container[val_iZone]->GetnMarker_All(); iMarker++)
  switch (config_container[val_iZone]->GetMarker_All_KindBC(iMarker)) {
    case CLAMPED_BOUNDARY:
    solver_container[val_iZone][val_iInst][MESH_0][ADJFEA_SOL]->BC_Clamped_Post(geometry_container[val_iZone][val_iInst][MESH_0],
        solver_container[val_iZone][val_iInst][MESH_0], numerics_container[val_iZone][val_iInst][MESH_0][FEA_SOL][FEA_TERM],
        config_container[val_iZone], iMarker);
    break;
  }
}<|MERGE_RESOLUTION|>--- conflicted
+++ resolved
@@ -995,7 +995,6 @@
                                 CVolumetricMovement ***grid_movement,
                                 CFreeFormDefBox*** FFDBox,
                                 unsigned short val_iZone,
-<<<<<<< HEAD
                                 unsigned short val_iInst) {
 
   unsigned long OuterIter = config_container[val_iZone]->GetOuterIter();
@@ -1006,9 +1005,6 @@
   }
 
 }
-=======
-                                unsigned short val_iInst) { }
->>>>>>> ad810ebd
 
 void CHeatIteration::Iterate(COutput *output,
                              CIntegration ****integration_container,
@@ -1151,12 +1147,9 @@
 
   //output->SetConvHistory_Body(NULL, geometry_container, solver_container, config_container, integration_container, true, 0.0, val_iZone, INST_0);
 
-<<<<<<< HEAD
-}
-
-
-=======
->>>>>>> ad810ebd
+}
+
+
 CFEAIteration::CFEAIteration(CConfig *config) : CIteration(config) { }
 CFEAIteration::~CFEAIteration(void) { }
 void CFEAIteration::Preprocess() { }
