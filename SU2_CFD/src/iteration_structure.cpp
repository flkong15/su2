--- conflicted
+++ resolved
@@ -3441,12 +3441,8 @@
                                         unsigned short val_iZone,
                                         unsigned short val_iInst) {
 
-<<<<<<< HEAD
-/*unsigned long ExtIter = config_container[val_iZone]->GetExtIter();
-=======
   /* The commented part below can be removed entirely.
   unsigned long ExtIter = config_container[val_iZone]->GetExtIter();
->>>>>>> 4d1e3fcd
   unsigned long IntIter = 0;
   bool unsteady = config_container[val_iZone]->GetUnsteady_Simulation() != STEADY;
 
@@ -3454,11 +3450,7 @@
     IntIter = ExtIter;
   else {
     IntIter = config_container[val_iZone]->GetIntIter();
-<<<<<<< HEAD
-  } */
-=======
   }  */
->>>>>>> 4d1e3fcd
 
   solver_container[val_iZone][val_iInst][MESH_0][ADJHEAT_SOL]->ExtractAdjoint_Solution(geometry_container[val_iZone][val_iInst][MESH_0],
                                                                                        config_container[val_iZone]);
