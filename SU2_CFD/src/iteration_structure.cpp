--- conflicted
+++ resolved
@@ -36,7 +36,6 @@
 CIteration::CIteration(CConfig *config) { }
 CIteration::~CIteration(void) { }
 
-<<<<<<< HEAD
 void CIteration::Preprocess(COutput *output,
                             CIntegration ***integration_container,
                             CGeometry ***geometry_container,
@@ -81,27 +80,6 @@
                         unsigned short val_iZone) { }
 
 
-
-CMeanFlowIteration::CMeanFlowIteration(CConfig *config) : CIteration(config) { }
-CMeanFlowIteration::~CMeanFlowIteration(void) { }
-
-void CMeanFlowIteration::Preprocess(COutput *output,
-                                    CIntegration ***integration_container,
-                                    CGeometry ***geometry_container,
-                                    CSolver ****solver_container,
-                                    CNumerics *****numerics_container,
-                                    CConfig **config_container,
-                                    CSurfaceMovement **surface_movement,
-                                    CVolumetricMovement **grid_movement,
-                                    CFreeFormDefBox*** FFDBox,
-                                    unsigned short val_iZone) {
-  
-  unsigned long IntIter = 0; config_container[val_iZone]->SetIntIter(IntIter);
-  unsigned long ExtIter = config_container[val_iZone]->GetExtIter();
-  
-  bool fsi = config_container[val_iZone]->GetFSI_Simulation();
-  unsigned long FSIIter = config_container[val_iZone]->GetFSIIter();
-=======
 void CIteration::SetGrid_Movement(CGeometry ***geometry_container, 
 				  CSurfaceMovement **surface_movement,
                       		  CVolumetricMovement **grid_movement,
@@ -119,7 +97,6 @@
   bool stat_mesh = true;
   bool adjoint = config_container[val_iZone]->GetContinuous_Adjoint();
   bool harmonic_balance = (config_container[val_iZone]->GetUnsteady_Simulation() == HARMONIC_BALANCE);
->>>>>>> 73ca29b9
 
   /*--- For a harmonic balance case, set "iteration number" to the zone number,
    so that the meshes are positioned correctly for each instance. ---*/
@@ -468,42 +445,6 @@
   }
 
 }
-
-void CIteration::Preprocess(COutput *output,
-                            CIntegration ***integration_container,
-                            CGeometry ***geometry_container,
-                            CSolver ****solver_container,
-                            CNumerics *****numerics_container,
-                            CConfig **config_container,
-                            CSurfaceMovement **surface_movement,
-                            CVolumetricMovement **grid_movement,
-                            CFreeFormDefBox*** FFDBox,
-                            unsigned short val_iZone) { }
-void CIteration::Iterate(COutput *output,
-                         CIntegration ***integration_container,
-                         CGeometry ***geometry_container,
-                         CSolver ****solver_container,
-                         CNumerics *****numerics_container,
-                         CConfig **config_container,
-                         CSurfaceMovement **surface_movement,
-                         CVolumetricMovement **grid_movement,
-                         CFreeFormDefBox*** FFDBox,
-                         unsigned short val_iZone) { }
-void CIteration::Update(COutput *output,
-                        CIntegration ***integration_container,
-                        CGeometry ***geometry_container,
-                        CSolver ****solver_container,
-                        CNumerics *****numerics_container,
-                        CConfig **config_container,
-                        CSurfaceMovement **surface_movement,
-                        CVolumetricMovement **grid_movement,
-                        CFreeFormDefBox*** FFDBox,
-                        unsigned short val_iZone)      { }
-void CIteration::Monitor()     { }
-void CIteration::Output()      { }
-void CIteration::Postprocess() { }
-
-
 
 CMeanFlowIteration::CMeanFlowIteration(CConfig *config) : CIteration(config) { }
 CMeanFlowIteration::~CMeanFlowIteration(void) { }
