--- conflicted
+++ resolved
@@ -66,15 +66,11 @@
     output_file.close();
   }
 
-<<<<<<< HEAD
   output_file.open(cstr, ios::out | ios::app);
   output_file.precision(15);
   output_file << std::scientific;
-  nElem = 0;
-  offset = 0;
-=======
+
   unsigned long nElem = 0, offset = 0;
->>>>>>> aec088cd
 
   for (int iProcessor = 0; iProcessor < size; iProcessor++) {
     if (rank == iProcessor) {
