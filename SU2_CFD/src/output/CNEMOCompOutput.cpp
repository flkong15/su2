﻿/*!
 * \file CNEMOCompOutput.cpp
 * \brief Main subroutines for compressible flow output
 * \author W. Maier, R. Sanchez
 * \version 7.5.1 "Blackbird"
 *
 * SU2 Project Website: https://su2code.github.io
 *
 * The SU2 Project is maintained by the SU2 Foundation
 * (http://su2foundation.org)
 *
 * Copyright 2012-2023, SU2 Contributors (cf. AUTHORS.md)
 *
 * SU2 is free software; you can redistribute it and/or
 * modify it under the terms of the GNU Lesser General Public
 * License as published by the Free Software Foundation; either
 * version 2.1 of the License, or (at your option) any later version.
 *
 * SU2 is distributed in the hope that it will be useful,
 * but WITHOUT ANY WARRANTY; without even the implied warranty of
 * MERCHANTABILITY or FITNESS FOR A PARTICULAR PURPOSE. See the GNU
 * Lesser General Public License for more details.
 *
 * You should have received a copy of the GNU Lesser General Public
 * License along with SU2. If not, see <http://www.gnu.org/licenses/>.
 */

#include "../../include/output/CNEMOCompOutput.hpp"

#include "../../../Common/include/geometry/CGeometry.hpp"
#include "../../include/solvers/CSolver.hpp"

CNEMOCompOutput::CNEMOCompOutput(const CConfig *config, unsigned short nDim) : CFlowOutput(config, nDim, false) {

  turb_model = config->GetKind_Turb_Model();
  nSpecies      = config->GetnSpecies();

  /*--- Set the default history fields if nothing is set in the config file ---*/

  if (nRequestedHistoryFields == 0){
    requestedHistoryFields.emplace_back("ITER");
    requestedHistoryFields.emplace_back("RMS_RES");
    nRequestedHistoryFields = requestedHistoryFields.size();
  }
  if (nRequestedScreenFields == 0){
    if (config->GetTime_Domain()) requestedScreenFields.emplace_back("TIME_ITER");
    if (multiZone) requestedScreenFields.emplace_back("OUTER_ITER");
    requestedScreenFields.emplace_back("INNER_ITER");
    for(iSpecies = 0; iSpecies < nSpecies; iSpecies++)
      requestedScreenFields.emplace_back("RMS_DENSITY_" + std::to_string(iSpecies));
    requestedScreenFields.emplace_back("RMS_MOMENTUM-X");
    requestedScreenFields.emplace_back("RMS_MOMENTUM-Y");
    requestedScreenFields.emplace_back("RMS_ENERGY");
    requestedScreenFields.emplace_back("RMS_ENERGY_VE");
    nRequestedScreenFields = requestedScreenFields.size();
  }
  if (nRequestedVolumeFields == 0){
    requestedVolumeFields.emplace_back("COORDINATES");
    requestedVolumeFields.emplace_back("SOLUTION");
    requestedVolumeFields.emplace_back("PRIMITIVE");
    requestedVolumeFields.emplace_back("AUXILIARY");
    nRequestedVolumeFields = requestedVolumeFields.size();
  }

  if (gridMovement) {
    auto notFound = requestedVolumeFields.end();
    if (find(requestedVolumeFields.begin(), notFound, string("GRID_VELOCITY")) == notFound) {
      requestedVolumeFields.emplace_back("GRID_VELOCITY");
      nRequestedVolumeFields ++;
    }
  }

  stringstream ss;
  ss << "Zone " << config->GetiZone() << " (Comp. Fluid)";
  multiZoneHeaderString = ss.str();

  /*--- Set the volume filename --- */

  volumeFilename = config->GetVolume_FileName();

  /*--- Set the surface filename --- */

  surfaceFilename = config->GetSurfCoeff_FileName();

  /*--- Set the restart filename --- */

  restartFilename = config->GetRestart_FileName();

  /*--- Set the default convergence field --- */

  if (convFields.empty() ) convFields.emplace_back("RMS_DENSITY_0");

  if (config->GetFixed_CL_Mode()) {
    bool found = false;
    for (unsigned short iField = 0; iField < convFields.size(); iField++)
      if (convFields[iField] == "LIFT") found = true;
    if (!found) {
      if (rank == MASTER_NODE)
        cout<<"  Fixed CL: Adding LIFT as Convergence Field to ensure convergence to target CL"<<endl;
      convFields.emplace_back("LIFT");
      newFunc.resize(convFields.size());
      oldFunc.resize(convFields.size());
      cauchySerie.resize(convFields.size(), vector<su2double>(nCauchy_Elems, 0.0));
    }
  }
}

void CNEMOCompOutput::SetHistoryOutputFields(CConfig *config){

  /// BEGIN_GROUP: RMS_RES, DESCRIPTION: The root-mean-square residuals of the SOLUTION variables.
  /// DESCRIPTION: Root-mean square residual of the species densities.
  for(iSpecies = 0; iSpecies < nSpecies; iSpecies++)
    AddHistoryOutput("RMS_DENSITY_" + std::to_string(iSpecies), "rms[Rho_" + std::to_string(iSpecies) + "]",   ScreenOutputFormat::FIXED, "RMS_RES", "Root-mean square residual of the species density " + std::to_string(iSpecies) + ".", HistoryFieldType::RESIDUAL);
  /// DESCRIPTION: Root-mean square residual of the momentum x-component.
  AddHistoryOutput("RMS_MOMENTUM-X", "rms[RhoU]", ScreenOutputFormat::FIXED, "RMS_RES", "Root-mean square residual of the momentum x-component.", HistoryFieldType::RESIDUAL);
  /// DESCRIPTION: Root-mean square residual of the momentum y-component.
  AddHistoryOutput("RMS_MOMENTUM-Y", "rms[RhoV]", ScreenOutputFormat::FIXED, "RMS_RES", "Root-mean square residual of the momentum y-component.", HistoryFieldType::RESIDUAL);
  /// DESCRIPTION: Root-mean square residual of the momentum z-component.
  if (nDim == 3) AddHistoryOutput("RMS_MOMENTUM-Z", "rms[RhoW]", ScreenOutputFormat::FIXED, "RMS_RES", "Root-mean square residual of the momentum z-component.", HistoryFieldType::RESIDUAL);
  /// DESCRIPTION: Root-mean square residual of the energy.
  AddHistoryOutput("RMS_ENERGY",     "rms[RhoE]", ScreenOutputFormat::FIXED, "RMS_RES", "Root-mean square residual of the energy.", HistoryFieldType::RESIDUAL);
  /// DESCRIPTION: Root-mean square residual of the energy.
  AddHistoryOutput("RMS_ENERGY_VE",  "rms[RhoEve]", ScreenOutputFormat::FIXED, "RMS_RES", "Root-mean square residual of the energy.", HistoryFieldType::RESIDUAL);
  AddHistoryOutputFields_ScalarRMS_RES(config);
  /// END_GROUP

  /// BEGIN_GROUP: MAX_RES, DESCRIPTION: The maximum residuals of the SOLUTION variables.
  /// DESCRIPTION: Maximum residual of the density.
  AddHistoryOutput("MAX_DENSITY",    "max[Rho]",  ScreenOutputFormat::FIXED,   "MAX_RES", "Maximum square residual of the density.", HistoryFieldType::RESIDUAL);
  /// DESCRIPTION: Maximum residual of the momentum x-component.
  AddHistoryOutput("MAX_MOMENTUM-X", "max[RhoU]", ScreenOutputFormat::FIXED,   "MAX_RES", "Maximum square residual of the momentum x-component.", HistoryFieldType::RESIDUAL);
  /// DESCRIPTION: Maximum residual of the momentum y-component.
  AddHistoryOutput("MAX_MOMENTUM-Y", "max[RhoV]", ScreenOutputFormat::FIXED,   "MAX_RES", "Maximum square residual of the momentum y-component.", HistoryFieldType::RESIDUAL);
  /// DESCRIPTION: Maximum residual of the momentum z-component.
  if (nDim == 3) AddHistoryOutput("MAX_MOMENTUM-Z", "max[RhoW]", ScreenOutputFormat::FIXED,"MAX_RES", "Maximum residual of the z-component.", HistoryFieldType::RESIDUAL);
  /// DESCRIPTION: Maximum residual of the energy.
  AddHistoryOutput("MAX_ENERGY",     "max[RhoE]", ScreenOutputFormat::FIXED,   "MAX_RES", "Maximum residual of the energy.", HistoryFieldType::RESIDUAL);
  AddHistoryOutputFields_ScalarMAX_RES(config);
  /// END_GROUP

  /// BEGIN_GROUP: BGS_RES, DESCRIPTION: The block Gauss Seidel residuals of the SOLUTION variables.
  /// DESCRIPTION: Maximum residual of the density.
  AddHistoryOutput("BGS_DENSITY",    "bgs[Rho]",  ScreenOutputFormat::FIXED,   "BGS_RES", "BGS residual of the density.", HistoryFieldType::RESIDUAL);
  /// DESCRIPTION: Maximum residual of the momentum x-component.
  AddHistoryOutput("BGS_MOMENTUM-X", "bgs[RhoU]", ScreenOutputFormat::FIXED,   "BGS_RES", "BGS residual of the momentum x-component.", HistoryFieldType::RESIDUAL);
  /// DESCRIPTION: Maximum residual of the momentum y-component.
  AddHistoryOutput("BGS_MOMENTUM-Y", "bgs[RhoV]", ScreenOutputFormat::FIXED,   "BGS_RES", "BGS residual of the momentum y-component.",  HistoryFieldType::RESIDUAL);
  /// DESCRIPTION: Maximum residual of the momentum z-component.
  if (nDim == 3) AddHistoryOutput("BGS_MOMENTUM-Z", "bgs[RhoW]", ScreenOutputFormat::FIXED, "BGS_RES", "BGS residual of the z-component.",  HistoryFieldType::RESIDUAL);
  /// DESCRIPTION: Maximum residual of the energy.
  AddHistoryOutput("BGS_ENERGY",     "bgs[RhoE]", ScreenOutputFormat::FIXED,   "BGS_RES", "BGS residual of the energy.",  HistoryFieldType::RESIDUAL);
  AddHistoryOutputFields_ScalarBGS_RES(config);
  /// END_GROUP

  vector<string> Marker_Monitoring;
  for (unsigned short iMarker_Monitoring = 0; iMarker_Monitoring < config->GetnMarker_Monitoring(); iMarker_Monitoring++){
    Marker_Monitoring.push_back(config->GetMarker_Monitoring_TagBound(iMarker_Monitoring));
  }

  if (config->GetAeroelastic_Simulation()) {
    /// BEGIN_GROUP: AEROELASTIC, DESCRIPTION: Aeroelastic plunge, pitch
    /// DESCRIPTION: Aeroelastic plunge
    AddHistoryOutputPerSurface("PLUNGE", "plunge", ScreenOutputFormat::FIXED, "AEROELASTIC", Marker_Monitoring, HistoryFieldType::COEFFICIENT);
    /// DESCRIPTION: Aeroelastic pitch
    AddHistoryOutputPerSurface("PITCH",  "pitch",  ScreenOutputFormat::FIXED, "AEROELASTIC", Marker_Monitoring, HistoryFieldType::COEFFICIENT);
    /// END_GROUP
  }

  /// DESCRIPTION: Linear solver iterations
  AddHistoryOutput("LINSOL_ITER", "Linear_Solver_Iterations", ScreenOutputFormat::INTEGER, "LINSOL", "Number of iterations of the linear solver.");
  AddHistoryOutput("LINSOL_RESIDUAL", "LinSolRes", ScreenOutputFormat::FIXED, "LINSOL", "Residual of the linear solver.");
  AddHistoryOutputFieldsScalarLinsol(config);

  AddHistoryOutput("MIN_CFL", "Min CFL", ScreenOutputFormat::SCIENTIFIC, "CFL_NUMBER", "Current minimum of the local CFL numbers");
  AddHistoryOutput("MAX_CFL", "Max CFL", ScreenOutputFormat::SCIENTIFIC, "CFL_NUMBER", "Current maximum of the local CFL numbers");
  AddHistoryOutput("AVG_CFL", "Avg CFL", ScreenOutputFormat::SCIENTIFIC, "CFL_NUMBER", "Current average of the local CFL numbers");

  ///   /// BEGIN_GROUP: FIXED_CL, DESCRIPTION: Relevant outputs for the Fixed CL mode
  if (config->GetFixed_CL_Mode()){
    /// DESCRIPTION: Difference between current and target CL
    AddHistoryOutput("DELTA_CL", "Delta_CL", ScreenOutputFormat::SCIENTIFIC, "FIXED_CL", "Difference between Target CL and current CL", HistoryFieldType::COEFFICIENT);
    /// DESCRIPTION: Angle of attack before the most recent update
    AddHistoryOutput("PREV_AOA", "Previous_AOA", ScreenOutputFormat::FIXED, "FIXED_CL", "Angle of Attack at the previous iteration of the Fixed CL driver");
    /// DESCRIPTION: Last change in angle of attack by the Fixed CL driver
    AddHistoryOutput("CHANGE_IN_AOA", "Change_in_AOA", ScreenOutputFormat::SCIENTIFIC, "FIXED_CL", "Last change in Angle of Attack by Fixed CL Driver", HistoryFieldType::RESIDUAL);
    /// DESCRIPTION: AOA control command by the CL Driver
    AddHistoryOutput("CL_DRIVER_COMMAND", "CL_Driver_Command", ScreenOutputFormat::SCIENTIFIC, "FIXED_CL", "CL Driver's control command", HistoryFieldType::RESIDUAL);
  }

  if (config->GetDeform_Mesh()){
    AddHistoryOutput("DEFORM_MIN_VOLUME", "MinVolume", ScreenOutputFormat::SCIENTIFIC, "DEFORM", "Minimum volume in the mesh");
    AddHistoryOutput("DEFORM_MAX_VOLUME", "MaxVolume", ScreenOutputFormat::SCIENTIFIC, "DEFORM", "Maximum volume in the mesh");
    AddHistoryOutput("DEFORM_ITER", "DeformIter", ScreenOutputFormat::INTEGER, "DEFORM", "Linear solver iterations for the mesh deformation");
    AddHistoryOutput("DEFORM_RESIDUAL", "DeformRes", ScreenOutputFormat::FIXED, "DEFORM", "Residual of the linear solver for the mesh deformation");
  }

  AddAnalyzeSurfaceOutput(config);

  AddAerodynamicCoefficients(config);

  AddHeatCoefficients(config);

  AddRotatingFrameCoefficients();

  AddCpInverseDesignOutput();

}

void CNEMOCompOutput::SetVolumeOutputFields(CConfig *config){

  unsigned short nSpecies = config->GetnSpecies();

  // Grid coordinates
  AddCoordinates();

  // Solution variables
  for(iSpecies = 0; iSpecies < nSpecies; iSpecies++)
    AddVolumeOutput("DENSITY_" + std::to_string(iSpecies),  "Density_" + std::to_string(iSpecies),  "SOLUTION", "Density_"  + std::to_string(iSpecies));

  AddVolumeOutput("MOMENTUM-X", "Momentum_x", "SOLUTION", "x-component of the momentum vector");
  AddVolumeOutput("MOMENTUM-Y", "Momentum_y", "SOLUTION", "y-component of the momentum vector");
  if (nDim == 3)
    AddVolumeOutput("MOMENTUM-Z", "Momentum_z", "SOLUTION", "z-component of the momentum vector");
  AddVolumeOutput("ENERGY",       "Energy",     "SOLUTION", "Energy");
  AddVolumeOutput("ENERGY_VE",    "Energy_ve",  "SOLUTION", "Energy_ve");

  SetVolumeOutputFieldsScalarSolution(config);

  //Auxiliary variables for post-processment
  for(iSpecies = 0; iSpecies < nSpecies; iSpecies++)
    AddVolumeOutput("MASSFRAC_" + std::to_string(iSpecies),  "MassFrac_" + std::to_string(iSpecies),  "AUXILIARY", "MassFrac_" + std::to_string(iSpecies));

  // Grid velocity
  if (gridMovement){
    AddVolumeOutput("GRID_VELOCITY-X", "Grid_Velocity_x", "GRID_VELOCITY", "x-component of the grid velocity vector");
    AddVolumeOutput("GRID_VELOCITY-Y", "Grid_Velocity_y", "GRID_VELOCITY", "y-component of the grid velocity vector");
    if (nDim == 3 )
      AddVolumeOutput("GRID_VELOCITY-Z", "Grid_Velocity_z", "GRID_VELOCITY", "z-component of the grid velocity vector");
  }

  // Primitive variables
  AddVolumeOutput("PRESSURE",       "Pressure",       "PRIMITIVE", "Pressure");
  AddVolumeOutput("TEMPERATURE_TR", "Temperature_tr", "PRIMITIVE", "Temperature_tr");
  AddVolumeOutput("TEMPERATURE_VE", "Temperature_ve", "PRIMITIVE", "Temperature_ve");

  AddVolumeOutput("MACH",        "Mach",                    "PRIMITIVE", "Mach number");
  AddVolumeOutput("PRESSURE_COEFF", "Pressure_Coefficient", "PRIMITIVE", "Pressure coefficient");

  if (config->GetViscous()) {
    AddVolumeOutput("LAMINAR_VISCOSITY", "Laminar_Viscosity", "PRIMITIVE", "Laminar viscosity");

    AddVolumeOutput("SKIN_FRICTION-X", "Skin_Friction_Coefficient_x", "PRIMITIVE", "x-component of the skin friction vector");
    AddVolumeOutput("SKIN_FRICTION-Y", "Skin_Friction_Coefficient_y", "PRIMITIVE", "y-component of the skin friction vector");
    if (nDim == 3)
     AddVolumeOutput("SKIN_FRICTION-Z", "Skin_Friction_Coefficient_z", "PRIMITIVE", "z-component of the skin friction vector");

    AddVolumeOutput("THERMAL_CONDUCTIVITY_TR", "Thermal_Conductivity_tr", "PRIMITIVE", "Translational-rotational thermal conductivity");
    AddVolumeOutput("THERMAL_CONDUCTIVITY_VE", "Thermal_Conductivity_ve", "PRIMITIVE", "Vibrational-electronic thermal conductivity");
    AddVolumeOutput("HEAT_FLUX", "Heat_Flux", "PRIMITIVE", "Heat-flux");
    AddVolumeOutput("Y_PLUS", "Y_Plus", "PRIMITIVE", "Non-dim. wall distance (Y-Plus)");

  }

  //Residuals
  for(iSpecies = 0; iSpecies < nSpecies; iSpecies++)
    AddVolumeOutput("RES_DENSITY_" + std::to_string(iSpecies), "Residual_Density_" + std::to_string(iSpecies), "RESIDUAL", "Residual of species density " + std::to_string(iSpecies));
  AddVolumeOutput("RES_MOMENTUM-X", "Residual_Momentum_x", "RESIDUAL", "Residual of the x-momentum component");
  AddVolumeOutput("RES_MOMENTUM-Y", "Residual_Momentum_y", "RESIDUAL", "Residual of the y-momentum component");
  if (nDim == 3)
    AddVolumeOutput("RES_MOMENTUM-Z", "Residual_Momentum_z", "RESIDUAL", "Residual of the z-momentum component");
  AddVolumeOutput("RES_ENERGY",    "Residual_Energy",    "RESIDUAL", "Residual of the energy");
  AddVolumeOutput("RES_ENERGY_VE", "Residual_Energy_ve", "RESIDUAL", "Residual of the energy_ve");

  SetVolumeOutputFieldsScalarResidual(config);

  if (config->GetKind_SlopeLimit_Flow() != LIMITER::NONE && config->GetKind_SlopeLimit_Flow() != LIMITER::VAN_ALBADA_EDGE) {
    // Limiter values
    AddVolumeOutput("LIMITER_DENSITY", "Limiter_Density", "LIMITER", "Limiter value of the density");
    AddVolumeOutput("LIMITER_MOMENTUM-X", "Limiter_Momentum_x", "LIMITER", "Limiter value of the x-momentum");
    AddVolumeOutput("LIMITER_MOMENTUM-Y", "Limiter_Momentum_y", "LIMITER", "Limiter value of the y-momentum");
    if (nDim == 3)
      AddVolumeOutput("LIMITER_MOMENTUM-Z", "Limiter_Momentum_z", "LIMITER", "Limiter value of the z-momentum");
    AddVolumeOutput("LIMITER_ENERGY", "Limiter_Energy", "LIMITER", "Limiter value of the energy");
  }

<<<<<<< HEAD
  SetVolumeOutputFieldsScalarLimiter(config);
=======
  SetVolumeOutputFieldsScalarMisc(config);
>>>>>>> bf16c205

  AddCommonFVMOutputs(config);

  if (config->GetTime_Domain()){
    SetTimeAveragedFields();
  }
}

void CNEMOCompOutput::LoadVolumeData(CConfig *config, CGeometry *geometry, CSolver **solver, unsigned long iPoint){

  const auto* Node_Flow = solver[FLOW_SOL]->GetNodes();
  auto* Node_Geo = geometry->nodes;
  const auto nSpecies = config->GetnSpecies();

  LoadCoordinates(Node_Geo->GetCoord(iPoint), iPoint);

  for(iSpecies = 0; iSpecies < nSpecies; iSpecies++)
    SetVolumeOutputValue("DENSITY_" + std::to_string(iSpecies),   iPoint, Node_Flow->GetSolution(iPoint, iSpecies));

  SetVolumeOutputValue("MOMENTUM-X", iPoint, Node_Flow->GetSolution(iPoint, nSpecies));
  SetVolumeOutputValue("MOMENTUM-Y", iPoint, Node_Flow->GetSolution(iPoint, nSpecies+1));
  if (nDim == 3){
    SetVolumeOutputValue("MOMENTUM-Z", iPoint, Node_Flow->GetSolution(iPoint, nSpecies+2));
    SetVolumeOutputValue("ENERGY",     iPoint, Node_Flow->GetSolution(iPoint, nSpecies+3));
    SetVolumeOutputValue("ENERGY_VE",  iPoint, Node_Flow->GetSolution(iPoint, nSpecies+4));
  } else {
    SetVolumeOutputValue("ENERGY",     iPoint, Node_Flow->GetSolution(iPoint, nSpecies+2));
    SetVolumeOutputValue("ENERGY_VE",  iPoint, Node_Flow->GetSolution(iPoint, nSpecies+3));
  }

  for(iSpecies = 0; iSpecies < nSpecies; iSpecies++)
    SetVolumeOutputValue("MASSFRAC_" + std::to_string(iSpecies),   iPoint, Node_Flow->GetSolution(iPoint, iSpecies)/Node_Flow->GetDensity(iPoint));

  if (gridMovement){
    SetVolumeOutputValue("GRID_VELOCITY-X", iPoint, Node_Geo->GetGridVel(iPoint)[0]);
    SetVolumeOutputValue("GRID_VELOCITY-Y", iPoint, Node_Geo->GetGridVel(iPoint)[1]);
    if (nDim == 3)
      SetVolumeOutputValue("GRID_VELOCITY-Z", iPoint, Node_Geo->GetGridVel(iPoint)[2]);
  }

  SetVolumeOutputValue("PRESSURE", iPoint, Node_Flow->GetPressure(iPoint));
  SetVolumeOutputValue("TEMPERATURE_TR", iPoint, Node_Flow->GetTemperature(iPoint));
  SetVolumeOutputValue("TEMPERATURE_VE", iPoint, Node_Flow->GetTemperature_ve(iPoint));
  SetVolumeOutputValue("MACH", iPoint, sqrt(Node_Flow->GetVelocity2(iPoint))/Node_Flow->GetSoundSpeed(iPoint));

  const su2double factor = solver[FLOW_SOL]->GetReferenceDynamicPressure();
  SetVolumeOutputValue("PRESSURE_COEFF", iPoint, (Node_Flow->GetPressure(iPoint) - solver[FLOW_SOL]->GetPressure_Inf())/factor);

  if (config->GetViscous()){
    SetVolumeOutputValue("LAMINAR_VISCOSITY", iPoint, Node_Flow->GetLaminarViscosity(iPoint));
    SetVolumeOutputValue("THERMAL_CONDUCTIVITY_TR", iPoint, Node_Flow->GetThermalConductivity(iPoint));
    SetVolumeOutputValue("THERMAL_CONDUCTIVITY_VE", iPoint, Node_Flow->GetThermalConductivity_ve(iPoint));
  }

  for(iSpecies = 0; iSpecies < nSpecies; iSpecies++)
    SetVolumeOutputValue("RES_DENSITY_" + std::to_string(iSpecies), iPoint, solver[FLOW_SOL]->LinSysRes(iPoint, iSpecies));

  SetVolumeOutputValue("RES_MOMENTUM-X", iPoint, solver[FLOW_SOL]->LinSysRes(iPoint, nSpecies));
  SetVolumeOutputValue("RES_MOMENTUM-Y", iPoint, solver[FLOW_SOL]->LinSysRes(iPoint, nSpecies+1));
  if (nDim == 3){
    SetVolumeOutputValue("RES_MOMENTUM-Z", iPoint, solver[FLOW_SOL]->LinSysRes(iPoint, nSpecies+2));
    SetVolumeOutputValue("RES_ENERGY",     iPoint, solver[FLOW_SOL]->LinSysRes(iPoint, nSpecies+3));
    SetVolumeOutputValue("RES_ENERGY_VE",  iPoint, solver[FLOW_SOL]->LinSysRes(iPoint, nSpecies+4));
  } else {
    SetVolumeOutputValue("RES_ENERGY", iPoint, solver[FLOW_SOL]->LinSysRes(iPoint, nSpecies+2));
    SetVolumeOutputValue("RES_ENERGY_VE", iPoint, solver[FLOW_SOL]->LinSysRes(iPoint, nSpecies+3));
  }

  if (config->GetKind_SlopeLimit_Flow() != LIMITER::NONE && config->GetKind_SlopeLimit_Flow() != LIMITER::VAN_ALBADA_EDGE) {
    SetVolumeOutputValue("LIMITER_DENSITY",    iPoint, Node_Flow->GetLimiter_Primitive(iPoint, 0));
    SetVolumeOutputValue("LIMITER_MOMENTUM-X", iPoint, Node_Flow->GetLimiter_Primitive(iPoint, 1));
    SetVolumeOutputValue("LIMITER_MOMENTUM-Y", iPoint, Node_Flow->GetLimiter_Primitive(iPoint, 2));
    if (nDim == 3){
      SetVolumeOutputValue("LIMITER_MOMENTUM-Z", iPoint, Node_Flow->GetLimiter_Primitive(iPoint, 3));
      SetVolumeOutputValue("LIMITER_ENERGY",     iPoint, Node_Flow->GetLimiter_Primitive(iPoint, 4));
    } else {
      SetVolumeOutputValue("LIMITER_ENERGY", iPoint, Node_Flow->GetLimiter_Primitive(iPoint, 3));
    }
  }

  LoadVolumeDataScalar(config, solver, geometry, iPoint);

  LoadCommonFVMOutputs(config, geometry, iPoint);

  if (config->GetTime_Domain()) {
    LoadTimeAveragedData(iPoint, Node_Flow);
  }
}

void CNEMOCompOutput::LoadHistoryData(CConfig *config, CGeometry *geometry, CSolver **solver)  {

  CSolver* NEMO_solver = solver[FLOW_SOL];
  CSolver* mesh_solver = solver[MESH_SOL];
  unsigned short nSpecies = config->GetnSpecies();

  for(iSpecies = 0; iSpecies < nSpecies; iSpecies++)
    SetHistoryOutputValue("RMS_DENSITY_" + std::to_string(iSpecies), log10(NEMO_solver->GetRes_RMS(iSpecies)));

  SetHistoryOutputValue("RMS_MOMENTUM-X", log10(NEMO_solver->GetRes_RMS(nSpecies)));
  SetHistoryOutputValue("RMS_MOMENTUM-Y", log10(NEMO_solver->GetRes_RMS(nSpecies+1)));
  if (nDim == 2){
    SetHistoryOutputValue("RMS_ENERGY",    log10(NEMO_solver->GetRes_RMS(nSpecies+2)));
    SetHistoryOutputValue("RMS_ENERGY_VE", log10(NEMO_solver->GetRes_RMS(nSpecies+3)));
  } else {
    SetHistoryOutputValue("RMS_MOMENTUM-Z", log10(NEMO_solver->GetRes_RMS(nSpecies+2)));
    SetHistoryOutputValue("RMS_ENERGY",     log10(NEMO_solver->GetRes_RMS(nSpecies+3)));
    SetHistoryOutputValue("RMS_ENERGY_VE",  log10(NEMO_solver->GetRes_RMS(nSpecies+4)));
  }
  SetHistoryOutputValue("MAX_DENSITY", log10(NEMO_solver->GetRes_Max(0)));
  SetHistoryOutputValue("MAX_MOMENTUM-X", log10(NEMO_solver->GetRes_Max(1)));
  SetHistoryOutputValue("MAX_MOMENTUM-Y", log10(NEMO_solver->GetRes_Max(2)));
  if (nDim == 2)
    SetHistoryOutputValue("MAX_ENERGY", log10(NEMO_solver->GetRes_Max(3)));
  else {
    SetHistoryOutputValue("MAX_MOMENTUM-Z", log10(NEMO_solver->GetRes_Max(3)));
    SetHistoryOutputValue("MAX_ENERGY", log10(NEMO_solver->GetRes_Max(4)));
  }
  if (multiZone){
    SetHistoryOutputValue("BGS_DENSITY", log10(NEMO_solver->GetRes_BGS(0)));
    SetHistoryOutputValue("BGS_MOMENTUM-X", log10(NEMO_solver->GetRes_BGS(1)));
    SetHistoryOutputValue("BGS_MOMENTUM-Y", log10(NEMO_solver->GetRes_BGS(2)));
    if (nDim == 2)
      SetHistoryOutputValue("BGS_ENERGY", log10(NEMO_solver->GetRes_BGS(3)));
    else {
      SetHistoryOutputValue("BGS_MOMENTUM-Z", log10(NEMO_solver->GetRes_BGS(3)));
      SetHistoryOutputValue("BGS_ENERGY", log10(NEMO_solver->GetRes_BGS(4)));
    }
  }

  SetHistoryOutputValue("MIN_CFL", NEMO_solver->GetMin_CFL_Local());
  SetHistoryOutputValue("MAX_CFL", NEMO_solver->GetMax_CFL_Local());
  SetHistoryOutputValue("AVG_CFL", NEMO_solver->GetAvg_CFL_Local());

  SetHistoryOutputValue("LINSOL_ITER", NEMO_solver->GetIterLinSolver());
  SetHistoryOutputValue("LINSOL_RESIDUAL", log10(NEMO_solver->GetResLinSolver()));

  if (config->GetDeform_Mesh()){
    SetHistoryOutputValue("DEFORM_MIN_VOLUME", mesh_solver->GetMinimum_Volume());
    SetHistoryOutputValue("DEFORM_MAX_VOLUME", mesh_solver->GetMaximum_Volume());
    SetHistoryOutputValue("DEFORM_ITER", mesh_solver->GetIterLinSolver());
    SetHistoryOutputValue("DEFORM_RESIDUAL", log10(mesh_solver->GetResLinSolver()));
  }

  if(config->GetFixed_CL_Mode()){
    SetHistoryOutputValue("DELTA_CL", fabs(NEMO_solver->GetTotal_CL() - config->GetTarget_CL()));
    SetHistoryOutputValue("PREV_AOA", NEMO_solver->GetPrevious_AoA());
    SetHistoryOutputValue("CHANGE_IN_AOA", config->GetAoA()-NEMO_solver->GetPrevious_AoA());
    SetHistoryOutputValue("CL_DRIVER_COMMAND", NEMO_solver->GetAoA_inc());
  }

  LoadHistoryDataScalar(config, solver);

  /*--- Set the analyse surface history values --- */

  SetAnalyzeSurface(solver, geometry, config, false);

  /*--- Set aeroydnamic coefficients --- */

  SetAerodynamicCoefficients(config, NEMO_solver);

  SetHeatCoefficients(config, NEMO_solver);

  SetRotatingFrameCoefficients(NEMO_solver);

  /*--- Set Cp diff fields ---*/

  SetCpInverseDesign(NEMO_solver, geometry, config);

  /*--- Keep this as last, since it uses the history values that were set. ---*/

  SetCustomOutputs(solver, geometry, config);

  SetCustomAndComboObjectives(FLOW_SOL, config, solver);

}

bool CNEMOCompOutput::SetInitResiduals(const CConfig *config){

  return (config->GetTime_Marching() != TIME_MARCHING::STEADY && (curInnerIter == 0))||
         (config->GetTime_Marching() == TIME_MARCHING::STEADY && (curInnerIter < 2));

}

void CNEMOCompOutput::SetAdditionalScreenOutput(const CConfig *config){

  if (config->GetFixed_CL_Mode()){
    SetFixedCLScreenOutput(config);
  }
}

bool CNEMOCompOutput::WriteHistoryFileOutput(const CConfig *config) {
  return !config->GetFinite_Difference_Mode() && COutput::WriteHistoryFileOutput(config);
}<|MERGE_RESOLUTION|>--- conflicted
+++ resolved
@@ -283,11 +283,7 @@
     AddVolumeOutput("LIMITER_ENERGY", "Limiter_Energy", "LIMITER", "Limiter value of the energy");
   }
 
-<<<<<<< HEAD
-  SetVolumeOutputFieldsScalarLimiter(config);
-=======
   SetVolumeOutputFieldsScalarMisc(config);
->>>>>>> bf16c205
 
   AddCommonFVMOutputs(config);
 
