/*!
 * \file CFlowOutput.cpp
 * \brief Common functions for flow output.
 * \author R. Sanchez
 * \version 7.5.1 "Blackbird"
 *
 * SU2 Project Website: https://su2code.github.io
 *
 * The SU2 Project is maintained by the SU2 Foundation
 * (http://su2foundation.org)
 *
 * Copyright 2012-2023, SU2 Contributors (cf. AUTHORS.md)
 *
 * SU2 is free software; you can redistribute it and/or
 * modify it under the terms of the GNU Lesser General Public
 * License as published by the Free Software Foundation; either
 * version 2.1 of the License, or (at your option) any later version.
 *
 * SU2 is distributed in the hope that it will be useful,
 * but WITHOUT ANY WARRANTY; without even the implied warranty of
 * MERCHANTABILITY or FITNESS FOR A PARTICULAR PURPOSE. See the GNU
 * Lesser General Public License for more details.
 *
 * You should have received a copy of the GNU Lesser General Public
 * License along with SU2. If not, see <http://www.gnu.org/licenses/>.
 */

#include <sstream>
#include <string>

#include "../../include/output/CFlowOutput.hpp"

#include "../../../Common/include/geometry/CGeometry.hpp"
#include "../../../Common/include/toolboxes/geometry_toolbox.hpp"
#include "../../include/solvers/CSolver.hpp"
#include "../../include/variables/CPrimitiveIndices.hpp"
#include "../../include/fluid/CCoolProp.hpp"

CFlowOutput::CFlowOutput(const CConfig *config, unsigned short nDim, bool fem_output) :
  CFVMOutput(config, nDim, fem_output),
  lastInnerIter(curInnerIter) {
}

// The "AddHistoryOutput(" must not be split over multiple lines to ensure proper python parsing
// clang-format off
void CFlowOutput::AddAnalyzeSurfaceOutput(const CConfig *config){

  /// DESCRIPTION: Average mass flow
  AddHistoryOutput("SURFACE_MASSFLOW",         "Avg_Massflow",              ScreenOutputFormat::SCIENTIFIC, "FLOW_COEFF", "Total average mass flow on all markers set in MARKER_ANALYZE", HistoryFieldType::COEFFICIENT);
  /// DESCRIPTION: Average Mach number
  AddHistoryOutput("SURFACE_MACH",             "Avg_Mach",                  ScreenOutputFormat::SCIENTIFIC, "FLOW_COEFF", "Total average mach number on all markers set in MARKER_ANALYZE", HistoryFieldType::COEFFICIENT);
  /// DESCRIPTION: Average Temperature
  AddHistoryOutput("SURFACE_STATIC_TEMPERATURE","Avg_Temp",                 ScreenOutputFormat::SCIENTIFIC, "FLOW_COEFF", "Total average temperature on all markers set in MARKER_ANALYZE", HistoryFieldType::COEFFICIENT);
  /// DESCRIPTION: Average Pressure
  AddHistoryOutput("SURFACE_STATIC_PRESSURE",  "Avg_Press",                 ScreenOutputFormat::SCIENTIFIC, "FLOW_COEFF", "Total average pressure on all markers set in MARKER_ANALYZE", HistoryFieldType::COEFFICIENT);
  /// DESCRIPTION: Average Density
  AddHistoryOutput("AVG_DENSITY",              "Avg_Density",               ScreenOutputFormat::SCIENTIFIC, "FLOW_COEFF", "Total average density on all markers set in MARKER_ANALYZE", HistoryFieldType::COEFFICIENT);
  /// DESCRIPTION: Average Enthalpy
  AddHistoryOutput("AVG_ENTHALPY",             "Avg_Enthalpy",              ScreenOutputFormat::SCIENTIFIC, "FLOW_COEFF", "Total average enthalpy on all markers set in MARKER_ANALYZE", HistoryFieldType::COEFFICIENT);
  /// DESCRIPTION: Average velocity in normal direction of the surface
  AddHistoryOutput("AVG_NORMALVEL",            "Avg_NormalVel",             ScreenOutputFormat::SCIENTIFIC, "FLOW_COEFF", "Total average normal velocity on all markers set in MARKER_ANALYZE", HistoryFieldType::COEFFICIENT);
  /// DESCRIPTION: Flow uniformity
  AddHistoryOutput("SURFACE_UNIFORMITY",       "Uniformity",                ScreenOutputFormat::SCIENTIFIC, "FLOW_COEFF", "Total flow uniformity on all markers set in MARKER_ANALYZE", HistoryFieldType::COEFFICIENT);
  /// DESCRIPTION: Secondary strength
  AddHistoryOutput("SURFACE_SECONDARY",        "Secondary_Strength",        ScreenOutputFormat::SCIENTIFIC, "FLOW_COEFF", "Total secondary strength on all markers set in MARKER_ANALYZE", HistoryFieldType::COEFFICIENT);
  /// DESCRIPTION: Momentum distortion
  AddHistoryOutput("SURFACE_MOM_DISTORTION",   "Momentum_Distortion",       ScreenOutputFormat::SCIENTIFIC, "FLOW_COEFF", "Total momentum distortion on all markers set in MARKER_ANALYZE", HistoryFieldType::COEFFICIENT);
  /// DESCRIPTION: Secondary over uniformity
  AddHistoryOutput("SURFACE_SECOND_OVER_UNIFORM","Secondary_Over_Uniformity",ScreenOutputFormat::SCIENTIFIC,"FLOW_COEFF", "Total secondary over uniformity on all markers set in MARKER_ANALYZE", HistoryFieldType::COEFFICIENT);
  /// DESCRIPTION: Average total temperature
  AddHistoryOutput("SURFACE_TOTAL_TEMPERATURE","Avg_TotalTemp",             ScreenOutputFormat::SCIENTIFIC, "FLOW_COEFF", "Total average total temperature all markers set in MARKER_ANALYZE", HistoryFieldType::COEFFICIENT);
  /// DESCRIPTION: Average total pressure
  AddHistoryOutput("SURFACE_TOTAL_PRESSURE",   "Avg_TotalPress",            ScreenOutputFormat::SCIENTIFIC, "FLOW_COEFF", "Total average total pressure on all markers set in MARKER_ANALYZE", HistoryFieldType::COEFFICIENT);
  /// DESCRIPTION: Pressure drop
  if (config->GetnMarker_Analyze() >= 2) {
    AddHistoryOutput("SURFACE_PRESSURE_DROP",    "Pressure_Drop",             ScreenOutputFormat::SCIENTIFIC, "FLOW_COEFF", "Total pressure drop on all markers set in MARKER_ANALYZE", HistoryFieldType::COEFFICIENT);
  } else if (rank == MASTER_NODE) {
    cout << "\nWARNING: SURFACE_PRESSURE_DROP can only be computed for at least 2 surfaces (outlet, inlet, ...)\n" << endl;
  }
  if (config->GetKind_Species_Model() != SPECIES_MODEL::NONE) {
    /// DESCRIPTION: Average Species
    for (unsigned short iVar = 0; iVar < config->GetnSpecies(); iVar++) {
      AddHistoryOutput("SURFACE_SPECIES_" + std::to_string(iVar), "Avg_Species_" + std::to_string(iVar), ScreenOutputFormat::FIXED, "SPECIES_COEFF", "Total average species " + std::to_string(iVar) + " on all markers set in MARKER_ANALYZE", HistoryFieldType::COEFFICIENT);
    }
    /// DESCRIPTION: Species Variance
    AddHistoryOutput("SURFACE_SPECIES_VARIANCE", "Species_Variance", ScreenOutputFormat::SCIENTIFIC, "SPECIES_COEFF", "Total species variance, measure for mixing quality. On all markers set in MARKER_ANALYZE", HistoryFieldType::COEFFICIENT);
  }
  /// END_GROUP

  /// BEGIN_GROUP: AERO_COEFF_SURF, DESCRIPTION: Surface values on non-solid markers.
  vector<string> Marker_Analyze;
  for (unsigned short iMarker_Analyze = 0; iMarker_Analyze < config->GetnMarker_Analyze(); iMarker_Analyze++){
    Marker_Analyze.push_back(config->GetMarker_Analyze_TagBound(iMarker_Analyze));
  }

  /// DESCRIPTION: Average mass flow
  AddHistoryOutputPerSurface("SURFACE_MASSFLOW",         "Avg_Massflow",              ScreenOutputFormat::SCIENTIFIC, "FLOW_COEFF_SURF", Marker_Analyze, HistoryFieldType::COEFFICIENT);
  /// DESCRIPTION: Average Mach number
  AddHistoryOutputPerSurface("SURFACE_MACH",             "Avg_Mach",                  ScreenOutputFormat::SCIENTIFIC, "FLOW_COEFF_SURF", Marker_Analyze, HistoryFieldType::COEFFICIENT);
  /// DESCRIPTION: Average Temperature
  AddHistoryOutputPerSurface("SURFACE_STATIC_TEMPERATURE","Avg_Temp",                 ScreenOutputFormat::SCIENTIFIC, "FLOW_COEFF_SURF", Marker_Analyze, HistoryFieldType::COEFFICIENT);
  /// DESCRIPTION: Average Pressure
  AddHistoryOutputPerSurface("SURFACE_STATIC_PRESSURE",  "Avg_Press",                 ScreenOutputFormat::SCIENTIFIC, "FLOW_COEFF_SURF", Marker_Analyze, HistoryFieldType::COEFFICIENT);
  /// DESCRIPTION: Average Density
  AddHistoryOutputPerSurface("AVG_DENSITY",              "Avg_Density",               ScreenOutputFormat::SCIENTIFIC, "FLOW_COEFF_SURF", Marker_Analyze, HistoryFieldType::COEFFICIENT);
  /// DESCRIPTION: Average Enthalpy
  AddHistoryOutputPerSurface("AVG_ENTHALPY",             "Avg_Enthalpy",              ScreenOutputFormat::SCIENTIFIC, "FLOW_COEFF_SURF", Marker_Analyze, HistoryFieldType::COEFFICIENT);
  /// DESCRIPTION: Average velocity in normal direction of the surface
  AddHistoryOutputPerSurface("AVG_NORMALVEL",            "Avg_NormalVel",             ScreenOutputFormat::SCIENTIFIC, "FLOW_COEFF_SURF", Marker_Analyze, HistoryFieldType::COEFFICIENT);
  /// DESCRIPTION: Flow uniformity
  AddHistoryOutputPerSurface("SURFACE_UNIFORMITY",       "Uniformity",                ScreenOutputFormat::SCIENTIFIC, "FLOW_COEFF_SURF", Marker_Analyze, HistoryFieldType::COEFFICIENT);
  /// DESCRIPTION: Secondary strength
  AddHistoryOutputPerSurface("SURFACE_SECONDARY",        "Secondary_Strength",        ScreenOutputFormat::SCIENTIFIC, "FLOW_COEFF_SURF", Marker_Analyze, HistoryFieldType::COEFFICIENT);
  /// DESCRIPTION: Momentum distortion
  AddHistoryOutputPerSurface("SURFACE_MOM_DISTORTION",   "Momentum_Distortion",       ScreenOutputFormat::SCIENTIFIC, "FLOW_COEFF_SURF", Marker_Analyze, HistoryFieldType::COEFFICIENT);
  /// DESCRIPTION: Secondary over uniformity
  AddHistoryOutputPerSurface("SURFACE_SECOND_OVER_UNIFORM","Secondary_Over_Uniformity",ScreenOutputFormat::SCIENTIFIC,"FLOW_COEFF_SURF", Marker_Analyze, HistoryFieldType::COEFFICIENT);
  /// DESCRIPTION: Average total temperature
  AddHistoryOutputPerSurface("SURFACE_TOTAL_TEMPERATURE","Avg_TotalTemp",             ScreenOutputFormat::SCIENTIFIC, "FLOW_COEFF_SURF", Marker_Analyze, HistoryFieldType::COEFFICIENT);
  /// DESCRIPTION: Average total pressure
  AddHistoryOutputPerSurface("SURFACE_TOTAL_PRESSURE",   "Avg_TotalPress",            ScreenOutputFormat::SCIENTIFIC, "FLOW_COEFF_SURF", Marker_Analyze, HistoryFieldType::COEFFICIENT);
  if (config->GetKind_Species_Model() != SPECIES_MODEL::NONE) {
    /// DESCRIPTION: Average Species
    for (unsigned short iVar = 0; iVar < config->GetnSpecies(); iVar++) {
      AddHistoryOutputPerSurface("SURFACE_SPECIES_" + std::to_string(iVar), "Avg_Species_" + std::to_string(iVar), ScreenOutputFormat::FIXED, "SPECIES_COEFF_SURF", Marker_Analyze, HistoryFieldType::COEFFICIENT);
    }
    /// DESCRIPTION: Species Variance
    AddHistoryOutputPerSurface("SURFACE_SPECIES_VARIANCE", "Species_Variance", ScreenOutputFormat::SCIENTIFIC, "SPECIES_COEFF_SURF", Marker_Analyze, HistoryFieldType::COEFFICIENT);
  }
  /// END_GROUP
}
// clang-format on

void CFlowOutput::SetAnalyzeSurface(const CSolver* const*solver, const CGeometry *geometry, CConfig *config, bool output){

  unsigned short iDim, iMarker, iMarker_Analyze;
  unsigned long iVertex, iPoint;
  su2double Mach = 0.0, Pressure, Temperature = 0.0, TotalPressure = 0.0, TotalTemperature = 0.0,
  Enthalpy, Velocity[3] = {0.0}, TangVel[3], Vector[3], Velocity2, MassFlow, Density, Area,
  SoundSpeed, Vn, Vn2, Vtang2, Weight = 1.0;

  const su2double Gas_Constant      = config->GetGas_ConstantND();
  const su2double Gamma             = config->GetGamma();
  const unsigned short nMarker      = config->GetnMarker_All();
  const unsigned short nDim         = geometry->GetnDim();
  const unsigned short Kind_Average = config->GetKind_Average();

  const bool compressible   = config->GetKind_Regime() == ENUM_REGIME::COMPRESSIBLE;
  const bool incompressible = config->GetKind_Regime() == ENUM_REGIME::INCOMPRESSIBLE;
  const bool energy         = config->GetEnergy_Equation();
  const bool streamwisePeriodic = (config->GetKind_Streamwise_Periodic() != ENUM_STREAMWISE_PERIODIC::NONE);
  const bool species        = config->GetKind_Species_Model() != SPECIES_MODEL::NONE;
  const auto nSpecies       = config->GetnSpecies();

  const bool axisymmetric               = config->GetAxisymmetric();
  const unsigned short nMarker_Analyze  = config->GetnMarker_Analyze();

  const auto flow_nodes = solver[FLOW_SOL]->GetNodes();
  const CVariable* species_nodes = species ? solver[SPECIES_SOL]->GetNodes() : nullptr;

  vector<su2double> Surface_MassFlow          (nMarker,0.0);
  vector<su2double> Surface_Mach              (nMarker,0.0);
  vector<su2double> Surface_Temperature       (nMarker,0.0);
  vector<su2double> Surface_Density           (nMarker,0.0);
  vector<su2double> Surface_Enthalpy          (nMarker,0.0);
  vector<su2double> Surface_NormalVelocity    (nMarker,0.0);
  vector<su2double> Surface_StreamVelocity2   (nMarker,0.0);
  vector<su2double> Surface_TransvVelocity2   (nMarker,0.0);
  vector<su2double> Surface_Pressure          (nMarker,0.0);
  vector<su2double> Surface_TotalTemperature  (nMarker,0.0);
  vector<su2double> Surface_TotalPressure     (nMarker,0.0);
  vector<su2double> Surface_VelocityIdeal     (nMarker,0.0);
  vector<su2double> Surface_Area              (nMarker,0.0);
  vector<su2double> Surface_MassFlow_Abs      (nMarker,0.0);
  su2activematrix Surface_Species(nMarker, nSpecies);
  Surface_Species = su2double(0.0);

  su2double  Tot_Surface_MassFlow          = 0.0;
  su2double  Tot_Surface_Mach              = 0.0;
  su2double  Tot_Surface_Temperature       = 0.0;
  su2double  Tot_Surface_Density           = 0.0;
  su2double  Tot_Surface_Enthalpy          = 0.0;
  su2double  Tot_Surface_NormalVelocity    = 0.0;
  su2double  Tot_Surface_StreamVelocity2   = 0.0;
  su2double  Tot_Surface_TransvVelocity2   = 0.0;
  su2double  Tot_Surface_Pressure          = 0.0;
  su2double  Tot_Surface_TotalTemperature  = 0.0;
  su2double  Tot_Surface_TotalPressure     = 0.0;
  su2double  Tot_Momentum_Distortion       = 0.0;
  su2double  Tot_SecondOverUniformity      = 0.0;
  vector<su2double> Tot_Surface_Species(nSpecies,0.0);

  /*--- Compute the numerical fan face Mach number, and the total area of the inflow ---*/

  for (iMarker = 0; iMarker < nMarker; iMarker++) {

    if (config->GetMarker_All_Analyze(iMarker) == YES) {

      for (iVertex = 0; iVertex < geometry->nVertex[iMarker]; iVertex++) {

        iPoint = geometry->vertex[iMarker][iVertex]->GetNode();

        if (geometry->nodes->GetDomain(iPoint)) {

          geometry->vertex[iMarker][iVertex]->GetNormal(Vector);

          const su2double AxiFactor = GetAxiFactor(axisymmetric, *geometry->nodes, iPoint, iMarker);

          Density = flow_nodes->GetDensity(iPoint);
          Velocity2 = 0.0; Area = 0.0; MassFlow = 0.0; Vn = 0.0; Vtang2 = 0.0;

          for (iDim = 0; iDim < nDim; iDim++) {
            Area += (Vector[iDim] * AxiFactor) * (Vector[iDim] * AxiFactor);
            Velocity[iDim] = flow_nodes->GetVelocity(iPoint,iDim);
            Velocity2 += Velocity[iDim] * Velocity[iDim];
            Vn += Velocity[iDim] * Vector[iDim] * AxiFactor;
            MassFlow += Vector[iDim] * AxiFactor * Density * Velocity[iDim];
          }

          Area       = sqrt (Area);
          if (AxiFactor == 0.0) Vn = 0.0; else Vn /= Area;
          Vn2        = Vn * Vn;
          Pressure   = flow_nodes->GetPressure(iPoint);
          /*--- Use recovered pressure here as pressure difference between in and outlet is zero otherwise  ---*/
          if(streamwisePeriodic) Pressure = flow_nodes->GetStreamwise_Periodic_RecoveredPressure(iPoint);
          SoundSpeed = flow_nodes->GetSoundSpeed(iPoint);

          for (iDim = 0; iDim < nDim; iDim++) {
            TangVel[iDim] = Velocity[iDim] - Vn*Vector[iDim]*AxiFactor/Area;
            Vtang2       += TangVel[iDim]*TangVel[iDim];
          }

          if (incompressible){
            if (config->GetKind_DensityModel() == INC_DENSITYMODEL::VARIABLE) {
              Mach = sqrt(flow_nodes->GetVelocity2(iPoint))/
              sqrt(flow_nodes->GetSpecificHeatCp(iPoint)*config->GetPressure_ThermodynamicND()/(flow_nodes->GetSpecificHeatCv(iPoint)*flow_nodes->GetDensity(iPoint)));
            } else {
              Mach = sqrt(flow_nodes->GetVelocity2(iPoint))/
              sqrt(config->GetBulk_Modulus()/(flow_nodes->GetDensity(iPoint)));
            }
            Temperature       = flow_nodes->GetTemperature(iPoint);
            Enthalpy          = flow_nodes->GetSpecificHeatCp(iPoint)*Temperature;
            TotalTemperature  = Temperature + 0.5*Velocity2/flow_nodes->GetSpecificHeatCp(iPoint);
            TotalPressure     = Pressure + 0.5*Density*Velocity2;
          }
          else{
            Mach              = sqrt(Velocity2)/SoundSpeed;
            Temperature       = Pressure / (Gas_Constant * Density);
            Enthalpy          = flow_nodes->GetEnthalpy(iPoint);
            TotalTemperature  = Temperature * (1.0 + Mach * Mach * 0.5 * (Gamma - 1.0));
            TotalPressure     = Pressure * pow( 1.0 + Mach * Mach * 0.5 * (Gamma - 1.0), Gamma / (Gamma - 1.0));
          }

          /*--- Compute the mass Surface_MassFlow ---*/

          Surface_Area[iMarker]             += Area;
          Surface_MassFlow[iMarker]         += MassFlow;
          Surface_MassFlow_Abs[iMarker]     += abs(MassFlow);

          if (Kind_Average == AVERAGE_MASSFLUX) Weight = abs(MassFlow);
          else if (Kind_Average == AVERAGE_AREA) Weight = abs(Area);
          else Weight = 1.0;

          Surface_Mach[iMarker]             += Mach*Weight;
          Surface_Temperature[iMarker]      += Temperature*Weight;
          Surface_Density[iMarker]          += Density*Weight;
          Surface_Enthalpy[iMarker]         += Enthalpy*Weight;
          Surface_NormalVelocity[iMarker]   += Vn*Weight;
          Surface_Pressure[iMarker]         += Pressure*Weight;
          Surface_TotalTemperature[iMarker] += TotalTemperature*Weight;
          Surface_TotalPressure[iMarker]    += TotalPressure*Weight;
          if (species)
            for (unsigned short iVar = 0; iVar < nSpecies; iVar++)
              Surface_Species(iMarker, iVar) += species_nodes->GetSolution(iPoint, iVar)*Weight;

          /*--- For now, always used the area to weight the uniformities. ---*/

          Weight = abs(Area);

          Surface_StreamVelocity2[iMarker]   += Vn2*Weight;
          Surface_TransvVelocity2[iMarker]   += Vtang2*Weight;

        }
      }
    }
  }

  /*--- Copy to the appropriate structure ---*/

  vector<su2double> Surface_MassFlow_Local          (nMarker_Analyze,0.0);
  vector<su2double> Surface_Mach_Local              (nMarker_Analyze,0.0);
  vector<su2double> Surface_Temperature_Local       (nMarker_Analyze,0.0);
  vector<su2double> Surface_Density_Local           (nMarker_Analyze,0.0);
  vector<su2double> Surface_Enthalpy_Local          (nMarker_Analyze,0.0);
  vector<su2double> Surface_NormalVelocity_Local    (nMarker_Analyze,0.0);
  vector<su2double> Surface_StreamVelocity2_Local   (nMarker_Analyze,0.0);
  vector<su2double> Surface_TransvVelocity2_Local   (nMarker_Analyze,0.0);
  vector<su2double> Surface_Pressure_Local          (nMarker_Analyze,0.0);
  vector<su2double> Surface_TotalTemperature_Local  (nMarker_Analyze,0.0);
  vector<su2double> Surface_TotalPressure_Local     (nMarker_Analyze,0.0);
  vector<su2double> Surface_Area_Local              (nMarker_Analyze,0.0);
  vector<su2double> Surface_MassFlow_Abs_Local      (nMarker_Analyze,0.0);
  su2activematrix Surface_Species_Local(nMarker_Analyze,nSpecies);
  Surface_Species_Local = su2double(0.0);

  vector<su2double> Surface_MassFlow_Total          (nMarker_Analyze,0.0);
  vector<su2double> Surface_Mach_Total              (nMarker_Analyze,0.0);
  vector<su2double> Surface_Temperature_Total       (nMarker_Analyze,0.0);
  vector<su2double> Surface_Density_Total           (nMarker_Analyze,0.0);
  vector<su2double> Surface_Enthalpy_Total          (nMarker_Analyze,0.0);
  vector<su2double> Surface_NormalVelocity_Total    (nMarker_Analyze,0.0);
  vector<su2double> Surface_StreamVelocity2_Total   (nMarker_Analyze,0.0);
  vector<su2double> Surface_TransvVelocity2_Total   (nMarker_Analyze,0.0);
  vector<su2double> Surface_Pressure_Total          (nMarker_Analyze,0.0);
  vector<su2double> Surface_TotalTemperature_Total  (nMarker_Analyze,0.0);
  vector<su2double> Surface_TotalPressure_Total     (nMarker_Analyze,0.0);
  vector<su2double> Surface_Area_Total              (nMarker_Analyze,0.0);
  vector<su2double> Surface_MassFlow_Abs_Total      (nMarker_Analyze,0.0);
  su2activematrix Surface_Species_Total(nMarker_Analyze,nSpecies);
  Surface_Species_Total = su2double(0.0);

  vector<su2double> Surface_MomentumDistortion_Total (nMarker_Analyze,0.0);

  /*--- Compute the numerical fan face Mach number, mach number, temperature and the total area ---*/

  for (iMarker = 0; iMarker < nMarker; iMarker++) {

    if (config->GetMarker_All_Analyze(iMarker) == YES)  {

      for (iMarker_Analyze= 0; iMarker_Analyze < nMarker_Analyze; iMarker_Analyze++) {

        /*--- Add the Surface_MassFlow, and Surface_Area to the particular boundary ---*/

        if (config->GetMarker_All_TagBound(iMarker) == config->GetMarker_Analyze_TagBound(iMarker_Analyze)) {
          Surface_MassFlow_Local[iMarker_Analyze]          += Surface_MassFlow[iMarker];
          Surface_Mach_Local[iMarker_Analyze]              += Surface_Mach[iMarker];
          Surface_Temperature_Local[iMarker_Analyze]       += Surface_Temperature[iMarker];
          Surface_Density_Local[iMarker_Analyze]           += Surface_Density[iMarker];
          Surface_Enthalpy_Local[iMarker_Analyze]          += Surface_Enthalpy[iMarker];
          Surface_NormalVelocity_Local[iMarker_Analyze]    += Surface_NormalVelocity[iMarker];
          Surface_StreamVelocity2_Local[iMarker_Analyze]   += Surface_StreamVelocity2[iMarker];
          Surface_TransvVelocity2_Local[iMarker_Analyze]   += Surface_TransvVelocity2[iMarker];
          Surface_Pressure_Local[iMarker_Analyze]          += Surface_Pressure[iMarker];
          Surface_TotalTemperature_Local[iMarker_Analyze]  += Surface_TotalTemperature[iMarker];
          Surface_TotalPressure_Local[iMarker_Analyze]     += Surface_TotalPressure[iMarker];
          Surface_Area_Local[iMarker_Analyze]              += Surface_Area[iMarker];
          Surface_MassFlow_Abs_Local[iMarker_Analyze]      += Surface_MassFlow_Abs[iMarker];
          for (unsigned short iVar = 0; iVar < nSpecies; iVar++)
            Surface_Species_Local(iMarker_Analyze, iVar) += Surface_Species(iMarker, iVar);
        }

      }

    }

  }

  auto Allreduce = [](const vector<su2double>& src, vector<su2double>& dst) {
    SU2_MPI::Allreduce(src.data(), dst.data(), src.size(), MPI_DOUBLE, MPI_SUM, SU2_MPI::GetComm());
  };

  auto Allreduce_su2activematrix = [](const su2activematrix& src, su2activematrix& dst) {
    SU2_MPI::Allreduce(src.data(), dst.data(), src.size(), MPI_DOUBLE, MPI_SUM, SU2_MPI::GetComm());
  };

  Allreduce(Surface_MassFlow_Local, Surface_MassFlow_Total);
  Allreduce(Surface_Mach_Local, Surface_Mach_Total);
  Allreduce(Surface_Temperature_Local, Surface_Temperature_Total);
  Allreduce(Surface_Density_Local, Surface_Density_Total);
  Allreduce(Surface_Enthalpy_Local, Surface_Enthalpy_Total);
  Allreduce(Surface_NormalVelocity_Local, Surface_NormalVelocity_Total);
  Allreduce(Surface_StreamVelocity2_Local, Surface_StreamVelocity2_Total);
  Allreduce(Surface_TransvVelocity2_Local, Surface_TransvVelocity2_Total);
  Allreduce(Surface_Pressure_Local, Surface_Pressure_Total);
  Allreduce(Surface_TotalTemperature_Local, Surface_TotalTemperature_Total);
  Allreduce(Surface_TotalPressure_Local, Surface_TotalPressure_Total);
  Allreduce(Surface_Area_Local, Surface_Area_Total);
  Allreduce(Surface_MassFlow_Abs_Local, Surface_MassFlow_Abs_Total);
  Allreduce_su2activematrix(Surface_Species_Local, Surface_Species_Total);


  /*--- Compute the value of Surface_Area_Total, and Surface_Pressure_Total, and
   set the value in the config structure for future use ---*/

  for (iMarker_Analyze = 0; iMarker_Analyze < nMarker_Analyze; iMarker_Analyze++) {

    if (Kind_Average == AVERAGE_MASSFLUX) Weight = Surface_MassFlow_Abs_Total[iMarker_Analyze];
    else if (Kind_Average == AVERAGE_AREA) Weight = abs(Surface_Area_Total[iMarker_Analyze]);
    else Weight = 1.0;

    if (Weight != 0.0) {
      Surface_Mach_Total[iMarker_Analyze]             /= Weight;
      Surface_Temperature_Total[iMarker_Analyze]      /= Weight;
      Surface_Density_Total[iMarker_Analyze]          /= Weight;
      Surface_Enthalpy_Total[iMarker_Analyze]         /= Weight;
      Surface_NormalVelocity_Total[iMarker_Analyze]   /= Weight;
      Surface_Pressure_Total[iMarker_Analyze]         /= Weight;
      Surface_TotalTemperature_Total[iMarker_Analyze] /= Weight;
      Surface_TotalPressure_Total[iMarker_Analyze]    /= Weight;
      for (unsigned short iVar = 0; iVar < nSpecies; iVar++)
        Surface_Species_Total(iMarker_Analyze, iVar) /= Weight;
    }
    else {
      Surface_Mach_Total[iMarker_Analyze]             = 0.0;
      Surface_Temperature_Total[iMarker_Analyze]      = 0.0;
      Surface_Density_Total[iMarker_Analyze]          = 0.0;
      Surface_Enthalpy_Total[iMarker_Analyze]         = 0.0;
      Surface_NormalVelocity_Total[iMarker_Analyze]   = 0.0;
      Surface_Pressure_Total[iMarker_Analyze]         = 0.0;
      Surface_TotalTemperature_Total[iMarker_Analyze] = 0.0;
      Surface_TotalPressure_Total[iMarker_Analyze]    = 0.0;
      for (unsigned short iVar = 0; iVar < nSpecies; iVar++)
        Surface_Species_Total(iMarker_Analyze, iVar) = 0.0;
    }

    /*--- Compute flow uniformity parameters separately (always area for now). ---*/

    Area = fabs(Surface_Area_Total[iMarker_Analyze]);

    /*--- The definitions for Distortion and Uniformity Parameters are taken as defined by Banko, Andrew J., et al. in section 3.2 of
    https://www.sciencedirect.com/science/article/pii/S0142727X16301412 ------*/

    if (Area != 0.0) {
      Surface_MomentumDistortion_Total[iMarker_Analyze] = Surface_StreamVelocity2_Total[iMarker_Analyze]/(Surface_NormalVelocity_Total[iMarker_Analyze]*Surface_NormalVelocity_Total[iMarker_Analyze]*Area) - 1.0;
      Surface_StreamVelocity2_Total[iMarker_Analyze] /= Area;
      Surface_TransvVelocity2_Total[iMarker_Analyze] /= Area;
    }
    else {
      Surface_MomentumDistortion_Total[iMarker_Analyze] = 0.0;
      Surface_StreamVelocity2_Total[iMarker_Analyze]    = 0.0;
      Surface_TransvVelocity2_Total[iMarker_Analyze]    = 0.0;
    }

  }

  for (iMarker_Analyze = 0; iMarker_Analyze < nMarker_Analyze; iMarker_Analyze++) {

    su2double MassFlow = Surface_MassFlow_Total[iMarker_Analyze] * config->GetDensity_Ref() * config->GetVelocity_Ref();
    if (us_units) MassFlow *= 32.174;
    SetHistoryOutputPerSurfaceValue("SURFACE_MASSFLOW", MassFlow, iMarker_Analyze);
    Tot_Surface_MassFlow += MassFlow;
    config->SetSurface_MassFlow(iMarker_Analyze, MassFlow);

    su2double Mach = Surface_Mach_Total[iMarker_Analyze];
    SetHistoryOutputPerSurfaceValue("SURFACE_MACH", Mach, iMarker_Analyze);
    Tot_Surface_Mach += Mach;
    config->SetSurface_Mach(iMarker_Analyze, Mach);

    su2double Temperature = Surface_Temperature_Total[iMarker_Analyze] * config->GetTemperature_Ref();
    SetHistoryOutputPerSurfaceValue("SURFACE_STATIC_TEMPERATURE", Temperature, iMarker_Analyze);
    Tot_Surface_Temperature += Temperature;
    config->SetSurface_Temperature(iMarker_Analyze, Temperature);

    su2double Pressure = Surface_Pressure_Total[iMarker_Analyze] * config->GetPressure_Ref();
    SetHistoryOutputPerSurfaceValue("SURFACE_STATIC_PRESSURE", Pressure, iMarker_Analyze);
    Tot_Surface_Pressure += Pressure;
    config->SetSurface_Pressure(iMarker_Analyze, Pressure);

    su2double Density = Surface_Density_Total[iMarker_Analyze] * config->GetDensity_Ref();
    SetHistoryOutputPerSurfaceValue("AVG_DENSITY", Density, iMarker_Analyze);
    Tot_Surface_Density += Density;
    config->SetSurface_Density(iMarker_Analyze, Density);

    su2double Enthalpy = Surface_Enthalpy_Total[iMarker_Analyze];
    SetHistoryOutputPerSurfaceValue("AVG_ENTHALPY", Enthalpy, iMarker_Analyze);
    Tot_Surface_Enthalpy += Enthalpy;
    config->SetSurface_Enthalpy(iMarker_Analyze, Enthalpy);

    su2double NormalVelocity = Surface_NormalVelocity_Total[iMarker_Analyze] * config->GetVelocity_Ref();
    SetHistoryOutputPerSurfaceValue("AVG_NORMALVEL", NormalVelocity, iMarker_Analyze);
    Tot_Surface_NormalVelocity += NormalVelocity;
    config->SetSurface_NormalVelocity(iMarker_Analyze, NormalVelocity);

    su2double Uniformity = sqrt(Surface_StreamVelocity2_Total[iMarker_Analyze]) * config->GetVelocity_Ref();
    SetHistoryOutputPerSurfaceValue("SURFACE_UNIFORMITY", Uniformity, iMarker_Analyze);
    Tot_Surface_StreamVelocity2 += Uniformity;
    config->SetSurface_Uniformity(iMarker_Analyze, Uniformity);

    su2double SecondaryStrength = sqrt(Surface_TransvVelocity2_Total[iMarker_Analyze]) * config->GetVelocity_Ref();
    SetHistoryOutputPerSurfaceValue("SURFACE_SECONDARY", SecondaryStrength, iMarker_Analyze);
    Tot_Surface_TransvVelocity2 += SecondaryStrength;
    config->SetSurface_SecondaryStrength(iMarker_Analyze, SecondaryStrength);

    su2double MomentumDistortion = Surface_MomentumDistortion_Total[iMarker_Analyze];
    SetHistoryOutputPerSurfaceValue("SURFACE_MOM_DISTORTION", MomentumDistortion, iMarker_Analyze);
    Tot_Momentum_Distortion += MomentumDistortion;
    config->SetSurface_MomentumDistortion(iMarker_Analyze, MomentumDistortion);

    su2double SecondOverUniform = SecondaryStrength/Uniformity;
    SetHistoryOutputPerSurfaceValue("SURFACE_SECOND_OVER_UNIFORM", SecondOverUniform, iMarker_Analyze);
    Tot_SecondOverUniformity += SecondOverUniform;
    config->SetSurface_SecondOverUniform(iMarker_Analyze, SecondOverUniform);

    su2double TotalTemperature = Surface_TotalTemperature_Total[iMarker_Analyze] * config->GetTemperature_Ref();
    SetHistoryOutputPerSurfaceValue("SURFACE_TOTAL_TEMPERATURE", TotalTemperature, iMarker_Analyze);
    Tot_Surface_TotalTemperature += TotalTemperature;
    config->SetSurface_TotalTemperature(iMarker_Analyze, TotalTemperature);

    su2double TotalPressure = Surface_TotalPressure_Total[iMarker_Analyze] * config->GetPressure_Ref();
    SetHistoryOutputPerSurfaceValue("SURFACE_TOTAL_PRESSURE", TotalPressure, iMarker_Analyze);
    Tot_Surface_TotalPressure += TotalPressure;
    config->SetSurface_TotalPressure(iMarker_Analyze, TotalPressure);

    if (species) {
      for (unsigned short iVar = 0; iVar < nSpecies; iVar++) {
        su2double Species = Surface_Species_Total(iMarker_Analyze, iVar);
        SetHistoryOutputPerSurfaceValue("SURFACE_SPECIES_" + std::to_string(iVar), Species, iMarker_Analyze);
        Tot_Surface_Species[iVar] += Species;
        if (iVar == 0)
          config->SetSurface_Species_0(iMarker_Analyze, Species);
      }
    }
  }

  /*--- Compute the average static pressure drop between two surfaces. Note
   that this assumes we have two surfaces being analyzed and that the outlet
   is first followed by the inlet. This is because we may also want to choose
   outlet values (temperature, uniformity, etc.) for our design problems,
   which require the outlet to be listed first. This is a simple first version
   that could be generalized to a different orders/lists/etc. ---*/

  if (nMarker_Analyze >= 2) {
    su2double PressureDrop = (Surface_Pressure_Total[1] - Surface_Pressure_Total[0]) * config->GetPressure_Ref();
    for (iMarker_Analyze = 0; iMarker_Analyze < nMarker_Analyze; iMarker_Analyze++) {
      config->SetSurface_PressureDrop(iMarker_Analyze, PressureDrop);
    }
    SetHistoryOutputValue("SURFACE_PRESSURE_DROP", PressureDrop);
  }
  SetHistoryOutputValue("SURFACE_MASSFLOW", Tot_Surface_MassFlow);
  SetHistoryOutputValue("SURFACE_MACH", Tot_Surface_Mach);
  SetHistoryOutputValue("SURFACE_STATIC_TEMPERATURE", Tot_Surface_Temperature);
  SetHistoryOutputValue("SURFACE_STATIC_PRESSURE", Tot_Surface_Pressure);
  SetHistoryOutputValue("AVG_DENSITY", Tot_Surface_Density);
  SetHistoryOutputValue("AVG_ENTHALPY", Tot_Surface_Enthalpy);
  SetHistoryOutputValue("AVG_NORMALVEL", Tot_Surface_NormalVelocity);
  SetHistoryOutputValue("SURFACE_UNIFORMITY", Tot_Surface_StreamVelocity2);
  SetHistoryOutputValue("SURFACE_SECONDARY", Tot_Surface_TransvVelocity2);
  SetHistoryOutputValue("SURFACE_MOM_DISTORTION", Tot_Momentum_Distortion);
  SetHistoryOutputValue("SURFACE_SECOND_OVER_UNIFORM", Tot_SecondOverUniformity);
  SetHistoryOutputValue("SURFACE_TOTAL_TEMPERATURE", Tot_Surface_TotalTemperature);
  SetHistoryOutputValue("SURFACE_TOTAL_PRESSURE", Tot_Surface_TotalPressure);
  if (species) {
    for (unsigned short iVar = 0; iVar < nSpecies; iVar++)
      SetHistoryOutputValue("SURFACE_SPECIES_" + std::to_string(iVar), Tot_Surface_Species[iVar]);

    SetAnalyzeSurface_SpeciesVariance(solver, geometry, config, Surface_Species_Total, Surface_MassFlow_Abs_Total,
                                      Surface_Area_Total);
  }

  if ((rank == MASTER_NODE) && !config->GetDiscrete_Adjoint() && output) {

    cout.precision(6);
    cout.setf(ios::scientific, ios::floatfield);
    cout << endl << "Computing surface mean values." << endl << endl;

    for (iMarker_Analyze = 0; iMarker_Analyze < nMarker_Analyze; iMarker_Analyze++) {
      cout << "Surface "<< config->GetMarker_Analyze_TagBound(iMarker_Analyze) << ":" << endl;

      if (nDim == 3) { if (si_units) cout << setw(20) << "Area (m^2): "; else cout << setw(20) << "Area (ft^2): "; }
      else { if (si_units) cout << setw(20) << "Area (m): "; else cout << setw(20) << "Area (ft): "; }

      if (si_units)      cout << setw(15) << fabs(Surface_Area_Total[iMarker_Analyze]);
      else if (us_units) cout << setw(15) << fabs(Surface_Area_Total[iMarker_Analyze])*12.0*12.0;

      cout << endl;

      su2double MassFlow = config->GetSurface_MassFlow(iMarker_Analyze);
      if (si_units)      cout << setw(20) << "Mf (kg/s): " << setw(15) << MassFlow;
      else if (us_units) cout << setw(20) << "Mf (lbs/s): " << setw(15) << MassFlow;

      su2double NormalVelocity = config->GetSurface_NormalVelocity(iMarker_Analyze);
      if (si_units)      cout << setw(20) << "Vn (m/s): " << setw(15) << NormalVelocity;
      else if (us_units) cout << setw(20) << "Vn (ft/s): " << setw(15) << NormalVelocity;

      cout << endl;

      su2double Uniformity = config->GetSurface_Uniformity(iMarker_Analyze);
      if (si_units)      cout << setw(20) << "Uniformity (m/s): " << setw(15) << Uniformity;
      else if (us_units) cout << setw(20) << "Uniformity (ft/s): " << setw(15) << Uniformity;

      su2double SecondaryStrength = config->GetSurface_SecondaryStrength(iMarker_Analyze);
      if (si_units)      cout << setw(20) << "Secondary (m/s): " << setw(15) << SecondaryStrength;
      else if (us_units) cout << setw(20) << "Secondary (ft/s): " << setw(15) << SecondaryStrength;

      cout << endl;

      su2double MomentumDistortion = config->GetSurface_MomentumDistortion(iMarker_Analyze);
      cout << setw(20) << "Mom. Distortion: " << setw(15) << MomentumDistortion;

      su2double SecondOverUniform = config->GetSurface_SecondOverUniform(iMarker_Analyze);
      cout << setw(20) << "Second/Uniform: " << setw(15) << SecondOverUniform;

      cout << endl;

      su2double Pressure = config->GetSurface_Pressure(iMarker_Analyze);
      if (si_units)      cout << setw(20) << "P (Pa): " << setw(15) << Pressure;
      else if (us_units) cout << setw(20) << "P (psf): " << setw(15) << Pressure;

      su2double TotalPressure = config->GetSurface_TotalPressure(iMarker_Analyze);
      if (si_units)      cout << setw(20) << "PT (Pa): " << setw(15) <<TotalPressure;
      else if (us_units) cout << setw(20) << "PT (psf): " << setw(15) <<TotalPressure;

      cout << endl;

      su2double Mach = config->GetSurface_Mach(iMarker_Analyze);
      cout << setw(20) << "Mach: " << setw(15) << Mach;

      su2double Density = config->GetSurface_Density(iMarker_Analyze);
      if (si_units)      cout << setw(20) << "Rho (kg/m^3): " << setw(15) << Density;
      else if (us_units) cout << setw(20) << "Rho (lb/ft^3): " << setw(15) << Density*32.174;

      cout << endl;

      if (compressible || energy) {
        su2double Temperature = config->GetSurface_Temperature(iMarker_Analyze);
        if (si_units)      cout << setw(20) << "T (K): " << setw(15) << Temperature;
        else if (us_units) cout << setw(20) << "T (R): " << setw(15) << Temperature;

        su2double TotalTemperature = config->GetSurface_TotalTemperature(iMarker_Analyze);
        if (si_units)      cout << setw(20) << "TT (K): " << setw(15) << TotalTemperature;
        else if (us_units) cout << setw(20) << "TT (R): " << setw(15) << TotalTemperature;

        cout << endl;
      }

    }
    cout.unsetf(ios_base::floatfield);

  }

  std::cout << std::resetiosflags(std::cout.flags());
}

void CFlowOutput::SetAnalyzeSurface_SpeciesVariance(const CSolver* const*solver, const CGeometry *geometry,
                                                    CConfig *config, const su2activematrix& Surface_Species_Total,
                                                    const vector<su2double>& Surface_MassFlow_Abs_Total,
                                                    const vector<su2double>& Surface_Area_Total) {

  const unsigned short nMarker      = config->GetnMarker_All();
  const unsigned short Kind_Average = config->GetKind_Average();

  const bool species        = config->GetKind_Species_Model() != SPECIES_MODEL::NONE;
  const auto nSpecies       = config->GetnSpecies();

  const bool axisymmetric               = config->GetAxisymmetric();
  const unsigned short nMarker_Analyze  = config->GetnMarker_Analyze();

  const auto flow_nodes = solver[FLOW_SOL]->GetNodes();
  const CVariable* species_nodes = species ? solver[SPECIES_SOL]->GetNodes() : nullptr;

  /*--- Compute Variance of species on the analyze markers. This is done after the rest as the average species value is
   * necessary. The variance is computed for all species together and not for each species alone. ---*/
  vector<su2double> Surface_SpeciesVariance(nMarker,0.0);
  su2double Tot_Surface_SpeciesVariance = 0.0;

  /*--- sum += (Yj_i - mu_Yj)^2 * weight_i with i representing the node and j the species. ---*/
  for (unsigned short iMarker = 0; iMarker < nMarker; iMarker++) {

    if (config->GetMarker_All_Analyze(iMarker) == YES) {

      /*--- Find iMarkerAnalyze to iMarker. As SpeciesAvg is accessed via iMarkerAnalyze. ---*/
      unsigned short iMarker_Analyze_Stored = std::numeric_limits<unsigned short>::max();
      for (unsigned short iMarker_Analyze = 0; iMarker_Analyze < nMarker_Analyze; iMarker_Analyze++)
        if (config->GetMarker_All_TagBound(iMarker) == config->GetMarker_Analyze_TagBound(iMarker_Analyze))
          iMarker_Analyze_Stored = iMarker_Analyze;

      for (unsigned long iVertex = 0; iVertex < geometry->nVertex[iMarker]; iVertex++) {
        const auto iPoint = geometry->vertex[iMarker][iVertex]->GetNode();

        if (geometry->nodes->GetDomain(iPoint)) {

          const su2double AxiFactor = GetAxiFactor(axisymmetric, *geometry->nodes, iPoint, iMarker);

          su2double Vector[3];
          geometry->vertex[iMarker][iVertex]->GetNormal(Vector);
          const su2double Density = flow_nodes->GetDensity(iPoint);
          su2double Area = 0.0;
          su2double MassFlow = 0.0;

          for (unsigned short iDim = 0; iDim < nDim; iDim++) {
            Area += (Vector[iDim] * AxiFactor) * (Vector[iDim] * AxiFactor);
            MassFlow += Vector[iDim] * AxiFactor * Density * flow_nodes->GetVelocity(iPoint,iDim);
          }
          Area= sqrt(Area);

          su2double Weight;
          if (Kind_Average == AVERAGE_MASSFLUX) Weight = abs(MassFlow);
          else if (Kind_Average == AVERAGE_AREA) Weight = abs(Area);
          else Weight = 1.0;

          for (unsigned short iVar = 0; iVar < nSpecies; iVar++)
            Surface_SpeciesVariance[iMarker] += pow(species_nodes->GetSolution(iPoint, iVar) - Surface_Species_Total(iMarker_Analyze_Stored, iVar), 2) * Weight;
        }
      }
    }
  }

  /*--- MPI Communication ---*/
  vector<su2double> Surface_SpeciesVariance_Local(nMarker_Analyze,0.0);
  vector<su2double> Surface_SpeciesVariance_Total(nMarker_Analyze,0.0);

  for (unsigned short iMarker = 0; iMarker < nMarker; iMarker++) {

    if (config->GetMarker_All_Analyze(iMarker) == YES)  {

      for (unsigned short iMarker_Analyze= 0; iMarker_Analyze < nMarker_Analyze; iMarker_Analyze++) {

        /*--- Add the Surface_MassFlow, and Surface_Area to the particular boundary ---*/

        if (config->GetMarker_All_TagBound(iMarker) == config->GetMarker_Analyze_TagBound(iMarker_Analyze)) {
          Surface_SpeciesVariance_Local[iMarker_Analyze] += Surface_SpeciesVariance[iMarker];
        }
      }
    }
  }

  auto Allreduce = [](const vector<su2double>& src, vector<su2double>& dst) {
    SU2_MPI::Allreduce(src.data(), dst.data(), src.size(), MPI_DOUBLE, MPI_SUM, SU2_MPI::GetComm());
  };
  Allreduce(Surface_SpeciesVariance_Local, Surface_SpeciesVariance_Total);

  /*--- Divide quantity by weight. ---*/
  for (unsigned short iMarker_Analyze = 0; iMarker_Analyze < nMarker_Analyze; iMarker_Analyze++) {

    su2double Weight;
    if (Kind_Average == AVERAGE_MASSFLUX) Weight = Surface_MassFlow_Abs_Total[iMarker_Analyze];
    else if (Kind_Average == AVERAGE_AREA) Weight = abs(Surface_Area_Total[iMarker_Analyze]);
    else Weight = 1.0;

    if (Weight != 0.0) {
      Surface_SpeciesVariance_Total[iMarker_Analyze] /= Weight;
    }
    else {
      Surface_SpeciesVariance[iMarker_Analyze] = 0.0;
    }
  }

  /*--- Set values on markers ---*/
  for (unsigned short iMarker_Analyze = 0; iMarker_Analyze < nMarker_Analyze; iMarker_Analyze++) {
    su2double SpeciesVariance = Surface_SpeciesVariance_Total[iMarker_Analyze];
    SetHistoryOutputPerSurfaceValue("SURFACE_SPECIES_VARIANCE", SpeciesVariance, iMarker_Analyze);
    Tot_Surface_SpeciesVariance += SpeciesVariance;
    config->SetSurface_Species_Variance(iMarker_Analyze, Tot_Surface_SpeciesVariance);
  }
  SetHistoryOutputValue("SURFACE_SPECIES_VARIANCE", Tot_Surface_SpeciesVariance);
}

void CFlowOutput::ConvertVariableSymbolsToIndices(const CPrimitiveIndices<unsigned long>& idx,
                                                  CustomOutput& output) const {
  const auto nameToIndex = PrimitiveNameToIndexMap(idx);

  std::stringstream knownVariables;
  for (const auto& items : nameToIndex) {
    knownVariables << items.first + '\n';
  }
  knownVariables << "TURB[0,1,...]\nRAD[0,1,...]\nSPECIES[0,1,...]\n";

  auto IndexOfVariable = [](const map<std::string, unsigned long>& nameToIndex, const std::string& var) {
    /*--- Primitives of the flow solver. ---*/
    const auto flowOffset = FLOW_SOL * CustomOutput::MAX_VARS_PER_SOLVER;
    const auto it = nameToIndex.find(var);
    if (it != nameToIndex.end()) return flowOffset + it->second;

    /*--- Index-based (no name) access to variables of other solvers. ---*/
    auto GetIndex = [](const std::string& s, int nameLen) {
      /*--- Extract an int from "name[int]", nameLen is the length of "name". ---*/
      return std::stoi(std::string(s.begin() + nameLen + 1, s.end() - 1));
    };
    if (var.rfind("SPECIES", 0) == 0) return SPECIES_SOL * CustomOutput::MAX_VARS_PER_SOLVER + GetIndex(var, 7);
    if (var.rfind("TURB", 0) == 0) return TURB_SOL * CustomOutput::MAX_VARS_PER_SOLVER + GetIndex(var, 4);
    if (var.rfind("RAD", 0) == 0) return RAD_SOL * CustomOutput::MAX_VARS_PER_SOLVER + GetIndex(var, 3);

    return CustomOutput::NOT_A_VARIABLE;
  };

  output.otherOutputs.clear();
  output.varIndices.clear();
  output.varIndices.reserve(output.varSymbols.size());

  for (const auto& var : output.varSymbols) {
    output.varIndices.push_back(IndexOfVariable(nameToIndex, var));

    if (output.type == OperationType::FUNCTION && output.varIndices.back() != CustomOutput::NOT_A_VARIABLE) {
      SU2_MPI::Error("Custom outputs of type 'Function' cannot reference solver variables.", CURRENT_FUNCTION);
    }
    /*--- Symbol is a valid solver variable. ---*/
    if (output.varIndices.back() < CustomOutput::NOT_A_VARIABLE) continue;

    /*--- An index above NOT_A_VARIABLE is not valid with current solver settings. ---*/
    if (output.varIndices.back() > CustomOutput::NOT_A_VARIABLE) {
      SU2_MPI::Error("Inactive solver variable (" + var + ") used in function " + output.name + "\n"
                      "E.g. this may only be a variable of the compressible solver.", CURRENT_FUNCTION);
    }

    /*--- An index equal to NOT_A_VARIABLE may refer to a history output. ---*/
    output.varIndices.back() += output.otherOutputs.size();
    output.otherOutputs.push_back(GetPtrToHistoryOutput(var));
    if (output.otherOutputs.back() == nullptr) {
      SU2_MPI::Error("Invalid history output or solver variable (" + var + ") used in function " + output.name +
                     "\nValid solvers variables:\n" + knownVariables.str(), CURRENT_FUNCTION);
    }
  }
}

void CFlowOutput::SetCustomOutputs(const CSolver* const* solver, const CGeometry *geometry, const CConfig *config) {

  const bool axisymmetric = config->GetAxisymmetric();
  const auto* flowNodes = su2staticcast_p<const CFlowVariable*>(solver[FLOW_SOL]->GetNodes());

  for (auto& output : customOutputs) {
    if (output.varIndices.empty()) {
      /*--- Setup indices for the symbols in the expression. ---*/
      const auto primIdx = CPrimitiveIndices<unsigned long>(config->GetKind_Regime() == ENUM_REGIME::INCOMPRESSIBLE,
          config->GetNEMOProblem(), nDim, config->GetnSpecies());
      ConvertVariableSymbolsToIndices(primIdx, output);

      /*--- Convert marker names to their index (if any) in this rank. Or probe locations to nearest points. ---*/

      if (output.type != OperationType::PROBE) {
        output.markerIndices.clear();
        for (const auto& marker : output.markers) {
          for (auto iMarker = 0u; iMarker < config->GetnMarker_All(); ++iMarker) {
            if (config->GetMarker_All_TagBound(iMarker) == marker) {
              output.markerIndices.push_back(iMarker);
              continue;
            }
          }
        }
      } else {
        if (output.markers.size() != nDim) {
          SU2_MPI::Error("Wrong number of coordinates to specify probe " + output.name, CURRENT_FUNCTION);
        }
        su2double coord[3] = {};
        for (auto iDim = 0u; iDim < nDim; ++iDim) coord[iDim] = std::stod(output.markers[iDim]);
        su2double minDist = std::numeric_limits<su2double>::max();
        unsigned long minPoint = 0;
        for (auto iPoint = 0ul; iPoint < geometry->GetnPointDomain(); ++iPoint) {
          const su2double dist = GeometryToolbox::SquaredDistance(nDim, coord, geometry->nodes->GetCoord(iPoint));
          if (dist < minDist) {
            minDist = dist;
            minPoint = iPoint;
          }
        }
        /*--- Decide which rank owns the probe. ---*/
        su2double globMinDist;
        SU2_MPI::Allreduce(&minDist, &globMinDist, 1, MPI_DOUBLE, MPI_MIN, SU2_MPI::GetComm());
        output.iPoint = fabs(minDist - globMinDist) < EPS ? minPoint : CustomOutput::PROBE_NOT_OWNED;
        if (output.iPoint != CustomOutput::PROBE_NOT_OWNED) {
          std::cout << "Probe " << output.name << " is using global point "
                    << geometry->nodes->GetGlobalIndex(output.iPoint)
                    << ", distance from target location is " << sqrt(minDist) << std::endl;
        }
      }
    }

    if (output.type == OperationType::FUNCTION) {
      auto Functor = [&](unsigned long i) {
        /*--- Functions only reference other history outputs. ---*/
        return *output.otherOutputs[i - CustomOutput::NOT_A_VARIABLE];
      };
      SetHistoryOutputValue(output.name, output.eval(Functor));
      continue;
    }

    /*--- Prepares the functor that maps symbol indices to values at a given point
     * (see ConvertVariableSymbolsToIndices). ---*/

    auto MakeFunctor = [&](unsigned long iPoint) {
      /*--- This returns another lambda that captures iPoint by value. ---*/
      return [&, iPoint](unsigned long i) {
        if (i < CustomOutput::NOT_A_VARIABLE) {
          const auto solIdx = i / CustomOutput::MAX_VARS_PER_SOLVER;
          const auto varIdx = i % CustomOutput::MAX_VARS_PER_SOLVER;
          if (solIdx == FLOW_SOL) {
            return flowNodes->GetPrimitive(iPoint, varIdx);
          } else {
            return solver[solIdx]->GetNodes()->GetSolution(iPoint, varIdx);
          }
        } else {
          return *output.otherOutputs[i - CustomOutput::NOT_A_VARIABLE];
        }
      };
    };

    if (output.type == OperationType::PROBE) {
      su2double value = std::numeric_limits<su2double>::max();
      if (output.iPoint != CustomOutput::PROBE_NOT_OWNED) {
        value = output.eval(MakeFunctor(output.iPoint));
      }
      su2double tmp = value;
      SU2_MPI::Allreduce(&tmp, &value, 1, MPI_DOUBLE, MPI_MIN, SU2_MPI::GetComm());
      SetHistoryOutputValue(output.name, value);
      continue;
    }

    /*--- Surface integral of the expression. ---*/

    std::array<su2double, 2> integral = {0.0, 0.0};

    SU2_OMP_PARALLEL {
      std::array<su2double, 2> local_integral = {0.0, 0.0};

      for (const auto iMarker : output.markerIndices) {

        SU2_OMP_FOR_(schedule(static) SU2_NOWAIT)
        for (auto iVertex = 0ul; iVertex < geometry->nVertex[iMarker]; ++iVertex) {
          const auto iPoint = geometry->vertex[iMarker][iVertex]->GetNode();

          if (!geometry->nodes->GetDomain(iPoint)) continue;

          const auto* normal = geometry->vertex[iMarker][iVertex]->GetNormal();

          su2double weight = 1.0;
          if (output.type == OperationType::MASSFLOW_AVG || output.type == OperationType::MASSFLOW_INT) {
            weight = flowNodes->GetDensity(iPoint) * flowNodes->GetProjVel(iPoint, normal);
          } else {
            weight = GeometryToolbox::Norm(nDim, normal);
          }
          weight *= GetAxiFactor(axisymmetric, *geometry->nodes, iPoint, iMarker);
          local_integral[1] += weight;
          local_integral[0] += weight * output.eval(MakeFunctor(iPoint));
        }
        END_SU2_OMP_FOR
      }

      SU2_OMP_CRITICAL {
        integral[0] += local_integral[0];
        integral[1] += local_integral[1];
      }
      END_SU2_OMP_CRITICAL
    }
    END_SU2_OMP_PARALLEL

    const auto local = integral;
    SU2_MPI::Allreduce(local.data(), integral.data(), 2, MPI_DOUBLE, MPI_SUM, SU2_MPI::GetComm());
    if (output.type == OperationType::AREA_AVG || output.type == OperationType::MASSFLOW_AVG) {
      integral[0] /= integral[1];
    }
    SetHistoryOutputValue(output.name, integral[0]);
  }
}

// The "AddHistoryOutput(" must not be split over multiple lines to ensure proper python parsing
// clang-format off
void CFlowOutput::AddHistoryOutputFields_ScalarRMS_RES(const CConfig* config) {
  switch (TurbModelFamily(config->GetKind_Turb_Model())) {
    case TURB_FAMILY::SA:
      /// DESCRIPTION: Root-mean square residual of nu tilde (SA model).
      AddHistoryOutput("RMS_NU_TILDE", "rms[nu]", ScreenOutputFormat::FIXED, "RMS_RES", "Root-mean square residual of nu tilde (SA model).", HistoryFieldType::RESIDUAL);
      break;

    case TURB_FAMILY::KW:
      /// DESCRIPTION: Root-mean square residual of kinetic energy (SST model).
      AddHistoryOutput("RMS_TKE", "rms[k]",  ScreenOutputFormat::FIXED, "RMS_RES", "Root-mean square residual of kinetic energy (SST model).", HistoryFieldType::RESIDUAL);
      /// DESCRIPTION: Root-mean square residual of the dissipation (SST model).
      AddHistoryOutput("RMS_DISSIPATION", "rms[w]",  ScreenOutputFormat::FIXED, "RMS_RES", "Root-mean square residual of dissipation (SST model).", HistoryFieldType::RESIDUAL);
      break;

    case TURB_FAMILY::NONE: break;
  }
  switch (config->GetKind_Trans_Model()) {

    case TURB_TRANS_MODEL::LM:
      /// DESCRIPTION: Root-mean square residual of the intermittency (LM model).
      AddHistoryOutput("RMS_INTERMITTENCY", "rms[LM_1]",  ScreenOutputFormat::FIXED, "RMS_RES", "Root-mean square residual of intermittency (LM model).", HistoryFieldType::RESIDUAL);
      /// DESCRIPTION: Root-mean square residual of the momentum thickness Reynolds number (LM model).
      AddHistoryOutput("RMS_RE_THETA_T", "rms[LM_2]",  ScreenOutputFormat::FIXED, "RMS_RES", "Root-mean square residual of momentum thickness Reynolds number (LM model).", HistoryFieldType::RESIDUAL);
      break;
	  
	  case TURB_TRANS_MODEL::EN:
      /// DESCRIPTION: Root-mean square residual of the Amplification factor (e^N model).
      AddHistoryOutput("RMS_AMPLIFICATION_FACTOR", "rms[n]",  ScreenOutputFormat::FIXED, "RMS_RES", "Root-mean square residual of the amplification factor (EN model)).", HistoryFieldType::RESIDUAL);
      break;

    case TURB_TRANS_MODEL::NONE: break;
  }

  if (config->GetKind_Species_Model() != SPECIES_MODEL::NONE) {
    for (unsigned short iVar = 0; iVar < config->GetnSpecies(); iVar++) {
      AddHistoryOutput("RMS_SPECIES_" + std::to_string(iVar), "rms[rho*Y_" + std::to_string(iVar)+"]", ScreenOutputFormat::FIXED, "RMS_RES", "Root-mean square residual of transported species.", HistoryFieldType::RESIDUAL);
    }
  }
}

void CFlowOutput::AddHistoryOutputFields_ScalarMAX_RES(const CConfig* config) {
  switch (TurbModelFamily(config->GetKind_Turb_Model())) {
    case TURB_FAMILY::SA:
      /// DESCRIPTION: Maximum residual of nu tilde (SA model).
      AddHistoryOutput("MAX_NU_TILDE", "max[nu]", ScreenOutputFormat::FIXED, "MAX_RES", "Maximum residual of nu tilde (SA model).", HistoryFieldType::RESIDUAL);
      break;

    case TURB_FAMILY::KW:
      /// DESCRIPTION: Maximum residual of kinetic energy (SST model).
      AddHistoryOutput("MAX_TKE", "max[k]",  ScreenOutputFormat::FIXED, "MAX_RES", "Maximum residual of kinetic energy (SST model).", HistoryFieldType::RESIDUAL);
      /// DESCRIPTION: Maximum residual of the dissipation (SST model).
      AddHistoryOutput("MAX_DISSIPATION", "max[w]",  ScreenOutputFormat::FIXED, "MAX_RES", "Maximum residual of dissipation (SST model).", HistoryFieldType::RESIDUAL);
      break;

    case TURB_FAMILY::NONE:
      break;
  }

  switch (config->GetKind_Trans_Model()) {
    case TURB_TRANS_MODEL::LM:
      /// DESCRIPTION: Maximum residual of the intermittency (LM model).
      AddHistoryOutput("MAX_INTERMITTENCY", "max[LM_1]",  ScreenOutputFormat::FIXED, "MAX_RES", "Maximum residual of the intermittency (LM model).", HistoryFieldType::RESIDUAL);
      /// DESCRIPTION: Maximum residual of the momentum thickness Reynolds number (LM model).
      AddHistoryOutput("MAX_RE_THETA_T", "max[LM_2]",  ScreenOutputFormat::FIXED, "MAX_RES", "Maximum residual of the momentum thickness Reynolds number (LM model).", HistoryFieldType::RESIDUAL);
	    break;
      
	  case TURB_TRANS_MODEL::EN:
      /// DESCRIPTION: Maximum residual of the amplification factor (EN model).
      AddHistoryOutput("MAX_AMPLIFICATION_FACTOR", "max[n]",  ScreenOutputFormat::FIXED, "MAX_RES", "Maximum residual of the amplification factor (EN model).", HistoryFieldType::RESIDUAL);
      break;

    case TURB_TRANS_MODEL::NONE:
      break;
  }

  if (config->GetKind_Species_Model() != SPECIES_MODEL::NONE) {
    for (unsigned short iVar = 0; iVar < config->GetnSpecies(); iVar++) {
      AddHistoryOutput("MAX_SPECIES_" + std::to_string(iVar), "max[rho*Y_" + std::to_string(iVar)+"]", ScreenOutputFormat::FIXED, "MAX_RES", "Maximum residual of transported species.", HistoryFieldType::RESIDUAL);
    }
  }
}

void CFlowOutput::AddHistoryOutputFields_ScalarBGS_RES(const CConfig* config) {
  if (!multiZone) return;

  switch (TurbModelFamily(config->GetKind_Turb_Model())) {
    case TURB_FAMILY::SA:
      /// DESCRIPTION: Maximum residual of nu tilde (SA model).
      AddHistoryOutput("BGS_NU_TILDE", "bgs[nu]", ScreenOutputFormat::FIXED, "BGS_RES", "BGS residual of nu tilde (SA model).", HistoryFieldType::RESIDUAL);
      break;

    case TURB_FAMILY::KW:
      /// DESCRIPTION: Maximum residual of kinetic energy (SST model).
      AddHistoryOutput("BGS_TKE", "bgs[k]", ScreenOutputFormat::FIXED, "BGS_RES", "BGS residual of kinetic energy (SST model).", HistoryFieldType::RESIDUAL);
      /// DESCRIPTION: Maximum residual of the dissipation (SST model).
      AddHistoryOutput("BGS_DISSIPATION", "bgs[w]",  ScreenOutputFormat::FIXED, "BGS_RES", "BGS residual of dissipation (SST model).", HistoryFieldType::RESIDUAL);
      break;

    case TURB_FAMILY::NONE: break;
  }

  switch (config->GetKind_Trans_Model()) {
    case TURB_TRANS_MODEL::LM:
      /// DESCRIPTION: Maximum residual of the intermittency (LM model).
      AddHistoryOutput("BGS_INTERMITTENCY", "bgs[LM_1]", ScreenOutputFormat::FIXED, "BGS_RES", "BGS residual of the intermittency (LM model).", HistoryFieldType::RESIDUAL);
      /// DESCRIPTION: Maximum residual of the momentum thickness Reynolds number (LM model).
      AddHistoryOutput("BGS_RE_THETA_T", "bgs[LM_2]",  ScreenOutputFormat::FIXED, "BGS_RES", "BGS residual of the momentum thickness Reynolds number (LM model).", HistoryFieldType::RESIDUAL);
      break;
	  
	  case TURB_TRANS_MODEL::EN:
      /// DESCRIPTION: Maximum residual of the amplification factor (EN model).
      AddHistoryOutput("BGS_AMPLIFICATION_FACTOR", "bgs[n]",  ScreenOutputFormat::FIXED, "BGS_RES", "BGS residual of the amplification factor (EN model).", HistoryFieldType::RESIDUAL);
      break;

    case TURB_TRANS_MODEL::NONE: break;
  }

  if (config->GetKind_Species_Model() != SPECIES_MODEL::NONE) {
    for (unsigned short iVar = 0; iVar < config->GetnSpecies(); iVar++) {
      AddHistoryOutput("BGS_SPECIES_" + std::to_string(iVar), "bgs[rho*Y_" + std::to_string(iVar)+"]", ScreenOutputFormat::FIXED, "BGS_RES", "BGS residual of transported species.", HistoryFieldType::RESIDUAL);
    }
  }
}

void CFlowOutput::AddHistoryOutputFields_ScalarLinsol(const CConfig* config) {
  if (config->GetKind_Turb_Model() != TURB_MODEL::NONE) {
    AddHistoryOutput("LINSOL_ITER_TURB", "LinSolIterTurb", ScreenOutputFormat::INTEGER, "LINSOL", "Number of iterations of the linear solver for turbulence solver.");
    AddHistoryOutput("LINSOL_RESIDUAL_TURB", "LinSolResTurb", ScreenOutputFormat::FIXED, "LINSOL", "Residual of the linear solver for turbulence solver.");
  }

  if (config->GetKind_Trans_Model() != TURB_TRANS_MODEL::NONE) {
    AddHistoryOutput("LINSOL_ITER_TRANS", "LinSolIterTrans", ScreenOutputFormat::INTEGER, "LINSOL", "Number of iterations of the linear solver for transition solver.");
    AddHistoryOutput("LINSOL_RESIDUAL_TRANS", "LinSolResTrans", ScreenOutputFormat::FIXED, "LINSOL", "Residual of the linear solver for transition solver.");
  }

  if (config->GetKind_Species_Model() != SPECIES_MODEL::NONE) {
    AddHistoryOutput("LINSOL_ITER_SPECIES", "LinSolIterSpecies", ScreenOutputFormat::INTEGER, "LINSOL", "Number of iterations of the linear solver for species solver.");
    AddHistoryOutput("LINSOL_RESIDUAL_SPECIES", "LinSolResSpecies", ScreenOutputFormat::FIXED, "LINSOL", "Residual of the linear solver for species solver.");
  }
}
// clang-format on

void CFlowOutput::LoadHistoryData_Scalar(const CConfig* config, const CSolver* const* solver) {
  switch (TurbModelFamily(config->GetKind_Turb_Model())) {
    case TURB_FAMILY::SA:
      SetHistoryOutputValue("RMS_NU_TILDE", log10(solver[TURB_SOL]->GetRes_RMS(0)));
      SetHistoryOutputValue("MAX_NU_TILDE", log10(solver[TURB_SOL]->GetRes_Max(0)));
      if (multiZone) {
        SetHistoryOutputValue("BGS_NU_TILDE", log10(solver[TURB_SOL]->GetRes_BGS(0)));
      }
      break;

    case TURB_FAMILY::KW:
      SetHistoryOutputValue("RMS_TKE", log10(solver[TURB_SOL]->GetRes_RMS(0)));
      SetHistoryOutputValue("RMS_DISSIPATION",log10(solver[TURB_SOL]->GetRes_RMS(1)));
      SetHistoryOutputValue("MAX_TKE", log10(solver[TURB_SOL]->GetRes_Max(0)));
      SetHistoryOutputValue("MAX_DISSIPATION", log10(solver[TURB_SOL]->GetRes_Max(1)));
      if (multiZone) {
        SetHistoryOutputValue("BGS_TKE", log10(solver[TURB_SOL]->GetRes_BGS(0)));
        SetHistoryOutputValue("BGS_DISSIPATION", log10(solver[TURB_SOL]->GetRes_BGS(1)));
      }
      break;

    case TURB_FAMILY::NONE: break;
  }

  if (config->GetKind_Turb_Model() != TURB_MODEL::NONE) {
    SetHistoryOutputValue("LINSOL_ITER_TURB", solver[TURB_SOL]->GetIterLinSolver());
    SetHistoryOutputValue("LINSOL_RESIDUAL_TURB", log10(solver[TURB_SOL]->GetResLinSolver()));
  }

  switch (config->GetKind_Trans_Model()) {
    case TURB_TRANS_MODEL::LM:
      SetHistoryOutputValue("RMS_INTERMITTENCY", log10(solver[TRANS_SOL]->GetRes_RMS(0)));
      SetHistoryOutputValue("RMS_RE_THETA_T",log10(solver[TRANS_SOL]->GetRes_RMS(1)));
      SetHistoryOutputValue("MAX_INTERMITTENCY", log10(solver[TRANS_SOL]->GetRes_Max(0)));
      SetHistoryOutputValue("MAX_RE_THETA_T", log10(solver[TRANS_SOL]->GetRes_Max(1)));
      if (multiZone) {
        SetHistoryOutputValue("BGS_INTERMITTENCY", log10(solver[TRANS_SOL]->GetRes_BGS(0)));
        SetHistoryOutputValue("BGS_RE_THETA_T", log10(solver[TRANS_SOL]->GetRes_BGS(1)));
      }
      SetHistoryOutputValue("LINSOL_ITER_TRANS", solver[TRANS_SOL]->GetIterLinSolver());
      SetHistoryOutputValue("LINSOL_RESIDUAL_TRANS", log10(solver[TRANS_SOL]->GetResLinSolver()));
      break;
	  
	  case TURB_TRANS_MODEL::EN:
	    SetHistoryOutputValue("RMS_AMPLIFICATION_FACTOR", log10(solver[TRANS_SOL]->GetRes_RMS(0)));
	    SetHistoryOutputValue("MAX_AMPLIFICATION_FACTOR", log10(solver[TRANS_SOL]->GetRes_Max(0)));
	    if (multiZone) {
		    SetHistoryOutputValue("BGS_AMPLIFICATION_FACTOR", log10(solver[TRANS_SOL]->GetRes_BGS(0)));
	    }
	    break;

    case TURB_TRANS_MODEL::NONE: break;
  }

  if (config->GetKind_Species_Model() != SPECIES_MODEL::NONE) {
    for (unsigned short iVar = 0; iVar < config->GetnSpecies(); iVar++) {
      SetHistoryOutputValue("RMS_SPECIES_" + std::to_string(iVar), log10(solver[SPECIES_SOL]->GetRes_RMS(iVar)));
      SetHistoryOutputValue("MAX_SPECIES_" + std::to_string(iVar), log10(solver[SPECIES_SOL]->GetRes_Max(iVar)));
      if (multiZone) {
        SetHistoryOutputValue("BGS_SPECIES_" + std::to_string(iVar), log10(solver[SPECIES_SOL]->GetRes_BGS(iVar)));
      }
    }

    SetHistoryOutputValue("LINSOL_ITER_SPECIES", solver[SPECIES_SOL]->GetIterLinSolver());
    SetHistoryOutputValue("LINSOL_RESIDUAL_SPECIES", log10(solver[SPECIES_SOL]->GetResLinSolver()));
  }
}

void CFlowOutput::SetVolumeOutputFieldsScalarSolution(const CConfig* config){
  /*--- Only place outputs of the "SOLUTION" group here. ---*/

  switch (TurbModelFamily(config->GetKind_Turb_Model())) {
    case TURB_FAMILY::SA:
      AddVolumeOutput("NU_TILDE", "Nu_Tilde", "SOLUTION", "Spalart-Allmaras variable");
      break;

    case TURB_FAMILY::KW:
      AddVolumeOutput("TKE", "Turb_Kin_Energy", "SOLUTION", "Turbulent kinetic energy");
      AddVolumeOutput("DISSIPATION", "Omega", "SOLUTION", "Rate of dissipation");
      break;

    case TURB_FAMILY::NONE:
      break;
  }

  switch (config->GetKind_Trans_Model()) {
    case TURB_TRANS_MODEL::LM:
<<<<<<< HEAD
	  AddVolumeOutput("INTERMITTENCY", "LM_gamma", "SOLUTION", "LM intermittency");
	  AddVolumeOutput("RE_THETA_T", "LM_Re_t", "SOLUTION", "LM RE_THETA_T");
	  AddVolumeOutput("INTERMITTENCY_SEP", "LM_gamma_sep", "PRIMITIVE", "LM intermittency");
	  AddVolumeOutput("INTERMITTENCY_EFF", "LM_gamma_eff", "PRIMITIVE", "LM RE_THETA_T");
	  AddVolumeOutput("TURB_INDEX", "Turb_index", "PRIMITIVE", "Turbulence index");
=======
      AddVolumeOutput("INTERMITTENCY", "LM_gamma", "SOLUTION", "LM intermittency");
      AddVolumeOutput("RE_THETA_T", "LM_Re_t", "SOLUTION", "LM RE_THETA_T");
>>>>>>> bf16c205
      break;
	  
	  case TURB_TRANS_MODEL::EN:
      AddVolumeOutput("AMPLIFICATION_FACTOR", "n", "SOLUTION", "e^N transition Amplification Factor");
      AddVolumeOutput("TURB_INDEX", "Turb_index", "PRIMITIVE", "Turbulence index");
	    break;

    case TURB_TRANS_MODEL::NONE:
      break;
  }

  if (config->GetKind_Species_Model() != SPECIES_MODEL::NONE) {
    for (unsigned short iVar = 0; iVar < config->GetnSpecies(); iVar++) {
      AddVolumeOutput("SPECIES_" + std::to_string(iVar), "Species_" + std::to_string(iVar), "SOLUTION", "Species_" + std::to_string(iVar) + " mass fraction");
    }
  }
}

void CFlowOutput::SetVolumeOutputFieldsScalarResidual(const CConfig* config) {
  /*--- Only place outputs of the "RESIDUAL" group here. ---*/

  switch (TurbModelFamily(config->GetKind_Turb_Model())){
    case TURB_FAMILY::SA:
      AddVolumeOutput("RES_NU_TILDE", "Residual_Nu_Tilde", "RESIDUAL", "Residual of the Spalart-Allmaras variable");
      break;

    case TURB_FAMILY::KW:
      AddVolumeOutput("RES_TKE", "Residual_TKE", "RESIDUAL", "Residual of turbulent kinetic energy");
      AddVolumeOutput("RES_DISSIPATION", "Residual_Omega", "RESIDUAL", "Residual of the rate of dissipation");
      break;

    case TURB_FAMILY::NONE:
      break;
  }

  switch (config->GetKind_Trans_Model()) {
    case TURB_TRANS_MODEL::LM:
      AddVolumeOutput("RES_INTERMITTENCY", "Residual_LM_intermittency", "RESIDUAL", "Residual of LM intermittency");
      AddVolumeOutput("RES_RE_THETA_T", "Residual_LM_RE_THETA_T", "RESIDUAL", "Residual of LM RE_THETA_T");
      break;
	  
	case TURB_TRANS_MODEL::EN:
      AddVolumeOutput("RES_AMPLIFICATION_FACTOR", "Residual_EN_AMLIFICATION", "RESIDUAL", "Residual of the amplification factor (EN model)");
	  break;

    case TURB_TRANS_MODEL::NONE:
      break;
  }

  if (config->GetKind_Species_Model() != SPECIES_MODEL::NONE) {
    for (unsigned short iVar = 0; iVar < config->GetnSpecies(); iVar++){
      AddVolumeOutput("RES_SPECIES_" + std::to_string(iVar), "Residual_Species_" + std::to_string(iVar), "RESIDUAL", "Residual of the transported species " + std::to_string(iVar));
    }
  }
}

void CFlowOutput::SetVolumeOutputFieldsScalarMisc(const CConfig* config) {
  /*--- Place "PRIMITIVE", "LIMITER", and other groups here. ---*/

  if (config->GetKind_SlopeLimit_Turb() != LIMITER::NONE) {
    switch (TurbModelFamily(config->GetKind_Turb_Model())) {
      case TURB_FAMILY::SA:
        AddVolumeOutput("LIMITER_NU_TILDE", "Limiter_Nu_Tilde", "LIMITER", "Limiter value of the Spalart-Allmaras variable");
        break;

      case TURB_FAMILY::KW:
        AddVolumeOutput("LIMITER_TKE", "Limiter_TKE", "LIMITER", "Limiter value of turb. kinetic energy");
        AddVolumeOutput("LIMITER_DISSIPATION", "Limiter_Omega", "LIMITER", "Limiter value of dissipation rate");
        break;

      case TURB_FAMILY::NONE:
        break;
    }
  }

  if (config->GetKind_Species_Model() != SPECIES_MODEL::NONE) {
    if (config->GetKind_SlopeLimit_Species() != LIMITER::NONE) {
      for (unsigned short iVar = 0; iVar < config->GetnSpecies(); iVar++)
        AddVolumeOutput("LIMITER_SPECIES_" + std::to_string(iVar), "Limiter_Species_" + std::to_string(iVar), "LIMITER", "Limiter value of the transported species " + std::to_string(iVar));
    }
    for (unsigned short iVar = 0; iVar < config->GetnSpecies(); iVar++) {
      AddVolumeOutput("DIFFUSIVITY_" + std::to_string(iVar), "Diffusivity_" + std::to_string(iVar), "PRIMITIVE", "Diffusivity of the transported species " + std::to_string(iVar));
    }
  }

  switch (config->GetKind_Trans_Model()) {
    case TURB_TRANS_MODEL::LM:
      AddVolumeOutput("INTERMITTENCY_SEP", "LM_gamma_sep", "PRIMITIVE", "LM intermittency");
      AddVolumeOutput("INTERMITTENCY_EFF", "LM_gamma_eff", "PRIMITIVE", "LM RE_THETA_T");
      AddVolumeOutput("TURB_INDEX", "Turb_index", "PRIMITIVE", "Turbulence index");
      break;

    case TURB_TRANS_MODEL::NONE:
      break;
  }

  if (config->GetKind_Turb_Model() != TURB_MODEL::NONE) {
    AddVolumeOutput("EDDY_VISCOSITY", "Eddy_Viscosity", "PRIMITIVE", "Turbulent eddy viscosity");
  }

  if (config->GetSAParsedOptions().bc) {
    AddVolumeOutput("INTERMITTENCY", "gamma_BC", "INTERMITTENCY", "Intermittency");
  }

  // Hybrid RANS-LES
  if (config->GetKind_HybridRANSLES() != NO_HYBRIDRANSLES) {
    AddVolumeOutput("DES_LENGTHSCALE", "DES_LengthScale", "DDES", "DES length scale value");
    AddVolumeOutput("WALL_DISTANCE", "Wall_Distance", "DDES", "Wall distance value");
  }

  if (config->GetViscous()) {
    if (nDim == 3) {
      AddVolumeOutput("VORTICITY_X", "Vorticity_x", "VORTEX_IDENTIFICATION", "x-component of the vorticity vector");
      AddVolumeOutput("VORTICITY_Y", "Vorticity_y", "VORTEX_IDENTIFICATION", "y-component of the vorticity vector");
      AddVolumeOutput("VORTICITY_Z", "Vorticity_z", "VORTEX_IDENTIFICATION", "z-component of the vorticity vector");
    } else {
      AddVolumeOutput("VORTICITY", "Vorticity", "VORTEX_IDENTIFICATION", "Value of the vorticity");
    }
    AddVolumeOutput("Q_CRITERION", "Q_Criterion", "VORTEX_IDENTIFICATION", "Value of the Q-Criterion");
  }
}

void CFlowOutput::LoadVolumeData_Scalar(const CConfig* config, const CSolver* const* solver, const CGeometry* geometry,
                                        const unsigned long iPoint) {
  const auto* turb_solver = solver[TURB_SOL];
  const auto* trans_solver = solver[TRANS_SOL];
  const auto* Node_Flow = solver[FLOW_SOL]->GetNodes();
  const auto* Node_Turb = (config->GetKind_Turb_Model() != TURB_MODEL::NONE) ? turb_solver->GetNodes() : nullptr;
  const auto* Node_Trans = (config->GetKind_Trans_Model() != TURB_TRANS_MODEL::NONE) ? trans_solver->GetNodes() : nullptr;
  const auto* Node_Geo = geometry->nodes;

  if (config->GetViscous()) {
    if (nDim == 3){
      SetVolumeOutputValue("VORTICITY_X", iPoint, Node_Flow->GetVorticity(iPoint)[0]);
      SetVolumeOutputValue("VORTICITY_Y", iPoint, Node_Flow->GetVorticity(iPoint)[1]);
      SetVolumeOutputValue("VORTICITY_Z", iPoint, Node_Flow->GetVorticity(iPoint)[2]);
    } else {
      SetVolumeOutputValue("VORTICITY", iPoint, Node_Flow->GetVorticity(iPoint)[2]);
    }
    SetVolumeOutputValue("Q_CRITERION", iPoint, GetQ_Criterion(Node_Flow->GetVelocityGradient(iPoint)));
  }

  const bool limiter = (config->GetKind_SlopeLimit_Turb() != LIMITER::NONE);

  switch (TurbModelFamily(config->GetKind_Turb_Model())) {
    case TURB_FAMILY::SA:
      SetVolumeOutputValue("NU_TILDE", iPoint, Node_Turb->GetSolution(iPoint, 0));
      SetVolumeOutputValue("RES_NU_TILDE", iPoint, turb_solver->LinSysRes(iPoint, 0));
      if (limiter) {
        SetVolumeOutputValue("LIMITER_NU_TILDE", iPoint, Node_Turb->GetLimiter(iPoint, 0));
      }
      break;

    case TURB_FAMILY::KW:
      SetVolumeOutputValue("TKE", iPoint, Node_Turb->GetSolution(iPoint, 0));
      SetVolumeOutputValue("DISSIPATION", iPoint, Node_Turb->GetSolution(iPoint, 1));
      SetVolumeOutputValue("RES_TKE", iPoint, turb_solver->LinSysRes(iPoint, 0));
      SetVolumeOutputValue("RES_DISSIPATION", iPoint, turb_solver->LinSysRes(iPoint, 1));
      if (limiter) {
        SetVolumeOutputValue("LIMITER_TKE", iPoint, Node_Turb->GetLimiter(iPoint, 0));
        SetVolumeOutputValue("LIMITER_DISSIPATION", iPoint, Node_Turb->GetLimiter(iPoint, 1));
      }
      break;

    case TURB_FAMILY::NONE: break;
  }

  /*--- If we got here a turbulence model is being used, therefore there is eddy viscosity. ---*/
  if (config->GetKind_Turb_Model() != TURB_MODEL::NONE) {
    SetVolumeOutputValue("EDDY_VISCOSITY", iPoint, Node_Flow->GetEddyViscosity(iPoint));
  }

  if (config->GetSAParsedOptions().bc) {
    SetVolumeOutputValue("INTERMITTENCY", iPoint, Node_Turb->GetIntermittencyEff(iPoint));
  }

  switch (config->GetKind_Trans_Model()) {
    case TURB_TRANS_MODEL::LM:
      SetVolumeOutputValue("INTERMITTENCY", iPoint, Node_Trans->GetSolution(iPoint, 0));
      SetVolumeOutputValue("RE_THETA_T", iPoint, Node_Trans->GetSolution(iPoint, 1));
      SetVolumeOutputValue("INTERMITTENCY_SEP", iPoint, Node_Trans->GetIntermittencySep(iPoint));
      SetVolumeOutputValue("INTERMITTENCY_EFF", iPoint, Node_Trans->GetIntermittencyEff(iPoint));
      SetVolumeOutputValue("TURB_INDEX", iPoint, Node_Turb->GetTurbIndex(iPoint));
      SetVolumeOutputValue("RES_INTERMITTENCY", iPoint, trans_solver->LinSysRes(iPoint, 0));
      SetVolumeOutputValue("RES_RE_THETA_T", iPoint, trans_solver->LinSysRes(iPoint, 1));
      break;
	  
	case TURB_TRANS_MODEL::EN:
      SetVolumeOutputValue("AMPLIFICATION_FACTOR", iPoint, Node_Trans->GetSolution(iPoint, 0));
      SetVolumeOutputValue("RES_AMPLIFICATION_FACTOR", iPoint, trans_solver->LinSysRes(iPoint, 0));
      SetVolumeOutputValue("TURB_INDEX", iPoint, Node_Turb->GetTurbIndex(iPoint));
	  break;

    case TURB_TRANS_MODEL::NONE: break;
  }

  if (config->GetKind_HybridRANSLES() != NO_HYBRIDRANSLES) {
    SetVolumeOutputValue("DES_LENGTHSCALE", iPoint, Node_Flow->GetDES_LengthScale(iPoint));
    SetVolumeOutputValue("WALL_DISTANCE", iPoint, Node_Geo->GetWall_Distance(iPoint));
  }

  if (config->GetKind_Species_Model() != SPECIES_MODEL::NONE) {
    const auto Node_Species = solver[SPECIES_SOL]->GetNodes();

    for (unsigned short iVar = 0; iVar < config->GetnSpecies(); iVar++) {
      SetVolumeOutputValue("SPECIES_" + std::to_string(iVar), iPoint, Node_Species->GetSolution(iPoint, iVar));
      SetVolumeOutputValue("RES_SPECIES_" + std::to_string(iVar), iPoint, solver[SPECIES_SOL]->LinSysRes(iPoint, iVar));
      SetVolumeOutputValue("DIFFUSIVITY_"+ std::to_string(iVar), iPoint, Node_Species->GetDiffusivity(iPoint,iVar));
      if (config->GetKind_SlopeLimit_Species() != LIMITER::NONE)
        SetVolumeOutputValue("LIMITER_SPECIES_" + std::to_string(iVar), iPoint, Node_Species->GetLimiter(iPoint, iVar));
    }
  }
}

void CFlowOutput::LoadSurfaceData(CConfig *config, CGeometry *geometry, CSolver **solver, unsigned long iPoint, unsigned short iMarker, unsigned long iVertex){

  if (!config->GetViscous_Wall(iMarker)) return;

  const auto heat_sol = (config->GetKind_Regime() == ENUM_REGIME::INCOMPRESSIBLE) &&
                         config->GetWeakly_Coupled_Heat() ? HEAT_SOL : FLOW_SOL;

  SetVolumeOutputValue("SKIN_FRICTION-X", iPoint, solver[FLOW_SOL]->GetCSkinFriction(iMarker, iVertex, 0));
  SetVolumeOutputValue("SKIN_FRICTION-Y", iPoint, solver[FLOW_SOL]->GetCSkinFriction(iMarker, iVertex, 1));
  if (nDim == 3)
    SetVolumeOutputValue("SKIN_FRICTION-Z", iPoint, solver[FLOW_SOL]->GetCSkinFriction(iMarker, iVertex, 2));
  SetVolumeOutputValue("HEAT_FLUX", iPoint, solver[heat_sol]->GetHeatFlux(iMarker, iVertex));
  SetVolumeOutputValue("Y_PLUS", iPoint, solver[FLOW_SOL]->GetYPlus(iMarker, iVertex));
}

void CFlowOutput::AddAerodynamicCoefficients(const CConfig* config) {

  /// BEGIN_GROUP: AERO_COEFF, DESCRIPTION: Sum of the aerodynamic coefficients and forces on all surfaces (markers) set with MARKER_MONITORING.
  /// DESCRIPTION: Drag coefficient
  AddHistoryOutput("DRAG",       "CD",   ScreenOutputFormat::FIXED, "AERO_COEFF", "Total drag coefficient on all surfaces set with MARKER_MONITORING", HistoryFieldType::COEFFICIENT);
  /// DESCRIPTION: Lift coefficient
  AddHistoryOutput("LIFT",       "CL",   ScreenOutputFormat::FIXED, "AERO_COEFF", "Total lift coefficient on all surfaces set with MARKER_MONITORING", HistoryFieldType::COEFFICIENT);
  /// DESCRIPTION: Sideforce coefficient
  AddHistoryOutput("SIDEFORCE",  "CSF",  ScreenOutputFormat::FIXED, "AERO_COEFF", "Total sideforce coefficient on all surfaces set with MARKER_MONITORING", HistoryFieldType::COEFFICIENT);
  /// DESCRIPTION: Moment around the x-axis
  AddHistoryOutput("MOMENT_X",   "CMx",  ScreenOutputFormat::FIXED, "AERO_COEFF", "Total momentum x-component on all surfaces set with MARKER_MONITORING", HistoryFieldType::COEFFICIENT);
  /// DESCRIPTION: Moment around the y-axis
  AddHistoryOutput("MOMENT_Y",   "CMy",  ScreenOutputFormat::FIXED, "AERO_COEFF", "Total momentum y-component on all surfaces set with MARKER_MONITORING", HistoryFieldType::COEFFICIENT);
  /// DESCRIPTION: Moment around the z-axis
  AddHistoryOutput("MOMENT_Z",   "CMz",  ScreenOutputFormat::FIXED, "AERO_COEFF", "Total momentum z-component on all surfaces set with MARKER_MONITORING", HistoryFieldType::COEFFICIENT);
  /// DESCRIPTION: Force in x direction
  AddHistoryOutput("FORCE_X",    "CFx",  ScreenOutputFormat::FIXED, "AERO_COEFF", "Total force x-component on all surfaces set with MARKER_MONITORING", HistoryFieldType::COEFFICIENT);
  /// DESCRIPTION: Force in y direction
  AddHistoryOutput("FORCE_Y",    "CFy",  ScreenOutputFormat::FIXED, "AERO_COEFF", "Total force y-component on all surfaces set with MARKER_MONITORING", HistoryFieldType::COEFFICIENT);
  /// DESCRIPTION: Force in z direction
  AddHistoryOutput("FORCE_Z",    "CFz",  ScreenOutputFormat::FIXED, "AERO_COEFF", "Total force z-component on all surfaces set with MARKER_MONITORING", HistoryFieldType::COEFFICIENT);
  /// DESCRIPTION: Lift-to-drag ratio
  AddHistoryOutput("EFFICIENCY", "CEff", ScreenOutputFormat::FIXED, "AERO_COEFF", "Total lift-to-drag ratio on all surfaces set with MARKER_MONITORING", HistoryFieldType::COEFFICIENT);
  /// END_GROUP

  /// BEGIN_GROUP: AERO_COEFF_SURF, DESCRIPTION: Aerodynamic coefficients and forces per surface.
  vector<string> Marker_Monitoring;
  for (unsigned short iMarker_Monitoring = 0; iMarker_Monitoring < config->GetnMarker_Monitoring(); iMarker_Monitoring++){
    Marker_Monitoring.push_back(config->GetMarker_Monitoring_TagBound(iMarker_Monitoring));
  }
  /// DESCRIPTION: Drag coefficient
  AddHistoryOutputPerSurface("DRAG_ON_SURFACE",       "CD",   ScreenOutputFormat::FIXED, "AERO_COEFF_SURF", Marker_Monitoring, HistoryFieldType::COEFFICIENT);
  /// DESCRIPTION: Lift coefficient
  AddHistoryOutputPerSurface("LIFT_ON_SURFACE",       "CL",   ScreenOutputFormat::FIXED, "AERO_COEFF_SURF", Marker_Monitoring, HistoryFieldType::COEFFICIENT);
  /// DESCRIPTION: Sideforce coefficient
  AddHistoryOutputPerSurface("SIDEFORCE_ON_SURFACE",  "CSF",  ScreenOutputFormat::FIXED, "AERO_COEFF_SURF", Marker_Monitoring, HistoryFieldType::COEFFICIENT);
  /// DESCRIPTION: Moment around the x-axis
  AddHistoryOutputPerSurface("MOMENT-X_ON_SURFACE",   "CMx",  ScreenOutputFormat::FIXED, "AERO_COEFF_SURF", Marker_Monitoring, HistoryFieldType::COEFFICIENT);
  /// DESCRIPTION: Moment around the y-axis
  AddHistoryOutputPerSurface("MOMENT-Y_ON_SURFACE",   "CMy",  ScreenOutputFormat::FIXED, "AERO_COEFF_SURF", Marker_Monitoring, HistoryFieldType::COEFFICIENT);
  /// DESCRIPTION: Moment around the z-axis
  AddHistoryOutputPerSurface("MOMENT-Z_ON_SURFACE",   "CMz",  ScreenOutputFormat::FIXED, "AERO_COEFF_SURF", Marker_Monitoring, HistoryFieldType::COEFFICIENT);
  /// DESCRIPTION: Force in x direction
  AddHistoryOutputPerSurface("FORCE-X_ON_SURFACE",    "CFx",  ScreenOutputFormat::FIXED, "AERO_COEFF_SURF", Marker_Monitoring, HistoryFieldType::COEFFICIENT);
  /// DESCRIPTION: Force in y direction
  AddHistoryOutputPerSurface("FORCE-Y_ON_SURFACE",    "CFy",  ScreenOutputFormat::FIXED, "AERO_COEFF_SURF", Marker_Monitoring, HistoryFieldType::COEFFICIENT);
  /// DESCRIPTION: Force in z direction
  AddHistoryOutputPerSurface("FORCE-Z_ON_SURFACE",    "CFz",  ScreenOutputFormat::FIXED, "AERO_COEFF_SURF", Marker_Monitoring, HistoryFieldType::COEFFICIENT);
  /// DESCRIPTION: Lift-to-drag ratio
  AddHistoryOutputPerSurface("EFFICIENCY_ON_SURFACE", "CEff", ScreenOutputFormat::FIXED, "AERO_COEFF_SURF", Marker_Monitoring, HistoryFieldType::COEFFICIENT);
  /// END_GROUP

  /// DESCRIPTION: Angle of attack
  AddHistoryOutput("AOA", "AoA", ScreenOutputFormat::FIXED, "AOA", "Angle of attack");

  AddHistoryOutput("COMBO", "ComboObj", ScreenOutputFormat::SCIENTIFIC, "COMBO", "Combined obj. function value.", HistoryFieldType::COEFFICIENT);
}

void CFlowOutput::SetAerodynamicCoefficients(const CConfig* config, const CSolver* flow_solver){

  SetHistoryOutputValue("DRAG", flow_solver->GetTotal_CD());
  SetHistoryOutputValue("LIFT", flow_solver->GetTotal_CL());
  if (nDim == 3)
    SetHistoryOutputValue("SIDEFORCE", flow_solver->GetTotal_CSF());
  if (nDim == 3){
    SetHistoryOutputValue("MOMENT_X", flow_solver->GetTotal_CMx());
    SetHistoryOutputValue("MOMENT_Y", flow_solver->GetTotal_CMy());
  }
  SetHistoryOutputValue("MOMENT_Z", flow_solver->GetTotal_CMz());
  SetHistoryOutputValue("FORCE_X", flow_solver->GetTotal_CFx());
  SetHistoryOutputValue("FORCE_Y", flow_solver->GetTotal_CFy());
  if (nDim == 3)
    SetHistoryOutputValue("FORCE_Z", flow_solver->GetTotal_CFz());
  SetHistoryOutputValue("EFFICIENCY", flow_solver->GetTotal_CEff());

  for (unsigned short iMarker_Monitoring = 0; iMarker_Monitoring < config->GetnMarker_Monitoring(); iMarker_Monitoring++) {
    SetHistoryOutputPerSurfaceValue("DRAG_ON_SURFACE", flow_solver->GetSurface_CD(iMarker_Monitoring), iMarker_Monitoring);
    SetHistoryOutputPerSurfaceValue("LIFT_ON_SURFACE", flow_solver->GetSurface_CL(iMarker_Monitoring), iMarker_Monitoring);
    if (nDim == 3)
      SetHistoryOutputPerSurfaceValue("SIDEFORCE_ON_SURFACE", flow_solver->GetSurface_CSF(iMarker_Monitoring), iMarker_Monitoring);
    if (nDim == 3){
      SetHistoryOutputPerSurfaceValue("MOMENT-X_ON_SURFACE", flow_solver->GetSurface_CMx(iMarker_Monitoring), iMarker_Monitoring);
      SetHistoryOutputPerSurfaceValue("MOMENT-Y_ON_SURFACE", flow_solver->GetSurface_CMy(iMarker_Monitoring), iMarker_Monitoring);
    }
    SetHistoryOutputPerSurfaceValue("MOMENT-Z_ON_SURFACE", flow_solver->GetSurface_CMz(iMarker_Monitoring), iMarker_Monitoring);
    SetHistoryOutputPerSurfaceValue("FORCE-X_ON_SURFACE", flow_solver->GetSurface_CFx(iMarker_Monitoring), iMarker_Monitoring);
    SetHistoryOutputPerSurfaceValue("FORCE-Y_ON_SURFACE", flow_solver->GetSurface_CFy(iMarker_Monitoring), iMarker_Monitoring);
    if (nDim == 3)
      SetHistoryOutputPerSurfaceValue("FORCE-Z_ON_SURFACE", flow_solver->GetSurface_CFz(iMarker_Monitoring), iMarker_Monitoring);

    SetHistoryOutputPerSurfaceValue("EFFICIENCY_ON_SURFACE", flow_solver->GetSurface_CEff(iMarker_Monitoring), iMarker_Monitoring);
    if (config->GetAeroelastic_Simulation()){
      SetHistoryOutputPerSurfaceValue("PITCH", config->GetAeroelastic_pitch(iMarker_Monitoring), iMarker_Monitoring);
      SetHistoryOutputPerSurfaceValue("PLUNGE", config->GetAeroelastic_plunge(iMarker_Monitoring), iMarker_Monitoring);
    }
  }

  SetHistoryOutputValue("AOA", config->GetAoA());
}

void CFlowOutput::AddHeatCoefficients(const CConfig* config) {

  if (!config->GetViscous()) return;

  /// BEGIN_GROUP: HEAT, DESCRIPTION: Heat coefficients on all surfaces set with MARKER_MONITORING.
  /// DESCRIPTION: Total heatflux
  AddHistoryOutput("TOTAL_HEATFLUX", "HF", ScreenOutputFormat::SCIENTIFIC, "HEAT", "Total heatflux on all surfaces set with MARKER_MONITORING.", HistoryFieldType::COEFFICIENT);
  /// DESCRIPTION: Maximal heatflux
  AddHistoryOutput("MAXIMUM_HEATFLUX", "maxHF", ScreenOutputFormat::SCIENTIFIC, "HEAT", "Maximum heatflux across all surfaces set with MARKER_MONITORING.", HistoryFieldType::COEFFICIENT);

  vector<string> Marker_Monitoring;
  for (auto iMarker = 0u; iMarker < config->GetnMarker_Monitoring(); iMarker++) {
    Marker_Monitoring.push_back(config->GetMarker_Monitoring_TagBound(iMarker));
  }
  /// DESCRIPTION:  Total heatflux
  AddHistoryOutputPerSurface("TOTAL_HEATFLUX_ON_SURFACE", "HF", ScreenOutputFormat::SCIENTIFIC, "HEAT_SURF", Marker_Monitoring, HistoryFieldType::COEFFICIENT);
  /// DESCRIPTION:  Total heatflux
  AddHistoryOutputPerSurface("MAXIMUM_HEATFLUX_ON_SURFACE", "maxHF", ScreenOutputFormat::SCIENTIFIC, "HEAT_SURF", Marker_Monitoring, HistoryFieldType::COEFFICIENT);
  /// END_GROUP
}

void CFlowOutput::SetHeatCoefficients(const CConfig* config, const CSolver* flow_solver) {

  if (!config->GetViscous()) return;

  SetHistoryOutputValue("TOTAL_HEATFLUX", flow_solver->GetTotal_HeatFlux());
  SetHistoryOutputValue("MAXIMUM_HEATFLUX", flow_solver->GetTotal_MaxHeatFlux());

  for (auto iMarker = 0u; iMarker < config->GetnMarker_Monitoring(); iMarker++) {
    SetHistoryOutputPerSurfaceValue("TOTAL_HEATFLUX_ON_SURFACE", flow_solver->GetSurface_HF_Visc(iMarker), iMarker);
    SetHistoryOutputPerSurfaceValue("MAXIMUM_HEATFLUX_ON_SURFACE", flow_solver->GetSurface_MaxHF_Visc(iMarker), iMarker);
  }
}

void CFlowOutput::AddRotatingFrameCoefficients() {
  /// BEGIN_GROUP: ROTATING_FRAME, DESCRIPTION: Coefficients related to a rotating frame of reference.
  /// DESCRIPTION: Merit
  AddHistoryOutput("FIGURE_OF_MERIT", "CMerit", ScreenOutputFormat::SCIENTIFIC, "ROTATING_FRAME", "Thrust over torque", HistoryFieldType::COEFFICIENT);
  /// DESCRIPTION: CT
  AddHistoryOutput("THRUST", "CT", ScreenOutputFormat::SCIENTIFIC, "ROTATING_FRAME", "Thrust coefficient", HistoryFieldType::COEFFICIENT);
  /// DESCRIPTION: CQ
  AddHistoryOutput("TORQUE", "CQ", ScreenOutputFormat::SCIENTIFIC, "ROTATING_FRAME", "Torque coefficient", HistoryFieldType::COEFFICIENT);
  /// END_GROUP
}

void CFlowOutput::SetRotatingFrameCoefficients(const CSolver* flow_solver) {

  SetHistoryOutputValue("THRUST", flow_solver->GetTotal_CT());
  SetHistoryOutputValue("TORQUE", flow_solver->GetTotal_CQ());
  SetHistoryOutputValue("FIGURE_OF_MERIT", flow_solver->GetTotal_CMerit());
}

void CFlowOutput::Add_CpInverseDesignOutput(){

  AddHistoryOutput("INVERSE_DESIGN_PRESSURE", "Cp_Diff", ScreenOutputFormat::FIXED, "CP_DIFF", "Cp difference for inverse design", HistoryFieldType::COEFFICIENT);
}

void CFlowOutput::Set_CpInverseDesign(CSolver *solver, const CGeometry *geometry, const CConfig *config){

  /*--- Prepare to read the surface pressure files (CSV) ---*/

  const auto surfCp_filename = config->GetUnsteady_FileName("TargetCp", curTimeIter, ".dat");

  /*--- Read the surface pressure file, on the first inner iteration. ---*/

  ifstream Surface_file;
  Surface_file.open(surfCp_filename);

  if (!Surface_file.good()) {
    solver->SetTotal_CpDiff(0.0);
    SetHistoryOutputValue("INVERSE_DESIGN_PRESSURE", 0.0);
    return;
  }

  if ((config->GetInnerIter() == 0) || config->GetDiscrete_Adjoint()) {
    string text_line;
    getline(Surface_file, text_line);

    while (getline(Surface_file, text_line)) {
      /*--- remove commas ---*/
      for (auto& c : text_line) if (c == ',') c = ' ';
      stringstream point_line(text_line);

      /*--- parse line ---*/
      unsigned long iPointGlobal;
      su2double XCoord, YCoord, ZCoord=0, Pressure, PressureCoeff;

      point_line >> iPointGlobal >> XCoord >> YCoord;
      if (nDim == 3) point_line >> ZCoord;
      point_line >> Pressure >> PressureCoeff;

      const auto iPoint = geometry->GetGlobal_to_Local_Point(iPointGlobal);

      /*--- If the point is on this rank set the Cp to associated vertices
       *    (one point may be shared by multiple vertices). ---*/
      if (iPoint >= 0) {
        bool set = false;
        for (auto iMarker = 0u; iMarker < geometry->GetnMarker(); ++iMarker) {
          const auto iVertex = geometry->nodes->GetVertex(iPoint, iMarker);

          if (iVertex >= 0) {
            solver->SetCPressureTarget(iMarker, iVertex, PressureCoeff);
            set = true;
          }
        }
        if (!set)
          cout << "WARNING: In file " << surfCp_filename << ", point " << iPointGlobal << " is not a vertex." << endl;
      }
    }
  }

  /*--- Compute the pressure difference. ---*/

  su2double PressDiff = 0.0;

  for (auto iMarker = 0u; iMarker < geometry->GetnMarker(); ++iMarker) {

    const auto Boundary = config->GetMarker_All_KindBC(iMarker);

    if (config->GetSolid_Wall(iMarker) || (Boundary == NEARFIELD_BOUNDARY)) {
      for (auto iVertex = 0ul; iVertex < geometry->GetnVertex(iMarker); iVertex++) {

        const auto iPoint = geometry->vertex[iMarker][iVertex]->GetNode();
        if (!geometry->nodes->GetDomain(iPoint)) continue;

        const auto Cp = solver->GetCPressure(iMarker, iVertex);
        const auto CpTarget = solver->GetCPressureTarget(iMarker, iVertex);

        const auto Normal = geometry->vertex[iMarker][iVertex]->GetNormal();
        const auto Area = GeometryToolbox::Norm(nDim, Normal);

        PressDiff += Area * pow(CpTarget-Cp, 2);
      }
    }
  }
  su2double tmp = PressDiff;
  SU2_MPI::Allreduce(&tmp, &PressDiff, 1, MPI_DOUBLE, MPI_SUM, SU2_MPI::GetComm());

  /*--- Update the total Cp difference coeffient. ---*/

  solver->SetTotal_CpDiff(PressDiff);
  SetHistoryOutputValue("INVERSE_DESIGN_PRESSURE", PressDiff);

}

void CFlowOutput::Add_NearfieldInverseDesignOutput(){

  AddHistoryOutput("EQUIVALENT_AREA", "CEquiv_Area", ScreenOutputFormat::SCIENTIFIC, "EQUIVALENT_AREA", "Equivalent area", HistoryFieldType::COEFFICIENT);
}

void CFlowOutput::Set_NearfieldInverseDesign(CSolver *solver, const CGeometry *geometry, const CConfig *config){

  ofstream EquivArea_file;
  su2double auxXCoord, auxYCoord, auxZCoord, InverseDesign = 0.0, DeltaX,
    Coord_i, Coord_j, jp1Coord, *Coord = nullptr, MeanFunction,
    *Face_Normal = nullptr, auxArea, auxPress, jFunction, jp1Function;
  unsigned long iPoint, auxPoint, auxDomain;
  ofstream NearFieldEA_file; ifstream TargetEA_file;

  const su2double XCoordBegin_OF = config->GetEA_IntLimit(0);
  const su2double XCoordEnd_OF = config->GetEA_IntLimit(1);

  const su2double AoA = -(config->GetAoA()*PI_NUMBER/180.0);
  const su2double EAScaleFactor = config->GetEA_ScaleFactor(); // The EA Obj. Func. should be ~ force based Obj. Func.

  const su2double Mach  = config->GetMach();
  const su2double Gamma = config->GetGamma();
  const su2double Beta = sqrt(Mach*Mach-1.0);
  const su2double R_Plane = fabs(config->GetEA_IntLimit(2));
  const su2double Pressure_Inf = config->GetPressure_FreeStreamND();

  const su2double factor = 4.0*sqrt(2.0*Beta*R_Plane) / (Gamma*Pressure_Inf*Mach*Mach);

  if (rank == MASTER_NODE) cout << "Writing Equivalent Area files." << endl ;

  vector<unsigned long> Buffer_Receive_nVertex;
  if (rank == MASTER_NODE) {
    Buffer_Receive_nVertex.resize(size);
  }

  /*--- Compute the total number of points of the near-field ghost nodes ---*/

  unsigned long nLocalVertex_NearField = 0;
  for (unsigned short iMarker = 0; iMarker < config->GetnMarker_All(); iMarker++)
    if (config->GetMarker_All_KindBC(iMarker) == NEARFIELD_BOUNDARY)
      for (unsigned long iVertex = 0; iVertex < geometry->GetnVertex(iMarker); iVertex++) {
        iPoint = geometry->vertex[iMarker][iVertex]->GetNode();
        Face_Normal = geometry->vertex[iMarker][iVertex]->GetNormal();
        Coord = geometry->nodes->GetCoord(iPoint);

        if (geometry->nodes->GetDomain(iPoint))
          if ((Face_Normal[nDim-1] > 0.0) && (Coord[nDim-1] < 0.0))
            nLocalVertex_NearField ++;
      }

  /*--- Send Near-Field vertex information --*/
  unsigned long MaxLocalVertex_NearField, nVertex_NearField;

  SU2_MPI::Allreduce(&nLocalVertex_NearField, &nVertex_NearField, 1, MPI_UNSIGNED_LONG, MPI_SUM, SU2_MPI::GetComm());
  SU2_MPI::Allreduce(&nLocalVertex_NearField, &MaxLocalVertex_NearField, 1, MPI_UNSIGNED_LONG, MPI_MAX, SU2_MPI::GetComm());
  SU2_MPI::Gather(&nLocalVertex_NearField, 1, MPI_UNSIGNED_LONG, Buffer_Receive_nVertex.data(), 1, MPI_UNSIGNED_LONG, MASTER_NODE, SU2_MPI::GetComm());

  vector<su2double> Buffer_Send_Xcoord          (MaxLocalVertex_NearField, 0.0);
  vector<su2double> Buffer_Send_Ycoord          (MaxLocalVertex_NearField, 0.0);
  vector<su2double> Buffer_Send_Zcoord          (MaxLocalVertex_NearField, 0.0);
  vector<unsigned long> Buffer_Send_IdPoint     (MaxLocalVertex_NearField, 0);
  vector<su2double> Buffer_Send_Pressure        (MaxLocalVertex_NearField, 0.0);
  vector<su2double> Buffer_Send_FaceArea        (MaxLocalVertex_NearField, 0.0);

  vector<su2double> Buffer_Receive_Xcoord;
  vector<su2double> Buffer_Receive_Ycoord;
  vector<su2double> Buffer_Receive_Zcoord;
  vector<unsigned long> Buffer_Receive_IdPoint;
  vector<su2double> Buffer_Receive_Pressure;
  vector<su2double> Buffer_Receive_FaceArea;

  if (rank == MASTER_NODE) {
    Buffer_Receive_Xcoord.resize(size*MaxLocalVertex_NearField);
    Buffer_Receive_Ycoord.resize(size*MaxLocalVertex_NearField);
    Buffer_Receive_Zcoord.resize(size*MaxLocalVertex_NearField);
    Buffer_Receive_IdPoint.resize(size*MaxLocalVertex_NearField);
    Buffer_Receive_Pressure.resize(size*MaxLocalVertex_NearField);
    Buffer_Receive_FaceArea.resize(size*MaxLocalVertex_NearField);
  }

  const auto nBuffer_Xcoord = MaxLocalVertex_NearField;
  const auto nBuffer_Ycoord = MaxLocalVertex_NearField;
  const auto nBuffer_Zcoord = MaxLocalVertex_NearField;
  const auto nBuffer_IdPoint = MaxLocalVertex_NearField;
  const auto nBuffer_Pressure = MaxLocalVertex_NearField;
  const auto nBuffer_FaceArea = MaxLocalVertex_NearField;


  /*--- Copy coordinates, index points, and pressures to the auxiliar vector --*/

  nLocalVertex_NearField = 0;
  for (unsigned short iMarker = 0; iMarker < config->GetnMarker_All(); iMarker++)
    if (config->GetMarker_All_KindBC(iMarker) == NEARFIELD_BOUNDARY)
      for (unsigned long iVertex = 0; iVertex < geometry->GetnVertex(iMarker); iVertex++) {
        iPoint = geometry->vertex[iMarker][iVertex]->GetNode();
        Face_Normal = geometry->vertex[iMarker][iVertex]->GetNormal();
        Coord = geometry->nodes->GetCoord(iPoint);

        if (geometry->nodes->GetDomain(iPoint))
          if ((Face_Normal[nDim-1] > 0.0) && (Coord[nDim-1] < 0.0)) {
            Buffer_Send_IdPoint[nLocalVertex_NearField] = iPoint;
            Buffer_Send_Xcoord[nLocalVertex_NearField] = geometry->nodes->GetCoord(iPoint, 0);
            Buffer_Send_Ycoord[nLocalVertex_NearField] = geometry->nodes->GetCoord(iPoint, 1);
            if (nDim == 3) {
              Buffer_Send_Zcoord[nLocalVertex_NearField] = geometry->nodes->GetCoord(iPoint, 2);
            }
            Buffer_Send_Pressure[nLocalVertex_NearField] = solver->GetNodes()->GetPressure(iPoint);
            Buffer_Send_FaceArea[nLocalVertex_NearField] = fabs(Face_Normal[nDim-1]);
            nLocalVertex_NearField++;
          }
      }

  /*--- Send all the information --*/

  SU2_MPI::Gather(Buffer_Send_Xcoord.data(), nBuffer_Xcoord, MPI_DOUBLE, Buffer_Receive_Xcoord.data(), nBuffer_Xcoord, MPI_DOUBLE, MASTER_NODE, SU2_MPI::GetComm());
  SU2_MPI::Gather(Buffer_Send_Ycoord.data(), nBuffer_Ycoord, MPI_DOUBLE, Buffer_Receive_Ycoord.data(), nBuffer_Ycoord, MPI_DOUBLE, MASTER_NODE, SU2_MPI::GetComm());
  SU2_MPI::Gather(Buffer_Send_Zcoord.data(), nBuffer_Zcoord, MPI_DOUBLE, Buffer_Receive_Zcoord.data(), nBuffer_Zcoord, MPI_DOUBLE, MASTER_NODE, SU2_MPI::GetComm());
  SU2_MPI::Gather(Buffer_Send_IdPoint.data(), nBuffer_IdPoint, MPI_UNSIGNED_LONG, Buffer_Receive_IdPoint.data(), nBuffer_IdPoint, MPI_UNSIGNED_LONG, MASTER_NODE, SU2_MPI::GetComm());
  SU2_MPI::Gather(Buffer_Send_Pressure.data(), nBuffer_Pressure, MPI_DOUBLE, Buffer_Receive_Pressure.data(), nBuffer_Pressure, MPI_DOUBLE, MASTER_NODE, SU2_MPI::GetComm());
  SU2_MPI::Gather(Buffer_Send_FaceArea.data(), nBuffer_FaceArea, MPI_DOUBLE, Buffer_Receive_FaceArea.data(), nBuffer_FaceArea, MPI_DOUBLE, MASTER_NODE, SU2_MPI::GetComm());

  if (rank == MASTER_NODE) {

    vector<su2double> Xcoord(nVertex_NearField);
    vector<su2double> Ycoord(nVertex_NearField);
    vector<su2double> Zcoord(nVertex_NearField);
    vector<short> AzimuthalAngle(nVertex_NearField);
    vector<unsigned long> IdPoint(nVertex_NearField);
    vector<unsigned long> IdDomain(nVertex_NearField);
    vector<su2double> Pressure(nVertex_NearField);
    vector<su2double> FaceArea(nVertex_NearField);
    vector<su2double> EquivArea(nVertex_NearField);
    vector<su2double> TargetArea(nVertex_NearField);
    vector<su2double> NearFieldWeight(nVertex_NearField);
    vector<su2double> Weight(nVertex_NearField);

    nVertex_NearField = 0;
    for (int iProcessor = 0; iProcessor < size; iProcessor++) {
      for (unsigned long iVertex = 0; iVertex < Buffer_Receive_nVertex[iProcessor]; iVertex++) {
        Xcoord[nVertex_NearField] = Buffer_Receive_Xcoord[iProcessor*MaxLocalVertex_NearField+iVertex];
        Ycoord[nVertex_NearField] = Buffer_Receive_Ycoord[iProcessor*MaxLocalVertex_NearField+iVertex];

        if (nDim == 2) {
          AzimuthalAngle[nVertex_NearField] = 0;
        }

        if (nDim == 3) {
          Zcoord[nVertex_NearField] = Buffer_Receive_Zcoord[iProcessor*MaxLocalVertex_NearField+iVertex];

          /*--- Rotate the nearfield cylinder  ---*/

          su2double YcoordRot = Ycoord[nVertex_NearField];
          su2double ZcoordRot = Xcoord[nVertex_NearField]*sin(AoA) + Zcoord[nVertex_NearField]*cos(AoA);

          /*--- Compute the Azimuthal angle ---*/

          su2double AngleDouble = fabs(atan(-YcoordRot/ZcoordRot)*180.0/PI_NUMBER);

          /*--- Fix an azimuthal line due to misalignments of the near-field ---*/

          su2double FixAzimuthalLine = config->GetFixAzimuthalLine();

          if ((AngleDouble >= FixAzimuthalLine - 0.1) && (AngleDouble <= FixAzimuthalLine + 0.1))
            AngleDouble = FixAzimuthalLine - 0.1;

          const auto AngleInt = SU2_TYPE::Short(floor(AngleDouble + 0.5));

          if (AngleInt >= 0) AzimuthalAngle[nVertex_NearField] = AngleInt;
          else AzimuthalAngle[nVertex_NearField] = 180 + AngleInt;
        }

        if (AzimuthalAngle[nVertex_NearField] <= 60) {
          IdPoint[nVertex_NearField] = Buffer_Receive_IdPoint[iProcessor*MaxLocalVertex_NearField+iVertex];
          Pressure[nVertex_NearField] = Buffer_Receive_Pressure[iProcessor*MaxLocalVertex_NearField+iVertex];
          FaceArea[nVertex_NearField] = Buffer_Receive_FaceArea[iProcessor*MaxLocalVertex_NearField+iVertex];
          IdDomain[nVertex_NearField] = iProcessor;
          nVertex_NearField++;
        }
      }
    }


    vector<short> PhiAngleList;
    vector<short>::iterator IterPhiAngleList;

    for (unsigned long iVertex = 0; iVertex < nVertex_NearField; iVertex++)
      PhiAngleList.push_back(AzimuthalAngle[iVertex]);

    sort( PhiAngleList.begin(), PhiAngleList.end());
    IterPhiAngleList = unique( PhiAngleList.begin(), PhiAngleList.end());
    PhiAngleList.resize( IterPhiAngleList - PhiAngleList.begin() );

    /*--- Create vectors and distribute the values among the different PhiAngle queues ---*/

    vector<vector<su2double> > Xcoord_PhiAngle(PhiAngleList.size());
    vector<vector<su2double> > Ycoord_PhiAngle(PhiAngleList.size());
    vector<vector<su2double> > Zcoord_PhiAngle(PhiAngleList.size());
    vector<vector<unsigned long> > IdPoint_PhiAngle(PhiAngleList.size());
    vector<vector<unsigned long> > IdDomain_PhiAngle(PhiAngleList.size());
    vector<vector<su2double> > Pressure_PhiAngle(PhiAngleList.size());
    vector<vector<su2double> > FaceArea_PhiAngle(PhiAngleList.size());
    vector<vector<su2double> > EquivArea_PhiAngle(PhiAngleList.size());
    vector<vector<su2double> > TargetArea_PhiAngle(PhiAngleList.size());
    vector<vector<su2double> > NearFieldWeight_PhiAngle(PhiAngleList.size());
    vector<vector<su2double> > Weight_PhiAngle(PhiAngleList.size());

    /*--- Distribute the values among the different PhiAngles ---*/

    for (unsigned long iVertex = 0; iVertex < nVertex_NearField; iVertex++)
      for (unsigned short iPhiAngle = 0; iPhiAngle < PhiAngleList.size(); iPhiAngle++)
        if (AzimuthalAngle[iVertex] == PhiAngleList[iPhiAngle]) {
          Xcoord_PhiAngle[iPhiAngle].push_back(Xcoord[iVertex]);
          Ycoord_PhiAngle[iPhiAngle].push_back(Ycoord[iVertex]);
          Zcoord_PhiAngle[iPhiAngle].push_back(Zcoord[iVertex]);
          IdPoint_PhiAngle[iPhiAngle].push_back(IdPoint[iVertex]);
          IdDomain_PhiAngle[iPhiAngle].push_back(IdDomain[iVertex]);
          Pressure_PhiAngle[iPhiAngle].push_back(Pressure[iVertex]);
          FaceArea_PhiAngle[iPhiAngle].push_back(FaceArea[iVertex]);
          EquivArea_PhiAngle[iPhiAngle].push_back(EquivArea[iVertex]);
          TargetArea_PhiAngle[iPhiAngle].push_back(TargetArea[iVertex]);
          NearFieldWeight_PhiAngle[iPhiAngle].push_back(NearFieldWeight[iVertex]);
          Weight_PhiAngle[iPhiAngle].push_back(Weight[iVertex]);
        }

    /*--- Order the arrays (x Coordinate, Pressure, Point, and Domain) ---*/

    for (unsigned long iPhiAngle = 0; iPhiAngle < PhiAngleList.size(); iPhiAngle++)
      for (unsigned long iVertex = 0; iVertex < Xcoord_PhiAngle[iPhiAngle].size(); iVertex++)
        for (unsigned long jVertex = 0; jVertex < Xcoord_PhiAngle[iPhiAngle].size() - 1 - iVertex; jVertex++)
          if (Xcoord_PhiAngle[iPhiAngle][jVertex] > Xcoord_PhiAngle[iPhiAngle][jVertex+1]) {
            auxXCoord = Xcoord_PhiAngle[iPhiAngle][jVertex]; Xcoord_PhiAngle[iPhiAngle][jVertex] = Xcoord_PhiAngle[iPhiAngle][jVertex+1]; Xcoord_PhiAngle[iPhiAngle][jVertex+1] = auxXCoord;
            auxYCoord = Ycoord_PhiAngle[iPhiAngle][jVertex]; Ycoord_PhiAngle[iPhiAngle][jVertex] = Ycoord_PhiAngle[iPhiAngle][jVertex+1]; Ycoord_PhiAngle[iPhiAngle][jVertex+1] = auxYCoord;
            auxZCoord = Zcoord_PhiAngle[iPhiAngle][jVertex]; Zcoord_PhiAngle[iPhiAngle][jVertex] = Zcoord_PhiAngle[iPhiAngle][jVertex+1]; Zcoord_PhiAngle[iPhiAngle][jVertex+1] = auxZCoord;
            auxPress = Pressure_PhiAngle[iPhiAngle][jVertex]; Pressure_PhiAngle[iPhiAngle][jVertex] = Pressure_PhiAngle[iPhiAngle][jVertex+1]; Pressure_PhiAngle[iPhiAngle][jVertex+1] = auxPress;
            auxArea = FaceArea_PhiAngle[iPhiAngle][jVertex]; FaceArea_PhiAngle[iPhiAngle][jVertex] = FaceArea_PhiAngle[iPhiAngle][jVertex+1]; FaceArea_PhiAngle[iPhiAngle][jVertex+1] = auxArea;
            auxPoint = IdPoint_PhiAngle[iPhiAngle][jVertex]; IdPoint_PhiAngle[iPhiAngle][jVertex] = IdPoint_PhiAngle[iPhiAngle][jVertex+1]; IdPoint_PhiAngle[iPhiAngle][jVertex+1] = auxPoint;
            auxDomain = IdDomain_PhiAngle[iPhiAngle][jVertex]; IdDomain_PhiAngle[iPhiAngle][jVertex] = IdDomain_PhiAngle[iPhiAngle][jVertex+1]; IdDomain_PhiAngle[iPhiAngle][jVertex+1] = auxDomain;
          }


    /*--- Check that all the azimuth lists have the same size ---*/

    auto nVertex = Xcoord_PhiAngle[0].size();
    for (unsigned long iPhiAngle = 0; iPhiAngle < PhiAngleList.size(); iPhiAngle++) {
      auto nVertex_aux = Xcoord_PhiAngle[iPhiAngle].size();
      if (nVertex_aux != nVertex) cout <<"Be careful! One azimuth list is shorter than the other.\n";
      nVertex = min(nVertex, nVertex_aux);
    }

    /*--- Compute equivalent area distribution at each azimuth angle ---*/

    for (unsigned long iPhiAngle = 0; iPhiAngle < PhiAngleList.size(); iPhiAngle++) {
      EquivArea_PhiAngle[iPhiAngle][0] = 0.0;
      for (unsigned long iVertex = 1; iVertex < EquivArea_PhiAngle[iPhiAngle].size(); iVertex++) {
        EquivArea_PhiAngle[iPhiAngle][iVertex] = 0.0;

        Coord_i = Xcoord_PhiAngle[iPhiAngle][iVertex]*cos(AoA) - Zcoord_PhiAngle[iPhiAngle][iVertex]*sin(AoA);

        for (unsigned long jVertex = 0; jVertex < iVertex-1; jVertex++) {

          Coord_j = Xcoord_PhiAngle[iPhiAngle][jVertex]*cos(AoA) - Zcoord_PhiAngle[iPhiAngle][jVertex]*sin(AoA);
          jp1Coord = Xcoord_PhiAngle[iPhiAngle][jVertex+1]*cos(AoA) - Zcoord_PhiAngle[iPhiAngle][jVertex+1]*sin(AoA);

          jFunction = factor*(Pressure_PhiAngle[iPhiAngle][jVertex] - Pressure_Inf)*sqrt(Coord_i-Coord_j);
          jp1Function = factor*(Pressure_PhiAngle[iPhiAngle][jVertex+1] - Pressure_Inf)*sqrt(Coord_i-jp1Coord);

          DeltaX = (jp1Coord-Coord_j);
          MeanFunction = 0.5*(jp1Function + jFunction);
          EquivArea_PhiAngle[iPhiAngle][iVertex] += DeltaX * MeanFunction;
        }
      }
    }

    /*--- Create a file with the equivalent area distribution at each azimuthal angle ---*/

    NearFieldEA_file.precision(config->GetOutput_Precision());

    NearFieldEA_file.open("Equivalent_Area.dat", ios::out);
    NearFieldEA_file << "TITLE = \"Equivalent Area evaluation at each azimuthal angle\"" << "\n";

    if (config->GetSystemMeasurements() == US)
      NearFieldEA_file << "VARIABLES = \"Height (in) at r="<< R_Plane*12.0 << " in. (cyl. coord. system)\"";
    else
      NearFieldEA_file << "VARIABLES = \"Height (m) at r="<< R_Plane << " m. (cylindrical coordinate system)\"";

    for (unsigned long iPhiAngle = 0; iPhiAngle < PhiAngleList.size(); iPhiAngle++) {
      if (config->GetSystemMeasurements() == US)
        NearFieldEA_file << ", \"Equivalent Area (ft<sup>2</sup>), <greek>F</greek>= " << PhiAngleList[iPhiAngle] << " deg.\"";
      else
        NearFieldEA_file << ", \"Equivalent Area (m<sup>2</sup>), <greek>F</greek>= " << PhiAngleList[iPhiAngle] << " deg.\"";
    }

    NearFieldEA_file << "\n";
    for (unsigned long iVertex = 0; iVertex < EquivArea_PhiAngle[0].size(); iVertex++) {

      su2double XcoordRot = Xcoord_PhiAngle[0][iVertex]*cos(AoA) - Zcoord_PhiAngle[0][iVertex]*sin(AoA);
      su2double XcoordRot_init = Xcoord_PhiAngle[0][0]*cos(AoA) - Zcoord_PhiAngle[0][0]*sin(AoA);

      if (config->GetSystemMeasurements() == US)
        NearFieldEA_file << scientific << (XcoordRot - XcoordRot_init) * 12.0;
      else
        NearFieldEA_file << scientific << (XcoordRot - XcoordRot_init);

      for (unsigned long iPhiAngle = 0; iPhiAngle < PhiAngleList.size(); iPhiAngle++) {
        NearFieldEA_file << scientific << ", " << EquivArea_PhiAngle[iPhiAngle][iVertex];
      }

      NearFieldEA_file << "\n";

    }
    NearFieldEA_file.close();


    /*--- Read target equivalent area from the configuration file,
     this first implementation requires a complete table (same as the original
     EA table). so... no interpolation. ---*/

    vector<vector<su2double> > TargetArea_PhiAngle_Trans;
    TargetEA_file.open("TargetEA.dat", ios::in);

    if (TargetEA_file.fail()) {
      /*--- Set the table to 0 ---*/
      for (unsigned long iPhiAngle = 0; iPhiAngle < PhiAngleList.size(); iPhiAngle++)
        for (unsigned long iVertex = 0; iVertex < TargetArea_PhiAngle[iPhiAngle].size(); iVertex++)
          TargetArea_PhiAngle[iPhiAngle][iVertex] = 0.0;
    }
    else {

      /*--- skip header lines ---*/

      string line;
      getline(TargetEA_file, line);
      getline(TargetEA_file, line);

      while (TargetEA_file) {

        string line;
        getline(TargetEA_file, line);
        istringstream is(line);
        vector<su2double> row;
        unsigned short iter = 0;

        while (is.good()) {
          string token;
          getline(is, token,',');

          istringstream js(token);

          su2double data;
          js >> data;

          /*--- The first element in the table is the coordinate (in or m)---*/

          if (iter != 0) row.push_back(data);
          iter++;

        }
        TargetArea_PhiAngle_Trans.push_back(row);
      }

      for (unsigned long iPhiAngle = 0; iPhiAngle < PhiAngleList.size(); iPhiAngle++)
        for (unsigned long iVertex = 0; iVertex < EquivArea_PhiAngle[iPhiAngle].size(); iVertex++)
          TargetArea_PhiAngle[iPhiAngle][iVertex] = TargetArea_PhiAngle_Trans[iVertex][iPhiAngle];

    }

    /*--- Divide by the number of Phi angles in the nearfield ---*/

    su2double PhiFactor = 1.0/su2double(PhiAngleList.size());

    /*--- Evaluate the objective function ---*/

    InverseDesign = 0;
    for (unsigned long iPhiAngle = 0; iPhiAngle < PhiAngleList.size(); iPhiAngle++)
      for (unsigned long iVertex = 0; iVertex < EquivArea_PhiAngle[iPhiAngle].size(); iVertex++) {
        Weight_PhiAngle[iPhiAngle][iVertex] = 1.0;
        Coord_i = Xcoord_PhiAngle[iPhiAngle][iVertex];

        su2double Difference = EquivArea_PhiAngle[iPhiAngle][iVertex]-TargetArea_PhiAngle[iPhiAngle][iVertex];
        su2double percentage = fabs(Difference)*100/fabs(TargetArea_PhiAngle[iPhiAngle][iVertex]);

        if ((percentage < 0.1) || (Coord_i < XCoordBegin_OF) || (Coord_i > XCoordEnd_OF)) Difference = 0.0;

        InverseDesign += EAScaleFactor*PhiFactor*Weight_PhiAngle[iPhiAngle][iVertex]*Difference*Difference;
      }

    /*--- Evaluate the weight of the nearfield pressure (adjoint input) ---*/

    for (unsigned long iPhiAngle = 0; iPhiAngle < PhiAngleList.size(); iPhiAngle++) {
      for (unsigned long iVertex = 0; iVertex < EquivArea_PhiAngle[iPhiAngle].size(); iVertex++) {
        Coord_i = Xcoord_PhiAngle[iPhiAngle][iVertex];
        NearFieldWeight_PhiAngle[iPhiAngle][iVertex] = 0.0;
        for (unsigned long jVertex = iVertex; jVertex < EquivArea_PhiAngle[iPhiAngle].size(); jVertex++) {
          Coord_j = Xcoord_PhiAngle[iPhiAngle][jVertex];
          Weight_PhiAngle[iPhiAngle][iVertex] = 1.0;

          su2double Difference = EquivArea_PhiAngle[iPhiAngle][jVertex]-TargetArea_PhiAngle[iPhiAngle][jVertex];
          su2double percentage = fabs(Difference)*100/fabs(TargetArea_PhiAngle[iPhiAngle][jVertex]);

          if ((percentage < 0.1) || (Coord_j < XCoordBegin_OF) || (Coord_j > XCoordEnd_OF)) Difference = 0.0;

          NearFieldWeight_PhiAngle[iPhiAngle][iVertex] += EAScaleFactor*PhiFactor*Weight_PhiAngle[iPhiAngle][iVertex]*2.0*Difference*factor*sqrt(Coord_j-Coord_i);
        }
      }
    }

    /*--- Write the Nearfield pressure at each Azimuthal PhiAngle ---*/

    EquivArea_file.precision(config->GetOutput_Precision());

    EquivArea_file.open("nearfield_flow.dat", ios::out);
    EquivArea_file << "TITLE = \"Equivalent Area evaluation at each azimuthal angle\"" << "\n";

    if (config->GetSystemMeasurements() == US)
      EquivArea_file << "VARIABLES = \"Height (in) at r="<< R_Plane*12.0 << " in. (cyl. coord. system)\",\"Equivalent Area (ft<sup>2</sup>)\",\"Target Equivalent Area (ft<sup>2</sup>)\",\"Cp\"" << "\n";
    else
      EquivArea_file << "VARIABLES = \"Height (m) at r="<< R_Plane << " m. (cylindrical coordinate system)\",\"Equivalent Area (m<sup>2</sup>)\",\"Target Equivalent Area (m<sup>2</sup>)\",\"Cp\"" << "\n";

    for (unsigned long iPhiAngle = 0; iPhiAngle < PhiAngleList.size(); iPhiAngle++) {
      EquivArea_file << fixed << "ZONE T= \"<greek>F</greek>=" << PhiAngleList[iPhiAngle] << " deg.\"" << "\n";
      for (unsigned long iVertex = 0; iVertex < Xcoord_PhiAngle[iPhiAngle].size(); iVertex++) {

        su2double XcoordRot = Xcoord_PhiAngle[0][iVertex]*cos(AoA) - Zcoord_PhiAngle[0][iVertex]*sin(AoA);
        su2double XcoordRot_init = Xcoord_PhiAngle[0][0]*cos(AoA) - Zcoord_PhiAngle[0][0]*sin(AoA);

        if (config->GetSystemMeasurements() == US)
          EquivArea_file << scientific << (XcoordRot - XcoordRot_init) * 12.0;
        else
          EquivArea_file << scientific << (XcoordRot - XcoordRot_init);

        EquivArea_file << scientific << ", " << EquivArea_PhiAngle[iPhiAngle][iVertex]
        << ", " << TargetArea_PhiAngle[iPhiAngle][iVertex] << ", " << (Pressure_PhiAngle[iPhiAngle][iVertex]-Pressure_Inf)/Pressure_Inf << "\n";
      }
    }

    EquivArea_file.close();

  }

  /*--- Send the value of the NearField coefficient to all the processors ---*/

  SU2_MPI::Bcast(&InverseDesign, 1, MPI_DOUBLE, MASTER_NODE, SU2_MPI::GetComm());

  /*--- Store the value of the NearField coefficient ---*/

  solver->SetTotal_CEquivArea(InverseDesign);
  SetHistoryOutputValue("EQUIVALENT_AREA", InverseDesign);

}

void CFlowOutput::WriteAdditionalFiles(CConfig *config, CGeometry *geometry, CSolver **solver_container){

  if (config->GetFixed_CL_Mode() ||
      (config->GetKind_Streamwise_Periodic() == ENUM_STREAMWISE_PERIODIC::MASSFLOW)){
    WriteMetaData(config);
  }

  if (config->GetWrt_ForcesBreakdown()){
    WriteForcesBreakdown(config, solver_container[FLOW_SOL]);
  }

}

void CFlowOutput::WriteMetaData(const CConfig *config){

  ofstream meta_file;

  string filename = "flow";

  filename = config->GetFilename(filename, ".meta", curTimeIter);

  /*--- All processors open the file. ---*/

  if (rank == MASTER_NODE) {
    cout << "Writing Flow Meta-Data file: " << filename << endl;

    meta_file.open(filename.c_str(), ios::out);
    meta_file.precision(15);

    if (config->GetTime_Marching() == TIME_MARCHING::DT_STEPPING_1ST || config->GetTime_Marching() == TIME_MARCHING::DT_STEPPING_2ND)
      meta_file <<"ITER= " << curTimeIter + 1 << endl;
    else
      meta_file <<"ITER= " << curInnerIter + config->GetExtIter_OffSet() + 1 << endl;

    if (config->GetFixed_CL_Mode()){
      meta_file <<"AOA= " << config->GetAoA() - config->GetAoA_Offset() << endl;
      meta_file <<"SIDESLIP_ANGLE= " << config->GetAoS() - config->GetAoS_Offset() << endl;
      meta_file <<"DCD_DCL_VALUE= " << config->GetdCD_dCL() << endl;
      if (nDim==3){
        meta_file <<"DCMX_DCL_VALUE= " << config->GetdCMx_dCL() << endl;
        meta_file <<"DCMY_DCL_VALUE= " << config->GetdCMy_dCL() << endl;
      }
      meta_file <<"DCMZ_DCL_VALUE= " << config->GetdCMz_dCL() << endl;
    }
    meta_file <<"INITIAL_BCTHRUST= " << config->GetInitial_BCThrust() << endl;


    if (( config->GetKind_Solver() == MAIN_SOLVER::DISC_ADJ_EULER ||
          config->GetKind_Solver() == MAIN_SOLVER::DISC_ADJ_NAVIER_STOKES ||
          config->GetKind_Solver() == MAIN_SOLVER::DISC_ADJ_RANS )) {
      meta_file << "SENS_AOA=" << GetHistoryFieldValue("SENS_AOA") * PI_NUMBER / 180.0 << endl;
    }

    if(config->GetKind_Streamwise_Periodic() == ENUM_STREAMWISE_PERIODIC::MASSFLOW) {
      meta_file << "STREAMWISE_PERIODIC_PRESSURE_DROP=" << GetHistoryFieldValue("STREAMWISE_DP") << endl;
    }
  }

  meta_file.close();
}

void CFlowOutput::WriteForcesBreakdown(const CConfig* config, const CSolver* flow_solver) const {
  // clang-format off
  if (rank != MASTER_NODE) return;

  const bool compressible = (config->GetKind_Regime() == ENUM_REGIME::COMPRESSIBLE);
  const bool incompressible = (config->GetKind_Regime() == ENUM_REGIME::INCOMPRESSIBLE);
  const bool unsteady = config->GetTime_Domain();
  const bool viscous = config->GetViscous();
  const bool dynamic_grid = config->GetDynamic_Grid();
  const bool gravity = config->GetGravityForce();
  const TURB_MODEL Kind_Turb_Model = config->GetKind_Turb_Model();
  const bool turbulent = Kind_Turb_Model != TURB_MODEL::NONE;
  const TURB_TRANS_MODEL Kind_Trans_Model = config->GetKind_Trans_Model();
  const bool transition = Kind_Trans_Model != TURB_TRANS_MODEL::NONE;
  const bool fixed_cl = config->GetFixed_CL_Mode();
  const auto Kind_Solver = config->GetKind_Solver();
  const auto Ref_NonDim = config->GetRef_NonDim();
  const auto nMonitoring = config->GetnMarker_Monitoring();

  auto fileName = config->GetBreakdown_FileName();
  if (unsteady) {
    const auto lastindex = fileName.find_last_of(".");
    const auto ext = fileName.substr(lastindex, fileName.size());
    fileName = fileName.substr(0, lastindex);
    fileName = config->GetFilename(fileName, ext, curTimeIter);
  }

  /*--- Output the mean flow solution using only the master node ---*/

  cout << "\nWriting the forces breakdown file (" << fileName << ")." << endl;

  vector<su2double> Surface_CL(nMonitoring);
  vector<su2double> Surface_CD(nMonitoring);
  vector<su2double> Surface_CSF(nMonitoring);
  vector<su2double> Surface_CEff(nMonitoring);
  vector<su2double> Surface_CFx(nMonitoring);
  vector<su2double> Surface_CFy(nMonitoring);
  vector<su2double> Surface_CFz(nMonitoring);
  vector<su2double> Surface_CMx(nMonitoring);
  vector<su2double> Surface_CMy(nMonitoring);
  vector<su2double> Surface_CMz(nMonitoring);

  vector<su2double> Surface_CL_Inv(nMonitoring);
  vector<su2double> Surface_CD_Inv(nMonitoring);
  vector<su2double> Surface_CSF_Inv(nMonitoring);
  vector<su2double> Surface_CEff_Inv(nMonitoring);
  vector<su2double> Surface_CFx_Inv(nMonitoring);
  vector<su2double> Surface_CFy_Inv(nMonitoring);
  vector<su2double> Surface_CFz_Inv(nMonitoring);
  vector<su2double> Surface_CMx_Inv(nMonitoring);
  vector<su2double> Surface_CMy_Inv(nMonitoring);
  vector<su2double> Surface_CMz_Inv(nMonitoring);

  vector<su2double> Surface_CL_Visc(nMonitoring);
  vector<su2double> Surface_CD_Visc(nMonitoring);
  vector<su2double> Surface_CSF_Visc(nMonitoring);
  vector<su2double> Surface_CEff_Visc(nMonitoring);
  vector<su2double> Surface_CFx_Visc(nMonitoring);
  vector<su2double> Surface_CFy_Visc(nMonitoring);
  vector<su2double> Surface_CFz_Visc(nMonitoring);
  vector<su2double> Surface_CMx_Visc(nMonitoring);
  vector<su2double> Surface_CMy_Visc(nMonitoring);
  vector<su2double> Surface_CMz_Visc(nMonitoring);

  vector<su2double> Surface_CL_Mnt(nMonitoring);
  vector<su2double> Surface_CD_Mnt(nMonitoring);
  vector<su2double> Surface_CSF_Mnt(nMonitoring);
  vector<su2double> Surface_CEff_Mnt(nMonitoring);
  vector<su2double> Surface_CFx_Mnt(nMonitoring);
  vector<su2double> Surface_CFy_Mnt(nMonitoring);
  vector<su2double> Surface_CFz_Mnt(nMonitoring);
  vector<su2double> Surface_CMx_Mnt(nMonitoring);
  vector<su2double> Surface_CMy_Mnt(nMonitoring);
  vector<su2double> Surface_CMz_Mnt(nMonitoring);

  /*--- Flow solution coefficients ---*/

  const auto Total_CL = flow_solver->GetTotal_CL();
  const auto Total_CD = flow_solver->GetTotal_CD();
  const auto Total_CSF = flow_solver->GetTotal_CSF();
  const auto Total_CEff = flow_solver->GetTotal_CEff();
  const auto Total_CMx = flow_solver->GetTotal_CMx();
  const auto Total_CMy = flow_solver->GetTotal_CMy();
  const auto Total_CMz = flow_solver->GetTotal_CMz();
  const auto Total_CFx = flow_solver->GetTotal_CFx();
  const auto Total_CFy = flow_solver->GetTotal_CFy();
  const auto Total_CFz = flow_solver->GetTotal_CFz();

  su2double Total_CoPx = 0.0, Total_CoPy = 0.0, Total_CoPz = 0.0;
  if (nDim == 2) {
    Total_CoPx = flow_solver->GetTotal_CoPx() / flow_solver->GetTotal_CFy();
    Total_CoPy = flow_solver->GetTotal_CoPy() / flow_solver->GetTotal_CFx();
  } else {
    Total_CoPx = flow_solver->GetTotal_CoPx() / flow_solver->GetTotal_CFz();
    Total_CoPz = flow_solver->GetTotal_CoPz() / flow_solver->GetTotal_CFx();
  }
  if (us_units) {
    Total_CoPx *= 12.0;
    Total_CoPy *= 12.0;
    Total_CoPz *= 12.0;
  }

  /*--- Flow inviscid solution coefficients ---*/

  const auto Inv_CL = flow_solver->GetAllBound_CL_Inv();
  const auto Inv_CD = flow_solver->GetAllBound_CD_Inv();
  const auto Inv_CSF = flow_solver->GetAllBound_CSF_Inv();
  const auto Inv_CEff = flow_solver->GetAllBound_CEff_Inv();
  const auto Inv_CMx = flow_solver->GetAllBound_CMx_Inv();
  const auto Inv_CMy = flow_solver->GetAllBound_CMy_Inv();
  const auto Inv_CMz = flow_solver->GetAllBound_CMz_Inv();
  const auto Inv_CFx = flow_solver->GetAllBound_CFx_Inv();
  const auto Inv_CFy = flow_solver->GetAllBound_CFy_Inv();
  const auto Inv_CFz = flow_solver->GetAllBound_CFz_Inv();

  /*--- Flow viscous solution coefficients ---*/

  const auto Visc_CL = flow_solver->GetAllBound_CL_Visc();
  const auto Visc_CD = flow_solver->GetAllBound_CD_Visc();
  const auto Visc_CSF = flow_solver->GetAllBound_CSF_Visc();
  const auto Visc_CEff = flow_solver->GetAllBound_CEff_Visc();
  const auto Visc_CMx = flow_solver->GetAllBound_CMx_Visc();
  const auto Visc_CMy = flow_solver->GetAllBound_CMy_Visc();
  const auto Visc_CMz = flow_solver->GetAllBound_CMz_Visc();
  const auto Visc_CFx = flow_solver->GetAllBound_CFx_Visc();
  const auto Visc_CFy = flow_solver->GetAllBound_CFy_Visc();
  const auto Visc_CFz = flow_solver->GetAllBound_CFz_Visc();

  /*--- Flow momentum solution coefficients ---*/

  const auto Mnt_CL = flow_solver->GetAllBound_CL_Mnt();
  const auto Mnt_CD = flow_solver->GetAllBound_CD_Mnt();
  const auto Mnt_CSF = flow_solver->GetAllBound_CSF_Mnt();
  const auto Mnt_CEff = flow_solver->GetAllBound_CEff_Mnt();
  const auto Mnt_CMx = flow_solver->GetAllBound_CMx_Mnt();
  const auto Mnt_CMy = flow_solver->GetAllBound_CMy_Mnt();
  const auto Mnt_CMz = flow_solver->GetAllBound_CMz_Mnt();
  const auto Mnt_CFx = flow_solver->GetAllBound_CFx_Mnt();
  const auto Mnt_CFy = flow_solver->GetAllBound_CFy_Mnt();
  const auto Mnt_CFz = flow_solver->GetAllBound_CFz_Mnt();

  /*--- Look over the markers being monitored and get the desired values ---*/

  for (auto iMarker = 0u; iMarker < nMonitoring; iMarker++) {
    Surface_CL[iMarker] = flow_solver->GetSurface_CL(iMarker);
    Surface_CD[iMarker] = flow_solver->GetSurface_CD(iMarker);
    Surface_CSF[iMarker] = flow_solver->GetSurface_CSF(iMarker);
    Surface_CEff[iMarker] = flow_solver->GetSurface_CEff(iMarker);
    Surface_CMx[iMarker] = flow_solver->GetSurface_CMx(iMarker);
    Surface_CMy[iMarker] = flow_solver->GetSurface_CMy(iMarker);
    Surface_CMz[iMarker] = flow_solver->GetSurface_CMz(iMarker);
    Surface_CFx[iMarker] = flow_solver->GetSurface_CFx(iMarker);
    Surface_CFy[iMarker] = flow_solver->GetSurface_CFy(iMarker);
    Surface_CFz[iMarker] = flow_solver->GetSurface_CFz(iMarker);

    Surface_CL_Inv[iMarker] = flow_solver->GetSurface_CL_Inv(iMarker);
    Surface_CD_Inv[iMarker] = flow_solver->GetSurface_CD_Inv(iMarker);
    Surface_CSF_Inv[iMarker] = flow_solver->GetSurface_CSF_Inv(iMarker);
    Surface_CEff_Inv[iMarker] = flow_solver->GetSurface_CEff_Inv(iMarker);
    Surface_CMx_Inv[iMarker] = flow_solver->GetSurface_CMx_Inv(iMarker);
    Surface_CMy_Inv[iMarker] = flow_solver->GetSurface_CMy_Inv(iMarker);
    Surface_CMz_Inv[iMarker] = flow_solver->GetSurface_CMz_Inv(iMarker);
    Surface_CFx_Inv[iMarker] = flow_solver->GetSurface_CFx_Inv(iMarker);
    Surface_CFy_Inv[iMarker] = flow_solver->GetSurface_CFy_Inv(iMarker);
    Surface_CFz_Inv[iMarker] = flow_solver->GetSurface_CFz_Inv(iMarker);
    Surface_CL_Visc[iMarker] = flow_solver->GetSurface_CL_Visc(iMarker);
    Surface_CD_Visc[iMarker] = flow_solver->GetSurface_CD_Visc(iMarker);
    Surface_CSF_Visc[iMarker] = flow_solver->GetSurface_CSF_Visc(iMarker);
    Surface_CEff_Visc[iMarker] = flow_solver->GetSurface_CEff_Visc(iMarker);
    Surface_CMx_Visc[iMarker] = flow_solver->GetSurface_CMx_Visc(iMarker);
    Surface_CMy_Visc[iMarker] = flow_solver->GetSurface_CMy_Visc(iMarker);
    Surface_CMz_Visc[iMarker] = flow_solver->GetSurface_CMz_Visc(iMarker);
    Surface_CFx_Visc[iMarker] = flow_solver->GetSurface_CFx_Visc(iMarker);
    Surface_CFy_Visc[iMarker] = flow_solver->GetSurface_CFy_Visc(iMarker);
    Surface_CFz_Visc[iMarker] = flow_solver->GetSurface_CFz_Visc(iMarker);

    Surface_CL_Mnt[iMarker] = flow_solver->GetSurface_CL_Mnt(iMarker);
    Surface_CD_Mnt[iMarker] = flow_solver->GetSurface_CD_Mnt(iMarker);
    Surface_CSF_Mnt[iMarker] = flow_solver->GetSurface_CSF_Mnt(iMarker);
    Surface_CEff_Mnt[iMarker] = flow_solver->GetSurface_CEff_Mnt(iMarker);
    Surface_CMx_Mnt[iMarker] = flow_solver->GetSurface_CMx_Mnt(iMarker);
    Surface_CMy_Mnt[iMarker] = flow_solver->GetSurface_CMy_Mnt(iMarker);
    Surface_CMz_Mnt[iMarker] = flow_solver->GetSurface_CMz_Mnt(iMarker);
    Surface_CFx_Mnt[iMarker] = flow_solver->GetSurface_CFx_Mnt(iMarker);
    Surface_CFy_Mnt[iMarker] = flow_solver->GetSurface_CFy_Mnt(iMarker);
    Surface_CFz_Mnt[iMarker] = flow_solver->GetSurface_CFz_Mnt(iMarker);
  }

  /*--- Write file name with extension ---*/

  ofstream file;
  file.open(fileName);

  file << "\n-------------------------------------------------------------------------\n";
  file << "|    ___ _   _ ___                                                      |\n";
  file << "|   / __| | | |_  )   Release 7.5.1 \"Blackbird\"                         |\n";
  file << "|   \\__ \\ |_| |/ /                                                      |\n";
  file << "|   |___/\\___//___|   Suite (Computational Fluid Dynamics Code)         |\n";
  file << "|                                                                       |\n";
  // file << "|   Local date and time: " << dt << "                      |\n";
  file << "-------------------------------------------------------------------------\n";
  file << "| SU2 Project Website: https://su2code.github.io                        |\n";
  file << "|                                                                       |\n";
  file << "| The SU2 Project is maintained by the SU2 Foundation                   |\n";
  file << "| (http://su2foundation.org)                                            |\n";
  file << "-------------------------------------------------------------------------\n";
  file << "| Copyright 2012-2023, SU2 Contributors                                 |\n";
  file << "|                                                                       |\n";
  file << "| SU2 is free software; you can redistribute it and/or                  |\n";
  file << "| modify it under the terms of the GNU Lesser General Public            |\n";
  file << "| License as published by the Free Software Foundation; either          |\n";
  file << "| version 2.1 of the License, or (at your option) any later version.    |\n";
  file << "|                                                                       |\n";
  file << "| SU2 is distributed in the hope that it will be useful,                |\n";
  file << "| but WITHOUT ANY WARRANTY; without even the implied warranty of        |\n";
  file << "| MERCHANTABILITY or FITNESS FOR A PARTICULAR PURPOSE. See the GNU      |\n";
  file << "| Lesser General Public License for more details.                       |\n";
  file << "|                                                                       |\n";
  file << "| You should have received a copy of the GNU Lesser General Public      |\n";
  file << "| License along with SU2. If not, see <http://www.gnu.org/licenses/>.   |\n";
  file << "-------------------------------------------------------------------------\n";

  file.precision(6);

  file << "\n\nProblem definition:\n\n";

  switch (Kind_Solver) {
    case MAIN_SOLVER::EULER:
    case MAIN_SOLVER::INC_EULER:
      if (compressible) file << "Compressible Euler equations.\n";
      if (incompressible) file << "Incompressible Euler equations.\n";
      break;
    case MAIN_SOLVER::NAVIER_STOKES:
    case MAIN_SOLVER::INC_NAVIER_STOKES:
      if (compressible) file << "Compressible Laminar Navier-Stokes' equations.\n";
      if (incompressible) file << "Incompressible Laminar Navier-Stokes' equations.\n";
      break;
    case MAIN_SOLVER::RANS:
    case MAIN_SOLVER::INC_RANS:
      if (compressible) file << "Compressible RANS equations.\n";
      if (incompressible) file << "Incompressible RANS equations.\n";
      file << "Turbulence model: ";
      switch (Kind_Turb_Model) {
        case TURB_MODEL::NONE: break;
        case TURB_MODEL::SA:
          /// TODO: add the submodels here
          file << "Spalart Allmaras\n";
          break;
        case TURB_MODEL::SST:
          /// TODO: add the submodels here
          if (config->GetSSTParsedOptions().sust)
            file << "Menter's SST with sustaining terms\n";
          else
            file << "Menter's SST\n";
         break;
      }
      if (transition) {
        file << "Transition model: ";
        switch (Kind_Trans_Model) {
          case TURB_TRANS_MODEL::NONE: break;
          case TURB_TRANS_MODEL::LM:
            file << "Langtry and Menter's transition";
            if (config->GetLMParsedOptions().LM2015) {
              file << " w/ cross-flow corrections (2015)\n";
            } else {
              file << " (2009)\n";
            }
            break;
          case TURB_TRANS_MODEL::EN:
		        file << "e^N transition\n";
		        break;
        }
      }
      break;
    default:
      break;
  }

  /*--- Compressible version of console output ---*/

  if (compressible) {
    file << "Mach number: " << config->GetMach() << ".\n";
    file << "Angle of attack (AoA): " << config->GetAoA() << " deg, and angle of sideslip (AoS): " << config->GetAoS()
         << " deg.\n";
    if (viscous)
      file << "Reynolds number: " << config->GetReynolds() << ".\n";

    if (fixed_cl) {
      file << "Simulation at a cte. CL: " << config->GetTarget_CL() << ".\n";
      file << "Approx. Delta CL / Delta AoA: " << config->GetdCL_dAlpha() << " (1/deg).\n";
      file << "Approx. Delta CD / Delta CL: " << config->GetdCD_dCL() << ".\n";
      if (nDim == 3) {
        file << "Approx. Delta CMx / Delta CL: " << config->GetdCMx_dCL() << ".\n";
        file << "Approx. Delta CMy / Delta CL: " << config->GetdCMy_dCL() << ".\n";
      }
      file << "Approx. Delta CMz / Delta CL: " << config->GetdCMz_dCL() << ".\n";
    }

    if (Ref_NonDim == DIMENSIONAL) {
      file << "Dimensional simulation.\n";
    } else if (Ref_NonDim == FREESTREAM_PRESS_EQ_ONE) {
      file << "Non-Dimensional simulation (P=1.0, Rho=1.0, T=1.0 at the farfield).\n";
    } else if (Ref_NonDim == FREESTREAM_VEL_EQ_MACH) {
      file << "Non-Dimensional simulation (V=Mach, Rho=1.0, T=1.0 at the farfield).\n";
    } else if (Ref_NonDim == FREESTREAM_VEL_EQ_ONE) {
      file << "Non-Dimensional simulation (V=1.0, Rho=1.0, T=1.0 at the farfield).\n";
    }

    if (si_units) {
      file << "The reference area is " << config->GetRefArea() << " m^2.\n";
      file << "The reference length is " << config->GetRefLength() << " m.\n";
    }

    if (us_units) {
      file << "The reference area is " << config->GetRefArea() * 12.0 * 12.0 << " in^2.\n";
      file << "The reference length is " << config->GetRefLength() * 12.0 << " in.\n";
    }
    file << "\n\nProblem definition:\n\n";

    if (viscous) {
      file << "Viscous flow: Computing pressure using the ideal gas law\n";
      file << "based on the free-stream temperature and a density computed\n";
      file << "from the Reynolds number.\n";
    } else {
      file << "Inviscid flow: Computing density based on free-stream\n";
      file << "temperature and pressure using the ideal gas law.\n";
    }

    if (dynamic_grid)
      file << "Force coefficients computed using MACH_MOTION.\n";
    else
      file << "Force coefficients computed using free-stream values.\n";

    file << "-- Input conditions:\n";

    switch (config->GetKind_FluidModel()) {
      case STANDARD_AIR:
        file << "Fluid Model: STANDARD_AIR \n";
        file << "Specific gas constant: " << config->GetGas_Constant();
        if (si_units) file << " N.m/kg.K.\n";
        else file << " lbf.ft/slug.R.\n";
        file << "Specific gas constant (non-dim): " << config->GetGas_ConstantND() << "\n";
        file << "Specific Heat Ratio: 1.4000 \n";
        break;

      case IDEAL_GAS:
        file << "Fluid Model: IDEAL_GAS \n";
        file << "Specific gas constant: " << config->GetGas_Constant() << " N.m/kg.K.\n";
        file << "Specific gas constant (non-dim): " << config->GetGas_ConstantND() << "\n";
        file << "Specific Heat Ratio: " << config->GetGamma() << "\n";
        break;

      case VW_GAS:
        file << "Fluid Model: Van der Waals \n";
        file << "Specific gas constant: " << config->GetGas_Constant() << " N.m/kg.K.\n";
        file << "Specific gas constant (non-dim): " << config->GetGas_ConstantND() << "\n";
        file << "Specific Heat Ratio: " << config->GetGamma() << "\n";
        file << "Critical Pressure:   " << config->GetPressure_Critical() << " Pa.\n";
        file << "Critical Temperature:  " << config->GetTemperature_Critical() << " K.\n";
        file << "Critical Pressure (non-dim):   " << config->GetPressure_Critical() / config->GetPressure_Ref()
             << "\n";
        file << "Critical Temperature (non-dim) :  "
             << config->GetTemperature_Critical() / config->GetTemperature_Ref() << "\n";
        break;

      case PR_GAS:
        file << "Fluid Model: Peng-Robinson \n";
        file << "Specific gas constant: " << config->GetGas_Constant() << " N.m/kg.K.\n";
        file << "Specific gas constant(non-dim): " << config->GetGas_ConstantND() << "\n";
        file << "Specific Heat Ratio: " << config->GetGamma() << "\n";
        file << "Critical Pressure:   " << config->GetPressure_Critical() << " Pa.\n";
        file << "Critical Temperature:  " << config->GetTemperature_Critical() << " K.\n";
        file << "Critical Pressure (non-dim):   " << config->GetPressure_Critical() / config->GetPressure_Ref()
             << "\n";
        file << "Critical Temperature (non-dim) :  "
             << config->GetTemperature_Critical() / config->GetTemperature_Ref() << "\n";
        break;

      case COOLPROP: {
        CCoolProp auxFluidModel(config->GetFluid_Name());
        file << "Fluid Model: CoolProp library \n";
        file << "Specific gas constant: " << auxFluidModel.GetGas_Constant()<< " N.m/kg.K.\n";
        file << "Specific gas constant(non-dim): " << config->GetGas_ConstantND() << "\n";
        file << "Specific Heat Ratio: "<< auxFluidModel.GetGamma() << "\n";
        file << "Critical Pressure:   " << auxFluidModel.GetPressure_Critical() << " Pa.\n";
        file << "Critical Temperature:  " << auxFluidModel.GetTemperature_Critical()<< " K.\n";
        file << "Critical Pressure (non-dim):   " << auxFluidModel.GetPressure_Critical()/ config->GetPressure_Ref()
            << "\n";
        file << "Critical Temperature (non-dim) :  "
            << auxFluidModel.GetTemperature_Critical() / config->GetTemperature_Ref() << "\n";
        } break;
    }

    if (viscous) {
      switch (config->GetKind_ViscosityModel()) {
        case VISCOSITYMODEL::CONSTANT:
          file << "Viscosity Model: CONSTANT_VISCOSITY  \n";
          file << "Laminar Viscosity: " << config->GetMu_Constant();
          if (si_units) file << " N.s/m^2.\n";
          else file << " lbf.s/ft^2.\n";
          file << "Laminar Viscosity (non-dim): " << config->GetMu_ConstantND() << "\n";
          break;

        case VISCOSITYMODEL::COOLPROP:
          file << "Viscosity Model: CoolProp  \n";
          break;

        case VISCOSITYMODEL::SUTHERLAND:
          file << "Viscosity Model: SUTHERLAND \n";
          file << "Ref. Laminar Viscosity: " << config->GetMu_Ref();
          if (si_units) file << " N.s/m^2.\n";
          else file << " lbf.s/ft^2.\n";
          file << "Ref. Temperature: " << config->GetMu_Temperature_Ref();
          if (si_units) file << " K.\n";
          else file << " R.\n";
          file << "Sutherland Constant: " << config->GetMu_S();
          if (si_units) file << " K.\n";
          else file << " R.\n";
          file << "Laminar Viscosity (non-dim): " << config->GetMu_ConstantND() << "\n";
          file << "Ref. Temperature (non-dim): " << config->GetMu_Temperature_RefND() << "\n";
          file << "Sutherland constant (non-dim): " << config->GetMu_SND() << "\n";
          break;

        default:
          break;
      }
      switch (config->GetKind_ConductivityModel()) {
        case CONDUCTIVITYMODEL::CONSTANT_PRANDTL:
          file << "Conductivity Model: CONSTANT_PRANDTL \n";
          file << "Prandtl: " << config->GetPrandtl_Lam() << "\n";
          break;

        case CONDUCTIVITYMODEL::CONSTANT:
          file << "Conductivity Model: CONSTANT \n";
          file << "Molecular Conductivity: " << config->GetThermal_Conductivity_Constant() << " W/m^2.K.\n";
          file << "Molecular Conductivity (non-dim): " << config->GetThermal_Conductivity_ConstantND() << "\n";
          break;
        case CONDUCTIVITYMODEL::COOLPROP:
          file << "Conductivity Model: COOLPROP \n";
          break;
        default:
          break;
      }

      if (turbulent) {
        switch (config->GetKind_ConductivityModel_Turb()) {
          case CONDUCTIVITYMODEL_TURB::CONSTANT_PRANDTL:
            file << "Turbulent Conductivity Model: CONSTANT_PRANDTL \n";
            file << "Turbulent Prandtl: " << config->GetPrandtl_Turb() << "\n";
            break;
          case CONDUCTIVITYMODEL_TURB::NONE:
            file << "Turbulent Conductivity Model: NONE \n";
            file << "No turbulent component in effective thermal conductivity.\n";
            break;
        }
      }
    }

    file << "Free-stream static pressure: " << config->GetPressure_FreeStream();
    if (si_units) file << " Pa.\n";
    else file << " psf.\n";

    file << "Free-stream total pressure: "
         << config->GetPressure_FreeStream() *
                pow(1.0 + config->GetMach() * config->GetMach() * 0.5 * (config->GetGamma() - 1.0),
                    config->GetGamma() / (config->GetGamma() - 1.0));
    if (si_units) file << " Pa.\n";
    else file << " psf.\n";

    file << "Free-stream temperature: " << config->GetTemperature_FreeStream();
    if (si_units) file << " K.\n";
    else file << " R.\n";

    file << "Free-stream total temperature: "
         << config->GetTemperature_FreeStream() *
                (1.0 + config->GetMach() * config->GetMach() * 0.5 * (config->GetGamma() - 1.0));
    if (si_units) file << " K.\n";
    else file << " R.\n";

    file << "Free-stream density: " << config->GetDensity_FreeStream();
    if (si_units) file << " kg/m^3.\n";
    else file << " slug/ft^3.\n";

    file << "Free-stream velocity: (" << config->GetVelocity_FreeStream()[0];
    file << ", " << config->GetVelocity_FreeStream()[1];
    if (nDim == 3) {
      file << ", " << config->GetVelocity_FreeStream()[2];
    }
    if (si_units) file << ") m/s. ";
    else file << ") ft/s. ";

    file << "Magnitude: " << config->GetModVel_FreeStream();
    if (si_units) file << " m/s.\n";
    else file << " ft/s.\n";

    file << "Free-stream total energy per unit mass: " << config->GetEnergy_FreeStream();
    if (si_units) file << " m^2/s^2.\n";
    else file << " ft^2/s^2.\n";

    if (viscous) {
      file << "Free-stream viscosity: " << config->GetViscosity_FreeStream();
      if (si_units) file << " N.s/m^2.\n";
      else file << " lbf.s/ft^2.\n";
      if (turbulent) {
        file << "Free-stream turb. kinetic energy per unit mass: " << config->GetTke_FreeStream();
        if (si_units) file << " m^2/s^2.\n";
        else file << " ft^2/s^2.\n";
        file << "Free-stream specific dissipation: " << config->GetOmega_FreeStream();
        if (si_units) file << " 1/s.\n";
        else file << " 1/s.\n";
      }
    }

    if (unsteady) {
      file << "Total time: " << config->GetTotal_UnstTime() << " s. Time step: " << config->GetDelta_UnstTime()
           << " s.\n";
    }

    /*--- Print out reference values. ---*/

    file << "-- Reference values:\n";

    file << "Reference specific gas constant: " << config->GetGas_Constant_Ref();
    if (si_units) file << " N.m/kg.K.\n";
    else file << " lbf.ft/slug.R.\n";

    file << "Reference pressure: " << config->GetPressure_Ref();
    if (si_units) file << " Pa.\n";
    else file << " psf.\n";

    file << "Reference temperature: " << config->GetTemperature_Ref();
    if (si_units) file << " K.\n";
    else file << " R.\n";

    file << "Reference density: " << config->GetDensity_Ref();
    if (si_units) file << " kg/m^3.\n";
    else file << " slug/ft^3.\n";

    file << "Reference velocity: " << config->GetVelocity_Ref();
    if (si_units) file << " m/s.\n";
    else file << " ft/s.\n";

    file << "Reference energy per unit mass: " << config->GetEnergy_Ref();
    if (si_units) file << " m^2/s^2.\n";
    else file << " ft^2/s^2.\n";

    if (viscous) {
      file << "Reference viscosity: " << config->GetViscosity_Ref();
      if (si_units) file << " N.s/m^2.\n";
      else file << " lbf.s/ft^2.\n";
      file << "Reference conductivity: " << config->GetThermal_Conductivity_Ref();
      if (si_units) file << " W/m^2.K.\n";
      else file << " lbf/ft.s.R.\n";
    }

    if (unsteady) file << "Reference time: " << config->GetTime_Ref() << " s.\n";

    /*--- Print out resulting non-dim values here. ---*/

    file << "-- Resulting non-dimensional state:\n";
    file << "Mach number (non-dim): " << config->GetMach() << "\n";
    if (viscous) {
      file << "Reynolds number (non-dim): " << config->GetReynolds() << ". Re length: " << config->GetLength_Reynolds();
      if (si_units) file << " m.\n";
      else file << " ft.\n";
    }
    if (gravity) {
      file << "Froude number (non-dim): " << config->GetFroude() << "\n";
      file << "Lenght of the baseline wave (non-dim): " << 2.0 * PI_NUMBER * config->GetFroude() * config->GetFroude()
           << "\n";
    }

    file << "Specific gas constant (non-dim): " << config->GetGas_ConstantND() << "\n";
    file << "Free-stream temperature (non-dim): " << config->GetTemperature_FreeStreamND() << "\n";
    file << "Free-stream pressure (non-dim): " << config->GetPressure_FreeStreamND() << "\n";
    file << "Free-stream density (non-dim): " << config->GetDensity_FreeStreamND() << "\n";

    if (nDim == 2) {
      file << "Free-stream velocity (non-dim): (" << config->GetVelocity_FreeStreamND()[0] << ", ";
      file << config->GetVelocity_FreeStreamND()[1] << "). ";
    } else {
      file << "Free-stream velocity (non-dim): (" << config->GetVelocity_FreeStreamND()[0] << ", ";
      file << config->GetVelocity_FreeStreamND()[1] << ", " << config->GetVelocity_FreeStreamND()[2] << "). ";
    }
    file << "Magnitude: " << config->GetModVel_FreeStreamND() << "\n";
    file << "Free-stream total energy per unit mass (non-dim): " << config->GetEnergy_FreeStreamND() << "\n";

    if (viscous) {
      file << "Free-stream viscosity (non-dim): " << config->GetViscosity_FreeStreamND() << "\n";
      if (turbulent) {
        file << "Free-stream turb. kinetic energy (non-dim): " << config->GetTke_FreeStreamND() << "\n";
        file << "Free-stream specific dissipation (non-dim): " << config->GetOmega_FreeStreamND() << "\n";
      }
    }

    if (unsteady) {
      file << "Total time (non-dim): " << config->GetTotal_UnstTimeND() << "\n";
      file << "Time step (non-dim): " << config->GetDelta_UnstTimeND() << "\n";
    }

  } else {

    /*--- Incompressible version of the console output ---*/

    const bool energy = config->GetEnergy_Equation();
    const bool boussinesq = (config->GetKind_DensityModel() == INC_DENSITYMODEL::BOUSSINESQ);

    if (config->GetRef_Inc_NonDim() == DIMENSIONAL) {
      file << "Viscous and Inviscid flow: rho_ref, vel_ref, temp_ref, p_ref\n";
      file << "are set to 1.0 in order to perform a dimensional calculation.\n";
    } else if (config->GetRef_Inc_NonDim() == INITIAL_VALUES) {
      file << "Viscous and Inviscid flow: rho_ref, vel_ref, and temp_ref\n";
      file << "are based on the initial values, p_ref = rho_ref*vel_ref^2.\n";
    } else if (config->GetRef_Inc_NonDim() == REFERENCE_VALUES) {
      file << "Viscous and Inviscid flow: rho_ref, vel_ref, and temp_ref\n";
      file << "are user-provided reference values, p_ref = rho_ref*vel_ref^2.\n";
    }
    if (dynamic_grid)
      file << "Force coefficients computed using MACH_MOTION.\n";
    else
      file << "Force coefficients computed using initial values.\n";

    file << "The reference area for force coeffs. is " << config->GetRefArea() << " m^2.\n";
    file << "The reference length for force coeffs. is " << config->GetRefLength() << " m.\n";

    file << "The pressure is decomposed into thermodynamic and dynamic components.\n";
    file << "The initial value of the dynamic pressure is 0.\n";

    file << "Mach number: " << config->GetMach();
    if (config->GetKind_FluidModel() == CONSTANT_DENSITY) {
      file << ", computed using the Bulk modulus.\n";
    } else {
      file << ", computed using fluid speed of sound.\n";
    }
    file << "For external flows, the initial state is imposed at the far-field.\n";
    file << "Angle of attack (deg): " << config->GetAoA() << ", computed using the initial velocity.\n";
    file << "Side slip angle (deg): " << config->GetAoS() << ", computed using the initial velocity.\n";

    if (viscous) {
      file << "Reynolds number per meter: " << config->GetReynolds() << ", computed using initial values.\n";
      file << "Reynolds number is a byproduct of inputs only (not used internally).\n";
    }
    file << "SI units only. The grid should be dimensional (meters).\n";

    switch (config->GetKind_DensityModel()) {
      case INC_DENSITYMODEL::CONSTANT:
        if (energy)
          file << "Energy equation is active and decoupled.\n";
        else
          file << "No energy equation.\n";
        break;

      case INC_DENSITYMODEL::BOUSSINESQ:
        if (energy) file << "Energy equation is active and coupled through Boussinesq approx.\n";
        break;

      case INC_DENSITYMODEL::VARIABLE:
        if (energy) file << "Energy equation is active and coupled for variable density.\n";
        break;
    }

    file << "-- Input conditions:\n";

    switch (config->GetKind_FluidModel()) {
      case CONSTANT_DENSITY:
        file << "Fluid Model: CONSTANT_DENSITY \n";
        if (energy) {
          file << "Specific heat at constant pressure (Cp): " << config->GetSpecific_Heat_Cp() << " N.m/kg.K.\n";
        }
        if (boussinesq) file << "Thermal expansion coefficient: " << config->GetThermal_Expansion_Coeff() << " K^-1.\n";
        file << "Thermodynamic pressure not required.\n";
        break;

      case INC_IDEAL_GAS:
        file << "Fluid Model: INC_IDEAL_GAS \n";
        file << "Variable density incompressible flow using ideal gas law.\n";
        file << "Density is a function of temperature (constant thermodynamic pressure).\n";
        file << "Specific heat at constant pressure (Cp): " << config->GetSpecific_Heat_Cp() << " N.m/kg.K.\n";
        file << "Molecular weight : " << config->GetMolecular_Weight() << " g/mol\n";
        file << "Specific gas constant: " << config->GetGas_Constant() << " N.m/kg.K.\n";
        file << "Thermodynamic pressure: " << config->GetPressure_Thermodynamic();
        if (si_units) file << " Pa.\n";
        else file << " psf.\n";
        break;

      case FLUID_MIXTURE:
        file << "Fluid Model: FLUID_MIXTURE \n";
        file << "Variable density incompressible flow using ideal gas law.\n";
        file << "Density is a function of temperature (constant thermodynamic pressure).\n";
        file << "Specific heat at constant pressure (Cp): " << config->GetSpecific_Heat_Cp() << " N.m/kg.K.\n";
        file << "Molecular weight : " << config->GetMolecular_Weight() << " g/mol\n";
        file << "Specific gas constant: " << config->GetGas_Constant() << " N.m/kg.K.\n";
        file << "Thermodynamic pressure: " << config->GetPressure_Thermodynamic();
        if (si_units) file << " Pa.\n";
        else file << " psf.\n";
        break;

      case INC_IDEAL_GAS_POLY:
        file << "Fluid Model: INC_IDEAL_GAS_POLY \n";
        file << "Variable density incompressible flow using ideal gas law.\n";
        file << "Density is a function of temperature (constant thermodynamic pressure).\n";
        file << "Molecular weight: " << config->GetMolecular_Weight() << " g/mol.\n";
        file << "Specific gas constant: " << config->GetGas_Constant() << " N.m/kg.K.\n";
        file << "Specific gas constant (non-dim): " << config->GetGas_ConstantND() << "\n";
        file << "Thermodynamic pressure: " << config->GetPressure_Thermodynamic();
        if (si_units) file << " Pa.\n";
        else file << " psf.\n";
        file << "Cp(T) polynomial coefficients: \n  (";
        for (unsigned short iVar = 0; iVar < config->GetnPolyCoeffs(); iVar++) {
          file << config->GetCp_PolyCoeff(iVar);
          if (iVar < config->GetnPolyCoeffs() - 1) file << ", ";
        }
        file << ").\n";
        file << "Cp(T) polynomial coefficients (non-dim.): \n  (";
        for (unsigned short iVar = 0; iVar < config->GetnPolyCoeffs(); iVar++) {
          file << config->GetCp_PolyCoeffND(iVar);
          if (iVar < config->GetnPolyCoeffs() - 1) file << ", ";
        }
        file << ").\n";
        break;
    }
    if (viscous) {
      switch (config->GetKind_ViscosityModel()) {
        case VISCOSITYMODEL::CONSTANT:
          file << "Viscosity Model: CONSTANT_VISCOSITY  \n";
          file << "Constant Laminar Viscosity: " << config->GetMu_Constant();
          if (si_units) file << " N.s/m^2.\n";
          else file << " lbf.s/ft^2.\n";
          file << "Laminar Viscosity (non-dim): " << config->GetMu_ConstantND() << "\n";
          break;

        case VISCOSITYMODEL::COOLPROP:
          file << "Viscosity Model: CoolProp \n";
          break;

        case VISCOSITYMODEL::SUTHERLAND:
          file << "Viscosity Model: SUTHERLAND \n";
          file << "Ref. Laminar Viscosity: " << config->GetMu_Ref();
          if (si_units) file << " N.s/m^2.\n";
          else file << " lbf.s/ft^2.\n";
          file << "Ref. Temperature: " << config->GetMu_Temperature_Ref();
          if (si_units) file << " K.\n";
          else file << " R.\n";
          file << "Sutherland Constant: " << config->GetMu_S();
          if (si_units) file << " K.\n";
          else file << " R.\n";
          file << "Laminar Viscosity (non-dim): " << config->GetMu_ConstantND() << "\n";
          file << "Ref. Temperature (non-dim): " << config->GetMu_Temperature_RefND() << "\n";
          file << "Sutherland constant (non-dim): " << config->GetMu_SND() << "\n";
          break;

        case VISCOSITYMODEL::POLYNOMIAL:
          file << "Viscosity Model: POLYNOMIAL_VISCOSITY  \n";
          file << "Mu(T) polynomial coefficients: \n  (";
          for (unsigned short iVar = 0; iVar < config->GetnPolyCoeffs(); iVar++) {
            file << config->GetMu_PolyCoeff(iVar);
            if (iVar < config->GetnPolyCoeffs() - 1) file << ", ";
          }
          file << ").\n";
          file << "Mu(T) polynomial coefficients (non-dim.): \n  (";
          for (unsigned short iVar = 0; iVar < config->GetnPolyCoeffs(); iVar++) {
            file << config->GetMu_PolyCoeffND(iVar);
            if (iVar < config->GetnPolyCoeffs() - 1) file << ", ";
          }
          file << ").\n";
          break;
      }

      if (energy) {
        switch (config->GetKind_ConductivityModel()) {
          case CONDUCTIVITYMODEL::CONSTANT_PRANDTL:
            file << "Conductivity Model: CONSTANT_PRANDTL  \n";
            file << "Prandtl (Laminar): " << config->GetPrandtl_Lam() << "\n";
            break;

          case CONDUCTIVITYMODEL::CONSTANT:
            file << "Conductivity Model: CONSTANT \n";
            file << "Molecular Conductivity: " << config->GetThermal_Conductivity_Constant() << " W/m^2.K.\n";
            file << "Molecular Conductivity (non-dim): " << config->GetThermal_Conductivity_ConstantND() << "\n";
            break;
          case CONDUCTIVITYMODEL::COOLPROP:
            file << "Conductivity Model: COOLPROP \n";
            break;

          case CONDUCTIVITYMODEL::POLYNOMIAL:
            file << "Viscosity Model: POLYNOMIAL \n";
            file << "Kt(T) polynomial coefficients: \n  (";
            for (unsigned short iVar = 0; iVar < config->GetnPolyCoeffs(); iVar++) {
              file << config->GetKt_PolyCoeff(iVar);
              if (iVar < config->GetnPolyCoeffs() - 1) file << ", ";
            }
            file << ").\n";
            file << "Kt(T) polynomial coefficients (non-dim.): \n  (";
            for (unsigned short iVar = 0; iVar < config->GetnPolyCoeffs(); iVar++) {
              file << config->GetKt_PolyCoeffND(iVar);
              if (iVar < config->GetnPolyCoeffs() - 1) file << ", ";
            }
            file << ").\n";
            break;
        }

        if (turbulent) {
          switch (config->GetKind_ConductivityModel_Turb()) {
            case CONDUCTIVITYMODEL_TURB::CONSTANT_PRANDTL:
              file << "Turbulent Conductivity Model: CONSTANT_PRANDTL  \n";
              file << "Turbulent Prandtl: " << config->GetPrandtl_Turb() << "\n";
              break;
            case CONDUCTIVITYMODEL_TURB::NONE:
              file << "Turbulent Conductivity Model: CONDUCTIVITYMODEL_TURB::NONE \n";
              file << "No turbulent component in effective thermal conductivity.\n";
              break;
          }
        }
      }
    }

    if (config->GetKind_FluidModel() == CONSTANT_DENSITY) {
      file << "Bulk modulus: " << config->GetBulk_Modulus();
      if (si_units) file << " Pa.\n";
      else file << " psf.\n";
    }

    file << "Initial dynamic pressure: " << config->GetPressure_FreeStream();
    if (si_units) file << " Pa.\n";
    else file << " psf.\n";

    file << "Initial total pressure: "
         << config->GetPressure_FreeStream() +
                0.5 * config->GetDensity_FreeStream() * config->GetModVel_FreeStream() * config->GetModVel_FreeStream();
    if (si_units) file << " Pa.\n";
    else file << " psf.\n";

    if (energy) {
      file << "Initial temperature: " << config->GetTemperature_FreeStream();
      if (si_units) file << " K.\n";
      else file << " R.\n";
    }

    file << "Initial density: " << config->GetDensity_FreeStream();
    if (si_units) file << " kg/m^3.\n";
    else file << " slug/ft^3.\n";

    file << "Free-stream velocity: (" << config->GetVelocity_FreeStream()[0];
    file << ", " << config->GetVelocity_FreeStream()[1];
    if (nDim == 3) {
      file << ", " << config->GetVelocity_FreeStream()[2];
    }
    if (si_units) file << ") m/s. ";
    else file << ") ft/s. ";

    file << "Magnitude: " << config->GetModVel_FreeStream();
    if (si_units) file << " m/s.\n";
    else file << " ft/s.\n";

    if (viscous) {
      file << "Initial laminar viscosity: " << config->GetViscosity_FreeStream();
      if (si_units) file << " N.s/m^2.\n";
      else file << " lbf.s/ft^2.\n";
      if (turbulent) {
        file << "Initial turb. kinetic energy per unit mass: " << config->GetTke_FreeStream();
        if (si_units) file << " m^2/s^2.\n";
        else file << " ft^2/s^2.\n";
        file << "Initial specific dissipation: " << config->GetOmega_FreeStream();
        if (si_units) file << " 1/s.\n";
        else file << " 1/s.\n";
      }
    }

    if (unsteady) {
      file << "Total time: " << config->GetTotal_UnstTime() << " s. Time step: " << config->GetDelta_UnstTime()
           << " s.\n";
    }

    /*--- Print out reference values. ---*/

    file << "-- Reference values:\n";

    if (config->GetKind_FluidModel() != CONSTANT_DENSITY) {
      file << "Reference specific gas constant: " << config->GetGas_Constant_Ref();
      if (si_units) file << " N.m/kg.K.\n";
      else file << " lbf.ft/slug.R.\n";
    } else {
      if (energy) {
        file << "Reference specific heat: " << config->GetGas_Constant_Ref();
        if (si_units) file << " N.m/kg.K.\n";
        else file << " lbf.ft/slug.R.\n";
      }
    }

    file << "Reference pressure: " << config->GetPressure_Ref();
    if (si_units) file << " Pa.\n";
    else file << " psf.\n";

    if (energy) {
      file << "Reference temperature: " << config->GetTemperature_Ref();
      if (si_units) file << " K.\n";
      else file << " R.\n";
    }

    file << "Reference density: " << config->GetDensity_Ref();
    if (si_units) file << " kg/m^3.\n";
    else file << " slug/ft^3.\n";

    file << "Reference velocity: " << config->GetVelocity_Ref();
    if (si_units) file << " m/s.\n";
    else file << " ft/s.\n";

    file << "Reference length: " << config->GetLength_Ref();
    if (si_units) file << " m.\n";
    else file << " in.\n";

    if (viscous) {
      file << "Reference viscosity: " << config->GetViscosity_Ref();
      if (si_units) file << " N.s/m^2.\n";
      else file << " lbf.s/ft^2.\n";
    }

    if (unsteady) file << "Reference time: " << config->GetTime_Ref() << " s.\n";

    /*--- Print out resulting non-dim values here. ---*/

    file << "-- Resulting non-dimensional state:\n";
    file << "Mach number (non-dim): " << config->GetMach() << "\n";
    if (viscous) {
      file << "Reynolds number (per m): " << config->GetReynolds() << "\n";
    }

    if (config->GetKind_FluidModel() != CONSTANT_DENSITY) {
      file << "Specific gas constant (non-dim): " << config->GetGas_ConstantND() << "\n";
      file << "Initial thermodynamic pressure (non-dim): " << config->GetPressure_ThermodynamicND() << "\n";
    } else {
      if (energy) {
        file << "Specific heat at constant pressure (non-dim): " << config->GetSpecific_Heat_CpND() << "\n";
        if (boussinesq)
          file << "Thermal expansion coefficient (non-dim.): " << config->GetThermal_Expansion_CoeffND() << " K^-1.\n";
      }
    }

    if (energy) file << "Initial temperature (non-dim): " << config->GetTemperature_FreeStreamND() << "\n";
    file << "Initial pressure (non-dim): " << config->GetPressure_FreeStreamND() << "\n";
    file << "Initial density (non-dim): " << config->GetDensity_FreeStreamND() << "\n";

    file << "Initial velocity (non-dim): (" << config->GetVelocity_FreeStreamND()[0];
    file << ", " << config->GetVelocity_FreeStreamND()[1];
    if (nDim == 3) {
      file << ", " << config->GetVelocity_FreeStreamND()[2];
    }
    file << "). Magnitude: " << config->GetModVel_FreeStreamND() << "\n";

    if (viscous) {
      file << "Initial viscosity (non-dim): " << config->GetViscosity_FreeStreamND() << "\n";
      if (turbulent) {
        file << "Initial turb. kinetic energy (non-dim): " << config->GetTke_FreeStreamND() << "\n";
        file << "Initial specific dissipation (non-dim): " << config->GetOmega_FreeStreamND() << "\n";
      }
    }

    if (unsteady) {
      file << "Total time (non-dim): " << config->GetTotal_UnstTimeND() << "\n";
      file << "Time step (non-dim): " << config->GetDelta_UnstTimeND() << "\n";
    }
  }

  /*--- Begin forces breakdown info. ---*/

  file << fixed;
  file << "\n\nForces breakdown:\n\n";

  if (nDim == 3) {
    su2double m = flow_solver->GetTotal_CFz() / flow_solver->GetTotal_CFx();
    su2double term = (Total_CoPz / m) - Total_CoPx;

    if (term > 0)
      file << "Center of Pressure: X=" << 1 / m << "Z-" << term << ".\n\n";
    else
      file << "Center of Pressure: X=" << 1 / m << "Z+" << fabs(term);
    if (si_units) file << " m.\n\n";
    else file << " in.\n\n";
  } else {
    su2double m = flow_solver->GetTotal_CFy() / flow_solver->GetTotal_CFx();
    su2double term = (Total_CoPy / m) - Total_CoPx;
    if (term > 0)
      file << "Center of Pressure: X=" << 1 / m << "Y-" << term << ".\n\n";
    else
      file << "Center of Pressure: X=" << 1 / m << "Y+" << fabs(term);
    if (si_units) file << " m.\n\n";
    else file << " in.\n\n";
  }

  /*--- Reference area and force factors. ---*/

  const su2double Factor = flow_solver->GetAeroCoeffsReferenceForce();
  const su2double Ref = config->GetDensity_Ref() * pow(config->GetVelocity_Ref(), 2);

  file << "NOTE: Multiply forces by the non-dimensional factor: " << Factor << ", and the reference factor: " << Ref
       << "\nto obtain the dimensional force.\n\n";

  file << "Total CL:    ";
  file.width(11);
  file << Total_CL;
  file << " | Pressure (";
  file.width(5);
  file << SU2_TYPE::Int((Inv_CL * 100.0) / (Total_CL + EPS));
  file << "%): ";
  file.width(11);
  file << Inv_CL;
  file << " | Friction (";
  file.width(5);
  file << SU2_TYPE::Int((Visc_CL * 100.0) / (Total_CL + EPS));
  file << "%): ";
  file.width(11);
  file << Visc_CL;
  file << " | Momentum (";
  file.width(5);
  file << SU2_TYPE::Int((Mnt_CL * 100.0) / (Total_CL + EPS));
  file << "%): ";
  file.width(11);
  file << Mnt_CL << "\n";

  file << "Total CD:    ";
  file.width(11);
  file << Total_CD;
  file << " | Pressure (";
  file.width(5);
  file << SU2_TYPE::Int((Inv_CD * 100.0) / (Total_CD + EPS)) << "%): ";
  file.width(11);
  file << Inv_CD;
  file << " | Friction (";
  file.width(5);
  file << SU2_TYPE::Int((Visc_CD * 100.0) / (Total_CD + EPS)) << "%): ";
  file.width(11);
  file << Visc_CD;
  file << " | Momentum (";
  file.width(5);
  file << SU2_TYPE::Int((Mnt_CD * 100.0) / (Total_CD + EPS)) << "%): ";
  file.width(11);
  file << Mnt_CD << "\n";

  if (nDim == 3) {
    file << "Total CSF:   ";
    file.width(11);
    file << Total_CSF;
    file << " | Pressure (";
    file.width(5);
    file << SU2_TYPE::Int((Inv_CSF * 100.0) / (Total_CSF + EPS));
    file << "%): ";
    file.width(11);
    file << Inv_CSF;
    file << " | Friction (";
    file.width(5);
    file << SU2_TYPE::Int((Visc_CSF * 100.0) / (Total_CSF + EPS));
    file << "%): ";
    file.width(11);
    file << Visc_CSF;
    file << " | Momentum (";
    file.width(5);
    file << SU2_TYPE::Int((Mnt_CSF * 100.0) / (Total_CSF + EPS));
    file << "%): ";
    file.width(11);
    file << Mnt_CSF << "\n";
  }

  file << "Total CL/CD: ";
  file.width(11);
  file << Total_CEff;
  file << " | Pressure (";
  file.width(5);
  file << SU2_TYPE::Int((Inv_CEff * 100.0) / (Total_CEff + EPS));
  file << "%): ";
  file.width(11);
  file << Inv_CEff;
  file << " | Friction (";
  file.width(5);
  file << SU2_TYPE::Int((Visc_CEff * 100.0) / (Total_CEff + EPS));
  file << "%): ";
  file.width(11);
  file << Visc_CEff;
  file << " | Momentum (";
  file.width(5);
  file << SU2_TYPE::Int((Mnt_CEff * 100.0) / (Total_CEff + EPS));
  file << "%): ";
  file.width(11);
  file << Mnt_CEff << "\n";

  if (nDim == 3) {
    file << "Total CMx:   ";
    file.width(11);
    file << Total_CMx;
    file << " | Pressure (";
    file.width(5);
    file << SU2_TYPE::Int((Inv_CMx * 100.0) / (Total_CMx + EPS));
    file << "%): ";
    file.width(11);
    file << Inv_CMx;
    file << " | Friction (";
    file.width(5);
    file << SU2_TYPE::Int((Visc_CMx * 100.0) / (Total_CMx + EPS));
    file << "%): ";
    file.width(11);
    file << Visc_CMx;
    file << " | Momentum (";
    file.width(5);
    file << SU2_TYPE::Int((Mnt_CMx * 100.0) / (Total_CMx + EPS));
    file << "%): ";
    file.width(11);
    file << Mnt_CMx << "\n";

    file << "Total CMy:   ";
    file.width(11);
    file << Total_CMy;
    file << " | Pressure (";
    file.width(5);
    file << SU2_TYPE::Int((Inv_CMy * 100.0) / (Total_CMy + EPS));
    file << "%): ";
    file.width(11);
    file << Inv_CMy;
    file << " | Friction (";
    file.width(5);
    file << SU2_TYPE::Int((Visc_CMy * 100.0) / (Total_CMy + EPS));
    file << "%): ";
    file.width(11);
    file << Visc_CMy;
    file << " | Momentum (";
    file.width(5);
    file << SU2_TYPE::Int((Mnt_CMz * 100.0) / (Total_CMz + EPS));
    file << "%): ";
    file.width(11);
    file << Mnt_CMy << "\n";
  }

  file << "Total CMz:   ";
  file.width(11);
  file << Total_CMz;
  file << " | Pressure (";
  file.width(5);
  file << SU2_TYPE::Int((Inv_CMz * 100.0) / (Total_CMz + EPS));
  file << "%): ";
  file.width(11);
  file << Inv_CMz;
  file << " | Friction (";
  file.width(5);
  file << SU2_TYPE::Int((Visc_CMz * 100.0) / (Total_CMz + EPS));
  file << "%): ";
  file.width(11);
  file << Visc_CMz;
  file << " | Momentum (";
  file.width(5);
  file << SU2_TYPE::Int((Mnt_CMz * 100.0) / (Total_CMz + EPS));
  file << "%): ";
  file.width(11);
  file << Mnt_CMz << "\n";

  file << "Total CFx:   ";
  file.width(11);
  file << Total_CFx;
  file << " | Pressure (";
  file.width(5);
  file << SU2_TYPE::Int((Inv_CFx * 100.0) / (Total_CFx + EPS));
  file << "%): ";
  file.width(11);
  file << Inv_CFx;
  file << " | Friction (";
  file.width(5);
  file << SU2_TYPE::Int((Visc_CFx * 100.0) / (Total_CFx + EPS));
  file << "%): ";
  file.width(11);
  file << Visc_CFx;
  file << " | Momentum (";
  file.width(5);
  file << SU2_TYPE::Int((Mnt_CFx * 100.0) / (Total_CFx + EPS));
  file << "%): ";
  file.width(11);
  file << Mnt_CFx << "\n";

  file << "Total CFy:   ";
  file.width(11);
  file << Total_CFy;
  file << " | Pressure (";
  file.width(5);
  file << SU2_TYPE::Int((Inv_CFy * 100.0) / (Total_CFy + EPS));
  file << "%): ";
  file.width(11);
  file << Inv_CFy;
  file << " | Friction (";
  file.width(5);
  file << SU2_TYPE::Int((Visc_CFy * 100.0) / (Total_CFy + EPS));
  file << "%): ";
  file.width(11);
  file << Visc_CFy;
  file << " | Momentum (";
  file.width(5);
  file << SU2_TYPE::Int((Mnt_CFy * 100.0) / (Total_CFy + EPS));
  file << "%): ";
  file.width(11);
  file << Mnt_CFy << "\n";

  if (nDim == 3) {
    file << "Total CFz:   ";
    file.width(11);
    file << Total_CFz;
    file << " | Pressure (";
    file.width(5);
    file << SU2_TYPE::Int((Inv_CFz * 100.0) / (Total_CFz + EPS));
    file << "%): ";
    file.width(11);
    file << Inv_CFz;
    file << " | Friction (";
    file.width(5);
    file << SU2_TYPE::Int((Visc_CFz * 100.0) / (Total_CFz + EPS));
    file << "%): ";
    file.width(11);
    file << Visc_CFz;
    file << " | Momentum (";
    file.width(5);
    file << SU2_TYPE::Int((Mnt_CFz * 100.0) / (Total_CFz + EPS));
    file << "%): ";
    file.width(11);
    file << Mnt_CFz << "\n";
  }

  file << "\n\n";

  for (auto iMarker = 0u; iMarker < nMonitoring; iMarker++) {
    file << "Surface name: " << config->GetMarker_Monitoring_TagBound(iMarker) << "\n\n";

    file << "Total CL    (";
    file.width(5);
    file << SU2_TYPE::Int((Surface_CL[iMarker] * 100.0) / (Total_CL + EPS));
    file << "%): ";
    file.width(11);
    file << Surface_CL[iMarker];
    file << " | Pressure (";
    file.width(5);
    file << SU2_TYPE::Int((Surface_CL_Inv[iMarker] * 100.0) / (Surface_CL[iMarker] + EPS));
    file << "%): ";
    file.width(11);
    file << Surface_CL_Inv[iMarker];
    file << " | Friction (";
    file.width(5);
    file << SU2_TYPE::Int((Surface_CL_Visc[iMarker] * 100.0) / (Surface_CL[iMarker] + EPS));
    file << "%): ";
    file.width(11);
    file << Surface_CL_Visc[iMarker];
    file << " | Momentum (";
    file.width(5);
    file << SU2_TYPE::Int((Surface_CL_Mnt[iMarker] * 100.0) / (Surface_CL[iMarker] + EPS));
    file << "%): ";
    file.width(11);
    file << Surface_CL_Mnt[iMarker] << "\n";

    file << "Total CD    (";
    file.width(5);
    file << SU2_TYPE::Int((Surface_CD[iMarker] * 100.0) / (Total_CD + EPS));
    file << "%): ";
    file.width(11);
    file << Surface_CD[iMarker];
    file << " | Pressure (";
    file.width(5);
    file << SU2_TYPE::Int((Surface_CD_Inv[iMarker] * 100.0) / (Surface_CD[iMarker] + EPS));
    file << "%): ";
    file.width(11);
    file << Surface_CD_Inv[iMarker];
    file << " | Friction (";
    file.width(5);
    file << SU2_TYPE::Int((Surface_CD_Visc[iMarker] * 100.0) / (Surface_CD[iMarker] + EPS));
    file << "%): ";
    file.width(11);
    file << Surface_CD_Visc[iMarker];
    file << " | Momentum (";
    file.width(5);
    file << SU2_TYPE::Int((Surface_CD_Mnt[iMarker] * 100.0) / (Surface_CD[iMarker] + EPS));
    file << "%): ";
    file.width(11);
    file << Surface_CD_Mnt[iMarker] << "\n";

    if (nDim == 3) {
      file << "Total CSF   (";
      file.width(5);
      file << SU2_TYPE::Int((Surface_CSF[iMarker] * 100.0) / (Total_CSF + EPS));
      file << "%): ";
      file.width(11);
      file << Surface_CSF[iMarker];
      file << " | Pressure (";
      file.width(5);
      file << SU2_TYPE::Int((Surface_CSF_Inv[iMarker] * 100.0) / (Surface_CSF[iMarker] + EPS));
      file << "%): ";
      file.width(11);
      file << Surface_CSF_Inv[iMarker];
      file << " | Friction (";
      file.width(5);
      file << SU2_TYPE::Int((Surface_CSF_Visc[iMarker] * 100.0) / (Surface_CSF[iMarker] + EPS));
      file << "%): ";
      file.width(11);
      file << Surface_CSF_Visc[iMarker];
      file << " | Momentum (";
      file.width(5);
      file << SU2_TYPE::Int((Surface_CSF_Mnt[iMarker] * 100.0) / (Surface_CSF[iMarker] + EPS));
      file << "%): ";
      file.width(11);
      file << Surface_CSF_Mnt[iMarker] << "\n";
    }

    file << "Total CL/CD (";
    file.width(5);
    file << SU2_TYPE::Int((Surface_CEff[iMarker] * 100.0) / (Total_CEff + EPS));
    file << "%): ";
    file.width(11);
    file << Surface_CEff[iMarker];
    file << " | Pressure (";
    file.width(5);
    file << SU2_TYPE::Int((Surface_CEff_Inv[iMarker] * 100.0) / (Surface_CEff[iMarker] + EPS));
    file << "%): ";
    file.width(11);
    file << Surface_CEff_Inv[iMarker];
    file << " | Friction (";
    file.width(5);
    file << SU2_TYPE::Int((Surface_CEff_Visc[iMarker] * 100.0) / (Surface_CEff[iMarker] + EPS));
    file << "%): ";
    file.width(11);
    file << Surface_CEff_Visc[iMarker];
    file << " | Momentum (";
    file.width(5);
    file << SU2_TYPE::Int((Surface_CEff_Mnt[iMarker] * 100.0) / (Surface_CEff[iMarker] + EPS));
    file << "%): ";
    file.width(11);
    file << Surface_CEff_Mnt[iMarker] << "\n";

    if (nDim == 3) {
      file << "Total CMx   (";
      file.width(5);
      file << SU2_TYPE::Int((Surface_CMx[iMarker] * 100.0) / (Total_CMx + EPS));
      file << "%): ";
      file.width(11);
      file << Surface_CMx[iMarker];
      file << " | Pressure (";
      file.width(5);
      file << SU2_TYPE::Int((Surface_CMx_Inv[iMarker] * 100.0) / (Surface_CMx[iMarker] + EPS));
      file << "%): ";
      file.width(11);
      file << Surface_CMx_Inv[iMarker];
      file << " | Friction (";
      file.width(5);
      file << SU2_TYPE::Int((Surface_CMx_Visc[iMarker] * 100.0) / (Surface_CMx[iMarker] + EPS));
      file << "%): ";
      file.width(11);
      file << Surface_CMx_Visc[iMarker];
      file << " | Momentum (";
      file.width(5);
      file << SU2_TYPE::Int((Surface_CMx_Mnt[iMarker] * 100.0) / (Surface_CMx[iMarker] + EPS));
      file << "%): ";
      file.width(11);
      file << Surface_CMx_Mnt[iMarker] << "\n";

      file << "Total CMy   (";
      file.width(5);
      file << SU2_TYPE::Int((Surface_CMy[iMarker] * 100.0) / (Total_CMy + EPS));
      file << "%): ";
      file.width(11);
      file << Surface_CMy[iMarker];
      file << " | Pressure (";
      file.width(5);
      file << SU2_TYPE::Int((Surface_CMy_Inv[iMarker] * 100.0) / (Surface_CMy[iMarker] + EPS));
      file << "%): ";
      file.width(11);
      file << Surface_CMy_Inv[iMarker];
      file << " | Friction (";
      file.width(5);
      file << SU2_TYPE::Int((Surface_CMy_Visc[iMarker] * 100.0) / (Surface_CMy[iMarker] + EPS));
      file << "%): ";
      file.width(11);
      file << Surface_CMy_Visc[iMarker];
      file << " | Momentum (";
      file.width(5);
      file << SU2_TYPE::Int((Surface_CMy_Mnt[iMarker] * 100.0) / (Surface_CMy[iMarker] + EPS));
      file << "%): ";
      file.width(11);
      file << Surface_CMy_Mnt[iMarker] << "\n";
    }

    file << "Total CMz   (";
    file.width(5);
    file << SU2_TYPE::Int((Surface_CMz[iMarker] * 100.0) / (Total_CMz + EPS));
    file << "%): ";
    file.width(11);
    file << Surface_CMz[iMarker];
    file << " | Pressure (";
    file.width(5);
    file << SU2_TYPE::Int((Surface_CMz_Inv[iMarker] * 100.0) / (Surface_CMz[iMarker] + EPS));
    file << "%): ";
    file.width(11);
    file << Surface_CMz_Inv[iMarker];
    file << " | Friction (";
    file.width(5);
    file << SU2_TYPE::Int((Surface_CMz_Visc[iMarker] * 100.0) / (Surface_CMz[iMarker] + EPS));
    file << "%): ";
    file.width(11);
    file << Surface_CMz_Visc[iMarker];
    file << " | Momentum (";
    file.width(5);
    file << SU2_TYPE::Int((Surface_CMz_Mnt[iMarker] * 100.0) / (Surface_CMz[iMarker] + EPS));
    file << "%): ";
    file.width(11);
    file << Surface_CMz_Mnt[iMarker] << "\n";

    file << "Total CFx   (";
    file.width(5);
    file << SU2_TYPE::Int((Surface_CFx[iMarker] * 100.0) / (Total_CFx + EPS));
    file << "%): ";
    file.width(11);
    file << Surface_CFx[iMarker];
    file << " | Pressure (";
    file.width(5);
    file << SU2_TYPE::Int((Surface_CFx_Inv[iMarker] * 100.0) / (Surface_CFx[iMarker] + EPS));
    file << "%): ";
    file.width(11);
    file << Surface_CFx_Inv[iMarker];
    file << " | Friction (";
    file.width(5);
    file << SU2_TYPE::Int((Surface_CFx_Visc[iMarker] * 100.0) / (Surface_CFx[iMarker] + EPS));
    file << "%): ";
    file.width(11);
    file << Surface_CFx_Visc[iMarker];
    file << " | Momentum (";
    file.width(5);
    file << SU2_TYPE::Int((Surface_CFx_Mnt[iMarker] * 100.0) / (Surface_CFx[iMarker] + EPS));
    file << "%): ";
    file.width(11);
    file << Surface_CFx_Mnt[iMarker] << "\n";

    file << "Total CFy   (";
    file.width(5);
    file << SU2_TYPE::Int((Surface_CFy[iMarker] * 100.0) / (Total_CFy + EPS));
    file << "%): ";
    file.width(11);
    file << Surface_CFy[iMarker];
    file << " | Pressure (";
    file.width(5);
    file << SU2_TYPE::Int((Surface_CFy_Inv[iMarker] * 100.0) / (Surface_CFy[iMarker] + EPS));
    file << "%): ";
    file.width(11);
    file << Surface_CFy_Inv[iMarker];
    file << " | Friction (";
    file.width(5);
    file << SU2_TYPE::Int((Surface_CFy_Visc[iMarker] * 100.0) / (Surface_CFy[iMarker] + EPS));
    file << "%): ";
    file.width(11);
    file << Surface_CFy_Visc[iMarker];
    file << " | Momentum (";
    file.width(5);
    file << SU2_TYPE::Int((Surface_CFy_Mnt[iMarker] * 100.0) / (Surface_CFy[iMarker] + EPS));
    file << "%): ";
    file.width(11);
    file << Surface_CFy_Mnt[iMarker] << "\n";

    if (nDim == 3) {
      file << "Total CFz   (";
      file.width(5);
      file << SU2_TYPE::Int((Surface_CFz[iMarker] * 100.0) / (Total_CFz + EPS));
      file << "%): ";
      file.width(11);
      file << Surface_CFz[iMarker];
      file << " | Pressure (";
      file.width(5);
      file << SU2_TYPE::Int((Surface_CFz_Inv[iMarker] * 100.0) / (Surface_CFz[iMarker] + EPS));
      file << "%): ";
      file.width(11);
      file << Surface_CFz_Inv[iMarker];
      file << " | Friction (";
      file.width(5);
      file << SU2_TYPE::Int((Surface_CFz_Visc[iMarker] * 100.0) / (Surface_CFz[iMarker] + EPS));
      file << "%): ";
      file.width(11);
      file << Surface_CFz_Visc[iMarker];
      file << " | Momentum (";
      file.width(5);
      file << SU2_TYPE::Int((Surface_CFz_Mnt[iMarker] * 100.0) / (Surface_CFz[iMarker] + EPS));
      file << "%): ";
      file.width(11);
      file << Surface_CFz_Mnt[iMarker] << "\n";
    }

    file << "\n";
  }
  // clang-format on
}

bool CFlowOutput::WriteVolume_Output(CConfig *config, unsigned long Iter, bool force_writing, unsigned short iFile){

  bool writeRestart = false;
  auto FileFormat = config->GetVolumeOutputFiles();

  if (config->GetTime_Domain()){
    if (((config->GetTime_Marching() == TIME_MARCHING::DT_STEPPING_1ST) || (config->GetTime_Marching() == TIME_MARCHING::TIME_STEPPING)) &&
        ((Iter == 0) || (Iter % config->GetVolumeOutputFrequency(iFile) == 0))){
      return true;
    }

    /* check if we want to write a restart file*/
    if (FileFormat[iFile] == OUTPUT_TYPE::RESTART_ASCII || FileFormat[iFile] == OUTPUT_TYPE::RESTART_BINARY || FileFormat[iFile] == OUTPUT_TYPE::CSV) {
      writeRestart = true;
    }

    /* only write 'double' files for the restart files */
    if ((config->GetTime_Marching() == TIME_MARCHING::DT_STEPPING_2ND) &&
      ((Iter == 0) || (Iter % config->GetVolumeOutputFrequency(iFile) == 0) ||
      (((Iter+1) % config->GetVolumeOutputFrequency(iFile) == 0) && writeRestart==true) || // Restarts need 2 old solutions.
      (((Iter+2) == config->GetnTime_Iter()) && writeRestart==true))){      // The last timestep is written anyway but one needs the step before for restarts.
      return true;
    }
  } else {
    if (config->GetFixed_CL_Mode() && config->GetFinite_Difference_Mode()) return false;
    return ((Iter > 0) && Iter % config->GetVolumeOutputFrequency(iFile) == 0) || force_writing;
  }

  return false || force_writing;
}

void CFlowOutput::SetTimeAveragedFields(){
  AddVolumeOutput("MEAN_DENSITY", "MeanDensity", "TIME_AVERAGE", "Mean density");
  AddVolumeOutput("MEAN_VELOCITY-X", "MeanVelocity_x", "TIME_AVERAGE", "Mean velocity x-component");
  AddVolumeOutput("MEAN_VELOCITY-Y", "MeanVelocity_y", "TIME_AVERAGE", "Mean velocity y-component");
  if (nDim == 3)
    AddVolumeOutput("MEAN_VELOCITY-Z", "MeanVelocity_z", "TIME_AVERAGE", "Mean velocity z-component");

  AddVolumeOutput("MEAN_PRESSURE", "MeanPressure", "TIME_AVERAGE", "Mean pressure");
  AddVolumeOutput("RMS_U",   "RMS[u]", "TIME_AVERAGE", "RMS u");
  AddVolumeOutput("RMS_V",   "RMS[v]", "TIME_AVERAGE", "RMS v");
  AddVolumeOutput("RMS_UV",  "RMS[uv]", "TIME_AVERAGE", "RMS uv");
  AddVolumeOutput("RMS_P",   "RMS[Pressure]",   "TIME_AVERAGE", "RMS Pressure");
  AddVolumeOutput("UUPRIME", "u'u'", "TIME_AVERAGE", "Mean Reynolds-stress component u'u'");
  AddVolumeOutput("VVPRIME", "v'v'", "TIME_AVERAGE", "Mean Reynolds-stress component v'v'");
  AddVolumeOutput("UVPRIME", "u'v'", "TIME_AVERAGE", "Mean Reynolds-stress component u'v'");
  AddVolumeOutput("PPRIME",  "p'p'",   "TIME_AVERAGE", "Mean pressure fluctuation p'p'");
  if (nDim == 3){
    AddVolumeOutput("RMS_W",   "RMS[w]", "TIME_AVERAGE", "RMS u");
    AddVolumeOutput("RMS_UW", "RMS[uw]", "TIME_AVERAGE", "RMS uw");
    AddVolumeOutput("RMS_VW", "RMS[vw]", "TIME_AVERAGE", "RMS vw");
    AddVolumeOutput("WWPRIME", "w'w'", "TIME_AVERAGE", "Mean Reynolds-stress component w'w'");
    AddVolumeOutput("UWPRIME", "w'u'", "TIME_AVERAGE", "Mean Reynolds-stress component w'u'");
    AddVolumeOutput("VWPRIME", "w'v'", "TIME_AVERAGE", "Mean Reynolds-stress component w'v'");
  }
}

void CFlowOutput::LoadTimeAveragedData(unsigned long iPoint, const CVariable *Node_Flow){
  SetAvgVolumeOutputValue("MEAN_DENSITY", iPoint, Node_Flow->GetDensity(iPoint));
  SetAvgVolumeOutputValue("MEAN_VELOCITY-X", iPoint, Node_Flow->GetVelocity(iPoint,0));
  SetAvgVolumeOutputValue("MEAN_VELOCITY-Y", iPoint, Node_Flow->GetVelocity(iPoint,1));
  if (nDim == 3)
    SetAvgVolumeOutputValue("MEAN_VELOCITY-Z", iPoint, Node_Flow->GetVelocity(iPoint,2));

  SetAvgVolumeOutputValue("MEAN_PRESSURE", iPoint, Node_Flow->GetPressure(iPoint));

  SetAvgVolumeOutputValue("RMS_U", iPoint, pow(Node_Flow->GetVelocity(iPoint,0),2));
  SetAvgVolumeOutputValue("RMS_V", iPoint, pow(Node_Flow->GetVelocity(iPoint,1),2));
  SetAvgVolumeOutputValue("RMS_UV", iPoint, Node_Flow->GetVelocity(iPoint,0) * Node_Flow->GetVelocity(iPoint,1));
  SetAvgVolumeOutputValue("RMS_P", iPoint, pow(Node_Flow->GetPressure(iPoint),2));
  if (nDim == 3){
    SetAvgVolumeOutputValue("RMS_W", iPoint, pow(Node_Flow->GetVelocity(iPoint,2),2));
    SetAvgVolumeOutputValue("RMS_VW", iPoint, Node_Flow->GetVelocity(iPoint,2) * Node_Flow->GetVelocity(iPoint,1));
    SetAvgVolumeOutputValue("RMS_UW", iPoint,  Node_Flow->GetVelocity(iPoint,2) * Node_Flow->GetVelocity(iPoint,0));
  }

  const su2double umean  = GetVolumeOutputValue("MEAN_VELOCITY-X", iPoint);
  const su2double uumean = GetVolumeOutputValue("RMS_U", iPoint);
  const su2double vmean  = GetVolumeOutputValue("MEAN_VELOCITY-Y", iPoint);
  const su2double vvmean = GetVolumeOutputValue("RMS_V", iPoint);
  const su2double uvmean = GetVolumeOutputValue("RMS_UV", iPoint);
  const su2double pmean  = GetVolumeOutputValue("MEAN_PRESSURE", iPoint);
  const su2double ppmean = GetVolumeOutputValue("RMS_P", iPoint);

  SetVolumeOutputValue("UUPRIME", iPoint, -(umean*umean - uumean));
  SetVolumeOutputValue("VVPRIME", iPoint, -(vmean*vmean - vvmean));
  SetVolumeOutputValue("UVPRIME", iPoint, -(umean*vmean - uvmean));
  SetVolumeOutputValue("PPRIME",  iPoint, -(pmean*pmean - ppmean));
  if (nDim == 3){
    const su2double wmean  = GetVolumeOutputValue("MEAN_VELOCITY-Z", iPoint);
    const su2double wwmean = GetVolumeOutputValue("RMS_W", iPoint);
    const su2double uwmean = GetVolumeOutputValue("RMS_UW", iPoint);
    const su2double vwmean = GetVolumeOutputValue("RMS_VW", iPoint);
    SetVolumeOutputValue("WWPRIME", iPoint, -(wmean*wmean - wwmean));
    SetVolumeOutputValue("UWPRIME", iPoint, -(umean*wmean - uwmean));
    SetVolumeOutputValue("VWPRIME",  iPoint, -(vmean*wmean - vwmean));
  }
}

void CFlowOutput::SetFixedCLScreenOutput(const CConfig *config){
  PrintingToolbox::CTablePrinter FixedCLSummary(&cout);

  if (fabs(historyOutput_Map["CL_DRIVER_COMMAND"].value) > 1e-16){
    FixedCLSummary.AddColumn("Fixed CL Mode", 40);
    FixedCLSummary.AddColumn("Value", 30);
    FixedCLSummary.SetAlign(PrintingToolbox::CTablePrinter::LEFT);
    FixedCLSummary.PrintHeader();
    FixedCLSummary << "Current CL" << historyOutput_Map["LIFT"].value;
    FixedCLSummary << "Target CL" << config->GetTarget_CL();
    FixedCLSummary << "Previous AOA" << historyOutput_Map["PREV_AOA"].value;
    if (config->GetFinite_Difference_Mode()){
      FixedCLSummary << "Changed AoA by (Finite Difference step)" << historyOutput_Map["CL_DRIVER_COMMAND"].value;
      lastInnerIter = curInnerIter - 1;
    }
    else
      FixedCLSummary << "Changed AoA by" << historyOutput_Map["CL_DRIVER_COMMAND"].value;
    FixedCLSummary.PrintFooter();
    SetScreen_Header(config);
  }

  else if (config->GetFinite_Difference_Mode() && historyOutput_Map["AOA"].value == historyOutput_Map["PREV_AOA"].value){
    FixedCLSummary.AddColumn("Fixed CL Mode (Finite Difference)", 40);
    FixedCLSummary.AddColumn("Value", 30);
    FixedCLSummary.SetAlign(PrintingToolbox::CTablePrinter::LEFT);
    FixedCLSummary.PrintHeader();
    FixedCLSummary << "Delta CL / Delta AoA" << config->GetdCL_dAlpha();
    FixedCLSummary << "Delta CD / Delta CL" << config->GetdCD_dCL();
    if (nDim == 3){
      FixedCLSummary << "Delta CMx / Delta CL" << config->GetdCMx_dCL();
      FixedCLSummary << "Delta CMy / Delta CL" << config->GetdCMy_dCL();
    }
    FixedCLSummary << "Delta CMz / Delta CL" << config->GetdCMz_dCL();
    FixedCLSummary.PrintFooter();
    curInnerIter = lastInnerIter;
    WriteMetaData(config);
    curInnerIter = config->GetInnerIter();
  }
}<|MERGE_RESOLUTION|>--- conflicted
+++ resolved
@@ -1171,16 +1171,8 @@
 
   switch (config->GetKind_Trans_Model()) {
     case TURB_TRANS_MODEL::LM:
-<<<<<<< HEAD
-	  AddVolumeOutput("INTERMITTENCY", "LM_gamma", "SOLUTION", "LM intermittency");
-	  AddVolumeOutput("RE_THETA_T", "LM_Re_t", "SOLUTION", "LM RE_THETA_T");
-	  AddVolumeOutput("INTERMITTENCY_SEP", "LM_gamma_sep", "PRIMITIVE", "LM intermittency");
-	  AddVolumeOutput("INTERMITTENCY_EFF", "LM_gamma_eff", "PRIMITIVE", "LM RE_THETA_T");
-	  AddVolumeOutput("TURB_INDEX", "Turb_index", "PRIMITIVE", "Turbulence index");
-=======
       AddVolumeOutput("INTERMITTENCY", "LM_gamma", "SOLUTION", "LM intermittency");
       AddVolumeOutput("RE_THETA_T", "LM_Re_t", "SOLUTION", "LM RE_THETA_T");
->>>>>>> bf16c205
       break;
 	  
 	  case TURB_TRANS_MODEL::EN:
