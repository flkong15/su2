/*!
 * \file CFlowOutput.cpp
 * \brief Common functions for flow output.
 * \author R. Sanchez
 * \version 7.5.1 "Blackbird"
 *
 * SU2 Project Website: https://su2code.github.io
 *
 * The SU2 Project is maintained by the SU2 Foundation
 * (http://su2foundation.org)
 *
 * Copyright 2012-2023, SU2 Contributors (cf. AUTHORS.md)
 *
 * SU2 is free software; you can redistribute it and/or
 * modify it under the terms of the GNU Lesser General Public
 * License as published by the Free Software Foundation; either
 * version 2.1 of the License, or (at your option) any later version.
 *
 * SU2 is distributed in the hope that it will be useful,
 * but WITHOUT ANY WARRANTY; without even the implied warranty of
 * MERCHANTABILITY or FITNESS FOR A PARTICULAR PURPOSE. See the GNU
 * Lesser General Public License for more details.
 *
 * You should have received a copy of the GNU Lesser General Public
 * License along with SU2. If not, see <http://www.gnu.org/licenses/>.
 */

#include <sstream>
#include <string>
#include <sstream>
#include <iomanip>

#include "../../include/output/CFlowOutput.hpp"

#include "../../../Common/include/geometry/CGeometry.hpp"
#include "../../../Common/include/toolboxes/geometry_toolbox.hpp"
#include "../../include/solvers/CSolver.hpp"
#include "../../include/variables/CPrimitiveIndices.hpp"
#include "../../include/fluid/CCoolProp.hpp"

CFlowOutput::CFlowOutput(const CConfig *config, unsigned short nDim, bool fem_output) :
  CFVMOutput(config, nDim, fem_output),
  lastInnerIter(curInnerIter) {
}

// The "AddHistoryOutput(" must not be split over multiple lines to ensure proper python parsing
// clang-format off
void CFlowOutput::AddAnalyzeSurfaceOutput(const CConfig *config){

  /// DESCRIPTION: Average mass flow
  AddHistoryOutput("SURFACE_MASSFLOW",         "Avg_Massflow",              ScreenOutputFormat::SCIENTIFIC, "FLOW_COEFF", "Total average mass flow on all markers set in MARKER_ANALYZE", HistoryFieldType::COEFFICIENT);
  /// DESCRIPTION: Average Mach number
  AddHistoryOutput("SURFACE_MACH",             "Avg_Mach",                  ScreenOutputFormat::SCIENTIFIC, "FLOW_COEFF", "Total average mach number on all markers set in MARKER_ANALYZE", HistoryFieldType::COEFFICIENT);
  /// DESCRIPTION: Average Temperature
  AddHistoryOutput("SURFACE_STATIC_TEMPERATURE","Avg_Temp",                 ScreenOutputFormat::SCIENTIFIC, "FLOW_COEFF", "Total average temperature on all markers set in MARKER_ANALYZE", HistoryFieldType::COEFFICIENT);
  /// DESCRIPTION: Average Pressure
  AddHistoryOutput("SURFACE_STATIC_PRESSURE",  "Avg_Press",                 ScreenOutputFormat::SCIENTIFIC, "FLOW_COEFF", "Total average pressure on all markers set in MARKER_ANALYZE", HistoryFieldType::COEFFICIENT);
  /// DESCRIPTION: Average Density
  AddHistoryOutput("AVG_DENSITY",              "Avg_Density",               ScreenOutputFormat::SCIENTIFIC, "FLOW_COEFF", "Total average density on all markers set in MARKER_ANALYZE", HistoryFieldType::COEFFICIENT);
  /// DESCRIPTION: Average Enthalpy
  AddHistoryOutput("AVG_ENTHALPY",             "Avg_Enthalpy",              ScreenOutputFormat::SCIENTIFIC, "FLOW_COEFF", "Total average enthalpy on all markers set in MARKER_ANALYZE", HistoryFieldType::COEFFICIENT);
  /// DESCRIPTION: Average velocity in normal direction of the surface
  AddHistoryOutput("AVG_NORMALVEL",            "Avg_NormalVel",             ScreenOutputFormat::SCIENTIFIC, "FLOW_COEFF", "Total average normal velocity on all markers set in MARKER_ANALYZE", HistoryFieldType::COEFFICIENT);
  /// DESCRIPTION: Flow uniformity
  AddHistoryOutput("SURFACE_UNIFORMITY",       "Uniformity",                ScreenOutputFormat::SCIENTIFIC, "FLOW_COEFF", "Total flow uniformity on all markers set in MARKER_ANALYZE", HistoryFieldType::COEFFICIENT);
  /// DESCRIPTION: Secondary strength
  AddHistoryOutput("SURFACE_SECONDARY",        "Secondary_Strength",        ScreenOutputFormat::SCIENTIFIC, "FLOW_COEFF", "Total secondary strength on all markers set in MARKER_ANALYZE", HistoryFieldType::COEFFICIENT);
  /// DESCRIPTION: Momentum distortion
  AddHistoryOutput("SURFACE_MOM_DISTORTION",   "Momentum_Distortion",       ScreenOutputFormat::SCIENTIFIC, "FLOW_COEFF", "Total momentum distortion on all markers set in MARKER_ANALYZE", HistoryFieldType::COEFFICIENT);
  /// DESCRIPTION: Secondary over uniformity
  AddHistoryOutput("SURFACE_SECOND_OVER_UNIFORM","Secondary_Over_Uniformity",ScreenOutputFormat::SCIENTIFIC,"FLOW_COEFF", "Total secondary over uniformity on all markers set in MARKER_ANALYZE", HistoryFieldType::COEFFICIENT);
  /// DESCRIPTION: Average total temperature
  AddHistoryOutput("SURFACE_TOTAL_TEMPERATURE","Avg_TotalTemp",             ScreenOutputFormat::SCIENTIFIC, "FLOW_COEFF", "Total average total temperature all markers set in MARKER_ANALYZE", HistoryFieldType::COEFFICIENT);
  /// DESCRIPTION: Average total pressure
  AddHistoryOutput("SURFACE_TOTAL_PRESSURE",   "Avg_TotalPress",            ScreenOutputFormat::SCIENTIFIC, "FLOW_COEFF", "Total average total pressure on all markers set in MARKER_ANALYZE", HistoryFieldType::COEFFICIENT);
  /// DESCRIPTION: Pressure drop
  if (config->GetnMarker_Analyze() >= 2) {
    AddHistoryOutput("SURFACE_PRESSURE_DROP",    "Pressure_Drop",             ScreenOutputFormat::SCIENTIFIC, "FLOW_COEFF", "Total pressure drop on all markers set in MARKER_ANALYZE", HistoryFieldType::COEFFICIENT);
  } else if (rank == MASTER_NODE) {
    cout << "\nWARNING: SURFACE_PRESSURE_DROP can only be computed for at least 2 surfaces (outlet, inlet, ...)\n" << endl;
  }
  if (config->GetKind_Species_Model() == SPECIES_MODEL::SPECIES_TRANSPORT) {
    /// DESCRIPTION: Average Species
    for (unsigned short iVar = 0; iVar < config->GetnSpecies(); iVar++) {
      AddHistoryOutput("SURFACE_SPECIES_" + std::to_string(iVar), "Avg_Species_" + std::to_string(iVar), ScreenOutputFormat::FIXED, "SPECIES_COEFF", "Total average species " + std::to_string(iVar) + " on all markers set in MARKER_ANALYZE", HistoryFieldType::COEFFICIENT);
    }
    /// DESCRIPTION: Species Variance
    AddHistoryOutput("SURFACE_SPECIES_VARIANCE", "Species_Variance", ScreenOutputFormat::SCIENTIFIC, "SPECIES_COEFF", "Total species variance, measure for mixing quality. On all markers set in MARKER_ANALYZE", HistoryFieldType::COEFFICIENT);

    if (config->GetKind_Species_Model() == SPECIES_MODEL::FLAMELET) {
      /// DESCRIPTION: Average flamelet user scalars
      for (unsigned short i_var = 0; i_var < config->GetNScalars(); i_var++) {
        std::stringstream str_i_var;
        str_i_var  << std::setw(2) << std::setfill('0') << i_var;
        AddHistoryOutput("SURFACE_SCALAR_" + str_i_var.str(), "Avg_Scalar_" + str_i_var.str(), ScreenOutputFormat::FIXED, "FLAMELET_COEFF_SURF", "Average of scalar " + std::to_string(i_var) + " on all markers set in MARKER_ANALYZE", HistoryFieldType::COEFFICIENT);
      }
    }

  }
  if (config->GetKind_Species_Model() == SPECIES_MODEL::FLAMELET) {
    /// DESCRIPTION: Average flamelet user scalars
    for (unsigned short i_var = 0; i_var < config->GetNScalars(); i_var++) {
      std::stringstream str_i_var;
      str_i_var  << std::setw(2) << std::setfill('0') << i_var;
      AddHistoryOutput("SURFACE_SCALAR_" + str_i_var.str(), "Avg_Scalar_" + str_i_var.str(), ScreenOutputFormat::FIXED, "FLAMELET_COEFF_SURF", "Average of scalar " + std::to_string(i_var) + " on all markers set in MARKER_ANALYZE", HistoryFieldType::COEFFICIENT);
    }

  }
  /// END_GROUP

  /// BEGIN_GROUP: AERO_COEFF_SURF, DESCRIPTION: Surface values on non-solid markers.
  vector<string> Marker_Analyze;
  for (unsigned short iMarker_Analyze = 0; iMarker_Analyze < config->GetnMarker_Analyze(); iMarker_Analyze++){
    Marker_Analyze.push_back(config->GetMarker_Analyze_TagBound(iMarker_Analyze));
  }

  /// DESCRIPTION: Average mass flow
  AddHistoryOutputPerSurface("SURFACE_MASSFLOW",         "Avg_Massflow",              ScreenOutputFormat::SCIENTIFIC, "FLOW_COEFF_SURF", Marker_Analyze, HistoryFieldType::COEFFICIENT);
  /// DESCRIPTION: Average Mach number
  AddHistoryOutputPerSurface("SURFACE_MACH",             "Avg_Mach",                  ScreenOutputFormat::SCIENTIFIC, "FLOW_COEFF_SURF", Marker_Analyze, HistoryFieldType::COEFFICIENT);
  /// DESCRIPTION: Average Temperature
  AddHistoryOutputPerSurface("SURFACE_STATIC_TEMPERATURE","Avg_Temp",                 ScreenOutputFormat::SCIENTIFIC, "FLOW_COEFF_SURF", Marker_Analyze, HistoryFieldType::COEFFICIENT);
  /// DESCRIPTION: Average Pressure
  AddHistoryOutputPerSurface("SURFACE_STATIC_PRESSURE",  "Avg_Press",                 ScreenOutputFormat::SCIENTIFIC, "FLOW_COEFF_SURF", Marker_Analyze, HistoryFieldType::COEFFICIENT);
  /// DESCRIPTION: Average Density
  AddHistoryOutputPerSurface("AVG_DENSITY",              "Avg_Density",               ScreenOutputFormat::SCIENTIFIC, "FLOW_COEFF_SURF", Marker_Analyze, HistoryFieldType::COEFFICIENT);
  /// DESCRIPTION: Average Enthalpy
  AddHistoryOutputPerSurface("AVG_ENTHALPY",             "Avg_Enthalpy",              ScreenOutputFormat::SCIENTIFIC, "FLOW_COEFF_SURF", Marker_Analyze, HistoryFieldType::COEFFICIENT);
  /// DESCRIPTION: Average velocity in normal direction of the surface
  AddHistoryOutputPerSurface("AVG_NORMALVEL",            "Avg_NormalVel",             ScreenOutputFormat::SCIENTIFIC, "FLOW_COEFF_SURF", Marker_Analyze, HistoryFieldType::COEFFICIENT);
  /// DESCRIPTION: Flow uniformity
  AddHistoryOutputPerSurface("SURFACE_UNIFORMITY",       "Uniformity",                ScreenOutputFormat::SCIENTIFIC, "FLOW_COEFF_SURF", Marker_Analyze, HistoryFieldType::COEFFICIENT);
  /// DESCRIPTION: Secondary strength
  AddHistoryOutputPerSurface("SURFACE_SECONDARY",        "Secondary_Strength",        ScreenOutputFormat::SCIENTIFIC, "FLOW_COEFF_SURF", Marker_Analyze, HistoryFieldType::COEFFICIENT);
  /// DESCRIPTION: Momentum distortion
  AddHistoryOutputPerSurface("SURFACE_MOM_DISTORTION",   "Momentum_Distortion",       ScreenOutputFormat::SCIENTIFIC, "FLOW_COEFF_SURF", Marker_Analyze, HistoryFieldType::COEFFICIENT);
  /// DESCRIPTION: Secondary over uniformity
  AddHistoryOutputPerSurface("SURFACE_SECOND_OVER_UNIFORM","Secondary_Over_Uniformity",ScreenOutputFormat::SCIENTIFIC,"FLOW_COEFF_SURF", Marker_Analyze, HistoryFieldType::COEFFICIENT);
  /// DESCRIPTION: Average total temperature
  AddHistoryOutputPerSurface("SURFACE_TOTAL_TEMPERATURE","Avg_TotalTemp",             ScreenOutputFormat::SCIENTIFIC, "FLOW_COEFF_SURF", Marker_Analyze, HistoryFieldType::COEFFICIENT);
  /// DESCRIPTION: Average total pressure
  AddHistoryOutputPerSurface("SURFACE_TOTAL_PRESSURE",   "Avg_TotalPress",            ScreenOutputFormat::SCIENTIFIC, "FLOW_COEFF_SURF", Marker_Analyze, HistoryFieldType::COEFFICIENT);
  if (config->GetKind_Species_Model() == SPECIES_MODEL::SPECIES_TRANSPORT) {
    /// DESCRIPTION: Average Species
    for (unsigned short iVar = 0; iVar < config->GetnSpecies(); iVar++) {
      AddHistoryOutputPerSurface("SURFACE_SPECIES_" + std::to_string(iVar), "Avg_Species_" + std::to_string(iVar), ScreenOutputFormat::FIXED, "SPECIES_COEFF_SURF", Marker_Analyze, HistoryFieldType::COEFFICIENT);
    }
    /// DESCRIPTION: Species Variance
    AddHistoryOutputPerSurface("SURFACE_SPECIES_VARIANCE", "Species_Variance", ScreenOutputFormat::SCIENTIFIC, "SPECIES_COEFF_SURF", Marker_Analyze, HistoryFieldType::COEFFICIENT);

    if (config->GetKind_Species_Model() == SPECIES_MODEL::FLAMELET) {
      /// DESCRIPTION: Average flamelet user scalars
      for (unsigned short i_var = 0; i_var < config->GetNScalars(); i_var++) {
        std::stringstream str_i_var;
        str_i_var  << std::setw(2) << std::setfill('0') << i_var;
        AddHistoryOutputPerSurface("SURFACE_SCALAR_" + str_i_var.str(), "Avg_Scalar_" + str_i_var.str(), ScreenOutputFormat::FIXED, "FLAMELET_COEFF_SURF", Marker_Analyze, HistoryFieldType::COEFFICIENT);
      }
    }

  }
  if (config->GetKind_Species_Model() == SPECIES_MODEL::FLAMELET) {
    /// DESCRIPTION: Average flamelet user scalars
    for (unsigned short i_var = 0; i_var < config->GetNScalars(); i_var++) {
      std::stringstream str_i_var;
      str_i_var  << std::setw(2) << std::setfill('0') << i_var;
      AddHistoryOutputPerSurface("SURFACE_SCALAR_" + str_i_var.str(), "Avg_Scalar_" + str_i_var.str(), ScreenOutputFormat::FIXED, "FLAMELET_COEFF_SURF", Marker_Analyze, HistoryFieldType::COEFFICIENT);
    }
  }
  /// END_GROUP
}
// clang-format on

void CFlowOutput::SetAnalyzeSurface(const CSolver* const*solver, const CGeometry *geometry, CConfig *config, bool output){

  unsigned short iDim, iMarker, iMarker_Analyze;
  unsigned long iVertex, iPoint;
  su2double Mach = 0.0, Pressure, Temperature = 0.0, TotalPressure = 0.0, TotalTemperature = 0.0,
  Enthalpy, Velocity[3] = {0.0}, TangVel[3], Vector[3], Velocity2, MassFlow, Density, Area,
  SoundSpeed, Vn, Vn2, Vtang2, Weight = 1.0;

  const su2double Gas_Constant      = config->GetGas_ConstantND();
  const su2double Gamma             = config->GetGamma();
  const unsigned short nMarker      = config->GetnMarker_All();
  const unsigned short nDim         = geometry->GetnDim();
  const unsigned short Kind_Average = config->GetKind_Average();

  const bool compressible   = config->GetKind_Regime() == ENUM_REGIME::COMPRESSIBLE;
  const bool incompressible = config->GetKind_Regime() == ENUM_REGIME::INCOMPRESSIBLE;
  const bool energy         = config->GetEnergy_Equation();
  const bool streamwisePeriodic = (config->GetKind_Streamwise_Periodic() != ENUM_STREAMWISE_PERIODIC::NONE);
<<<<<<< HEAD
  const bool species        = config->GetKind_Species_Model() != SPECIES_MODEL::NONE;
=======
  const bool species        = config->GetKind_Species_Model() == SPECIES_MODEL::SPECIES_TRANSPORT;
>>>>>>> 8d6af1be
  const bool flamelet       = config->GetKind_Species_Model() == SPECIES_MODEL::FLAMELET;
  const auto nSpecies       = config->GetnSpecies();
  const auto nScalars       = config->GetNScalars();

  const bool axisymmetric               = config->GetAxisymmetric();
  const unsigned short nMarker_Analyze  = config->GetnMarker_Analyze();

  const auto flow_nodes = solver[FLOW_SOL]->GetNodes();
  const CVariable* species_nodes = species ? solver[SPECIES_SOL]->GetNodes() : nullptr;
  const CVariable* scalar_nodes  = flamelet ? solver[SPECIES_SOL]->GetNodes() : nullptr;

  vector<su2double> Surface_MassFlow          (nMarker,0.0);
  vector<su2double> Surface_Mach              (nMarker,0.0);
  vector<su2double> Surface_Temperature       (nMarker,0.0);
  vector<su2double> Surface_Density           (nMarker,0.0);
  vector<su2double> Surface_Enthalpy          (nMarker,0.0);
  vector<su2double> Surface_NormalVelocity    (nMarker,0.0);
  vector<su2double> Surface_StreamVelocity2   (nMarker,0.0);
  vector<su2double> Surface_TransvVelocity2   (nMarker,0.0);
  vector<su2double> Surface_Pressure          (nMarker,0.0);
  vector<su2double> Surface_TotalTemperature  (nMarker,0.0);
  vector<su2double> Surface_TotalPressure     (nMarker,0.0);
  vector<su2double> Surface_VelocityIdeal     (nMarker,0.0);
  vector<su2double> Surface_Area              (nMarker,0.0);
  vector<su2double> Surface_MassFlow_Abs      (nMarker,0.0);
  su2activematrix Surface_Species(nMarker, nSpecies);
  Surface_Species = su2double(0.0);
  su2activematrix Surface_Scalars(nMarker, nScalars);
  Surface_Scalars = su2double(0.0);

  su2double  Tot_Surface_MassFlow          = 0.0;
  su2double  Tot_Surface_Mach              = 0.0;
  su2double  Tot_Surface_Temperature       = 0.0;
  su2double  Tot_Surface_Density           = 0.0;
  su2double  Tot_Surface_Enthalpy          = 0.0;
  su2double  Tot_Surface_NormalVelocity    = 0.0;
  su2double  Tot_Surface_StreamVelocity2   = 0.0;
  su2double  Tot_Surface_TransvVelocity2   = 0.0;
  su2double  Tot_Surface_Pressure          = 0.0;
  su2double  Tot_Surface_TotalTemperature  = 0.0;
  su2double  Tot_Surface_TotalPressure     = 0.0;
  su2double  Tot_Momentum_Distortion       = 0.0;
  su2double  Tot_SecondOverUniformity      = 0.0;
  vector<su2double> Tot_Surface_Species(nSpecies,0.0);
  vector<su2double> Tot_Surface_Scalar(nScalars,0.0);

  /*--- Compute the numerical fan face Mach number, and the total area of the inflow ---*/

  for (iMarker = 0; iMarker < nMarker; iMarker++) {

    if (config->GetMarker_All_Analyze(iMarker) == YES) {

      for (iVertex = 0; iVertex < geometry->nVertex[iMarker]; iVertex++) {

        iPoint = geometry->vertex[iMarker][iVertex]->GetNode();

        if (geometry->nodes->GetDomain(iPoint)) {

          geometry->vertex[iMarker][iVertex]->GetNormal(Vector);

          const su2double AxiFactor = GetAxiFactor(axisymmetric, *geometry->nodes, iPoint, iMarker);

          Density = flow_nodes->GetDensity(iPoint);
          Velocity2 = 0.0; Area = 0.0; MassFlow = 0.0; Vn = 0.0; Vtang2 = 0.0;

          for (iDim = 0; iDim < nDim; iDim++) {
            Area += (Vector[iDim] * AxiFactor) * (Vector[iDim] * AxiFactor);
            Velocity[iDim] = flow_nodes->GetVelocity(iPoint,iDim);
            Velocity2 += Velocity[iDim] * Velocity[iDim];
            Vn += Velocity[iDim] * Vector[iDim] * AxiFactor;
            MassFlow += Vector[iDim] * AxiFactor * Density * Velocity[iDim];
          }

          Area       = sqrt (Area);
          if (AxiFactor == 0.0) Vn = 0.0; else Vn /= Area;
          Vn2        = Vn * Vn;
          Pressure   = flow_nodes->GetPressure(iPoint);
          /*--- Use recovered pressure here as pressure difference between in and outlet is zero otherwise  ---*/
          if(streamwisePeriodic) Pressure = flow_nodes->GetStreamwise_Periodic_RecoveredPressure(iPoint);
          SoundSpeed = flow_nodes->GetSoundSpeed(iPoint);

          for (iDim = 0; iDim < nDim; iDim++) {
            TangVel[iDim] = Velocity[iDim] - Vn*Vector[iDim]*AxiFactor/Area;
            Vtang2       += TangVel[iDim]*TangVel[iDim];
          }

          if (incompressible){
            if (config->GetKind_DensityModel() == INC_DENSITYMODEL::VARIABLE) {
              Mach = sqrt(flow_nodes->GetVelocity2(iPoint))/
              sqrt(flow_nodes->GetSpecificHeatCp(iPoint)*config->GetPressure_ThermodynamicND()/(flow_nodes->GetSpecificHeatCv(iPoint)*flow_nodes->GetDensity(iPoint)));
            } else {
              Mach = sqrt(flow_nodes->GetVelocity2(iPoint))/
              sqrt(config->GetBulk_Modulus()/(flow_nodes->GetDensity(iPoint)));
            }
            Temperature       = flow_nodes->GetTemperature(iPoint);
            Enthalpy          = flow_nodes->GetSpecificHeatCp(iPoint)*Temperature;
            TotalTemperature  = Temperature + 0.5*Velocity2/flow_nodes->GetSpecificHeatCp(iPoint);
            TotalPressure     = Pressure + 0.5*Density*Velocity2;
          }
          else{
            Mach              = sqrt(Velocity2)/SoundSpeed;
            Temperature       = Pressure / (Gas_Constant * Density);
            Enthalpy          = flow_nodes->GetEnthalpy(iPoint);
            TotalTemperature  = Temperature * (1.0 + Mach * Mach * 0.5 * (Gamma - 1.0));
            TotalPressure     = Pressure * pow( 1.0 + Mach * Mach * 0.5 * (Gamma - 1.0), Gamma / (Gamma - 1.0));
          }

          /*--- Compute the mass Surface_MassFlow ---*/

          Surface_Area[iMarker]             += Area;
          Surface_MassFlow[iMarker]         += MassFlow;
          Surface_MassFlow_Abs[iMarker]     += abs(MassFlow);

          if (Kind_Average == AVERAGE_MASSFLUX) Weight = abs(MassFlow);
          else if (Kind_Average == AVERAGE_AREA) Weight = abs(Area);
          else Weight = 1.0;

          Surface_Mach[iMarker]             += Mach*Weight;
          Surface_Temperature[iMarker]      += Temperature*Weight;
          Surface_Density[iMarker]          += Density*Weight;
          Surface_Enthalpy[iMarker]         += Enthalpy*Weight;
          Surface_NormalVelocity[iMarker]   += Vn*Weight;
          Surface_Pressure[iMarker]         += Pressure*Weight;
          Surface_TotalTemperature[iMarker] += TotalTemperature*Weight;
          Surface_TotalPressure[iMarker]    += TotalPressure*Weight;
          if (species)
            for (unsigned short iVar = 0; iVar < nSpecies; iVar++)
              Surface_Species(iMarker, iVar) += species_nodes->GetSolution(iPoint, iVar)*Weight;

          if (flamelet)
            for (unsigned short iVar = 0; iVar < config->GetNScalars(); iVar++)
              Surface_Scalars(iMarker, iVar) += scalar_nodes->GetSolution(iPoint, iVar)*Weight;

          /*--- For now, always used the area to weight the uniformities. ---*/

          Weight = abs(Area);

          Surface_StreamVelocity2[iMarker]   += Vn2*Weight;
          Surface_TransvVelocity2[iMarker]   += Vtang2*Weight;

        }
      }
    }
  }

  /*--- Copy to the appropriate structure ---*/

  vector<su2double> Surface_MassFlow_Local          (nMarker_Analyze,0.0);
  vector<su2double> Surface_Mach_Local              (nMarker_Analyze,0.0);
  vector<su2double> Surface_Temperature_Local       (nMarker_Analyze,0.0);
  vector<su2double> Surface_Density_Local           (nMarker_Analyze,0.0);
  vector<su2double> Surface_Enthalpy_Local          (nMarker_Analyze,0.0);
  vector<su2double> Surface_NormalVelocity_Local    (nMarker_Analyze,0.0);
  vector<su2double> Surface_StreamVelocity2_Local   (nMarker_Analyze,0.0);
  vector<su2double> Surface_TransvVelocity2_Local   (nMarker_Analyze,0.0);
  vector<su2double> Surface_Pressure_Local          (nMarker_Analyze,0.0);
  vector<su2double> Surface_TotalTemperature_Local  (nMarker_Analyze,0.0);
  vector<su2double> Surface_TotalPressure_Local     (nMarker_Analyze,0.0);
  vector<su2double> Surface_Area_Local              (nMarker_Analyze,0.0);
  vector<su2double> Surface_MassFlow_Abs_Local      (nMarker_Analyze,0.0);
  su2activematrix Surface_Species_Local(nMarker_Analyze,nSpecies);
  Surface_Species_Local = su2double(0.0);
  su2activematrix Surface_Scalars_Local(nMarker_Analyze,nScalars);
  Surface_Scalars_Local = su2double(0.0);

  vector<su2double> Surface_MassFlow_Total          (nMarker_Analyze,0.0);
  vector<su2double> Surface_Mach_Total              (nMarker_Analyze,0.0);
  vector<su2double> Surface_Temperature_Total       (nMarker_Analyze,0.0);
  vector<su2double> Surface_Density_Total           (nMarker_Analyze,0.0);
  vector<su2double> Surface_Enthalpy_Total          (nMarker_Analyze,0.0);
  vector<su2double> Surface_NormalVelocity_Total    (nMarker_Analyze,0.0);
  vector<su2double> Surface_StreamVelocity2_Total   (nMarker_Analyze,0.0);
  vector<su2double> Surface_TransvVelocity2_Total   (nMarker_Analyze,0.0);
  vector<su2double> Surface_Pressure_Total          (nMarker_Analyze,0.0);
  vector<su2double> Surface_TotalTemperature_Total  (nMarker_Analyze,0.0);
  vector<su2double> Surface_TotalPressure_Total     (nMarker_Analyze,0.0);
  vector<su2double> Surface_Area_Total              (nMarker_Analyze,0.0);
  vector<su2double> Surface_MassFlow_Abs_Total      (nMarker_Analyze,0.0);
  su2activematrix Surface_Species_Total(nMarker_Analyze,nSpecies);
  Surface_Species_Total = su2double(0.0);
  su2activematrix Surface_Scalars_Total(nMarker_Analyze,nScalars);
  Surface_Scalars_Total = su2double(0.0);

  vector<su2double> Surface_MomentumDistortion_Total (nMarker_Analyze,0.0);

  /*--- Compute the numerical fan face Mach number, mach number, temperature and the total area ---*/

  for (iMarker = 0; iMarker < nMarker; iMarker++) {

    if (config->GetMarker_All_Analyze(iMarker) == YES)  {

      for (iMarker_Analyze= 0; iMarker_Analyze < nMarker_Analyze; iMarker_Analyze++) {

        /*--- Add the Surface_MassFlow, and Surface_Area to the particular boundary ---*/

        if (config->GetMarker_All_TagBound(iMarker) == config->GetMarker_Analyze_TagBound(iMarker_Analyze)) {
          Surface_MassFlow_Local[iMarker_Analyze]          += Surface_MassFlow[iMarker];
          Surface_Mach_Local[iMarker_Analyze]              += Surface_Mach[iMarker];
          Surface_Temperature_Local[iMarker_Analyze]       += Surface_Temperature[iMarker];
          Surface_Density_Local[iMarker_Analyze]           += Surface_Density[iMarker];
          Surface_Enthalpy_Local[iMarker_Analyze]          += Surface_Enthalpy[iMarker];
          Surface_NormalVelocity_Local[iMarker_Analyze]    += Surface_NormalVelocity[iMarker];
          Surface_StreamVelocity2_Local[iMarker_Analyze]   += Surface_StreamVelocity2[iMarker];
          Surface_TransvVelocity2_Local[iMarker_Analyze]   += Surface_TransvVelocity2[iMarker];
          Surface_Pressure_Local[iMarker_Analyze]          += Surface_Pressure[iMarker];
          Surface_TotalTemperature_Local[iMarker_Analyze]  += Surface_TotalTemperature[iMarker];
          Surface_TotalPressure_Local[iMarker_Analyze]     += Surface_TotalPressure[iMarker];
          Surface_Area_Local[iMarker_Analyze]              += Surface_Area[iMarker];
          Surface_MassFlow_Abs_Local[iMarker_Analyze]      += Surface_MassFlow_Abs[iMarker];
          for (unsigned short iVar = 0; iVar < nSpecies; iVar++)
            Surface_Species_Local(iMarker_Analyze, iVar) += Surface_Species(iMarker, iVar);
          for (unsigned short iVar = 0; iVar < nScalars; iVar++)
            Surface_Scalars_Local(iMarker_Analyze, iVar) += Surface_Scalars(iMarker, iVar);
        }

      }

    }

  }

  auto Allreduce = [](const vector<su2double>& src, vector<su2double>& dst) {
    SU2_MPI::Allreduce(src.data(), dst.data(), src.size(), MPI_DOUBLE, MPI_SUM, SU2_MPI::GetComm());
  };

  auto Allreduce_su2activematrix = [](const su2activematrix& src, su2activematrix& dst) {
    SU2_MPI::Allreduce(src.data(), dst.data(), src.size(), MPI_DOUBLE, MPI_SUM, SU2_MPI::GetComm());
  };

  Allreduce(Surface_MassFlow_Local, Surface_MassFlow_Total);
  Allreduce(Surface_Mach_Local, Surface_Mach_Total);
  Allreduce(Surface_Temperature_Local, Surface_Temperature_Total);
  Allreduce(Surface_Density_Local, Surface_Density_Total);
  Allreduce(Surface_Enthalpy_Local, Surface_Enthalpy_Total);
  Allreduce(Surface_NormalVelocity_Local, Surface_NormalVelocity_Total);
  Allreduce(Surface_StreamVelocity2_Local, Surface_StreamVelocity2_Total);
  Allreduce(Surface_TransvVelocity2_Local, Surface_TransvVelocity2_Total);
  Allreduce(Surface_Pressure_Local, Surface_Pressure_Total);
  Allreduce(Surface_TotalTemperature_Local, Surface_TotalTemperature_Total);
  Allreduce(Surface_TotalPressure_Local, Surface_TotalPressure_Total);
  Allreduce(Surface_Area_Local, Surface_Area_Total);
  Allreduce(Surface_MassFlow_Abs_Local, Surface_MassFlow_Abs_Total);
  Allreduce_su2activematrix(Surface_Species_Local, Surface_Species_Total);
  Allreduce_su2activematrix(Surface_Scalars_Local, Surface_Scalars_Total);

  /*--- Compute the value of Surface_Area_Total, and Surface_Pressure_Total, and
   set the value in the config structure for future use ---*/

  for (iMarker_Analyze = 0; iMarker_Analyze < nMarker_Analyze; iMarker_Analyze++) {

    if (Kind_Average == AVERAGE_MASSFLUX) Weight = Surface_MassFlow_Abs_Total[iMarker_Analyze];
    else if (Kind_Average == AVERAGE_AREA) Weight = abs(Surface_Area_Total[iMarker_Analyze]);
    else Weight = 1.0;

    if (Weight != 0.0) {
      Surface_Mach_Total[iMarker_Analyze]             /= Weight;
      Surface_Temperature_Total[iMarker_Analyze]      /= Weight;
      Surface_Density_Total[iMarker_Analyze]          /= Weight;
      Surface_Enthalpy_Total[iMarker_Analyze]         /= Weight;
      Surface_NormalVelocity_Total[iMarker_Analyze]   /= Weight;
      Surface_Pressure_Total[iMarker_Analyze]         /= Weight;
      Surface_TotalTemperature_Total[iMarker_Analyze] /= Weight;
      Surface_TotalPressure_Total[iMarker_Analyze]    /= Weight;
      for (unsigned short iVar = 0; iVar < nSpecies; iVar++)
        Surface_Species_Total(iMarker_Analyze, iVar) /= Weight;
      for (unsigned short iVar = 0; iVar < nScalars; iVar++)
        Surface_Scalars_Total(iMarker_Analyze, iVar) /= Weight;
    }
    else {
      Surface_Mach_Total[iMarker_Analyze]             = 0.0;
      Surface_Temperature_Total[iMarker_Analyze]      = 0.0;
      Surface_Density_Total[iMarker_Analyze]          = 0.0;
      Surface_Enthalpy_Total[iMarker_Analyze]         = 0.0;
      Surface_NormalVelocity_Total[iMarker_Analyze]   = 0.0;
      Surface_Pressure_Total[iMarker_Analyze]         = 0.0;
      Surface_TotalTemperature_Total[iMarker_Analyze] = 0.0;
      Surface_TotalPressure_Total[iMarker_Analyze]    = 0.0;
      for (unsigned short iVar = 0; iVar < nSpecies; iVar++)
        Surface_Species_Total(iMarker_Analyze, iVar) = 0.0;
      for (unsigned short iVar = 0; iVar < nScalars; iVar++)
        Surface_Scalars_Total(iMarker_Analyze, iVar) = 0.0;
    }

    /*--- Compute flow uniformity parameters separately (always area for now). ---*/

    Area = fabs(Surface_Area_Total[iMarker_Analyze]);

    /*--- The definitions for Distortion and Uniformity Parameters are taken as defined by Banko, Andrew J., et al. in section 3.2 of
    https://www.sciencedirect.com/science/article/pii/S0142727X16301412 ------*/

    if (Area != 0.0) {
      Surface_MomentumDistortion_Total[iMarker_Analyze] = Surface_StreamVelocity2_Total[iMarker_Analyze]/(Surface_NormalVelocity_Total[iMarker_Analyze]*Surface_NormalVelocity_Total[iMarker_Analyze]*Area) - 1.0;
      Surface_StreamVelocity2_Total[iMarker_Analyze] /= Area;
      Surface_TransvVelocity2_Total[iMarker_Analyze] /= Area;
    }
    else {
      Surface_MomentumDistortion_Total[iMarker_Analyze] = 0.0;
      Surface_StreamVelocity2_Total[iMarker_Analyze]    = 0.0;
      Surface_TransvVelocity2_Total[iMarker_Analyze]    = 0.0;
    }

  }

  for (iMarker_Analyze = 0; iMarker_Analyze < nMarker_Analyze; iMarker_Analyze++) {

    su2double MassFlow = Surface_MassFlow_Total[iMarker_Analyze] * config->GetDensity_Ref() * config->GetVelocity_Ref();
    if (us_units) MassFlow *= 32.174;
    SetHistoryOutputPerSurfaceValue("SURFACE_MASSFLOW", MassFlow, iMarker_Analyze);
    Tot_Surface_MassFlow += MassFlow;
    config->SetSurface_MassFlow(iMarker_Analyze, MassFlow);

    su2double Mach = Surface_Mach_Total[iMarker_Analyze];
    SetHistoryOutputPerSurfaceValue("SURFACE_MACH", Mach, iMarker_Analyze);
    Tot_Surface_Mach += Mach;
    config->SetSurface_Mach(iMarker_Analyze, Mach);

    su2double Temperature = Surface_Temperature_Total[iMarker_Analyze] * config->GetTemperature_Ref();
    SetHistoryOutputPerSurfaceValue("SURFACE_STATIC_TEMPERATURE", Temperature, iMarker_Analyze);
    Tot_Surface_Temperature += Temperature;
    config->SetSurface_Temperature(iMarker_Analyze, Temperature);

    su2double Pressure = Surface_Pressure_Total[iMarker_Analyze] * config->GetPressure_Ref();
    SetHistoryOutputPerSurfaceValue("SURFACE_STATIC_PRESSURE", Pressure, iMarker_Analyze);
    Tot_Surface_Pressure += Pressure;
    config->SetSurface_Pressure(iMarker_Analyze, Pressure);

    su2double Density = Surface_Density_Total[iMarker_Analyze] * config->GetDensity_Ref();
    SetHistoryOutputPerSurfaceValue("AVG_DENSITY", Density, iMarker_Analyze);
    Tot_Surface_Density += Density;
    config->SetSurface_Density(iMarker_Analyze, Density);

    su2double Enthalpy = Surface_Enthalpy_Total[iMarker_Analyze];
    SetHistoryOutputPerSurfaceValue("AVG_ENTHALPY", Enthalpy, iMarker_Analyze);
    Tot_Surface_Enthalpy += Enthalpy;
    config->SetSurface_Enthalpy(iMarker_Analyze, Enthalpy);

    su2double NormalVelocity = Surface_NormalVelocity_Total[iMarker_Analyze] * config->GetVelocity_Ref();
    SetHistoryOutputPerSurfaceValue("AVG_NORMALVEL", NormalVelocity, iMarker_Analyze);
    Tot_Surface_NormalVelocity += NormalVelocity;
    config->SetSurface_NormalVelocity(iMarker_Analyze, NormalVelocity);

    su2double Uniformity = sqrt(Surface_StreamVelocity2_Total[iMarker_Analyze]) * config->GetVelocity_Ref();
    SetHistoryOutputPerSurfaceValue("SURFACE_UNIFORMITY", Uniformity, iMarker_Analyze);
    Tot_Surface_StreamVelocity2 += Uniformity;
    config->SetSurface_Uniformity(iMarker_Analyze, Uniformity);

    su2double SecondaryStrength = sqrt(Surface_TransvVelocity2_Total[iMarker_Analyze]) * config->GetVelocity_Ref();
    SetHistoryOutputPerSurfaceValue("SURFACE_SECONDARY", SecondaryStrength, iMarker_Analyze);
    Tot_Surface_TransvVelocity2 += SecondaryStrength;
    config->SetSurface_SecondaryStrength(iMarker_Analyze, SecondaryStrength);

    su2double MomentumDistortion = Surface_MomentumDistortion_Total[iMarker_Analyze];
    SetHistoryOutputPerSurfaceValue("SURFACE_MOM_DISTORTION", MomentumDistortion, iMarker_Analyze);
    Tot_Momentum_Distortion += MomentumDistortion;
    config->SetSurface_MomentumDistortion(iMarker_Analyze, MomentumDistortion);

    su2double SecondOverUniform = SecondaryStrength/Uniformity;
    SetHistoryOutputPerSurfaceValue("SURFACE_SECOND_OVER_UNIFORM", SecondOverUniform, iMarker_Analyze);
    Tot_SecondOverUniformity += SecondOverUniform;
    config->SetSurface_SecondOverUniform(iMarker_Analyze, SecondOverUniform);

    su2double TotalTemperature = Surface_TotalTemperature_Total[iMarker_Analyze] * config->GetTemperature_Ref();
    SetHistoryOutputPerSurfaceValue("SURFACE_TOTAL_TEMPERATURE", TotalTemperature, iMarker_Analyze);
    Tot_Surface_TotalTemperature += TotalTemperature;
    config->SetSurface_TotalTemperature(iMarker_Analyze, TotalTemperature);

    su2double TotalPressure = Surface_TotalPressure_Total[iMarker_Analyze] * config->GetPressure_Ref();
    SetHistoryOutputPerSurfaceValue("SURFACE_TOTAL_PRESSURE", TotalPressure, iMarker_Analyze);
    Tot_Surface_TotalPressure += TotalPressure;
    config->SetSurface_TotalPressure(iMarker_Analyze, TotalPressure);

    if (species) {
      for (unsigned short iVar = 0; iVar < nSpecies; iVar++) {
        su2double Species = Surface_Species_Total(iMarker_Analyze, iVar);
        SetHistoryOutputPerSurfaceValue("SURFACE_SPECIES_" + std::to_string(iVar), Species, iMarker_Analyze);
        Tot_Surface_Species[iVar] += Species;
        if (iVar == 0)
          config->SetSurface_Species_0(iMarker_Analyze, Species);
      }
    }

    if (flamelet) {
      for (unsigned short i_var = 0; i_var < nScalars; i_var++) {
        su2double scalar = Surface_Scalars_Total(iMarker_Analyze, i_var);
        std::stringstream str_i_var;
        str_i_var  << std::setw(2) << std::setfill('0') << i_var;
        SetHistoryOutputPerSurfaceValue("SURFACE_SCALAR_" + str_i_var.str(), scalar, iMarker_Analyze);
        Tot_Surface_Scalar[i_var] += scalar;
        if (i_var == 0)
          config->SetSurface_Scalar_00(iMarker_Analyze, scalar);
        if (i_var == 1)
          config->SetSurface_Scalar_01(iMarker_Analyze, scalar);
        if (i_var == 2)
          config->SetSurface_Scalar_02(iMarker_Analyze, scalar);
        if (i_var == 3)
          config->SetSurface_Scalar_03(iMarker_Analyze, scalar);
        if (i_var == 4)
          config->SetSurface_Scalar_04(iMarker_Analyze, scalar);
        if (i_var == 5)
          config->SetSurface_Scalar_05(iMarker_Analyze, scalar);
        if (i_var == 6)
          config->SetSurface_Scalar_06(iMarker_Analyze, scalar);
        if (i_var == 7)
          config->SetSurface_Scalar_07(iMarker_Analyze, scalar);
        if (i_var == 8)
          config->SetSurface_Scalar_08(iMarker_Analyze, scalar);
        if (i_var == 9)
          config->SetSurface_Scalar_09(iMarker_Analyze, scalar);
      }
    }
  }

  /*--- Compute the average static pressure drop between two surfaces. Note
   that this assumes we have two surfaces being analyzed and that the outlet
   is first followed by the inlet. This is because we may also want to choose
   outlet values (temperature, uniformity, etc.) for our design problems,
   which require the outlet to be listed first. This is a simple first version
   that could be generalized to a different orders/lists/etc. ---*/

  if (nMarker_Analyze >= 2) {
    su2double PressureDrop = (Surface_Pressure_Total[1] - Surface_Pressure_Total[0]) * config->GetPressure_Ref();
    for (iMarker_Analyze = 0; iMarker_Analyze < nMarker_Analyze; iMarker_Analyze++) {
      config->SetSurface_PressureDrop(iMarker_Analyze, PressureDrop);
    }
    SetHistoryOutputValue("SURFACE_PRESSURE_DROP", PressureDrop);
  }
  SetHistoryOutputValue("SURFACE_MASSFLOW", Tot_Surface_MassFlow);
  SetHistoryOutputValue("SURFACE_MACH", Tot_Surface_Mach);
  SetHistoryOutputValue("SURFACE_STATIC_TEMPERATURE", Tot_Surface_Temperature);
  SetHistoryOutputValue("SURFACE_STATIC_PRESSURE", Tot_Surface_Pressure);
  SetHistoryOutputValue("AVG_DENSITY", Tot_Surface_Density);
  SetHistoryOutputValue("AVG_ENTHALPY", Tot_Surface_Enthalpy);
  SetHistoryOutputValue("AVG_NORMALVEL", Tot_Surface_NormalVelocity);
  SetHistoryOutputValue("SURFACE_UNIFORMITY", Tot_Surface_StreamVelocity2);
  SetHistoryOutputValue("SURFACE_SECONDARY", Tot_Surface_TransvVelocity2);
  SetHistoryOutputValue("SURFACE_MOM_DISTORTION", Tot_Momentum_Distortion);
  SetHistoryOutputValue("SURFACE_SECOND_OVER_UNIFORM", Tot_SecondOverUniformity);
  SetHistoryOutputValue("SURFACE_TOTAL_TEMPERATURE", Tot_Surface_TotalTemperature);
  SetHistoryOutputValue("SURFACE_TOTAL_PRESSURE", Tot_Surface_TotalPressure);
  if (species) {
    for (unsigned short iVar = 0; iVar < nSpecies; iVar++)
      SetHistoryOutputValue("SURFACE_SPECIES_" + std::to_string(iVar), Tot_Surface_Species[iVar]);

    SetAnalyzeSurface_SpeciesVariance(solver, geometry, config, Surface_Species_Total, Surface_MassFlow_Abs_Total,
                                      Surface_Area_Total);
  }

  if (flamelet) {
    for (unsigned short i_var = 0; i_var < nScalars; i_var++){
      std::stringstream str_i_var;
      str_i_var  << std::setw(2) << std::setfill('0') << i_var;
      SetHistoryOutputValue("SURFACE_SCALAR_" + str_i_var.str(), Tot_Surface_Scalar[i_var]);
    }
  }

  if ((rank == MASTER_NODE) && !config->GetDiscrete_Adjoint() && output) {

    cout.precision(6);
    cout.setf(ios::scientific, ios::floatfield);
    cout << endl << "Computing surface mean values." << endl << endl;

    for (iMarker_Analyze = 0; iMarker_Analyze < nMarker_Analyze; iMarker_Analyze++) {
      cout << "Surface "<< config->GetMarker_Analyze_TagBound(iMarker_Analyze) << ":" << endl;

      if (nDim == 3) { if (si_units) cout << setw(20) << "Area (m^2): "; else cout << setw(20) << "Area (ft^2): "; }
      else { if (si_units) cout << setw(20) << "Area (m): "; else cout << setw(20) << "Area (ft): "; }

      if (si_units)      cout << setw(15) << fabs(Surface_Area_Total[iMarker_Analyze]);
      else if (us_units) cout << setw(15) << fabs(Surface_Area_Total[iMarker_Analyze])*12.0*12.0;

      cout << endl;

      su2double MassFlow = config->GetSurface_MassFlow(iMarker_Analyze);
      if (si_units)      cout << setw(20) << "Mf (kg/s): " << setw(15) << MassFlow;
      else if (us_units) cout << setw(20) << "Mf (lbs/s): " << setw(15) << MassFlow;

      su2double NormalVelocity = config->GetSurface_NormalVelocity(iMarker_Analyze);
      if (si_units)      cout << setw(20) << "Vn (m/s): " << setw(15) << NormalVelocity;
      else if (us_units) cout << setw(20) << "Vn (ft/s): " << setw(15) << NormalVelocity;

      cout << endl;

      su2double Uniformity = config->GetSurface_Uniformity(iMarker_Analyze);
      if (si_units)      cout << setw(20) << "Uniformity (m/s): " << setw(15) << Uniformity;
      else if (us_units) cout << setw(20) << "Uniformity (ft/s): " << setw(15) << Uniformity;

      su2double SecondaryStrength = config->GetSurface_SecondaryStrength(iMarker_Analyze);
      if (si_units)      cout << setw(20) << "Secondary (m/s): " << setw(15) << SecondaryStrength;
      else if (us_units) cout << setw(20) << "Secondary (ft/s): " << setw(15) << SecondaryStrength;

      cout << endl;

      su2double MomentumDistortion = config->GetSurface_MomentumDistortion(iMarker_Analyze);
      cout << setw(20) << "Mom. Distortion: " << setw(15) << MomentumDistortion;

      su2double SecondOverUniform = config->GetSurface_SecondOverUniform(iMarker_Analyze);
      cout << setw(20) << "Second/Uniform: " << setw(15) << SecondOverUniform;

      cout << endl;

      su2double Pressure = config->GetSurface_Pressure(iMarker_Analyze);
      if (si_units)      cout << setw(20) << "P (Pa): " << setw(15) << Pressure;
      else if (us_units) cout << setw(20) << "P (psf): " << setw(15) << Pressure;

      su2double TotalPressure = config->GetSurface_TotalPressure(iMarker_Analyze);
      if (si_units)      cout << setw(20) << "PT (Pa): " << setw(15) <<TotalPressure;
      else if (us_units) cout << setw(20) << "PT (psf): " << setw(15) <<TotalPressure;

      cout << endl;

      su2double Mach = config->GetSurface_Mach(iMarker_Analyze);
      cout << setw(20) << "Mach: " << setw(15) << Mach;

      su2double Density = config->GetSurface_Density(iMarker_Analyze);
      if (si_units)      cout << setw(20) << "Rho (kg/m^3): " << setw(15) << Density;
      else if (us_units) cout << setw(20) << "Rho (lb/ft^3): " << setw(15) << Density*32.174;

      cout << endl;

      if (compressible || energy) {
        su2double Temperature = config->GetSurface_Temperature(iMarker_Analyze);
        if (si_units)      cout << setw(20) << "T (K): " << setw(15) << Temperature;
        else if (us_units) cout << setw(20) << "T (R): " << setw(15) << Temperature;

        su2double TotalTemperature = config->GetSurface_TotalTemperature(iMarker_Analyze);
        if (si_units)      cout << setw(20) << "TT (K): " << setw(15) << TotalTemperature;
        else if (us_units) cout << setw(20) << "TT (R): " << setw(15) << TotalTemperature;

        cout << endl;
      }

    }
    cout.unsetf(ios_base::floatfield);

  }

  std::cout << std::resetiosflags(std::cout.flags());
}

void CFlowOutput::SetAnalyzeSurface_SpeciesVariance(const CSolver* const*solver, const CGeometry *geometry,
                                                    CConfig *config, const su2activematrix& Surface_Species_Total,
                                                    const vector<su2double>& Surface_MassFlow_Abs_Total,
                                                    const vector<su2double>& Surface_Area_Total) {

  const unsigned short nMarker      = config->GetnMarker_All();
  const unsigned short Kind_Average = config->GetKind_Average();

  const bool species        = config->GetKind_Species_Model() == SPECIES_MODEL::SPECIES_TRANSPORT;
  const auto nSpecies       = config->GetnSpecies();

  const bool axisymmetric               = config->GetAxisymmetric();
  const unsigned short nMarker_Analyze  = config->GetnMarker_Analyze();

  const auto flow_nodes = solver[FLOW_SOL]->GetNodes();
  const CVariable* species_nodes = species ? solver[SPECIES_SOL]->GetNodes() : nullptr;

  /*--- Compute Variance of species on the analyze markers. This is done after the rest as the average species value is
   * necessary. The variance is computed for all species together and not for each species alone. ---*/
  vector<su2double> Surface_SpeciesVariance(nMarker,0.0);
  su2double Tot_Surface_SpeciesVariance = 0.0;

  /*--- sum += (Yj_i - mu_Yj)^2 * weight_i with i representing the node and j the species. ---*/
  for (unsigned short iMarker = 0; iMarker < nMarker; iMarker++) {

    if (config->GetMarker_All_Analyze(iMarker) == YES) {

      /*--- Find iMarkerAnalyze to iMarker. As SpeciesAvg is accessed via iMarkerAnalyze. ---*/
      unsigned short iMarker_Analyze_Stored = std::numeric_limits<unsigned short>::max();
      for (unsigned short iMarker_Analyze = 0; iMarker_Analyze < nMarker_Analyze; iMarker_Analyze++)
        if (config->GetMarker_All_TagBound(iMarker) == config->GetMarker_Analyze_TagBound(iMarker_Analyze))
          iMarker_Analyze_Stored = iMarker_Analyze;

      for (unsigned long iVertex = 0; iVertex < geometry->nVertex[iMarker]; iVertex++) {
        const auto iPoint = geometry->vertex[iMarker][iVertex]->GetNode();

        if (geometry->nodes->GetDomain(iPoint)) {

          const su2double AxiFactor = GetAxiFactor(axisymmetric, *geometry->nodes, iPoint, iMarker);

          su2double Vector[3];
          geometry->vertex[iMarker][iVertex]->GetNormal(Vector);
          const su2double Density = flow_nodes->GetDensity(iPoint);
          su2double Area = 0.0;
          su2double MassFlow = 0.0;

          for (unsigned short iDim = 0; iDim < nDim; iDim++) {
            Area += (Vector[iDim] * AxiFactor) * (Vector[iDim] * AxiFactor);
            MassFlow += Vector[iDim] * AxiFactor * Density * flow_nodes->GetVelocity(iPoint,iDim);
          }
          Area= sqrt(Area);

          su2double Weight;
          if (Kind_Average == AVERAGE_MASSFLUX) Weight = abs(MassFlow);
          else if (Kind_Average == AVERAGE_AREA) Weight = abs(Area);
          else Weight = 1.0;

          for (unsigned short iVar = 0; iVar < nSpecies; iVar++)
            Surface_SpeciesVariance[iMarker] += pow(species_nodes->GetSolution(iPoint, iVar) - Surface_Species_Total(iMarker_Analyze_Stored, iVar), 2) * Weight;
        }
      }
    }
  }

  /*--- MPI Communication ---*/
  vector<su2double> Surface_SpeciesVariance_Local(nMarker_Analyze,0.0);
  vector<su2double> Surface_SpeciesVariance_Total(nMarker_Analyze,0.0);

  for (unsigned short iMarker = 0; iMarker < nMarker; iMarker++) {

    if (config->GetMarker_All_Analyze(iMarker) == YES)  {

      for (unsigned short iMarker_Analyze= 0; iMarker_Analyze < nMarker_Analyze; iMarker_Analyze++) {

        /*--- Add the Surface_MassFlow, and Surface_Area to the particular boundary ---*/

        if (config->GetMarker_All_TagBound(iMarker) == config->GetMarker_Analyze_TagBound(iMarker_Analyze)) {
          Surface_SpeciesVariance_Local[iMarker_Analyze] += Surface_SpeciesVariance[iMarker];
        }
      }
    }
  }

  auto Allreduce = [](const vector<su2double>& src, vector<su2double>& dst) {
    SU2_MPI::Allreduce(src.data(), dst.data(), src.size(), MPI_DOUBLE, MPI_SUM, SU2_MPI::GetComm());
  };
  Allreduce(Surface_SpeciesVariance_Local, Surface_SpeciesVariance_Total);

  /*--- Divide quantity by weight. ---*/
  for (unsigned short iMarker_Analyze = 0; iMarker_Analyze < nMarker_Analyze; iMarker_Analyze++) {

    su2double Weight;
    if (Kind_Average == AVERAGE_MASSFLUX) Weight = Surface_MassFlow_Abs_Total[iMarker_Analyze];
    else if (Kind_Average == AVERAGE_AREA) Weight = abs(Surface_Area_Total[iMarker_Analyze]);
    else Weight = 1.0;

    if (Weight != 0.0) {
      Surface_SpeciesVariance_Total[iMarker_Analyze] /= Weight;
    }
    else {
      Surface_SpeciesVariance[iMarker_Analyze] = 0.0;
    }
  }

  /*--- Set values on markers ---*/
  for (unsigned short iMarker_Analyze = 0; iMarker_Analyze < nMarker_Analyze; iMarker_Analyze++) {
    su2double SpeciesVariance = Surface_SpeciesVariance_Total[iMarker_Analyze];
    SetHistoryOutputPerSurfaceValue("SURFACE_SPECIES_VARIANCE", SpeciesVariance, iMarker_Analyze);
    Tot_Surface_SpeciesVariance += SpeciesVariance;
    config->SetSurface_Species_Variance(iMarker_Analyze, Tot_Surface_SpeciesVariance);
  }
  SetHistoryOutputValue("SURFACE_SPECIES_VARIANCE", Tot_Surface_SpeciesVariance);
}

void CFlowOutput::SetCustomOutputs(const CSolver* const* solver, const CGeometry *geometry, const CConfig *config) {

  const bool axisymmetric = config->GetAxisymmetric();
  const auto* flowNodes = su2staticcast_p<const CFlowVariable*>(solver[FLOW_SOL]->GetNodes());

  for (auto& output : customOutputs) {
    if (output.varIndices.empty()) {
      /*--- Setup indices for the symbols in the expression. ---*/

      if (config->GetNEMOProblem()) {
        ConvertVariableSymbolsToIndices(
            CNEMOEulerVariable::template CIndices<unsigned long>(nDim, config->GetnSpecies()), output);
      } else if (config->GetKind_Regime() == ENUM_REGIME::COMPRESSIBLE) {
        ConvertVariableSymbolsToIndices(CEulerVariable::template CIndices<unsigned long>(nDim, 0), output);
      } else if (config->GetKind_Regime() == ENUM_REGIME::INCOMPRESSIBLE) {
        ConvertVariableSymbolsToIndices(CIncEulerVariable::template CIndices<unsigned long>(nDim, 0), output);
      } else {
        SU2_MPI::Error("Unknown flow solver type.", CURRENT_FUNCTION);
      }
      /*--- Convert marker names to their index (if any) in this rank. Or probe locations to nearest points. ---*/

      if (output.type != OperationType::PROBE) {
        output.markerIndices.clear();
        for (const auto& marker : output.markers) {
          for (auto iMarker = 0u; iMarker < config->GetnMarker_All(); ++iMarker) {
            if (config->GetMarker_All_TagBound(iMarker) == marker) {
              output.markerIndices.push_back(iMarker);
              continue;
            }
          }
        }
      } else {
        if (output.markers.size() != nDim) {
          SU2_MPI::Error("Wrong number of coordinates to specify probe " + output.name, CURRENT_FUNCTION);
        }
        su2double coord[3] = {};
        for (auto iDim = 0u; iDim < nDim; ++iDim) coord[iDim] = std::stod(output.markers[iDim]);
        su2double minDist = std::numeric_limits<su2double>::max();
        unsigned long minPoint = 0;
        for (auto iPoint = 0ul; iPoint < geometry->GetnPointDomain(); ++iPoint) {
          const su2double dist = GeometryToolbox::SquaredDistance(nDim, coord, geometry->nodes->GetCoord(iPoint));
          if (dist < minDist) {
            minDist = dist;
            minPoint = iPoint;
          }
        }
        /*--- Decide which rank owns the probe. ---*/
        su2double globMinDist;
        SU2_MPI::Allreduce(&minDist, &globMinDist, 1, MPI_DOUBLE, MPI_MIN, SU2_MPI::GetComm());
        output.iPoint = fabs(minDist - globMinDist) < EPS ? minPoint : CustomOutput::PROBE_NOT_OWNED;
        if (output.iPoint != CustomOutput::PROBE_NOT_OWNED) {
          std::cout << "Probe " << output.name << " is using global point "
                    << geometry->nodes->GetGlobalIndex(output.iPoint)
                    << ", distance from target location is " << sqrt(minDist) << std::endl;
        }
      }
    }

    if (output.type == OperationType::FUNCTION) {
      auto Functor = [&](unsigned long i) {
        /*--- Functions only reference other history outputs. ---*/
        return *output.otherOutputs[i - CustomOutput::NOT_A_VARIABLE];
      };
      SetHistoryOutputValue(output.name, output.eval(Functor));
      continue;
    }

    /*--- Prepares the functor that maps symbol indices to values at a given point
     * (see ConvertVariableSymbolsToIndices). ---*/

    auto MakeFunctor = [&](unsigned long iPoint) {
      /*--- This returns another lambda that captures iPoint by value. ---*/
      return [&, iPoint](unsigned long i) {
        if (i < CustomOutput::NOT_A_VARIABLE) {
          const auto solIdx = i / CustomOutput::MAX_VARS_PER_SOLVER;
          const auto varIdx = i % CustomOutput::MAX_VARS_PER_SOLVER;
          if (solIdx == FLOW_SOL) {
            return flowNodes->GetPrimitive(iPoint, varIdx);
          } else {
            return solver[solIdx]->GetNodes()->GetSolution(iPoint, varIdx);
          }
        } else {
          return *output.otherOutputs[i - CustomOutput::NOT_A_VARIABLE];
        }
      };
    };

    if (output.type == OperationType::PROBE) {
      su2double value = std::numeric_limits<su2double>::max();
      if (output.iPoint != CustomOutput::PROBE_NOT_OWNED) {
        value = output.eval(MakeFunctor(output.iPoint));
      }
      su2double tmp = value;
      SU2_MPI::Allreduce(&tmp, &value, 1, MPI_DOUBLE, MPI_MIN, SU2_MPI::GetComm());
      SetHistoryOutputValue(output.name, value);
      continue;
    }

    /*--- Surface integral of the expression. ---*/

    std::array<su2double, 2> integral = {0.0, 0.0};

    SU2_OMP_PARALLEL {
      std::array<su2double, 2> local_integral = {0.0, 0.0};

      for (const auto iMarker : output.markerIndices) {

        SU2_OMP_FOR_(schedule(static) SU2_NOWAIT)
        for (auto iVertex = 0ul; iVertex < geometry->nVertex[iMarker]; ++iVertex) {
          const auto iPoint = geometry->vertex[iMarker][iVertex]->GetNode();

          if (!geometry->nodes->GetDomain(iPoint)) continue;

          const auto* normal = geometry->vertex[iMarker][iVertex]->GetNormal();

          su2double weight = 1.0;
          if (output.type == OperationType::MASSFLOW_AVG || output.type == OperationType::MASSFLOW_INT) {
            weight = flowNodes->GetDensity(iPoint) * flowNodes->GetProjVel(iPoint, normal);
          } else {
            weight = GeometryToolbox::Norm(nDim, normal);
          }
          weight *= GetAxiFactor(axisymmetric, *geometry->nodes, iPoint, iMarker);
          local_integral[1] += weight;
          local_integral[0] += weight * output.eval(MakeFunctor(iPoint));
        }
        END_SU2_OMP_FOR
      }

      SU2_OMP_CRITICAL {
        integral[0] += local_integral[0];
        integral[1] += local_integral[1];
      }
      END_SU2_OMP_CRITICAL
    }
    END_SU2_OMP_PARALLEL

    const auto local = integral;
    SU2_MPI::Allreduce(local.data(), integral.data(), 2, MPI_DOUBLE, MPI_SUM, SU2_MPI::GetComm());
    if (output.type == OperationType::AREA_AVG || output.type == OperationType::MASSFLOW_AVG) {
      integral[0] /= integral[1];
    }
    SetHistoryOutputValue(output.name, integral[0]);
  }
}

// The "AddHistoryOutput(" must not be split over multiple lines to ensure proper python parsing
// clang-format off
void CFlowOutput::AddHistoryOutputFields_ScalarRMS_RES(const CConfig* config) {
  switch (TurbModelFamily(config->GetKind_Turb_Model())) {
    case TURB_FAMILY::SA:
      /// DESCRIPTION: Root-mean square residual of nu tilde (SA model).
      AddHistoryOutput("RMS_NU_TILDE", "rms[nu]", ScreenOutputFormat::FIXED, "RMS_RES", "Root-mean square residual of nu tilde (SA model).", HistoryFieldType::RESIDUAL);
      break;

    case TURB_FAMILY::KW:
      /// DESCRIPTION: Root-mean square residual of kinetic energy (SST model).
      AddHistoryOutput("RMS_TKE", "rms[k]",  ScreenOutputFormat::FIXED, "RMS_RES", "Root-mean square residual of kinetic energy (SST model).", HistoryFieldType::RESIDUAL);
      /// DESCRIPTION: Root-mean square residual of the dissipation (SST model).
      AddHistoryOutput("RMS_DISSIPATION", "rms[w]",  ScreenOutputFormat::FIXED, "RMS_RES", "Root-mean square residual of dissipation (SST model).", HistoryFieldType::RESIDUAL);
      break;

    case TURB_FAMILY::NONE: break;
  }
  switch (config->GetKind_Trans_Model()) {

    case TURB_TRANS_MODEL::LM:
      /// DESCRIPTION: Root-mean square residual of the intermittency (LM model).
      AddHistoryOutput("RMS_INTERMITTENCY", "rms[LM_1]",  ScreenOutputFormat::FIXED, "RMS_RES", "Root-mean square residual of intermittency (LM model).", HistoryFieldType::RESIDUAL);
      /// DESCRIPTION: Root-mean square residual of the momentum thickness Reynolds number (LM model).
      AddHistoryOutput("RMS_RE_THETA_T", "rms[LM_2]",  ScreenOutputFormat::FIXED, "RMS_RES", "Root-mean square residual of momentum thickness Reynolds number (LM model).", HistoryFieldType::RESIDUAL);
      break;

    case TURB_TRANS_MODEL::NONE: break;
  }

  switch (config->GetKind_Species_Model()) {
    case SPECIES_MODEL::SPECIES_TRANSPORT: {
      for (unsigned short iVar = 0; iVar < config->GetnSpecies(); iVar++) {
        AddHistoryOutput("RMS_SPECIES_" + std::to_string(iVar), "rms[rho*Y_" + std::to_string(iVar)+"]", ScreenOutputFormat::FIXED, "RMS_RES", "Root-mean square residual of transported species.", HistoryFieldType::RESIDUAL);
      }
      break;
<<<<<<< HEAD
    }
    case SPECIES_MODEL::FLAMELET: {
      AddHistoryOutput("RMS_PROGRESS_VARIABLE", "rms[PV]", ScreenOutputFormat::FIXED, "RMS_RES", "Root-mean square residual of the progress variable equation.", HistoryFieldType::RESIDUAL);
      AddHistoryOutput("RMS_TOTAL_ENTHALPY", "rms[Enth]", ScreenOutputFormat::FIXED, "RMS_RES", "Root-mean square residual of the total enthalpy equation.", HistoryFieldType::RESIDUAL);
      if(config->GetPreferentialDiffusion())
        AddHistoryOutput("RMS_MIXTURE_FRACTION", "rms[Mixfrac]", ScreenOutputFormat::FIXED, "RMS_RES", "Root-mean square residual of the mixture fraction equation.", HistoryFieldType::RESIDUAL);
      /*--- auxiliary species transport ---*/
      for(auto i_scalar=0u; i_scalar < config->GetNUserScalars(); i_scalar++){
        string scalar_name = config->GetUserScalarName(i_scalar);
        AddHistoryOutput("RMS_"+scalar_name, "rms["+scalar_name+"]", ScreenOutputFormat::FIXED  , "RMS_RES", "Root-mean squared residual of the "+scalar_name+" mass fraction equation." , HistoryFieldType::RESIDUAL);
      }
      break;
    }
=======
    }
    case SPECIES_MODEL::FLAMELET: {
      AddHistoryOutput("RMS_PROGRESS_VARIABLE", "rms[PV]", ScreenOutputFormat::FIXED, "RMS_RES", "Root-mean square residual of the progress variable equation.", HistoryFieldType::RESIDUAL);
      AddHistoryOutput("RMS_TOTAL_ENTHALPY", "rms[Enth]", ScreenOutputFormat::FIXED, "RMS_RES", "Root-mean square residual of the total enthalpy equation.", HistoryFieldType::RESIDUAL);
      /*--- auxiliary species transport ---*/
      for(auto i_scalar=0u; i_scalar < config->GetNUserScalars(); i_scalar++){
        string scalar_name = config->GetUserScalarName(i_scalar);
        AddHistoryOutput("RMS_"+scalar_name, "rms["+scalar_name+"]", ScreenOutputFormat::FIXED  , "RMS_RES", "Root-mean squared residual of the "+scalar_name+" mass fraction equation." , HistoryFieldType::RESIDUAL);
      }
      break;
    }
>>>>>>> 8d6af1be
    case SPECIES_MODEL::NONE: break;
  }
}

void CFlowOutput::AddHistoryOutputFields_ScalarMAX_RES(const CConfig* config) {
  switch (TurbModelFamily(config->GetKind_Turb_Model())) {
    case TURB_FAMILY::SA:
      /// DESCRIPTION: Maximum residual of nu tilde (SA model).
      AddHistoryOutput("MAX_NU_TILDE", "max[nu]", ScreenOutputFormat::FIXED, "MAX_RES", "Maximum residual of nu tilde (SA model).", HistoryFieldType::RESIDUAL);
      break;

    case TURB_FAMILY::KW:
      /// DESCRIPTION: Maximum residual of kinetic energy (SST model).
      AddHistoryOutput("MAX_TKE", "max[k]",  ScreenOutputFormat::FIXED, "MAX_RES", "Maximum residual of kinetic energy (SST model).", HistoryFieldType::RESIDUAL);
      /// DESCRIPTION: Maximum residual of the dissipation (SST model).
      AddHistoryOutput("MAX_DISSIPATION", "max[w]",  ScreenOutputFormat::FIXED, "MAX_RES", "Maximum residual of dissipation (SST model).", HistoryFieldType::RESIDUAL);
      break;

    case TURB_FAMILY::NONE:
      break;
  }

  switch (config->GetKind_Trans_Model()) {

    case TURB_TRANS_MODEL::LM:
      /// DESCRIPTION: Maximum residual of the intermittency (LM model).
      AddHistoryOutput("MAX_INTERMITTENCY", "max[LM_1]",  ScreenOutputFormat::FIXED, "MAX_RES", "Maximum residual of the intermittency (LM model).", HistoryFieldType::RESIDUAL);
      /// DESCRIPTION: Maximum residual of the momentum thickness Reynolds number (LM model).
      AddHistoryOutput("MAX_RE_THETA_T", "max[LM_2]",  ScreenOutputFormat::FIXED, "MAX_RES", "Maximum residual of the momentum thickness Reynolds number (LM model).", HistoryFieldType::RESIDUAL);
      break;

    case TURB_TRANS_MODEL::NONE:
      break;
  }

  switch (config->GetKind_Species_Model()) {
    case SPECIES_MODEL::SPECIES_TRANSPORT: {
      for (unsigned short iVar = 0; iVar < config->GetnSpecies(); iVar++) {
        AddHistoryOutput("MAX_SPECIES_" + std::to_string(iVar), "max[rho*Y_" + std::to_string(iVar)+"]", ScreenOutputFormat::FIXED, "MAX_RES", "Maximum residual of transported species.", HistoryFieldType::RESIDUAL);
      }
      break;
    }
    case SPECIES_MODEL::FLAMELET: {
      AddHistoryOutput("MAX_PROGRESS_VARIABLE", "max[PV]", ScreenOutputFormat::FIXED, "MAX_RES", "Maximum residual of the progress variable equation.", HistoryFieldType::RESIDUAL);
      AddHistoryOutput("MAX_TOTAL_ENTHALPY", "max[Enth]", ScreenOutputFormat::FIXED, "MAX_RES", "Maximum residual of the total enthalpy equation.", HistoryFieldType::RESIDUAL);
      /*--- auxiliary species transport ---*/
      for(auto i_scalar=0u; i_scalar < config->GetNUserScalars(); i_scalar++){
        string scalar_name = config->GetUserScalarName(i_scalar);
        AddHistoryOutput("MAX_" + scalar_name, "max[" + scalar_name + "]", ScreenOutputFormat::FIXED  , "MAX_RES", "Maximum residual of the " + scalar_name + " mass fraction equation." , HistoryFieldType::RESIDUAL);
      }
      break;
    }
    case SPECIES_MODEL::NONE: break;
  }
}

void CFlowOutput::AddHistoryOutputFields_ScalarBGS_RES(const CConfig* config) {
  if (!multiZone) return;

  switch (TurbModelFamily(config->GetKind_Turb_Model())) {
    case TURB_FAMILY::SA:
      /// DESCRIPTION: Maximum residual of nu tilde (SA model).
      AddHistoryOutput("BGS_NU_TILDE", "bgs[nu]", ScreenOutputFormat::FIXED, "BGS_RES", "BGS residual of nu tilde (SA model).", HistoryFieldType::RESIDUAL);
      break;

    case TURB_FAMILY::KW:
      /// DESCRIPTION: Maximum residual of kinetic energy (SST model).
      AddHistoryOutput("BGS_TKE", "bgs[k]", ScreenOutputFormat::FIXED, "BGS_RES", "BGS residual of kinetic energy (SST model).", HistoryFieldType::RESIDUAL);
      /// DESCRIPTION: Maximum residual of the dissipation (SST model).
      AddHistoryOutput("BGS_DISSIPATION", "bgs[w]",  ScreenOutputFormat::FIXED, "BGS_RES", "BGS residual of dissipation (SST model).", HistoryFieldType::RESIDUAL);
      break;

    case TURB_FAMILY::NONE: break;
  }

  switch (config->GetKind_Trans_Model()) {
    case TURB_TRANS_MODEL::LM:
      /// DESCRIPTION: Maximum residual of the intermittency (LM model).
      AddHistoryOutput("BGS_INTERMITTENCY", "bgs[LM_1]", ScreenOutputFormat::FIXED, "BGS_RES", "BGS residual of the intermittency (LM model).", HistoryFieldType::RESIDUAL);
      /// DESCRIPTION: Maximum residual of the momentum thickness Reynolds number (LM model).
      AddHistoryOutput("BGS_RE_THETA_T", "bgs[LM_2]",  ScreenOutputFormat::FIXED, "BGS_RES", "BGS residual of the momentum thickness Reynolds number (LM model).", HistoryFieldType::RESIDUAL);
      break;

    case TURB_TRANS_MODEL::NONE: break;
  }

  switch (config->GetKind_Species_Model()) {
    case SPECIES_MODEL::SPECIES_TRANSPORT: {
      for (unsigned short iVar = 0; iVar < config->GetnSpecies(); iVar++) {
        AddHistoryOutput("BGS_SPECIES_" + std::to_string(iVar), "bgs[rho*Y_" + std::to_string(iVar)+"]", ScreenOutputFormat::FIXED, "BGS_RES", "Maximum residual of transported species.", HistoryFieldType::RESIDUAL);
      }
      break;
    }
    case SPECIES_MODEL::FLAMELET: {
      AddHistoryOutput("BGS_PROGRESS_VARIABLE", "bgs[PV]", ScreenOutputFormat::FIXED, "BGS_RES", "BGS residual of the progress variable equation.", HistoryFieldType::RESIDUAL);
      AddHistoryOutput("BGS_TOTAL_ENTHALPY", "bgs[Enth]", ScreenOutputFormat::FIXED, "BGS_RES", "BGS residual of the total enthalpy equation.", HistoryFieldType::RESIDUAL);
      /*--- auxiliary species transport ---*/
      for(auto i_scalar=0u; i_scalar < config->GetNUserScalars(); i_scalar++){
        string scalar_name = config->GetUserScalarName(i_scalar);
        AddHistoryOutput("BGS_"+scalar_name, "bgs["+scalar_name+"]", ScreenOutputFormat::FIXED  , "BGS_RES", "BGS residual of the "+scalar_name+" mass fraction equation." , HistoryFieldType::RESIDUAL);
      }
      break;
    }
    case SPECIES_MODEL::NONE: break;
  }
}

void CFlowOutput::AddHistoryOutputFields_ScalarLinsol(const CConfig* config) {
  if (config->GetKind_Turb_Model() != TURB_MODEL::NONE) {
    AddHistoryOutput("LINSOL_ITER_TURB", "LinSolIterTurb", ScreenOutputFormat::INTEGER, "LINSOL", "Number of iterations of the linear solver for turbulence solver.");
    AddHistoryOutput("LINSOL_RESIDUAL_TURB", "LinSolResTurb", ScreenOutputFormat::FIXED, "LINSOL", "Residual of the linear solver for turbulence solver.");
  }

  if (config->GetKind_Trans_Model() != TURB_TRANS_MODEL::NONE) {
    AddHistoryOutput("LINSOL_ITER_TRANS", "LinSolIterTrans", ScreenOutputFormat::INTEGER, "LINSOL", "Number of iterations of the linear solver for transition solver.");
    AddHistoryOutput("LINSOL_RESIDUAL_TRANS", "LinSolResTrans", ScreenOutputFormat::FIXED, "LINSOL", "Residual of the linear solver for transition solver.");
  }

  if (config->GetKind_Species_Model() != SPECIES_MODEL::NONE) {
    AddHistoryOutput("LINSOL_ITER_SPECIES", "LinSolIterSpecies", ScreenOutputFormat::INTEGER, "LINSOL", "Number of iterations of the linear solver for species solver.");
    AddHistoryOutput("LINSOL_RESIDUAL_SPECIES", "LinSolResSpecies", ScreenOutputFormat::FIXED, "LINSOL", "Residual of the linear solver for species solver.");
  }
}
// clang-format on

void CFlowOutput::LoadHistoryData_Scalar(const CConfig* config, const CSolver* const* solver) {
  switch (TurbModelFamily(config->GetKind_Turb_Model())) {
    case TURB_FAMILY::SA:
      SetHistoryOutputValue("RMS_NU_TILDE", log10(solver[TURB_SOL]->GetRes_RMS(0)));
      SetHistoryOutputValue("MAX_NU_TILDE", log10(solver[TURB_SOL]->GetRes_Max(0)));
      if (multiZone) {
        SetHistoryOutputValue("BGS_NU_TILDE", log10(solver[TURB_SOL]->GetRes_BGS(0)));
      }
      break;

    case TURB_FAMILY::KW:
      SetHistoryOutputValue("RMS_TKE", log10(solver[TURB_SOL]->GetRes_RMS(0)));
      SetHistoryOutputValue("RMS_DISSIPATION",log10(solver[TURB_SOL]->GetRes_RMS(1)));
      SetHistoryOutputValue("MAX_TKE", log10(solver[TURB_SOL]->GetRes_Max(0)));
      SetHistoryOutputValue("MAX_DISSIPATION", log10(solver[TURB_SOL]->GetRes_Max(1)));
      if (multiZone) {
        SetHistoryOutputValue("BGS_TKE", log10(solver[TURB_SOL]->GetRes_BGS(0)));
        SetHistoryOutputValue("BGS_DISSIPATION", log10(solver[TURB_SOL]->GetRes_BGS(1)));
      }
      break;

    case TURB_FAMILY::NONE: break;
  }

  if (config->GetKind_Turb_Model() != TURB_MODEL::NONE) {
    SetHistoryOutputValue("LINSOL_ITER_TURB", solver[TURB_SOL]->GetIterLinSolver());
    SetHistoryOutputValue("LINSOL_RESIDUAL_TURB", log10(solver[TURB_SOL]->GetResLinSolver()));
  }

  switch (config->GetKind_Trans_Model()) {
    case TURB_TRANS_MODEL::LM:
      SetHistoryOutputValue("RMS_INTERMITTENCY", log10(solver[TRANS_SOL]->GetRes_RMS(0)));
      SetHistoryOutputValue("RMS_RE_THETA_T",log10(solver[TRANS_SOL]->GetRes_RMS(1)));
      SetHistoryOutputValue("MAX_INTERMITTENCY", log10(solver[TRANS_SOL]->GetRes_Max(0)));
      SetHistoryOutputValue("MAX_RE_THETA_T", log10(solver[TRANS_SOL]->GetRes_Max(1)));
      if (multiZone) {
        SetHistoryOutputValue("BGS_INTERMITTENCY", log10(solver[TRANS_SOL]->GetRes_BGS(0)));
        SetHistoryOutputValue("BGS_RE_THETA_T", log10(solver[TRANS_SOL]->GetRes_BGS(1)));
      }
      SetHistoryOutputValue("LINSOL_ITER_TRANS", solver[TRANS_SOL]->GetIterLinSolver());
      SetHistoryOutputValue("LINSOL_RESIDUAL_TRANS", log10(solver[TRANS_SOL]->GetResLinSolver()));
      break;

    case TURB_TRANS_MODEL::NONE: break;
  }

  switch(config->GetKind_Species_Model()) {
    case SPECIES_MODEL::SPECIES_TRANSPORT: {
      for (unsigned short iVar = 0; iVar < config->GetnSpecies(); iVar++) {
        SetHistoryOutputValue("RMS_SPECIES_" + std::to_string(iVar), log10(solver[SPECIES_SOL]->GetRes_RMS(iVar)));
        SetHistoryOutputValue("MAX_SPECIES_" + std::to_string(iVar), log10(solver[SPECIES_SOL]->GetRes_Max(iVar)));
        if (multiZone) {
          SetHistoryOutputValue("BGS_SPECIES_" + std::to_string(iVar), log10(solver[SPECIES_SOL]->GetRes_BGS(iVar)));
        }
      }
      SetHistoryOutputValue("LINSOL_ITER_SPECIES", solver[SPECIES_SOL]->GetIterLinSolver());
      SetHistoryOutputValue("LINSOL_RESIDUAL_SPECIES", log10(solver[SPECIES_SOL]->GetResLinSolver()));
      break;
    }

    case SPECIES_MODEL::FLAMELET: {
      SetHistoryOutputValue("RMS_PROGRESS_VARIABLE", log10(solver[SPECIES_SOL]->GetRes_RMS(I_PROGVAR)));
<<<<<<< HEAD
      SetHistoryOutputValue("RMS_TOTAL_ENTHALPY", log10(solver[SPECIES_SOL]->GetRes_RMS(I_ENTH)));
      if(config->GetPreferentialDiffusion())
        SetHistoryOutputValue("RMS_MIXTURE_FRACTION", log10(solver[SPECIES_SOL]->GetRes_RMS(I_MIXFRAC)));
=======
      SetHistoryOutputValue("MAX_PROGRESS_VARIABLE", log10(solver[SPECIES_SOL]->GetRes_Max(I_PROGVAR)));
      SetHistoryOutputValue("RMS_TOTAL_ENTHALPY", log10(solver[SPECIES_SOL]->GetRes_RMS(I_ENTH)));
      SetHistoryOutputValue("MAX_TOTAL_ENTHALPY", log10(solver[SPECIES_SOL]->GetRes_Max(I_ENTH)));
>>>>>>> 8d6af1be
      /*--- auxiliary species transport ---*/
      for (unsigned short iReactant=0; iReactant<config->GetNUserScalars(); iReactant++){
        string species_name = config->GetUserScalarName(iReactant);
        SetHistoryOutputValue("RMS_" + species_name, log10(solver[SPECIES_SOL]->GetRes_RMS(config->GetNControlVars() + iReactant)));
<<<<<<< HEAD
=======
        SetHistoryOutputValue("MAX_" + species_name, log10(solver[SPECIES_SOL]->GetRes_Max(config->GetNControlVars() + iReactant)));
        if (multiZone) {
          SetHistoryOutputValue("BGS_" + species_name, log10(solver[SPECIES_SOL]->GetRes_BGS(config->GetNControlVars() + iReactant)));
        }
>>>>>>> 8d6af1be
      }

      SetHistoryOutputValue("LINSOL_ITER_SPECIES", solver[SPECIES_SOL]->GetIterLinSolver());
      SetHistoryOutputValue("LINSOL_RESIDUAL_SPECIES", log10(solver[SPECIES_SOL]->GetResLinSolver()));
      break;
    }

    case SPECIES_MODEL::NONE: break;
  }

}

void CFlowOutput::SetVolumeOutputFields_ScalarSolution(const CConfig* config){
  switch (TurbModelFamily(config->GetKind_Turb_Model())) {
    case TURB_FAMILY::SA:
      AddVolumeOutput("NU_TILDE", "Nu_Tilde", "SOLUTION", "Spalart-Allmaras variable");
      break;

    case TURB_FAMILY::KW:
      AddVolumeOutput("TKE", "Turb_Kin_Energy", "SOLUTION", "Turbulent kinetic energy");
      AddVolumeOutput("DISSIPATION", "Omega", "SOLUTION", "Rate of dissipation");
      break;

    case TURB_FAMILY::NONE:
      break;
  }

  switch (config->GetKind_Trans_Model()) {
    case TURB_TRANS_MODEL::LM:
      AddVolumeOutput("INTERMITTENCY", "LM_gamma", "SOLUTION", "LM intermittency");
      AddVolumeOutput("RE_THETA_T", "LM_Re_t", "SOLUTION", "LM RE_THETA_T");
      AddVolumeOutput("INTERMITTENCY_SEP", "LM_gamma_sep", "PRIMITIVE", "LM intermittency");
      AddVolumeOutput("INTERMITTENCY_EFF", "LM_gamma_eff", "PRIMITIVE", "LM RE_THETA_T");
      AddVolumeOutput("TURB_INDEX", "Turb_index", "PRIMITIVE", "Turbulence index");
      break;

    case TURB_TRANS_MODEL::NONE:
      break;
  }

  switch (config->GetKind_Species_Model()) {
    case SPECIES_MODEL::SPECIES_TRANSPORT:
      for (unsigned short iVar = 0; iVar < config->GetnSpecies(); iVar++)
        AddVolumeOutput("SPECIES_" + std::to_string(iVar), "Species_" + std::to_string(iVar), "SOLUTION", "Species_" + std::to_string(iVar) + " mass fraction");
      break;
    case SPECIES_MODEL::FLAMELET:
      AddVolumeOutput("PROGVAR", "Progress_Variable", "SOLUTION", "Progress variable");
      AddVolumeOutput("ENTHALPY", "Total_Enthalpy", "SOLUTION", "Total enthalpy");
<<<<<<< HEAD
      if(config->GetPreferentialDiffusion())
        AddVolumeOutput("MIXFRAC", "Mixture_Fraction", "SOLUTION", "Mixture fraction");
=======
>>>>>>> 8d6af1be
      /*--- auxiliary species ---*/
      for (unsigned short iReactant=0; iReactant<config->GetNUserScalars(); iReactant++) {
        string species_name = config->GetUserScalarName(iReactant);
        AddVolumeOutput(species_name, species_name, "SOLUTION", species_name + "Mass fraction solution");
      }

      AddVolumeOutput("SOURCE_PROGVAR", "Source_Progress_Variable", "SOURCE", "Source Progress Variable");
      /*--- no source term for enthalpy ---*/
      /*--- auxiliary species source terms ---*/
      for (unsigned short iReactant=0; iReactant<config->GetNUserScalars(); iReactant++) {
        string species_name = config->GetUserScalarName(iReactant);
        AddVolumeOutput("SOURCE_" + species_name, "Source_" + species_name, "SOURCE", "Source " + species_name);
      }

      for (int i_lookup = 0; i_lookup < config->GetNLookups(); ++i_lookup) {
        if (config->GetLUTLookupName(i_lookup) != "NULL") {
          string strname1 = "lookup_" + config->GetLUTLookupName(i_lookup);
          AddVolumeOutput(config->GetLUTLookupName(i_lookup), strname1,"LOOKUP", config->GetLUTLookupName(i_lookup));
        }
      }

      AddVolumeOutput("TABLE_MISSES"       , "Table_misses"       , "SOLUTION", "Lookup table misses");
      break;
    case SPECIES_MODEL::NONE:
      break;
  }
}

void CFlowOutput::SetVolumeOutputFields_ScalarResidual(const CConfig* config) {
  switch (TurbModelFamily(config->GetKind_Turb_Model())){
    case TURB_FAMILY::SA:
      AddVolumeOutput("RES_NU_TILDE", "Residual_Nu_Tilde", "RESIDUAL", "Residual of the Spalart-Allmaras variable");
      break;

    case TURB_FAMILY::KW:
      AddVolumeOutput("RES_TKE", "Residual_TKE", "RESIDUAL", "Residual of turbulent kinetic energy");
      AddVolumeOutput("RES_DISSIPATION", "Residual_Omega", "RESIDUAL", "Residual of the rate of dissipation");
      break;

    case TURB_FAMILY::NONE:
      break;
  }

  switch (config->GetKind_Species_Model()) {
    case SPECIES_MODEL::SPECIES_TRANSPORT:
      for (unsigned short iVar = 0; iVar < config->GetnSpecies(); iVar++)
        AddVolumeOutput("RES_SPECIES_" + std::to_string(iVar), "Residual_Species_" + std::to_string(iVar), "RESIDUAL", "Residual of the transported species " + std::to_string(iVar));
      break;
    case SPECIES_MODEL::FLAMELET:
      AddVolumeOutput("RES_PROGVAR", "Residual_Progress_Variable", "SOLUTION", "Residual of progress variable");
      AddVolumeOutput("RES_ENTHALPY", "Residual_Total_Enthalpy", "SOLUTION", "Residual of total enthalpy");
<<<<<<< HEAD
      if(config->GetPreferentialDiffusion())
        AddVolumeOutput("RES_MIXFRAC", "Residual_Mixture_Fraction", "SOLUTION", "Residual of mixture fraction");
=======
>>>>>>> 8d6af1be
      /*--- residuals for auxiliary species transport equations ---*/
      for (unsigned short iReactant=0; iReactant<config->GetNUserScalars(); iReactant++){
        string species_name = config->GetUserScalarName(iReactant);
        AddVolumeOutput("RES_" + species_name, "Residual_" + species_name, "RESIDUAL", "Residual of the " + species_name + " equation");
      }
      break;
    case SPECIES_MODEL::NONE:
      break;
  }

  switch (config->GetKind_Trans_Model()) {
    case TURB_TRANS_MODEL::LM:
      AddVolumeOutput("RES_INTERMITTENCY", "Residual_LM_intermittency", "RESIDUAL", "Residual of LM intermittency");
      AddVolumeOutput("RES_RE_THETA_T", "Residual_LM_RE_THETA_T", "RESIDUAL", "Residual of LM RE_THETA_T");
      break;

    case TURB_TRANS_MODEL::NONE:
      break;
  }
}

void CFlowOutput::SetVolumeOutputFields_ScalarLimiter(const CConfig* config) {
  if (config->GetKind_SlopeLimit_Turb() != LIMITER::NONE) {
    switch (TurbModelFamily(config->GetKind_Turb_Model())) {
      case TURB_FAMILY::SA:
        AddVolumeOutput("LIMITER_NU_TILDE", "Limiter_Nu_Tilde", "LIMITER", "Limiter value of the Spalart-Allmaras variable");
        break;

      case TURB_FAMILY::KW:
        AddVolumeOutput("LIMITER_TKE", "Limiter_TKE", "LIMITER", "Limiter value of turb. kinetic energy");
        AddVolumeOutput("LIMITER_DISSIPATION", "Limiter_Omega", "LIMITER", "Limiter value of dissipation rate");
        break;

      case TURB_FAMILY::NONE:
        break;
    }
  }

  if (config->GetKind_SlopeLimit_Species() != LIMITER::NONE) {
    switch (config->GetKind_Species_Model()) {
      case SPECIES_MODEL::SPECIES_TRANSPORT:
        for (unsigned short iVar = 0; iVar < config->GetnSpecies(); iVar++)
          AddVolumeOutput("LIMITER_SPECIES_" + std::to_string(iVar), "Limiter_Species_" + std::to_string(iVar), "LIMITER", "Limiter value of the transported species " + std::to_string(iVar));
      break;
      case SPECIES_MODEL::FLAMELET:
        AddVolumeOutput("LIMITER_PROGVAR", "Limiter_Progress_Variable", "SOLUTION", "Limiter of progress variable");
        AddVolumeOutput("LIMITER_ENTHALPY", "Limiter_Total_Enthalpy", "SOLUTION", "Limiter of total enthalpy");
<<<<<<< HEAD
        if(config->GetPreferentialDiffusion())
          AddVolumeOutput("LIMITER_MIXFRAC", "Limiter_Mixture_Fraction", "SOLUTION", "Limiter of mixture fraction");
=======
>>>>>>> 8d6af1be
        /*--- limiter for auxiliary species transport ---*/
        for (unsigned short iReactant=0; iReactant<config->GetNUserScalars(); iReactant++) {
          string species_name = config->GetUserScalarName(iReactant);
          AddVolumeOutput("LIMITER_" + species_name, "LIMITER_" + species_name, "LIMITER", "Limiter value for the " + species_name + " equation");
        }
      break;
      case SPECIES_MODEL::NONE:
        break;
    }
  }

  if (config->GetKind_Turb_Model() != TURB_MODEL::NONE) {
    AddVolumeOutput("EDDY_VISCOSITY", "Eddy_Viscosity", "PRIMITIVE", "Turbulent eddy viscosity");
  }

  if (config->GetSAParsedOptions().bc) {
    AddVolumeOutput("INTERMITTENCY", "gamma_BC", "INTERMITTENCY", "Intermittency");
  }

  // Hybrid RANS-LES
  if (config->GetKind_HybridRANSLES() != NO_HYBRIDRANSLES) {
    AddVolumeOutput("DES_LENGTHSCALE", "DES_LengthScale", "DDES", "DES length scale value");
    AddVolumeOutput("WALL_DISTANCE", "Wall_Distance", "DDES", "Wall distance value");
  }

  if (config->GetViscous()) {
    if (nDim == 3) {
      AddVolumeOutput("VORTICITY_X", "Vorticity_x", "VORTEX_IDENTIFICATION", "x-component of the vorticity vector");
      AddVolumeOutput("VORTICITY_Y", "Vorticity_y", "VORTEX_IDENTIFICATION", "y-component of the vorticity vector");
      AddVolumeOutput("VORTICITY_Z", "Vorticity_z", "VORTEX_IDENTIFICATION", "z-component of the vorticity vector");
    } else {
      AddVolumeOutput("VORTICITY", "Vorticity", "VORTEX_IDENTIFICATION", "Value of the vorticity");
    }
    AddVolumeOutput("Q_CRITERION", "Q_Criterion", "VORTEX_IDENTIFICATION", "Value of the Q-Criterion");
  }
}

void CFlowOutput::LoadVolumeData_Scalar(const CConfig* config, const CSolver* const* solver, const CGeometry* geometry,
                                        const unsigned long iPoint) {
  const auto* turb_solver = solver[TURB_SOL];
  const auto* trans_solver = solver[TRANS_SOL];
  const auto* Node_Flow = solver[FLOW_SOL]->GetNodes();
  const auto* Node_Turb = (config->GetKind_Turb_Model() != TURB_MODEL::NONE) ? turb_solver->GetNodes() : nullptr;
  const auto* Node_Trans = (config->GetKind_Trans_Model() != TURB_TRANS_MODEL::NONE) ? trans_solver->GetNodes() : nullptr;
  const auto* Node_Geo = geometry->nodes;

  if (config->GetViscous()) {
    if (nDim == 3){
      SetVolumeOutputValue("VORTICITY_X", iPoint, Node_Flow->GetVorticity(iPoint)[0]);
      SetVolumeOutputValue("VORTICITY_Y", iPoint, Node_Flow->GetVorticity(iPoint)[1]);
      SetVolumeOutputValue("VORTICITY_Z", iPoint, Node_Flow->GetVorticity(iPoint)[2]);
    } else {
      SetVolumeOutputValue("VORTICITY", iPoint, Node_Flow->GetVorticity(iPoint)[2]);
    }
    SetVolumeOutputValue("Q_CRITERION", iPoint, GetQ_Criterion(Node_Flow->GetVelocityGradient(iPoint)));
  }

  const bool limiter = (config->GetKind_SlopeLimit_Turb() != LIMITER::NONE);

  switch (TurbModelFamily(config->GetKind_Turb_Model())) {
    case TURB_FAMILY::SA:
      SetVolumeOutputValue("NU_TILDE", iPoint, Node_Turb->GetSolution(iPoint, 0));
      SetVolumeOutputValue("RES_NU_TILDE", iPoint, turb_solver->LinSysRes(iPoint, 0));
      if (limiter) {
        SetVolumeOutputValue("LIMITER_NU_TILDE", iPoint, Node_Turb->GetLimiter(iPoint, 0));
      }
      break;

    case TURB_FAMILY::KW:
      SetVolumeOutputValue("TKE", iPoint, Node_Turb->GetSolution(iPoint, 0));
      SetVolumeOutputValue("DISSIPATION", iPoint, Node_Turb->GetSolution(iPoint, 1));
      SetVolumeOutputValue("RES_TKE", iPoint, turb_solver->LinSysRes(iPoint, 0));
      SetVolumeOutputValue("RES_DISSIPATION", iPoint, turb_solver->LinSysRes(iPoint, 1));
      if (limiter) {
        SetVolumeOutputValue("LIMITER_TKE", iPoint, Node_Turb->GetLimiter(iPoint, 0));
        SetVolumeOutputValue("LIMITER_DISSIPATION", iPoint, Node_Turb->GetLimiter(iPoint, 1));
      }
      break;

    case TURB_FAMILY::NONE: break;
  }

  /*--- If we got here a turbulence model is being used, therefore there is eddy viscosity. ---*/
  if (config->GetKind_Turb_Model() != TURB_MODEL::NONE) {
    SetVolumeOutputValue("EDDY_VISCOSITY", iPoint, Node_Flow->GetEddyViscosity(iPoint));
  }

  if (config->GetSAParsedOptions().bc) {
    SetVolumeOutputValue("INTERMITTENCY", iPoint, Node_Turb->GetIntermittencyEff(iPoint));
  }

  switch (config->GetKind_Trans_Model()) {
    case TURB_TRANS_MODEL::LM:
      SetVolumeOutputValue("INTERMITTENCY", iPoint, Node_Trans->GetSolution(iPoint, 0));
      SetVolumeOutputValue("RE_THETA_T", iPoint, Node_Trans->GetSolution(iPoint, 1));
      SetVolumeOutputValue("INTERMITTENCY_SEP", iPoint, Node_Trans->GetIntermittencySep(iPoint));
      SetVolumeOutputValue("INTERMITTENCY_EFF", iPoint, Node_Trans->GetIntermittencyEff(iPoint));
      SetVolumeOutputValue("TURB_INDEX", iPoint, Node_Turb->GetTurbIndex(iPoint));
      SetVolumeOutputValue("RES_INTERMITTENCY", iPoint, trans_solver->LinSysRes(iPoint, 0));
      SetVolumeOutputValue("RES_RE_THETA_T", iPoint, trans_solver->LinSysRes(iPoint, 1));
      break;

    case TURB_TRANS_MODEL::NONE: break;
  }

  if (config->GetKind_HybridRANSLES() != NO_HYBRIDRANSLES) {
    SetVolumeOutputValue("DES_LENGTHSCALE", iPoint, Node_Flow->GetDES_LengthScale(iPoint));
    SetVolumeOutputValue("WALL_DISTANCE", iPoint, Node_Geo->GetWall_Distance(iPoint));
  }

  switch (config->GetKind_Species_Model()) {
    case SPECIES_MODEL::SPECIES_TRANSPORT: {
      const auto Node_Species = solver[SPECIES_SOL]->GetNodes();
      for (unsigned short iVar = 0; iVar < config->GetnSpecies(); iVar++) {
        SetVolumeOutputValue("SPECIES_" + std::to_string(iVar), iPoint, Node_Species->GetSolution(iPoint, iVar));
        SetVolumeOutputValue("RES_SPECIES_" + std::to_string(iVar), iPoint, solver[SPECIES_SOL]->LinSysRes(iPoint, iVar));
        if (config->GetKind_SlopeLimit_Species() != LIMITER::NONE)
          SetVolumeOutputValue("LIMITER_SPECIES_" + std::to_string(iVar), iPoint, Node_Species->GetLimiter(iPoint, iVar));
      }
      break;
    }

    case SPECIES_MODEL::FLAMELET: {
      const auto Node_Species = solver[SPECIES_SOL]->GetNodes();

      SetVolumeOutputValue("PROGVAR", iPoint, Node_Species->GetSolution(iPoint, I_PROGVAR));
      SetVolumeOutputValue("ENTHALPY", iPoint, Node_Species->GetSolution(iPoint, I_ENTH));
<<<<<<< HEAD
      if(config->GetPreferentialDiffusion())
        SetVolumeOutputValue("MIXFRAC", iPoint, Node_Species->GetSolution(iPoint, I_MIXFRAC));
      /*--- values from auxiliary species transport ---*/
      for (unsigned short iReactant=0; iReactant<config->GetNUserScalars(); iReactant++) {
        string species_name = config->GetUserScalarName(iReactant);
        SetVolumeOutputValue(species_name, iPoint, Node_Species->GetSolution(iPoint, config->GetNControlVars() + iReactant));
      }
      
      SetVolumeOutputValue("SOURCE_PROGVAR", iPoint, Node_Species->GetScalarSources(iPoint, I_PROGVAR));
      SetVolumeOutputValue("RES_PROGVAR", iPoint, solver[SPECIES_SOL]->LinSysRes(iPoint, I_PROGVAR));
      SetVolumeOutputValue("RES_ENTHALPY", iPoint, solver[SPECIES_SOL]->LinSysRes(iPoint, I_ENTH));
      if(config->GetPreferentialDiffusion())
        SetVolumeOutputValue("RES_MIXFRAC", iPoint, solver[SPECIES_SOL]->LinSysRes(iPoint, I_MIXFRAC));
      /*--- residual for auxiliary species transport equations ---*/
=======
      SetVolumeOutputValue("SOURCE_PROGVAR", iPoint, Node_Species->GetScalarSources(iPoint, I_PROGVAR));
      SetVolumeOutputValue("RES_PROGVAR", iPoint, solver[SPECIES_SOL]->LinSysRes(iPoint, I_PROGVAR));
      SetVolumeOutputValue("RES_ENTHALPY", iPoint, solver[SPECIES_SOL]->LinSysRes(iPoint, I_ENTH));
>>>>>>> 8d6af1be
      SetVolumeOutputValue("TABLE_MISSES"       , iPoint, (su2double)Node_Species->GetInsideTable(iPoint));

      /*--- auxiliary species transport equations ---*/
      for (unsigned short i_scalar=0; i_scalar<config->GetNUserScalars(); i_scalar++) {
        string scalar_name = config->GetUserScalarName(i_scalar);
        SetVolumeOutputValue(scalar_name, iPoint, Node_Species->GetSolution(iPoint, config->GetNControlVars() + i_scalar));
        SetVolumeOutputValue("SOURCE_" + scalar_name, iPoint, Node_Species->GetScalarSources(iPoint, config->GetNControlVars() + i_scalar));
        SetVolumeOutputValue("RES_" + scalar_name, iPoint, solver[SPECIES_SOL]->LinSysRes(iPoint, config->GetNControlVars() + i_scalar));
      }

      if (config->GetKind_SlopeLimit_Species() != LIMITER::NONE) {
        SetVolumeOutputValue("LIMITER_PROGVAR", iPoint, Node_Species->GetLimiter(iPoint, I_PROGVAR));
        SetVolumeOutputValue("LIMITER_ENTHALPY", iPoint, Node_Species->GetLimiter(iPoint, I_ENTH));
<<<<<<< HEAD
        if(config->GetPreferentialDiffusion())
          SetVolumeOutputValue("LIMITER_MIXFRAC", iPoint, Node_Species->GetLimiter(iPoint, I_MIXFRAC));
=======
>>>>>>> 8d6af1be
        /*--- limiter for auxiliary species transport equations ---*/
        for (unsigned short i_scalar=0; i_scalar<config->GetNUserScalars(); i_scalar++) {
          string scalar_name = config->GetUserScalarName(i_scalar);
          SetVolumeOutputValue("LIMITER_" + scalar_name, iPoint, Node_Species->GetLimiter(iPoint, config->GetNControlVars() + i_scalar));
        }
      }

      /*--- variables that we look up from the LUT ---*/
      for (int i_lookup = 0; i_lookup < config->GetNLookups(); ++i_lookup) {
        if (config->GetLUTLookupName(i_lookup)!="NULL")
          SetVolumeOutputValue(config->GetLUTLookupName(i_lookup), iPoint, Node_Species->GetScalarLookups(iPoint, i_lookup));
      }

      break;
    }
    case SPECIES_MODEL::NONE: break;
  }
}

void CFlowOutput::LoadSurfaceData(CConfig *config, CGeometry *geometry, CSolver **solver, unsigned long iPoint, unsigned short iMarker, unsigned long iVertex){

  if (!config->GetViscous_Wall(iMarker)) return;

  const auto heat_sol = (config->GetKind_Regime() == ENUM_REGIME::INCOMPRESSIBLE) &&
                         config->GetWeakly_Coupled_Heat() ? HEAT_SOL : FLOW_SOL;

  SetVolumeOutputValue("SKIN_FRICTION-X", iPoint, solver[FLOW_SOL]->GetCSkinFriction(iMarker, iVertex, 0));
  SetVolumeOutputValue("SKIN_FRICTION-Y", iPoint, solver[FLOW_SOL]->GetCSkinFriction(iMarker, iVertex, 1));
  if (nDim == 3)
    SetVolumeOutputValue("SKIN_FRICTION-Z", iPoint, solver[FLOW_SOL]->GetCSkinFriction(iMarker, iVertex, 2));
  SetVolumeOutputValue("HEAT_FLUX", iPoint, solver[heat_sol]->GetHeatFlux(iMarker, iVertex));
  SetVolumeOutputValue("Y_PLUS", iPoint, solver[FLOW_SOL]->GetYPlus(iMarker, iVertex));
}

void CFlowOutput::AddAerodynamicCoefficients(const CConfig* config) {

  /// BEGIN_GROUP: AERO_COEFF, DESCRIPTION: Sum of the aerodynamic coefficients and forces on all surfaces (markers) set with MARKER_MONITORING.
  /// DESCRIPTION: Drag coefficient
  AddHistoryOutput("DRAG",       "CD",   ScreenOutputFormat::FIXED, "AERO_COEFF", "Total drag coefficient on all surfaces set with MARKER_MONITORING", HistoryFieldType::COEFFICIENT);
  /// DESCRIPTION: Lift coefficient
  AddHistoryOutput("LIFT",       "CL",   ScreenOutputFormat::FIXED, "AERO_COEFF", "Total lift coefficient on all surfaces set with MARKER_MONITORING", HistoryFieldType::COEFFICIENT);
  /// DESCRIPTION: Sideforce coefficient
  AddHistoryOutput("SIDEFORCE",  "CSF",  ScreenOutputFormat::FIXED, "AERO_COEFF", "Total sideforce coefficient on all surfaces set with MARKER_MONITORING", HistoryFieldType::COEFFICIENT);
  /// DESCRIPTION: Moment around the x-axis
  AddHistoryOutput("MOMENT_X",   "CMx",  ScreenOutputFormat::FIXED, "AERO_COEFF", "Total momentum x-component on all surfaces set with MARKER_MONITORING", HistoryFieldType::COEFFICIENT);
  /// DESCRIPTION: Moment around the y-axis
  AddHistoryOutput("MOMENT_Y",   "CMy",  ScreenOutputFormat::FIXED, "AERO_COEFF", "Total momentum y-component on all surfaces set with MARKER_MONITORING", HistoryFieldType::COEFFICIENT);
  /// DESCRIPTION: Moment around the z-axis
  AddHistoryOutput("MOMENT_Z",   "CMz",  ScreenOutputFormat::FIXED, "AERO_COEFF", "Total momentum z-component on all surfaces set with MARKER_MONITORING", HistoryFieldType::COEFFICIENT);
  /// DESCRIPTION: Force in x direction
  AddHistoryOutput("FORCE_X",    "CFx",  ScreenOutputFormat::FIXED, "AERO_COEFF", "Total force x-component on all surfaces set with MARKER_MONITORING", HistoryFieldType::COEFFICIENT);
  /// DESCRIPTION: Force in y direction
  AddHistoryOutput("FORCE_Y",    "CFy",  ScreenOutputFormat::FIXED, "AERO_COEFF", "Total force y-component on all surfaces set with MARKER_MONITORING", HistoryFieldType::COEFFICIENT);
  /// DESCRIPTION: Force in z direction
  AddHistoryOutput("FORCE_Z",    "CFz",  ScreenOutputFormat::FIXED, "AERO_COEFF", "Total force z-component on all surfaces set with MARKER_MONITORING", HistoryFieldType::COEFFICIENT);
  /// DESCRIPTION: Lift-to-drag ratio
  AddHistoryOutput("EFFICIENCY", "CEff", ScreenOutputFormat::FIXED, "AERO_COEFF", "Total lift-to-drag ratio on all surfaces set with MARKER_MONITORING", HistoryFieldType::COEFFICIENT);
  /// END_GROUP

  /// BEGIN_GROUP: AERO_COEFF_SURF, DESCRIPTION: Aerodynamic coefficients and forces per surface.
  vector<string> Marker_Monitoring;
  for (unsigned short iMarker_Monitoring = 0; iMarker_Monitoring < config->GetnMarker_Monitoring(); iMarker_Monitoring++){
    Marker_Monitoring.push_back(config->GetMarker_Monitoring_TagBound(iMarker_Monitoring));
  }
  /// DESCRIPTION: Drag coefficient
  AddHistoryOutputPerSurface("DRAG_ON_SURFACE",       "CD",   ScreenOutputFormat::FIXED, "AERO_COEFF_SURF", Marker_Monitoring, HistoryFieldType::COEFFICIENT);
  /// DESCRIPTION: Lift coefficient
  AddHistoryOutputPerSurface("LIFT_ON_SURFACE",       "CL",   ScreenOutputFormat::FIXED, "AERO_COEFF_SURF", Marker_Monitoring, HistoryFieldType::COEFFICIENT);
  /// DESCRIPTION: Sideforce coefficient
  AddHistoryOutputPerSurface("SIDEFORCE_ON_SURFACE",  "CSF",  ScreenOutputFormat::FIXED, "AERO_COEFF_SURF", Marker_Monitoring, HistoryFieldType::COEFFICIENT);
  /// DESCRIPTION: Moment around the x-axis
  AddHistoryOutputPerSurface("MOMENT-X_ON_SURFACE",   "CMx",  ScreenOutputFormat::FIXED, "AERO_COEFF_SURF", Marker_Monitoring, HistoryFieldType::COEFFICIENT);
  /// DESCRIPTION: Moment around the y-axis
  AddHistoryOutputPerSurface("MOMENT-Y_ON_SURFACE",   "CMy",  ScreenOutputFormat::FIXED, "AERO_COEFF_SURF", Marker_Monitoring, HistoryFieldType::COEFFICIENT);
  /// DESCRIPTION: Moment around the z-axis
  AddHistoryOutputPerSurface("MOMENT-Z_ON_SURFACE",   "CMz",  ScreenOutputFormat::FIXED, "AERO_COEFF_SURF", Marker_Monitoring, HistoryFieldType::COEFFICIENT);
  /// DESCRIPTION: Force in x direction
  AddHistoryOutputPerSurface("FORCE-X_ON_SURFACE",    "CFx",  ScreenOutputFormat::FIXED, "AERO_COEFF_SURF", Marker_Monitoring, HistoryFieldType::COEFFICIENT);
  /// DESCRIPTION: Force in y direction
  AddHistoryOutputPerSurface("FORCE-Y_ON_SURFACE",    "CFy",  ScreenOutputFormat::FIXED, "AERO_COEFF_SURF", Marker_Monitoring, HistoryFieldType::COEFFICIENT);
  /// DESCRIPTION: Force in z direction
  AddHistoryOutputPerSurface("FORCE-Z_ON_SURFACE",    "CFz",  ScreenOutputFormat::FIXED, "AERO_COEFF_SURF", Marker_Monitoring, HistoryFieldType::COEFFICIENT);
  /// DESCRIPTION: Lift-to-drag ratio
  AddHistoryOutputPerSurface("EFFICIENCY_ON_SURFACE", "CEff", ScreenOutputFormat::FIXED, "AERO_COEFF_SURF", Marker_Monitoring, HistoryFieldType::COEFFICIENT);
  /// END_GROUP

  /// DESCRIPTION: Angle of attack
  AddHistoryOutput("AOA", "AoA", ScreenOutputFormat::FIXED, "AOA", "Angle of attack");

  AddHistoryOutput("COMBO", "ComboObj", ScreenOutputFormat::SCIENTIFIC, "COMBO", "Combined obj. function value.", HistoryFieldType::COEFFICIENT);
}

void CFlowOutput::SetAerodynamicCoefficients(const CConfig* config, const CSolver* flow_solver){

  SetHistoryOutputValue("DRAG", flow_solver->GetTotal_CD());
  SetHistoryOutputValue("LIFT", flow_solver->GetTotal_CL());
  if (nDim == 3)
    SetHistoryOutputValue("SIDEFORCE", flow_solver->GetTotal_CSF());
  if (nDim == 3){
    SetHistoryOutputValue("MOMENT_X", flow_solver->GetTotal_CMx());
    SetHistoryOutputValue("MOMENT_Y", flow_solver->GetTotal_CMy());
  }
  SetHistoryOutputValue("MOMENT_Z", flow_solver->GetTotal_CMz());
  SetHistoryOutputValue("FORCE_X", flow_solver->GetTotal_CFx());
  SetHistoryOutputValue("FORCE_Y", flow_solver->GetTotal_CFy());
  if (nDim == 3)
    SetHistoryOutputValue("FORCE_Z", flow_solver->GetTotal_CFz());
  SetHistoryOutputValue("EFFICIENCY", flow_solver->GetTotal_CEff());

  for (unsigned short iMarker_Monitoring = 0; iMarker_Monitoring < config->GetnMarker_Monitoring(); iMarker_Monitoring++) {
    SetHistoryOutputPerSurfaceValue("DRAG_ON_SURFACE", flow_solver->GetSurface_CD(iMarker_Monitoring), iMarker_Monitoring);
    SetHistoryOutputPerSurfaceValue("LIFT_ON_SURFACE", flow_solver->GetSurface_CL(iMarker_Monitoring), iMarker_Monitoring);
    if (nDim == 3)
      SetHistoryOutputPerSurfaceValue("SIDEFORCE_ON_SURFACE", flow_solver->GetSurface_CSF(iMarker_Monitoring), iMarker_Monitoring);
    if (nDim == 3){
      SetHistoryOutputPerSurfaceValue("MOMENT-X_ON_SURFACE", flow_solver->GetSurface_CMx(iMarker_Monitoring), iMarker_Monitoring);
      SetHistoryOutputPerSurfaceValue("MOMENT-Y_ON_SURFACE", flow_solver->GetSurface_CMy(iMarker_Monitoring), iMarker_Monitoring);
    }
    SetHistoryOutputPerSurfaceValue("MOMENT-Z_ON_SURFACE", flow_solver->GetSurface_CMz(iMarker_Monitoring), iMarker_Monitoring);
    SetHistoryOutputPerSurfaceValue("FORCE-X_ON_SURFACE", flow_solver->GetSurface_CFx(iMarker_Monitoring), iMarker_Monitoring);
    SetHistoryOutputPerSurfaceValue("FORCE-Y_ON_SURFACE", flow_solver->GetSurface_CFy(iMarker_Monitoring), iMarker_Monitoring);
    if (nDim == 3)
      SetHistoryOutputPerSurfaceValue("FORCE-Z_ON_SURFACE", flow_solver->GetSurface_CFz(iMarker_Monitoring), iMarker_Monitoring);

    SetHistoryOutputPerSurfaceValue("EFFICIENCY_ON_SURFACE", flow_solver->GetSurface_CEff(iMarker_Monitoring), iMarker_Monitoring);
    if (config->GetAeroelastic_Simulation()){
      SetHistoryOutputPerSurfaceValue("PITCH", config->GetAeroelastic_pitch(iMarker_Monitoring), iMarker_Monitoring);
      SetHistoryOutputPerSurfaceValue("PLUNGE", config->GetAeroelastic_plunge(iMarker_Monitoring), iMarker_Monitoring);
    }
  }

  SetHistoryOutputValue("AOA", config->GetAoA());
}

void CFlowOutput::AddHeatCoefficients(const CConfig* config) {

  if (!config->GetViscous()) return;

  /// BEGIN_GROUP: HEAT, DESCRIPTION: Heat coefficients on all surfaces set with MARKER_MONITORING.
  /// DESCRIPTION: Total heatflux
  AddHistoryOutput("TOTAL_HEATFLUX", "HF", ScreenOutputFormat::SCIENTIFIC, "HEAT", "Total heatflux on all surfaces set with MARKER_MONITORING.", HistoryFieldType::COEFFICIENT);
  /// DESCRIPTION: Maximal heatflux
  AddHistoryOutput("MAXIMUM_HEATFLUX", "maxHF", ScreenOutputFormat::SCIENTIFIC, "HEAT", "Maximum heatflux across all surfaces set with MARKER_MONITORING.", HistoryFieldType::COEFFICIENT);

  vector<string> Marker_Monitoring;
  for (auto iMarker = 0u; iMarker < config->GetnMarker_Monitoring(); iMarker++) {
    Marker_Monitoring.push_back(config->GetMarker_Monitoring_TagBound(iMarker));
  }
  /// DESCRIPTION:  Total heatflux
  AddHistoryOutputPerSurface("TOTAL_HEATFLUX_ON_SURFACE", "HF", ScreenOutputFormat::SCIENTIFIC, "HEAT_SURF", Marker_Monitoring, HistoryFieldType::COEFFICIENT);
  /// DESCRIPTION:  Total heatflux
  AddHistoryOutputPerSurface("MAXIMUM_HEATFLUX_ON_SURFACE", "maxHF", ScreenOutputFormat::SCIENTIFIC, "HEAT_SURF", Marker_Monitoring, HistoryFieldType::COEFFICIENT);
  /// END_GROUP
}

void CFlowOutput::SetHeatCoefficients(const CConfig* config, const CSolver* flow_solver) {

  if (!config->GetViscous()) return;

  SetHistoryOutputValue("TOTAL_HEATFLUX", flow_solver->GetTotal_HeatFlux());
  SetHistoryOutputValue("MAXIMUM_HEATFLUX", flow_solver->GetTotal_MaxHeatFlux());

  for (auto iMarker = 0u; iMarker < config->GetnMarker_Monitoring(); iMarker++) {
    SetHistoryOutputPerSurfaceValue("TOTAL_HEATFLUX_ON_SURFACE", flow_solver->GetSurface_HF_Visc(iMarker), iMarker);
    SetHistoryOutputPerSurfaceValue("MAXIMUM_HEATFLUX_ON_SURFACE", flow_solver->GetSurface_MaxHF_Visc(iMarker), iMarker);
  }
}

void CFlowOutput::AddRotatingFrameCoefficients() {
  /// BEGIN_GROUP: ROTATING_FRAME, DESCRIPTION: Coefficients related to a rotating frame of reference.
  /// DESCRIPTION: Merit
  AddHistoryOutput("FIGURE_OF_MERIT", "CMerit", ScreenOutputFormat::SCIENTIFIC, "ROTATING_FRAME", "Thrust over torque", HistoryFieldType::COEFFICIENT);
  /// DESCRIPTION: CT
  AddHistoryOutput("THRUST", "CT", ScreenOutputFormat::SCIENTIFIC, "ROTATING_FRAME", "Thrust coefficient", HistoryFieldType::COEFFICIENT);
  /// DESCRIPTION: CQ
  AddHistoryOutput("TORQUE", "CQ", ScreenOutputFormat::SCIENTIFIC, "ROTATING_FRAME", "Torque coefficient", HistoryFieldType::COEFFICIENT);
  /// END_GROUP
}

void CFlowOutput::SetRotatingFrameCoefficients(const CSolver* flow_solver) {

  SetHistoryOutputValue("THRUST", flow_solver->GetTotal_CT());
  SetHistoryOutputValue("TORQUE", flow_solver->GetTotal_CQ());
  SetHistoryOutputValue("FIGURE_OF_MERIT", flow_solver->GetTotal_CMerit());
}

void CFlowOutput::Add_CpInverseDesignOutput(){

  AddHistoryOutput("INVERSE_DESIGN_PRESSURE", "Cp_Diff", ScreenOutputFormat::FIXED, "CP_DIFF", "Cp difference for inverse design", HistoryFieldType::COEFFICIENT);
}

void CFlowOutput::Set_CpInverseDesign(CSolver *solver, const CGeometry *geometry, const CConfig *config){

  /*--- Prepare to read the surface pressure files (CSV) ---*/

  const auto surfCp_filename = config->GetUnsteady_FileName("TargetCp", curTimeIter, ".dat");

  /*--- Read the surface pressure file, on the first inner iteration. ---*/

  ifstream Surface_file;
  Surface_file.open(surfCp_filename);

  if (!Surface_file.good()) {
    solver->SetTotal_CpDiff(0.0);
    SetHistoryOutputValue("INVERSE_DESIGN_PRESSURE", 0.0);
    return;
  }

  if ((config->GetInnerIter() == 0) || config->GetDiscrete_Adjoint()) {
    string text_line;
    getline(Surface_file, text_line);

    while (getline(Surface_file, text_line)) {
      /*--- remove commas ---*/
      for (auto& c : text_line) if (c == ',') c = ' ';
      stringstream point_line(text_line);

      /*--- parse line ---*/
      unsigned long iPointGlobal;
      su2double XCoord, YCoord, ZCoord=0, Pressure, PressureCoeff;

      point_line >> iPointGlobal >> XCoord >> YCoord;
      if (nDim == 3) point_line >> ZCoord;
      point_line >> Pressure >> PressureCoeff;

      const auto iPoint = geometry->GetGlobal_to_Local_Point(iPointGlobal);

      /*--- If the point is on this rank set the Cp to associated vertices
       *    (one point may be shared by multiple vertices). ---*/
      if (iPoint >= 0) {
        bool set = false;
        for (auto iMarker = 0u; iMarker < geometry->GetnMarker(); ++iMarker) {
          const auto iVertex = geometry->nodes->GetVertex(iPoint, iMarker);

          if (iVertex >= 0) {
            solver->SetCPressureTarget(iMarker, iVertex, PressureCoeff);
            set = true;
          }
        }
        if (!set)
          cout << "WARNING: In file " << surfCp_filename << ", point " << iPointGlobal << " is not a vertex." << endl;
      }
    }
  }

  /*--- Compute the pressure difference. ---*/

  su2double PressDiff = 0.0;

  for (auto iMarker = 0u; iMarker < geometry->GetnMarker(); ++iMarker) {

    const auto Boundary = config->GetMarker_All_KindBC(iMarker);

    if (config->GetSolid_Wall(iMarker) || (Boundary == NEARFIELD_BOUNDARY)) {
      for (auto iVertex = 0ul; iVertex < geometry->GetnVertex(iMarker); iVertex++) {

        const auto iPoint = geometry->vertex[iMarker][iVertex]->GetNode();
        if (!geometry->nodes->GetDomain(iPoint)) continue;

        const auto Cp = solver->GetCPressure(iMarker, iVertex);
        const auto CpTarget = solver->GetCPressureTarget(iMarker, iVertex);

        const auto Normal = geometry->vertex[iMarker][iVertex]->GetNormal();
        const auto Area = GeometryToolbox::Norm(nDim, Normal);

        PressDiff += Area * pow(CpTarget-Cp, 2);
      }
    }
  }
  su2double tmp = PressDiff;
  SU2_MPI::Allreduce(&tmp, &PressDiff, 1, MPI_DOUBLE, MPI_SUM, SU2_MPI::GetComm());

  /*--- Update the total Cp difference coeffient. ---*/

  solver->SetTotal_CpDiff(PressDiff);
  SetHistoryOutputValue("INVERSE_DESIGN_PRESSURE", PressDiff);

}

void CFlowOutput::Add_NearfieldInverseDesignOutput(){

  AddHistoryOutput("EQUIVALENT_AREA", "CEquiv_Area", ScreenOutputFormat::SCIENTIFIC, "EQUIVALENT_AREA", "Equivalent area", HistoryFieldType::COEFFICIENT);
}

void CFlowOutput::Set_NearfieldInverseDesign(CSolver *solver, const CGeometry *geometry, const CConfig *config){

  ofstream EquivArea_file;
  su2double auxXCoord, auxYCoord, auxZCoord, InverseDesign = 0.0, DeltaX,
    Coord_i, Coord_j, jp1Coord, *Coord = nullptr, MeanFunction,
    *Face_Normal = nullptr, auxArea, auxPress, jFunction, jp1Function;
  unsigned long iPoint, auxPoint, auxDomain;
  ofstream NearFieldEA_file; ifstream TargetEA_file;

  const su2double XCoordBegin_OF = config->GetEA_IntLimit(0);
  const su2double XCoordEnd_OF = config->GetEA_IntLimit(1);

  const su2double AoA = -(config->GetAoA()*PI_NUMBER/180.0);
  const su2double EAScaleFactor = config->GetEA_ScaleFactor(); // The EA Obj. Func. should be ~ force based Obj. Func.

  const su2double Mach  = config->GetMach();
  const su2double Gamma = config->GetGamma();
  const su2double Beta = sqrt(Mach*Mach-1.0);
  const su2double R_Plane = fabs(config->GetEA_IntLimit(2));
  const su2double Pressure_Inf = config->GetPressure_FreeStreamND();

  const su2double factor = 4.0*sqrt(2.0*Beta*R_Plane) / (Gamma*Pressure_Inf*Mach*Mach);

  if (rank == MASTER_NODE) cout << "Writing Equivalent Area files." << endl ;

  vector<unsigned long> Buffer_Receive_nVertex;
  if (rank == MASTER_NODE) {
    Buffer_Receive_nVertex.resize(size);
  }

  /*--- Compute the total number of points of the near-field ghost nodes ---*/

  unsigned long nLocalVertex_NearField = 0;
  for (unsigned short iMarker = 0; iMarker < config->GetnMarker_All(); iMarker++)
    if (config->GetMarker_All_KindBC(iMarker) == NEARFIELD_BOUNDARY)
      for (unsigned long iVertex = 0; iVertex < geometry->GetnVertex(iMarker); iVertex++) {
        iPoint = geometry->vertex[iMarker][iVertex]->GetNode();
        Face_Normal = geometry->vertex[iMarker][iVertex]->GetNormal();
        Coord = geometry->nodes->GetCoord(iPoint);

        if (geometry->nodes->GetDomain(iPoint))
          if ((Face_Normal[nDim-1] > 0.0) && (Coord[nDim-1] < 0.0))
            nLocalVertex_NearField ++;
      }

  /*--- Send Near-Field vertex information --*/
  unsigned long MaxLocalVertex_NearField, nVertex_NearField;

  SU2_MPI::Allreduce(&nLocalVertex_NearField, &nVertex_NearField, 1, MPI_UNSIGNED_LONG, MPI_SUM, SU2_MPI::GetComm());
  SU2_MPI::Allreduce(&nLocalVertex_NearField, &MaxLocalVertex_NearField, 1, MPI_UNSIGNED_LONG, MPI_MAX, SU2_MPI::GetComm());
  SU2_MPI::Gather(&nLocalVertex_NearField, 1, MPI_UNSIGNED_LONG, Buffer_Receive_nVertex.data(), 1, MPI_UNSIGNED_LONG, MASTER_NODE, SU2_MPI::GetComm());

  vector<su2double> Buffer_Send_Xcoord          (MaxLocalVertex_NearField, 0.0);
  vector<su2double> Buffer_Send_Ycoord          (MaxLocalVertex_NearField, 0.0);
  vector<su2double> Buffer_Send_Zcoord          (MaxLocalVertex_NearField, 0.0);
  vector<unsigned long> Buffer_Send_IdPoint     (MaxLocalVertex_NearField, 0);
  vector<su2double> Buffer_Send_Pressure        (MaxLocalVertex_NearField, 0.0);
  vector<su2double> Buffer_Send_FaceArea        (MaxLocalVertex_NearField, 0.0);

  vector<su2double> Buffer_Receive_Xcoord;
  vector<su2double> Buffer_Receive_Ycoord;
  vector<su2double> Buffer_Receive_Zcoord;
  vector<unsigned long> Buffer_Receive_IdPoint;
  vector<su2double> Buffer_Receive_Pressure;
  vector<su2double> Buffer_Receive_FaceArea;

  if (rank == MASTER_NODE) {
    Buffer_Receive_Xcoord.resize(size*MaxLocalVertex_NearField);
    Buffer_Receive_Ycoord.resize(size*MaxLocalVertex_NearField);
    Buffer_Receive_Zcoord.resize(size*MaxLocalVertex_NearField);
    Buffer_Receive_IdPoint.resize(size*MaxLocalVertex_NearField);
    Buffer_Receive_Pressure.resize(size*MaxLocalVertex_NearField);
    Buffer_Receive_FaceArea.resize(size*MaxLocalVertex_NearField);
  }

  const auto nBuffer_Xcoord = MaxLocalVertex_NearField;
  const auto nBuffer_Ycoord = MaxLocalVertex_NearField;
  const auto nBuffer_Zcoord = MaxLocalVertex_NearField;
  const auto nBuffer_IdPoint = MaxLocalVertex_NearField;
  const auto nBuffer_Pressure = MaxLocalVertex_NearField;
  const auto nBuffer_FaceArea = MaxLocalVertex_NearField;


  /*--- Copy coordinates, index points, and pressures to the auxiliar vector --*/

  nLocalVertex_NearField = 0;
  for (unsigned short iMarker = 0; iMarker < config->GetnMarker_All(); iMarker++)
    if (config->GetMarker_All_KindBC(iMarker) == NEARFIELD_BOUNDARY)
      for (unsigned long iVertex = 0; iVertex < geometry->GetnVertex(iMarker); iVertex++) {
        iPoint = geometry->vertex[iMarker][iVertex]->GetNode();
        Face_Normal = geometry->vertex[iMarker][iVertex]->GetNormal();
        Coord = geometry->nodes->GetCoord(iPoint);

        if (geometry->nodes->GetDomain(iPoint))
          if ((Face_Normal[nDim-1] > 0.0) && (Coord[nDim-1] < 0.0)) {
            Buffer_Send_IdPoint[nLocalVertex_NearField] = iPoint;
            Buffer_Send_Xcoord[nLocalVertex_NearField] = geometry->nodes->GetCoord(iPoint, 0);
            Buffer_Send_Ycoord[nLocalVertex_NearField] = geometry->nodes->GetCoord(iPoint, 1);
            if (nDim == 3) {
              Buffer_Send_Zcoord[nLocalVertex_NearField] = geometry->nodes->GetCoord(iPoint, 2);
            }
            Buffer_Send_Pressure[nLocalVertex_NearField] = solver->GetNodes()->GetPressure(iPoint);
            Buffer_Send_FaceArea[nLocalVertex_NearField] = fabs(Face_Normal[nDim-1]);
            nLocalVertex_NearField++;
          }
      }

  /*--- Send all the information --*/

  SU2_MPI::Gather(Buffer_Send_Xcoord.data(), nBuffer_Xcoord, MPI_DOUBLE, Buffer_Receive_Xcoord.data(), nBuffer_Xcoord, MPI_DOUBLE, MASTER_NODE, SU2_MPI::GetComm());
  SU2_MPI::Gather(Buffer_Send_Ycoord.data(), nBuffer_Ycoord, MPI_DOUBLE, Buffer_Receive_Ycoord.data(), nBuffer_Ycoord, MPI_DOUBLE, MASTER_NODE, SU2_MPI::GetComm());
  SU2_MPI::Gather(Buffer_Send_Zcoord.data(), nBuffer_Zcoord, MPI_DOUBLE, Buffer_Receive_Zcoord.data(), nBuffer_Zcoord, MPI_DOUBLE, MASTER_NODE, SU2_MPI::GetComm());
  SU2_MPI::Gather(Buffer_Send_IdPoint.data(), nBuffer_IdPoint, MPI_UNSIGNED_LONG, Buffer_Receive_IdPoint.data(), nBuffer_IdPoint, MPI_UNSIGNED_LONG, MASTER_NODE, SU2_MPI::GetComm());
  SU2_MPI::Gather(Buffer_Send_Pressure.data(), nBuffer_Pressure, MPI_DOUBLE, Buffer_Receive_Pressure.data(), nBuffer_Pressure, MPI_DOUBLE, MASTER_NODE, SU2_MPI::GetComm());
  SU2_MPI::Gather(Buffer_Send_FaceArea.data(), nBuffer_FaceArea, MPI_DOUBLE, Buffer_Receive_FaceArea.data(), nBuffer_FaceArea, MPI_DOUBLE, MASTER_NODE, SU2_MPI::GetComm());

  if (rank == MASTER_NODE) {

    vector<su2double> Xcoord(nVertex_NearField);
    vector<su2double> Ycoord(nVertex_NearField);
    vector<su2double> Zcoord(nVertex_NearField);
    vector<short> AzimuthalAngle(nVertex_NearField);
    vector<unsigned long> IdPoint(nVertex_NearField);
    vector<unsigned long> IdDomain(nVertex_NearField);
    vector<su2double> Pressure(nVertex_NearField);
    vector<su2double> FaceArea(nVertex_NearField);
    vector<su2double> EquivArea(nVertex_NearField);
    vector<su2double> TargetArea(nVertex_NearField);
    vector<su2double> NearFieldWeight(nVertex_NearField);
    vector<su2double> Weight(nVertex_NearField);

    nVertex_NearField = 0;
    for (int iProcessor = 0; iProcessor < size; iProcessor++) {
      for (unsigned long iVertex = 0; iVertex < Buffer_Receive_nVertex[iProcessor]; iVertex++) {
        Xcoord[nVertex_NearField] = Buffer_Receive_Xcoord[iProcessor*MaxLocalVertex_NearField+iVertex];
        Ycoord[nVertex_NearField] = Buffer_Receive_Ycoord[iProcessor*MaxLocalVertex_NearField+iVertex];

        if (nDim == 2) {
          AzimuthalAngle[nVertex_NearField] = 0;
        }

        if (nDim == 3) {
          Zcoord[nVertex_NearField] = Buffer_Receive_Zcoord[iProcessor*MaxLocalVertex_NearField+iVertex];

          /*--- Rotate the nearfield cylinder  ---*/

          su2double YcoordRot = Ycoord[nVertex_NearField];
          su2double ZcoordRot = Xcoord[nVertex_NearField]*sin(AoA) + Zcoord[nVertex_NearField]*cos(AoA);

          /*--- Compute the Azimuthal angle ---*/

          su2double AngleDouble = fabs(atan(-YcoordRot/ZcoordRot)*180.0/PI_NUMBER);

          /*--- Fix an azimuthal line due to misalignments of the near-field ---*/

          su2double FixAzimuthalLine = config->GetFixAzimuthalLine();

          if ((AngleDouble >= FixAzimuthalLine - 0.1) && (AngleDouble <= FixAzimuthalLine + 0.1))
            AngleDouble = FixAzimuthalLine - 0.1;

          const auto AngleInt = SU2_TYPE::Short(floor(AngleDouble + 0.5));

          if (AngleInt >= 0) AzimuthalAngle[nVertex_NearField] = AngleInt;
          else AzimuthalAngle[nVertex_NearField] = 180 + AngleInt;
        }

        if (AzimuthalAngle[nVertex_NearField] <= 60) {
          IdPoint[nVertex_NearField] = Buffer_Receive_IdPoint[iProcessor*MaxLocalVertex_NearField+iVertex];
          Pressure[nVertex_NearField] = Buffer_Receive_Pressure[iProcessor*MaxLocalVertex_NearField+iVertex];
          FaceArea[nVertex_NearField] = Buffer_Receive_FaceArea[iProcessor*MaxLocalVertex_NearField+iVertex];
          IdDomain[nVertex_NearField] = iProcessor;
          nVertex_NearField++;
        }
      }
    }


    vector<short> PhiAngleList;
    vector<short>::iterator IterPhiAngleList;

    for (unsigned long iVertex = 0; iVertex < nVertex_NearField; iVertex++)
      PhiAngleList.push_back(AzimuthalAngle[iVertex]);

    sort( PhiAngleList.begin(), PhiAngleList.end());
    IterPhiAngleList = unique( PhiAngleList.begin(), PhiAngleList.end());
    PhiAngleList.resize( IterPhiAngleList - PhiAngleList.begin() );

    /*--- Create vectors and distribute the values among the different PhiAngle queues ---*/

    vector<vector<su2double> > Xcoord_PhiAngle(PhiAngleList.size());
    vector<vector<su2double> > Ycoord_PhiAngle(PhiAngleList.size());
    vector<vector<su2double> > Zcoord_PhiAngle(PhiAngleList.size());
    vector<vector<unsigned long> > IdPoint_PhiAngle(PhiAngleList.size());
    vector<vector<unsigned long> > IdDomain_PhiAngle(PhiAngleList.size());
    vector<vector<su2double> > Pressure_PhiAngle(PhiAngleList.size());
    vector<vector<su2double> > FaceArea_PhiAngle(PhiAngleList.size());
    vector<vector<su2double> > EquivArea_PhiAngle(PhiAngleList.size());
    vector<vector<su2double> > TargetArea_PhiAngle(PhiAngleList.size());
    vector<vector<su2double> > NearFieldWeight_PhiAngle(PhiAngleList.size());
    vector<vector<su2double> > Weight_PhiAngle(PhiAngleList.size());

    /*--- Distribute the values among the different PhiAngles ---*/

    for (unsigned long iVertex = 0; iVertex < nVertex_NearField; iVertex++)
      for (unsigned short iPhiAngle = 0; iPhiAngle < PhiAngleList.size(); iPhiAngle++)
        if (AzimuthalAngle[iVertex] == PhiAngleList[iPhiAngle]) {
          Xcoord_PhiAngle[iPhiAngle].push_back(Xcoord[iVertex]);
          Ycoord_PhiAngle[iPhiAngle].push_back(Ycoord[iVertex]);
          Zcoord_PhiAngle[iPhiAngle].push_back(Zcoord[iVertex]);
          IdPoint_PhiAngle[iPhiAngle].push_back(IdPoint[iVertex]);
          IdDomain_PhiAngle[iPhiAngle].push_back(IdDomain[iVertex]);
          Pressure_PhiAngle[iPhiAngle].push_back(Pressure[iVertex]);
          FaceArea_PhiAngle[iPhiAngle].push_back(FaceArea[iVertex]);
          EquivArea_PhiAngle[iPhiAngle].push_back(EquivArea[iVertex]);
          TargetArea_PhiAngle[iPhiAngle].push_back(TargetArea[iVertex]);
          NearFieldWeight_PhiAngle[iPhiAngle].push_back(NearFieldWeight[iVertex]);
          Weight_PhiAngle[iPhiAngle].push_back(Weight[iVertex]);
        }

    /*--- Order the arrays (x Coordinate, Pressure, Point, and Domain) ---*/

    for (unsigned long iPhiAngle = 0; iPhiAngle < PhiAngleList.size(); iPhiAngle++)
      for (unsigned long iVertex = 0; iVertex < Xcoord_PhiAngle[iPhiAngle].size(); iVertex++)
        for (unsigned long jVertex = 0; jVertex < Xcoord_PhiAngle[iPhiAngle].size() - 1 - iVertex; jVertex++)
          if (Xcoord_PhiAngle[iPhiAngle][jVertex] > Xcoord_PhiAngle[iPhiAngle][jVertex+1]) {
            auxXCoord = Xcoord_PhiAngle[iPhiAngle][jVertex]; Xcoord_PhiAngle[iPhiAngle][jVertex] = Xcoord_PhiAngle[iPhiAngle][jVertex+1]; Xcoord_PhiAngle[iPhiAngle][jVertex+1] = auxXCoord;
            auxYCoord = Ycoord_PhiAngle[iPhiAngle][jVertex]; Ycoord_PhiAngle[iPhiAngle][jVertex] = Ycoord_PhiAngle[iPhiAngle][jVertex+1]; Ycoord_PhiAngle[iPhiAngle][jVertex+1] = auxYCoord;
            auxZCoord = Zcoord_PhiAngle[iPhiAngle][jVertex]; Zcoord_PhiAngle[iPhiAngle][jVertex] = Zcoord_PhiAngle[iPhiAngle][jVertex+1]; Zcoord_PhiAngle[iPhiAngle][jVertex+1] = auxZCoord;
            auxPress = Pressure_PhiAngle[iPhiAngle][jVertex]; Pressure_PhiAngle[iPhiAngle][jVertex] = Pressure_PhiAngle[iPhiAngle][jVertex+1]; Pressure_PhiAngle[iPhiAngle][jVertex+1] = auxPress;
            auxArea = FaceArea_PhiAngle[iPhiAngle][jVertex]; FaceArea_PhiAngle[iPhiAngle][jVertex] = FaceArea_PhiAngle[iPhiAngle][jVertex+1]; FaceArea_PhiAngle[iPhiAngle][jVertex+1] = auxArea;
            auxPoint = IdPoint_PhiAngle[iPhiAngle][jVertex]; IdPoint_PhiAngle[iPhiAngle][jVertex] = IdPoint_PhiAngle[iPhiAngle][jVertex+1]; IdPoint_PhiAngle[iPhiAngle][jVertex+1] = auxPoint;
            auxDomain = IdDomain_PhiAngle[iPhiAngle][jVertex]; IdDomain_PhiAngle[iPhiAngle][jVertex] = IdDomain_PhiAngle[iPhiAngle][jVertex+1]; IdDomain_PhiAngle[iPhiAngle][jVertex+1] = auxDomain;
          }


    /*--- Check that all the azimuth lists have the same size ---*/

    auto nVertex = Xcoord_PhiAngle[0].size();
    for (unsigned long iPhiAngle = 0; iPhiAngle < PhiAngleList.size(); iPhiAngle++) {
      auto nVertex_aux = Xcoord_PhiAngle[iPhiAngle].size();
      if (nVertex_aux != nVertex) cout <<"Be careful! One azimuth list is shorter than the other.\n";
      nVertex = min(nVertex, nVertex_aux);
    }

    /*--- Compute equivalent area distribution at each azimuth angle ---*/

    for (unsigned long iPhiAngle = 0; iPhiAngle < PhiAngleList.size(); iPhiAngle++) {
      EquivArea_PhiAngle[iPhiAngle][0] = 0.0;
      for (unsigned long iVertex = 1; iVertex < EquivArea_PhiAngle[iPhiAngle].size(); iVertex++) {
        EquivArea_PhiAngle[iPhiAngle][iVertex] = 0.0;

        Coord_i = Xcoord_PhiAngle[iPhiAngle][iVertex]*cos(AoA) - Zcoord_PhiAngle[iPhiAngle][iVertex]*sin(AoA);

        for (unsigned long jVertex = 0; jVertex < iVertex-1; jVertex++) {

          Coord_j = Xcoord_PhiAngle[iPhiAngle][jVertex]*cos(AoA) - Zcoord_PhiAngle[iPhiAngle][jVertex]*sin(AoA);
          jp1Coord = Xcoord_PhiAngle[iPhiAngle][jVertex+1]*cos(AoA) - Zcoord_PhiAngle[iPhiAngle][jVertex+1]*sin(AoA);

          jFunction = factor*(Pressure_PhiAngle[iPhiAngle][jVertex] - Pressure_Inf)*sqrt(Coord_i-Coord_j);
          jp1Function = factor*(Pressure_PhiAngle[iPhiAngle][jVertex+1] - Pressure_Inf)*sqrt(Coord_i-jp1Coord);

          DeltaX = (jp1Coord-Coord_j);
          MeanFunction = 0.5*(jp1Function + jFunction);
          EquivArea_PhiAngle[iPhiAngle][iVertex] += DeltaX * MeanFunction;
        }
      }
    }

    /*--- Create a file with the equivalent area distribution at each azimuthal angle ---*/

    NearFieldEA_file.precision(config->GetOutput_Precision());

    NearFieldEA_file.open("Equivalent_Area.dat", ios::out);
    NearFieldEA_file << "TITLE = \"Equivalent Area evaluation at each azimuthal angle\"" << "\n";

    if (config->GetSystemMeasurements() == US)
      NearFieldEA_file << "VARIABLES = \"Height (in) at r="<< R_Plane*12.0 << " in. (cyl. coord. system)\"";
    else
      NearFieldEA_file << "VARIABLES = \"Height (m) at r="<< R_Plane << " m. (cylindrical coordinate system)\"";

    for (unsigned long iPhiAngle = 0; iPhiAngle < PhiAngleList.size(); iPhiAngle++) {
      if (config->GetSystemMeasurements() == US)
        NearFieldEA_file << ", \"Equivalent Area (ft<sup>2</sup>), <greek>F</greek>= " << PhiAngleList[iPhiAngle] << " deg.\"";
      else
        NearFieldEA_file << ", \"Equivalent Area (m<sup>2</sup>), <greek>F</greek>= " << PhiAngleList[iPhiAngle] << " deg.\"";
    }

    NearFieldEA_file << "\n";
    for (unsigned long iVertex = 0; iVertex < EquivArea_PhiAngle[0].size(); iVertex++) {

      su2double XcoordRot = Xcoord_PhiAngle[0][iVertex]*cos(AoA) - Zcoord_PhiAngle[0][iVertex]*sin(AoA);
      su2double XcoordRot_init = Xcoord_PhiAngle[0][0]*cos(AoA) - Zcoord_PhiAngle[0][0]*sin(AoA);

      if (config->GetSystemMeasurements() == US)
        NearFieldEA_file << scientific << (XcoordRot - XcoordRot_init) * 12.0;
      else
        NearFieldEA_file << scientific << (XcoordRot - XcoordRot_init);

      for (unsigned long iPhiAngle = 0; iPhiAngle < PhiAngleList.size(); iPhiAngle++) {
        NearFieldEA_file << scientific << ", " << EquivArea_PhiAngle[iPhiAngle][iVertex];
      }

      NearFieldEA_file << "\n";

    }
    NearFieldEA_file.close();


    /*--- Read target equivalent area from the configuration file,
     this first implementation requires a complete table (same as the original
     EA table). so... no interpolation. ---*/

    vector<vector<su2double> > TargetArea_PhiAngle_Trans;
    TargetEA_file.open("TargetEA.dat", ios::in);

    if (TargetEA_file.fail()) {
      /*--- Set the table to 0 ---*/
      for (unsigned long iPhiAngle = 0; iPhiAngle < PhiAngleList.size(); iPhiAngle++)
        for (unsigned long iVertex = 0; iVertex < TargetArea_PhiAngle[iPhiAngle].size(); iVertex++)
          TargetArea_PhiAngle[iPhiAngle][iVertex] = 0.0;
    }
    else {

      /*--- skip header lines ---*/

      string line;
      getline(TargetEA_file, line);
      getline(TargetEA_file, line);

      while (TargetEA_file) {

        string line;
        getline(TargetEA_file, line);
        istringstream is(line);
        vector<su2double> row;
        unsigned short iter = 0;

        while (is.good()) {
          string token;
          getline(is, token,',');

          istringstream js(token);

          su2double data;
          js >> data;

          /*--- The first element in the table is the coordinate (in or m)---*/

          if (iter != 0) row.push_back(data);
          iter++;

        }
        TargetArea_PhiAngle_Trans.push_back(row);
      }

      for (unsigned long iPhiAngle = 0; iPhiAngle < PhiAngleList.size(); iPhiAngle++)
        for (unsigned long iVertex = 0; iVertex < EquivArea_PhiAngle[iPhiAngle].size(); iVertex++)
          TargetArea_PhiAngle[iPhiAngle][iVertex] = TargetArea_PhiAngle_Trans[iVertex][iPhiAngle];

    }

    /*--- Divide by the number of Phi angles in the nearfield ---*/

    su2double PhiFactor = 1.0/su2double(PhiAngleList.size());

    /*--- Evaluate the objective function ---*/

    InverseDesign = 0;
    for (unsigned long iPhiAngle = 0; iPhiAngle < PhiAngleList.size(); iPhiAngle++)
      for (unsigned long iVertex = 0; iVertex < EquivArea_PhiAngle[iPhiAngle].size(); iVertex++) {
        Weight_PhiAngle[iPhiAngle][iVertex] = 1.0;
        Coord_i = Xcoord_PhiAngle[iPhiAngle][iVertex];

        su2double Difference = EquivArea_PhiAngle[iPhiAngle][iVertex]-TargetArea_PhiAngle[iPhiAngle][iVertex];
        su2double percentage = fabs(Difference)*100/fabs(TargetArea_PhiAngle[iPhiAngle][iVertex]);

        if ((percentage < 0.1) || (Coord_i < XCoordBegin_OF) || (Coord_i > XCoordEnd_OF)) Difference = 0.0;

        InverseDesign += EAScaleFactor*PhiFactor*Weight_PhiAngle[iPhiAngle][iVertex]*Difference*Difference;
      }

    /*--- Evaluate the weight of the nearfield pressure (adjoint input) ---*/

    for (unsigned long iPhiAngle = 0; iPhiAngle < PhiAngleList.size(); iPhiAngle++) {
      for (unsigned long iVertex = 0; iVertex < EquivArea_PhiAngle[iPhiAngle].size(); iVertex++) {
        Coord_i = Xcoord_PhiAngle[iPhiAngle][iVertex];
        NearFieldWeight_PhiAngle[iPhiAngle][iVertex] = 0.0;
        for (unsigned long jVertex = iVertex; jVertex < EquivArea_PhiAngle[iPhiAngle].size(); jVertex++) {
          Coord_j = Xcoord_PhiAngle[iPhiAngle][jVertex];
          Weight_PhiAngle[iPhiAngle][iVertex] = 1.0;

          su2double Difference = EquivArea_PhiAngle[iPhiAngle][jVertex]-TargetArea_PhiAngle[iPhiAngle][jVertex];
          su2double percentage = fabs(Difference)*100/fabs(TargetArea_PhiAngle[iPhiAngle][jVertex]);

          if ((percentage < 0.1) || (Coord_j < XCoordBegin_OF) || (Coord_j > XCoordEnd_OF)) Difference = 0.0;

          NearFieldWeight_PhiAngle[iPhiAngle][iVertex] += EAScaleFactor*PhiFactor*Weight_PhiAngle[iPhiAngle][iVertex]*2.0*Difference*factor*sqrt(Coord_j-Coord_i);
        }
      }
    }

    /*--- Write the Nearfield pressure at each Azimuthal PhiAngle ---*/

    EquivArea_file.precision(config->GetOutput_Precision());

    EquivArea_file.open("nearfield_flow.dat", ios::out);
    EquivArea_file << "TITLE = \"Equivalent Area evaluation at each azimuthal angle\"" << "\n";

    if (config->GetSystemMeasurements() == US)
      EquivArea_file << "VARIABLES = \"Height (in) at r="<< R_Plane*12.0 << " in. (cyl. coord. system)\",\"Equivalent Area (ft<sup>2</sup>)\",\"Target Equivalent Area (ft<sup>2</sup>)\",\"Cp\"" << "\n";
    else
      EquivArea_file << "VARIABLES = \"Height (m) at r="<< R_Plane << " m. (cylindrical coordinate system)\",\"Equivalent Area (m<sup>2</sup>)\",\"Target Equivalent Area (m<sup>2</sup>)\",\"Cp\"" << "\n";

    for (unsigned long iPhiAngle = 0; iPhiAngle < PhiAngleList.size(); iPhiAngle++) {
      EquivArea_file << fixed << "ZONE T= \"<greek>F</greek>=" << PhiAngleList[iPhiAngle] << " deg.\"" << "\n";
      for (unsigned long iVertex = 0; iVertex < Xcoord_PhiAngle[iPhiAngle].size(); iVertex++) {

        su2double XcoordRot = Xcoord_PhiAngle[0][iVertex]*cos(AoA) - Zcoord_PhiAngle[0][iVertex]*sin(AoA);
        su2double XcoordRot_init = Xcoord_PhiAngle[0][0]*cos(AoA) - Zcoord_PhiAngle[0][0]*sin(AoA);

        if (config->GetSystemMeasurements() == US)
          EquivArea_file << scientific << (XcoordRot - XcoordRot_init) * 12.0;
        else
          EquivArea_file << scientific << (XcoordRot - XcoordRot_init);

        EquivArea_file << scientific << ", " << EquivArea_PhiAngle[iPhiAngle][iVertex]
        << ", " << TargetArea_PhiAngle[iPhiAngle][iVertex] << ", " << (Pressure_PhiAngle[iPhiAngle][iVertex]-Pressure_Inf)/Pressure_Inf << "\n";
      }
    }

    EquivArea_file.close();

  }

  /*--- Send the value of the NearField coefficient to all the processors ---*/

  SU2_MPI::Bcast(&InverseDesign, 1, MPI_DOUBLE, MASTER_NODE, SU2_MPI::GetComm());

  /*--- Store the value of the NearField coefficient ---*/

  solver->SetTotal_CEquivArea(InverseDesign);
  SetHistoryOutputValue("EQUIVALENT_AREA", InverseDesign);

}

void CFlowOutput::WriteAdditionalFiles(CConfig *config, CGeometry *geometry, CSolver **solver_container){

  if (config->GetFixed_CL_Mode() ||
      (config->GetKind_Streamwise_Periodic() == ENUM_STREAMWISE_PERIODIC::MASSFLOW)){
    WriteMetaData(config);
  }

  if (config->GetWrt_ForcesBreakdown()){
    WriteForcesBreakdown(config, solver_container[FLOW_SOL]);
  }

}

void CFlowOutput::WriteMetaData(const CConfig *config){

  ofstream meta_file;

  string filename = "flow";

  filename = config->GetFilename(filename, ".meta", curTimeIter);

  /*--- All processors open the file. ---*/

  if (rank == MASTER_NODE) {
    cout << "Writing Flow Meta-Data file: " << filename << endl;

    meta_file.open(filename.c_str(), ios::out);
    meta_file.precision(15);

    if (config->GetTime_Marching() == TIME_MARCHING::DT_STEPPING_1ST || config->GetTime_Marching() == TIME_MARCHING::DT_STEPPING_2ND)
      meta_file <<"ITER= " << curTimeIter + 1 << endl;
    else
      meta_file <<"ITER= " << curInnerIter + config->GetExtIter_OffSet() + 1 << endl;

    if (config->GetFixed_CL_Mode()){
      meta_file <<"AOA= " << config->GetAoA() - config->GetAoA_Offset() << endl;
      meta_file <<"SIDESLIP_ANGLE= " << config->GetAoS() - config->GetAoS_Offset() << endl;
      meta_file <<"DCD_DCL_VALUE= " << config->GetdCD_dCL() << endl;
      if (nDim==3){
        meta_file <<"DCMX_DCL_VALUE= " << config->GetdCMx_dCL() << endl;
        meta_file <<"DCMY_DCL_VALUE= " << config->GetdCMy_dCL() << endl;
      }
      meta_file <<"DCMZ_DCL_VALUE= " << config->GetdCMz_dCL() << endl;
    }
    meta_file <<"INITIAL_BCTHRUST= " << config->GetInitial_BCThrust() << endl;


    if (( config->GetKind_Solver() == MAIN_SOLVER::DISC_ADJ_EULER ||
          config->GetKind_Solver() == MAIN_SOLVER::DISC_ADJ_NAVIER_STOKES ||
          config->GetKind_Solver() == MAIN_SOLVER::DISC_ADJ_RANS )) {
      meta_file << "SENS_AOA=" << GetHistoryFieldValue("SENS_AOA") * PI_NUMBER / 180.0 << endl;
    }

    if(config->GetKind_Streamwise_Periodic() == ENUM_STREAMWISE_PERIODIC::MASSFLOW) {
      meta_file << "STREAMWISE_PERIODIC_PRESSURE_DROP=" << GetHistoryFieldValue("STREAMWISE_DP") << endl;
    }
  }

  meta_file.close();
}

void CFlowOutput::WriteForcesBreakdown(const CConfig* config, const CSolver* flow_solver) const {
  // clang-format off
  if (rank != MASTER_NODE) return;

  const bool compressible = (config->GetKind_Regime() == ENUM_REGIME::COMPRESSIBLE);
  const bool incompressible = (config->GetKind_Regime() == ENUM_REGIME::INCOMPRESSIBLE);
  const bool unsteady = config->GetTime_Domain();
  const bool viscous = config->GetViscous();
  const bool dynamic_grid = config->GetDynamic_Grid();
  const bool gravity = config->GetGravityForce();
  const TURB_MODEL Kind_Turb_Model = config->GetKind_Turb_Model();
  const bool turbulent = Kind_Turb_Model != TURB_MODEL::NONE;
  const TURB_TRANS_MODEL Kind_Trans_Model = config->GetKind_Trans_Model();
  const bool transition = Kind_Trans_Model != TURB_TRANS_MODEL::NONE;
  const bool fixed_cl = config->GetFixed_CL_Mode();
  const auto Kind_Solver = config->GetKind_Solver();
  const auto Ref_NonDim = config->GetRef_NonDim();
  const auto nMonitoring = config->GetnMarker_Monitoring();

  auto fileName = config->GetBreakdown_FileName();
  if (unsteady) {
    const auto lastindex = fileName.find_last_of(".");
    const auto ext = fileName.substr(lastindex, fileName.size());
    fileName = fileName.substr(0, lastindex);
    fileName = config->GetFilename(fileName, ext, curTimeIter);
  }

  /*--- Output the mean flow solution using only the master node ---*/

  cout << "\nWriting the forces breakdown file (" << fileName << ")." << endl;

  vector<su2double> Surface_CL(nMonitoring);
  vector<su2double> Surface_CD(nMonitoring);
  vector<su2double> Surface_CSF(nMonitoring);
  vector<su2double> Surface_CEff(nMonitoring);
  vector<su2double> Surface_CFx(nMonitoring);
  vector<su2double> Surface_CFy(nMonitoring);
  vector<su2double> Surface_CFz(nMonitoring);
  vector<su2double> Surface_CMx(nMonitoring);
  vector<su2double> Surface_CMy(nMonitoring);
  vector<su2double> Surface_CMz(nMonitoring);

  vector<su2double> Surface_CL_Inv(nMonitoring);
  vector<su2double> Surface_CD_Inv(nMonitoring);
  vector<su2double> Surface_CSF_Inv(nMonitoring);
  vector<su2double> Surface_CEff_Inv(nMonitoring);
  vector<su2double> Surface_CFx_Inv(nMonitoring);
  vector<su2double> Surface_CFy_Inv(nMonitoring);
  vector<su2double> Surface_CFz_Inv(nMonitoring);
  vector<su2double> Surface_CMx_Inv(nMonitoring);
  vector<su2double> Surface_CMy_Inv(nMonitoring);
  vector<su2double> Surface_CMz_Inv(nMonitoring);

  vector<su2double> Surface_CL_Visc(nMonitoring);
  vector<su2double> Surface_CD_Visc(nMonitoring);
  vector<su2double> Surface_CSF_Visc(nMonitoring);
  vector<su2double> Surface_CEff_Visc(nMonitoring);
  vector<su2double> Surface_CFx_Visc(nMonitoring);
  vector<su2double> Surface_CFy_Visc(nMonitoring);
  vector<su2double> Surface_CFz_Visc(nMonitoring);
  vector<su2double> Surface_CMx_Visc(nMonitoring);
  vector<su2double> Surface_CMy_Visc(nMonitoring);
  vector<su2double> Surface_CMz_Visc(nMonitoring);

  vector<su2double> Surface_CL_Mnt(nMonitoring);
  vector<su2double> Surface_CD_Mnt(nMonitoring);
  vector<su2double> Surface_CSF_Mnt(nMonitoring);
  vector<su2double> Surface_CEff_Mnt(nMonitoring);
  vector<su2double> Surface_CFx_Mnt(nMonitoring);
  vector<su2double> Surface_CFy_Mnt(nMonitoring);
  vector<su2double> Surface_CFz_Mnt(nMonitoring);
  vector<su2double> Surface_CMx_Mnt(nMonitoring);
  vector<su2double> Surface_CMy_Mnt(nMonitoring);
  vector<su2double> Surface_CMz_Mnt(nMonitoring);

  /*--- Flow solution coefficients ---*/

  const auto Total_CL = flow_solver->GetTotal_CL();
  const auto Total_CD = flow_solver->GetTotal_CD();
  const auto Total_CSF = flow_solver->GetTotal_CSF();
  const auto Total_CEff = flow_solver->GetTotal_CEff();
  const auto Total_CMx = flow_solver->GetTotal_CMx();
  const auto Total_CMy = flow_solver->GetTotal_CMy();
  const auto Total_CMz = flow_solver->GetTotal_CMz();
  const auto Total_CFx = flow_solver->GetTotal_CFx();
  const auto Total_CFy = flow_solver->GetTotal_CFy();
  const auto Total_CFz = flow_solver->GetTotal_CFz();

  su2double Total_CoPx = 0.0, Total_CoPy = 0.0, Total_CoPz = 0.0;
  if (nDim == 2) {
    Total_CoPx = flow_solver->GetTotal_CoPx() / flow_solver->GetTotal_CFy();
    Total_CoPy = flow_solver->GetTotal_CoPy() / flow_solver->GetTotal_CFx();
  } else {
    Total_CoPx = flow_solver->GetTotal_CoPx() / flow_solver->GetTotal_CFz();
    Total_CoPz = flow_solver->GetTotal_CoPz() / flow_solver->GetTotal_CFx();
  }
  if (us_units) {
    Total_CoPx *= 12.0;
    Total_CoPy *= 12.0;
    Total_CoPz *= 12.0;
  }

  /*--- Flow inviscid solution coefficients ---*/

  const auto Inv_CL = flow_solver->GetAllBound_CL_Inv();
  const auto Inv_CD = flow_solver->GetAllBound_CD_Inv();
  const auto Inv_CSF = flow_solver->GetAllBound_CSF_Inv();
  const auto Inv_CEff = flow_solver->GetAllBound_CEff_Inv();
  const auto Inv_CMx = flow_solver->GetAllBound_CMx_Inv();
  const auto Inv_CMy = flow_solver->GetAllBound_CMy_Inv();
  const auto Inv_CMz = flow_solver->GetAllBound_CMz_Inv();
  const auto Inv_CFx = flow_solver->GetAllBound_CFx_Inv();
  const auto Inv_CFy = flow_solver->GetAllBound_CFy_Inv();
  const auto Inv_CFz = flow_solver->GetAllBound_CFz_Inv();

  /*--- Flow viscous solution coefficients ---*/

  const auto Visc_CL = flow_solver->GetAllBound_CL_Visc();
  const auto Visc_CD = flow_solver->GetAllBound_CD_Visc();
  const auto Visc_CSF = flow_solver->GetAllBound_CSF_Visc();
  const auto Visc_CEff = flow_solver->GetAllBound_CEff_Visc();
  const auto Visc_CMx = flow_solver->GetAllBound_CMx_Visc();
  const auto Visc_CMy = flow_solver->GetAllBound_CMy_Visc();
  const auto Visc_CMz = flow_solver->GetAllBound_CMz_Visc();
  const auto Visc_CFx = flow_solver->GetAllBound_CFx_Visc();
  const auto Visc_CFy = flow_solver->GetAllBound_CFy_Visc();
  const auto Visc_CFz = flow_solver->GetAllBound_CFz_Visc();

  /*--- Flow momentum solution coefficients ---*/

  const auto Mnt_CL = flow_solver->GetAllBound_CL_Mnt();
  const auto Mnt_CD = flow_solver->GetAllBound_CD_Mnt();
  const auto Mnt_CSF = flow_solver->GetAllBound_CSF_Mnt();
  const auto Mnt_CEff = flow_solver->GetAllBound_CEff_Mnt();
  const auto Mnt_CMx = flow_solver->GetAllBound_CMx_Mnt();
  const auto Mnt_CMy = flow_solver->GetAllBound_CMy_Mnt();
  const auto Mnt_CMz = flow_solver->GetAllBound_CMz_Mnt();
  const auto Mnt_CFx = flow_solver->GetAllBound_CFx_Mnt();
  const auto Mnt_CFy = flow_solver->GetAllBound_CFy_Mnt();
  const auto Mnt_CFz = flow_solver->GetAllBound_CFz_Mnt();

  /*--- Look over the markers being monitored and get the desired values ---*/

  for (auto iMarker = 0u; iMarker < nMonitoring; iMarker++) {
    Surface_CL[iMarker] = flow_solver->GetSurface_CL(iMarker);
    Surface_CD[iMarker] = flow_solver->GetSurface_CD(iMarker);
    Surface_CSF[iMarker] = flow_solver->GetSurface_CSF(iMarker);
    Surface_CEff[iMarker] = flow_solver->GetSurface_CEff(iMarker);
    Surface_CMx[iMarker] = flow_solver->GetSurface_CMx(iMarker);
    Surface_CMy[iMarker] = flow_solver->GetSurface_CMy(iMarker);
    Surface_CMz[iMarker] = flow_solver->GetSurface_CMz(iMarker);
    Surface_CFx[iMarker] = flow_solver->GetSurface_CFx(iMarker);
    Surface_CFy[iMarker] = flow_solver->GetSurface_CFy(iMarker);
    Surface_CFz[iMarker] = flow_solver->GetSurface_CFz(iMarker);

    Surface_CL_Inv[iMarker] = flow_solver->GetSurface_CL_Inv(iMarker);
    Surface_CD_Inv[iMarker] = flow_solver->GetSurface_CD_Inv(iMarker);
    Surface_CSF_Inv[iMarker] = flow_solver->GetSurface_CSF_Inv(iMarker);
    Surface_CEff_Inv[iMarker] = flow_solver->GetSurface_CEff_Inv(iMarker);
    Surface_CMx_Inv[iMarker] = flow_solver->GetSurface_CMx_Inv(iMarker);
    Surface_CMy_Inv[iMarker] = flow_solver->GetSurface_CMy_Inv(iMarker);
    Surface_CMz_Inv[iMarker] = flow_solver->GetSurface_CMz_Inv(iMarker);
    Surface_CFx_Inv[iMarker] = flow_solver->GetSurface_CFx_Inv(iMarker);
    Surface_CFy_Inv[iMarker] = flow_solver->GetSurface_CFy_Inv(iMarker);
    Surface_CFz_Inv[iMarker] = flow_solver->GetSurface_CFz_Inv(iMarker);
    Surface_CL_Visc[iMarker] = flow_solver->GetSurface_CL_Visc(iMarker);
    Surface_CD_Visc[iMarker] = flow_solver->GetSurface_CD_Visc(iMarker);
    Surface_CSF_Visc[iMarker] = flow_solver->GetSurface_CSF_Visc(iMarker);
    Surface_CEff_Visc[iMarker] = flow_solver->GetSurface_CEff_Visc(iMarker);
    Surface_CMx_Visc[iMarker] = flow_solver->GetSurface_CMx_Visc(iMarker);
    Surface_CMy_Visc[iMarker] = flow_solver->GetSurface_CMy_Visc(iMarker);
    Surface_CMz_Visc[iMarker] = flow_solver->GetSurface_CMz_Visc(iMarker);
    Surface_CFx_Visc[iMarker] = flow_solver->GetSurface_CFx_Visc(iMarker);
    Surface_CFy_Visc[iMarker] = flow_solver->GetSurface_CFy_Visc(iMarker);
    Surface_CFz_Visc[iMarker] = flow_solver->GetSurface_CFz_Visc(iMarker);

    Surface_CL_Mnt[iMarker] = flow_solver->GetSurface_CL_Mnt(iMarker);
    Surface_CD_Mnt[iMarker] = flow_solver->GetSurface_CD_Mnt(iMarker);
    Surface_CSF_Mnt[iMarker] = flow_solver->GetSurface_CSF_Mnt(iMarker);
    Surface_CEff_Mnt[iMarker] = flow_solver->GetSurface_CEff_Mnt(iMarker);
    Surface_CMx_Mnt[iMarker] = flow_solver->GetSurface_CMx_Mnt(iMarker);
    Surface_CMy_Mnt[iMarker] = flow_solver->GetSurface_CMy_Mnt(iMarker);
    Surface_CMz_Mnt[iMarker] = flow_solver->GetSurface_CMz_Mnt(iMarker);
    Surface_CFx_Mnt[iMarker] = flow_solver->GetSurface_CFx_Mnt(iMarker);
    Surface_CFy_Mnt[iMarker] = flow_solver->GetSurface_CFy_Mnt(iMarker);
    Surface_CFz_Mnt[iMarker] = flow_solver->GetSurface_CFz_Mnt(iMarker);
  }

  /*--- Write file name with extension ---*/

  ofstream file;
  file.open(fileName);

  file << "\n-------------------------------------------------------------------------\n";
  file << "|    ___ _   _ ___                                                      |\n";
  file << "|   / __| | | |_  )   Release 7.5.1 \"Blackbird\"                         |\n";
  file << "|   \\__ \\ |_| |/ /                                                      |\n";
  file << "|   |___/\\___//___|   Suite (Computational Fluid Dynamics Code)         |\n";
  file << "|                                                                       |\n";
  // file << "|   Local date and time: " << dt << "                      |\n";
  file << "-------------------------------------------------------------------------\n";
  file << "| SU2 Project Website: https://su2code.github.io                        |\n";
  file << "|                                                                       |\n";
  file << "| The SU2 Project is maintained by the SU2 Foundation                   |\n";
  file << "| (http://su2foundation.org)                                            |\n";
  file << "-------------------------------------------------------------------------\n";
  file << "| Copyright 2012-2023, SU2 Contributors                                 |\n";
  file << "|                                                                       |\n";
  file << "| SU2 is free software; you can redistribute it and/or                  |\n";
  file << "| modify it under the terms of the GNU Lesser General Public            |\n";
  file << "| License as published by the Free Software Foundation; either          |\n";
  file << "| version 2.1 of the License, or (at your option) any later version.    |\n";
  file << "|                                                                       |\n";
  file << "| SU2 is distributed in the hope that it will be useful,                |\n";
  file << "| but WITHOUT ANY WARRANTY; without even the implied warranty of        |\n";
  file << "| MERCHANTABILITY or FITNESS FOR A PARTICULAR PURPOSE. See the GNU      |\n";
  file << "| Lesser General Public License for more details.                       |\n";
  file << "|                                                                       |\n";
  file << "| You should have received a copy of the GNU Lesser General Public      |\n";
  file << "| License along with SU2. If not, see <http://www.gnu.org/licenses/>.   |\n";
  file << "-------------------------------------------------------------------------\n";

  file.precision(6);

  file << "\n\nProblem definition:\n\n";

  switch (Kind_Solver) {
    case MAIN_SOLVER::EULER:
    case MAIN_SOLVER::INC_EULER:
      if (compressible) file << "Compressible Euler equations.\n";
      if (incompressible) file << "Incompressible Euler equations.\n";
      break;
    case MAIN_SOLVER::NAVIER_STOKES:
    case MAIN_SOLVER::INC_NAVIER_STOKES:
      if (compressible) file << "Compressible Laminar Navier-Stokes' equations.\n";
      if (incompressible) file << "Incompressible Laminar Navier-Stokes' equations.\n";
      break;
    case MAIN_SOLVER::RANS:
    case MAIN_SOLVER::INC_RANS:
      if (compressible) file << "Compressible RANS equations.\n";
      if (incompressible) file << "Incompressible RANS equations.\n";
      file << "Turbulence model: ";
      switch (Kind_Turb_Model) {
        case TURB_MODEL::NONE: break;
        case TURB_MODEL::SA:
          /// TODO: add the submodels here
          file << "Spalart Allmaras\n";
          break;
        case TURB_MODEL::SST:
          /// TODO: add the submodels here
          if (config->GetSSTParsedOptions().sust)
            file << "Menter's SST with sustaining terms\n";
          else
            file << "Menter's SST\n";
         break;
      }
      if (transition) {
        file << "Transition model: ";
        switch (Kind_Trans_Model) {
        case TURB_TRANS_MODEL::NONE: break;
        case TURB_TRANS_MODEL::LM:
          file << "Langtry and Menter's transition";
          if (config->GetLMParsedOptions().LM2015) {
            file << " w/ cross-flow corrections (2015)\n";
          } else {
            file << " (2009)\n";
          }
          break;
        }
      }
      break;
    default:
      break;
  }

  /*--- Compressible version of console output ---*/

  if (compressible) {
    file << "Mach number: " << config->GetMach() << ".\n";
    file << "Angle of attack (AoA): " << config->GetAoA() << " deg, and angle of sideslip (AoS): " << config->GetAoS()
         << " deg.\n";
    if (viscous)
      file << "Reynolds number: " << config->GetReynolds() << ".\n";

    if (fixed_cl) {
      file << "Simulation at a cte. CL: " << config->GetTarget_CL() << ".\n";
      file << "Approx. Delta CL / Delta AoA: " << config->GetdCL_dAlpha() << " (1/deg).\n";
      file << "Approx. Delta CD / Delta CL: " << config->GetdCD_dCL() << ".\n";
      if (nDim == 3) {
        file << "Approx. Delta CMx / Delta CL: " << config->GetdCMx_dCL() << ".\n";
        file << "Approx. Delta CMy / Delta CL: " << config->GetdCMy_dCL() << ".\n";
      }
      file << "Approx. Delta CMz / Delta CL: " << config->GetdCMz_dCL() << ".\n";
    }

    if (Ref_NonDim == DIMENSIONAL) {
      file << "Dimensional simulation.\n";
    } else if (Ref_NonDim == FREESTREAM_PRESS_EQ_ONE) {
      file << "Non-Dimensional simulation (P=1.0, Rho=1.0, T=1.0 at the farfield).\n";
    } else if (Ref_NonDim == FREESTREAM_VEL_EQ_MACH) {
      file << "Non-Dimensional simulation (V=Mach, Rho=1.0, T=1.0 at the farfield).\n";
    } else if (Ref_NonDim == FREESTREAM_VEL_EQ_ONE) {
      file << "Non-Dimensional simulation (V=1.0, Rho=1.0, T=1.0 at the farfield).\n";
    }

    if (si_units) {
      file << "The reference area is " << config->GetRefArea() << " m^2.\n";
      file << "The reference length is " << config->GetRefLength() << " m.\n";
    }

    if (us_units) {
      file << "The reference area is " << config->GetRefArea() * 12.0 * 12.0 << " in^2.\n";
      file << "The reference length is " << config->GetRefLength() * 12.0 << " in.\n";
    }
    file << "\n\nProblem definition:\n\n";

    if (viscous) {
      file << "Viscous flow: Computing pressure using the ideal gas law\n";
      file << "based on the free-stream temperature and a density computed\n";
      file << "from the Reynolds number.\n";
    } else {
      file << "Inviscid flow: Computing density based on free-stream\n";
      file << "temperature and pressure using the ideal gas law.\n";
    }

    if (dynamic_grid)
      file << "Force coefficients computed using MACH_MOTION.\n";
    else
      file << "Force coefficients computed using free-stream values.\n";

    file << "-- Input conditions:\n";

    switch (config->GetKind_FluidModel()) {
      case STANDARD_AIR:
        file << "Fluid Model: STANDARD_AIR \n";
        file << "Specific gas constant: " << config->GetGas_Constant();
        if (si_units) file << " N.m/kg.K.\n";
        else file << " lbf.ft/slug.R.\n";
        file << "Specific gas constant (non-dim): " << config->GetGas_ConstantND() << "\n";
        file << "Specific Heat Ratio: 1.4000 \n";
        break;

      case IDEAL_GAS:
        file << "Fluid Model: IDEAL_GAS \n";
        file << "Specific gas constant: " << config->GetGas_Constant() << " N.m/kg.K.\n";
        file << "Specific gas constant (non-dim): " << config->GetGas_ConstantND() << "\n";
        file << "Specific Heat Ratio: " << config->GetGamma() << "\n";
        break;

      case VW_GAS:
        file << "Fluid Model: Van der Waals \n";
        file << "Specific gas constant: " << config->GetGas_Constant() << " N.m/kg.K.\n";
        file << "Specific gas constant (non-dim): " << config->GetGas_ConstantND() << "\n";
        file << "Specific Heat Ratio: " << config->GetGamma() << "\n";
        file << "Critical Pressure:   " << config->GetPressure_Critical() << " Pa.\n";
        file << "Critical Temperature:  " << config->GetTemperature_Critical() << " K.\n";
        file << "Critical Pressure (non-dim):   " << config->GetPressure_Critical() / config->GetPressure_Ref()
             << "\n";
        file << "Critical Temperature (non-dim) :  "
             << config->GetTemperature_Critical() / config->GetTemperature_Ref() << "\n";
        break;

      case PR_GAS:
        file << "Fluid Model: Peng-Robinson \n";
        file << "Specific gas constant: " << config->GetGas_Constant() << " N.m/kg.K.\n";
        file << "Specific gas constant(non-dim): " << config->GetGas_ConstantND() << "\n";
        file << "Specific Heat Ratio: " << config->GetGamma() << "\n";
        file << "Critical Pressure:   " << config->GetPressure_Critical() << " Pa.\n";
        file << "Critical Temperature:  " << config->GetTemperature_Critical() << " K.\n";
        file << "Critical Pressure (non-dim):   " << config->GetPressure_Critical() / config->GetPressure_Ref()
             << "\n";
        file << "Critical Temperature (non-dim) :  "
             << config->GetTemperature_Critical() / config->GetTemperature_Ref() << "\n";
        break;

     case FLUID_FLAMELET:
        file << "Fluid Model: FLAMELET \n";
        break;

      case COOLPROP: {
        CCoolProp auxFluidModel(config->GetFluid_Name());
        file << "Fluid Model: CoolProp library \n";
        file << "Specific gas constant: " << auxFluidModel.GetGas_Constant()<< " N.m/kg.K.\n";
        file << "Specific gas constant(non-dim): " << config->GetGas_ConstantND() << "\n";
        file << "Specific Heat Ratio: "<< auxFluidModel.GetGamma() << "\n";
        file << "Critical Pressure:   " << auxFluidModel.GetPressure_Critical() << " Pa.\n";
        file << "Critical Temperature:  " << auxFluidModel.GetTemperature_Critical()<< " K.\n";
        file << "Critical Pressure (non-dim):   " << auxFluidModel.GetPressure_Critical()/ config->GetPressure_Ref()
            << "\n";
        file << "Critical Temperature (non-dim) :  "
            << auxFluidModel.GetTemperature_Critical() / config->GetTemperature_Ref() << "\n";
        } break;
    }

    if (viscous) {
      switch (config->GetKind_ViscosityModel()) {
        case VISCOSITYMODEL::CONSTANT:
          file << "Viscosity Model: CONSTANT_VISCOSITY  \n";
          file << "Laminar Viscosity: " << config->GetMu_Constant();
          if (si_units) file << " N.s/m^2.\n";
          else file << " lbf.s/ft^2.\n";
          file << "Laminar Viscosity (non-dim): " << config->GetMu_ConstantND() << "\n";
          break;

        case VISCOSITYMODEL::COOLPROP:
          file << "Viscosity Model: CoolProp  \n";
          break;

        case VISCOSITYMODEL::SUTHERLAND:
          file << "Viscosity Model: SUTHERLAND \n";
          file << "Ref. Laminar Viscosity: " << config->GetMu_Ref();
          if (si_units) file << " N.s/m^2.\n";
          else file << " lbf.s/ft^2.\n";
          file << "Ref. Temperature: " << config->GetMu_Temperature_Ref();
          if (si_units) file << " K.\n";
          else file << " R.\n";
          file << "Sutherland Constant: " << config->GetMu_S();
          if (si_units) file << " K.\n";
          else file << " R.\n";
          file << "Laminar Viscosity (non-dim): " << config->GetMu_ConstantND() << "\n";
          file << "Ref. Temperature (non-dim): " << config->GetMu_Temperature_RefND() << "\n";
          file << "Sutherland constant (non-dim): " << config->GetMu_SND() << "\n";
          break;

        default:
          break;
      }
      switch (config->GetKind_ConductivityModel()) {
        case CONDUCTIVITYMODEL::CONSTANT_PRANDTL:
          file << "Conductivity Model: CONSTANT_PRANDTL \n";
          file << "Prandtl: " << config->GetPrandtl_Lam() << "\n";
          break;

        case CONDUCTIVITYMODEL::CONSTANT:
          file << "Conductivity Model: CONSTANT \n";
          file << "Molecular Conductivity: " << config->GetThermal_Conductivity_Constant() << " W/m^2.K.\n";
          file << "Molecular Conductivity (non-dim): " << config->GetThermal_Conductivity_ConstantND() << "\n";
          break;
        case CONDUCTIVITYMODEL::COOLPROP:
          file << "Conductivity Model: COOLPROP \n";
          break;
        default:
          break;
      }

      if (turbulent) {
        switch (config->GetKind_ConductivityModel_Turb()) {
          case CONDUCTIVITYMODEL_TURB::CONSTANT_PRANDTL:
            file << "Turbulent Conductivity Model: CONSTANT_PRANDTL \n";
            file << "Turbulent Prandtl: " << config->GetPrandtl_Turb() << "\n";
            break;
          case CONDUCTIVITYMODEL_TURB::NONE:
            file << "Turbulent Conductivity Model: NONE \n";
            file << "No turbulent component in effective thermal conductivity.\n";
            break;
        }
      }
    }

    file << "Free-stream static pressure: " << config->GetPressure_FreeStream();
    if (si_units) file << " Pa.\n";
    else file << " psf.\n";

    file << "Free-stream total pressure: "
         << config->GetPressure_FreeStream() *
                pow(1.0 + config->GetMach() * config->GetMach() * 0.5 * (config->GetGamma() - 1.0),
                    config->GetGamma() / (config->GetGamma() - 1.0));
    if (si_units) file << " Pa.\n";
    else file << " psf.\n";

    file << "Free-stream temperature: " << config->GetTemperature_FreeStream();
    if (si_units) file << " K.\n";
    else file << " R.\n";

    file << "Free-stream total temperature: "
         << config->GetTemperature_FreeStream() *
                (1.0 + config->GetMach() * config->GetMach() * 0.5 * (config->GetGamma() - 1.0));
    if (si_units) file << " K.\n";
    else file << " R.\n";

    file << "Free-stream density: " << config->GetDensity_FreeStream();
    if (si_units) file << " kg/m^3.\n";
    else file << " slug/ft^3.\n";

    file << "Free-stream velocity: (" << config->GetVelocity_FreeStream()[0];
    file << ", " << config->GetVelocity_FreeStream()[1];
    if (nDim == 3) {
      file << ", " << config->GetVelocity_FreeStream()[2];
    }
    if (si_units) file << ") m/s. ";
    else file << ") ft/s. ";

    file << "Magnitude: " << config->GetModVel_FreeStream();
    if (si_units) file << " m/s.\n";
    else file << " ft/s.\n";

    file << "Free-stream total energy per unit mass: " << config->GetEnergy_FreeStream();
    if (si_units) file << " m^2/s^2.\n";
    else file << " ft^2/s^2.\n";

    if (viscous) {
      file << "Free-stream viscosity: " << config->GetViscosity_FreeStream();
      if (si_units) file << " N.s/m^2.\n";
      else file << " lbf.s/ft^2.\n";
      if (turbulent) {
        file << "Free-stream turb. kinetic energy per unit mass: " << config->GetTke_FreeStream();
        if (si_units) file << " m^2/s^2.\n";
        else file << " ft^2/s^2.\n";
        file << "Free-stream specific dissipation: " << config->GetOmega_FreeStream();
        if (si_units) file << " 1/s.\n";
        else file << " 1/s.\n";
      }
    }

    if (unsteady) {
      file << "Total time: " << config->GetTotal_UnstTime() << " s. Time step: " << config->GetDelta_UnstTime()
           << " s.\n";
    }

    /*--- Print out reference values. ---*/

    file << "-- Reference values:\n";

    file << "Reference specific gas constant: " << config->GetGas_Constant_Ref();
    if (si_units) file << " N.m/kg.K.\n";
    else file << " lbf.ft/slug.R.\n";

    file << "Reference pressure: " << config->GetPressure_Ref();
    if (si_units) file << " Pa.\n";
    else file << " psf.\n";

    file << "Reference temperature: " << config->GetTemperature_Ref();
    if (si_units) file << " K.\n";
    else file << " R.\n";

    file << "Reference density: " << config->GetDensity_Ref();
    if (si_units) file << " kg/m^3.\n";
    else file << " slug/ft^3.\n";

    file << "Reference velocity: " << config->GetVelocity_Ref();
    if (si_units) file << " m/s.\n";
    else file << " ft/s.\n";

    file << "Reference energy per unit mass: " << config->GetEnergy_Ref();
    if (si_units) file << " m^2/s^2.\n";
    else file << " ft^2/s^2.\n";

    if (viscous) {
      file << "Reference viscosity: " << config->GetViscosity_Ref();
      if (si_units) file << " N.s/m^2.\n";
      else file << " lbf.s/ft^2.\n";
      file << "Reference conductivity: " << config->GetThermal_Conductivity_Ref();
      if (si_units) file << " W/m^2.K.\n";
      else file << " lbf/ft.s.R.\n";
    }

    if (unsteady) file << "Reference time: " << config->GetTime_Ref() << " s.\n";

    /*--- Print out resulting non-dim values here. ---*/

    file << "-- Resulting non-dimensional state:\n";
    file << "Mach number (non-dim): " << config->GetMach() << "\n";
    if (viscous) {
      file << "Reynolds number (non-dim): " << config->GetReynolds() << ". Re length: " << config->GetLength_Reynolds();
      if (si_units) file << " m.\n";
      else file << " ft.\n";
    }
    if (gravity) {
      file << "Froude number (non-dim): " << config->GetFroude() << "\n";
      file << "Lenght of the baseline wave (non-dim): " << 2.0 * PI_NUMBER * config->GetFroude() * config->GetFroude()
           << "\n";
    }

    file << "Specific gas constant (non-dim): " << config->GetGas_ConstantND() << "\n";
    file << "Free-stream temperature (non-dim): " << config->GetTemperature_FreeStreamND() << "\n";
    file << "Free-stream pressure (non-dim): " << config->GetPressure_FreeStreamND() << "\n";
    file << "Free-stream density (non-dim): " << config->GetDensity_FreeStreamND() << "\n";

    if (nDim == 2) {
      file << "Free-stream velocity (non-dim): (" << config->GetVelocity_FreeStreamND()[0] << ", ";
      file << config->GetVelocity_FreeStreamND()[1] << "). ";
    } else {
      file << "Free-stream velocity (non-dim): (" << config->GetVelocity_FreeStreamND()[0] << ", ";
      file << config->GetVelocity_FreeStreamND()[1] << ", " << config->GetVelocity_FreeStreamND()[2] << "). ";
    }
    file << "Magnitude: " << config->GetModVel_FreeStreamND() << "\n";
    file << "Free-stream total energy per unit mass (non-dim): " << config->GetEnergy_FreeStreamND() << "\n";

    if (viscous) {
      file << "Free-stream viscosity (non-dim): " << config->GetViscosity_FreeStreamND() << "\n";
      if (turbulent) {
        file << "Free-stream turb. kinetic energy (non-dim): " << config->GetTke_FreeStreamND() << "\n";
        file << "Free-stream specific dissipation (non-dim): " << config->GetOmega_FreeStreamND() << "\n";
      }
    }

    if (unsteady) {
      file << "Total time (non-dim): " << config->GetTotal_UnstTimeND() << "\n";
      file << "Time step (non-dim): " << config->GetDelta_UnstTimeND() << "\n";
    }

  } else {

    /*--- Incompressible version of the console output ---*/

    const bool energy = config->GetEnergy_Equation();
    const bool boussinesq = (config->GetKind_DensityModel() == INC_DENSITYMODEL::BOUSSINESQ);

    if (config->GetRef_Inc_NonDim() == DIMENSIONAL) {
      file << "Viscous and Inviscid flow: rho_ref, vel_ref, temp_ref, p_ref\n";
      file << "are set to 1.0 in order to perform a dimensional calculation.\n";
    } else if (config->GetRef_Inc_NonDim() == INITIAL_VALUES) {
      file << "Viscous and Inviscid flow: rho_ref, vel_ref, and temp_ref\n";
      file << "are based on the initial values, p_ref = rho_ref*vel_ref^2.\n";
    } else if (config->GetRef_Inc_NonDim() == REFERENCE_VALUES) {
      file << "Viscous and Inviscid flow: rho_ref, vel_ref, and temp_ref\n";
      file << "are user-provided reference values, p_ref = rho_ref*vel_ref^2.\n";
    }
    if (dynamic_grid)
      file << "Force coefficients computed using MACH_MOTION.\n";
    else
      file << "Force coefficients computed using initial values.\n";

    file << "The reference area for force coeffs. is " << config->GetRefArea() << " m^2.\n";
    file << "The reference length for force coeffs. is " << config->GetRefLength() << " m.\n";

    file << "The pressure is decomposed into thermodynamic and dynamic components.\n";
    file << "The initial value of the dynamic pressure is 0.\n";

    file << "Mach number: " << config->GetMach();
    if (config->GetKind_FluidModel() == CONSTANT_DENSITY) {
      file << ", computed using the Bulk modulus.\n";
    } else {
      file << ", computed using fluid speed of sound.\n";
    }
    file << "For external flows, the initial state is imposed at the far-field.\n";
    file << "Angle of attack (deg): " << config->GetAoA() << ", computed using the initial velocity.\n";
    file << "Side slip angle (deg): " << config->GetAoS() << ", computed using the initial velocity.\n";

    if (viscous) {
      file << "Reynolds number per meter: " << config->GetReynolds() << ", computed using initial values.\n";
      file << "Reynolds number is a byproduct of inputs only (not used internally).\n";
    }
    file << "SI units only. The grid should be dimensional (meters).\n";

    switch (config->GetKind_DensityModel()) {
      case INC_DENSITYMODEL::CONSTANT:
        if (energy)
          file << "Energy equation is active and decoupled.\n";
        else
          file << "No energy equation.\n";
        break;

      case INC_DENSITYMODEL::BOUSSINESQ:
        if (energy) file << "Energy equation is active and coupled through Boussinesq approx.\n";
        break;

      case INC_DENSITYMODEL::VARIABLE:
        if (energy) file << "Energy equation is active and coupled for variable density.\n";
        break;
    }

    file << "-- Input conditions:\n";

    switch (config->GetKind_FluidModel()) {
      case CONSTANT_DENSITY:
        file << "Fluid Model: CONSTANT_DENSITY \n";
        if (energy) {
          file << "Specific heat at constant pressure (Cp): " << config->GetSpecific_Heat_Cp() << " N.m/kg.K.\n";
        }
        if (boussinesq) file << "Thermal expansion coefficient: " << config->GetThermal_Expansion_Coeff() << " K^-1.\n";
        file << "Thermodynamic pressure not required.\n";
        break;

      case INC_IDEAL_GAS:
        file << "Fluid Model: INC_IDEAL_GAS \n";
        file << "Variable density incompressible flow using ideal gas law.\n";
        file << "Density is a function of temperature (constant thermodynamic pressure).\n";
        file << "Specific heat at constant pressure (Cp): " << config->GetSpecific_Heat_Cp() << " N.m/kg.K.\n";
        file << "Molecular weight : " << config->GetMolecular_Weight() << " g/mol\n";
        file << "Specific gas constant: " << config->GetGas_Constant() << " N.m/kg.K.\n";
        file << "Thermodynamic pressure: " << config->GetPressure_Thermodynamic();
        if (si_units) file << " Pa.\n";
        else file << " psf.\n";
        break;

      case FLUID_MIXTURE:
        file << "Fluid Model: FLUID_MIXTURE \n";
        file << "Variable density incompressible flow using ideal gas law.\n";
        file << "Density is a function of temperature (constant thermodynamic pressure).\n";
        file << "Specific heat at constant pressure (Cp): " << config->GetSpecific_Heat_Cp() << " N.m/kg.K.\n";
        file << "Molecular weight : " << config->GetMolecular_Weight() << " g/mol\n";
        file << "Specific gas constant: " << config->GetGas_Constant() << " N.m/kg.K.\n";
        file << "Thermodynamic pressure: " << config->GetPressure_Thermodynamic();
        if (si_units) file << " Pa.\n";
        else file << " psf.\n";
        break;

      case FLUID_FLAMELET:
        file << "Fluid model: FLUID_FLAMELET \n";
        if (si_units) file << " Pa.\n";
        else file << " psf.\n";
        break;

      case INC_IDEAL_GAS_POLY:
        file << "Fluid Model: INC_IDEAL_GAS_POLY \n";
        file << "Variable density incompressible flow using ideal gas law.\n";
        file << "Density is a function of temperature (constant thermodynamic pressure).\n";
        file << "Molecular weight: " << config->GetMolecular_Weight() << " g/mol.\n";
        file << "Specific gas constant: " << config->GetGas_Constant() << " N.m/kg.K.\n";
        file << "Specific gas constant (non-dim): " << config->GetGas_ConstantND() << "\n";
        file << "Thermodynamic pressure: " << config->GetPressure_Thermodynamic();
        if (si_units) file << " Pa.\n";
        else file << " psf.\n";
        file << "Cp(T) polynomial coefficients: \n  (";
        for (unsigned short iVar = 0; iVar < config->GetnPolyCoeffs(); iVar++) {
          file << config->GetCp_PolyCoeff(iVar);
          if (iVar < config->GetnPolyCoeffs() - 1) file << ", ";
        }
        file << ").\n";
        file << "Cp(T) polynomial coefficients (non-dim.): \n  (";
        for (unsigned short iVar = 0; iVar < config->GetnPolyCoeffs(); iVar++) {
          file << config->GetCp_PolyCoeffND(iVar);
          if (iVar < config->GetnPolyCoeffs() - 1) file << ", ";
        }
        file << ").\n";
        break;
    }
    if (viscous) {
      switch (config->GetKind_ViscosityModel()) {
        case VISCOSITYMODEL::CONSTANT:
          file << "Viscosity Model: CONSTANT_VISCOSITY  \n";
          file << "Constant Laminar Viscosity: " << config->GetMu_Constant();
          if (si_units) file << " N.s/m^2.\n";
          else file << " lbf.s/ft^2.\n";
          file << "Laminar Viscosity (non-dim): " << config->GetMu_ConstantND() << "\n";
          break;

        case VISCOSITYMODEL::FLAMELET:
          file << "Viscosity Model: FLAMELET  \n";
          if (si_units) file << " N.s/m^2.\n";
          else file << " lbf.s/ft^2.\n";
          file << "Laminar Viscosity (non-dim): " << config->GetMu_ConstantND() << "\n";
          break;

        case VISCOSITYMODEL::COOLPROP:
          file << "Viscosity Model: CoolProp \n";
          break;

        case VISCOSITYMODEL::SUTHERLAND:
          file << "Viscosity Model: SUTHERLAND \n";
          file << "Ref. Laminar Viscosity: " << config->GetMu_Ref();
          if (si_units) file << " N.s/m^2.\n";
          else file << " lbf.s/ft^2.\n";
          file << "Ref. Temperature: " << config->GetMu_Temperature_Ref();
          if (si_units) file << " K.\n";
          else file << " R.\n";
          file << "Sutherland Constant: " << config->GetMu_S();
          if (si_units) file << " K.\n";
          else file << " R.\n";
          file << "Laminar Viscosity (non-dim): " << config->GetMu_ConstantND() << "\n";
          file << "Ref. Temperature (non-dim): " << config->GetMu_Temperature_RefND() << "\n";
          file << "Sutherland constant (non-dim): " << config->GetMu_SND() << "\n";
          break;

        case VISCOSITYMODEL::POLYNOMIAL:
          file << "Viscosity Model: POLYNOMIAL_VISCOSITY  \n";
          file << "Mu(T) polynomial coefficients: \n  (";
          for (unsigned short iVar = 0; iVar < config->GetnPolyCoeffs(); iVar++) {
            file << config->GetMu_PolyCoeff(iVar);
            if (iVar < config->GetnPolyCoeffs() - 1) file << ", ";
          }
          file << ").\n";
          file << "Mu(T) polynomial coefficients (non-dim.): \n  (";
          for (unsigned short iVar = 0; iVar < config->GetnPolyCoeffs(); iVar++) {
            file << config->GetMu_PolyCoeffND(iVar);
            if (iVar < config->GetnPolyCoeffs() - 1) file << ", ";
          }
          file << ").\n";
          break;
      }

      if (energy) {
        switch (config->GetKind_ConductivityModel()) {
          case CONDUCTIVITYMODEL::CONSTANT_PRANDTL:
            file << "Conductivity Model: CONSTANT_PRANDTL  \n";
            file << "Prandtl (Laminar): " << config->GetPrandtl_Lam() << "\n";
            break;

          case CONDUCTIVITYMODEL::CONSTANT:
            file << "Conductivity Model: CONSTANT \n";
            file << "Molecular Conductivity: " << config->GetThermal_Conductivity_Constant() << " W/m^2.K.\n";
            file << "Molecular Conductivity (non-dim): " << config->GetThermal_Conductivity_ConstantND() << "\n";
            break;
          case CONDUCTIVITYMODEL::COOLPROP:
            file << "Conductivity Model: COOLPROP \n";
            break;

          case CONDUCTIVITYMODEL::FLAMELET:
            file << "Conductivity Model: FLAMELET \n";
            file << "Molecular Conductivity units: "  << " W/m^2.K.\n";
            file << "Molecular Conductivity (non-dim): " << config->GetThermal_Conductivity_ConstantND() << "\n";
            break;

          case CONDUCTIVITYMODEL::POLYNOMIAL:
            file << "Viscosity Model: POLYNOMIAL \n";
            file << "Kt(T) polynomial coefficients: \n  (";
            for (unsigned short iVar = 0; iVar < config->GetnPolyCoeffs(); iVar++) {
              file << config->GetKt_PolyCoeff(iVar);
              if (iVar < config->GetnPolyCoeffs() - 1) file << ", ";
            }
            file << ").\n";
            file << "Kt(T) polynomial coefficients (non-dim.): \n  (";
            for (unsigned short iVar = 0; iVar < config->GetnPolyCoeffs(); iVar++) {
              file << config->GetKt_PolyCoeffND(iVar);
              if (iVar < config->GetnPolyCoeffs() - 1) file << ", ";
            }
            file << ").\n";
            break;
        }

        if (turbulent) {
          switch (config->GetKind_ConductivityModel_Turb()) {
            case CONDUCTIVITYMODEL_TURB::CONSTANT_PRANDTL:
              file << "Turbulent Conductivity Model: CONSTANT_PRANDTL  \n";
              file << "Turbulent Prandtl: " << config->GetPrandtl_Turb() << "\n";
              break;
            case CONDUCTIVITYMODEL_TURB::NONE:
              file << "Turbulent Conductivity Model: CONDUCTIVITYMODEL_TURB::NONE \n";
              file << "No turbulent component in effective thermal conductivity.\n";
              break;
          }
        }
      }
    }

    if (config->GetKind_FluidModel() == CONSTANT_DENSITY) {
      file << "Bulk modulus: " << config->GetBulk_Modulus();
      if (si_units) file << " Pa.\n";
      else file << " psf.\n";
    }

    file << "Initial dynamic pressure: " << config->GetPressure_FreeStream();
    if (si_units) file << " Pa.\n";
    else file << " psf.\n";

    file << "Initial total pressure: "
         << config->GetPressure_FreeStream() +
                0.5 * config->GetDensity_FreeStream() * config->GetModVel_FreeStream() * config->GetModVel_FreeStream();
    if (si_units) file << " Pa.\n";
    else file << " psf.\n";

    if (energy) {
      file << "Initial temperature: " << config->GetTemperature_FreeStream();
      if (si_units) file << " K.\n";
      else file << " R.\n";
    }

    file << "Initial density: " << config->GetDensity_FreeStream();
    if (si_units) file << " kg/m^3.\n";
    else file << " slug/ft^3.\n";

    file << "Free-stream velocity: (" << config->GetVelocity_FreeStream()[0];
    file << ", " << config->GetVelocity_FreeStream()[1];
    if (nDim == 3) {
      file << ", " << config->GetVelocity_FreeStream()[2];
    }
    if (si_units) file << ") m/s. ";
    else file << ") ft/s. ";

    file << "Magnitude: " << config->GetModVel_FreeStream();
    if (si_units) file << " m/s.\n";
    else file << " ft/s.\n";

    if (viscous) {
      file << "Initial laminar viscosity: " << config->GetViscosity_FreeStream();
      if (si_units) file << " N.s/m^2.\n";
      else file << " lbf.s/ft^2.\n";
      if (turbulent) {
        file << "Initial turb. kinetic energy per unit mass: " << config->GetTke_FreeStream();
        if (si_units) file << " m^2/s^2.\n";
        else file << " ft^2/s^2.\n";
        file << "Initial specific dissipation: " << config->GetOmega_FreeStream();
        if (si_units) file << " 1/s.\n";
        else file << " 1/s.\n";
      }
    }

    if (unsteady) {
      file << "Total time: " << config->GetTotal_UnstTime() << " s. Time step: " << config->GetDelta_UnstTime()
           << " s.\n";
    }

    /*--- Print out reference values. ---*/

    file << "-- Reference values:\n";

    if (config->GetKind_FluidModel() != CONSTANT_DENSITY) {
      file << "Reference specific gas constant: " << config->GetGas_Constant_Ref();
      if (si_units) file << " N.m/kg.K.\n";
      else file << " lbf.ft/slug.R.\n";
    } else {
      if (energy) {
        file << "Reference specific heat: " << config->GetGas_Constant_Ref();
        if (si_units) file << " N.m/kg.K.\n";
        else file << " lbf.ft/slug.R.\n";
      }
    }

    file << "Reference pressure: " << config->GetPressure_Ref();
    if (si_units) file << " Pa.\n";
    else file << " psf.\n";

    if (energy) {
      file << "Reference temperature: " << config->GetTemperature_Ref();
      if (si_units) file << " K.\n";
      else file << " R.\n";
    }

    file << "Reference density: " << config->GetDensity_Ref();
    if (si_units) file << " kg/m^3.\n";
    else file << " slug/ft^3.\n";

    file << "Reference velocity: " << config->GetVelocity_Ref();
    if (si_units) file << " m/s.\n";
    else file << " ft/s.\n";

    file << "Reference length: " << config->GetLength_Ref();
    if (si_units) file << " m.\n";
    else file << " in.\n";

    if (viscous) {
      file << "Reference viscosity: " << config->GetViscosity_Ref();
      if (si_units) file << " N.s/m^2.\n";
      else file << " lbf.s/ft^2.\n";
    }

    if (unsteady) file << "Reference time: " << config->GetTime_Ref() << " s.\n";

    /*--- Print out resulting non-dim values here. ---*/

    file << "-- Resulting non-dimensional state:\n";
    file << "Mach number (non-dim): " << config->GetMach() << "\n";
    if (viscous) {
      file << "Reynolds number (per m): " << config->GetReynolds() << "\n";
    }

    if (config->GetKind_FluidModel() != CONSTANT_DENSITY) {
      file << "Specific gas constant (non-dim): " << config->GetGas_ConstantND() << "\n";
      file << "Initial thermodynamic pressure (non-dim): " << config->GetPressure_ThermodynamicND() << "\n";
    } else {
      if (energy) {
        file << "Specific heat at constant pressure (non-dim): " << config->GetSpecific_Heat_CpND() << "\n";
        if (boussinesq)
          file << "Thermal expansion coefficient (non-dim.): " << config->GetThermal_Expansion_CoeffND() << " K^-1.\n";
      }
    }

    if (energy) file << "Initial temperature (non-dim): " << config->GetTemperature_FreeStreamND() << "\n";
    file << "Initial pressure (non-dim): " << config->GetPressure_FreeStreamND() << "\n";
    file << "Initial density (non-dim): " << config->GetDensity_FreeStreamND() << "\n";

    file << "Initial velocity (non-dim): (" << config->GetVelocity_FreeStreamND()[0];
    file << ", " << config->GetVelocity_FreeStreamND()[1];
    if (nDim == 3) {
      file << ", " << config->GetVelocity_FreeStreamND()[2];
    }
    file << "). Magnitude: " << config->GetModVel_FreeStreamND() << "\n";

    if (viscous) {
      file << "Initial viscosity (non-dim): " << config->GetViscosity_FreeStreamND() << "\n";
      if (turbulent) {
        file << "Initial turb. kinetic energy (non-dim): " << config->GetTke_FreeStreamND() << "\n";
        file << "Initial specific dissipation (non-dim): " << config->GetOmega_FreeStreamND() << "\n";
      }
    }

    if (unsteady) {
      file << "Total time (non-dim): " << config->GetTotal_UnstTimeND() << "\n";
      file << "Time step (non-dim): " << config->GetDelta_UnstTimeND() << "\n";
    }
  }

  /*--- Begin forces breakdown info. ---*/

  file << fixed;
  file << "\n\nForces breakdown:\n\n";

  if (nDim == 3) {
    su2double m = flow_solver->GetTotal_CFz() / flow_solver->GetTotal_CFx();
    su2double term = (Total_CoPz / m) - Total_CoPx;

    if (term > 0)
      file << "Center of Pressure: X=" << 1 / m << "Z-" << term << ".\n\n";
    else
      file << "Center of Pressure: X=" << 1 / m << "Z+" << fabs(term);
    if (si_units) file << " m.\n\n";
    else file << " in.\n\n";
  } else {
    su2double m = flow_solver->GetTotal_CFy() / flow_solver->GetTotal_CFx();
    su2double term = (Total_CoPy / m) - Total_CoPx;
    if (term > 0)
      file << "Center of Pressure: X=" << 1 / m << "Y-" << term << ".\n\n";
    else
      file << "Center of Pressure: X=" << 1 / m << "Y+" << fabs(term);
    if (si_units) file << " m.\n\n";
    else file << " in.\n\n";
  }

  /*--- Reference area and force factors. ---*/

  const su2double Factor = flow_solver->GetAeroCoeffsReferenceForce();
  const su2double Ref = config->GetDensity_Ref() * pow(config->GetVelocity_Ref(), 2);

  file << "NOTE: Multiply forces by the non-dimensional factor: " << Factor << ", and the reference factor: " << Ref
       << "\nto obtain the dimensional force.\n\n";

  file << "Total CL:    ";
  file.width(11);
  file << Total_CL;
  file << " | Pressure (";
  file.width(5);
  file << SU2_TYPE::Int((Inv_CL * 100.0) / (Total_CL + EPS));
  file << "%): ";
  file.width(11);
  file << Inv_CL;
  file << " | Friction (";
  file.width(5);
  file << SU2_TYPE::Int((Visc_CL * 100.0) / (Total_CL + EPS));
  file << "%): ";
  file.width(11);
  file << Visc_CL;
  file << " | Momentum (";
  file.width(5);
  file << SU2_TYPE::Int((Mnt_CL * 100.0) / (Total_CL + EPS));
  file << "%): ";
  file.width(11);
  file << Mnt_CL << "\n";

  file << "Total CD:    ";
  file.width(11);
  file << Total_CD;
  file << " | Pressure (";
  file.width(5);
  file << SU2_TYPE::Int((Inv_CD * 100.0) / (Total_CD + EPS)) << "%): ";
  file.width(11);
  file << Inv_CD;
  file << " | Friction (";
  file.width(5);
  file << SU2_TYPE::Int((Visc_CD * 100.0) / (Total_CD + EPS)) << "%): ";
  file.width(11);
  file << Visc_CD;
  file << " | Momentum (";
  file.width(5);
  file << SU2_TYPE::Int((Mnt_CD * 100.0) / (Total_CD + EPS)) << "%): ";
  file.width(11);
  file << Mnt_CD << "\n";

  if (nDim == 3) {
    file << "Total CSF:   ";
    file.width(11);
    file << Total_CSF;
    file << " | Pressure (";
    file.width(5);
    file << SU2_TYPE::Int((Inv_CSF * 100.0) / (Total_CSF + EPS));
    file << "%): ";
    file.width(11);
    file << Inv_CSF;
    file << " | Friction (";
    file.width(5);
    file << SU2_TYPE::Int((Visc_CSF * 100.0) / (Total_CSF + EPS));
    file << "%): ";
    file.width(11);
    file << Visc_CSF;
    file << " | Momentum (";
    file.width(5);
    file << SU2_TYPE::Int((Mnt_CSF * 100.0) / (Total_CSF + EPS));
    file << "%): ";
    file.width(11);
    file << Mnt_CSF << "\n";
  }

  file << "Total CL/CD: ";
  file.width(11);
  file << Total_CEff;
  file << " | Pressure (";
  file.width(5);
  file << SU2_TYPE::Int((Inv_CEff * 100.0) / (Total_CEff + EPS));
  file << "%): ";
  file.width(11);
  file << Inv_CEff;
  file << " | Friction (";
  file.width(5);
  file << SU2_TYPE::Int((Visc_CEff * 100.0) / (Total_CEff + EPS));
  file << "%): ";
  file.width(11);
  file << Visc_CEff;
  file << " | Momentum (";
  file.width(5);
  file << SU2_TYPE::Int((Mnt_CEff * 100.0) / (Total_CEff + EPS));
  file << "%): ";
  file.width(11);
  file << Mnt_CEff << "\n";

  if (nDim == 3) {
    file << "Total CMx:   ";
    file.width(11);
    file << Total_CMx;
    file << " | Pressure (";
    file.width(5);
    file << SU2_TYPE::Int((Inv_CMx * 100.0) / (Total_CMx + EPS));
    file << "%): ";
    file.width(11);
    file << Inv_CMx;
    file << " | Friction (";
    file.width(5);
    file << SU2_TYPE::Int((Visc_CMx * 100.0) / (Total_CMx + EPS));
    file << "%): ";
    file.width(11);
    file << Visc_CMx;
    file << " | Momentum (";
    file.width(5);
    file << SU2_TYPE::Int((Mnt_CMx * 100.0) / (Total_CMx + EPS));
    file << "%): ";
    file.width(11);
    file << Mnt_CMx << "\n";

    file << "Total CMy:   ";
    file.width(11);
    file << Total_CMy;
    file << " | Pressure (";
    file.width(5);
    file << SU2_TYPE::Int((Inv_CMy * 100.0) / (Total_CMy + EPS));
    file << "%): ";
    file.width(11);
    file << Inv_CMy;
    file << " | Friction (";
    file.width(5);
    file << SU2_TYPE::Int((Visc_CMy * 100.0) / (Total_CMy + EPS));
    file << "%): ";
    file.width(11);
    file << Visc_CMy;
    file << " | Momentum (";
    file.width(5);
    file << SU2_TYPE::Int((Mnt_CMz * 100.0) / (Total_CMz + EPS));
    file << "%): ";
    file.width(11);
    file << Mnt_CMy << "\n";
  }

  file << "Total CMz:   ";
  file.width(11);
  file << Total_CMz;
  file << " | Pressure (";
  file.width(5);
  file << SU2_TYPE::Int((Inv_CMz * 100.0) / (Total_CMz + EPS));
  file << "%): ";
  file.width(11);
  file << Inv_CMz;
  file << " | Friction (";
  file.width(5);
  file << SU2_TYPE::Int((Visc_CMz * 100.0) / (Total_CMz + EPS));
  file << "%): ";
  file.width(11);
  file << Visc_CMz;
  file << " | Momentum (";
  file.width(5);
  file << SU2_TYPE::Int((Mnt_CMz * 100.0) / (Total_CMz + EPS));
  file << "%): ";
  file.width(11);
  file << Mnt_CMz << "\n";

  file << "Total CFx:   ";
  file.width(11);
  file << Total_CFx;
  file << " | Pressure (";
  file.width(5);
  file << SU2_TYPE::Int((Inv_CFx * 100.0) / (Total_CFx + EPS));
  file << "%): ";
  file.width(11);
  file << Inv_CFx;
  file << " | Friction (";
  file.width(5);
  file << SU2_TYPE::Int((Visc_CFx * 100.0) / (Total_CFx + EPS));
  file << "%): ";
  file.width(11);
  file << Visc_CFx;
  file << " | Momentum (";
  file.width(5);
  file << SU2_TYPE::Int((Mnt_CFx * 100.0) / (Total_CFx + EPS));
  file << "%): ";
  file.width(11);
  file << Mnt_CFx << "\n";

  file << "Total CFy:   ";
  file.width(11);
  file << Total_CFy;
  file << " | Pressure (";
  file.width(5);
  file << SU2_TYPE::Int((Inv_CFy * 100.0) / (Total_CFy + EPS));
  file << "%): ";
  file.width(11);
  file << Inv_CFy;
  file << " | Friction (";
  file.width(5);
  file << SU2_TYPE::Int((Visc_CFy * 100.0) / (Total_CFy + EPS));
  file << "%): ";
  file.width(11);
  file << Visc_CFy;
  file << " | Momentum (";
  file.width(5);
  file << SU2_TYPE::Int((Mnt_CFy * 100.0) / (Total_CFy + EPS));
  file << "%): ";
  file.width(11);
  file << Mnt_CFy << "\n";

  if (nDim == 3) {
    file << "Total CFz:   ";
    file.width(11);
    file << Total_CFz;
    file << " | Pressure (";
    file.width(5);
    file << SU2_TYPE::Int((Inv_CFz * 100.0) / (Total_CFz + EPS));
    file << "%): ";
    file.width(11);
    file << Inv_CFz;
    file << " | Friction (";
    file.width(5);
    file << SU2_TYPE::Int((Visc_CFz * 100.0) / (Total_CFz + EPS));
    file << "%): ";
    file.width(11);
    file << Visc_CFz;
    file << " | Momentum (";
    file.width(5);
    file << SU2_TYPE::Int((Mnt_CFz * 100.0) / (Total_CFz + EPS));
    file << "%): ";
    file.width(11);
    file << Mnt_CFz << "\n";
  }

  file << "\n\n";

  for (auto iMarker = 0u; iMarker < nMonitoring; iMarker++) {
    file << "Surface name: " << config->GetMarker_Monitoring_TagBound(iMarker) << "\n\n";

    file << "Total CL    (";
    file.width(5);
    file << SU2_TYPE::Int((Surface_CL[iMarker] * 100.0) / (Total_CL + EPS));
    file << "%): ";
    file.width(11);
    file << Surface_CL[iMarker];
    file << " | Pressure (";
    file.width(5);
    file << SU2_TYPE::Int((Surface_CL_Inv[iMarker] * 100.0) / (Surface_CL[iMarker] + EPS));
    file << "%): ";
    file.width(11);
    file << Surface_CL_Inv[iMarker];
    file << " | Friction (";
    file.width(5);
    file << SU2_TYPE::Int((Surface_CL_Visc[iMarker] * 100.0) / (Surface_CL[iMarker] + EPS));
    file << "%): ";
    file.width(11);
    file << Surface_CL_Visc[iMarker];
    file << " | Momentum (";
    file.width(5);
    file << SU2_TYPE::Int((Surface_CL_Mnt[iMarker] * 100.0) / (Surface_CL[iMarker] + EPS));
    file << "%): ";
    file.width(11);
    file << Surface_CL_Mnt[iMarker] << "\n";

    file << "Total CD    (";
    file.width(5);
    file << SU2_TYPE::Int((Surface_CD[iMarker] * 100.0) / (Total_CD + EPS));
    file << "%): ";
    file.width(11);
    file << Surface_CD[iMarker];
    file << " | Pressure (";
    file.width(5);
    file << SU2_TYPE::Int((Surface_CD_Inv[iMarker] * 100.0) / (Surface_CD[iMarker] + EPS));
    file << "%): ";
    file.width(11);
    file << Surface_CD_Inv[iMarker];
    file << " | Friction (";
    file.width(5);
    file << SU2_TYPE::Int((Surface_CD_Visc[iMarker] * 100.0) / (Surface_CD[iMarker] + EPS));
    file << "%): ";
    file.width(11);
    file << Surface_CD_Visc[iMarker];
    file << " | Momentum (";
    file.width(5);
    file << SU2_TYPE::Int((Surface_CD_Mnt[iMarker] * 100.0) / (Surface_CD[iMarker] + EPS));
    file << "%): ";
    file.width(11);
    file << Surface_CD_Mnt[iMarker] << "\n";

    if (nDim == 3) {
      file << "Total CSF   (";
      file.width(5);
      file << SU2_TYPE::Int((Surface_CSF[iMarker] * 100.0) / (Total_CSF + EPS));
      file << "%): ";
      file.width(11);
      file << Surface_CSF[iMarker];
      file << " | Pressure (";
      file.width(5);
      file << SU2_TYPE::Int((Surface_CSF_Inv[iMarker] * 100.0) / (Surface_CSF[iMarker] + EPS));
      file << "%): ";
      file.width(11);
      file << Surface_CSF_Inv[iMarker];
      file << " | Friction (";
      file.width(5);
      file << SU2_TYPE::Int((Surface_CSF_Visc[iMarker] * 100.0) / (Surface_CSF[iMarker] + EPS));
      file << "%): ";
      file.width(11);
      file << Surface_CSF_Visc[iMarker];
      file << " | Momentum (";
      file.width(5);
      file << SU2_TYPE::Int((Surface_CSF_Mnt[iMarker] * 100.0) / (Surface_CSF[iMarker] + EPS));
      file << "%): ";
      file.width(11);
      file << Surface_CSF_Mnt[iMarker] << "\n";
    }

    file << "Total CL/CD (";
    file.width(5);
    file << SU2_TYPE::Int((Surface_CEff[iMarker] * 100.0) / (Total_CEff + EPS));
    file << "%): ";
    file.width(11);
    file << Surface_CEff[iMarker];
    file << " | Pressure (";
    file.width(5);
    file << SU2_TYPE::Int((Surface_CEff_Inv[iMarker] * 100.0) / (Surface_CEff[iMarker] + EPS));
    file << "%): ";
    file.width(11);
    file << Surface_CEff_Inv[iMarker];
    file << " | Friction (";
    file.width(5);
    file << SU2_TYPE::Int((Surface_CEff_Visc[iMarker] * 100.0) / (Surface_CEff[iMarker] + EPS));
    file << "%): ";
    file.width(11);
    file << Surface_CEff_Visc[iMarker];
    file << " | Momentum (";
    file.width(5);
    file << SU2_TYPE::Int((Surface_CEff_Mnt[iMarker] * 100.0) / (Surface_CEff[iMarker] + EPS));
    file << "%): ";
    file.width(11);
    file << Surface_CEff_Mnt[iMarker] << "\n";

    if (nDim == 3) {
      file << "Total CMx   (";
      file.width(5);
      file << SU2_TYPE::Int((Surface_CMx[iMarker] * 100.0) / (Total_CMx + EPS));
      file << "%): ";
      file.width(11);
      file << Surface_CMx[iMarker];
      file << " | Pressure (";
      file.width(5);
      file << SU2_TYPE::Int((Surface_CMx_Inv[iMarker] * 100.0) / (Surface_CMx[iMarker] + EPS));
      file << "%): ";
      file.width(11);
      file << Surface_CMx_Inv[iMarker];
      file << " | Friction (";
      file.width(5);
      file << SU2_TYPE::Int((Surface_CMx_Visc[iMarker] * 100.0) / (Surface_CMx[iMarker] + EPS));
      file << "%): ";
      file.width(11);
      file << Surface_CMx_Visc[iMarker];
      file << " | Momentum (";
      file.width(5);
      file << SU2_TYPE::Int((Surface_CMx_Mnt[iMarker] * 100.0) / (Surface_CMx[iMarker] + EPS));
      file << "%): ";
      file.width(11);
      file << Surface_CMx_Mnt[iMarker] << "\n";

      file << "Total CMy   (";
      file.width(5);
      file << SU2_TYPE::Int((Surface_CMy[iMarker] * 100.0) / (Total_CMy + EPS));
      file << "%): ";
      file.width(11);
      file << Surface_CMy[iMarker];
      file << " | Pressure (";
      file.width(5);
      file << SU2_TYPE::Int((Surface_CMy_Inv[iMarker] * 100.0) / (Surface_CMy[iMarker] + EPS));
      file << "%): ";
      file.width(11);
      file << Surface_CMy_Inv[iMarker];
      file << " | Friction (";
      file.width(5);
      file << SU2_TYPE::Int((Surface_CMy_Visc[iMarker] * 100.0) / (Surface_CMy[iMarker] + EPS));
      file << "%): ";
      file.width(11);
      file << Surface_CMy_Visc[iMarker];
      file << " | Momentum (";
      file.width(5);
      file << SU2_TYPE::Int((Surface_CMy_Mnt[iMarker] * 100.0) / (Surface_CMy[iMarker] + EPS));
      file << "%): ";
      file.width(11);
      file << Surface_CMy_Mnt[iMarker] << "\n";
    }

    file << "Total CMz   (";
    file.width(5);
    file << SU2_TYPE::Int((Surface_CMz[iMarker] * 100.0) / (Total_CMz + EPS));
    file << "%): ";
    file.width(11);
    file << Surface_CMz[iMarker];
    file << " | Pressure (";
    file.width(5);
    file << SU2_TYPE::Int((Surface_CMz_Inv[iMarker] * 100.0) / (Surface_CMz[iMarker] + EPS));
    file << "%): ";
    file.width(11);
    file << Surface_CMz_Inv[iMarker];
    file << " | Friction (";
    file.width(5);
    file << SU2_TYPE::Int((Surface_CMz_Visc[iMarker] * 100.0) / (Surface_CMz[iMarker] + EPS));
    file << "%): ";
    file.width(11);
    file << Surface_CMz_Visc[iMarker];
    file << " | Momentum (";
    file.width(5);
    file << SU2_TYPE::Int((Surface_CMz_Mnt[iMarker] * 100.0) / (Surface_CMz[iMarker] + EPS));
    file << "%): ";
    file.width(11);
    file << Surface_CMz_Mnt[iMarker] << "\n";

    file << "Total CFx   (";
    file.width(5);
    file << SU2_TYPE::Int((Surface_CFx[iMarker] * 100.0) / (Total_CFx + EPS));
    file << "%): ";
    file.width(11);
    file << Surface_CFx[iMarker];
    file << " | Pressure (";
    file.width(5);
    file << SU2_TYPE::Int((Surface_CFx_Inv[iMarker] * 100.0) / (Surface_CFx[iMarker] + EPS));
    file << "%): ";
    file.width(11);
    file << Surface_CFx_Inv[iMarker];
    file << " | Friction (";
    file.width(5);
    file << SU2_TYPE::Int((Surface_CFx_Visc[iMarker] * 100.0) / (Surface_CFx[iMarker] + EPS));
    file << "%): ";
    file.width(11);
    file << Surface_CFx_Visc[iMarker];
    file << " | Momentum (";
    file.width(5);
    file << SU2_TYPE::Int((Surface_CFx_Mnt[iMarker] * 100.0) / (Surface_CFx[iMarker] + EPS));
    file << "%): ";
    file.width(11);
    file << Surface_CFx_Mnt[iMarker] << "\n";

    file << "Total CFy   (";
    file.width(5);
    file << SU2_TYPE::Int((Surface_CFy[iMarker] * 100.0) / (Total_CFy + EPS));
    file << "%): ";
    file.width(11);
    file << Surface_CFy[iMarker];
    file << " | Pressure (";
    file.width(5);
    file << SU2_TYPE::Int((Surface_CFy_Inv[iMarker] * 100.0) / (Surface_CFy[iMarker] + EPS));
    file << "%): ";
    file.width(11);
    file << Surface_CFy_Inv[iMarker];
    file << " | Friction (";
    file.width(5);
    file << SU2_TYPE::Int((Surface_CFy_Visc[iMarker] * 100.0) / (Surface_CFy[iMarker] + EPS));
    file << "%): ";
    file.width(11);
    file << Surface_CFy_Visc[iMarker];
    file << " | Momentum (";
    file.width(5);
    file << SU2_TYPE::Int((Surface_CFy_Mnt[iMarker] * 100.0) / (Surface_CFy[iMarker] + EPS));
    file << "%): ";
    file.width(11);
    file << Surface_CFy_Mnt[iMarker] << "\n";

    if (nDim == 3) {
      file << "Total CFz   (";
      file.width(5);
      file << SU2_TYPE::Int((Surface_CFz[iMarker] * 100.0) / (Total_CFz + EPS));
      file << "%): ";
      file.width(11);
      file << Surface_CFz[iMarker];
      file << " | Pressure (";
      file.width(5);
      file << SU2_TYPE::Int((Surface_CFz_Inv[iMarker] * 100.0) / (Surface_CFz[iMarker] + EPS));
      file << "%): ";
      file.width(11);
      file << Surface_CFz_Inv[iMarker];
      file << " | Friction (";
      file.width(5);
      file << SU2_TYPE::Int((Surface_CFz_Visc[iMarker] * 100.0) / (Surface_CFz[iMarker] + EPS));
      file << "%): ";
      file.width(11);
      file << Surface_CFz_Visc[iMarker];
      file << " | Momentum (";
      file.width(5);
      file << SU2_TYPE::Int((Surface_CFz_Mnt[iMarker] * 100.0) / (Surface_CFz[iMarker] + EPS));
      file << "%): ";
      file.width(11);
      file << Surface_CFz_Mnt[iMarker] << "\n";
    }

    file << "\n";
  }
  // clang-format on
}

bool CFlowOutput::WriteVolume_Output(CConfig *config, unsigned long Iter, bool force_writing, unsigned short iFile){

  bool writeRestart = false;
  auto FileFormat = config->GetVolumeOutputFiles();

  if (config->GetTime_Domain()){
    if (((config->GetTime_Marching() == TIME_MARCHING::DT_STEPPING_1ST) || (config->GetTime_Marching() == TIME_MARCHING::TIME_STEPPING)) &&
        ((Iter == 0) || (Iter % config->GetVolumeOutputFrequency(iFile) == 0))){
      return true;
    }

    /* check if we want to write a restart file*/
    if (FileFormat[iFile] == OUTPUT_TYPE::RESTART_ASCII || FileFormat[iFile] == OUTPUT_TYPE::RESTART_BINARY || FileFormat[iFile] == OUTPUT_TYPE::CSV) {
      writeRestart = true;
    }

    /* only write 'double' files for the restart files */
    if ((config->GetTime_Marching() == TIME_MARCHING::DT_STEPPING_2ND) &&
      ((Iter == 0) || (Iter % config->GetVolumeOutputFrequency(iFile) == 0) ||
      (((Iter+1) % config->GetVolumeOutputFrequency(iFile) == 0) && writeRestart==true) || // Restarts need 2 old solutions.
      (((Iter+2) == config->GetnTime_Iter()) && writeRestart==true))){      // The last timestep is written anyway but one needs the step before for restarts.
      return true;
    }
  } else {
    if (config->GetFixed_CL_Mode() && config->GetFinite_Difference_Mode()) return false;
    return ((Iter > 0) && Iter % config->GetVolumeOutputFrequency(iFile) == 0) || force_writing;
  }

  return false || force_writing;
}

void CFlowOutput::SetTimeAveragedFields(){
  AddVolumeOutput("MEAN_DENSITY", "MeanDensity", "TIME_AVERAGE", "Mean density");
  AddVolumeOutput("MEAN_VELOCITY-X", "MeanVelocity_x", "TIME_AVERAGE", "Mean velocity x-component");
  AddVolumeOutput("MEAN_VELOCITY-Y", "MeanVelocity_y", "TIME_AVERAGE", "Mean velocity y-component");
  if (nDim == 3)
    AddVolumeOutput("MEAN_VELOCITY-Z", "MeanVelocity_z", "TIME_AVERAGE", "Mean velocity z-component");

  AddVolumeOutput("MEAN_PRESSURE", "MeanPressure", "TIME_AVERAGE", "Mean pressure");
  AddVolumeOutput("RMS_U",   "RMS[u]", "TIME_AVERAGE", "RMS u");
  AddVolumeOutput("RMS_V",   "RMS[v]", "TIME_AVERAGE", "RMS v");
  AddVolumeOutput("RMS_UV",  "RMS[uv]", "TIME_AVERAGE", "RMS uv");
  AddVolumeOutput("RMS_P",   "RMS[Pressure]",   "TIME_AVERAGE", "RMS Pressure");
  AddVolumeOutput("UUPRIME", "u'u'", "TIME_AVERAGE", "Mean Reynolds-stress component u'u'");
  AddVolumeOutput("VVPRIME", "v'v'", "TIME_AVERAGE", "Mean Reynolds-stress component v'v'");
  AddVolumeOutput("UVPRIME", "u'v'", "TIME_AVERAGE", "Mean Reynolds-stress component u'v'");
  AddVolumeOutput("PPRIME",  "p'p'",   "TIME_AVERAGE", "Mean pressure fluctuation p'p'");
  if (nDim == 3){
    AddVolumeOutput("RMS_W",   "RMS[w]", "TIME_AVERAGE", "RMS u");
    AddVolumeOutput("RMS_UW", "RMS[uw]", "TIME_AVERAGE", "RMS uw");
    AddVolumeOutput("RMS_VW", "RMS[vw]", "TIME_AVERAGE", "RMS vw");
    AddVolumeOutput("WWPRIME", "w'w'", "TIME_AVERAGE", "Mean Reynolds-stress component w'w'");
    AddVolumeOutput("UWPRIME", "w'u'", "TIME_AVERAGE", "Mean Reynolds-stress component w'u'");
    AddVolumeOutput("VWPRIME", "w'v'", "TIME_AVERAGE", "Mean Reynolds-stress component w'v'");
  }
}

void CFlowOutput::LoadTimeAveragedData(unsigned long iPoint, const CVariable *Node_Flow){
  SetAvgVolumeOutputValue("MEAN_DENSITY", iPoint, Node_Flow->GetDensity(iPoint));
  SetAvgVolumeOutputValue("MEAN_VELOCITY-X", iPoint, Node_Flow->GetVelocity(iPoint,0));
  SetAvgVolumeOutputValue("MEAN_VELOCITY-Y", iPoint, Node_Flow->GetVelocity(iPoint,1));
  if (nDim == 3)
    SetAvgVolumeOutputValue("MEAN_VELOCITY-Z", iPoint, Node_Flow->GetVelocity(iPoint,2));

  SetAvgVolumeOutputValue("MEAN_PRESSURE", iPoint, Node_Flow->GetPressure(iPoint));

  SetAvgVolumeOutputValue("RMS_U", iPoint, pow(Node_Flow->GetVelocity(iPoint,0),2));
  SetAvgVolumeOutputValue("RMS_V", iPoint, pow(Node_Flow->GetVelocity(iPoint,1),2));
  SetAvgVolumeOutputValue("RMS_UV", iPoint, Node_Flow->GetVelocity(iPoint,0) * Node_Flow->GetVelocity(iPoint,1));
  SetAvgVolumeOutputValue("RMS_P", iPoint, pow(Node_Flow->GetPressure(iPoint),2));
  if (nDim == 3){
    SetAvgVolumeOutputValue("RMS_W", iPoint, pow(Node_Flow->GetVelocity(iPoint,2),2));
    SetAvgVolumeOutputValue("RMS_VW", iPoint, Node_Flow->GetVelocity(iPoint,2) * Node_Flow->GetVelocity(iPoint,1));
    SetAvgVolumeOutputValue("RMS_UW", iPoint,  Node_Flow->GetVelocity(iPoint,2) * Node_Flow->GetVelocity(iPoint,0));
  }

  const su2double umean  = GetVolumeOutputValue("MEAN_VELOCITY-X", iPoint);
  const su2double uumean = GetVolumeOutputValue("RMS_U", iPoint);
  const su2double vmean  = GetVolumeOutputValue("MEAN_VELOCITY-Y", iPoint);
  const su2double vvmean = GetVolumeOutputValue("RMS_V", iPoint);
  const su2double uvmean = GetVolumeOutputValue("RMS_UV", iPoint);
  const su2double pmean  = GetVolumeOutputValue("MEAN_PRESSURE", iPoint);
  const su2double ppmean = GetVolumeOutputValue("RMS_P", iPoint);

  SetVolumeOutputValue("UUPRIME", iPoint, -(umean*umean - uumean));
  SetVolumeOutputValue("VVPRIME", iPoint, -(vmean*vmean - vvmean));
  SetVolumeOutputValue("UVPRIME", iPoint, -(umean*vmean - uvmean));
  SetVolumeOutputValue("PPRIME",  iPoint, -(pmean*pmean - ppmean));
  if (nDim == 3){
    const su2double wmean  = GetVolumeOutputValue("MEAN_VELOCITY-Z", iPoint);
    const su2double wwmean = GetVolumeOutputValue("RMS_W", iPoint);
    const su2double uwmean = GetVolumeOutputValue("RMS_UW", iPoint);
    const su2double vwmean = GetVolumeOutputValue("RMS_VW", iPoint);
    SetVolumeOutputValue("WWPRIME", iPoint, -(wmean*wmean - wwmean));
    SetVolumeOutputValue("UWPRIME", iPoint, -(umean*wmean - uwmean));
    SetVolumeOutputValue("VWPRIME",  iPoint, -(vmean*wmean - vwmean));
  }
}

void CFlowOutput::SetFixedCLScreenOutput(const CConfig *config){
  PrintingToolbox::CTablePrinter FixedCLSummary(&cout);

  if (fabs(historyOutput_Map["CL_DRIVER_COMMAND"].value) > 1e-16){
    FixedCLSummary.AddColumn("Fixed CL Mode", 40);
    FixedCLSummary.AddColumn("Value", 30);
    FixedCLSummary.SetAlign(PrintingToolbox::CTablePrinter::LEFT);
    FixedCLSummary.PrintHeader();
    FixedCLSummary << "Current CL" << historyOutput_Map["LIFT"].value;
    FixedCLSummary << "Target CL" << config->GetTarget_CL();
    FixedCLSummary << "Previous AOA" << historyOutput_Map["PREV_AOA"].value;
    if (config->GetFinite_Difference_Mode()){
      FixedCLSummary << "Changed AoA by (Finite Difference step)" << historyOutput_Map["CL_DRIVER_COMMAND"].value;
      lastInnerIter = curInnerIter - 1;
    }
    else
      FixedCLSummary << "Changed AoA by" << historyOutput_Map["CL_DRIVER_COMMAND"].value;
    FixedCLSummary.PrintFooter();
    SetScreen_Header(config);
  }

  else if (config->GetFinite_Difference_Mode() && historyOutput_Map["AOA"].value == historyOutput_Map["PREV_AOA"].value){
    FixedCLSummary.AddColumn("Fixed CL Mode (Finite Difference)", 40);
    FixedCLSummary.AddColumn("Value", 30);
    FixedCLSummary.SetAlign(PrintingToolbox::CTablePrinter::LEFT);
    FixedCLSummary.PrintHeader();
    FixedCLSummary << "Delta CL / Delta AoA" << config->GetdCL_dAlpha();
    FixedCLSummary << "Delta CD / Delta CL" << config->GetdCD_dCL();
    if (nDim == 3){
      FixedCLSummary << "Delta CMx / Delta CL" << config->GetdCMx_dCL();
      FixedCLSummary << "Delta CMy / Delta CL" << config->GetdCMy_dCL();
    }
    FixedCLSummary << "Delta CMz / Delta CL" << config->GetdCMz_dCL();
    FixedCLSummary.PrintFooter();
    curInnerIter = lastInnerIter;
    WriteMetaData(config);
    curInnerIter = config->GetInnerIter();
  }
}<|MERGE_RESOLUTION|>--- conflicted
+++ resolved
@@ -86,16 +86,6 @@
     }
     /// DESCRIPTION: Species Variance
     AddHistoryOutput("SURFACE_SPECIES_VARIANCE", "Species_Variance", ScreenOutputFormat::SCIENTIFIC, "SPECIES_COEFF", "Total species variance, measure for mixing quality. On all markers set in MARKER_ANALYZE", HistoryFieldType::COEFFICIENT);
-
-    if (config->GetKind_Species_Model() == SPECIES_MODEL::FLAMELET) {
-      /// DESCRIPTION: Average flamelet user scalars
-      for (unsigned short i_var = 0; i_var < config->GetNScalars(); i_var++) {
-        std::stringstream str_i_var;
-        str_i_var  << std::setw(2) << std::setfill('0') << i_var;
-        AddHistoryOutput("SURFACE_SCALAR_" + str_i_var.str(), "Avg_Scalar_" + str_i_var.str(), ScreenOutputFormat::FIXED, "FLAMELET_COEFF_SURF", "Average of scalar " + std::to_string(i_var) + " on all markers set in MARKER_ANALYZE", HistoryFieldType::COEFFICIENT);
-      }
-    }
-
   }
   if (config->GetKind_Species_Model() == SPECIES_MODEL::FLAMELET) {
     /// DESCRIPTION: Average flamelet user scalars
@@ -147,16 +137,6 @@
     }
     /// DESCRIPTION: Species Variance
     AddHistoryOutputPerSurface("SURFACE_SPECIES_VARIANCE", "Species_Variance", ScreenOutputFormat::SCIENTIFIC, "SPECIES_COEFF_SURF", Marker_Analyze, HistoryFieldType::COEFFICIENT);
-
-    if (config->GetKind_Species_Model() == SPECIES_MODEL::FLAMELET) {
-      /// DESCRIPTION: Average flamelet user scalars
-      for (unsigned short i_var = 0; i_var < config->GetNScalars(); i_var++) {
-        std::stringstream str_i_var;
-        str_i_var  << std::setw(2) << std::setfill('0') << i_var;
-        AddHistoryOutputPerSurface("SURFACE_SCALAR_" + str_i_var.str(), "Avg_Scalar_" + str_i_var.str(), ScreenOutputFormat::FIXED, "FLAMELET_COEFF_SURF", Marker_Analyze, HistoryFieldType::COEFFICIENT);
-      }
-    }
-
   }
   if (config->GetKind_Species_Model() == SPECIES_MODEL::FLAMELET) {
     /// DESCRIPTION: Average flamelet user scalars
@@ -188,11 +168,7 @@
   const bool incompressible = config->GetKind_Regime() == ENUM_REGIME::INCOMPRESSIBLE;
   const bool energy         = config->GetEnergy_Equation();
   const bool streamwisePeriodic = (config->GetKind_Streamwise_Periodic() != ENUM_STREAMWISE_PERIODIC::NONE);
-<<<<<<< HEAD
-  const bool species        = config->GetKind_Species_Model() != SPECIES_MODEL::NONE;
-=======
   const bool species        = config->GetKind_Species_Model() == SPECIES_MODEL::SPECIES_TRANSPORT;
->>>>>>> 8d6af1be
   const bool flamelet       = config->GetKind_Species_Model() == SPECIES_MODEL::FLAMELET;
   const auto nSpecies       = config->GetnSpecies();
   const auto nScalars       = config->GetNScalars();
@@ -1027,7 +1003,6 @@
         AddHistoryOutput("RMS_SPECIES_" + std::to_string(iVar), "rms[rho*Y_" + std::to_string(iVar)+"]", ScreenOutputFormat::FIXED, "RMS_RES", "Root-mean square residual of transported species.", HistoryFieldType::RESIDUAL);
       }
       break;
-<<<<<<< HEAD
     }
     case SPECIES_MODEL::FLAMELET: {
       AddHistoryOutput("RMS_PROGRESS_VARIABLE", "rms[PV]", ScreenOutputFormat::FIXED, "RMS_RES", "Root-mean square residual of the progress variable equation.", HistoryFieldType::RESIDUAL);
@@ -1041,19 +1016,6 @@
       }
       break;
     }
-=======
-    }
-    case SPECIES_MODEL::FLAMELET: {
-      AddHistoryOutput("RMS_PROGRESS_VARIABLE", "rms[PV]", ScreenOutputFormat::FIXED, "RMS_RES", "Root-mean square residual of the progress variable equation.", HistoryFieldType::RESIDUAL);
-      AddHistoryOutput("RMS_TOTAL_ENTHALPY", "rms[Enth]", ScreenOutputFormat::FIXED, "RMS_RES", "Root-mean square residual of the total enthalpy equation.", HistoryFieldType::RESIDUAL);
-      /*--- auxiliary species transport ---*/
-      for(auto i_scalar=0u; i_scalar < config->GetNUserScalars(); i_scalar++){
-        string scalar_name = config->GetUserScalarName(i_scalar);
-        AddHistoryOutput("RMS_"+scalar_name, "rms["+scalar_name+"]", ScreenOutputFormat::FIXED  , "RMS_RES", "Root-mean squared residual of the "+scalar_name+" mass fraction equation." , HistoryFieldType::RESIDUAL);
-      }
-      break;
-    }
->>>>>>> 8d6af1be
     case SPECIES_MODEL::NONE: break;
   }
 }
@@ -1241,26 +1203,20 @@
 
     case SPECIES_MODEL::FLAMELET: {
       SetHistoryOutputValue("RMS_PROGRESS_VARIABLE", log10(solver[SPECIES_SOL]->GetRes_RMS(I_PROGVAR)));
-<<<<<<< HEAD
-      SetHistoryOutputValue("RMS_TOTAL_ENTHALPY", log10(solver[SPECIES_SOL]->GetRes_RMS(I_ENTH)));
-      if(config->GetPreferentialDiffusion())
-        SetHistoryOutputValue("RMS_MIXTURE_FRACTION", log10(solver[SPECIES_SOL]->GetRes_RMS(I_MIXFRAC)));
-=======
       SetHistoryOutputValue("MAX_PROGRESS_VARIABLE", log10(solver[SPECIES_SOL]->GetRes_Max(I_PROGVAR)));
       SetHistoryOutputValue("RMS_TOTAL_ENTHALPY", log10(solver[SPECIES_SOL]->GetRes_RMS(I_ENTH)));
       SetHistoryOutputValue("MAX_TOTAL_ENTHALPY", log10(solver[SPECIES_SOL]->GetRes_Max(I_ENTH)));
->>>>>>> 8d6af1be
+      if(config->GetPreferentialDiffusion())
+        SetHistoryOutputValue("RMS_MIXTURE_FRACTION", log10(solver[SPECIES_SOL]->GetRes_RMS(I_MIXFRAC)));
+      
       /*--- auxiliary species transport ---*/
       for (unsigned short iReactant=0; iReactant<config->GetNUserScalars(); iReactant++){
         string species_name = config->GetUserScalarName(iReactant);
         SetHistoryOutputValue("RMS_" + species_name, log10(solver[SPECIES_SOL]->GetRes_RMS(config->GetNControlVars() + iReactant)));
-<<<<<<< HEAD
-=======
         SetHistoryOutputValue("MAX_" + species_name, log10(solver[SPECIES_SOL]->GetRes_Max(config->GetNControlVars() + iReactant)));
         if (multiZone) {
           SetHistoryOutputValue("BGS_" + species_name, log10(solver[SPECIES_SOL]->GetRes_BGS(config->GetNControlVars() + iReactant)));
         }
->>>>>>> 8d6af1be
       }
 
       SetHistoryOutputValue("LINSOL_ITER_SPECIES", solver[SPECIES_SOL]->GetIterLinSolver());
@@ -1270,7 +1226,6 @@
 
     case SPECIES_MODEL::NONE: break;
   }
-
 }
 
 void CFlowOutput::SetVolumeOutputFields_ScalarSolution(const CConfig* config){
@@ -1309,11 +1264,8 @@
     case SPECIES_MODEL::FLAMELET:
       AddVolumeOutput("PROGVAR", "Progress_Variable", "SOLUTION", "Progress variable");
       AddVolumeOutput("ENTHALPY", "Total_Enthalpy", "SOLUTION", "Total enthalpy");
-<<<<<<< HEAD
       if(config->GetPreferentialDiffusion())
         AddVolumeOutput("MIXFRAC", "Mixture_Fraction", "SOLUTION", "Mixture fraction");
-=======
->>>>>>> 8d6af1be
       /*--- auxiliary species ---*/
       for (unsigned short iReactant=0; iReactant<config->GetNUserScalars(); iReactant++) {
         string species_name = config->GetUserScalarName(iReactant);
@@ -1365,11 +1317,8 @@
     case SPECIES_MODEL::FLAMELET:
       AddVolumeOutput("RES_PROGVAR", "Residual_Progress_Variable", "SOLUTION", "Residual of progress variable");
       AddVolumeOutput("RES_ENTHALPY", "Residual_Total_Enthalpy", "SOLUTION", "Residual of total enthalpy");
-<<<<<<< HEAD
       if(config->GetPreferentialDiffusion())
         AddVolumeOutput("RES_MIXFRAC", "Residual_Mixture_Fraction", "SOLUTION", "Residual of mixture fraction");
-=======
->>>>>>> 8d6af1be
       /*--- residuals for auxiliary species transport equations ---*/
       for (unsigned short iReactant=0; iReactant<config->GetNUserScalars(); iReactant++){
         string species_name = config->GetUserScalarName(iReactant);
@@ -1417,11 +1366,8 @@
       case SPECIES_MODEL::FLAMELET:
         AddVolumeOutput("LIMITER_PROGVAR", "Limiter_Progress_Variable", "SOLUTION", "Limiter of progress variable");
         AddVolumeOutput("LIMITER_ENTHALPY", "Limiter_Total_Enthalpy", "SOLUTION", "Limiter of total enthalpy");
-<<<<<<< HEAD
         if(config->GetPreferentialDiffusion())
           AddVolumeOutput("LIMITER_MIXFRAC", "Limiter_Mixture_Fraction", "SOLUTION", "Limiter of mixture fraction");
-=======
->>>>>>> 8d6af1be
         /*--- limiter for auxiliary species transport ---*/
         for (unsigned short iReactant=0; iReactant<config->GetNUserScalars(); iReactant++) {
           string species_name = config->GetUserScalarName(iReactant);
@@ -1549,7 +1495,6 @@
 
       SetVolumeOutputValue("PROGVAR", iPoint, Node_Species->GetSolution(iPoint, I_PROGVAR));
       SetVolumeOutputValue("ENTHALPY", iPoint, Node_Species->GetSolution(iPoint, I_ENTH));
-<<<<<<< HEAD
       if(config->GetPreferentialDiffusion())
         SetVolumeOutputValue("MIXFRAC", iPoint, Node_Species->GetSolution(iPoint, I_MIXFRAC));
       /*--- values from auxiliary species transport ---*/
@@ -1564,11 +1509,6 @@
       if(config->GetPreferentialDiffusion())
         SetVolumeOutputValue("RES_MIXFRAC", iPoint, solver[SPECIES_SOL]->LinSysRes(iPoint, I_MIXFRAC));
       /*--- residual for auxiliary species transport equations ---*/
-=======
-      SetVolumeOutputValue("SOURCE_PROGVAR", iPoint, Node_Species->GetScalarSources(iPoint, I_PROGVAR));
-      SetVolumeOutputValue("RES_PROGVAR", iPoint, solver[SPECIES_SOL]->LinSysRes(iPoint, I_PROGVAR));
-      SetVolumeOutputValue("RES_ENTHALPY", iPoint, solver[SPECIES_SOL]->LinSysRes(iPoint, I_ENTH));
->>>>>>> 8d6af1be
       SetVolumeOutputValue("TABLE_MISSES"       , iPoint, (su2double)Node_Species->GetInsideTable(iPoint));
 
       /*--- auxiliary species transport equations ---*/
@@ -1582,11 +1522,8 @@
       if (config->GetKind_SlopeLimit_Species() != LIMITER::NONE) {
         SetVolumeOutputValue("LIMITER_PROGVAR", iPoint, Node_Species->GetLimiter(iPoint, I_PROGVAR));
         SetVolumeOutputValue("LIMITER_ENTHALPY", iPoint, Node_Species->GetLimiter(iPoint, I_ENTH));
-<<<<<<< HEAD
         if(config->GetPreferentialDiffusion())
           SetVolumeOutputValue("LIMITER_MIXFRAC", iPoint, Node_Species->GetLimiter(iPoint, I_MIXFRAC));
-=======
->>>>>>> 8d6af1be
         /*--- limiter for auxiliary species transport equations ---*/
         for (unsigned short i_scalar=0; i_scalar<config->GetNUserScalars(); i_scalar++) {
           string scalar_name = config->GetUserScalarName(i_scalar);
