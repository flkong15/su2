/*!
 * \file output_flow_inc.cpp
 * \brief Main subroutines for incompressible flow output
 * \author R. Sanchez
 * \version 7.1.0 "Blackbird"
 *
 * SU2 Project Website: https://su2code.github.io
 *
 * The SU2 Project is maintained by the SU2 Foundation
 * (http://su2foundation.org)
 *
 * Copyright 2012-2020, SU2 Contributors (cf. AUTHORS.md)
 *
 * SU2 is free software; you can redistribute it and/or
 * modify it under the terms of the GNU Lesser General Public
 * License as published by the Free Software Foundation; either
 * version 2.1 of the License, or (at your option) any later version.
 *
 * SU2 is distributed in the hope that it will be useful,
 * but WITHOUT ANY WARRANTY; without even the implied warranty of
 * MERCHANTABILITY or FITNESS FOR A PARTICULAR PURPOSE. See the GNU
 * Lesser General Public License for more details.
 *
 * You should have received a copy of the GNU Lesser General Public
 * License along with SU2. If not, see <http://www.gnu.org/licenses/>.
 */


#include "../../include/output/CFlowIncOutput.hpp"

#include "../../../Common/include/geometry/CGeometry.hpp"
#include "../../include/solvers/CSolver.hpp"

CFlowIncOutput::CFlowIncOutput(CConfig *config, unsigned short nDim) : CFlowOutput(config, nDim, false) {

  turb_model = config->GetKind_Turb_Model();
  scalar_model = config->GetKind_Scalar_Model();
  heat = config->GetEnergy_Equation();

  weakly_coupled_heat = config->GetWeakly_Coupled_Heat();

  /*--- Set the default history fields if nothing is set in the config file ---*/

  if (nRequestedHistoryFields == 0){
    requestedHistoryFields.emplace_back("ITER");
    requestedHistoryFields.emplace_back("RMS_RES");
    nRequestedHistoryFields = requestedHistoryFields.size();
  }

  if (nRequestedScreenFields == 0){
    if (multiZone) requestedScreenFields.emplace_back("OUTER_ITER");
    requestedScreenFields.emplace_back("INNER_ITER");
    requestedScreenFields.emplace_back("RMS_PRESSURE");
    requestedScreenFields.emplace_back("RMS_VELOCITY-X");
    requestedScreenFields.emplace_back("RMS_VELOCITY-Y");
    nRequestedScreenFields = requestedScreenFields.size();
  }

  if (nRequestedVolumeFields == 0){
    requestedVolumeFields.emplace_back("COORDINATES");
    requestedVolumeFields.emplace_back("SOLUTION");
    requestedVolumeFields.emplace_back("PRIMITIVE");
    if (config->GetDynamic_Grid()) requestedVolumeFields.emplace_back("GRID_VELOCITY");
    nRequestedVolumeFields = requestedVolumeFields.size();
  }

  stringstream ss;
  ss << "Zone " << config->GetiZone() << " (Incomp. Fluid)";
  multiZoneHeaderString = ss.str();

  /*--- Set the volume filename --- */

  volumeFilename = config->GetVolume_FileName();

  /*--- Set the surface filename --- */

  surfaceFilename = config->GetSurfCoeff_FileName();

  /*--- Set the restart filename --- */

  restartFilename = config->GetRestart_FileName();

  /*--- Set the default convergence field --- */

  if (convFields.empty() ) convFields.emplace_back("RMS_PRESSURE");


}

CFlowIncOutput::~CFlowIncOutput(void) {}


void CFlowIncOutput::SetHistoryOutputFields(CConfig *config){

  /// BEGIN_GROUP: RMS_RES, DESCRIPTION: The root-mean-square residuals of the SOLUTION variables.
  /// DESCRIPTION: Root-mean square residual of the pressure.
  AddHistoryOutput("RMS_PRESSURE",   "rms[P]", ScreenOutputFormat::FIXED,   "RMS_RES", "Root-mean square residual of the pressure.", HistoryFieldType::RESIDUAL);
  /// DESCRIPTION: Root-mean square residual of the velocity x-component.
  AddHistoryOutput("RMS_VELOCITY-X", "rms[U]", ScreenOutputFormat::FIXED,   "RMS_RES", "Root-mean square residual of the velocity x-component.", HistoryFieldType::RESIDUAL);
  /// DESCRIPTION: Root-mean square residual of the velocity y-component.
  AddHistoryOutput("RMS_VELOCITY-Y", "rms[V]", ScreenOutputFormat::FIXED,   "RMS_RES", "Root-mean square residual of the velocity y-component.", HistoryFieldType::RESIDUAL);
  /// DESCRIPTION: Root-mean square residual of the velocity z-component.
  if (nDim == 3) AddHistoryOutput("RMS_VELOCITY-Z", "rms[W]", ScreenOutputFormat::FIXED,   "RMS_RES", "Root-mean square residual of the velocity z-component.", HistoryFieldType::RESIDUAL);
  /// DESCRIPTION: Maximum residual of the temperature.
  if (heat || weakly_coupled_heat) AddHistoryOutput("RMS_TEMPERATURE", "rms[T]", ScreenOutputFormat::FIXED, "RMS_RES", "Root-mean square residual of the temperature.", HistoryFieldType::RESIDUAL);
  /// DESCRIPTION: Root-mean square residual of the radiative energy (P1 model).
  if (config->AddRadiation()) AddHistoryOutput("RMS_RAD_ENERGY", "rms[E_Rad]",  ScreenOutputFormat::FIXED, "RMS_RES", "Root-mean square residual of the radiative energy.", HistoryFieldType::RESIDUAL);

  switch(turb_model){
  case SA: case SA_NEG: case SA_E: case SA_COMP: case SA_E_COMP:
    /// DESCRIPTION: Root-mean square residual of nu tilde (SA model).
    AddHistoryOutput("RMS_NU_TILDE",       "rms[nu]", ScreenOutputFormat::FIXED, "RMS_RES", "Root-mean square residual of nu tilde (SA model).", HistoryFieldType::RESIDUAL);
    break;
  case SST: case SST_SUST:
    /// DESCRIPTION: Root-mean square residual of kinetic energy (SST model).
    AddHistoryOutput("RMS_TKE", "rms[k]",  ScreenOutputFormat::FIXED, "RMS_RES", "Root-mean square residual of kinetic energy (SST model).", HistoryFieldType::RESIDUAL);
    /// DESCRIPTION: Root-mean square residual of the dissipation (SST model).
    AddHistoryOutput("RMS_DISSIPATION",    "rms[w]",  ScreenOutputFormat::FIXED, "RMS_RES", "Root-mean square residual of dissipation (SST model).", HistoryFieldType::RESIDUAL);
    break;
  default: break;
  }
  
  switch(scalar_model){
    case PASSIVE_SCALAR:
      AddHistoryOutput("RMS_PASSIVE_SCALAR", "rms[c]", ScreenOutputFormat::FIXED, "RMS_RES", "Root-mean squared residual of the passive scalar equation.", HistoryFieldType::RESIDUAL);
      break;
    case PROGRESS_VARIABLE:
      AddHistoryOutput("RMS_PROGRESS_VARIABLE", "rms[PV]"       , ScreenOutputFormat::FIXED  , "RMS_RES", "Root-mean squared residual of the progress variable equation.", HistoryFieldType::RESIDUAL);
      AddHistoryOutput("RMS_ENTHALPY"         , "rms[Enth]"     , ScreenOutputFormat::FIXED  , "RMS_RES", "Root-mean squared residual of the enthalpy equation."         , HistoryFieldType::RESIDUAL);
      AddHistoryOutput("RMS_Y_CO"             , "rms[Y_CO]"     , ScreenOutputFormat::FIXED  , "RMS_RES", "Root-mean squared residual of the CO mass fraction equation." , HistoryFieldType::RESIDUAL);
      AddHistoryOutput("RMS_Y_NOX"            , "rms[Y_NOx]"    , ScreenOutputFormat::FIXED  , "RMS_RES", "Root-mean squared residual of the NOx mass fraction equation.", HistoryFieldType::RESIDUAL);
      AddHistoryOutput("N_TABLE_MISSES"       , "# table misses", ScreenOutputFormat::INTEGER, "RMS_RES", "number of table misses"                              , HistoryFieldType::RESIDUAL);
      break;
    default: break;
  }
  /// END_GROUP

  /// BEGIN_GROUP: MAX_RES, DESCRIPTION: The maximum residuals of the SOLUTION variables.
  /// DESCRIPTION: Maximum residual of the pressure.
  AddHistoryOutput("MAX_PRESSURE",   "max[P]", ScreenOutputFormat::FIXED,   "MAX_RES", "Maximum residual of the pressure.", HistoryFieldType::RESIDUAL);
  /// DESCRIPTION: Maximum residual of the velocity x-component.
  AddHistoryOutput("MAX_VELOCITY-X", "max[U]", ScreenOutputFormat::FIXED,   "MAX_RES", "Maximum residual of the velocity x-component.", HistoryFieldType::RESIDUAL);
  /// DESCRIPTION: Maximum residual of the velocity y-component.
  AddHistoryOutput("MAX_VELOCITY-Y", "max[V]", ScreenOutputFormat::FIXED,   "MAX_RES", "Maximum residual of the velocity y-component.", HistoryFieldType::RESIDUAL);
  /// DESCRIPTION: Maximum residual of the velocity z-component.
  if (nDim == 3)
    AddHistoryOutput("MAX_VELOCITY-Z", "max[W]", ScreenOutputFormat::FIXED,   "MAX_RES", "Maximum residual of the velocity z-component.", HistoryFieldType::RESIDUAL);
  /// DESCRIPTION: Maximum residual of the temperature.
  if (heat || weakly_coupled_heat)
    AddHistoryOutput("MAX_TEMPERATURE", "max[T]", ScreenOutputFormat::FIXED, "MAX_RES", "Root-mean square residual of the temperature.", HistoryFieldType::RESIDUAL);

  switch(turb_model){
  case SA: case SA_NEG: case SA_E: case SA_COMP: case SA_E_COMP:
    /// DESCRIPTION: Maximum residual of nu tilde (SA model).
    AddHistoryOutput("MAX_NU_TILDE",       "max[nu]", ScreenOutputFormat::FIXED, "MAX_RES", "Maximum residual of nu tilde (SA model).", HistoryFieldType::RESIDUAL);
    break;
  case SST: case SST_SUST:
    /// DESCRIPTION: Maximum residual of kinetic energy (SST model).
    AddHistoryOutput("MAX_TKE", "max[k]",  ScreenOutputFormat::FIXED, "MAX_RES", "Maximum residual of kinetic energy (SST model).", HistoryFieldType::RESIDUAL);
    /// DESCRIPTION: Maximum residual of the dissipation (SST model).
    AddHistoryOutput("MAX_DISSIPATION",    "max[w]",  ScreenOutputFormat::FIXED, "MAX_RES", "Maximum residual of dissipation (SST model).", HistoryFieldType::RESIDUAL);
    break;
  default: break;
  }
  
  switch(scalar_model){
    case PASSIVE_SCALAR:
      AddHistoryOutput("MAX_PASSIVE_SCALAR", "max[c]", ScreenOutputFormat::FIXED, "MAX_RES", "Maximum residual of the passive scalar equation.", HistoryFieldType::RESIDUAL);
      break;
    case PROGRESS_VARIABLE:
      AddHistoryOutput("MAX_PROGRESS_VARIABLE" , "max[PV]"    , ScreenOutputFormat::FIXED , "MAX_RES", "Maximum residual of the progress variable equation." , HistoryFieldType::RESIDUAL);
      AddHistoryOutput("MAX_ENTHALPY"          , "max[Enth]"  , ScreenOutputFormat::FIXED , "MAX_RES", "Maximum residual of the enthalpy equation."          , HistoryFieldType::RESIDUAL);
      AddHistoryOutput("MAX_Y_CO"              , "max[Y_CO]"  , ScreenOutputFormat::FIXED , "MAX_RES", "Maximum residual of the CO mass fraction equation."  , HistoryFieldType::RESIDUAL);
      AddHistoryOutput("MAX_Y_NOX"             , "max[Y_NOx]" , ScreenOutputFormat::FIXED , "MAX_RES", "Maximum residual of the NOx mass fraction equation." , HistoryFieldType::RESIDUAL);
      break;
    default: break;
  }
  /// END_GROUP

  /// BEGIN_GROUP: BGS_RES, DESCRIPTION: The block-gauss seidel residuals of the SOLUTION variables.
  /// DESCRIPTION: Maximum residual of the pressure.
  AddHistoryOutput("BGS_PRESSURE",   "bgs[P]", ScreenOutputFormat::FIXED,   "BGS_RES", "BGS residual of the pressure.", HistoryFieldType::RESIDUAL);
  /// DESCRIPTION: Maximum residual of the velocity x-component.
  AddHistoryOutput("BGS_VELOCITY-X", "bgs[U]", ScreenOutputFormat::FIXED,   "BGS_RES", "BGS residual of the velocity x-component.", HistoryFieldType::RESIDUAL);
  /// DESCRIPTION: Maximum residual of the velocity y-component.
  AddHistoryOutput("BGS_VELOCITY-Y", "bgs[V]", ScreenOutputFormat::FIXED,   "BGS_RES", "BGS residual of the velocity y-component.", HistoryFieldType::RESIDUAL);
  /// DESCRIPTION: Maximum residual of the velocity z-component.
  if (nDim == 3)
    AddHistoryOutput("BGS_VELOCITY-Z", "bgs[W]", ScreenOutputFormat::FIXED,   "BGS_RES", "BGS residual of the velocity z-component.", HistoryFieldType::RESIDUAL);
  /// DESCRIPTION: Maximum residual of the temperature.
  if (heat || weakly_coupled_heat)
    AddHistoryOutput("BGS_TEMPERATURE", "bgs[T]", ScreenOutputFormat::FIXED, "BGS_RES", "BGS residual of the temperature.", HistoryFieldType::RESIDUAL);
  /// DESCRIPTION: Multizone residual of the radiative energy (P1 model).
  if (config->AddRadiation()) AddHistoryOutput("BGS_RAD_ENERGY", "bgs[E_Rad]",  ScreenOutputFormat::FIXED, "BGS_RES", "BGS residual of the radiative energy.", HistoryFieldType::RESIDUAL);

  switch(turb_model){
  case SA: case SA_NEG: case SA_E: case SA_COMP: case SA_E_COMP:
    /// DESCRIPTION: Maximum residual of nu tilde (SA model).
    AddHistoryOutput("BGS_NU_TILDE",       "bgs[nu]", ScreenOutputFormat::FIXED, "BGS_RES", "BGS residual of nu tilde (SA model).", HistoryFieldType::RESIDUAL);
    break;
  case SST: case SST_SUST:
    /// DESCRIPTION: Maximum residual of kinetic energy (SST model).
    AddHistoryOutput("BGS_TKE", "bgs[k]",  ScreenOutputFormat::FIXED, "BGS_RES", "BGS residual of kinetic energy (SST model).", HistoryFieldType::RESIDUAL);
    /// DESCRIPTION: Maximum residual of the dissipation (SST model).
    AddHistoryOutput("BGS_DISSIPATION",    "bgs[w]",  ScreenOutputFormat::FIXED, "BGS_RES", "BGS residual of dissipation (SST model).", HistoryFieldType::RESIDUAL);
    break;
  default: break;
  }
  
  switch(scalar_model){
    case PASSIVE_SCALAR:
      AddHistoryOutput("BGS_PASSIVE_SCALAR", "bgs[c]", ScreenOutputFormat::FIXED, "BGS_RES", "BGS residual of the passive scalar equation.", HistoryFieldType::RESIDUAL);
      break;
    case PROGRESS_VARIABLE:
      AddHistoryOutput("BGS_PROGRESS_VARIABLE" , "bgs[PV]"    , ScreenOutputFormat::FIXED , "BGS_RES", "BGS residual of the progress variable equation." , HistoryFieldType::RESIDUAL);
      AddHistoryOutput("BGS_ENTHALPY"          , "bgs[Enth]"  , ScreenOutputFormat::FIXED , "BGS_RES", "BGS residual of the enthalpy equation."          , HistoryFieldType::RESIDUAL);
      AddHistoryOutput("BGS_Y_CO"              , "bgs[Y_CO]"  , ScreenOutputFormat::FIXED , "BGS_RES", "BGS residual of the CO mass fraction equation."  , HistoryFieldType::RESIDUAL);
      AddHistoryOutput("BGS_Y_NOX"             , "bgs[Y_NOx]" , ScreenOutputFormat::FIXED , "BGS_RES", "BGS residual of the NOx mass fraction equation." , HistoryFieldType::RESIDUAL);
      break;
    default: break;
  }
  /// END_GROUP

  /// BEGIN_GROUP: ROTATING_FRAME, DESCRIPTION: Coefficients related to a rotating frame of reference.
  /// DESCRIPTION: Merit
  AddHistoryOutput("FIGURE_OF_MERIT", "CMerit", ScreenOutputFormat::SCIENTIFIC, "ROTATING_FRAME", "Merit", HistoryFieldType::COEFFICIENT);
  /// DESCRIPTION: CT
  AddHistoryOutput("THRUST",    "CT",     ScreenOutputFormat::SCIENTIFIC, "ROTATING_FRAME", "CT", HistoryFieldType::COEFFICIENT);
  /// DESCRIPTION: CQ
  AddHistoryOutput("TORQUE",    "CQ",     ScreenOutputFormat::SCIENTIFIC, "ROTATING_FRAME", "CQ", HistoryFieldType::COEFFICIENT);
  /// END_GROUP

  /// BEGIN_GROUP: HEAT_COEFF, DESCRIPTION: Heat coefficients on all surfaces set with MARKER_MONITORING.
  /// DESCRIPTION: Total heatflux
  AddHistoryOutput("TOTAL_HEATFLUX", "HF",      ScreenOutputFormat::SCIENTIFIC, "HEAT", "Total heatflux on all surfaces set with MARKER_MONITORING.", HistoryFieldType::COEFFICIENT);
  /// DESCRIPTION: Maximal heatflux
  AddHistoryOutput("MAXIMUM_HEATFLUX", "maxHF", ScreenOutputFormat::SCIENTIFIC, "HEAT", "Total maximum heatflux on all surfaces set with MARKER_MONITORING.", HistoryFieldType::COEFFICIENT);
  /// DESCRIPTION: Temperature
  AddHistoryOutput("AVG_TEMPERATURE", "Temp", ScreenOutputFormat::SCIENTIFIC, "HEAT",  "Total avg. temperature on all surfaces set with MARKER_MONITORING.", HistoryFieldType::COEFFICIENT);
  /// END_GROUP

  /// DESCRIPTION: Angle of attack
  AddHistoryOutput("AOA",         "AoA",                      ScreenOutputFormat::SCIENTIFIC,"AOA", "Angle of attack");
  /// DESCRIPTION: Linear solver iterations
  AddHistoryOutput("LINSOL_ITER", "LinSolIter", ScreenOutputFormat::INTEGER, "LINSOL", "Number of iterations of the linear solver.");
  AddHistoryOutput("LINSOL_RESIDUAL", "LinSolRes", ScreenOutputFormat::FIXED, "LINSOL", "Residual of the linear solver.");

  AddHistoryOutput("MIN_DELTA_TIME", "Min DT", ScreenOutputFormat::SCIENTIFIC, "CFL_NUMBER", "Current minimum local time step");
  AddHistoryOutput("MAX_DELTA_TIME", "Max DT", ScreenOutputFormat::SCIENTIFIC, "CFL_NUMBER", "Current maximum local time step");

  AddHistoryOutput("MIN_CFL", "Min CFL", ScreenOutputFormat::SCIENTIFIC, "CFL_NUMBER", "Current minimum of the local CFL numbers");
  AddHistoryOutput("MAX_CFL", "Max CFL", ScreenOutputFormat::SCIENTIFIC, "CFL_NUMBER", "Current maximum of the local CFL numbers");
  AddHistoryOutput("AVG_CFL", "Avg CFL", ScreenOutputFormat::SCIENTIFIC, "CFL_NUMBER", "Current average of the local CFL numbers");

  if (config->GetDeform_Mesh()){
    AddHistoryOutput("DEFORM_MIN_VOLUME", "MinVolume", ScreenOutputFormat::SCIENTIFIC, "DEFORM", "Minimum volume in the mesh");
    AddHistoryOutput("DEFORM_MAX_VOLUME", "MaxVolume", ScreenOutputFormat::SCIENTIFIC, "DEFORM", "Maximum volume in the mesh");
    AddHistoryOutput("DEFORM_ITER", "DeformIter", ScreenOutputFormat::INTEGER, "DEFORM", "Linear solver iterations for the mesh deformation");
    AddHistoryOutput("DEFORM_RESIDUAL", "DeformRes", ScreenOutputFormat::FIXED, "DEFORM", "Residual of the linear solver for the mesh deformation");
  }

  /*--- Add analyze surface history fields --- */

  AddAnalyzeSurfaceOutput(config);

  /*--- Add aerodynamic coefficients fields --- */

  AddAerodynamicCoefficients(config);

}

void CFlowIncOutput::LoadHistoryData(CConfig *config, CGeometry *geometry, CSolver **solver) {

  CSolver* flow_solver = solver[FLOW_SOL];
  CSolver* turb_solver = solver[TURB_SOL];
  CSolver* heat_solver = solver[HEAT_SOL];
  CSolver* rad_solver  = solver[RAD_SOL];
  CSolver* mesh_solver = solver[MESH_SOL];

  CSolver* scalar_solver = solver[SCALAR_SOL];
  SetHistoryOutputValue("RMS_PRESSURE", log10(flow_solver->GetRes_RMS(0)));
  SetHistoryOutputValue("RMS_VELOCITY-X", log10(flow_solver->GetRes_RMS(1)));
  SetHistoryOutputValue("RMS_VELOCITY-Y", log10(flow_solver->GetRes_RMS(2)));
  if (nDim == 3) SetHistoryOutputValue("RMS_VELOCITY-Z", log10(flow_solver->GetRes_RMS(3)));

  switch(turb_model){
  case SA: case SA_NEG: case SA_E: case SA_COMP: case SA_E_COMP:
    SetHistoryOutputValue("RMS_NU_TILDE", log10(turb_solver->GetRes_RMS(0)));
    break;
  case SST: case SST_SUST:
    SetHistoryOutputValue("RMS_TKE", log10(turb_solver->GetRes_RMS(0)));
    SetHistoryOutputValue("RMS_DISSIPATION",    log10(turb_solver->GetRes_RMS(1)));
    break;
  }

  if (config->AddRadiation())
    SetHistoryOutputValue("RMS_RAD_ENERGY", log10(rad_solver->GetRes_RMS(0)));


  
  switch(scalar_model){
    case PASSIVE_SCALAR:
      SetHistoryOutputValue("RMS_PASSIVE_SCALAR", log10(scalar_solver->GetRes_RMS(0)));
      break;
    case PROGRESS_VARIABLE:
      SetHistoryOutputValue("RMS_PROGRESS_VARIABLE", log10(scalar_solver->GetRes_RMS(I_PROG_VAR)));
      SetHistoryOutputValue("RMS_ENTHALPY"         , log10(scalar_solver->GetRes_RMS(I_ENTHALPY)));
      SetHistoryOutputValue("RMS_Y_CO"             , log10(scalar_solver->GetRes_RMS(I_CO)      ));
      SetHistoryOutputValue("RMS_Y_NOX"            , log10(scalar_solver->GetRes_RMS(I_NOX)     ));
      SetHistoryOutputValue("N_TABLE_MISSES"       , scalar_solver->GetNTableMisses());
      break;
  }
  
  SetHistoryOutputValue("MAX_PRESSURE", log10(flow_solver->GetRes_Max(0)));
  SetHistoryOutputValue("MAX_VELOCITY-X", log10(flow_solver->GetRes_Max(1)));
  SetHistoryOutputValue("MAX_VELOCITY-Y", log10(flow_solver->GetRes_Max(2)));
  if (nDim == 3) SetHistoryOutputValue("RMS_VELOCITY-Z", log10(flow_solver->GetRes_Max(3)));

  switch(turb_model){
  case SA: case SA_NEG: case SA_E: case SA_COMP: case SA_E_COMP:
    SetHistoryOutputValue("MAX_NU_TILDE", log10(turb_solver->GetRes_Max(0)));
    break;
  case SST: case SST_SUST:
    SetHistoryOutputValue("MAX_TKE", log10(turb_solver->GetRes_Max(0)));
    SetHistoryOutputValue("MAX_DISSIPATION",    log10(turb_solver->GetRes_Max(1)));
    break;
  }
  
  switch(scalar_model){
    case PASSIVE_SCALAR:
      SetHistoryOutputValue("MAX_PASSIVE_SCALAR", log10(scalar_solver->GetRes_Max(0)));
      break;
    case PROGRESS_VARIABLE:
      SetHistoryOutputValue("MAX_PROGRESS_VARIABLE", log10(scalar_solver->GetRes_Max(I_PROG_VAR)));
      SetHistoryOutputValue("MAX_ENTHALPY"         , log10(scalar_solver->GetRes_Max(I_ENTHALPY)));
      SetHistoryOutputValue("MAX_Y_CO"             , log10(scalar_solver->GetRes_Max(I_CO)      ));
      SetHistoryOutputValue("MAX_Y_NOX"            , log10(scalar_solver->GetRes_Max(I_NOX)     ));
      break;
  }
  
  if (multiZone){
    SetHistoryOutputValue("BGS_PRESSURE", log10(flow_solver->GetRes_BGS(0)));
    SetHistoryOutputValue("BGS_VELOCITY-X", log10(flow_solver->GetRes_BGS(1)));
    SetHistoryOutputValue("BGS_VELOCITY-Y", log10(flow_solver->GetRes_BGS(2)));
    if (nDim == 3) SetHistoryOutputValue("BGS_VELOCITY-Z", log10(flow_solver->GetRes_BGS(3)));

    switch(turb_model){
    case SA: case SA_NEG: case SA_E: case SA_COMP: case SA_E_COMP:
      SetHistoryOutputValue("BGS_NU_TILDE", log10(turb_solver->GetRes_BGS(0)));
      break;
    case SST:
      SetHistoryOutputValue("BGS_TKE", log10(turb_solver->GetRes_BGS(0)));
      SetHistoryOutputValue("BGS_DISSIPATION",    log10(turb_solver->GetRes_BGS(1)));
      break;
    }

    if (config->AddRadiation())
      SetHistoryOutputValue("BGS_RAD_ENERGY", log10(rad_solver->GetRes_BGS(0)));

    
    switch(scalar_model){
      case PASSIVE_SCALAR:
        SetHistoryOutputValue("BGS_PASSIVE_SCALAR", log10(scalar_solver->GetRes_BGS(0)));
        break;
      case PROGRESS_VARIABLE:
        SetHistoryOutputValue("BGS_PROGRESS_VARIABLE", log10(scalar_solver->GetRes_BGS(I_PROG_VAR)));
        SetHistoryOutputValue("BGS_ENTHALPY"         , log10(scalar_solver->GetRes_BGS(I_ENTHALPY)));
        SetHistoryOutputValue("BGS_Y_CO"             , log10(scalar_solver->GetRes_BGS(I_CO)      ));
        SetHistoryOutputValue("BGS_Y_NOX"            , log10(scalar_solver->GetRes_BGS(I_NOX)     )); 
        break;
    }
  }

  if (weakly_coupled_heat){
    SetHistoryOutputValue("TOTAL_HEATFLUX",   heat_solver->GetTotal_HeatFlux());
    SetHistoryOutputValue("MAXIMUM_HEATFLUX", heat_solver->GetTotal_MaxHeatFlux());
    SetHistoryOutputValue("AVG_TEMPERATURE",  heat_solver->GetTotal_AvgTemperature());
    SetHistoryOutputValue("RMS_TEMPERATURE",  log10(heat_solver->GetRes_RMS(0)));
    SetHistoryOutputValue("MAX_TEMPERATURE",  log10(heat_solver->GetRes_Max(0)));
    if (multiZone) SetHistoryOutputValue("BGS_TEMPERATURE", log10(heat_solver->GetRes_BGS(0)));
  }
  if (heat){
    SetHistoryOutputValue("TOTAL_HEATFLUX",   flow_solver->GetTotal_HeatFlux());
    SetHistoryOutputValue("MAXIMUM_HEATFLUX", flow_solver->GetTotal_MaxHeatFlux());
    SetHistoryOutputValue("AVG_TEMPERATURE",  flow_solver->GetTotal_AvgTemperature());
    if (nDim == 3) SetHistoryOutputValue("RMS_TEMPERATURE", log10(flow_solver->GetRes_RMS(4)));
    else           SetHistoryOutputValue("RMS_TEMPERATURE", log10(flow_solver->GetRes_RMS(3)));

    if (nDim == 3) SetHistoryOutputValue("MAX_TEMPERATURE", log10(flow_solver->GetRes_Max(4)));
    else           SetHistoryOutputValue("MAX_TEMPERATURE", log10(flow_solver->GetRes_Max(3)));
    if (multiZone){
      if (nDim == 3) SetHistoryOutputValue("BGS_TEMPERATURE", log10(flow_solver->GetRes_BGS(4)));
      else           SetHistoryOutputValue("BGS_TEMPERATURE", log10(flow_solver->GetRes_BGS(3)));
    }

  }

  SetHistoryOutputValue("LINSOL_ITER", flow_solver->GetIterLinSolver());
  SetHistoryOutputValue("LINSOL_RESIDUAL", log10(flow_solver->GetResLinSolver()));

  if (config->GetDeform_Mesh()){
    SetHistoryOutputValue("DEFORM_MIN_VOLUME", mesh_solver->GetMinimum_Volume());
    SetHistoryOutputValue("DEFORM_MAX_VOLUME", mesh_solver->GetMaximum_Volume());
    SetHistoryOutputValue("DEFORM_ITER", mesh_solver->GetIterLinSolver());
    SetHistoryOutputValue("DEFORM_RESIDUAL", log10(mesh_solver->GetResLinSolver()));
  }

  SetHistoryOutputValue("MIN_DELTA_TIME", flow_solver->GetMin_Delta_Time());
  SetHistoryOutputValue("MAX_DELTA_TIME", flow_solver->GetMax_Delta_Time());

  SetHistoryOutputValue("MIN_CFL", flow_solver->GetMin_CFL_Local());
  SetHistoryOutputValue("MAX_CFL", flow_solver->GetMax_CFL_Local());
  SetHistoryOutputValue("AVG_CFL", flow_solver->GetAvg_CFL_Local());

  /*--- Set the analyse surface history values --- */

  SetAnalyzeSurface(solver, geometry, config, false);

  /*--- Set aeroydnamic coefficients --- */

  SetAerodynamicCoefficients(config, flow_solver);

  /*--- Set rotating frame coefficients --- */

  SetRotatingFrameCoefficients(config, flow_solver);

}


void CFlowIncOutput::SetVolumeOutputFields(CConfig *config){

  // Grid coordinates
  AddVolumeOutput("COORD-X", "x", "COORDINATES", "x-component of the coordinate vector");
  AddVolumeOutput("COORD-Y", "y", "COORDINATES", "y-component of the coordinate vector");
  if (nDim == 3)
    AddVolumeOutput("COORD-Z", "z", "COORDINATES", "z-component of the coordinate vector");

  // SOLUTION variables
  AddVolumeOutput("PRESSURE",   "Pressure",   "SOLUTION", "Pressure");
  AddVolumeOutput("VELOCITY-X", "Velocity_x", "SOLUTION", "x-component of the velocity vector");
  AddVolumeOutput("VELOCITY-Y", "Velocity_y", "SOLUTION", "y-component of the velocity vector");
  if (nDim == 3)
    AddVolumeOutput("VELOCITY-Z", "Velocity_z", "SOLUTION", "z-component of the velocity vector");
  if (heat || weakly_coupled_heat)
    AddVolumeOutput("TEMPERATURE",  "Temperature","SOLUTION", "Temperature");

  switch(config->GetKind_Turb_Model()){
  case SST: case SST_SUST:
    AddVolumeOutput("TKE", "Turb_Kin_Energy", "SOLUTION", "Turbulent kinetic energy");
    AddVolumeOutput("DISSIPATION", "Omega", "SOLUTION", "Rate of dissipation");
    break;
  case SA: case SA_COMP: case SA_E:
  case SA_E_COMP: case SA_NEG:
    AddVolumeOutput("NU_TILDE", "Nu_Tilde", "SOLUTION", "Spalart–Allmaras variable");
    break;
  case NONE:
    break;
  }
  
  switch(scalar_model){
    case PASSIVE_SCALAR:
      AddVolumeOutput("PASSIVE_SCALAR", "Passive_Scalar", "SOLUTION", "Passive scalar solution");
      break;
    case PROGRESS_VARIABLE:
      AddVolumeOutput("PROGRESS_VARIABLE", "Progress_Variable", "SOLUTION", "Progress variable solution");
      AddVolumeOutput("ENTHALPY"         , "Enthalpy"         , "SOLUTION", "Enthalpy solution"         );
      AddVolumeOutput("Y_CO"             , "Y_CO"             , "SOLUTION", "CO Mass fraction solution" );
      AddVolumeOutput("Y_NOX"            , "Y_NOx"            , "SOLUTION", "NOx Mass fraction solution");
      for (int i_lookup = 0; i_lookup < config->GetNLookups(); ++i_lookup)
        if (config->GetLookupName(i_lookup)!="NULL"){ 
          string strname1="lookup_"+config->GetLookupName(i_lookup);
          AddVolumeOutput(config->GetLookupName(i_lookup),strname1,"LOOKUP",config->GetLookupName(i_lookup));
        }

      break;
    case NO_SCALAR_MODEL:
      break;
  }

  // Radiation variables
  if (config->AddRadiation())
    AddVolumeOutput("P1-RAD", "Radiative_Energy(P1)", "SOLUTION", "Radiative Energy");

  // Sources
  switch (scalar_model) {
    case PASSIVE_SCALAR:
      break;
    case PROGRESS_VARIABLE:
      AddVolumeOutput("SOURCE_PROGRESS_VARIABLE", "Source_Progress_Variable", "SOURCE", "Source Progress Variable");
      AddVolumeOutput("SOURCE_ENTHALPY"         , "Source_Enthalpy"         , "SOURCE", "Source Enthalpy"         );
      AddVolumeOutput("SOURCE_Y_CO"             , "Source_Y_CO"             , "SOURCE", "Source Y_CO"             );
      AddVolumeOutput("SOURCE_Y_NOX"            , "Source_Y_NOx"            , "SOURCE", "Source Y_NOx"            );
    case NO_SCALAR_MODEL:
      break;
  }

  // Grid velocity
  if (config->GetDynamic_Grid()){
    AddVolumeOutput("GRID_VELOCITY-X", "Grid_Velocity_x", "GRID_VELOCITY", "x-component of the grid velocity vector");
    AddVolumeOutput("GRID_VELOCITY-Y", "Grid_Velocity_y", "GRID_VELOCITY", "y-component of the grid velocity vector");
    if (nDim == 3 )
      AddVolumeOutput("GRID_VELOCITY-Z", "Grid_Velocity_z", "GRID_VELOCITY", "z-component of the grid velocity vector");
  }

  // Primitive variables
  AddVolumeOutput("PRESSURE_COEFF", "Pressure_Coefficient", "PRIMITIVE", "Pressure coefficient");
  AddVolumeOutput("DENSITY",        "Density",              "PRIMITIVE", "Density");

  if (config->GetKind_Solver() == INC_RANS || config->GetKind_Solver() == INC_NAVIER_STOKES){
    AddVolumeOutput("LAMINAR_VISCOSITY", "Laminar_Viscosity", "PRIMITIVE", "Laminar viscosity");

    AddVolumeOutput("SKIN_FRICTION-X", "Skin_Friction_Coefficient_x", "PRIMITIVE", "x-component of the skin friction vector");
    AddVolumeOutput("SKIN_FRICTION-Y", "Skin_Friction_Coefficient_y", "PRIMITIVE", "y-component of the skin friction vector");
    if (nDim == 3)
      AddVolumeOutput("SKIN_FRICTION-Z", "Skin_Friction_Coefficient_z", "PRIMITIVE", "z-component of the skin friction vector");

    AddVolumeOutput("HEAT_FLUX", "Heat_Flux", "PRIMITIVE", "Heat-flux");
    AddVolumeOutput("Y_PLUS", "Y_Plus", "PRIMITIVE", "Non-dim. wall distance (Y-Plus)");

  }

  if (config->GetKind_Solver() == INC_RANS) {
    AddVolumeOutput("EDDY_VISCOSITY", "Eddy_Viscosity", "PRIMITIVE", "Turbulent eddy viscosity");
  }

  if (config->GetKind_Trans_Model() == BC){
    AddVolumeOutput("INTERMITTENCY", "gamma_BC", "INTERMITTENCY", "Intermittency");
  }

  //Residuals
  AddVolumeOutput("RES_PRESSURE", "Residual_Pressure", "RESIDUAL", "Residual of the pressure");
  AddVolumeOutput("RES_VELOCITY-X", "Residual_Velocity_x", "RESIDUAL", "Residual of the x-velocity component");
  AddVolumeOutput("RES_VELOCITY-Y", "Residual_Velocity_y", "RESIDUAL", "Residual of the y-velocity component");
  if (nDim == 3)
    AddVolumeOutput("RES_VELOCITY-Z", "Residual_Velocity_z", "RESIDUAL", "Residual of the z-velocity component");
  AddVolumeOutput("RES_TEMPERATURE", "Residual_Temperature", "RESIDUAL", "Residual of the temperature");

  switch(config->GetKind_Turb_Model()){
  case SST: case SST_SUST:
    AddVolumeOutput("RES_TKE", "Residual_TKE", "RESIDUAL", "Residual of turbulent kinetic energy");
    AddVolumeOutput("RES_DISSIPATION", "Residual_Omega", "RESIDUAL", "Residual of the rate of dissipation.");
    break;
  case SA: case SA_COMP: case SA_E:
  case SA_E_COMP: case SA_NEG:
    AddVolumeOutput("RES_NU_TILDE", "Residual_Nu_Tilde", "RESIDUAL", "Residual of the Spalart–Allmaras variable");
    break;
  case NONE:
    break;
  }
  
  switch(scalar_model){
    case PASSIVE_SCALAR:
      AddVolumeOutput("RES_PASSIVE_SCALAR", "Residual_Passive_Scalar", "RESIDUAL", "Residual of passive scalar equation");
      break;
    case PROGRESS_VARIABLE:
      AddVolumeOutput("RES_PROGRESS_VARIABLE", "Residual_Progress_Variable", "RESIDUAL", "Residual of the Progress Variable equation");
      AddVolumeOutput("RES_ENTHALPY"         , "Residual_Enthalpy"         , "RESIDUAL", "Residual of the Enthalpy equation"         );
      AddVolumeOutput("RES_Y_CO"             , "Residual_Y_CO"             , "RESIDUAL", "Residual of the Y_CO equation"             );
      AddVolumeOutput("RES_Y_NOX"            , "Residual_Y_NOx"            , "RESIDUAL", "Residual of the Y_NOx equation"            );
    break;
    case NO_SCALAR_MODEL:
      break;
  }
  
  // Limiter values
  AddVolumeOutput("LIMITER_PRESSURE", "Limiter_Pressure", "LIMITER", "Limiter value of the pressure");
  AddVolumeOutput("LIMITER_VELOCITY-X", "Limiter_Velocity_x", "LIMITER", "Limiter value of the x-velocity");
  AddVolumeOutput("LIMITER_VELOCITY-Y", "Limiter_Velocity_y", "LIMITER", "Limiter value of the y-velocity");
  if (nDim == 3)
    AddVolumeOutput("LIMITER_VELOCITY-Z", "Limiter_Velocity_z", "LIMITER", "Limiter value of the z-velocity");
  AddVolumeOutput("LIMITER_TEMPERATURE", "Limiter_Temperature", "LIMITER", "Limiter value of the temperature");

  switch(config->GetKind_Turb_Model()){
  case SST: case SST_SUST:
    AddVolumeOutput("LIMITER_TKE", "Limiter_TKE", "LIMITER", "Limiter value of turb. kinetic energy.");
    AddVolumeOutput("LIMITER_DISSIPATION", "Limiter_Omega", "LIMITER", "Limiter value of dissipation rate.");
    break;
  case SA: case SA_COMP: case SA_E:
  case SA_E_COMP: case SA_NEG:
    AddVolumeOutput("LIMITER_NU_TILDE", "Limiter_Nu_Tilde", "LIMITER", "Limiter value of Spalart–Allmaras variable.");
    break;
  case NONE:
    break;
  }
  
  switch(scalar_model){
    case PASSIVE_SCALAR:
      AddVolumeOutput("LIMITER_PASSIVE_SCALAR", "Limiter_Passive_Scalar", "LIMITER", "Limiter value for the passive scalar");
      break;
    case PROGRESS_VARIABLE:
      AddVolumeOutput("LIMITER_PROGRESS_VARIABLE", "Limiter_Progress_Variable", "LIMITER", "Limiter value for the Progress Variable equation");
      AddVolumeOutput("LIMITER_ENTHALPY"         , "Limiter_Enthalpy"         , "LIMITER", "Limiter value for the Enthalpy equation"         );
      AddVolumeOutput("LIMITER_Y_CO"             , "Limiter_Y_CO"             , "LIMITER", "Limiter value for the Y_CO equation"             );
      AddVolumeOutput("LIMITER_Y_NOX"            , "Limiter_Y_NOx"            , "LIMITER", "Limiter value for the Y_NOx equation"            );
      break;
    case NO_SCALAR_MODEL:
      break;
  }
  
  // Hybrid RANS-LES
  if (config->GetKind_HybridRANSLES() != NO_HYBRIDRANSLES){
    AddVolumeOutput("DES_LENGTHSCALE", "DES_LengthScale", "DDES", "DES length scale value");
    AddVolumeOutput("WALL_DISTANCE", "Wall_Distance", "DDES", "Wall distance value");
  }

  // Roe Low Dissipation
  if (config->GetKind_RoeLowDiss() != NO_ROELOWDISS){
    AddVolumeOutput("ROE_DISSIPATION", "Roe_Dissipation", "ROE_DISSIPATION", "Value of the Roe dissipation");
  }

  if(config->GetKind_Solver() == INC_RANS || config->GetKind_Solver() == INC_NAVIER_STOKES){
    if (nDim == 3){
      AddVolumeOutput("VORTICITY_X", "Vorticity_x", "VORTEX_IDENTIFICATION", "x-component of the vorticity vector");
      AddVolumeOutput("VORTICITY_Y", "Vorticity_y", "VORTEX_IDENTIFICATION", "y-component of the vorticity vector");
      AddVolumeOutput("VORTICITY_Z", "Vorticity_z", "VORTEX_IDENTIFICATION", "z-component of the vorticity vector");
    } else {
      AddVolumeOutput("VORTICITY", "Vorticity", "VORTEX_IDENTIFICATION", "Value of the vorticity");
    }
    AddVolumeOutput("Q_CRITERION", "Q_Criterion", "VORTEX_IDENTIFICATION", "Value of the Q-Criterion");
  }

  if(config->GetKind_TimeIntScheme_Flow()==EULER_IMPLICIT){
    AddVolumeOutput("TIMESTEP", "timestep", "TIMESTEP", "local timestep");
  }


  // Mesh quality metrics, computed in CPhysicalGeometry::ComputeMeshQualityStatistics.
  AddVolumeOutput("ORTHOGONALITY", "Orthogonality", "MESH_QUALITY", "Orthogonality Angle (deg.)");
  AddVolumeOutput("ASPECT_RATIO",  "Aspect_Ratio",  "MESH_QUALITY", "CV Face Area Aspect Ratio");
  AddVolumeOutput("VOLUME_RATIO",  "Volume_Ratio",  "MESH_QUALITY", "CV Sub-Volume Ratio");

  // MPI-Rank
  AddVolumeOutput("RANK", "Rank", "MPI", "Rank of the MPI-partition");
}

void CFlowIncOutput::LoadVolumeData(CConfig *config, CGeometry *geometry, CSolver **solver, unsigned long iPoint){

  CVariable* Node_Flow = solver[FLOW_SOL]->GetNodes();
  CVariable* Node_Heat = nullptr;
  CVariable* Node_Turb = nullptr;
  CVariable* Node_Rad = nullptr;
  CVariable* Node_Scalar = NULL;

  if (config->GetKind_Turb_Model() != NONE){
    Node_Turb = solver[TURB_SOL]->GetNodes();
  }
  if (weakly_coupled_heat){
    Node_Heat = solver[HEAT_SOL]->GetNodes();
  }
  if (config->GetKind_Scalar_Model() != NONE){
    Node_Scalar = solver[SCALAR_SOL]->GetNodes();
  }
  
  CPoint*    Node_Geo  = geometry->nodes;

  SetVolumeOutputValue("COORD-X", iPoint,  Node_Geo->GetCoord(iPoint, 0));
  SetVolumeOutputValue("COORD-Y", iPoint,  Node_Geo->GetCoord(iPoint, 1));
  if (nDim == 3)
    SetVolumeOutputValue("COORD-Z", iPoint, Node_Geo->GetCoord(iPoint, 2));

  SetVolumeOutputValue("PRESSURE",   iPoint, Node_Flow->GetSolution(iPoint, 0));
  SetVolumeOutputValue("VELOCITY-X", iPoint, Node_Flow->GetSolution(iPoint, 1));
  SetVolumeOutputValue("VELOCITY-Y", iPoint, Node_Flow->GetSolution(iPoint, 2));
  if (nDim == 3)
    SetVolumeOutputValue("VELOCITY-Z", iPoint, Node_Flow->GetSolution(iPoint, 3));

  if (heat) SetVolumeOutputValue("TEMPERATURE", iPoint, Node_Flow->GetSolution(iPoint, nDim+1));
  if (weakly_coupled_heat) SetVolumeOutputValue("TEMPERATURE", iPoint, Node_Heat->GetSolution(iPoint, 0));

  switch(config->GetKind_Turb_Model()){
  case SST: case SST_SUST:
    SetVolumeOutputValue("TKE", iPoint, Node_Turb->GetSolution(iPoint, 0));
    SetVolumeOutputValue("DISSIPATION", iPoint, Node_Turb->GetSolution(iPoint, 1));
    break;
  case SA: case SA_COMP: case SA_E:
  case SA_E_COMP: case SA_NEG:
    SetVolumeOutputValue("NU_TILDE", iPoint, Node_Turb->GetSolution(iPoint, 0));
    break;
  case NONE:
    break;
  }
  
  // Solution data
  switch(scalar_model){
    case PASSIVE_SCALAR:
      SetVolumeOutputValue("PASSIVE_SCALAR", iPoint, Node_Scalar->GetSolution(iPoint, 0));
      break;
    case PROGRESS_VARIABLE:
      SetVolumeOutputValue("PROGRESS_VARIABLE", iPoint, Node_Scalar->GetSolution(iPoint, I_PROG_VAR));
      SetVolumeOutputValue("ENTHALPY"         , iPoint, Node_Scalar->GetSolution(iPoint, I_ENTHALPY));
      SetVolumeOutputValue("Y_CO"             , iPoint, Node_Scalar->GetSolution(iPoint, I_CO      ));
      SetVolumeOutputValue("Y_NOX"            , iPoint, Node_Scalar->GetSolution(iPoint, I_NOX     ));
      for (int i_lookup = 0; i_lookup < config->GetNLookups(); ++i_lookup){
        if (config->GetLookupName(i_lookup)!="NULL") 
          SetVolumeOutputValue(config->GetLookupName(i_lookup), iPoint, Node_Scalar->GetLookupScalar(iPoint, i_lookup));
      }
      break;
    case NO_SCALAR_MODEL:
      break;
  }

  // Radiation solver
  if (config->AddRadiation()){
    Node_Rad = solver[RAD_SOL]->GetNodes();
    SetVolumeOutputValue("P1-RAD", iPoint, Node_Rad->GetSolution(iPoint,0));
  }

<<<<<<< HEAD
  // Sources
    switch(scalar_model){
    case PASSIVE_SCALAR:
      break;
    case PROGRESS_VARIABLE:
      SetVolumeOutputValue("SOURCE_PROGRESS_VARIABLE", iPoint, Node_Scalar->GetSourceScalar(iPoint, I_PROG_VAR));
      SetVolumeOutputValue("SOURCE_ENTHALPY"         , iPoint, Node_Scalar->GetSourceScalar(iPoint, I_ENTHALPY));
      SetVolumeOutputValue("SOURCE_Y_CO"             , iPoint, Node_Scalar->GetSourceScalar(iPoint, I_CO      ));
      SetVolumeOutputValue("SOURCE_Y_NOX"            , iPoint, Node_Scalar->GetSourceScalar(iPoint, I_NOX     ));
      break;
    case NO_SCALAR_MODEL:
      break;
  }

  if (config->GetGrid_Movement()){
=======
  if (config->GetDynamic_Grid()){
>>>>>>> 9459d398
    SetVolumeOutputValue("GRID_VELOCITY-X", iPoint, Node_Geo->GetGridVel(iPoint)[0]);
    SetVolumeOutputValue("GRID_VELOCITY-Y", iPoint, Node_Geo->GetGridVel(iPoint)[1]);
    if (nDim == 3)
      SetVolumeOutputValue("GRID_VELOCITY-Z", iPoint, Node_Geo->GetGridVel(iPoint)[2]);
  }

  su2double VelMag = 0.0;
  for (unsigned short iDim = 0; iDim < nDim; iDim++){
    VelMag += pow(solver[FLOW_SOL]->GetVelocity_Inf(iDim),2.0);
  }
  su2double factor = 1.0/(0.5*solver[FLOW_SOL]->GetDensity_Inf()*VelMag);
  SetVolumeOutputValue("PRESSURE_COEFF", iPoint, (Node_Flow->GetPressure(iPoint) - config->GetPressure_FreeStreamND())*factor);
  SetVolumeOutputValue("DENSITY", iPoint, Node_Flow->GetDensity(iPoint));

  if (config->GetKind_Solver() == INC_RANS || config->GetKind_Solver() == INC_NAVIER_STOKES){
    SetVolumeOutputValue("LAMINAR_VISCOSITY", iPoint, Node_Flow->GetLaminarViscosity(iPoint));
  }

  if (config->GetKind_Solver() == INC_RANS) {
    SetVolumeOutputValue("EDDY_VISCOSITY", iPoint, Node_Flow->GetEddyViscosity(iPoint));
  }

  if (config->GetKind_Trans_Model() == BC){
    SetVolumeOutputValue("INTERMITTENCY", iPoint, Node_Turb->GetGammaBC(iPoint));
  }

  SetVolumeOutputValue("RES_PRESSURE", iPoint, solver[FLOW_SOL]->LinSysRes(iPoint, 0));
  SetVolumeOutputValue("RES_VELOCITY-X", iPoint, solver[FLOW_SOL]->LinSysRes(iPoint, 1));
  SetVolumeOutputValue("RES_VELOCITY-Y", iPoint, solver[FLOW_SOL]->LinSysRes(iPoint, 2));
  if (nDim == 3){
    SetVolumeOutputValue("RES_VELOCITY-Z", iPoint, solver[FLOW_SOL]->LinSysRes(iPoint, 3));
    SetVolumeOutputValue("RES_TEMPERATURE", iPoint, solver[FLOW_SOL]->LinSysRes(iPoint, 4));
  } else {
    SetVolumeOutputValue("RES_TEMPERATURE", iPoint, solver[FLOW_SOL]->LinSysRes(iPoint, 3));
  }

  switch(config->GetKind_Turb_Model()){
  case SST: case SST_SUST:
    SetVolumeOutputValue("RES_TKE", iPoint, solver[TURB_SOL]->LinSysRes(iPoint, 0));
    SetVolumeOutputValue("RES_DISSIPATION", iPoint, solver[TURB_SOL]->LinSysRes(iPoint, 1));
    break;
  case SA: case SA_COMP: case SA_E:
  case SA_E_COMP: case SA_NEG:
    SetVolumeOutputValue("RES_NU_TILDE", iPoint, solver[TURB_SOL]->LinSysRes(iPoint, 0));
    break;
  case NONE:
    break;
  }
  
  switch(scalar_model){
    case PASSIVE_SCALAR:
      SetVolumeOutputValue("RES_PASSIVE_SCALAR", iPoint, solver[SCALAR_SOL]->LinSysRes(iPoint, 0));
      break;
    case PROGRESS_VARIABLE:
      SetVolumeOutputValue("RES_PROGRESS_VARIABLE", iPoint, solver[SCALAR_SOL]->LinSysRes(iPoint, I_PROG_VAR));
      SetVolumeOutputValue("RES_ENTHALPY"         , iPoint, solver[SCALAR_SOL]->LinSysRes(iPoint, I_ENTHALPY));
      SetVolumeOutputValue("RES_Y_CO"             , iPoint, solver[SCALAR_SOL]->LinSysRes(iPoint, I_CO      ));
      SetVolumeOutputValue("RES_Y_NOX"            , iPoint, solver[SCALAR_SOL]->LinSysRes(iPoint, I_NOX     ));
     break;      
    case NO_SCALAR_MODEL:
      break;
  }
  
  SetVolumeOutputValue("LIMITER_PRESSURE", iPoint, Node_Flow->GetLimiter_Primitive(iPoint, 0));
  SetVolumeOutputValue("LIMITER_VELOCITY-X", iPoint, Node_Flow->GetLimiter_Primitive(iPoint, 1));
  SetVolumeOutputValue("LIMITER_VELOCITY-Y", iPoint, Node_Flow->GetLimiter_Primitive(iPoint, 2));
  if (nDim == 3){
    SetVolumeOutputValue("LIMITER_VELOCITY-Z", iPoint, Node_Flow->GetLimiter_Primitive(iPoint, 3));
    SetVolumeOutputValue("LIMITER_TEMPERATURE", iPoint, Node_Flow->GetLimiter_Primitive(iPoint, 4));
  } else {
    SetVolumeOutputValue("LIMITER_TEMPERATURE", iPoint, Node_Flow->GetLimiter_Primitive(iPoint, 3));
  }

  switch(config->GetKind_Turb_Model()){
  case SST: case SST_SUST:
    SetVolumeOutputValue("LIMITER_TKE", iPoint, Node_Turb->GetLimiter_Primitive(iPoint, 0));
    SetVolumeOutputValue("LIMITER_DISSIPATION", iPoint, Node_Turb->GetLimiter_Primitive(iPoint, 1));
    break;
  case SA: case SA_COMP: case SA_E:
  case SA_E_COMP: case SA_NEG:
    SetVolumeOutputValue("LIMITER_NU_TILDE", iPoint, Node_Turb->GetLimiter_Primitive(iPoint, 0));
    break;
  case NONE:
    break;
  }
  
  switch(scalar_model){
    case PASSIVE_SCALAR:
      SetVolumeOutputValue("LIMITER_PASSIVE_SCALAR", iPoint, Node_Scalar->GetLimiter(iPoint, 0));
      break;
    case PROGRESS_VARIABLE:
      SetVolumeOutputValue("LIMITER_PROGRESS_VARIABLE", iPoint, Node_Scalar->GetLimiter(iPoint, I_PROG_VAR));
      SetVolumeOutputValue("LIMITER_ENTHALPY"         , iPoint, Node_Scalar->GetLimiter(iPoint, I_ENTHALPY));
      SetVolumeOutputValue("LIMITER_Y_CO"             , iPoint, Node_Scalar->GetLimiter(iPoint, I_CO      ));
      SetVolumeOutputValue("LIMITER_Y_NOX"            , iPoint, Node_Scalar->GetLimiter(iPoint, I_NOX     ));
      break;          
    case NO_SCALAR_MODEL:
      break;
  }
  
  if (config->GetKind_HybridRANSLES() != NO_HYBRIDRANSLES){
    SetVolumeOutputValue("DES_LENGTHSCALE", iPoint, Node_Flow->GetDES_LengthScale(iPoint));
    SetVolumeOutputValue("WALL_DISTANCE", iPoint, Node_Geo->GetWall_Distance(iPoint));
  }

  if (config->GetKind_RoeLowDiss() != NO_ROELOWDISS){
    SetVolumeOutputValue("ROE_DISSIPATION", iPoint, Node_Flow->GetRoe_Dissipation(iPoint));
  }

  if(config->GetKind_Solver() == INC_RANS || config->GetKind_Solver() == INC_NAVIER_STOKES){
    if (nDim == 3){
      SetVolumeOutputValue("VORTICITY_X", iPoint, Node_Flow->GetVorticity(iPoint)[0]);
      SetVolumeOutputValue("VORTICITY_Y", iPoint, Node_Flow->GetVorticity(iPoint)[1]);
      SetVolumeOutputValue("VORTICITY_Z", iPoint, Node_Flow->GetVorticity(iPoint)[2]);
    } else {
      SetVolumeOutputValue("VORTICITY", iPoint, Node_Flow->GetVorticity(iPoint)[2]);
    }
    SetVolumeOutputValue("Q_CRITERION", iPoint, GetQ_Criterion(&(Node_Flow->GetGradient_Primitive(iPoint)[1])));
  }

  if(config->GetKind_TimeIntScheme_Flow()==EULER_IMPLICIT){
    SetVolumeOutputValue("TIMESTEP", iPoint, Node_Flow->GetDelta_Time(iPoint));
  }
  // Mesh quality metrics
  if (config->GetWrt_MeshQuality()) {
    SetVolumeOutputValue("ORTHOGONALITY", iPoint, geometry->Orthogonality[iPoint]);
    SetVolumeOutputValue("ASPECT_RATIO",  iPoint, geometry->Aspect_Ratio[iPoint]);
    SetVolumeOutputValue("VOLUME_RATIO",  iPoint, geometry->Volume_Ratio[iPoint]);
  }

  // MPI-Rank
  SetVolumeOutputValue("RANK", iPoint, rank);
}

void CFlowIncOutput::LoadSurfaceData(CConfig *config, CGeometry *geometry, CSolver **solver, unsigned long iPoint, unsigned short iMarker, unsigned long iVertex){

  if ((config->GetKind_Solver() == INC_NAVIER_STOKES) || (config->GetKind_Solver()  == INC_RANS)) {
    SetVolumeOutputValue("SKIN_FRICTION-X", iPoint, solver[FLOW_SOL]->GetCSkinFriction(iMarker, iVertex, 0));
    SetVolumeOutputValue("SKIN_FRICTION-Y", iPoint, solver[FLOW_SOL]->GetCSkinFriction(iMarker, iVertex, 1));
    if (nDim == 3)
      SetVolumeOutputValue("SKIN_FRICTION-Z", iPoint, solver[FLOW_SOL]->GetCSkinFriction(iMarker, iVertex, 2));

    if (weakly_coupled_heat)
      SetVolumeOutputValue("HEAT_FLUX", iPoint, solver[HEAT_SOL]->GetHeatFlux(iMarker, iVertex));
    else {
      SetVolumeOutputValue("HEAT_FLUX", iPoint, solver[FLOW_SOL]->GetHeatFlux(iMarker, iVertex));

    }
    SetVolumeOutputValue("Y_PLUS", iPoint, solver[FLOW_SOL]->GetYPlus(iMarker, iVertex));
  }

}

bool CFlowIncOutput::SetInit_Residuals(CConfig *config){

  return (config->GetTime_Marching() != STEADY && (curInnerIter == 0))||
        (config->GetTime_Marching() == STEADY && (curInnerIter < 2));

}

bool CFlowIncOutput::SetUpdate_Averages(CConfig *config){

  return (config->GetTime_Marching() != STEADY && (curInnerIter == config->GetnInner_Iter() - 1 || convergence));

}<|MERGE_RESOLUTION|>--- conflicted
+++ resolved
@@ -705,7 +705,6 @@
     SetVolumeOutputValue("P1-RAD", iPoint, Node_Rad->GetSolution(iPoint,0));
   }
 
-<<<<<<< HEAD
   // Sources
     switch(scalar_model){
     case PASSIVE_SCALAR:
@@ -720,10 +719,7 @@
       break;
   }
 
-  if (config->GetGrid_Movement()){
-=======
   if (config->GetDynamic_Grid()){
->>>>>>> 9459d398
     SetVolumeOutputValue("GRID_VELOCITY-X", iPoint, Node_Geo->GetGridVel(iPoint)[0]);
     SetVolumeOutputValue("GRID_VELOCITY-Y", iPoint, Node_Geo->GetGridVel(iPoint)[1]);
     if (nDim == 3)
