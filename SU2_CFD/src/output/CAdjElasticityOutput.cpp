--- conflicted
+++ resolved
@@ -42,17 +42,8 @@
 
 CAdjElasticityOutput::CAdjElasticityOutput(CConfig *config, unsigned short nDim) : COutput(config, nDim, false) {
 
-<<<<<<< HEAD
-  bool linear_analysis = (config->GetGeometricConditions() == SMALL_DEFORMATIONS);  // Linear analysis.
-  bool nonlinear_analysis = (config->GetGeometricConditions() == LARGE_DEFORMATIONS);  // Nonlinear analysis.
-
-  /*--- Initialize number of variables ---*/
-  if (linear_analysis) nVar_FEM = nDim;
-  if (nonlinear_analysis) nVar_FEM = 3;
-=======
   /*--- Initialize number of variables ---*/
   nVar_FEM = nDim;
->>>>>>> 972606f5
 
   /*--- Set the default history fields if nothing is set in the config file ---*/
 
@@ -120,10 +111,6 @@
   AddHistoryOutput("SENS_NU","Sens[Nu]", ScreenOutputFormat::SCIENTIFIC, "SENSITIVITY", "");
 
 
-<<<<<<< HEAD
-
-=======
->>>>>>> 972606f5
 }
 
 inline void CAdjElasticityOutput::LoadHistoryData(CConfig *config, CGeometry *geometry, CSolver **solver) {
@@ -188,16 +175,6 @@
   /// END_GROUP
 
   /// BEGIN_GROUP: SENSITIVITY, DESCRIPTION: Geometrical sensitivities of the current objective function.
-<<<<<<< HEAD
-  /// DESCRIPTION: Sensitivity x-component.
-  AddVolumeOutput("SENSITIVITY-X", "Sensitivity_x", "SENSITIVITY", "x-component of the sensitivity vector");
-  /// DESCRIPTION: Sensitivity y-component.
-  AddVolumeOutput("SENSITIVITY-Y", "Sensitivity_y", "SENSITIVITY", "y-component of the sensitivity vector");
-  if (nDim == 3)
-    /// DESCRIPTION: Sensitivity z-component.
-    AddVolumeOutput("SENSITIVITY-Z", "Sensitivity_z", "SENSITIVITY", "z-component of the sensitivity vector");
-=======
->>>>>>> 972606f5
   /// DESCRIPTION: Sensitivity in normal direction.
   AddVolumeOutput("SENSITIVITY", "Surface_Sensitivity", "SENSITIVITY", "sensitivity in normal direction");
   /// END_GROUP
