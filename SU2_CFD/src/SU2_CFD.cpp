--- conflicted
+++ resolved
@@ -1,535 +1,525 @@
-/*!
- * \file SU2_CFD.cpp
- * \brief Main file of Computational Fluid Dynamics Code (SU2_CFD).
- * \author Aerospace Design Laboratory (Stanford University) <http://su2.stanford.edu>.
- * \version 2.0.7
- *
-<<<<<<< HEAD
- * Stanford University Unstructured (SU2),
- * copyright (C) 2012-2013 Aerospace Design Laboratory (ADL), is
- * distributed under the GNU Lesser General Public License (GNU LGPL).
-=======
- * Stanford University Unstructured (SU2).
- * Copyright (C) 2012-2013 Aerospace Design Laboratory (ADL).
->>>>>>> c4c85152
- *
- * SU2 is free software; you can redistribute it and/or
- * modify it under the terms of the GNU Lesser General Public
- * License as published by the Free Software Foundation; either
- * version 2.1 of the License, or (at your option) any later version.
- *
- * SU2 is distributed in the hope that it will be useful,
- * but WITHOUT ANY WARRANTY; without even the implied warranty of
- * MERCHANTABILITY or FITNESS FOR A PARTICULAR PURPOSE.  See the GNU
- * Lesser General Public License for more details.
- *
- * You should have received a copy of the GNU Lesser General Public
-<<<<<<< HEAD
- * License along with this library.  If not, see <http://www.gnu.org/licenses/>.
-=======
- * License along with SU2. If not, see <http://www.gnu.org/licenses/>.
->>>>>>> c4c85152
- */
-
-#include "../include/SU2_CFD.hpp"
-
-
-/*
- * SU2_CFD.cpp is the main control file for the SU2 tool.
- * Pseudocode:
- *  BEGIN
- *  Initialize data structures
- *  Load in the geometry
- *  Parse the input file and load settings
- *  "Initialize solution and geometry processing" whatever that means
- *  for ExtIter = 0; ExtIter < MaxIter; ExtIter++{
- *      Make an iteration (problem dependent)
- *      Check Convergence of the flow solution (problem dependent)
- *      ??? Not sure ???
- *      if converged{
- *          break
- *      }
- *  }
- *  Write solution files
- *  END
- *
- *  Loading the geometry happens in ______.cpp
- *  Parsing the input file happens in ______.cpp
- *  Iterating the problem is problem dependent, and is located in solution_MATH_PHYSICAL.cpp
- *      MATH is MATH_PROBLEM from the .cfg file
- *      PHYSICAL is PHYSICAL_PROBLEM from the .cfg file
- */
-
-
-using namespace std;
-
-int main(int argc, char *argv[]) {
-	bool StopCalc = false;
-	unsigned long StartTime, StopTime, TimeUsed = 0, ExtIter = 0;
-    // Add description of iMesh
-	unsigned short iMesh, iZone, iSol, nZone, nDim;
-	ofstream ConvHist_file;
-	int rank = MASTER_NODE;
-	
-#ifndef NO_MPI
-	/*--- MPI initialization, and buffer setting ---*/
-	void *buffer, *old_buffer;
-	int size, bufsize;
-	bufsize = MAX_MPI_BUFFER;
-	buffer = new char[bufsize];
-	MPI::Init(argc, argv);
-	MPI::Attach_buffer(buffer, bufsize);
-	rank = MPI::COMM_WORLD.Get_rank();
-	size = MPI::COMM_WORLD.Get_size();
-#ifdef TIME
-    /*--- Set up a timer for parallel performance benchmarking ---*/
-    double start, finish, time;
-    MPI::COMM_WORLD.Barrier();
-    start = MPI::Wtime();
-#endif
-#endif
-    
-	/*--- Create pointers to all of the classes that may be used throughout
-     the SU2_CFD code. In general, the pointers are instantiated down a
-     heirarchy over all zones, multigrid levels, equation sets, and equation
-     terms as described in the comments below. ---*/
-    
-	COutput *output                       = NULL;
-	CIntegration ***integration_container = NULL;
-	CGeometry ***geometry_container       = NULL;
-	CSolver ****solver_container          = NULL;
-	CNumerics *****numerics_container     = NULL;
-	CConfig **config_container            = NULL;
-	CSurfaceMovement **surface_movement   = NULL;
-	CVolumetricMovement **grid_movement   = NULL;
-	CFreeFormDefBox*** FFDBox             = NULL;
-	
-	/*--- Definition and of the containers for all possible zones. ---*/
-    
-    // MAX_ZONES is a hard-coded constant in option_structure.hpp
-	solver_container      = new CSolver***[MAX_ZONES];
-	integration_container = new CIntegration**[MAX_ZONES];
-	numerics_container    = new CNumerics****[MAX_ZONES];
-	config_container      = new CConfig*[MAX_ZONES];
-	geometry_container    = new CGeometry **[MAX_ZONES];
-	surface_movement      = new CSurfaceMovement *[MAX_ZONES];
-	grid_movement         = new CVolumetricMovement *[MAX_ZONES];
-	FFDBox                = new CFreeFormDefBox**[MAX_ZONES];
-    for (iZone = 0; iZone < MAX_ZONES; iZone++) {
-        solver_container[iZone]       = NULL;
-        integration_container[iZone]  = NULL;
-        numerics_container[iZone]     = NULL;
-        config_container[iZone]       = NULL;
-        geometry_container[iZone]     = NULL;
-        surface_movement[iZone]       = NULL;
-        grid_movement[iZone]          = NULL;
-        FFDBox[iZone]                 = NULL;
-    }
-	
-	/*--- Load in the number of zones and spatial dimensions in the mesh file ---*/
-    // If no config file is specified, default.cfg is used
-    char config_file_name[200];
-    if (argc == 2){
-        strcpy(config_file_name,argv[1]);
-    }else{
-        strcpy(config_file_name, "default.cfg");
-    }
-	CConfig *config = NULL;
-    config = new CConfig(config_file_name);
-	nZone = GetnZone(config->GetMesh_FileName(), config->GetMesh_FileFormat(), config);
-	nDim = GetnDim(config->GetMesh_FileName(), config->GetMesh_FileFormat());
-	
-    /*--- Loop over all zones to initialize the various classes. In most
-     cases, nZone is equal to one. This represents the solution of a partial
-     differential equation on a single block, unstructured mesh. ---*/
-    
-	for (iZone = 0; iZone < nZone; iZone++) {
-		
-		/*--- Definition of the configuration option class for all zones. In this
-         constructor, the input configuration file is parsed and all options are
-         read and stored. ---*/
-        
-		config_container[iZone] = new CConfig(config_file_name, SU2_CFD, iZone, nZone, VERB_HIGH);
-		
-#ifndef NO_MPI
-		/*--- Change the name of the input-output files for a parallel computation ---*/
-		config_container[iZone]->SetFileNameDomain(rank+1);
-#endif
-		
-		/*--- Perform the non-dimensionalization for the flow equations using the
-         specified reference values. ---*/
-        
-		config_container[iZone]->SetNondimensionalization(nDim, iZone);
-		
-		/*--- Definition of the geometry class. Within this constructor, the
-         mesh file is read and the primal grid is stored (node coords, connectivity,
-         & boundary markers. MESH_0 is the index of the finest mesh. ---*/
-        
-		geometry_container[iZone] = new CGeometry *[config_container[iZone]->GetMGLevels()+1];
-		geometry_container[iZone][MESH_0] = new CPhysicalGeometry(config_container[iZone],
-                                                                  iZone+1, nZone);
-		
-    }
-    
-    if (rank == MASTER_NODE)
-        cout << endl <<"------------------------- Geometry Preprocessing ------------------------" << endl;
-    
-    /*--- Preprocessing of the geometry for all zones. In this routine, the edge-
-     based data structure is constructed, i.e. node and cell neighbors are
-     identified and linked, face areas and volumes of the dual mesh cells are
-     computed, and the multigrid levels are created using an agglomeration procedure. ---*/
-    
-    Geometrical_Preprocessing(geometry_container, config_container, nZone);
-    
-#ifndef NO_MPI
-    /*--- Synchronization point after the geometrical definition subroutine ---*/
-    MPI::COMM_WORLD.Barrier();
-#endif
-    
-    if (rank == MASTER_NODE)
-        cout << endl <<"------------------------- Solver Preprocessing --------------------------" << endl;
-    
-    for (iZone = 0; iZone < nZone; iZone++) {
-        
-        /*--- Definition of the solver class: solver_container[#ZONES][#MG_GRIDS][#EQ_SYSTEMS].
-         The solver classes are specific to a particular set of governing equations,
-         and they contain the subroutines with instructions for computing each spatial
-         term of the PDE, i.e. loops over the edges to compute convective and viscous
-         fluxes, loops over the nodes to compute source terms, and routines for
-         imposing various boundary condition type for the PDE. ---*/
-        
-        solver_container[iZone] = new CSolver** [config_container[iZone]->GetMGLevels()+1];
-        for (iMesh = 0; iMesh <= config_container[iZone]->GetMGLevels(); iMesh++)
-            solver_container[iZone][iMesh] = NULL;
-        
-        for (iMesh = 0; iMesh <= config_container[iZone]->GetMGLevels(); iMesh++) {
-            solver_container[iZone][iMesh] = new CSolver* [MAX_SOLS];
-            for (iSol = 0; iSol < MAX_SOLS; iSol++)
-                solver_container[iZone][iMesh][iSol] = NULL;
-        }
-        Solver_Preprocessing(solver_container[iZone], geometry_container[iZone],
-                             config_container[iZone], iZone);
-		
-#ifndef NO_MPI
-		/*--- Synchronization point after the solution preprocessing subroutine ---*/
-		MPI::COMM_WORLD.Barrier();
-#endif
-		
-		if (rank == MASTER_NODE)
-			cout << endl <<"----------------- Integration and Numerics Preprocessing ----------------" << endl;
-        
-		/*--- Definition of the integration class: integration_container[#ZONES][#EQ_SYSTEMS].
-         The integration class orchestrates the execution of the spatial integration
-         subroutines contained in the solver class (including multigrid) for computing
-         the residual at each node, R(U) and then integrates the equations to a
-         steady state or time-accurately. ---*/
-        
-		integration_container[iZone] = new CIntegration*[MAX_SOLS];
-		Integration_Preprocessing(integration_container[iZone], geometry_container[iZone],
-                                  config_container[iZone], iZone);
-        
-#ifndef NO_MPI
-		/*--- Synchronization point after the integration definition subroutine ---*/
-		MPI::COMM_WORLD.Barrier();
-#endif
-        
-		/*--- Definition of the numerical method class:
-         numerics_container[#ZONES][#MG_GRIDS][#EQ_SYSTEMS][#EQ_TERMS].
-         The numerics class contains the implementation of the numerical methods for
-         evaluating convective or viscous fluxes between any two nodes in the edge-based
-         data structure (centered, upwind, galerkin), as well as any source terms
-         (piecewise constant reconstruction) evaluated in each dual mesh volume. ---*/
-        
-		numerics_container[iZone] = new CNumerics***[config_container[iZone]->GetMGLevels()+1];
-		Numerics_Preprocessing(numerics_container[iZone], solver_container[iZone],
-                               geometry_container[iZone], config_container[iZone], iZone);
-        
-#ifndef NO_MPI
-		/*--- Synchronization point after the solver definition subroutine ---*/
-		MPI::COMM_WORLD.Barrier();
-#endif
-        
-		/*--- Computation of wall distances for turbulence modeling ---*/
-        
-		if ((config_container[iZone]->GetKind_Solver() == RANS) ||
-            (config_container[iZone]->GetKind_Solver() == ADJ_RANS))
-			geometry_container[iZone][MESH_0]->ComputeWall_Distance(config_container[iZone]);
-        
-		/*--- Computation of positive surface area in the z-plane which is used for
-         the calculation of force coefficient (non-dimensionalization). ---*/
-        
-		geometry_container[iZone][MESH_0]->SetPositive_ZArea(config_container[iZone]);
-        
-		/*--- Set the near-field and interface boundary conditions, if necessary. ---*/
-        
-		for (iMesh = 0; iMesh <= config_container[iZone]->GetMGLevels(); iMesh++) {
-			geometry_container[iZone][iMesh]->MatchNearField(config_container[iZone]);
-			geometry_container[iZone][iMesh]->MatchInterface(config_container[iZone]);
-		}
-        
-		/*--- Instantiate the geometry movement classes for the solution of unsteady
-         flows on dynamic meshes, including rigid mesh transformations, dynamically
-         deforming meshes, and time-spectral preprocessing. ---*/
-        
-		if (config_container[iZone]->GetGrid_Movement()) {
-			if (rank == MASTER_NODE)
-				cout << "Setting dynamic mesh structure." << endl;
-			grid_movement[iZone] = new CVolumetricMovement(geometry_container[iZone][MESH_0]);
-			FFDBox[iZone] = new CFreeFormDefBox*[MAX_NUMBER_FFD];
-			surface_movement[iZone] = new CSurfaceMovement();
-			surface_movement[iZone]->CopyBoundary(geometry_container[iZone][MESH_0], config_container[iZone]);
-			if (config_container[iZone]->GetUnsteady_Simulation() == TIME_SPECTRAL)
-				SetGrid_Movement(geometry_container[iZone], surface_movement[iZone], grid_movement[iZone],
-                                 FFDBox[iZone], solver_container[iZone], config_container[iZone], iZone, 0);
-		}
-        
-    }
-    
-    /*--- For the time-spectral solver, set the grid node velocities. ---*/
-    
-    if (config_container[ZONE_0]->GetUnsteady_Simulation() == TIME_SPECTRAL)
-        SetTimeSpectral_Velocities(geometry_container, config_container, nZone);
-    
-    /*--- Coupling between zones (limited to two zones at the moment) ---*/
-    
-	if (nZone == 2) {
-		if (rank == MASTER_NODE)
-			cout << endl <<"--------------------- Setting Coupling Between Zones --------------------" << endl;
-		geometry_container[ZONE_0][MESH_0]->MatchZone(config_container[ZONE_0], geometry_container[ZONE_1][MESH_0],
-                                                      config_container[ZONE_1], ZONE_0, nZone);
-		geometry_container[ZONE_1][MESH_0]->MatchZone(config_container[ZONE_1], geometry_container[ZONE_0][MESH_0],
-                                                      config_container[ZONE_0], ZONE_1, nZone);
-	}
-	
-	/*--- Definition of the output class (one for all zones). The output class
-     manages the writing of all restart, volume solution, surface solution,
-     surface comma-separated value, and convergence history files (both in serial
-     and in parallel). ---*/
-    
-	output = new COutput();
-	
-	/*--- Open the convergence history file ---*/
-    
-	if (rank == MASTER_NODE)
-		output->SetHistory_Header(&ConvHist_file, config_container[ZONE_0]);
-    
-    /*--- Check for an unsteady restart. Update ExtIter if necessary. ---*/
-    if (config_container[ZONE_0]->GetWrt_Unsteady() && config_container[ZONE_0]->GetRestart())
-        ExtIter = config_container[ZONE_0]->GetUnst_RestartIter();
-    
-	/*--- Main external loop of the solver. Within this loop, each iteration ---*/
-    
-	if (rank == MASTER_NODE)
-		cout << endl <<"------------------------------ Begin Solver -----------------------------" << endl;
-	
-	while (ExtIter < config_container[ZONE_0]->GetnExtIter()) {
-        
-		/*--- Set a timer for each iteration. Store the current iteration and
-         update  the value of the CFL number (if there is CFL ramping specified)
-         in the config class. ---*/
-        
-		StartTime = clock();
-		for (iZone = 0; iZone < nZone; iZone++) {
-			config_container[iZone]->SetExtIter(ExtIter);
-			config_container[iZone]->UpdateCFL(ExtIter);
-		}
-        
-        /*--- Perform a single iteration of the chosen PDE solver. ---*/
-        
-		switch (config_container[ZONE_0]->GetKind_Solver()) {
-                
-			case EULER: case NAVIER_STOKES: case RANS:
-				MeanFlowIteration(output, integration_container, geometry_container,
-                                  solver_container, numerics_container, config_container,
-                                  surface_movement, grid_movement, FFDBox);
-				break;
-				
-			case PLASMA_EULER: case PLASMA_NAVIER_STOKES:
-				PlasmaIteration(output, integration_container, geometry_container,
-                                solver_container, numerics_container, config_container,
-                                surface_movement, grid_movement, FFDBox);
-				break;
-				
-			case FLUID_STRUCTURE_EULER: case FLUID_STRUCTURE_NAVIER_STOKES:
-				FluidStructureIteration(output, integration_container, geometry_container,
-                                        solver_container, numerics_container, config_container,
-                                        surface_movement, grid_movement, FFDBox);
-				break;
-				
-			case AEROACOUSTIC_EULER: case AEROACOUSTIC_NAVIER_STOKES:
-				AeroacousticIteration(output, integration_container, geometry_container,
-                                      solver_container, numerics_container, config_container,
-                                      surface_movement, grid_movement, FFDBox);
-				break;
-				
-			case WAVE_EQUATION:
-				WaveIteration(output, integration_container, geometry_container,
-                              solver_container, numerics_container, config_container,
-                              surface_movement, grid_movement, FFDBox);
-				break;
-				
-			case LINEAR_ELASTICITY:
-				FEAIteration(output, integration_container, geometry_container,
-                             solver_container, numerics_container, config_container,
-                             surface_movement, grid_movement, FFDBox);
-				break;
-				
-				
-			case ADJ_EULER: case ADJ_NAVIER_STOKES: case ADJ_RANS:
-				AdjMeanFlowIteration(output, integration_container, geometry_container,
-                                     solver_container, numerics_container, config_container,
-                                     surface_movement, grid_movement, FFDBox);
-				break;
-				
-			case ADJ_PLASMA_EULER: case ADJ_PLASMA_NAVIER_STOKES:
-				AdjPlasmaIteration(output, integration_container, geometry_container,
-                                   solver_container, numerics_container, config_container,
-                                   surface_movement, grid_movement, FFDBox);
-				break;
-                
-			case ADJ_AEROACOUSTIC_EULER:
-				AdjAeroacousticIteration(output, integration_container, geometry_container,
-                                         solver_container, numerics_container, config_container,
-                                         surface_movement, grid_movement, FFDBox);
-				break;
-		}
-		
-        
-        /*--- Synchronization point after a single solver iteration. Compute the
-         wall clock time required. ---*/
-        
-#ifndef NO_MPI
-		MPI::COMM_WORLD.Barrier();
-#endif
-		StopTime = clock(); TimeUsed += (StopTime - StartTime);
-        
-        /*--- For specific applications, evaluate and plot the equivalent area or flow rate. ---*/
-        
-        if ((config_container[ZONE_0]->GetKind_Solver() == EULER) &&
-            (config_container[ZONE_0]->GetEquivArea() == YES)) {
-            output->SetEquivalentArea(solver_container[ZONE_0][MESH_0][FLOW_SOL],
-                                      geometry_container[ZONE_0][MESH_0], config_container[ZONE_0], ExtIter);
-        }
-        
-		/*--- Update the convergence history file (serial and parallel computations). ---*/
-        
-        output->SetConvergence_History(&ConvHist_file, geometry_container, solver_container,
-                                       config_container, integration_container, false, TimeUsed, ZONE_0);
-        
-		/*--- Check whether the current simulation has reached the specified
-         convergence criteria, and set StopCalc to true, if so. ---*/
-        
-		switch (config_container[ZONE_0]->GetKind_Solver()) {
-			case EULER: case NAVIER_STOKES: case RANS:
-				StopCalc = integration_container[ZONE_0][FLOW_SOL]->GetConvergence(); break;
-			case PLASMA_EULER: case PLASMA_NAVIER_STOKES:
-				StopCalc = integration_container[ZONE_0][PLASMA_SOL]->GetConvergence(); break;
-			case WAVE_EQUATION:
-				StopCalc = integration_container[ZONE_0][WAVE_SOL]->GetConvergence(); break;
-			case LINEAR_ELASTICITY:
-				StopCalc = integration_container[ZONE_0][FEA_SOL]->GetConvergence(); break;
-			case ADJ_EULER: case ADJ_NAVIER_STOKES: case ADJ_RANS:
-				StopCalc = integration_container[ZONE_0][ADJFLOW_SOL]->GetConvergence(); break;
-			case ADJ_PLASMA_EULER: case ADJ_PLASMA_NAVIER_STOKES:
-				StopCalc = integration_container[ZONE_0][ADJPLASMA_SOL]->GetConvergence(); break;
-		}
-        
-		/*--- Solution output. Determine whether a solution needs to be written
-         after the current iteration, and if so, execute the output file writing
-         routines. ---*/
-        
-		if ((ExtIter+1 == config_container[ZONE_0]->GetnExtIter()) ||
-            ((ExtIter % config_container[ZONE_0]->GetWrt_Sol_Freq() == 0) && (ExtIter != 0) &&
-             !((config_container[ZONE_0]->GetUnsteady_Simulation() == DT_STEPPING_1ST) ||
-               (config_container[ZONE_0]->GetUnsteady_Simulation() == DT_STEPPING_2ND))) ||
-            (StopCalc) ||
-            (((config_container[ZONE_0]->GetUnsteady_Simulation() == DT_STEPPING_1ST) ||
-              (config_container[ZONE_0]->GetUnsteady_Simulation() == DT_STEPPING_2ND)) &&
-             ((ExtIter == 0) || (ExtIter % config_container[ZONE_0]->GetWrt_Sol_Freq_DualTime() == 0)))) {
-                
-                /*--- Low-fidelity simulations (using a coarser multigrid level
-                 approximation to the solution) require an interpolation back to the
-                 finest grid. ---*/
-                
-                if (config_container[ZONE_0]->GetLowFidelitySim()) {
-                    integration_container[ZONE_0][FLOW_SOL]->SetProlongated_Solution(RUNTIME_FLOW_SYS, solver_container[ZONE_0][MESH_0], solver_container[ZONE_0][MESH_1], geometry_container[ZONE_0][MESH_0], geometry_container[ZONE_0][MESH_1], config_container[ZONE_0]);
-                    integration_container[ZONE_0][FLOW_SOL]->Smooth_Solution(RUNTIME_FLOW_SYS, solver_container[ZONE_0][MESH_0], geometry_container[ZONE_0][MESH_0], 3, 1.25, config_container[ZONE_0]);
-                    solver_container[ZONE_0][MESH_0][config_container[ZONE_0]->GetContainerPosition(RUNTIME_FLOW_SYS)]->Set_MPI_Solution(geometry_container[ZONE_0][MESH_0], config_container[ZONE_0]);
-                    solver_container[ZONE_0][MESH_0][config_container[ZONE_0]->GetContainerPosition(RUNTIME_FLOW_SYS)]->Preprocessing(geometry_container[ZONE_0][MESH_0], solver_container[ZONE_0][MESH_0], config_container[ZONE_0], MESH_0, 0, RUNTIME_FLOW_SYS);
-                }
-                
-                /*--- Execute the routine for writing restart, volume solution,
-                 surface solution, and surface comma-separated value files. ---*/
-                
-                output->SetResult_Files(solver_container, geometry_container, config_container, ExtIter, nZone);
-                
-            }
-        
-		/*--- If the convergence criteria has been met, terminate the simulation. ---*/
-        
-		if (StopCalc) break;
-		ExtIter++;
-        
-	}
-    
-    /*--- Close the convergence history file. ---*/
-    
-    if (rank == MASTER_NODE) {
-        ConvHist_file.close();
-        cout << endl <<"History file, closed." << endl;
-    }
-    
-    /*--- Solver class deallocation ---*/
-    //  for (iZone = 0; iZone < nZone; iZone++) {
-    //    for (iMesh = 0; iMesh <= config_container[iZone]->GetMGLevels(); iMesh++) {
-    //      for (iSol = 0; iSol < MAX_SOLS; iSol++) {
-    //        if (solver_container[iZone][iMesh][iSol] != NULL) {
-    //          delete solver_container[iZone][iMesh][iSol];
-    //        }
-    //      }
-    //      delete solver_container[iZone][iMesh];
-    //    }
-    //    delete solver_container[iZone];
-    //  }
-    //  delete [] solver_container;
-    //  if (rank == MASTER_NODE) cout <<"Solution container, deallocated." << endl;
-    
-    /*--- Geometry class deallocation ---*/
-    //  for (iZone = 0; iZone < nZone; iZone++) {
-    //    for (iMesh = 0; iMesh <= config_container[iZone]->GetMGLevels(); iMesh++) {
-    //      delete geometry_container[iZone][iMesh];
-    //    }
-    //    delete geometry_container[iZone];
-    //  }
-    //  delete [] geometry_container;
-    //  cout <<"Geometry container, deallocated." << endl;
-    
-    /*--- Integration class deallocation ---*/
-    //  cout <<"Integration container, deallocated." << endl;
-    
-#ifndef NO_MPI
-    /*--- Compute/print the total time for parallel performance benchmarking. ---*/
-#ifdef TIME
-    MPI::COMM_WORLD.Barrier();
-    finish = MPI::Wtime();
-    time = finish-start;
-    if (rank == MASTER_NODE) {
-        cout << "\nCompleted in " << fixed << time << " seconds on "<< size;
-        if (size == 1) cout << " core.\n" << endl;
-        else cout << " cores.\n" << endl;
-    }
-#endif
-    /*--- Finalize MPI parallelization ---*/
-    old_buffer = buffer;
-    MPI::Detach_buffer(old_buffer);
-    //	delete [] buffer;
-    MPI::Finalize();
-#endif
-    
-    /*--- Exit the solver cleanly ---*/
-    
-    if (rank == MASTER_NODE)
-        cout << endl <<"------------------------- Exit Success (SU2_CFD) ------------------------" << endl << endl;
-    
-    return EXIT_SUCCESS;
-}
+/*!
+ * \file SU2_CFD.cpp
+ * \brief Main file of Computational Fluid Dynamics Code (SU2_CFD).
+ * \author Aerospace Design Laboratory (Stanford University) <http://su2.stanford.edu>.
+ * \version 2.0.7
+ *
+ * Stanford University Unstructured (SU2).
+ * Copyright (C) 2012-2013 Aerospace Design Laboratory (ADL).
+ *
+ * SU2 is free software; you can redistribute it and/or
+ * modify it under the terms of the GNU Lesser General Public
+ * License as published by the Free Software Foundation; either
+ * version 2.1 of the License, or (at your option) any later version.
+ *
+ * SU2 is distributed in the hope that it will be useful,
+ * but WITHOUT ANY WARRANTY; without even the implied warranty of
+ * MERCHANTABILITY or FITNESS FOR A PARTICULAR PURPOSE.  See the GNU
+ * Lesser General Public License for more details.
+ *
+ * You should have received a copy of the GNU Lesser General Public
+ * License along with SU2. If not, see <http://www.gnu.org/licenses/>.
+ */
+
+#include "../include/SU2_CFD.hpp"
+
+
+/*
+ * SU2_CFD.cpp is the main control file for the SU2 tool.
+ * Pseudocode:
+ *  BEGIN
+ *  Initialize data structures
+ *  Load in the geometry
+ *  Parse the input file and load settings
+ *  "Initialize solution and geometry processing" whatever that means
+ *  for ExtIter = 0; ExtIter < MaxIter; ExtIter++{
+ *      Make an iteration (problem dependent)
+ *      Check Convergence of the flow solution (problem dependent)
+ *      ??? Not sure ???
+ *      if converged{
+ *          break
+ *      }
+ *  }
+ *  Write solution files
+ *  END
+ *
+ *  Loading the geometry happens in ______.cpp
+ *  Parsing the input file happens in ______.cpp
+ *  Iterating the problem is problem dependent, and is located in solution_MATH_PHYSICAL.cpp
+ *      MATH is MATH_PROBLEM from the .cfg file
+ *      PHYSICAL is PHYSICAL_PROBLEM from the .cfg file
+ */
+
+
+using namespace std;
+
+int main(int argc, char *argv[]) {
+	bool StopCalc = false;
+	unsigned long StartTime, StopTime, TimeUsed = 0, ExtIter = 0;
+    // Add description of iMesh
+	unsigned short iMesh, iZone, iSol, nZone, nDim;
+	ofstream ConvHist_file;
+	int rank = MASTER_NODE;
+	
+#ifndef NO_MPI
+	/*--- MPI initialization, and buffer setting ---*/
+	void *buffer, *old_buffer;
+	int size, bufsize;
+	bufsize = MAX_MPI_BUFFER;
+	buffer = new char[bufsize];
+	MPI::Init(argc, argv);
+	MPI::Attach_buffer(buffer, bufsize);
+	rank = MPI::COMM_WORLD.Get_rank();
+	size = MPI::COMM_WORLD.Get_size();
+#ifdef TIME
+    /*--- Set up a timer for parallel performance benchmarking ---*/
+    double start, finish, time;
+    MPI::COMM_WORLD.Barrier();
+    start = MPI::Wtime();
+#endif
+#endif
+    
+	/*--- Create pointers to all of the classes that may be used throughout
+     the SU2_CFD code. In general, the pointers are instantiated down a
+     heirarchy over all zones, multigrid levels, equation sets, and equation
+     terms as described in the comments below. ---*/
+    
+	COutput *output                       = NULL;
+	CIntegration ***integration_container = NULL;
+	CGeometry ***geometry_container       = NULL;
+	CSolver ****solver_container          = NULL;
+	CNumerics *****numerics_container     = NULL;
+	CConfig **config_container            = NULL;
+	CSurfaceMovement **surface_movement   = NULL;
+	CVolumetricMovement **grid_movement   = NULL;
+	CFreeFormDefBox*** FFDBox             = NULL;
+	
+	/*--- Definition and of the containers for all possible zones. ---*/
+    
+    // MAX_ZONES is a hard-coded constant in option_structure.hpp
+	solver_container      = new CSolver***[MAX_ZONES];
+	integration_container = new CIntegration**[MAX_ZONES];
+	numerics_container    = new CNumerics****[MAX_ZONES];
+	config_container      = new CConfig*[MAX_ZONES];
+	geometry_container    = new CGeometry **[MAX_ZONES];
+	surface_movement      = new CSurfaceMovement *[MAX_ZONES];
+	grid_movement         = new CVolumetricMovement *[MAX_ZONES];
+	FFDBox                = new CFreeFormDefBox**[MAX_ZONES];
+    for (iZone = 0; iZone < MAX_ZONES; iZone++) {
+        solver_container[iZone]       = NULL;
+        integration_container[iZone]  = NULL;
+        numerics_container[iZone]     = NULL;
+        config_container[iZone]       = NULL;
+        geometry_container[iZone]     = NULL;
+        surface_movement[iZone]       = NULL;
+        grid_movement[iZone]          = NULL;
+        FFDBox[iZone]                 = NULL;
+    }
+	
+	/*--- Load in the number of zones and spatial dimensions in the mesh file ---*/
+    // If no config file is specified, default.cfg is used
+    char config_file_name[200];
+    if (argc == 2){
+        strcpy(config_file_name,argv[1]);
+    }else{
+        strcpy(config_file_name, "default.cfg");
+    }
+	CConfig *config = NULL;
+    config = new CConfig(config_file_name);
+	nZone = GetnZone(config->GetMesh_FileName(), config->GetMesh_FileFormat(), config);
+	nDim = GetnDim(config->GetMesh_FileName(), config->GetMesh_FileFormat());
+	
+    /*--- Loop over all zones to initialize the various classes. In most
+     cases, nZone is equal to one. This represents the solution of a partial
+     differential equation on a single block, unstructured mesh. ---*/
+    
+	for (iZone = 0; iZone < nZone; iZone++) {
+		
+		/*--- Definition of the configuration option class for all zones. In this
+         constructor, the input configuration file is parsed and all options are
+         read and stored. ---*/
+        
+		config_container[iZone] = new CConfig(config_file_name, SU2_CFD, iZone, nZone, VERB_HIGH);
+		
+#ifndef NO_MPI
+		/*--- Change the name of the input-output files for a parallel computation ---*/
+		config_container[iZone]->SetFileNameDomain(rank+1);
+#endif
+		
+		/*--- Perform the non-dimensionalization for the flow equations using the
+         specified reference values. ---*/
+        
+		config_container[iZone]->SetNondimensionalization(nDim, iZone);
+		
+		/*--- Definition of the geometry class. Within this constructor, the
+         mesh file is read and the primal grid is stored (node coords, connectivity,
+         & boundary markers. MESH_0 is the index of the finest mesh. ---*/
+        
+		geometry_container[iZone] = new CGeometry *[config_container[iZone]->GetMGLevels()+1];
+		geometry_container[iZone][MESH_0] = new CPhysicalGeometry(config_container[iZone],
+                                                                  iZone+1, nZone);
+		
+    }
+    
+    if (rank == MASTER_NODE)
+        cout << endl <<"------------------------- Geometry Preprocessing ------------------------" << endl;
+    
+    /*--- Preprocessing of the geometry for all zones. In this routine, the edge-
+     based data structure is constructed, i.e. node and cell neighbors are
+     identified and linked, face areas and volumes of the dual mesh cells are
+     computed, and the multigrid levels are created using an agglomeration procedure. ---*/
+    
+    Geometrical_Preprocessing(geometry_container, config_container, nZone);
+    
+#ifndef NO_MPI
+    /*--- Synchronization point after the geometrical definition subroutine ---*/
+    MPI::COMM_WORLD.Barrier();
+#endif
+    
+    if (rank == MASTER_NODE)
+        cout << endl <<"------------------------- Solver Preprocessing --------------------------" << endl;
+    
+    for (iZone = 0; iZone < nZone; iZone++) {
+        
+        /*--- Definition of the solver class: solver_container[#ZONES][#MG_GRIDS][#EQ_SYSTEMS].
+         The solver classes are specific to a particular set of governing equations,
+         and they contain the subroutines with instructions for computing each spatial
+         term of the PDE, i.e. loops over the edges to compute convective and viscous
+         fluxes, loops over the nodes to compute source terms, and routines for
+         imposing various boundary condition type for the PDE. ---*/
+        
+        solver_container[iZone] = new CSolver** [config_container[iZone]->GetMGLevels()+1];
+        for (iMesh = 0; iMesh <= config_container[iZone]->GetMGLevels(); iMesh++)
+            solver_container[iZone][iMesh] = NULL;
+        
+        for (iMesh = 0; iMesh <= config_container[iZone]->GetMGLevels(); iMesh++) {
+            solver_container[iZone][iMesh] = new CSolver* [MAX_SOLS];
+            for (iSol = 0; iSol < MAX_SOLS; iSol++)
+                solver_container[iZone][iMesh][iSol] = NULL;
+        }
+        Solver_Preprocessing(solver_container[iZone], geometry_container[iZone],
+                             config_container[iZone], iZone);
+		
+#ifndef NO_MPI
+		/*--- Synchronization point after the solution preprocessing subroutine ---*/
+		MPI::COMM_WORLD.Barrier();
+#endif
+		
+		if (rank == MASTER_NODE)
+			cout << endl <<"----------------- Integration and Numerics Preprocessing ----------------" << endl;
+        
+		/*--- Definition of the integration class: integration_container[#ZONES][#EQ_SYSTEMS].
+         The integration class orchestrates the execution of the spatial integration
+         subroutines contained in the solver class (including multigrid) for computing
+         the residual at each node, R(U) and then integrates the equations to a
+         steady state or time-accurately. ---*/
+        
+		integration_container[iZone] = new CIntegration*[MAX_SOLS];
+		Integration_Preprocessing(integration_container[iZone], geometry_container[iZone],
+                                  config_container[iZone], iZone);
+        
+#ifndef NO_MPI
+		/*--- Synchronization point after the integration definition subroutine ---*/
+		MPI::COMM_WORLD.Barrier();
+#endif
+        
+		/*--- Definition of the numerical method class:
+         numerics_container[#ZONES][#MG_GRIDS][#EQ_SYSTEMS][#EQ_TERMS].
+         The numerics class contains the implementation of the numerical methods for
+         evaluating convective or viscous fluxes between any two nodes in the edge-based
+         data structure (centered, upwind, galerkin), as well as any source terms
+         (piecewise constant reconstruction) evaluated in each dual mesh volume. ---*/
+        
+		numerics_container[iZone] = new CNumerics***[config_container[iZone]->GetMGLevels()+1];
+		Numerics_Preprocessing(numerics_container[iZone], solver_container[iZone],
+                               geometry_container[iZone], config_container[iZone], iZone);
+        
+#ifndef NO_MPI
+		/*--- Synchronization point after the solver definition subroutine ---*/
+		MPI::COMM_WORLD.Barrier();
+#endif
+        
+		/*--- Computation of wall distances for turbulence modeling ---*/
+        
+		if ((config_container[iZone]->GetKind_Solver() == RANS) ||
+            (config_container[iZone]->GetKind_Solver() == ADJ_RANS))
+			geometry_container[iZone][MESH_0]->ComputeWall_Distance(config_container[iZone]);
+        
+		/*--- Computation of positive surface area in the z-plane which is used for
+         the calculation of force coefficient (non-dimensionalization). ---*/
+        
+		geometry_container[iZone][MESH_0]->SetPositive_ZArea(config_container[iZone]);
+        
+		/*--- Set the near-field and interface boundary conditions, if necessary. ---*/
+        
+		for (iMesh = 0; iMesh <= config_container[iZone]->GetMGLevels(); iMesh++) {
+			geometry_container[iZone][iMesh]->MatchNearField(config_container[iZone]);
+			geometry_container[iZone][iMesh]->MatchInterface(config_container[iZone]);
+		}
+        
+		/*--- Instantiate the geometry movement classes for the solution of unsteady
+         flows on dynamic meshes, including rigid mesh transformations, dynamically
+         deforming meshes, and time-spectral preprocessing. ---*/
+        
+		if (config_container[iZone]->GetGrid_Movement()) {
+			if (rank == MASTER_NODE)
+				cout << "Setting dynamic mesh structure." << endl;
+			grid_movement[iZone] = new CVolumetricMovement(geometry_container[iZone][MESH_0]);
+			FFDBox[iZone] = new CFreeFormDefBox*[MAX_NUMBER_FFD];
+			surface_movement[iZone] = new CSurfaceMovement();
+			surface_movement[iZone]->CopyBoundary(geometry_container[iZone][MESH_0], config_container[iZone]);
+			if (config_container[iZone]->GetUnsteady_Simulation() == TIME_SPECTRAL)
+				SetGrid_Movement(geometry_container[iZone], surface_movement[iZone], grid_movement[iZone],
+                                 FFDBox[iZone], solver_container[iZone], config_container[iZone], iZone, 0);
+		}
+        
+    }
+    
+    /*--- For the time-spectral solver, set the grid node velocities. ---*/
+    
+    if (config_container[ZONE_0]->GetUnsteady_Simulation() == TIME_SPECTRAL)
+        SetTimeSpectral_Velocities(geometry_container, config_container, nZone);
+    
+    /*--- Coupling between zones (limited to two zones at the moment) ---*/
+    
+	if (nZone == 2) {
+		if (rank == MASTER_NODE)
+			cout << endl <<"--------------------- Setting Coupling Between Zones --------------------" << endl;
+		geometry_container[ZONE_0][MESH_0]->MatchZone(config_container[ZONE_0], geometry_container[ZONE_1][MESH_0],
+                                                      config_container[ZONE_1], ZONE_0, nZone);
+		geometry_container[ZONE_1][MESH_0]->MatchZone(config_container[ZONE_1], geometry_container[ZONE_0][MESH_0],
+                                                      config_container[ZONE_0], ZONE_1, nZone);
+	}
+	
+	/*--- Definition of the output class (one for all zones). The output class
+     manages the writing of all restart, volume solution, surface solution,
+     surface comma-separated value, and convergence history files (both in serial
+     and in parallel). ---*/
+    
+	output = new COutput();
+	
+	/*--- Open the convergence history file ---*/
+    
+	if (rank == MASTER_NODE)
+		output->SetHistory_Header(&ConvHist_file, config_container[ZONE_0]);
+    
+    /*--- Check for an unsteady restart. Update ExtIter if necessary. ---*/
+    if (config_container[ZONE_0]->GetWrt_Unsteady() && config_container[ZONE_0]->GetRestart())
+        ExtIter = config_container[ZONE_0]->GetUnst_RestartIter();
+    
+	/*--- Main external loop of the solver. Within this loop, each iteration ---*/
+    
+	if (rank == MASTER_NODE)
+		cout << endl <<"------------------------------ Begin Solver -----------------------------" << endl;
+	
+	while (ExtIter < config_container[ZONE_0]->GetnExtIter()) {
+        
+		/*--- Set a timer for each iteration. Store the current iteration and
+         update  the value of the CFL number (if there is CFL ramping specified)
+         in the config class. ---*/
+        
+		StartTime = clock();
+		for (iZone = 0; iZone < nZone; iZone++) {
+			config_container[iZone]->SetExtIter(ExtIter);
+			config_container[iZone]->UpdateCFL(ExtIter);
+		}
+        
+        /*--- Perform a single iteration of the chosen PDE solver. ---*/
+        
+		switch (config_container[ZONE_0]->GetKind_Solver()) {
+                
+			case EULER: case NAVIER_STOKES: case RANS:
+				MeanFlowIteration(output, integration_container, geometry_container,
+                                  solver_container, numerics_container, config_container,
+                                  surface_movement, grid_movement, FFDBox);
+				break;
+				
+			case PLASMA_EULER: case PLASMA_NAVIER_STOKES:
+				PlasmaIteration(output, integration_container, geometry_container,
+                                solver_container, numerics_container, config_container,
+                                surface_movement, grid_movement, FFDBox);
+				break;
+				
+			case FLUID_STRUCTURE_EULER: case FLUID_STRUCTURE_NAVIER_STOKES:
+				FluidStructureIteration(output, integration_container, geometry_container,
+                                        solver_container, numerics_container, config_container,
+                                        surface_movement, grid_movement, FFDBox);
+				break;
+				
+			case AEROACOUSTIC_EULER: case AEROACOUSTIC_NAVIER_STOKES:
+				AeroacousticIteration(output, integration_container, geometry_container,
+                                      solver_container, numerics_container, config_container,
+                                      surface_movement, grid_movement, FFDBox);
+				break;
+				
+			case WAVE_EQUATION:
+				WaveIteration(output, integration_container, geometry_container,
+                              solver_container, numerics_container, config_container,
+                              surface_movement, grid_movement, FFDBox);
+				break;
+				
+			case LINEAR_ELASTICITY:
+				FEAIteration(output, integration_container, geometry_container,
+                             solver_container, numerics_container, config_container,
+                             surface_movement, grid_movement, FFDBox);
+				break;
+				
+				
+			case ADJ_EULER: case ADJ_NAVIER_STOKES: case ADJ_RANS:
+				AdjMeanFlowIteration(output, integration_container, geometry_container,
+                                     solver_container, numerics_container, config_container,
+                                     surface_movement, grid_movement, FFDBox);
+				break;
+				
+			case ADJ_PLASMA_EULER: case ADJ_PLASMA_NAVIER_STOKES:
+				AdjPlasmaIteration(output, integration_container, geometry_container,
+                                   solver_container, numerics_container, config_container,
+                                   surface_movement, grid_movement, FFDBox);
+				break;
+                
+			case ADJ_AEROACOUSTIC_EULER:
+				AdjAeroacousticIteration(output, integration_container, geometry_container,
+                                         solver_container, numerics_container, config_container,
+                                         surface_movement, grid_movement, FFDBox);
+				break;
+		}
+		
+        
+        /*--- Synchronization point after a single solver iteration. Compute the
+         wall clock time required. ---*/
+        
+#ifndef NO_MPI
+		MPI::COMM_WORLD.Barrier();
+#endif
+		StopTime = clock(); TimeUsed += (StopTime - StartTime);
+        
+        /*--- For specific applications, evaluate and plot the equivalent area or flow rate. ---*/
+        
+        if ((config_container[ZONE_0]->GetKind_Solver() == EULER) &&
+            (config_container[ZONE_0]->GetEquivArea() == YES)) {
+            output->SetEquivalentArea(solver_container[ZONE_0][MESH_0][FLOW_SOL],
+                                      geometry_container[ZONE_0][MESH_0], config_container[ZONE_0], ExtIter);
+        }
+        
+		/*--- Update the convergence history file (serial and parallel computations). ---*/
+        
+        output->SetConvergence_History(&ConvHist_file, geometry_container, solver_container,
+                                       config_container, integration_container, false, TimeUsed, ZONE_0);
+        
+		/*--- Check whether the current simulation has reached the specified
+         convergence criteria, and set StopCalc to true, if so. ---*/
+        
+		switch (config_container[ZONE_0]->GetKind_Solver()) {
+			case EULER: case NAVIER_STOKES: case RANS:
+				StopCalc = integration_container[ZONE_0][FLOW_SOL]->GetConvergence(); break;
+			case PLASMA_EULER: case PLASMA_NAVIER_STOKES:
+				StopCalc = integration_container[ZONE_0][PLASMA_SOL]->GetConvergence(); break;
+			case WAVE_EQUATION:
+				StopCalc = integration_container[ZONE_0][WAVE_SOL]->GetConvergence(); break;
+			case LINEAR_ELASTICITY:
+				StopCalc = integration_container[ZONE_0][FEA_SOL]->GetConvergence(); break;
+			case ADJ_EULER: case ADJ_NAVIER_STOKES: case ADJ_RANS:
+				StopCalc = integration_container[ZONE_0][ADJFLOW_SOL]->GetConvergence(); break;
+			case ADJ_PLASMA_EULER: case ADJ_PLASMA_NAVIER_STOKES:
+				StopCalc = integration_container[ZONE_0][ADJPLASMA_SOL]->GetConvergence(); break;
+		}
+        
+		/*--- Solution output. Determine whether a solution needs to be written
+         after the current iteration, and if so, execute the output file writing
+         routines. ---*/
+        
+		if ((ExtIter+1 == config_container[ZONE_0]->GetnExtIter()) ||
+            ((ExtIter % config_container[ZONE_0]->GetWrt_Sol_Freq() == 0) && (ExtIter != 0) &&
+             !((config_container[ZONE_0]->GetUnsteady_Simulation() == DT_STEPPING_1ST) ||
+               (config_container[ZONE_0]->GetUnsteady_Simulation() == DT_STEPPING_2ND))) ||
+            (StopCalc) ||
+            (((config_container[ZONE_0]->GetUnsteady_Simulation() == DT_STEPPING_1ST) ||
+              (config_container[ZONE_0]->GetUnsteady_Simulation() == DT_STEPPING_2ND)) &&
+             ((ExtIter == 0) || (ExtIter % config_container[ZONE_0]->GetWrt_Sol_Freq_DualTime() == 0)))) {
+                
+                /*--- Low-fidelity simulations (using a coarser multigrid level
+                 approximation to the solution) require an interpolation back to the
+                 finest grid. ---*/
+                
+                if (config_container[ZONE_0]->GetLowFidelitySim()) {
+                    integration_container[ZONE_0][FLOW_SOL]->SetProlongated_Solution(RUNTIME_FLOW_SYS, solver_container[ZONE_0][MESH_0], solver_container[ZONE_0][MESH_1], geometry_container[ZONE_0][MESH_0], geometry_container[ZONE_0][MESH_1], config_container[ZONE_0]);
+                    integration_container[ZONE_0][FLOW_SOL]->Smooth_Solution(RUNTIME_FLOW_SYS, solver_container[ZONE_0][MESH_0], geometry_container[ZONE_0][MESH_0], 3, 1.25, config_container[ZONE_0]);
+                    solver_container[ZONE_0][MESH_0][config_container[ZONE_0]->GetContainerPosition(RUNTIME_FLOW_SYS)]->Set_MPI_Solution(geometry_container[ZONE_0][MESH_0], config_container[ZONE_0]);
+                    solver_container[ZONE_0][MESH_0][config_container[ZONE_0]->GetContainerPosition(RUNTIME_FLOW_SYS)]->Preprocessing(geometry_container[ZONE_0][MESH_0], solver_container[ZONE_0][MESH_0], config_container[ZONE_0], MESH_0, 0, RUNTIME_FLOW_SYS);
+                }
+                
+                /*--- Execute the routine for writing restart, volume solution,
+                 surface solution, and surface comma-separated value files. ---*/
+                
+                output->SetResult_Files(solver_container, geometry_container, config_container, ExtIter, nZone);
+                
+            }
+        
+		/*--- If the convergence criteria has been met, terminate the simulation. ---*/
+        
+		if (StopCalc) break;
+		ExtIter++;
+        
+	}
+    
+    /*--- Close the convergence history file. ---*/
+    
+    if (rank == MASTER_NODE) {
+        ConvHist_file.close();
+        cout << endl <<"History file, closed." << endl;
+    }
+    
+    /*--- Solver class deallocation ---*/
+    //  for (iZone = 0; iZone < nZone; iZone++) {
+    //    for (iMesh = 0; iMesh <= config_container[iZone]->GetMGLevels(); iMesh++) {
+    //      for (iSol = 0; iSol < MAX_SOLS; iSol++) {
+    //        if (solver_container[iZone][iMesh][iSol] != NULL) {
+    //          delete solver_container[iZone][iMesh][iSol];
+    //        }
+    //      }
+    //      delete solver_container[iZone][iMesh];
+    //    }
+    //    delete solver_container[iZone];
+    //  }
+    //  delete [] solver_container;
+    //  if (rank == MASTER_NODE) cout <<"Solution container, deallocated." << endl;
+    
+    /*--- Geometry class deallocation ---*/
+    //  for (iZone = 0; iZone < nZone; iZone++) {
+    //    for (iMesh = 0; iMesh <= config_container[iZone]->GetMGLevels(); iMesh++) {
+    //      delete geometry_container[iZone][iMesh];
+    //    }
+    //    delete geometry_container[iZone];
+    //  }
+    //  delete [] geometry_container;
+    //  cout <<"Geometry container, deallocated." << endl;
+    
+    /*--- Integration class deallocation ---*/
+    //  cout <<"Integration container, deallocated." << endl;
+    
+#ifndef NO_MPI
+    /*--- Compute/print the total time for parallel performance benchmarking. ---*/
+#ifdef TIME
+    MPI::COMM_WORLD.Barrier();
+    finish = MPI::Wtime();
+    time = finish-start;
+    if (rank == MASTER_NODE) {
+        cout << "\nCompleted in " << fixed << time << " seconds on "<< size;
+        if (size == 1) cout << " core.\n" << endl;
+        else cout << " cores.\n" << endl;
+    }
+#endif
+    /*--- Finalize MPI parallelization ---*/
+    old_buffer = buffer;
+    MPI::Detach_buffer(old_buffer);
+    //	delete [] buffer;
+    MPI::Finalize();
+#endif
+    
+    /*--- Exit the solver cleanly ---*/
+    
+    if (rank == MASTER_NODE)
+        cout << endl <<"------------------------- Exit Success (SU2_CFD) ------------------------" << endl << endl;
+    
+    return EXIT_SUCCESS;
+}