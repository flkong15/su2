/*!
 * \file variable_direct_elasticity.cpp
 * \brief Definition of the variables for FEM elastic structural problems.
 * \author R. Sanchez
 * \version 4.2.0 "Cardinal"
 *
 * SU2 Lead Developers: Dr. Francisco Palacios (Francisco.D.Palacios@boeing.com).
 *                      Dr. Thomas D. Economon (economon@stanford.edu).
 *
 * SU2 Developers: Prof. Juan J. Alonso's group at Stanford University.
 *                 Prof. Piero Colonna's group at Delft University of Technology.
 *                 Prof. Nicolas R. Gauger's group at Kaiserslautern University of Technology.
 *                 Prof. Alberto Guardone's group at Polytechnic University of Milan.
 *                 Prof. Rafael Palacios' group at Imperial College London.
 *
 * Copyright (C) 2012-2016 SU2, the open-source CFD code.
 *
 * SU2 is free software; you can redistribute it and/or
 * modify it under the terms of the GNU Lesser General Public
 * License as published by the Free Software Foundation; either
 * version 2.1 of the License, or (at your option) any later version.
 *
 * SU2 is distributed in the hope that it will be useful,
 * but WITHOUT ANY WARRANTY; without even the implied warranty of
 * MERCHANTABILITY or FITNESS FOR A PARTICULAR PURPOSE. See the GNU
 * Lesser General Public License for more details.
 *
 * You should have received a copy of the GNU Lesser General Public
 * License along with SU2. If not, see <http://www.gnu.org/licenses/>.
 */

#include "../include/variable_structure.hpp"

CFEM_ElasVariable::CFEM_ElasVariable(void) : CVariable() {
  
  dynamic_analysis 		= false;
  fsi_analysis 			= false;
  
  VonMises_Stress 		= 0.0;
  
  Stress 					= NULL;		// Nodal stress (for output purposes)
  FlowTraction 			= NULL;		// Nodal traction due to the fluid (fsi)
  //	Residual_Int 			= NULL;		// Internal component of the residual
  Residual_Ext_Surf 		= NULL;		// Residual component due to external surface forces
  Residual_Ext_Body 		= NULL;		// Residual component due to body forces
  
  FlowTraction_n			= NULL;		// Nodal traction due to the fluid (fsi) at time n (for gen-alpha methods)
  Residual_Ext_Surf_n		= NULL;		// Residual component due to external surface forces at time n (for gen-alpha methods)
  
  Solution_time_n			= NULL;		// Solution at the node at the previous subiteration
  
  Solution_Vel			= NULL;		// Velocity at the node at time t+dt
  Solution_Vel_time_n 	= NULL;		// Velocity at the node at time t
  
  Solution_Accel			    = NULL;		// Acceleration at the node at time t+dt
  Solution_Accel_time_n 	= NULL;		// Acceleration at the node at time t
  
  Solution_Pred			      = NULL;		// Predictor of the solution at the current subiteration
  Solution_Pred_Old		    = NULL;		// Predictor of the solution at the previous subiteration
  
  Prestretch              = NULL;   // Prestretch geometry
  
}

CFEM_ElasVariable::CFEM_ElasVariable(su2double *val_fea, unsigned short val_nDim, unsigned short val_nvar, CConfig *config) : CVariable(val_nDim, val_nvar, config) {
<<<<<<< HEAD

	unsigned short iVar;
	bool nonlinear_analysis = (config->GetGeometricConditions() == LARGE_DEFORMATIONS);	// Nonlinear analysis.
	bool body_forces = config->GetDeadLoad();	// Body forces (dead loads).
	bool incremental_load = config->GetIncrementalLoad();
	bool gen_alpha = (config->GetKind_TimeIntScheme_FEA() == GENERALIZED_ALPHA);	// Generalized alpha method requires residual at previous time step.
	bool prestretch_fem = config->GetPrestretch();    // Structure is prestretched

	VonMises_Stress = 0.0;

	dynamic_analysis = (config->GetDynamic_Analysis() == DYNAMIC);
	fsi_analysis = config->GetFSI_Simulation();

	if (nDim == 2) Stress = new su2double [3];
	else if (nDim == 3) Stress = new su2double [6];

	/*--- Initialization of variables ---*/
	for (iVar = 0; iVar < nVar; iVar++) {
		Solution[iVar] = val_fea[iVar];
	}

	if (dynamic_analysis){
		Solution_time_n			=  new su2double [nVar];
		Solution_Vel 			=  new su2double [nVar];
		Solution_Vel_time_n		=  new su2double [nVar];
		Solution_Accel 			=  new su2double [nVar];
		Solution_Accel_time_n	=  new su2double [nVar];
		for (iVar = 0; iVar < nVar; iVar++){
			Solution_time_n[iVar] 		= val_fea[iVar];
			Solution_Vel[iVar] 			= val_fea[iVar+nVar];
			Solution_Vel_time_n[iVar] 	= val_fea[iVar+nVar];
			Solution_Accel[iVar] 		= val_fea[iVar+2*nVar];
			Solution_Accel_time_n[iVar] = val_fea[iVar+2*nVar];
		}
	}
	else {
		Solution_time_n			=  NULL;
		Solution_Vel 			=  NULL;
		Solution_Vel_time_n		=  NULL;
		Solution_Accel 			=  NULL;
		Solution_Accel_time_n	=  NULL;
	}

	if (fsi_analysis) {
		FlowTraction 			=  new su2double [nVar];
		Solution_Pred 			=  new su2double [nVar];
		Solution_Pred_Old 		=  new su2double [nVar];
		for (iVar = 0; iVar < nVar; iVar++){
			FlowTraction[iVar] = 0.0;
			Solution_Pred[iVar] = val_fea[iVar];
			Solution_Pred_Old[iVar] = val_fea[iVar];
		}
	}
	else {
		FlowTraction 			=  NULL;
		Solution_Pred 			=  NULL;
		Solution_Pred_Old 		=  NULL;
	}
  FlowTraction_n = NULL;

	/*--- If we are going to use incremental analysis, we need a way to store the old solution ---*/
	if (incremental_load && nonlinear_analysis){
		Solution_Old 			=  new su2double [nVar];
	}

	/*--- If we are going to use a generalized alpha integration method, we need a way to store the old residuals ---*/
  Residual_Ext_Surf_n = NULL;
  FlowTraction_n = NULL;
	if (gen_alpha){
		Residual_Ext_Surf_n		= new su2double [nVar];

		if (fsi_analysis) FlowTraction_n = new su2double [nVar];

	}

//	if (nonlinear_analysis) Residual_Int = new su2double [nVar];	else Residual_Int = NULL;
  Residual_Ext_Body = NULL;
	if (body_forces) Residual_Ext_Body = new su2double [nVar];

	Residual_Ext_Surf = new su2double [nVar];

	for (iVar = 0; iVar < nVar; iVar++){
		Residual_Ext_Surf[iVar] = 0.0;
		if (body_forces) Residual_Ext_Body[iVar] = 0.0;
	}

  Prestretch = NULL;
  if (prestretch_fem)  Prestretch = new su2double [nVar];


=======
  
  unsigned short iVar;
  bool nonlinear_analysis = (config->GetGeometricConditions() == LARGE_DEFORMATIONS);	// Nonlinear analysis.
  bool body_forces = config->GetDeadLoad();	// Body forces (dead loads).
  bool incremental_load = config->GetIncrementalLoad();
  bool gen_alpha = (config->GetKind_TimeIntScheme_FEA() == GENERALIZED_ALPHA);	// Generalized alpha method requires residual at previous time step.
  bool prestretch_fem = config->GetPrestretch();    // Structure is prestretched
  
  VonMises_Stress = 0.0;
  
  dynamic_analysis = (config->GetDynamic_Analysis() == DYNAMIC);
  fsi_analysis = config->GetFSI_Simulation();
  
  if (nDim == 2) Stress = new su2double [3];
  else if (nDim == 3) Stress = new su2double [6];
  
  /*--- Initialization of variables ---*/
  for (iVar = 0; iVar < nVar; iVar++) {
    Solution[iVar] = val_fea[iVar];
  }
  
  if (dynamic_analysis){
    Solution_time_n			=  new su2double [nVar];
    Solution_Vel 			=  new su2double [nVar];
    Solution_Vel_time_n		=  new su2double [nVar];
    Solution_Accel 			=  new su2double [nVar];
    Solution_Accel_time_n	=  new su2double [nVar];
    for (iVar = 0; iVar < nVar; iVar++){
      Solution_time_n[iVar] 		= val_fea[iVar];
      Solution_Vel[iVar] 			= val_fea[iVar+nVar];
      Solution_Vel_time_n[iVar] 	= val_fea[iVar+nVar];
      Solution_Accel[iVar] 		= val_fea[iVar+2*nVar];
      Solution_Accel_time_n[iVar] = val_fea[iVar+2*nVar];
    }
  }
  else {
    Solution_time_n			=  NULL;
    Solution_Vel 			=  NULL;
    Solution_Vel_time_n		=  NULL;
    Solution_Accel 			=  NULL;
    Solution_Accel_time_n	=  NULL;
  }
  
  if (fsi_analysis) {
    FlowTraction 			=  new su2double [nVar];
    Solution_Pred 			=  new su2double [nVar];
    Solution_Pred_Old 		=  new su2double [nVar];
    for (iVar = 0; iVar < nVar; iVar++){
      FlowTraction[iVar] = 0.0;
      Solution_Pred[iVar] = val_fea[iVar];
      Solution_Pred_Old[iVar] = val_fea[iVar];
    }
  }
  else {
    FlowTraction 			=  NULL;
    Solution_Pred 			=  NULL;
    Solution_Pred_Old 		=  NULL;
  }
  FlowTraction_n = NULL;
  
  /*--- If we are going to use incremental analysis, we need a way to store the old solution ---*/
  if (incremental_load && nonlinear_analysis){
    Solution_Old 			=  new su2double [nVar];
  }
  
  /*--- If we are going to use a generalized alpha integration method, we need a way to store the old residuals ---*/
  Residual_Ext_Surf_n = NULL;
  FlowTraction_n = NULL;
  if (gen_alpha){
    Residual_Ext_Surf_n		= new su2double [nVar];
    
    if (fsi_analysis) FlowTraction_n = new su2double [nVar];
    
  }
  
  //	if (nonlinear_analysis) Residual_Int = new su2double [nVar];	else Residual_Int = NULL;
  Residual_Ext_Body = NULL;
  if (body_forces) Residual_Ext_Body = new su2double [nVar];
  
  Residual_Ext_Surf = new su2double [nVar];
  
  for (iVar = 0; iVar < nVar; iVar++){
    Residual_Ext_Surf[iVar] = 0.0;
    if (body_forces) Residual_Ext_Body[iVar] = 0.0;
  }
  
  Prestretch = NULL;
  if (prestretch_fem)  Prestretch = new su2double [nVar];
  
  
>>>>>>> a39864cd
}

CFEM_ElasVariable::~CFEM_ElasVariable(void) {
  
  if (Stress 					!= NULL) delete [] Stress;
  if (FlowTraction 			!= NULL) delete [] FlowTraction;
  //	if (Residual_Int 			!= NULL) delete [] Residual_Int;
  if (Residual_Ext_Surf 		!= NULL) delete [] Residual_Ext_Surf;
  if (Residual_Ext_Body 		!= NULL) delete [] Residual_Ext_Body;
  
  if (FlowTraction_n 			!= NULL) delete [] FlowTraction_n;
  if (Residual_Ext_Surf_n		!= NULL) delete [] Residual_Ext_Surf_n;
  
  if (Solution_time_n 		!= NULL) delete [] Solution_time_n;
  
  if (Solution_Vel 			!= NULL) delete [] Solution_Vel;
  if (Solution_Vel_time_n 	!= NULL) delete [] Solution_Vel_time_n;
  
  if (Solution_Accel 			!= NULL) delete [] Solution_Accel;
  if (Solution_Accel_time_n 	!= NULL) delete [] Solution_Accel_time_n;
  
  if (Solution_Pred 			!= NULL) delete [] Solution_Pred;
  if (Solution_Pred_Old 		!= NULL) delete [] Solution_Pred_Old;
  
  if (Prestretch            != NULL) delete [] Prestretch;
  
}<|MERGE_RESOLUTION|>--- conflicted
+++ resolved
@@ -63,7 +63,6 @@
 }
 
 CFEM_ElasVariable::CFEM_ElasVariable(su2double *val_fea, unsigned short val_nDim, unsigned short val_nvar, CConfig *config) : CVariable(val_nDim, val_nvar, config) {
-<<<<<<< HEAD
 
 	unsigned short iVar;
 	bool nonlinear_analysis = (config->GetGeometricConditions() == LARGE_DEFORMATIONS);	// Nonlinear analysis.
@@ -153,99 +152,6 @@
   Prestretch = NULL;
   if (prestretch_fem)  Prestretch = new su2double [nVar];
 
-
-=======
-  
-  unsigned short iVar;
-  bool nonlinear_analysis = (config->GetGeometricConditions() == LARGE_DEFORMATIONS);	// Nonlinear analysis.
-  bool body_forces = config->GetDeadLoad();	// Body forces (dead loads).
-  bool incremental_load = config->GetIncrementalLoad();
-  bool gen_alpha = (config->GetKind_TimeIntScheme_FEA() == GENERALIZED_ALPHA);	// Generalized alpha method requires residual at previous time step.
-  bool prestretch_fem = config->GetPrestretch();    // Structure is prestretched
-  
-  VonMises_Stress = 0.0;
-  
-  dynamic_analysis = (config->GetDynamic_Analysis() == DYNAMIC);
-  fsi_analysis = config->GetFSI_Simulation();
-  
-  if (nDim == 2) Stress = new su2double [3];
-  else if (nDim == 3) Stress = new su2double [6];
-  
-  /*--- Initialization of variables ---*/
-  for (iVar = 0; iVar < nVar; iVar++) {
-    Solution[iVar] = val_fea[iVar];
-  }
-  
-  if (dynamic_analysis){
-    Solution_time_n			=  new su2double [nVar];
-    Solution_Vel 			=  new su2double [nVar];
-    Solution_Vel_time_n		=  new su2double [nVar];
-    Solution_Accel 			=  new su2double [nVar];
-    Solution_Accel_time_n	=  new su2double [nVar];
-    for (iVar = 0; iVar < nVar; iVar++){
-      Solution_time_n[iVar] 		= val_fea[iVar];
-      Solution_Vel[iVar] 			= val_fea[iVar+nVar];
-      Solution_Vel_time_n[iVar] 	= val_fea[iVar+nVar];
-      Solution_Accel[iVar] 		= val_fea[iVar+2*nVar];
-      Solution_Accel_time_n[iVar] = val_fea[iVar+2*nVar];
-    }
-  }
-  else {
-    Solution_time_n			=  NULL;
-    Solution_Vel 			=  NULL;
-    Solution_Vel_time_n		=  NULL;
-    Solution_Accel 			=  NULL;
-    Solution_Accel_time_n	=  NULL;
-  }
-  
-  if (fsi_analysis) {
-    FlowTraction 			=  new su2double [nVar];
-    Solution_Pred 			=  new su2double [nVar];
-    Solution_Pred_Old 		=  new su2double [nVar];
-    for (iVar = 0; iVar < nVar; iVar++){
-      FlowTraction[iVar] = 0.0;
-      Solution_Pred[iVar] = val_fea[iVar];
-      Solution_Pred_Old[iVar] = val_fea[iVar];
-    }
-  }
-  else {
-    FlowTraction 			=  NULL;
-    Solution_Pred 			=  NULL;
-    Solution_Pred_Old 		=  NULL;
-  }
-  FlowTraction_n = NULL;
-  
-  /*--- If we are going to use incremental analysis, we need a way to store the old solution ---*/
-  if (incremental_load && nonlinear_analysis){
-    Solution_Old 			=  new su2double [nVar];
-  }
-  
-  /*--- If we are going to use a generalized alpha integration method, we need a way to store the old residuals ---*/
-  Residual_Ext_Surf_n = NULL;
-  FlowTraction_n = NULL;
-  if (gen_alpha){
-    Residual_Ext_Surf_n		= new su2double [nVar];
-    
-    if (fsi_analysis) FlowTraction_n = new su2double [nVar];
-    
-  }
-  
-  //	if (nonlinear_analysis) Residual_Int = new su2double [nVar];	else Residual_Int = NULL;
-  Residual_Ext_Body = NULL;
-  if (body_forces) Residual_Ext_Body = new su2double [nVar];
-  
-  Residual_Ext_Surf = new su2double [nVar];
-  
-  for (iVar = 0; iVar < nVar; iVar++){
-    Residual_Ext_Surf[iVar] = 0.0;
-    if (body_forces) Residual_Ext_Body[iVar] = 0.0;
-  }
-  
-  Prestretch = NULL;
-  if (prestretch_fem)  Prestretch = new su2double [nVar];
-  
-  
->>>>>>> a39864cd
 }
 
 CFEM_ElasVariable::~CFEM_ElasVariable(void) {
