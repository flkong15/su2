--- conflicted
+++ resolved
@@ -2,7 +2,7 @@
  * \file CFEM_DG_EulerSolver.cpp
  * \brief Main subroutines for solving finite element Euler flow problems
  * \author J. Alonso, E. van der Weide, T. Economon
- * \version 7.1.1 "Blackbird"
+ * \version 7.1.0 "Blackbird"
  *
  * SU2 Project Website: https://su2code.github.io
  *
@@ -64,23 +64,10 @@
   nVar = nDim + 2;
 
   /*--- Define some auxiliary vectors related to the residual ---*/
-<<<<<<< HEAD
-  Residual_RMS = new su2double[nVar];     for(unsigned short iVar=0; iVar<nVar; ++iVar) Residual_RMS[iVar] = 1.e-35;
-  Residual_Max = new su2double[nVar];     for(unsigned short iVar=0; iVar<nVar; ++iVar) Residual_Max[iVar] = 1.e-35;
-  Point_Max    = new unsigned long[nVar]; for(unsigned short iVar=0; iVar<nVar; ++iVar) Point_Max[iVar]    = 0;
-
-  Point_Max_Coord = new su2double*[nVar];
-  for (unsigned short iVar=0; iVar<nVar; ++iVar) {
-    Point_Max_Coord[iVar] = new su2double[nDim];
-    for(unsigned short iDim=0; iDim<nDim; ++iDim) Point_Max_Coord[iVar][iDim] = 0.0;
-  }
-=======
-
   Residual_RMS.resize(nVar,1.e-35);
   Residual_Max.resize(nVar,1.e-35);
   Point_Max.resize(nVar,0);
   Point_Max_Coord.resize(nVar,nDim) = su2double(0.0);
->>>>>>> b7f6d4f5
 
   /*--- Perform the non-dimensionalization for the flow equations using the
         specified reference values. ---*/
@@ -3690,28 +3677,7 @@
 void CFEM_DG_EulerSolver::ExplicitRK_Iteration(CGeometry *geometry, CSolver **solver_container,
                                                CConfig *config, unsigned short iRKStep) {
 
-<<<<<<< HEAD
   for(int i=0; i<size; ++i) {
-=======
-  const su2double      RK_AlphaCoeff = config->Get_Alpha_RKStep(iRKStep);
-  const unsigned short nRKStages     = config->GetnRKStep();
-
-  SetResToZero();
-
-  /* Set the pointer to the array where the new state vector must be stored.
-     If this is the last RK step, the solution should be stored in
-     VecSolDOFs, such that a new time step can be taken. Otherwise, the
-     solution should be stored in the first time level of the working vectors
-     for the solution. Note that only one working vector will be present for a
-     RK scheme, because time accurate local time stepping is not possible yet
-     with RK schemes. */
-  su2double *solNew;
-  if(iRKStep == (nRKStages-1)) solNew = VecSolDOFs.data();
-  else                         solNew = VecWorkSolDOFs[0].data();
-
-  /*--- Update the solution by looping over the owned volume elements. ---*/
-  for(unsigned long l=0; l<nVolElemOwned; ++l) {
->>>>>>> b7f6d4f5
 
     if(i == rank) {
 
@@ -3733,28 +3699,7 @@
 void CFEM_DG_EulerSolver::ClassicalRK4_Iteration(CGeometry *geometry, CSolver **solver_container,
                                                  CConfig *config, unsigned short iRKStep) {
 
-<<<<<<< HEAD
   for(int i=0; i<size; ++i) {
-=======
-  /*--- Hard-coded classical RK4 coefficients. Will be added to config. ---*/
-  su2double RK_FuncCoeff[4] = {1.0/6.0, 1.0/3.0, 1.0/3.0, 1.0/6.0};
-  su2double RK_TimeCoeff[4] = {0.5, 0.5, 1.0, 1.0};
-
-  SetResToZero();
-
-  /*--- Update the solution by looping over the owned volume elements. ---*/
-  for(unsigned long l=0; l<nVolElemOwned; ++l) {
-
-    /* Set the pointers for the residual and solution for this element. */
-    const unsigned long offset  = nVar*volElem[l].offsetDOFsSolLocal;
-    const su2double *res        = VecResDOFs.data()    + offset;
-    const su2double *solDOFsOld = VecSolDOFs.data()    + offset;
-    su2double *solDOFsNew       = VecSolDOFsNew.data() + offset;
-
-    su2double *solDOFs;
-    if(iRKStep < 3) solDOFs = VecWorkSolDOFs[0].data() + offset;
-    else            solDOFs = VecSolDOFs.data()        + offset;
->>>>>>> b7f6d4f5
 
     if(i == rank) {
 
@@ -3776,30 +3721,10 @@
 void CFEM_DG_EulerSolver::SetResidual_RMS_FEM(CGeometry *geometry,
                                               CConfig *config) {
 
-<<<<<<< HEAD
   for(int i=0; i<size; ++i) {
-=======
-  /* Initialize the residuals to zero. */
-  SetResToZero();
-
-  /*--- Loop over the owned elements. It is not possible to loop directly over the owned
-        DOFs, because the coordinates of the DOFs are only known in the volume class. ---*/
-  for(unsigned long l=0; l<nVolElemOwned; ++l) {
-
-    /* Set the pointer for the residual for this element. */
-    const unsigned long offset  = nVar*volElem[l].offsetDOFsSolLocal;
-    const su2double *res        = VecResDOFs.data() + offset;
-
-    /* Loop over the DOFs for this element and update the norms. */
-    unsigned int i = 0;
-    for(unsigned short j=0; j<volElem[l].nDOFsSol; ++j) {
-      const unsigned long globalIndex = volElem[l].offsetDOFsSolGlobal + j;
-      const su2double *coor = volElem[l].coorSolDOFs.data() + j*nDim;
->>>>>>> b7f6d4f5
 
     if(i == rank) {
 
-<<<<<<< HEAD
       const int thread = omp_get_thread_num();
       for(int j=0; j<omp_get_num_threads(); ++j) {
         if(j == thread) cout << "Rank: " << i << ", thread: " << j << endl << flush;
@@ -3809,65 +3734,6 @@
 
     SU2_OMP_SINGLE
     SU2_MPI::Barrier(SU2_MPI::GetComm());
-=======
-        Residual_RMS[iVar] += res[i]*res[i];
-        AddRes_Max(iVar, fabs(res[i]), globalIndex, coor);
-      }
-    }
-  }
-
-#ifdef HAVE_MPI
-  /* Parallel mode. Disable the reduce for the residual to avoid overhead if requested. */
-  if (config->GetComm_Level() == COMM_FULL) {
-
-    /*--- The local L2 norms must be added to obtain the
-          global value. Also check for divergence. ---*/
-    vector<su2double> rbufRes(nVar);
-    SU2_MPI::Allreduce(Residual_RMS.data(), rbufRes.data(), nVar, MPI_DOUBLE, MPI_SUM, SU2_MPI::GetComm());
-
-    for(unsigned short iVar=0; iVar<nVar; ++iVar) {
-      if (rbufRes[iVar] != rbufRes[iVar])
-        SU2_MPI::Error("SU2 has diverged. (NaN detected)", CURRENT_FUNCTION);
-
-      Residual_RMS[iVar] = max(EPS*EPS, sqrt(rbufRes[iVar]/nDOFsGlobal));
-    }
-
-    /*--- The global maximum norms must be obtained. ---*/
-    rbufRes.resize(nVar*size);
-    SU2_MPI::Allgather(Residual_Max.data(), nVar, MPI_DOUBLE, rbufRes.data(),
-                       nVar, MPI_DOUBLE, SU2_MPI::GetComm());
-
-    vector<unsigned long> rbufPoint(nVar*size);
-    SU2_MPI::Allgather(Point_Max.data(), nVar, MPI_UNSIGNED_LONG, rbufPoint.data(),
-                       nVar, MPI_UNSIGNED_LONG, SU2_MPI::GetComm());
-
-    vector<su2double> sbufCoor(nDim*nVar);
-    for(unsigned short iVar=0; iVar<nVar; ++iVar) {
-      for(unsigned short iDim=0; iDim<nDim; ++iDim)
-        sbufCoor[iVar*nDim+iDim] = Point_Max_Coord[iVar][iDim];
-    }
-
-    vector<su2double> rbufCoor(nDim*nVar*size);
-    SU2_MPI::Allgather(sbufCoor.data(), nVar*nDim, MPI_DOUBLE, rbufCoor.data(),
-                       nVar*nDim, MPI_DOUBLE, SU2_MPI::GetComm());
-
-    for(unsigned short iVar=0; iVar<nVar; ++iVar) {
-      for(int proc=0; proc<size; ++proc)
-        AddRes_Max(iVar, rbufRes[proc*nVar+iVar], rbufPoint[proc*nVar+iVar],
-                   &rbufCoor[proc*nVar*nDim+iVar*nDim]);
-    }
-  }
-
-#else
-  /*--- Sequential mode. Check for a divergence of the solver and compute
-   the L2-norm of the residuals. ---*/
-  for(unsigned short iVar=0; iVar<nVar; ++iVar) {
-
-    if(GetRes_RMS(iVar) != GetRes_RMS(iVar))
-      SU2_MPI::Error("SU2 has diverged. (NaN detected)", CURRENT_FUNCTION);
-
-    Residual_RMS[iVar] = max(EPS*EPS, sqrt(GetRes_RMS(iVar)/nDOFsGlobal));
->>>>>>> b7f6d4f5
   }
 
   SU2_OMP_SINGLE
