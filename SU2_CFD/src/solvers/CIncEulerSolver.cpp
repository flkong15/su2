/*!
 * \file CIncEulerSolver.cpp
 * \brief Main subroutines for solving incompressible flow (Euler, Navier-Stokes, etc.).
 * \author F. Palacios, T. Economon
 * \version 7.4.0 "Blackbird"
 *
 * SU2 Project Website: https://su2code.github.io
 *
 * The SU2 Project is maintained by the SU2 Foundation
 * (http://su2foundation.org)
 *
 * Copyright 2012-2022, SU2 Contributors (cf. AUTHORS.md)
 *
 * SU2 is free software; you can redistribute it and/or
 * modify it under the terms of the GNU Lesser General Public
 * License as published by the Free Software Foundation; either
 * version 2.1 of the License, or (at your option) any later version.
 *
 * SU2 is distributed in the hope that it will be useful,
 * but WITHOUT ANY WARRANTY; without even the implied warranty of
 * MERCHANTABILITY or FITNESS FOR A PARTICULAR PURPOSE. See the GNU
 * Lesser General Public License for more details.
 *
 * You should have received a copy of the GNU Lesser General Public
 * License along with SU2. If not, see <http://www.gnu.org/licenses/>.
 */

#include "../../include/solvers/CIncEulerSolver.hpp"
#include "../../../Common/include/toolboxes/printing_toolbox.hpp"
#include "../../include/fluid/CConstantDensity.hpp"
#include "../../include/fluid/CIncIdealGas.hpp"
#include "../../include/fluid/CIncIdealGasPolynomial.hpp"
#include "../../include/variables/CIncNSVariable.hpp"
#include "../../include/limiters/CLimiterDetails.hpp"
#include "../../../Common/include/toolboxes/geometry_toolbox.hpp"
#include "../../include/fluid/CFluidScalar.hpp"
#include "../../include/fluid/CFluidFlamelet.hpp"
#include "../../include/fluid/CFluidModel.hpp"


CIncEulerSolver::CIncEulerSolver(CGeometry *geometry, CConfig *config, unsigned short iMesh,
                                 const bool navier_stokes) :
  CFVMFlowSolverBase<CIncEulerVariable, ENUM_REGIME::INCOMPRESSIBLE>(*geometry, *config) {

  /*--- Based on the navier_stokes boolean, determine if this constructor is
   *    being called by itself, or by its derived class CIncNSSolver. ---*/
  const string description = navier_stokes? "Navier-Stokes" : "Euler";

  unsigned short iMarker, nLineLets;
  ifstream restart_file;
  unsigned short nZone = geometry->GetnZone();
  bool restart = (config->GetRestart() || config->GetRestart_Flow());
  int Unst_RestartIter = 0;
  unsigned short iZone = config->GetiZone();
  bool dual_time = ((config->GetTime_Marching() == TIME_MARCHING::DT_STEPPING_1ST) ||
                    (config->GetTime_Marching() == TIME_MARCHING::DT_STEPPING_2ND));
  bool time_stepping = config->GetTime_Marching() == TIME_MARCHING::TIME_STEPPING;
  bool adjoint = (config->GetContinuous_Adjoint()) || (config->GetDiscrete_Adjoint());

  /* A grid is defined as dynamic if there's rigid grid movement or grid deformation AND the problem is time domain */
  dynamic_grid = config->GetDynamic_Grid();

  /*--- Store the multigrid level. ---*/
  MGLevel = iMesh;

  /*--- Check for a restart file to evaluate if there is a change in the angle of attack
   before computing all the non-dimesional quantities. ---*/

  if (!(!restart || (iMesh != MESH_0) || nZone > 1)) {

    /*--- Multizone problems require the number of the zone to be appended. ---*/

    auto filename_ = config->GetSolution_FileName();

    if (nZone > 1) filename_ = config->GetMultizone_FileName(filename_, iZone, ".dat");

    /*--- Modify file name for a dual-time unsteady restart ---*/

    if (dual_time) {
      if (adjoint) Unst_RestartIter = SU2_TYPE::Int(config->GetUnst_AdjointIter())-1;
      else if (config->GetTime_Marching() == TIME_MARCHING::DT_STEPPING_1ST)
        Unst_RestartIter = SU2_TYPE::Int(config->GetRestart_Iter())-1;
      else Unst_RestartIter = SU2_TYPE::Int(config->GetRestart_Iter())-2;
      filename_ = config->GetUnsteady_FileName(filename_, Unst_RestartIter, ".dat");
    }

    /*--- Modify file name for a time stepping unsteady restart ---*/

    if (time_stepping) {
      if (adjoint) Unst_RestartIter = SU2_TYPE::Int(config->GetUnst_AdjointIter())-1;
      else Unst_RestartIter = SU2_TYPE::Int(config->GetRestart_Iter())-1;
      filename_ = config->GetUnsteady_FileName(filename_, Unst_RestartIter, ".dat");
    }

    /*--- Read and store the restart metadata. ---*/

    filename_ = "flow";
    filename_ = config->GetFilename(filename_, ".meta", Unst_RestartIter);
    Read_SU2_Restart_Metadata(geometry, config, adjoint, filename_);

  }
  if (restart && (config->GetKind_Streamwise_Periodic() == ENUM_STREAMWISE_PERIODIC::MASSFLOW)) {
    string filename_ = "flow";
    filename_ = config->GetFilename(filename_, ".meta", Unst_RestartIter);
    Read_SU2_Restart_Metadata(geometry, config, adjoint, filename_);
    if (rank==MASTER_NODE) cout << "Setting streamwise periodic pressure drop from restart metadata file." << endl;
  }

  /*--- Set the gamma value ---*/

  Gamma = config->GetGamma();
  Gamma_Minus_One = Gamma - 1.0;

  /*--- Define geometry constants in the solver structure.
   * Incompressible flow, primitive variables (P, vx, vy, vz, T, rho, beta, lamMu, EddyMu, Kt_eff, Cp, Cv) ---*/

  nDim = geometry->GetnDim();

  /*--- Make sure to align the sizes with the constructor of CIncEulerVariable. ---*/
  nVar = nDim+2; nPrimVar = nDim+9; nPrimVarGrad = nDim+4;

  /*--- Initialize nVarGrad for deallocation ---*/

  nVarGrad = nPrimVarGrad;

  nMarker      = config->GetnMarker_All();
  nPoint       = geometry->GetnPoint();
  nPointDomain = geometry->GetnPointDomain();

  /*--- Store the number of vertices on each marker for deallocation later ---*/

  nVertex.resize(nMarker);
  for (iMarker = 0; iMarker < nMarker; iMarker++)
    nVertex[iMarker] = geometry->nVertex[iMarker];

  /*--- Perform the non-dimensionalization for the flow equations using the
   specified reference values. ---*/

  SetNondimensionalization(config, iMesh);

  /*--- Check if we are executing a verification case. If so, the
   VerificationSolution object will be instantiated for a particular
   option from the available library of verification solutions. Note
   that this is done after SetNondim(), as problem-specific initial
   parameters are needed by the solution constructors. ---*/

  SetVerificationSolution(nDim, nVar, config);

  /*--- Allocate base class members. ---*/

  Allocate(*config);

  /*--- MPI + OpenMP initialization. ---*/

  HybridParallelInitialization(*config, *geometry);

  /*--- Jacobians and vector structures for implicit computations ---*/

  if (config->GetKind_TimeIntScheme_Flow() == EULER_IMPLICIT) {

    if (rank == MASTER_NODE)
      cout << "Initialize Jacobian structure (" << description << "). MG level: " << iMesh <<"." << endl;

    Jacobian.Initialize(nPoint, nPointDomain, nVar, nVar, true, geometry, config, ReducerStrategy);

    if (config->GetKind_Linear_Solver_Prec() == LINELET) {
      nLineLets = Jacobian.BuildLineletPreconditioner(geometry, config);
      if (rank == MASTER_NODE) cout << "Compute linelet structure. " << nLineLets << " elements in each line (average)." << endl;
    }
  }
  else {
    if (rank == MASTER_NODE)
      cout << "Explicit scheme. No Jacobian structure (" << description << "). MG level: " << iMesh <<"." << endl;
  }

  /*--- Read farfield conditions ---*/

  Density_Inf     = config->GetDensity_FreeStreamND();
  Pressure_Inf    = config->GetPressure_FreeStreamND();
  Velocity_Inf    = config->GetVelocity_FreeStreamND();
  Temperature_Inf = config->GetTemperature_FreeStreamND();

  /*--- Initialize the secondary values for direct derivative approxiations ---*/

  switch (config->GetDirectDiff()) {
    case NO_DERIVATIVE:
      /*--- Default ---*/
      break;
    case D_DENSITY:
      SU2_TYPE::SetDerivative(Density_Inf, 1.0);
      break;
    case D_PRESSURE:
      SU2_TYPE::SetDerivative(Pressure_Inf, 1.0);
      break;
    case D_TEMPERATURE:
      SU2_TYPE::SetDerivative(Temperature_Inf, 1.0);
      break;
    case D_MACH: case D_AOA:
    case D_SIDESLIP: case D_REYNOLDS:
    case D_TURB2LAM: case D_DESIGN:
      /*--- Already done in postprocessing of config ---*/
      break;
    default:
      break;
  }

  SetReferenceValues(*config);

  /*--- Initialize the solution to the far-field state everywhere. ---*/

  if (navier_stokes) {
    nodes = new CIncNSVariable(Pressure_Inf, Velocity_Inf, Temperature_Inf, nPoint, nDim, nVar, config);
  } else {
    nodes = new CIncEulerVariable(Pressure_Inf, Velocity_Inf, Temperature_Inf, nPoint, nDim, nVar, config);
  }
  SetBaseClassPointerToNodes();

  if (iMesh == MESH_0) {
    nodes->NonPhysicalEdgeCounter.resize(geometry->GetnEdge()) = 0;
  }

  /*--- Initial comms. ---*/

  CommunicateInitialState(geometry, config);

  /*--- Sizing edge mass flux array ---*/
  if (config->GetBounded_Scalar())
    EdgeMassFluxes.resize(geometry->GetnEdge()) = su2double(0.0);

  /*--- Add the solver name (max 8 characters) ---*/
  SolverName = "INC.FLOW";

  /*--- Finally, check that the static arrays will be large enough (keep this
   *    check at the bottom to make sure we consider the "final" values). ---*/
  if((nDim > MAXNDIM) || (nPrimVar > MAXNVAR))
    SU2_MPI::Error("Oops! The CIncEulerSolver static array sizes are not large enough.", CURRENT_FUNCTION);
}

CIncEulerSolver::~CIncEulerSolver(void) {

  for(auto& model : FluidModel) delete model;
}

void CIncEulerSolver::SetNondimensionalization(CConfig *config, unsigned short iMesh) {

  su2double Temperature_FreeStream = 0.0,  ModVel_FreeStream = 0.0,Energy_FreeStream = 0.0,
  ModVel_FreeStreamND = 0.0, Omega_FreeStream = 0.0, Omega_FreeStreamND = 0.0, Viscosity_FreeStream = 0.0,
  Density_FreeStream = 0.0, Pressure_FreeStream = 0.0, Pressure_Thermodynamic = 0.0, Tke_FreeStream = 0.0,
  Length_Ref = 0.0, Density_Ref = 0.0, Pressure_Ref = 0.0, Temperature_Ref = 0.0, Velocity_Ref = 0.0, Time_Ref = 0.0,
  Gas_Constant_Ref = 0.0, Omega_Ref = 0.0, Force_Ref = 0.0, Viscosity_Ref = 0.0, Conductivity_Ref = 0.0, Heat_Flux_Ref = 0.0, Energy_Ref= 0.0, Pressure_FreeStreamND = 0.0, Pressure_ThermodynamicND = 0.0, Density_FreeStreamND = 0.0,
  Temperature_FreeStreamND = 0.0, Gas_ConstantND = 0.0, Specific_Heat_CpND = 0.0, Thermal_Expansion_CoeffND = 0.0,
  Velocity_FreeStreamND[3] = {0.0, 0.0, 0.0}, Viscosity_FreeStreamND = 0.0,
  Tke_FreeStreamND = 0.0, Energy_FreeStreamND = 0.0,
  Total_UnstTimeND = 0.0, Delta_UnstTimeND = 0.0;

  unsigned short iDim, iVar;

  /*--- Local variables ---*/

  su2double Mach     = config->GetMach();
  su2double Reynolds = config->GetReynolds();

  bool unsteady      = (config->GetTime_Marching() != TIME_MARCHING::STEADY);
  bool viscous       = config->GetViscous();
  bool turbulent     = ((config->GetKind_Solver() == MAIN_SOLVER::INC_RANS) ||
                        (config->GetKind_Solver() == MAIN_SOLVER::DISC_ADJ_INC_RANS));
  bool tkeNeeded     = ((turbulent) && ((config->GetKind_Turb_Model() == TURB_MODEL::SST)));
  bool energy        = config->GetEnergy_Equation();
  bool boussinesq    = (config->GetKind_DensityModel() == INC_DENSITYMODEL::BOUSSINESQ);

  /*--- Compute dimensional free-stream values. ---*/

  Density_FreeStream     = config->GetInc_Density_Init();     config->SetDensity_FreeStream(Density_FreeStream);
  Temperature_FreeStream = config->GetInc_Temperature_Init(); config->SetTemperature_FreeStream(Temperature_FreeStream);
  Pressure_FreeStream    = 0.0; config->SetPressure_FreeStream(Pressure_FreeStream);

  /*--- The dimensional viscosity is needed to determine the free-stream conditions.
    To accomplish this, simply set the non-dimensional coefficients to the
    dimensional ones. This will be overruled later.---*/

  config->SetTemperature_Ref(1.0);
  config->SetViscosity_Ref(1.0);
  config->SetConductivity_Ref(1.0);
  config->SetGas_Constant_Ref(1.0);

  ModVel_FreeStream   = 0.0;
  for (iDim = 0; iDim < nDim; iDim++) {
    ModVel_FreeStream += config->GetInc_Velocity_Init()[iDim]*config->GetInc_Velocity_Init()[iDim];
    config->SetVelocity_FreeStream(config->GetInc_Velocity_Init()[iDim],iDim);
  }
  ModVel_FreeStream = sqrt(ModVel_FreeStream); config->SetModVel_FreeStream(ModVel_FreeStream);

  CFluidModel* auxFluidModel = nullptr;

  switch (config->GetKind_FluidModel()) {

    case CONSTANT_DENSITY:

      auxFluidModel = new CConstantDensity(Density_FreeStream, config->GetSpecific_Heat_Cp());
      auxFluidModel->SetTDState_T(Temperature_FreeStream);
      break;

    case INC_IDEAL_GAS:

      config->SetGas_Constant(UNIVERSAL_GAS_CONSTANT/(config->GetMolecular_Weight()/1000.0));
      Pressure_Thermodynamic = Density_FreeStream*Temperature_FreeStream*config->GetGas_Constant();
      auxFluidModel = new CIncIdealGas(config->GetSpecific_Heat_Cp(), config->GetGas_Constant(), Pressure_Thermodynamic);
      auxFluidModel->SetTDState_T(Temperature_FreeStream);
      Pressure_Thermodynamic = auxFluidModel->GetPressure();
      config->SetPressure_Thermodynamic(Pressure_Thermodynamic);
      break;

    case INC_IDEAL_GAS_POLY:

      config->SetGas_Constant(UNIVERSAL_GAS_CONSTANT/(config->GetMolecular_Weight()/1000.0));
      Pressure_Thermodynamic = Density_FreeStream*Temperature_FreeStream*config->GetGas_Constant();
      auxFluidModel = new CIncIdealGasPolynomial<N_POLY_COEFFS>(config->GetGas_Constant(), Pressure_Thermodynamic);
      if (viscous) {
        /*--- Variable Cp model via polynomial. ---*/
        for (iVar = 0; iVar < config->GetnPolyCoeffs(); iVar++)
          config->SetCp_PolyCoeffND(config->GetCp_PolyCoeff(iVar), iVar);
        auxFluidModel->SetCpModel(config);
      }
      auxFluidModel->SetTDState_T(Temperature_FreeStream);
      Pressure_Thermodynamic = auxFluidModel->GetPressure();
      config->SetPressure_Thermodynamic(Pressure_Thermodynamic);
      break;

    case FLUID_MIXTURE:

      config->SetGas_Constant(UNIVERSAL_GAS_CONSTANT / (config->GetMolecular_Weight() / 1000.0));
      Pressure_Thermodynamic = config->GetPressure_Thermodynamic();
      auxFluidModel = new CFluidScalar(config->GetSpecific_Heat_Cp(), config->GetGas_Constant(), Pressure_Thermodynamic, config);
      auxFluidModel->SetTDState_T(Temperature_FreeStream, config->GetSpecies_Init());
      break;

    case FLUID_FLAMELET:

      config->SetGas_Constant(UNIVERSAL_GAS_CONSTANT / (config->GetMolecular_Weight() / 1000.0));
      Pressure_Thermodynamic = Density_FreeStream * Temperature_FreeStream * config->GetGas_Constant();
      auxFluidModel = new CFluidFlamelet(config, Pressure_Thermodynamic);
      auxFluidModel->SetTDState_T(Temperature_FreeStream, config->GetSpecies_Init());
      config->SetPressure_Thermodynamic(Pressure_Thermodynamic);
      break;

    case FLUID_FLAMELET:

      config->SetGas_Constant(UNIVERSAL_GAS_CONSTANT / (config->GetMolecular_Weight() / 1000.0));
      Pressure_Thermodynamic = Density_FreeStream * Temperature_FreeStream * config->GetGas_Constant();
      auxFluidModel = new CFluidFlamelet(config, Pressure_Thermodynamic);
      auxFluidModel->SetTDState_T(Temperature_FreeStream, config->GetSpecies_Init());
      config->SetPressure_Thermodynamic(Pressure_Thermodynamic);
      break;

    default:

      SU2_MPI::Error("Fluid model not implemented for incompressible solver.", CURRENT_FUNCTION);
      break;
  }

  if (viscous) {

    for (iVar = 0; iVar < config->GetnPolyCoeffs(); iVar++)
      config->SetMu_PolyCoeffND(config->GetMu_PolyCoeff(iVar), iVar);

    /*--- Use the fluid model to compute the dimensional viscosity/conductivity. ---*/

    auxFluidModel->SetLaminarViscosityModel(config);
    Viscosity_FreeStream = auxFluidModel->GetLaminarViscosity();
    config->SetViscosity_FreeStream(Viscosity_FreeStream);

    Reynolds = Density_FreeStream*ModVel_FreeStream/Viscosity_FreeStream; config->SetReynolds(Reynolds);

    /*--- Turbulence kinetic energy ---*/

    Tke_FreeStream  = 3.0/2.0*(ModVel_FreeStream*ModVel_FreeStream*config->GetTurbulenceIntensity_FreeStream()*config->GetTurbulenceIntensity_FreeStream());

  }

  /*--- The non-dim. scheme for incompressible flows uses the following ref. values:
     Reference length      = 1 m (fixed by default, grid in meters)
     Reference density     = liquid density or freestream (input)
     Reference velocity    = liquid velocity or freestream (input)
     Reference temperature = liquid temperature or freestream (input)
     Reference pressure    = Reference density * Reference velocity * Reference velocity
     Reference viscosity   = Reference Density * Reference velocity * Reference length
     This is the same non-dim. scheme as in the compressible solver.
     Note that the Re and Re Length are not used as part of initialization. ---*/

  if (config->GetRef_Inc_NonDim() == DIMENSIONAL) {
    Density_Ref     = 1.0;
    Velocity_Ref    = 1.0;
    Temperature_Ref = 1.0;
    Pressure_Ref    = 1.0;
  }
  else if (config->GetRef_Inc_NonDim() == INITIAL_VALUES) {
    Density_Ref     = Density_FreeStream;
    Velocity_Ref    = ModVel_FreeStream;
    Temperature_Ref = Temperature_FreeStream;
    Pressure_Ref    = Density_Ref*Velocity_Ref*Velocity_Ref;
  }
  else if (config->GetRef_Inc_NonDim() == REFERENCE_VALUES) {
    Density_Ref     = config->GetInc_Density_Ref();
    Velocity_Ref    = config->GetInc_Velocity_Ref();
    Temperature_Ref = config->GetInc_Temperature_Ref();
    Pressure_Ref    = Density_Ref*Velocity_Ref*Velocity_Ref;
  }
  config->SetDensity_Ref(Density_Ref);
  config->SetVelocity_Ref(Velocity_Ref);
  config->SetTemperature_Ref(Temperature_Ref);
  config->SetPressure_Ref(Pressure_Ref);

  /*--- More derived reference values ---*/

  Length_Ref       = 1.0;                                                config->SetLength_Ref(Length_Ref);
  Time_Ref         = Length_Ref/Velocity_Ref;                            config->SetTime_Ref(Time_Ref);
  Omega_Ref        = Velocity_Ref/Length_Ref;                            config->SetOmega_Ref(Omega_Ref);
  Force_Ref        = Velocity_Ref*Velocity_Ref/Length_Ref;               config->SetForce_Ref(Force_Ref);
  Heat_Flux_Ref    = Density_Ref*Velocity_Ref*Velocity_Ref*Velocity_Ref; config->SetHeat_Flux_Ref(Heat_Flux_Ref);
  Gas_Constant_Ref = Velocity_Ref*Velocity_Ref/Temperature_Ref;          config->SetGas_Constant_Ref(Gas_Constant_Ref);
  Viscosity_Ref    = Density_Ref*Velocity_Ref*Length_Ref;                config->SetViscosity_Ref(Viscosity_Ref);
  Conductivity_Ref = Viscosity_Ref*Gas_Constant_Ref;                     config->SetConductivity_Ref(Conductivity_Ref);

  /*--- Get the freestream energy. Only useful if energy equation is active. ---*/

  Energy_FreeStream = auxFluidModel->GetStaticEnergy() + 0.5*ModVel_FreeStream*ModVel_FreeStream;
  if (tkeNeeded) { Energy_FreeStream += Tke_FreeStream; };
  config->SetEnergy_FreeStream(Energy_FreeStream);

  /*--- Compute Mach number ---*/

  if (config->GetKind_FluidModel() == CONSTANT_DENSITY) {
    Mach = ModVel_FreeStream / sqrt(config->GetBulk_Modulus()/Density_FreeStream);
  } else {
    Mach = 0.0;
  }
  config->SetMach(Mach);

  /*--- Divide by reference values, to compute the non-dimensional free-stream values ---*/

  Pressure_FreeStreamND = Pressure_FreeStream/config->GetPressure_Ref();       config->SetPressure_FreeStreamND(Pressure_FreeStreamND);
  Pressure_ThermodynamicND = Pressure_Thermodynamic/config->GetPressure_Ref(); config->SetPressure_ThermodynamicND(Pressure_ThermodynamicND);
  Density_FreeStreamND  = Density_FreeStream/config->GetDensity_Ref();         config->SetDensity_FreeStreamND(Density_FreeStreamND);

  for (iDim = 0; iDim < nDim; iDim++) {
    Velocity_FreeStreamND[iDim] = config->GetVelocity_FreeStream()[iDim]/Velocity_Ref; config->SetVelocity_FreeStreamND(Velocity_FreeStreamND[iDim], iDim);
  }

  Temperature_FreeStreamND = Temperature_FreeStream/config->GetTemperature_Ref(); config->SetTemperature_FreeStreamND(Temperature_FreeStreamND);
  Gas_ConstantND      = config->GetGas_Constant()/Gas_Constant_Ref;               config->SetGas_ConstantND(Gas_ConstantND);
  Specific_Heat_CpND  = config->GetSpecific_Heat_CpND();

  Thermal_Expansion_CoeffND = config->GetThermal_Expansion_Coeff()*config->GetTemperature_Ref(); config->SetThermal_Expansion_CoeffND(Thermal_Expansion_CoeffND);

  ModVel_FreeStreamND = 0.0;
  for (iDim = 0; iDim < nDim; iDim++) ModVel_FreeStreamND += Velocity_FreeStreamND[iDim]*Velocity_FreeStreamND[iDim];
  ModVel_FreeStreamND    = sqrt(ModVel_FreeStreamND); config->SetModVel_FreeStreamND(ModVel_FreeStreamND);

  Viscosity_FreeStreamND = Viscosity_FreeStream / Viscosity_Ref;   config->SetViscosity_FreeStreamND(Viscosity_FreeStreamND);

  Tke_FreeStream  = 3.0/2.0*(ModVel_FreeStream*ModVel_FreeStream*config->GetTurbulenceIntensity_FreeStream()*config->GetTurbulenceIntensity_FreeStream());
  config->SetTke_FreeStream(Tke_FreeStream);

  Tke_FreeStreamND  = 3.0/2.0*(ModVel_FreeStreamND*ModVel_FreeStreamND*config->GetTurbulenceIntensity_FreeStream()*config->GetTurbulenceIntensity_FreeStream());
  config->SetTke_FreeStreamND(Tke_FreeStreamND);

  Omega_FreeStream = Density_FreeStream*Tke_FreeStream/(Viscosity_FreeStream*config->GetTurb2LamViscRatio_FreeStream());
  config->SetOmega_FreeStream(Omega_FreeStream);

  Omega_FreeStreamND = Density_FreeStreamND*Tke_FreeStreamND/(Viscosity_FreeStreamND*config->GetTurb2LamViscRatio_FreeStream());
  config->SetOmega_FreeStreamND(Omega_FreeStreamND);

  const su2double MassDiffusivityND = config->GetDiffusivity_Constant() / (Velocity_Ref * Length_Ref);
  config->SetDiffusivity_ConstantND(MassDiffusivityND);


  /*--- Delete the original (dimensional) FluidModel object. No fluid is used for inscompressible cases. ---*/

  delete auxFluidModel;

  /*--- Create one final fluid model object per OpenMP thread to be able to use them in parallel.
   *    GetFluidModel() should be used to automatically access the "right" object of each thread. ---*/

  assert(FluidModel.empty() && "Potential memory leak!");
  FluidModel.resize(omp_get_max_threads());

  for (auto& fluidModel : FluidModel) {

    switch (config->GetKind_FluidModel()) {

      case CONSTANT_DENSITY:
        fluidModel = new CConstantDensity(Density_FreeStreamND, Specific_Heat_CpND);
        break;

      case INC_IDEAL_GAS:
        fluidModel = new CIncIdealGas(Specific_Heat_CpND, Gas_ConstantND, Pressure_ThermodynamicND);
        fluidModel->SetTDState_T(Temperature_FreeStreamND);
        break;

      case FLUID_MIXTURE:
        fluidModel = new CFluidScalar(Specific_Heat_CpND, Gas_ConstantND, Pressure_ThermodynamicND, config);
        fluidModel->SetTDState_T(Temperature_FreeStreamND, config->GetSpecies_Init());
        break;

      case FLUID_FLAMELET:
        fluidModel = new CFluidFlamelet(config, Pressure_ThermodynamicND);
        fluidModel->SetTDState_T(Temperature_FreeStreamND, config->GetSpecies_Init());
        break;

      case INC_IDEAL_GAS_POLY:
        fluidModel = new CIncIdealGasPolynomial<N_POLY_COEFFS>(Gas_ConstantND, Pressure_ThermodynamicND);
        if (viscous) {
          /*--- Variable Cp model via polynomial. ---*/
          config->SetCp_PolyCoeffND(config->GetCp_PolyCoeff(0)/Gas_Constant_Ref, 0);
          for (iVar = 1; iVar < config->GetnPolyCoeffs(); iVar++)
            config->SetCp_PolyCoeffND(config->GetCp_PolyCoeff(iVar)*pow(Temperature_Ref,iVar)/Gas_Constant_Ref, iVar);
          fluidModel->SetCpModel(config);
        }
        fluidModel->SetTDState_T(Temperature_FreeStreamND);
        break;

    }

    if (viscous) {

      /*--- Viscosity model via polynomial. ---*/

      config->SetMu_PolyCoeffND(config->GetMu_PolyCoeff(0)/Viscosity_Ref, 0);
      for (iVar = 1; iVar < config->GetnPolyCoeffs(); iVar++)
        config->SetMu_PolyCoeffND(config->GetMu_PolyCoeff(iVar)*pow(Temperature_Ref,iVar)/Viscosity_Ref, iVar);

      /*--- Conductivity model via polynomial. ---*/

      config->SetKt_PolyCoeffND(config->GetKt_PolyCoeff(0)/Conductivity_Ref, 0);
      for (iVar = 1; iVar < config->GetnPolyCoeffs(); iVar++)
        config->SetKt_PolyCoeffND(config->GetKt_PolyCoeff(iVar)*pow(Temperature_Ref,iVar)/Conductivity_Ref, iVar);

      /*--- Set up the transport property models. ---*/

      fluidModel->SetLaminarViscosityModel(config);
      fluidModel->SetThermalConductivityModel(config);
      fluidModel->SetMassDiffusivityModel(config);
    }

  }

  Energy_FreeStreamND = GetFluidModel()->GetStaticEnergy() + 0.5*ModVel_FreeStreamND*ModVel_FreeStreamND;

  if (tkeNeeded) { Energy_FreeStreamND += Tke_FreeStreamND; };  config->SetEnergy_FreeStreamND(Energy_FreeStreamND);

  Energy_Ref = Energy_FreeStream/Energy_FreeStreamND; config->SetEnergy_Ref(Energy_Ref);

  Total_UnstTimeND = config->GetTotal_UnstTime() / Time_Ref;    config->SetTotal_UnstTimeND(Total_UnstTimeND);
  Delta_UnstTimeND = config->GetDelta_UnstTime() / Time_Ref;    config->SetDelta_UnstTimeND(Delta_UnstTimeND);

  /*--- Write output to the console if this is the master node and first domain ---*/

  if ((rank == MASTER_NODE) && (iMesh == MESH_0)) {

    cout.precision(6);

    if (config->GetRef_Inc_NonDim() == DIMENSIONAL) {
      cout << "Incompressible flow: rho_ref, vel_ref, temp_ref, p_ref" << endl;
      cout << "are set to 1.0 in order to perform a dimensional calculation." << endl;
      if (dynamic_grid) cout << "Force coefficients computed using MACH_MOTION." << endl;
      else cout << "Force coefficients computed using initial values." << endl;
    }
    else if (config->GetRef_Inc_NonDim() == INITIAL_VALUES) {
      cout << "Incompressible flow: rho_ref, vel_ref, and temp_ref" << endl;
      cout << "are based on the initial values, p_ref = rho_ref*vel_ref^2." << endl;
      if (dynamic_grid) cout << "Force coefficients computed using MACH_MOTION." << endl;
      else cout << "Force coefficients computed using initial values." << endl;
    }
    else if (config->GetRef_Inc_NonDim() == REFERENCE_VALUES) {
      cout << "Incompressible flow: rho_ref, vel_ref, and temp_ref" << endl;
      cout << "are user-provided reference values, p_ref = rho_ref*vel_ref^2." << endl;
      if (dynamic_grid) cout << "Force coefficients computed using MACH_MOTION." << endl;
      else cout << "Force coefficients computed using reference values." << endl;
    }
    cout << "The reference area for force coeffs. is " << config->GetRefArea() << " m^2." << endl;
    cout << "The reference length for force coeffs. is " << config->GetRefLength() << " m." << endl;

    cout << "The pressure is decomposed into thermodynamic and dynamic components." << endl;
    cout << "The initial value of the dynamic pressure is 0." << endl;

    cout << "Mach number: "<< config->GetMach();
    if (config->GetKind_FluidModel() == CONSTANT_DENSITY) {
      cout << ", computed using the Bulk modulus." << endl;
    } else {
      cout << ", computed using fluid speed of sound." << endl;
    }

    cout << "For external flows, the initial state is imposed at the far-field." << endl;
    cout << "Angle of attack (deg): "<< config->GetAoA() << ", computed using the initial velocity." << endl;
    cout << "Side slip angle (deg): "<< config->GetAoS() << ", computed using the initial velocity." << endl;

    if (viscous) {
      cout << "Reynolds number per meter: " << config->GetReynolds() << ", computed using initial values."<< endl;
      cout << "Reynolds number is a byproduct of inputs only (not used internally)." << endl;
    }
    cout << "SI units only. The grid should be dimensional (meters)." << endl;

    switch (config->GetKind_DensityModel()) {

      case INC_DENSITYMODEL::CONSTANT:
        if (energy) cout << "Energy equation is active and decoupled." << endl;
        else cout << "No energy equation." << endl;
        break;

      case INC_DENSITYMODEL::BOUSSINESQ:
        if (energy) cout << "Energy equation is active and coupled through Boussinesq approx." << endl;
        break;

      case INC_DENSITYMODEL::VARIABLE:
        if (energy) cout << "Energy equation is active and coupled for variable density." << endl;
        break;

    }

    stringstream NonDimTableOut, ModelTableOut;
    stringstream Unit;

    cout << endl;
    PrintingToolbox::CTablePrinter ModelTable(&ModelTableOut);
    ModelTableOut <<"-- Models:"<< endl;

    ModelTable.AddColumn("Viscosity Model", 25);
    ModelTable.AddColumn("Conductivity Model", 26);
    ModelTable.AddColumn("Fluid Model", 25);
    ModelTable.SetAlign(PrintingToolbox::CTablePrinter::RIGHT);
    ModelTable.PrintHeader();

    PrintingToolbox::CTablePrinter NonDimTable(&NonDimTableOut);
    NonDimTable.AddColumn("Name", 22);
    NonDimTable.AddColumn("Dim. value", 14);
    NonDimTable.AddColumn("Ref. value", 14);
    NonDimTable.AddColumn("Unit", 10);
    NonDimTable.AddColumn("Non-dim. value", 14);
    NonDimTable.SetAlign(PrintingToolbox::CTablePrinter::RIGHT);

    NonDimTableOut <<"-- Fluid properties:"<< endl;

    NonDimTable.PrintHeader();

    if (viscous){

      switch(config->GetKind_ViscosityModel()){
      case VISCOSITYMODEL::CONSTANT:
        ModelTable << "CONSTANT_VISCOSITY";
        if      (config->GetSystemMeasurements() == SI) Unit << "N.s/m^2";
        else if (config->GetSystemMeasurements() == US) Unit << "lbf.s/ft^2";
        NonDimTable << "Viscosity" << config->GetMu_Constant() << config->GetMu_Constant()/config->GetMu_ConstantND() << Unit.str() << config->GetMu_ConstantND();
        Unit.str("");
        NonDimTable.PrintFooter();
        break;

      case VISCOSITYMODEL::FLAMELET:
        ModelTable << "FLAMELET";
        if      (config->GetSystemMeasurements() == SI) Unit << "N.s/m^2";
        else if (config->GetSystemMeasurements() == US) Unit << "lbf.s/ft^2";
<<<<<<< HEAD
        NonDimTable << "Viscosity" << "--" << "--" << Unit.str() << config->GetMu_ConstantND();
        Unit.str("");
        NonDimTable.PrintFooter();
=======
        NonDimTable << "Viscosity" << config->GetMu_Constant() << config->GetMu_Constant()/config->GetMu_ConstantND() << Unit.str() << config->GetMu_ConstantND();
>>>>>>> 14567bd1
        break;
        
      case VISCOSITYMODEL::COOLPROP:
        ModelTable << "COOLPROP_VISCOSITY";
        if      (config->GetSystemMeasurements() == SI) Unit << "N.s/m^2";
        else if (config->GetSystemMeasurements() == US) Unit << "lbf.s/ft^2";
        NonDimTable << "Viscosity" << "--" << "--" << Unit.str() << config->GetMu_ConstantND();
        Unit.str("");
        NonDimTable.PrintFooter();
        break;

      case VISCOSITYMODEL::SUTHERLAND:
        ModelTable << "SUTHERLAND";
        if      (config->GetSystemMeasurements() == SI) Unit << "N.s/m^2";
        else if (config->GetSystemMeasurements() == US) Unit << "lbf.s/ft^2";
        NonDimTable << "Ref. Viscosity" <<  config->GetMu_Ref() <<  config->GetViscosity_Ref() << Unit.str() << config->GetMu_RefND();
        Unit.str("");
        if      (config->GetSystemMeasurements() == SI) Unit << "K";
        else if (config->GetSystemMeasurements() == US) Unit << "R";
        NonDimTable << "Sutherland Temp." << config->GetMu_Temperature_Ref() <<  config->GetTemperature_Ref() << Unit.str() << config->GetMu_Temperature_RefND();
        Unit.str("");
        if      (config->GetSystemMeasurements() == SI) Unit << "K";
        else if (config->GetSystemMeasurements() == US) Unit << "R";
        NonDimTable << "Sutherland Const." << config->GetMu_S() << config->GetTemperature_Ref() << Unit.str() << config->GetMu_SND();
        Unit.str("");
        NonDimTable.PrintFooter();
        break;

      case VISCOSITYMODEL::POLYNOMIAL:
        ModelTable << "POLYNOMIAL_VISCOSITY";
        for (iVar = 0; iVar < config->GetnPolyCoeffs(); iVar++) {
          stringstream ss;
          ss << iVar;
          if (config->GetMu_PolyCoeff(iVar) != 0.0)
            NonDimTable << "Mu(T) Poly. Coeff. " + ss.str()  << config->GetMu_PolyCoeff(iVar) << config->GetMu_PolyCoeff(iVar)/config->GetMu_PolyCoeffND(iVar) << "-" << config->GetMu_PolyCoeffND(iVar);
        }
        Unit.str("");
        NonDimTable.PrintFooter();
        break;
      }

      switch(config->GetKind_ConductivityModel()){
      case CONDUCTIVITYMODEL::CONSTANT_PRANDTL:
        ModelTable << "CONSTANT_PRANDTL";
        NonDimTable << "Prandtl (Lam.)"  << "-" << "-" << "-" << config->GetPrandtl_Lam();
        Unit.str("");
        NonDimTable << "Prandtl (Turb.)" << "-" << "-" << "-" << config->GetPrandtl_Turb();
        Unit.str("");
        NonDimTable.PrintFooter();
        break;

      case CONDUCTIVITYMODEL::CONSTANT:
        ModelTable << "CONSTANT";
        Unit << "W/m^2.K";
        NonDimTable << "Molecular Cond." << config->GetThermal_Conductivity_Constant() << config->GetThermal_Conductivity_Constant()/config->GetThermal_Conductivity_ConstantND() << Unit.str() << config->GetThermal_Conductivity_ConstantND();
        Unit.str("");
        NonDimTable.PrintFooter();
        break;

      case CONDUCTIVITYMODEL::FLAMELET:
        ModelTable << "FLAMELET";
        Unit << "W/m^2.K";
<<<<<<< HEAD
        NonDimTable << "Molecular Cond." << "--" << "--" << Unit.str() << config->GetThermal_Conductivity_ConstantND();
        Unit.str("");
=======
        NonDimTable << "Molecular Cond." << config->GetThermal_Conductivity_Constant() << config->GetThermal_Conductivity_Constant()/config->GetThermal_Conductivity_ConstantND() << Unit.str() << config->GetThermal_Conductivity_ConstantND();
>>>>>>> 14567bd1
        break;
        
      case CONDUCTIVITYMODEL::COOLPROP:
        ModelTable << "COOLPROP";
        Unit << "W/m^2.K";
        NonDimTable << "Molecular Cond." << "--" << "--" << Unit.str() << config->GetThermal_Conductivity_ConstantND();
        Unit.str("");
        NonDimTable.PrintFooter();
        break;

      case CONDUCTIVITYMODEL::POLYNOMIAL:
        ModelTable << "POLYNOMIAL";
        for (iVar = 0; iVar < config->GetnPolyCoeffs(); iVar++) {
          stringstream ss;
          ss << iVar;
          if (config->GetKt_PolyCoeff(iVar) != 0.0)
            NonDimTable << "Kt(T) Poly. Coeff. " + ss.str()  << config->GetKt_PolyCoeff(iVar) << config->GetKt_PolyCoeff(iVar)/config->GetKt_PolyCoeffND(iVar) << "-" << config->GetKt_PolyCoeffND(iVar);
        }
        Unit.str("");
        NonDimTable.PrintFooter();
        break;
      }
    } else {
      ModelTable << "-" << "-";
    }

    switch (config->GetKind_FluidModel()){
    case CONSTANT_DENSITY:
      ModelTable << "CONSTANT_DENSITY";
      if (energy){
        Unit << "N.m/kg.K";
        NonDimTable << "Spec. Heat (Cp)" << config->GetSpecific_Heat_Cp() << config->GetSpecific_Heat_Cp()/config->GetSpecific_Heat_CpND() << Unit.str() << config->GetSpecific_Heat_CpND();
        Unit.str("");
      }
      if (boussinesq){
        Unit << "K^-1";
        NonDimTable << "Thermal Exp." << config->GetThermal_Expansion_Coeff() << config->GetThermal_Expansion_Coeff()/config->GetThermal_Expansion_CoeffND() << Unit.str() <<  config->GetThermal_Expansion_CoeffND();
        Unit.str("");
      }
      Unit << "Pa";
      NonDimTable << "Bulk Modulus" << config->GetBulk_Modulus() << 1.0 << Unit.str() <<  config->GetBulk_Modulus();
      Unit.str("");
      NonDimTable.PrintFooter();
      break;

    case INC_IDEAL_GAS:
      ModelTable << "INC_IDEAL_GAS";
      Unit << "N.m/kg.K";
      NonDimTable << "Spec. Heat (Cp)" << config->GetSpecific_Heat_Cp() << config->GetSpecific_Heat_Cp()/config->GetSpecific_Heat_CpND() << Unit.str() << config->GetSpecific_Heat_CpND();
      Unit.str("");
      Unit << "g/mol";
      NonDimTable << "Molecular weight" << config->GetMolecular_Weight()<< 1.0 << Unit.str() << config->GetMolecular_Weight();
      Unit.str("");
      Unit << "N.m/kg.K";
      NonDimTable << "Gas Constant" << config->GetGas_Constant() << config->GetGas_Constant_Ref() << Unit.str() << config->GetGas_ConstantND();
      Unit.str("");
      Unit << "Pa";
      NonDimTable << "Therm. Pressure" << config->GetPressure_Thermodynamic() << config->GetPressure_Ref() << Unit.str() << config->GetPressure_ThermodynamicND();
      Unit.str("");
      NonDimTable.PrintFooter();
      break;

    case FLUID_MIXTURE:
      ModelTable << "FLUID_MIXTURE";
      Unit << "N.m/kg.K";
      NonDimTable << "Spec. Heat (Cp)" << config->GetSpecific_Heat_Cp() << config->GetSpecific_Heat_Cp() / config->GetSpecific_Heat_CpND() << Unit.str() << config->GetSpecific_Heat_CpND();
      Unit.str("");
      Unit << "g/mol";
      NonDimTable << "Molecular weight" << config->GetMolecular_Weight() << 1.0 << Unit.str() << config->GetMolecular_Weight();
      Unit.str("");
      Unit << "N.m/kg.K";
      NonDimTable << "Gas Constant" << config->GetGas_Constant() << config->GetGas_Constant_Ref() << Unit.str() << config->GetGas_ConstantND();
      Unit.str("");
      Unit << "Pa";
      NonDimTable << "Therm. Pressure" << config->GetPressure_Thermodynamic() << config->GetPressure_Ref() << Unit.str() << config->GetPressure_ThermodynamicND();
      Unit.str("");
      NonDimTable.PrintFooter();
      break;

    case FLUID_FLAMELET:
      ModelTable << "FLAMELET";
      Unit << "N.m/kg.K";
      NonDimTable << "Spec. Heat (Cp)" << "--" << "--" << Unit.str() << config->GetSpecific_Heat_CpND();
      Unit.str("");
      Unit << "g/mol";
      NonDimTable << "Molecular weight" << "--" << "--" << Unit.str() << config->GetMolecular_Weight();
      Unit.str("");
      Unit << "N.m/kg.K";
      NonDimTable << "Gas Constant" << "--" << config->GetGas_Constant_Ref() << Unit.str() << config->GetGas_ConstantND();
      Unit.str("");
      Unit << "Pa";
      NonDimTable << "Therm. Pressure" << config->GetPressure_Thermodynamic() << config->GetPressure_Ref() << Unit.str() << config->GetPressure_ThermodynamicND();
      Unit.str("");
      NonDimTable.PrintFooter();
      break;

    case INC_IDEAL_GAS_POLY:
      ModelTable << "INC_IDEAL_GAS_POLY";
      Unit.str("");
      Unit << "g/mol";
      NonDimTable << "Molecular weight" << config->GetMolecular_Weight()<< 1.0 << Unit.str() << config->GetMolecular_Weight();
      Unit.str("");
      Unit << "N.m/kg.K";
      NonDimTable << "Gas Constant" << config->GetGas_Constant() << config->GetGas_Constant_Ref() << Unit.str() << config->GetGas_ConstantND();
      Unit.str("");
      Unit << "Pa";
      NonDimTable << "Therm. Pressure" << config->GetPressure_Thermodynamic() << config->GetPressure_Ref() << Unit.str() << config->GetPressure_ThermodynamicND();
      Unit.str("");
      for (iVar = 0; iVar < config->GetnPolyCoeffs(); iVar++) {
        stringstream ss;
        ss << iVar;
        if (config->GetCp_PolyCoeff(iVar) != 0.0)
          NonDimTable << "Cp(T) Poly. Coeff. " + ss.str()  << config->GetCp_PolyCoeff(iVar) << config->GetCp_PolyCoeff(iVar)/config->GetCp_PolyCoeffND(iVar) << "-" << config->GetCp_PolyCoeffND(iVar);
      }
      Unit.str("");
      NonDimTable.PrintFooter();
      break;

    }


    NonDimTableOut <<"-- Initial and free-stream conditions:"<< endl;
    NonDimTable.PrintHeader();

    if      (config->GetSystemMeasurements() == SI) Unit << "Pa";
    else if (config->GetSystemMeasurements() == US) Unit << "psf";
    NonDimTable << "Dynamic Pressure" << config->GetPressure_FreeStream() << config->GetPressure_Ref() << Unit.str() << config->GetPressure_FreeStreamND();
    Unit.str("");
    if      (config->GetSystemMeasurements() == SI) Unit << "Pa";
    else if (config->GetSystemMeasurements() == US) Unit << "psf";
    NonDimTable << "Total Pressure" << config->GetPressure_FreeStream() + 0.5*config->GetDensity_FreeStream()*config->GetModVel_FreeStream()*config->GetModVel_FreeStream()
                << config->GetPressure_Ref() << Unit.str() << config->GetPressure_FreeStreamND() + 0.5*config->GetDensity_FreeStreamND()*config->GetModVel_FreeStreamND()*config->GetModVel_FreeStreamND();
    Unit.str("");
    if      (config->GetSystemMeasurements() == SI) Unit << "kg/m^3";
    else if (config->GetSystemMeasurements() == US) Unit << "slug/ft^3";
    NonDimTable << "Density" << config->GetDensity_FreeStream() << config->GetDensity_Ref() << Unit.str() << config->GetDensity_FreeStreamND();
    Unit.str("");
    if (energy){
      if      (config->GetSystemMeasurements() == SI) Unit << "K";
      else if (config->GetSystemMeasurements() == US) Unit << "R";
      NonDimTable << "Temperature" << config->GetTemperature_FreeStream() << config->GetTemperature_Ref() << Unit.str() << config->GetTemperature_FreeStreamND();
      Unit.str("");
    }
    if      (config->GetSystemMeasurements() == SI) Unit << "m/s";
    else if (config->GetSystemMeasurements() == US) Unit << "ft/s";
    NonDimTable << "Velocity-X" << config->GetVelocity_FreeStream()[0] << config->GetVelocity_Ref() << Unit.str() << config->GetVelocity_FreeStreamND()[0];
    NonDimTable << "Velocity-Y" << config->GetVelocity_FreeStream()[1] << config->GetVelocity_Ref() << Unit.str() << config->GetVelocity_FreeStreamND()[1];
    if (nDim == 3){
      NonDimTable << "Velocity-Z" << config->GetVelocity_FreeStream()[2] << config->GetVelocity_Ref() << Unit.str() << config->GetVelocity_FreeStreamND()[2];
    }
    NonDimTable << "Velocity Magnitude" << config->GetModVel_FreeStream() << config->GetVelocity_Ref() << Unit.str() << config->GetModVel_FreeStreamND();
    Unit.str("");

    if (viscous){
      NonDimTable.PrintFooter();
      if      (config->GetSystemMeasurements() == SI) Unit << "N.s/m^2";
      else if (config->GetSystemMeasurements() == US) Unit << "lbf.s/ft^2";
      NonDimTable << "Viscosity" << config->GetViscosity_FreeStream() << config->GetViscosity_Ref() << Unit.str() << config->GetViscosity_FreeStreamND();
      Unit.str("");
      if      (config->GetSystemMeasurements() == SI) Unit << "W/m^2.K";
      else if (config->GetSystemMeasurements() == US) Unit << "lbf/ft.s.R";
      NonDimTable << "Conductivity" << "-" << config->GetThermal_Conductivity_Ref() << Unit.str() << "-";
      Unit.str("");
      if (turbulent){
        if      (config->GetSystemMeasurements() == SI) Unit << "m^2/s^2";
        else if (config->GetSystemMeasurements() == US) Unit << "ft^2/s^2";
        NonDimTable << "Turb. Kin. Energy" << config->GetTke_FreeStream() << config->GetTke_FreeStream()/config->GetTke_FreeStreamND() << Unit.str() << config->GetTke_FreeStreamND();
        Unit.str("");
        if      (config->GetSystemMeasurements() == SI) Unit << "1/s";
        else if (config->GetSystemMeasurements() == US) Unit << "1/s";
        NonDimTable << "Spec. Dissipation" << config->GetOmega_FreeStream() << config->GetOmega_FreeStream()/config->GetOmega_FreeStreamND() << Unit.str() << config->GetOmega_FreeStreamND();
        Unit.str("");
      }
      if (config->GetKind_Species_Model() != SPECIES_MODEL::NONE) {
        if      (config->GetSystemMeasurements() == SI) Unit << "m^2/s";
        else if (config->GetSystemMeasurements() == US) Unit << "ft^2/s";
        NonDimTable << "Mass Diffusivity" << config->GetDiffusivity_Constant() << config->GetDiffusivity_Constant()/config->GetDiffusivity_ConstantND() << Unit.str() << config->GetDiffusivity_ConstantND();
        Unit.str("");
      }
    }

    NonDimTable.PrintFooter();
    NonDimTable << "Mach Number" << "-" << "-" << "-" << config->GetMach();
    if (viscous){
      NonDimTable << "Reynolds Number" << "-" << "-" << "-" << config->GetReynolds();
    }

    NonDimTable.PrintFooter();
    ModelTable.PrintFooter();

    if (unsteady){
      NonDimTableOut << "-- Unsteady conditions" << endl;
      NonDimTable.PrintHeader();
      NonDimTable << "Total Time" << config->GetMax_Time() << config->GetTime_Ref() << "s" << config->GetMax_Time()/config->GetTime_Ref();
      Unit.str("");
      NonDimTable << "Time Step" << config->GetTime_Step() << config->GetTime_Ref() << "s" << config->GetDelta_UnstTimeND();
      Unit.str("");
      NonDimTable.PrintFooter();
    }


    cout << ModelTableOut.str();
    cout << NonDimTableOut.str();
  }

}

void CIncEulerSolver::SetReferenceValues(const CConfig& config) {

  /*--- Evaluate reference values for non-dimensionalization. For dimensional or non-dim
   based on initial values, use the far-field state (inf). For a custom non-dim based
   on user-provided reference values, use the ref values to compute the forces. ---*/

  su2double RefDensity, RefVel2;

  if ((config.GetRef_Inc_NonDim() == DIMENSIONAL) ||
      (config.GetRef_Inc_NonDim() == INITIAL_VALUES)) {
    RefDensity = Density_Inf;
    RefVel2 = GeometryToolbox::SquaredNorm(nDim, Velocity_Inf);
  }
  else {
    RefDensity = config.GetInc_Density_Ref();
    RefVel2 = pow(config.GetInc_Velocity_Ref(), 2);
  }

  DynamicPressureRef = 0.5 * RefDensity * RefVel2;
  AeroCoeffForceRef =  DynamicPressureRef * config.GetRefArea();

}

void CIncEulerSolver::CommonPreprocessing(CGeometry *geometry, CSolver **solver_container, CConfig *config, unsigned short iMesh,
                                          unsigned short iRKStep, unsigned short RunTime_EqSystem, bool Output) {

  const bool implicit   = (config->GetKind_TimeIntScheme() == EULER_IMPLICIT);
  const bool center     = (config->GetKind_ConvNumScheme_Flow() == SPACE_CENTERED);
  const bool center_jst = (config->GetKind_Centered_Flow() == CENTERED::JST) && (iMesh == MESH_0);
  const bool outlet     = (config->GetnMarker_Outlet() != 0);

  /*--- Set the primitive variables ---*/

  ompMasterAssignBarrier(ErrorCounter, 0);

  SU2_OMP_ATOMIC
  ErrorCounter += SetPrimitive_Variables(solver_container, config);

  if ((iMesh == MESH_0) && (config->GetComm_Level() == COMM_FULL)) {
    BEGIN_SU2_OMP_SAFE_GLOBAL_ACCESS
    {
      unsigned long tmp = ErrorCounter;
      SU2_MPI::Allreduce(&tmp, &ErrorCounter, 1, MPI_UNSIGNED_LONG, MPI_SUM, SU2_MPI::GetComm());
      config->SetNonphysical_Points(ErrorCounter);
    }
    END_SU2_OMP_SAFE_GLOBAL_ACCESS
  }

  /*--- Artificial dissipation ---*/

  if (center && !Output) {
    SetMax_Eigenvalue(geometry, config);
    if (center_jst) {
      SetCentered_Dissipation_Sensor(geometry, config);
      SetUndivided_Laplacian(geometry, config);
    }
  }

  /*--- Update the beta value based on the maximum velocity. ---*/

  SetBeta_Parameter(geometry, solver_container, config, iMesh);

  /*--- Compute properties needed for mass flow BCs. ---*/

  if (outlet) {
    SU2_OMP_SAFE_GLOBAL_ACCESS(GetOutlet_Properties(geometry, config, iMesh, Output);)
  }

  /*--- Initialize the Jacobian matrix and residual, not needed for the reducer strategy
   *    as we set blocks (including diagonal ones) and completely overwrite. ---*/

  if(!ReducerStrategy && !Output) {
    LinSysRes.SetValZero();
    if (implicit) Jacobian.SetValZero();
    else {SU2_OMP_BARRIER} // because of "nowait" in LinSysRes
  }
}

void CIncEulerSolver::Preprocessing(CGeometry *geometry, CSolver **solver_container, CConfig *config, unsigned short iMesh,
                                    unsigned short iRKStep, unsigned short RunTime_EqSystem, bool Output) {
  const auto InnerIter = config->GetInnerIter();
  const bool muscl = config->GetMUSCL_Flow() && (iMesh == MESH_0);
  const bool center = (config->GetKind_ConvNumScheme_Flow() == SPACE_CENTERED);
  const bool limiter = (config->GetKind_SlopeLimit_Flow() != LIMITER::NONE) && (InnerIter <= config->GetLimiterIter());
  const bool van_albada = (config->GetKind_SlopeLimit_Flow() == LIMITER::VAN_ALBADA_EDGE);

  /*--- Common preprocessing steps. ---*/

  CommonPreprocessing(geometry, solver_container, config, iMesh, iRKStep, RunTime_EqSystem, Output);

  /*--- Upwind second order reconstruction ---*/

  if (!Output && muscl && !center) {

    /*--- Gradient computation for MUSCL reconstruction. ---*/

    switch (config->GetKind_Gradient_Method_Recon()) {
      case GREEN_GAUSS:
        SetPrimitive_Gradient_GG(geometry, config, true); break;
      case LEAST_SQUARES:
      case WEIGHTED_LEAST_SQUARES:
        SetPrimitive_Gradient_LS(geometry, config, true); break;
      default: break;
    }

    /*--- Limiter computation ---*/

    if (limiter && !van_albada) SetPrimitive_Limiter(geometry, config);
  }
}

unsigned long CIncEulerSolver::SetPrimitive_Variables(CSolver **solver_container, const CConfig *config) {

  unsigned long iPoint, nonPhysicalPoints = 0;

  AD::StartNoSharedReading();

  SU2_OMP_FOR_STAT(omp_chunk_size)
  for (iPoint = 0; iPoint < nPoint; iPoint ++) {

    /*--- Incompressible flow, primitive variables ---*/

    auto physical = nodes->SetPrimVar(iPoint,GetFluidModel());

    /* Check for non-realizable states for reporting. */

    if (!physical) nonPhysicalPoints++;
  }
  END_SU2_OMP_FOR

  AD::EndNoSharedReading();

  return nonPhysicalPoints;
}

void CIncEulerSolver::SetTime_Step(CGeometry *geometry, CSolver **solver_container, CConfig *config,
                                   unsigned short iMesh, unsigned long Iteration) {

  /*--- Define an object to compute the speed of sound. ---*/
  struct SoundSpeed {
    FORCEINLINE su2double operator() (const CIncEulerVariable& nodes, unsigned long iPoint, unsigned long jPoint) const {
      return sqrt(0.5 * (nodes.GetBetaInc2(iPoint) + nodes.GetBetaInc2(jPoint)));
    }

    FORCEINLINE su2double operator() (const CIncEulerVariable& nodes, unsigned long iPoint) const {
      return sqrt(nodes.GetBetaInc2(iPoint));
    }

  } soundSpeed;

  /*--- Define an object to compute the viscous eigenvalue. ---*/
  struct LambdaVisc {
    const bool energy;

    LambdaVisc(bool e) : energy(e) {}

    FORCEINLINE su2double lambda(su2double lamVisc, su2double eddyVisc, su2double rho, su2double k, su2double cv) const {
      su2double Lambda_1 = (4.0/3.0)*(lamVisc + eddyVisc);
      su2double Lambda_2 = 0.0;
      if (energy) Lambda_2 = k / cv;
      return (Lambda_1 + Lambda_2) / rho;
    }

    FORCEINLINE su2double operator() (const CIncEulerVariable& nodes, unsigned long iPoint, unsigned long jPoint) const {
      su2double thermalCond = 0.5*(nodes.GetThermalConductivity(iPoint) + nodes.GetThermalConductivity(jPoint));
      su2double laminarVisc = 0.5*(nodes.GetLaminarViscosity(iPoint) + nodes.GetLaminarViscosity(jPoint));
      su2double eddyVisc = 0.5*(nodes.GetEddyViscosity(iPoint) + nodes.GetEddyViscosity(jPoint));
      su2double density = 0.5*(nodes.GetDensity(iPoint) + nodes.GetDensity(jPoint));
      su2double cv = 0.5*(nodes.GetSpecificHeatCv(iPoint) + nodes.GetSpecificHeatCv(jPoint));
      return lambda(laminarVisc, eddyVisc, density, thermalCond, cv);
    }

    FORCEINLINE su2double operator() (const CIncEulerVariable& nodes, unsigned long iPoint) const {
      su2double thermalCond = nodes.GetThermalConductivity(iPoint);
      su2double laminarVisc = nodes.GetLaminarViscosity(iPoint);
      su2double eddyVisc = nodes.GetEddyViscosity(iPoint);
      su2double density = nodes.GetDensity(iPoint);
      su2double cv = nodes.GetSpecificHeatCv(iPoint);
      return lambda(laminarVisc, eddyVisc, density, thermalCond, cv);
    }

  } lambdaVisc(config->GetEnergy_Equation());

  /*--- Now instantiate the generic implementation with the two functors above. ---*/

  SetTime_Step_impl(soundSpeed, lambdaVisc, geometry, solver_container, config, iMesh, Iteration);

}

void CIncEulerSolver::Centered_Residual(CGeometry *geometry, CSolver **solver_container, CNumerics **numerics_container,
                                     CConfig *config, unsigned short iMesh, unsigned short iRKStep) {

  CNumerics* numerics = numerics_container[CONV_TERM + omp_get_thread_num()*MAX_TERMS];

  unsigned long iPoint, jPoint;

  const bool implicit    = (config->GetKind_TimeIntScheme() == EULER_IMPLICIT);
  const bool jst_scheme  = ((config->GetKind_Centered_Flow() == CENTERED::JST) && (iMesh == MESH_0));
  const bool bounded_scalar = config->GetBounded_Scalar();

  /*--- For hybrid parallel AD, pause preaccumulation if there is shared reading of
  * variables, otherwise switch to the faster adjoint evaluation mode. ---*/
  bool pausePreacc = false;
  if (ReducerStrategy) pausePreacc = AD::PausePreaccumulation();
  else AD::StartNoSharedReading();

  /*--- Loop over edge colors. ---*/
  for (auto color : EdgeColoring)
  {
  /*--- Chunk size is at least OMP_MIN_SIZE and a multiple of the color group size. ---*/
  SU2_OMP_FOR_DYN(nextMultiple(OMP_MIN_SIZE, color.groupSize))
  for(auto k = 0ul; k < color.size; ++k) {

    auto iEdge = color.indices[k];

    /*--- Points in edge, set normal vectors, and number of neighbors ---*/

    iPoint = geometry->edges->GetNode(iEdge,0); jPoint = geometry->edges->GetNode(iEdge,1);
    numerics->SetNormal(geometry->edges->GetNormal(iEdge));
    numerics->SetNeighbor(geometry->nodes->GetnNeighbor(iPoint), geometry->nodes->GetnNeighbor(jPoint));

    /*--- Set primitive variables w/o reconstruction ---*/

    numerics->SetPrimitive(nodes->GetPrimitive(iPoint), nodes->GetPrimitive(jPoint));

    /*--- Set the largest convective eigenvalue ---*/

    numerics->SetLambda(nodes->GetLambda(iPoint), nodes->GetLambda(jPoint));

    /*--- Set undivided laplacian and pressure-based sensor ---*/

    if (jst_scheme) {
      numerics->SetUndivided_Laplacian(nodes->GetUndivided_Laplacian(iPoint), nodes->GetUndivided_Laplacian(jPoint));
      numerics->SetSensor(nodes->GetSensor(iPoint), nodes->GetSensor(jPoint));
    }

    /*--- Grid movement ---*/

    if (dynamic_grid) {
      numerics->SetGridVel(geometry->nodes->GetGridVel(iPoint), geometry->nodes->GetGridVel(jPoint));
    }

    /*--- Compute residuals, and Jacobians ---*/

    auto residual = numerics->ComputeResidual(config);

    if (bounded_scalar) EdgeMassFluxes[iEdge] = residual[0];

    /*--- Update residual value ---*/

    if (ReducerStrategy) {
      EdgeFluxes.SetBlock(iEdge, residual);
      if (implicit)
        Jacobian.SetBlocks(iEdge, residual.jacobian_i, residual.jacobian_j);
    }
    else {
      LinSysRes.AddBlock(iPoint, residual);
      LinSysRes.SubtractBlock(jPoint, residual);

      /*--- Set implicit computation ---*/
      if (implicit)
        Jacobian.UpdateBlocks(iEdge, iPoint, jPoint, residual.jacobian_i, residual.jacobian_j);
    }

    /*--- Viscous contribution. ---*/

    Viscous_Residual(iEdge, geometry, solver_container,
                     numerics_container[VISC_TERM + omp_get_thread_num()*MAX_TERMS], config);
  }
  END_SU2_OMP_FOR
  } // end color loop

  /*--- Restore preaccumulation and adjoint evaluation state. ---*/
  AD::ResumePreaccumulation(pausePreacc);
  if (!ReducerStrategy) AD::EndNoSharedReading();

  if (ReducerStrategy) {
    SumEdgeFluxes(geometry);
    if (implicit)
      Jacobian.SetDiagonalAsColumnSum();
  }

}

void CIncEulerSolver::Upwind_Residual(CGeometry *geometry, CSolver **solver_container,
                                      CNumerics **numerics_container, CConfig *config, unsigned short iMesh) {

  CNumerics* numerics = numerics_container[CONV_TERM + omp_get_thread_num()*MAX_TERMS];

  /*--- Static arrays of MUSCL-reconstructed primitives and secondaries (thread safety). ---*/
  su2double Primitive_i[MAXNVAR] = {0.0}, Primitive_j[MAXNVAR] = {0.0};

  unsigned long iPoint, jPoint, counter_local = 0;
  unsigned short iDim, iVar;

  SU2_OMP_MASTER
  ErrorCounter = 0;
  END_SU2_OMP_MASTER

  const bool implicit   = (config->GetKind_TimeIntScheme() == EULER_IMPLICIT);
  const bool muscl      = (config->GetMUSCL_Flow() && (iMesh == MESH_0));
  const bool limiter    = (config->GetKind_SlopeLimit_Flow() != LIMITER::NONE);
  const bool van_albada = (config->GetKind_SlopeLimit_Flow() == LIMITER::VAN_ALBADA_EDGE);
  const bool bounded_scalar = config->GetBounded_Scalar();

  /*--- For hybrid parallel AD, pause preaccumulation if there is shared reading of
  * variables, otherwise switch to the faster adjoint evaluation mode. ---*/
  bool pausePreacc = false;
  if (ReducerStrategy) pausePreacc = AD::PausePreaccumulation();
  else AD::StartNoSharedReading();

  /*--- Loop over edge colors. ---*/
  for (auto color : EdgeColoring)
  {
  /*--- Chunk size is at least OMP_MIN_SIZE and a multiple of the color group size. ---*/
  SU2_OMP_FOR_DYN(nextMultiple(OMP_MIN_SIZE, color.groupSize))
  for(auto k = 0ul; k < color.size; ++k) {

    auto iEdge = color.indices[k];

    /*--- Points in edge and normal vectors ---*/

    iPoint = geometry->edges->GetNode(iEdge,0); jPoint = geometry->edges->GetNode(iEdge,1);
    numerics->SetNormal(geometry->edges->GetNormal(iEdge));

    /*--- Grid movement ---*/

    if (dynamic_grid)
      numerics->SetGridVel(geometry->nodes->GetGridVel(iPoint), geometry->nodes->GetGridVel(jPoint));

    /*--- Get primitive variables ---*/

    auto V_i = nodes->GetPrimitive(iPoint);
    auto V_j = nodes->GetPrimitive(jPoint);

    /*--- High order reconstruction using MUSCL strategy ---*/

    if (muscl) {

      auto Coord_i = geometry->nodes->GetCoord(iPoint);
      auto Coord_j = geometry->nodes->GetCoord(jPoint);

      su2double Vector_ij[MAXNDIM] = {0.0};
      for (iDim = 0; iDim < nDim; iDim++) {
        Vector_ij[iDim] = 0.5*(Coord_j[iDim] - Coord_i[iDim]);
      }

      auto Gradient_i = nodes->GetGradient_Reconstruction(iPoint);
      auto Gradient_j = nodes->GetGradient_Reconstruction(jPoint);

      for (iVar = 0; iVar < nPrimVarGrad; iVar++) {

        su2double Project_Grad_i = 0.0;
        su2double Project_Grad_j = 0.0;

        for (iDim = 0; iDim < nDim; iDim++) {
          Project_Grad_i += Vector_ij[iDim]*Gradient_i[iVar][iDim];
          Project_Grad_j -= Vector_ij[iDim]*Gradient_j[iVar][iDim];
        }

        su2double lim_i = 1.0;
        su2double lim_j = 1.0;

        if (van_albada) {
          su2double V_ij = V_j[iVar] - V_i[iVar];
          lim_i = LimiterHelpers<>::vanAlbadaFunction(Project_Grad_i, V_ij, EPS);
          lim_j = LimiterHelpers<>::vanAlbadaFunction(-Project_Grad_j, V_ij, EPS);
        }
        else if (limiter) {
          lim_i = nodes->GetLimiter_Primitive(iPoint, iVar);
          lim_j = nodes->GetLimiter_Primitive(jPoint, iVar);
        }

        Primitive_i[iVar] = V_i[iVar] + lim_i * Project_Grad_i;
        Primitive_j[iVar] = V_j[iVar] + lim_j * Project_Grad_j;
      }

      for (iVar = nPrimVarGrad; iVar < nPrimVar; iVar++) {
        Primitive_i[iVar] = V_i[iVar];
        Primitive_j[iVar] = V_j[iVar];
      }

      /*--- Check for non-physical solutions after reconstruction. If found,
       use the cell-average value of the solution. This results in a locally
       first-order approximation, but this is typically only active
       during the start-up of a calculation or difficult transients. For
       incompressible flow, only the temperature and density need to be
       checked. Pressure is the dynamic pressure (can be negative). ---*/

      if (config->GetEnergy_Equation()) {
        const bool neg_temperature_i = (Primitive_i[prim_idx.Temperature()] < 0.0);
        const bool neg_temperature_j = (Primitive_j[prim_idx.Temperature()] < 0.0);

        const bool neg_density_i  = (Primitive_i[prim_idx.Density()] < 0.0);
        const bool neg_density_j  = (Primitive_j[prim_idx.Density()] < 0.0);

        bool bad_recon = neg_temperature_i || neg_temperature_j || neg_density_i || neg_density_j;
        bad_recon = nodes->UpdateNonPhysicalEdgeCounter(iEdge, bad_recon);
        counter_local += bad_recon;

        if (bad_recon) {
          for (iVar = 0; iVar < nPrimVar; iVar++) {
            Primitive_i[iVar] = V_i[iVar];
            Primitive_j[iVar] = V_j[iVar];
          }
        }
      }

      numerics->SetPrimitive(Primitive_i, Primitive_j);

    } else {

      /*--- Set primitive variables without reconstruction ---*/

      numerics->SetPrimitive(V_i, V_j);

    }

    /*--- Compute the residual ---*/

    auto residual = numerics->ComputeResidual(config);

    if (bounded_scalar) EdgeMassFluxes[iEdge] = residual[0];

    /*--- Update residual value ---*/

    if (ReducerStrategy) {
      EdgeFluxes.SetBlock(iEdge, residual);
      if (implicit)
        Jacobian.SetBlocks(iEdge, residual.jacobian_i, residual.jacobian_j);
    }
    else {
      LinSysRes.AddBlock(iPoint, residual);
      LinSysRes.SubtractBlock(jPoint, residual);

      /*--- Set implicit computation ---*/
      if (implicit)
        Jacobian.UpdateBlocks(iEdge, iPoint, jPoint, residual.jacobian_i, residual.jacobian_j);
    }

    /*--- Viscous contribution. ---*/

    Viscous_Residual(iEdge, geometry, solver_container,
                     numerics_container[VISC_TERM + omp_get_thread_num()*MAX_TERMS], config);

  }
  END_SU2_OMP_FOR
  } // end color loop

  FinalizeResidualComputation(geometry, pausePreacc, counter_local, config);
}

void CIncEulerSolver::Source_Residual(CGeometry *geometry, CSolver **solver_container,
                                      CNumerics **numerics_container, CConfig *config, unsigned short iMesh) {

  /*--- Pick one numerics object per thread. ---*/
  CNumerics* numerics = numerics_container[SOURCE_FIRST_TERM + omp_get_thread_num()*MAX_TERMS];

  unsigned short iVar;
  unsigned long iPoint;

  const bool implicit       = (config->GetKind_TimeIntScheme() == EULER_IMPLICIT);
  const bool rotating_frame = config->GetRotating_Frame();
  const bool axisymmetric   = config->GetAxisymmetric();
  const bool body_force     = config->GetBody_Force();
  const bool boussinesq     = (config->GetKind_DensityModel() == INC_DENSITYMODEL::BOUSSINESQ);
  const bool viscous        = config->GetViscous();
  const bool radiation      = config->AddRadiation();
  const bool vol_heat       = config->GetHeatSource();
  const bool turbulent      = (config->GetKind_Turb_Model() != TURB_MODEL::NONE);
  const bool energy         = config->GetEnergy_Equation();
  const bool streamwise_periodic             = (config->GetKind_Streamwise_Periodic() != ENUM_STREAMWISE_PERIODIC::NONE);
  const bool streamwise_periodic_temperature = config->GetStreamwise_Periodic_Temperature();

  AD::StartNoSharedReading();

  if (body_force) {

    /*--- Loop over all points ---*/

    SU2_OMP_FOR_STAT(omp_chunk_size)
    for (iPoint = 0; iPoint < nPointDomain; iPoint++) {

      /*--- Load the conservative variables ---*/

      numerics->SetConservative(nodes->GetSolution(iPoint),
                                nodes->GetSolution(iPoint));

      /*--- Set incompressible density  ---*/

      numerics->SetDensity(nodes->GetDensity(iPoint),
                           nodes->GetDensity(iPoint));

      /*--- Load the volume of the dual mesh cell ---*/

      numerics->SetVolume(geometry->nodes->GetVolume(iPoint));

      /*--- Compute the body force source residual ---*/

      auto residual = numerics->ComputeResidual(config);

      /*--- Add the source residual to the total ---*/

      LinSysRes.AddBlock(iPoint, residual);

    }
    END_SU2_OMP_FOR
  }

  if (boussinesq) {

    /*--- Loop over all points ---*/

    SU2_OMP_FOR_STAT(omp_chunk_size)
    for (iPoint = 0; iPoint < nPointDomain; iPoint++) {

      /*--- Load the conservative variables ---*/

      numerics->SetConservative(nodes->GetSolution(iPoint),
                                nodes->GetSolution(iPoint));

      /*--- Set incompressible density  ---*/

      numerics->SetDensity(nodes->GetDensity(iPoint),
                           nodes->GetDensity(iPoint));

      /*--- Load the volume of the dual mesh cell ---*/

      numerics->SetVolume(geometry->nodes->GetVolume(iPoint));

      /*--- Compute the boussinesq source residual ---*/

      auto residual = numerics->ComputeResidual(config);

      /*--- Add the source residual to the total ---*/

      LinSysRes.AddBlock(iPoint, residual);

    }
    END_SU2_OMP_FOR
  }

  if (rotating_frame) {

    /*--- Loop over all points ---*/

    SU2_OMP_FOR_STAT(omp_chunk_size)
    for (iPoint = 0; iPoint < nPointDomain; iPoint++) {

      /*--- Load the primitive variables ---*/

      numerics->SetPrimitive(nodes->GetPrimitive(iPoint), nullptr);

      /*--- Set incompressible density ---*/

      numerics->SetDensity(nodes->GetDensity(iPoint), 0.0);

      /*--- Load the volume of the dual mesh cell ---*/

      numerics->SetVolume(geometry->nodes->GetVolume(iPoint));

      /*--- Compute the rotating frame source residual ---*/

      auto residual = numerics->ComputeResidual(config);

      /*--- Add the source residual to the total ---*/

      LinSysRes.AddBlock(iPoint, residual);

      /*--- Add the implicit Jacobian contribution ---*/

      if (implicit) Jacobian.AddBlock2Diag(iPoint, residual.jacobian_i);

    }
    END_SU2_OMP_FOR
  }

  AD::EndNoSharedReading();

  if (axisymmetric) {

    /*--- For viscous problems, we need an additional gradient. ---*/

    if (viscous) {

      AD::StartNoSharedReading();

      SU2_OMP_FOR_STAT(omp_chunk_size)
      for (iPoint = 0; iPoint < nPoint; iPoint++) {

        su2double yCoord          = geometry->nodes->GetCoord(iPoint, 1);
        su2double yVelocity       = nodes->GetVelocity(iPoint,1);
        su2double Total_Viscosity = (nodes->GetLaminarViscosity(iPoint) +
                                     nodes->GetEddyViscosity(iPoint));
        su2double AuxVar = 0.0;
        if (yCoord > EPS)
          AuxVar = Total_Viscosity*yVelocity/yCoord;

        /*--- Set the auxiliary variable for this node. ---*/

        nodes->SetAuxVar(iPoint, 0, AuxVar);

      }
      END_SU2_OMP_FOR

      AD::EndNoSharedReading();

      /*--- Compute the auxiliary variable gradient with GG or WLS. ---*/

      if (config->GetKind_Gradient_Method() == GREEN_GAUSS) {
        SetAuxVar_Gradient_GG(geometry, config);
      }
      if (config->GetKind_Gradient_Method() == WEIGHTED_LEAST_SQUARES) {
        SetAuxVar_Gradient_LS(geometry, config);
      }

    }

    /*--- loop over points ---*/

    AD::StartNoSharedReading();

    SU2_OMP_FOR_STAT(omp_chunk_size)
    for (iPoint = 0; iPoint < nPointDomain; iPoint++) {

      /*--- Conservative variables w/o reconstruction ---*/

      numerics->SetPrimitive(nodes->GetPrimitive(iPoint), nullptr);

      /*--- Set incompressible density  ---*/

      numerics->SetDensity(nodes->GetDensity(iPoint),
                           nodes->GetDensity(iPoint));

      /*--- Set control volume ---*/

      numerics->SetVolume(geometry->nodes->GetVolume(iPoint));

      /*--- Set y coordinate ---*/

      numerics->SetCoord(geometry->nodes->GetCoord(iPoint),
                         geometry->nodes->GetCoord(iPoint));

      /*--- If viscous, we need gradients for extra terms. ---*/

      if (viscous) {

        /*--- Gradient of the primitive variables ---*/

        numerics->SetPrimVarGradient(nodes->GetGradient_Primitive(iPoint), nullptr);

        /*--- Load the aux variable gradient that we already computed. ---*/

        numerics->SetAuxVarGrad(nodes->GetAuxVarGradient(iPoint), nullptr);

      }

      /*--- Compute Source term Residual ---*/

      auto residual = numerics->ComputeResidual(config);

      /*--- Add Residual ---*/

      LinSysRes.AddBlock(iPoint, residual);

      /*--- Implicit part ---*/

      if (implicit)
        Jacobian.AddBlock2Diag(iPoint, residual.jacobian_i);

    }
    END_SU2_OMP_FOR

    AD::EndNoSharedReading();
  }

  if (radiation) {

    AD::StartNoSharedReading();

    CNumerics* second_numerics = numerics_container[SOURCE_SECOND_TERM + omp_get_thread_num()*MAX_TERMS];

    SU2_OMP_FOR_STAT(omp_chunk_size)
    for (iPoint = 0; iPoint < nPointDomain; iPoint++) {

      /*--- Store the radiation source term ---*/

      second_numerics->SetRadVarSource(solver_container[RAD_SOL]->GetNodes()->GetRadiative_SourceTerm(iPoint));

      /*--- Set control volume ---*/

      second_numerics->SetVolume(geometry->nodes->GetVolume(iPoint));

      /*--- Compute the residual ---*/

      auto residual = second_numerics->ComputeResidual(config);

      /*--- Add Residual ---*/

      LinSysRes.AddBlock(iPoint, residual);

      /*--- Implicit part ---*/

      if (implicit) Jacobian.AddBlock2Diag(iPoint, residual.jacobian_i);

      if (vol_heat) {

        if(solver_container[RAD_SOL]->GetNodes()->GetVol_HeatSource(iPoint)) {

          auto Volume = geometry->nodes->GetVolume(iPoint);

          /*--- Subtract integrated source from the residual. ---*/
          LinSysRes(iPoint, nDim+1) -= config->GetHeatSource_Val()*Volume;
        }

      }

    }
    END_SU2_OMP_FOR

    AD::EndNoSharedReading();
  }

  if (streamwise_periodic) {

    /*--- For turbulent streamwise periodic problems w/ energy eq, we need an additional gradient of Eddy viscosity. ---*/
    if (streamwise_periodic_temperature && turbulent) {

      AD::StartNoSharedReading();

      SU2_OMP_FOR_STAT(omp_chunk_size)
      for (iPoint = 0; iPoint < nPoint; iPoint++) {
        /*--- Set the auxiliary variable, Eddy viscosity mu_t, for this node. ---*/
        nodes->SetAuxVar(iPoint, 0, nodes->GetEddyViscosity(iPoint));
      }
      END_SU2_OMP_FOR

      AD::EndNoSharedReading();

      /*--- Compute the auxiliary variable gradient with GG or WLS. ---*/
      if (config->GetKind_Gradient_Method() == GREEN_GAUSS) {
        SetAuxVar_Gradient_GG(geometry, config);
      }
      if (config->GetKind_Gradient_Method() == WEIGHTED_LEAST_SQUARES) {
        SetAuxVar_Gradient_LS(geometry, config);
      }

    } // if turbulent

    if (config->GetKind_Streamwise_Periodic() == ENUM_STREAMWISE_PERIODIC::MASSFLOW) {
      /*---------------------------------------------------------------------------------------------*/
      /*--- Update the Pressure Drop [Pa] for the Momentum source term if Massflow is prescribed. ---*/
      /*--- The Pressure drop is iteratively adapted to result in the prescribed Target-Massflow. ---*/
      /*---------------------------------------------------------------------------------------------*/

      /*--- Compute update to Delta p based on massflow-difference ---*/
      const su2double Average_Density_Global = SPvals.Streamwise_Periodic_AvgDensity;
      const su2double Area_Global = SPvals.Streamwise_Periodic_BoundaryArea;
      const su2double TargetMassFlow = config->GetStreamwise_Periodic_TargetMassFlow() / (config->GetDensity_Ref() * config->GetVelocity_Ref());
      const su2double MassFlow_Global = SPvals.Streamwise_Periodic_MassFlow;
      const su2double ddP = 0.5 / ( Average_Density_Global * pow(Area_Global, 2)) * (pow(TargetMassFlow, 2) - pow(MassFlow_Global, 2));

      /*--- Store updated pressure difference ---*/
      const su2double damping_factor = config->GetInc_Outlet_Damping();
      SPvalsUpdated = SPvals;
      SPvalsUpdated.Streamwise_Periodic_PressureDrop += damping_factor*ddP;
      if (!config->GetDiscrete_Adjoint())
        SPvals = SPvalsUpdated;

      /*--- Set delta_p, m_dot, inlet_T, integrated_heat ---*/
      numerics->SetStreamwisePeriodicValues(SPvalsUpdated);
    }
    else {
      numerics->SetStreamwisePeriodicValues(SPvals);
    }

    AD::StartNoSharedReading();

    /*--- Loop over all points ---*/
    SU2_OMP_FOR_STAT(omp_chunk_size)
    for (iPoint = 0; iPoint < nPointDomain; iPoint++) {

      /*--- Load the primitive variables ---*/
      numerics->SetPrimitive(nodes->GetPrimitive(iPoint), nullptr);

      /*--- Set incompressible density ---*/
      numerics->SetDensity(nodes->GetDensity(iPoint), 0.0);

      /*--- Load the volume of the dual mesh cell ---*/
      numerics->SetVolume(geometry->nodes->GetVolume(iPoint));

      /*--- Load the aux variable gradient that we already computed. ---*/
      if(streamwise_periodic_temperature && turbulent)
        numerics->SetAuxVarGrad(nodes->GetAuxVarGradient(iPoint), nullptr);

      /*--- Compute the streamwise periodic source residual and add to the total ---*/
      auto residual = numerics->ComputeResidual(config);
      LinSysRes.AddBlock(iPoint, residual);

      /*--- Add the implicit Jacobian contribution ---*/
      if (implicit) Jacobian.AddBlock2Diag(iPoint, residual.jacobian_i);

    } // for iPoint
    END_SU2_OMP_FOR

    AD::EndNoSharedReading();

    if(!streamwise_periodic_temperature && energy) {

      CNumerics* second_numerics = numerics_container[SOURCE_SECOND_TERM + omp_get_thread_num()*MAX_TERMS];

      /*--- Set delta_p, m_dot, inlet_T, integrated_heat ---*/
      second_numerics->SetStreamwisePeriodicValues(SPvals);

      /*--- This bit acts as a boundary condition rather than a source term. But logically it fits better here. ---*/
      for (auto iMarker = 0ul; iMarker < config->GetnMarker_All(); iMarker++) {

        /*--- Only "inlet"/donor periodic marker ---*/
        if (config->GetMarker_All_KindBC(iMarker) == PERIODIC_BOUNDARY &&
            config->GetMarker_All_PerBound(iMarker) == 1) {

          SU2_OMP_FOR_STAT(OMP_MIN_SIZE)
          for (auto iVertex = 0ul; iVertex < nVertex[iMarker]; iVertex++) {

            iPoint = geometry->vertex[iMarker][iVertex]->GetNode();

            if (!geometry->nodes->GetDomain(iPoint)) continue;

            /*--- Load the primitive variables ---*/
            second_numerics->SetPrimitive(nodes->GetPrimitive(iPoint), nullptr);

            /*--- Set incompressible density ---*/
            second_numerics->SetDensity(nodes->GetDensity(iPoint), 0.0);

            /*--- Set the specific heat ---*/
            second_numerics->SetSpecificHeat(nodes->GetSpecificHeatCp(iPoint), 0.0);

            /*--- Set the area normal ---*/
            second_numerics->SetNormal(geometry->vertex[iMarker][iVertex]->GetNormal());

            /*--- Compute the streamwise periodic source residual and add to the total ---*/
            auto residual = second_numerics->ComputeResidual(config);
            LinSysRes.AddBlock(iPoint, residual);

          }// for iVertex
          END_SU2_OMP_FOR
        }// if periodic inlet boundary
      }// for iMarker
    }// if !streamwise_periodic_temperature
  }// if streamwise_periodic

  /*--- Check if a verification solution is to be computed. ---*/

  if (VerificationSolution) {
    if ( VerificationSolution->IsManufacturedSolution() ) {

      /*--- Get the physical time. ---*/
      su2double time = 0.0;
      if (config->GetTime_Marching() != TIME_MARCHING::STEADY) time = config->GetPhysicalTime();

      AD::StartNoSharedReading();

      /*--- Loop over points ---*/
      SU2_OMP_FOR_STAT(omp_chunk_size)
      for (iPoint = 0; iPoint < nPointDomain; iPoint++) {

        /*--- Get control volume size. ---*/
        su2double Volume = geometry->nodes->GetVolume(iPoint);

        /*--- Get the current point coordinates. ---*/
        const su2double *coor = geometry->nodes->GetCoord(iPoint);

        /*--- Get the MMS source term. ---*/
        vector<su2double> sourceMan(nVar,0.0);
        VerificationSolution->GetMMSSourceTerm(coor, time, sourceMan.data());

        /*--- Compute the residual for this control volume and subtract. ---*/
        for (iVar = 0; iVar < nVar; iVar++) {
          LinSysRes[iPoint*nVar+iVar] -= sourceMan[iVar]*Volume;
        }

      }
      END_SU2_OMP_FOR

      AD::EndNoSharedReading();
    }
  }

}

void CIncEulerSolver::Source_Template(CGeometry *geometry, CSolver **solver_container, CNumerics *numerics,
                                   CConfig *config, unsigned short iMesh) {

  /* This method should be used to call any new source terms for a particular problem*/
  /* This method calls the new child class in CNumerics, where the new source term should be implemented.  */

  /* Next we describe how to get access to some important quanties for this method */
  /* Access to all points in the current geometric mesh by saying: nPointDomain */
  /* Get the vector of conservative variables at some point iPoint = nodes->GetSolution(iPoint) */
  /* Get the volume (or area in 2D) associated with iPoint = nodes->GetVolume(iPoint) */
  /* Get the vector of geometric coordinates of point iPoint = nodes->GetCoord(iPoint) */

}

void CIncEulerSolver::SetMax_Eigenvalue(CGeometry *geometry, const CConfig *config) {

  /*--- Define an object to compute the speed of sound. ---*/
  struct SoundSpeed {
    FORCEINLINE su2double operator() (const CIncEulerVariable& nodes, unsigned long iPoint, unsigned long jPoint) const {
      return sqrt(0.5 * (nodes.GetBetaInc2(iPoint) + nodes.GetBetaInc2(jPoint)));
    }

    FORCEINLINE su2double operator() (const CIncEulerVariable& nodes, unsigned long iPoint) const {
      return sqrt(nodes.GetBetaInc2(iPoint));
    }

  } soundSpeed;

  /*--- Instantiate generic implementation. ---*/

  SetMax_Eigenvalue_impl(soundSpeed, geometry, config);

}

void CIncEulerSolver::SetCentered_Dissipation_Sensor(CGeometry *geometry, const CConfig *config) {

  /*--- Define an object for the sensor variable, density. ---*/
  struct SensVar {
    FORCEINLINE su2double operator() (const CIncEulerVariable& nodes, unsigned long iPoint) const {
      return nodes.GetDensity(iPoint);
    }
  } sensVar;

  /*--- Instantiate generic implementation. ---*/
  SetCentered_Dissipation_Sensor_impl(sensVar, geometry, config);

}

template<ENUM_TIME_INT IntegrationType>
FORCEINLINE void CIncEulerSolver::Explicit_Iteration(CGeometry *geometry, CSolver **solver_container,
                                                     CConfig *config, unsigned short iRKStep) {
  struct Precond {
    const CIncEulerSolver* solver;
    su2activematrix matrix;
    unsigned short nVar;

    Precond(const CIncEulerSolver* s, unsigned short n) : solver(s), nVar(n) {
      matrix.resize(nVar,nVar);
    }

    FORCEINLINE void compute(const CConfig* config, unsigned long iPoint) {
      solver->SetPreconditioner(config, iPoint, 1.0, matrix);
    }

    FORCEINLINE su2double apply(unsigned short iVar, const su2double* res, const su2double* resTrunc) const {
      su2double resPrec = 0.0;
      for (unsigned short jVar = 0; jVar < nVar; ++jVar)
        resPrec += matrix(iVar,jVar) * (res[jVar] + resTrunc[jVar]);
      return resPrec;
    }
  } precond(this, nVar);

  Explicit_Iteration_impl<IntegrationType>(precond, geometry, solver_container, config, iRKStep);
}

void CIncEulerSolver::ExplicitRK_Iteration(CGeometry *geometry, CSolver **solver_container,
                                           CConfig *config, unsigned short iRKStep) {

  Explicit_Iteration<RUNGE_KUTTA_EXPLICIT>(geometry, solver_container, config, iRKStep);
}

void CIncEulerSolver::ClassicalRK4_Iteration(CGeometry *geometry, CSolver **solver_container,
                                             CConfig *config, unsigned short iRKStep) {

  Explicit_Iteration<CLASSICAL_RK4_EXPLICIT>(geometry, solver_container, config, iRKStep);
}

void CIncEulerSolver::ExplicitEuler_Iteration(CGeometry *geometry, CSolver **solver_container, CConfig *config) {

  Explicit_Iteration<EULER_EXPLICIT>(geometry, solver_container, config, 0);
}

void CIncEulerSolver::PrepareImplicitIteration(CGeometry *geometry, CSolver**, CConfig *config) {

  struct IncPrec {
    const CIncEulerSolver* solver;
    const bool active = true;
    su2activematrix matrix;

    IncPrec(const CIncEulerSolver* s, unsigned short nVar) : solver(s) { matrix.resize(nVar,nVar); }

    FORCEINLINE const su2activematrix& operator() (const CConfig* config, unsigned long iPoint, su2double delta) {
      solver->SetPreconditioner(config, iPoint, delta, matrix);
      return matrix;
    }

  } precond(this, nVar);

  PrepareImplicitIteration_impl(precond, geometry, config);
}

void CIncEulerSolver::CompleteImplicitIteration(CGeometry *geometry, CSolver**, CConfig *config) {

  CompleteImplicitIteration_impl<false>(geometry, config);
}

void CIncEulerSolver::SetBeta_Parameter(CGeometry *geometry, CSolver **solver_container,
                                        CConfig *config, unsigned short iMesh) {
  static su2double MaxVel2;
  const su2double epsilon2_default = 4.1;

  /*--- For now, only the finest mesh level stores the Beta for all levels. ---*/

  if (iMesh == MESH_0) {
    SU2_OMP_MASTER
    MaxVel2 = 0.0;
    END_SU2_OMP_MASTER
    su2double maxVel2 = 0.0;

    SU2_OMP_FOR_STAT(omp_chunk_size)
    for (auto iPoint = 0ul; iPoint < nPoint; iPoint++)
      maxVel2 = max(maxVel2, nodes->GetVelocity2(iPoint));
    END_SU2_OMP_FOR

    SU2_OMP_CRITICAL
    MaxVel2 = max(MaxVel2, maxVel2);
    END_SU2_OMP_CRITICAL

    BEGIN_SU2_OMP_SAFE_GLOBAL_ACCESS
    {
      maxVel2 = MaxVel2;
      SU2_MPI::Allreduce(&maxVel2, &MaxVel2, 1, MPI_DOUBLE, MPI_MAX, SU2_MPI::GetComm());

      config->SetMax_Vel2(max(1e-10, MaxVel2));
    }
    END_SU2_OMP_SAFE_GLOBAL_ACCESS
  }

  /*--- Allow an override if user supplies a large epsilon^2. ---*/

  su2double BetaInc2 = max(epsilon2_default, config->GetBeta_Factor()) * config->GetMax_Vel2();

  SU2_OMP_FOR_STAT(omp_chunk_size)
  for (auto iPoint = 0ul; iPoint < nPoint; iPoint++)
    nodes->SetBetaInc2(iPoint, BetaInc2);
  END_SU2_OMP_FOR

}

void CIncEulerSolver::SetPreconditioner(const CConfig *config, unsigned long iPoint,
                                        su2double delta, su2activematrix& Preconditioner) const {

  unsigned short iDim, jDim, iVar, jVar;

  su2double  BetaInc2, Density, dRhodT, Temperature, oneOverCp, Cp;
  su2double  Velocity[MAXNDIM] = {0.0};

  bool variable_density = (config->GetKind_DensityModel() == INC_DENSITYMODEL::VARIABLE);
  bool implicit         = (config->GetKind_TimeIntScheme() == EULER_IMPLICIT);
  bool energy           = config->GetEnergy_Equation();

  /*--- Access the primitive variables at this node. ---*/

  Density     = nodes->GetDensity(iPoint);
  BetaInc2    = nodes->GetBetaInc2(iPoint);
  Cp          = nodes->GetSpecificHeatCp(iPoint);
  oneOverCp   = 1.0/Cp;
  Temperature = nodes->GetTemperature(iPoint);

  for (iDim = 0; iDim < nDim; iDim++)
    Velocity[iDim] = nodes->GetVelocity(iPoint,iDim);

  /*--- We need the derivative of the equation of state to build the
   preconditioning matrix. For now, the only option is the ideal gas
   law, but in the future, dRhodT should be in the fluid model. ---*/

  if (variable_density) {
    dRhodT = -Density/Temperature;
  } else {
    dRhodT = 0.0;
  }

  /*--- Calculating the inverse of the preconditioning matrix
   that multiplies the time derivative during time integration. ---*/

  if (implicit) {

    /*--- For implicit calculations, we multiply the preconditioner
     by the cell volume over the time step and add to the Jac diagonal. ---*/

    Preconditioner[0][0] = 1.0/BetaInc2;
    for (iDim = 0; iDim < nDim; iDim++)
      Preconditioner[iDim+1][0] = Velocity[iDim]/BetaInc2;

    if (energy) Preconditioner[nDim+1][0] = Cp*Temperature/BetaInc2;
    else        Preconditioner[nDim+1][0] = 0.0;

    for (jDim = 0; jDim < nDim; jDim++) {
      Preconditioner[0][jDim+1] = 0.0;
      for (iDim = 0; iDim < nDim; iDim++) {
        if (iDim == jDim) Preconditioner[iDim+1][jDim+1] = Density;
        else Preconditioner[iDim+1][jDim+1] = 0.0;
      }
      Preconditioner[nDim+1][jDim+1] = 0.0;
    }

    Preconditioner[0][nDim+1] = dRhodT;
    for (iDim = 0; iDim < nDim; iDim++)
      Preconditioner[iDim+1][nDim+1] = Velocity[iDim]*dRhodT;

    if (energy) Preconditioner[nDim+1][nDim+1] = Cp*(dRhodT*Temperature + Density);
    else        Preconditioner[nDim+1][nDim+1] = 1.0;

    for (iVar = 0; iVar < nVar; iVar ++ )
      for (jVar = 0; jVar < nVar; jVar ++ )
        Preconditioner[iVar][jVar] = delta*Preconditioner[iVar][jVar];

  } else {

    /*--- For explicit calculations, we move the residual to the
     right-hand side and pre-multiply by the preconditioner inverse.
     Therefore, we build inv(Precon) here and multiply by the residual
     later in the R-K and Euler Explicit time integration schemes. ---*/

    Preconditioner[0][0] = Temperature*BetaInc2*dRhodT/Density + BetaInc2;
    for (iDim = 0; iDim < nDim; iDim ++)
      Preconditioner[iDim+1][0] = -1.0*Velocity[iDim]/Density;

    if (energy) Preconditioner[nDim+1][0] = -1.0*Temperature/Density;
    else        Preconditioner[nDim+1][0] = 0.0;


    for (jDim = 0; jDim < nDim; jDim++) {
      Preconditioner[0][jDim+1] = 0.0;
      for (iDim = 0; iDim < nDim; iDim++) {
        if (iDim == jDim) Preconditioner[iDim+1][jDim+1] = 1.0/Density;
        else Preconditioner[iDim+1][jDim+1] = 0.0;
      }
      Preconditioner[nDim+1][jDim+1] = 0.0;
    }

    Preconditioner[0][nDim+1] = -1.0*BetaInc2*dRhodT*oneOverCp/Density;
    for (iDim = 0; iDim < nDim; iDim ++)
      Preconditioner[iDim+1][nDim+1] = 0.0;

    if (energy) Preconditioner[nDim+1][nDim+1] = oneOverCp/Density;
    else        Preconditioner[nDim+1][nDim+1] = 0.0;

  }

}

void CIncEulerSolver::BC_Far_Field(CGeometry *geometry, CSolver **solver_container, CNumerics *conv_numerics,
                                CNumerics *visc_numerics, CConfig *config, unsigned short val_marker) {

  unsigned short iDim;
  unsigned long iVertex, iPoint, Point_Normal;

  const bool implicit = config->GetKind_TimeIntScheme() == EULER_IMPLICIT;
  const bool viscous = config->GetViscous();

  su2double Normal[MAXNDIM] = {0.0};

  /*--- Loop over all the vertices on this boundary marker ---*/

  SU2_OMP_FOR_DYN(OMP_MIN_SIZE)
  for (iVertex = 0; iVertex < geometry->nVertex[val_marker]; iVertex++) {
    iPoint = geometry->vertex[val_marker][iVertex]->GetNode();

    /*--- Check if the node belongs to the domain (i.e, not a halo node) ---*/

    if (!geometry->nodes->GetDomain(iPoint)) continue;

    /*--- Allocate the value at the infinity ---*/

    auto V_infty = GetCharacPrimVar(val_marker, iVertex);

    /*--- Index of the closest interior node ---*/

    Point_Normal = geometry->vertex[val_marker][iVertex]->GetNormal_Neighbor();

    /*--- Normal vector for this vertex (negate for outward convention) ---*/

    geometry->vertex[val_marker][iVertex]->GetNormal(Normal);
    for (iDim = 0; iDim < nDim; iDim++) Normal[iDim] = -Normal[iDim];
    conv_numerics->SetNormal(Normal);

    /*--- Retrieve solution at the farfield boundary node ---*/

    auto V_domain = nodes->GetPrimitive(iPoint);

    /*--- Recompute and store the velocity in the primitive variable vector. ---*/

    for (iDim = 0; iDim < nDim; iDim++)
      V_infty[iDim+prim_idx.Velocity()] = GetVelocity_Inf(iDim);

    /*--- Far-field pressure set to static pressure (0.0). ---*/

    V_infty[prim_idx.Pressure()] = GetPressure_Inf();

    /*--- Dirichlet condition for temperature at far-field (if energy is active). ---*/

    V_infty[prim_idx.Temperature()] = GetTemperature_Inf();

    /*--- Store the density.  ---*/

    V_infty[prim_idx.Density()] = GetDensity_Inf();

    /*--- Beta coefficient stored at the node ---*/

    V_infty[prim_idx.Beta()] = nodes->GetBetaInc2(iPoint);

    /*--- Cp is needed for Temperature equation. ---*/

    V_infty[prim_idx.CpTotal()] = nodes->GetSpecificHeatCp(iPoint);

    /*--- Set various quantities in the numerics class ---*/

    conv_numerics->SetPrimitive(V_domain, V_infty);

    if (dynamic_grid)
      conv_numerics->SetGridVel(geometry->nodes->GetGridVel(iPoint),
                                geometry->nodes->GetGridVel(iPoint));

    /*--- Compute the convective residual using an upwind scheme ---*/

    auto residual = conv_numerics->ComputeResidual(config);

    /*--- Update residual value ---*/

    LinSysRes.AddBlock(iPoint, residual);

    /*--- Convective Jacobian contribution for implicit integration ---*/

    if (implicit)
      Jacobian.AddBlock2Diag(iPoint, residual.jacobian_i);

    /*--- Viscous residual contribution ---*/

    if (!viscous) continue;

    /*--- Set transport properties at infinity. ---*/

    V_infty[prim_idx.LaminarViscosity()] = nodes->GetLaminarViscosity(iPoint);
    V_infty[prim_idx.EddyViscosity()] = nodes->GetEddyViscosity(iPoint);
    V_infty[prim_idx.ThermalConductivity()] = nodes->GetThermalConductivity(iPoint);

    /*--- Set the normal vector and the coordinates ---*/

    visc_numerics->SetNormal(Normal);
    su2double Coord_Reflected[MAXNDIM];
    GeometryToolbox::PointPointReflect(nDim, geometry->nodes->GetCoord(Point_Normal),
                                             geometry->nodes->GetCoord(iPoint), Coord_Reflected);
    visc_numerics->SetCoord(geometry->nodes->GetCoord(iPoint), Coord_Reflected);

    /*--- Primitive variables, and gradient ---*/

    visc_numerics->SetPrimitive(V_domain, V_infty);
    visc_numerics->SetPrimVarGradient(nodes->GetGradient_Primitive(iPoint),
                                      nodes->GetGradient_Primitive(iPoint));

    /*--- Turbulent kinetic energy ---*/

    if (config->GetKind_Turb_Model() == TURB_MODEL::SST)
      visc_numerics->SetTurbKineticEnergy(solver_container[TURB_SOL]->GetNodes()->GetSolution(iPoint,0),
                                          solver_container[TURB_SOL]->GetNodes()->GetSolution(iPoint,0));

    /*--- Compute and update viscous residual ---*/

    auto residual_v = visc_numerics->ComputeResidual(config);
    LinSysRes.SubtractBlock(iPoint, residual_v);

    /*--- Viscous Jacobian contribution for implicit integration ---*/

    if (implicit)
      Jacobian.SubtractBlock2Diag(iPoint, residual_v.jacobian_i);

  }
  END_SU2_OMP_FOR

}

void CIncEulerSolver::BC_Inlet(CGeometry *geometry, CSolver **solver_container,
                            CNumerics *conv_numerics, CNumerics *visc_numerics, CConfig *config, unsigned short val_marker) {
  unsigned short iDim;
  unsigned long iVertex, iPoint;
  unsigned long Point_Normal;
  su2double *Flow_Dir, Flow_Dir_Mag, Vel_Mag, Area, P_total, P_domain, Vn;
  su2double *V_inlet, *V_domain;
  su2double UnitFlowDir[MAXNDIM] = {0.0}, dV[MAXNDIM] = {0.0};
  su2double Damping = config->GetInc_Inlet_Damping();

  const bool implicit = (config->GetKind_TimeIntScheme() == EULER_IMPLICIT);
  const bool viscous = config->GetViscous();

  string Marker_Tag = config->GetMarker_All_TagBound(val_marker);

  INLET_TYPE Kind_Inlet = config->GetKind_Inc_Inlet(Marker_Tag);

  su2double Normal[MAXNDIM] = {0.0};

  /*--- Loop over all the vertices on this boundary marker ---*/

  SU2_OMP_FOR_DYN(OMP_MIN_SIZE)
  for (iVertex = 0; iVertex < geometry->nVertex[val_marker]; iVertex++) {
    iPoint = geometry->vertex[val_marker][iVertex]->GetNode();

    /*--- Check if the node belongs to the domain (i.e., not a halo node) ---*/

    if (!geometry->nodes->GetDomain(iPoint)) continue;

    /*--- Allocate the value at the inlet ---*/

    V_inlet = GetCharacPrimVar(val_marker, iVertex);

    /*--- Index of the closest interior node ---*/

    Point_Normal = geometry->vertex[val_marker][iVertex]->GetNormal_Neighbor();

    /*--- Normal vector for this vertex (negate for outward convention) ---*/

    geometry->vertex[val_marker][iVertex]->GetNormal(Normal);
    for (iDim = 0; iDim < nDim; iDim++) Normal[iDim] = -Normal[iDim];
    conv_numerics->SetNormal(Normal);

    Area = GeometryToolbox::Norm(nDim, Normal);

    /*--- Both types of inlets may use the prescribed flow direction.
     Ensure that the flow direction is a unit vector. ---*/

    Flow_Dir = Inlet_FlowDir[val_marker][iVertex];
    Flow_Dir_Mag = GeometryToolbox::Norm(nDim, Flow_Dir);

    /*--- Store the unit flow direction vector.
     If requested, use the local boundary normal (negative),
     instead of the prescribed flow direction in the config. ---*/

    if (config->GetInc_Inlet_UseNormal()) {
      for (iDim = 0; iDim < nDim; iDim++)
        UnitFlowDir[iDim] = -Normal[iDim]/Area;
    } else {
      for (iDim = 0; iDim < nDim; iDim++)
        UnitFlowDir[iDim] = Flow_Dir[iDim]/Flow_Dir_Mag;
    }

    /*--- Retrieve solution at this boundary node. ---*/

    V_domain = nodes->GetPrimitive(iPoint);

    /*--- Neumann condition for dynamic pressure ---*/

    V_inlet[prim_idx.Pressure()] = nodes->GetPressure(iPoint);

    /*--- The velocity is either prescribed or computed from total pressure. ---*/

    switch (Kind_Inlet) {

        /*--- Velocity and temperature (if required) been specified at the inlet. ---*/

      case INLET_TYPE::VELOCITY_INLET:

        /*--- Retrieve the specified velocity and temperature for the inlet. ---*/

        Vel_Mag  = Inlet_Ptotal[val_marker][iVertex]/config->GetVelocity_Ref();

        /*--- Store the velocity in the primitive variable vector. ---*/

        for (iDim = 0; iDim < nDim; iDim++)
          V_inlet[iDim+prim_idx.Velocity()] = Vel_Mag*UnitFlowDir[iDim];

        /*--- Dirichlet condition for temperature (if energy is active) ---*/

        V_inlet[prim_idx.Temperature()] = Inlet_Ttotal[val_marker][iVertex]/config->GetTemperature_Ref();

        break;

        /*--- Stagnation pressure has been specified at the inlet. ---*/

      case INLET_TYPE::PRESSURE_INLET:

        /*--- Retrieve the specified total pressure for the inlet. ---*/

        P_total = Inlet_Ptotal[val_marker][iVertex]/config->GetPressure_Ref();

        /*--- Store the current static pressure for clarity. ---*/

        P_domain = nodes->GetPressure(iPoint);

        /*--- Check for back flow through the inlet. ---*/

        Vn = -GeometryToolbox::DotProduct(nDim, &V_domain[prim_idx.Velocity()], Normal) / Area;

        /*--- If the local static pressure is larger than the specified
         total pressure or the velocity is directed upstream, we have a
         back flow situation. The specified total pressure should be used
         as a static pressure condition and the velocity from the domain
         is used for the BC. ---*/

        if ((P_domain > P_total) || (Vn < 0.0)) {

          /*--- Back flow: use the prescribed P_total as static pressure. ---*/

          V_inlet[prim_idx.Pressure()] = Inlet_Ptotal[val_marker][iVertex]/config->GetPressure_Ref();

          /*--- Neumann condition for velocity. ---*/

          for (iDim = 0; iDim < nDim; iDim++)
            V_inlet[iDim+prim_idx.Velocity()] = V_domain[iDim+prim_idx.Velocity()];

          /*--- Neumann condition for the temperature. ---*/

          V_inlet[prim_idx.Temperature()] = nodes->GetTemperature(iPoint);

        } else {

          /*--- Update the velocity magnitude using the total pressure. ---*/

          Vel_Mag = sqrt((P_total - P_domain)/(0.5*nodes->GetDensity(iPoint)));

          /*--- Compute the delta change in velocity in each direction. ---*/

          for (iDim = 0; iDim < nDim; iDim++)
            dV[iDim] = Vel_Mag*UnitFlowDir[iDim] - V_domain[iDim+prim_idx.Velocity()];

          /*--- Update the velocity in the primitive variable vector.
           Note we use damping here to improve stability/convergence. ---*/

          for (iDim = 0; iDim < nDim; iDim++)
            V_inlet[iDim+prim_idx.Velocity()] = V_domain[iDim+prim_idx.Velocity()] + Damping*dV[iDim];

          /*--- Dirichlet condition for temperature (if energy is active) ---*/

          V_inlet[prim_idx.Temperature()] = Inlet_Ttotal[val_marker][iVertex]/config->GetTemperature_Ref();

        }

        break;

      default:
        SU2_MPI::Error("Unsupported INC_INLET_TYPE.", CURRENT_FUNCTION);
        break;
    }

    /*--- check if the inlet node is shared with a viscous wall ---*/

    if (geometry->nodes->GetViscousBoundary(iPoint)) {

      /*--- match the velocity and pressure for the viscous wall---*/

      for (iDim = 0; iDim < nDim; iDim++)
        V_inlet[iDim+prim_idx.Velocity()] = nodes->GetVelocity(iPoint,iDim);

      /*--- pressure obtained from interior ---*/

      V_inlet[prim_idx.Pressure()] = nodes->GetPressure(iPoint);
    }

    /*--- Access density at the node. This is either constant by
      construction, or will be set fixed implicitly by the temperature
      and equation of state. ---*/

    V_inlet[prim_idx.Density()] = nodes->GetDensity(iPoint);

    /*--- Beta coefficient from the config file ---*/

    V_inlet[prim_idx.Beta()] = nodes->GetBetaInc2(iPoint);

    /*--- Cp is needed for Temperature equation. ---*/

    V_inlet[prim_idx.CpTotal()] = nodes->GetSpecificHeatCp(iPoint);

    /*--- Set various quantities in the solver class ---*/

    conv_numerics->SetPrimitive(V_domain, V_inlet);

    if (dynamic_grid)
      conv_numerics->SetGridVel(geometry->nodes->GetGridVel(iPoint),
                                geometry->nodes->GetGridVel(iPoint));

    /*--- Compute the residual using an upwind scheme ---*/

    auto residual = conv_numerics->ComputeResidual(config);

    /*--- Update residual value ---*/

    LinSysRes.AddBlock(iPoint, residual);

    /*--- Jacobian contribution for implicit integration ---*/

    if (implicit)
      Jacobian.AddBlock2Diag(iPoint, residual.jacobian_i);

    /*--- Viscous contribution, commented out because serious convergence problems ---*/

    if (!viscous) continue;

    /*--- Set transport properties at the inlet ---*/

    V_inlet[prim_idx.LaminarViscosity()] = nodes->GetLaminarViscosity(iPoint);
    V_inlet[prim_idx.EddyViscosity()] = nodes->GetEddyViscosity(iPoint);
    V_inlet[prim_idx.ThermalConductivity()] = nodes->GetThermalConductivity(iPoint);

    /*--- Set the normal vector and the coordinates ---*/

    visc_numerics->SetNormal(Normal);
    su2double Coord_Reflected[MAXNDIM];
    GeometryToolbox::PointPointReflect(nDim, geometry->nodes->GetCoord(Point_Normal),
                                             geometry->nodes->GetCoord(iPoint), Coord_Reflected);
    visc_numerics->SetCoord(geometry->nodes->GetCoord(iPoint), Coord_Reflected);

    /*--- Primitive variables, and gradient ---*/

    visc_numerics->SetPrimitive(V_domain, V_inlet);
    visc_numerics->SetPrimVarGradient(nodes->GetGradient_Primitive(iPoint),
                                      nodes->GetGradient_Primitive(iPoint));

    /*--- Turbulent kinetic energy ---*/

    if (config->GetKind_Turb_Model() == TURB_MODEL::SST)
      visc_numerics->SetTurbKineticEnergy(solver_container[TURB_SOL]->GetNodes()->GetSolution(iPoint,0),
                                          solver_container[TURB_SOL]->GetNodes()->GetSolution(iPoint,0));

    /*--- Compute and update residual ---*/

    auto residual_v = visc_numerics->ComputeResidual(config);

    LinSysRes.SubtractBlock(iPoint, residual_v);

    /*--- Jacobian contribution for implicit integration ---*/

    if (implicit)
      Jacobian.SubtractBlock2Diag(iPoint, residual_v.jacobian_i);
  }
  END_SU2_OMP_FOR
}

void CIncEulerSolver::BC_Outlet(CGeometry *geometry, CSolver **solver_container,
                             CNumerics *conv_numerics, CNumerics *visc_numerics, CConfig *config, unsigned short val_marker) {
  unsigned short iDim;
  unsigned long iVertex, iPoint, Point_Normal;
  su2double *V_outlet, *V_domain, P_Outlet = 0.0, P_domain;
  su2double mDot_Target, mDot_Old, dP, Density_Avg, Area_Outlet;
  su2double Damping = config->GetInc_Outlet_Damping();

  const bool implicit = (config->GetKind_TimeIntScheme() == EULER_IMPLICIT);
  const bool viscous = config->GetViscous();
  string Marker_Tag  = config->GetMarker_All_TagBound(val_marker);

  su2double Normal[MAXNDIM] = {0.0};

  INC_OUTLET_TYPE Kind_Outlet = config->GetKind_Inc_Outlet(Marker_Tag);

  /*--- Loop over all the vertices on this boundary marker ---*/

  SU2_OMP_FOR_DYN(OMP_MIN_SIZE)
  for (iVertex = 0; iVertex < geometry->nVertex[val_marker]; iVertex++) {
    iPoint = geometry->vertex[val_marker][iVertex]->GetNode();

    /*--- Check if the node belongs to the domain (i.e., not a halo node) ---*/

    if (!geometry->nodes->GetDomain(iPoint)) continue;

    /*--- Allocate the value at the outlet ---*/

    V_outlet = GetCharacPrimVar(val_marker, iVertex);

    /*--- Index of the closest interior node ---*/

    Point_Normal = geometry->vertex[val_marker][iVertex]->GetNormal_Neighbor();

    /*--- Normal vector for this vertex (negate for outward convention) ---*/

    geometry->vertex[val_marker][iVertex]->GetNormal(Normal);
    for (iDim = 0; iDim < nDim; iDim++) Normal[iDim] = -Normal[iDim];
    conv_numerics->SetNormal(Normal);

    /*--- Current solution at this boundary node ---*/

    V_domain = nodes->GetPrimitive(iPoint);

    /*--- Store the current static pressure for clarity. ---*/

    P_domain = nodes->GetPressure(iPoint);

    /*--- Compute a boundary value for the pressure depending on whether
     we are prescribing a back pressure or a mass flow target. ---*/

    switch (Kind_Outlet) {

        /*--- Velocity and temperature (if required) been specified at the inlet. ---*/

      case INC_OUTLET_TYPE::PRESSURE_OUTLET:

        /*--- Retrieve the specified back pressure for this outlet. ---*/

        P_Outlet = config->GetOutlet_Pressure(Marker_Tag)/config->GetPressure_Ref();

        /*--- The pressure is prescribed at the outlet. ---*/

        V_outlet[prim_idx.Pressure()] = P_Outlet;

        /*--- Neumann condition for the velocity. ---*/

        for (iDim = 0; iDim < nDim; iDim++) {
          V_outlet[iDim+prim_idx.Velocity()] = nodes->GetVelocity(iPoint,iDim);
        }

        break;

        /*--- A mass flow target has been specified for the outlet. ---*/

      case INC_OUTLET_TYPE::MASS_FLOW_OUTLET:

        /*--- Retrieve the specified target mass flow at the outlet. ---*/

        mDot_Target = config->GetOutlet_Pressure(Marker_Tag)/(config->GetDensity_Ref() * config->GetVelocity_Ref());

        /*--- Retrieve the old mass flow, density, and area of the outlet,
         which has been computed in a preprocessing step. These values
         were stored in non-dim. form in the config container. ---*/

        mDot_Old    = config->GetOutlet_MassFlow(Marker_Tag);
        Density_Avg = config->GetOutlet_Density(Marker_Tag);
        Area_Outlet = config->GetOutlet_Area(Marker_Tag);

        /*--- Compute the pressure increment based on the difference
         between the current and target mass flow. Note that increasing
         pressure decreases flow speed. ---*/

        dP = 0.5*Density_Avg*(mDot_Old*mDot_Old - mDot_Target*mDot_Target)/((Density_Avg*Area_Outlet)*(Density_Avg*Area_Outlet));

        /*--- Update the new outlet pressure. Note that we use damping
         here to improve stability/convergence. ---*/

        P_Outlet = P_domain + Damping*dP;

        /*--- The pressure is prescribed at the outlet. ---*/

        V_outlet[prim_idx.Pressure()] = P_Outlet;

        /*--- Neumann condition for the velocity ---*/

        for (iDim = 0; iDim < nDim; iDim++) {
          V_outlet[iDim+prim_idx.Velocity()] = nodes->GetVelocity(iPoint,iDim);
        }

        break;

    }

    /*--- Neumann condition for the temperature. ---*/

    V_outlet[prim_idx.Temperature()] = nodes->GetTemperature(iPoint);

    /*--- Access density at the interior node. This is either constant by
      construction, or will be set fixed implicitly by the temperature
      and equation of state. ---*/

    V_outlet[prim_idx.Density()] = nodes->GetDensity(iPoint);

    /*--- Beta coefficient from the config file ---*/

    V_outlet[prim_idx.Beta()] = nodes->GetBetaInc2(iPoint);

    /*--- Cp is needed for Temperature equation. ---*/

    V_outlet[prim_idx.CpTotal()] = nodes->GetSpecificHeatCp(iPoint);

    /*--- Set various quantities in the solver class ---*/

    conv_numerics->SetPrimitive(V_domain, V_outlet);

    if (dynamic_grid)
      conv_numerics->SetGridVel(geometry->nodes->GetGridVel(iPoint),
                                geometry->nodes->GetGridVel(iPoint));

    /*--- Compute the residual using an upwind scheme ---*/

    auto residual = conv_numerics->ComputeResidual(config);

    /*--- Update residual value ---*/

    LinSysRes.AddBlock(iPoint, residual);

    /*--- Jacobian contribution for implicit integration ---*/

    if (implicit) {
      Jacobian.AddBlock2Diag(iPoint, residual.jacobian_i);
    }

    /*--- Viscous contribution, commented out because serious convergence problems ---*/

    if (!viscous) continue;

    /*--- Set transport properties at the outlet. ---*/

    V_outlet[prim_idx.LaminarViscosity()] = nodes->GetLaminarViscosity(iPoint);
    V_outlet[prim_idx.EddyViscosity()] = nodes->GetEddyViscosity(iPoint);
    V_outlet[prim_idx.ThermalConductivity()] = nodes->GetThermalConductivity(iPoint);

    /*--- Set the normal vector and the coordinates ---*/

    visc_numerics->SetNormal(Normal);
    su2double Coord_Reflected[MAXNDIM];
    GeometryToolbox::PointPointReflect(nDim, geometry->nodes->GetCoord(Point_Normal),
                                             geometry->nodes->GetCoord(iPoint), Coord_Reflected);
    visc_numerics->SetCoord(geometry->nodes->GetCoord(iPoint), Coord_Reflected);

    /*--- Primitive variables, and gradient ---*/

    visc_numerics->SetPrimitive(V_domain, V_outlet);
    visc_numerics->SetPrimVarGradient(nodes->GetGradient_Primitive(iPoint),
                                      nodes->GetGradient_Primitive(iPoint));

    /*--- Turbulent kinetic energy ---*/

    if (config->GetKind_Turb_Model() == TURB_MODEL::SST)
      visc_numerics->SetTurbKineticEnergy(solver_container[TURB_SOL]->GetNodes()->GetSolution(iPoint,0),
                                          solver_container[TURB_SOL]->GetNodes()->GetSolution(iPoint,0));

    /*--- Compute and update residual ---*/

    auto residual_v = visc_numerics->ComputeResidual(config);

    LinSysRes.SubtractBlock(iPoint, residual_v);

    /*--- Jacobian contribution for implicit integration ---*/
    if (implicit)
      Jacobian.SubtractBlock2Diag(iPoint, residual_v.jacobian_i);

  }
  END_SU2_OMP_FOR

}

void CIncEulerSolver::SetResidual_DualTime(CGeometry *geometry, CSolver **solver_container, CConfig *config,
                                        unsigned short iRKStep, unsigned short iMesh, unsigned short RunTime_EqSystem) {

  /*--- Local variables ---*/

  unsigned short iVar, iMarker, iDim, iNeigh;
  unsigned long iPoint, jPoint, iEdge, iVertex;

  const su2double *V_time_nM1 = nullptr, *V_time_n = nullptr, *V_time_nP1 = nullptr;
  su2double U_time_nM1[MAXNVAR], U_time_n[MAXNVAR], U_time_nP1[MAXNVAR];
  su2double Volume_nM1, Volume_nP1, TimeStep;
  const su2double *Normal = nullptr, *GridVel_i = nullptr, *GridVel_j = nullptr;
  su2double Density, Cp;

  const bool implicit = (config->GetKind_TimeIntScheme() == EULER_IMPLICIT);
  const bool first_order = (config->GetTime_Marching() == TIME_MARCHING::DT_STEPPING_1ST);
  const bool second_order = (config->GetTime_Marching() == TIME_MARCHING::DT_STEPPING_2ND);
  const bool energy = config->GetEnergy_Equation();

  const int ndim = nDim;
  auto V2U = [ndim](su2double Density, su2double Cp, const su2double* V, su2double* U) {
    U[0] = Density;
    for (int iDim = 0; iDim < ndim; iDim++) U[iDim+1] = Density*V[iDim+1];
    U[ndim+1] = Density*Cp*V[ndim+1];
  };

  /*--- Store the physical time step ---*/

  TimeStep = config->GetDelta_UnstTimeND();

  /*--- Compute the dual time-stepping source term for static meshes ---*/

  if (!dynamic_grid) {

    /*--- Loop over all nodes (excluding halos) ---*/

    AD::StartNoSharedReading();

    SU2_OMP_FOR_STAT(omp_chunk_size)
    for (iPoint = 0; iPoint < nPointDomain; iPoint++) {

      /*--- Retrieve the solution at time levels n-1, n, and n+1. Note that
       we are currently iterating on U^n+1 and that U^n & U^n-1 are fixed,
       previous solutions that are stored in memory. These are actually
       the primitive values, but we will convert to conservatives. ---*/

      V_time_nM1 = nodes->GetSolution_time_n1(iPoint);
      V_time_n   = nodes->GetSolution_time_n(iPoint);
      V_time_nP1 = nodes->GetSolution(iPoint);

      /*--- Access the density and Cp at this node (constant for now). ---*/

      Density = nodes->GetDensity(iPoint);
      Cp = nodes->GetSpecificHeatCp(iPoint);

      /*--- Compute the conservative variable vector for all time levels. ---*/

      V2U(Density, Cp, V_time_nM1, U_time_nM1);
      V2U(Density, Cp, V_time_n, U_time_n);
      V2U(Density, Cp, V_time_nP1, U_time_nP1);

      /*--- CV volume at time n+1. As we are on a static mesh, the volume
       of the CV will remained fixed for all time steps. ---*/

      Volume_nP1 = geometry->nodes->GetVolume(iPoint);

      /*--- Compute the dual time-stepping source term based on the chosen
       time discretization scheme (1st- or 2nd-order).---*/

      for (iVar = 0; iVar < nVar-!energy; iVar++) {
        if (first_order)
          LinSysRes(iPoint,iVar) += (U_time_nP1[iVar] - U_time_n[iVar])*Volume_nP1 / TimeStep;
        if (second_order)
          LinSysRes(iPoint,iVar) += ( 3.0*U_time_nP1[iVar] - 4.0*U_time_n[iVar]
                                     +1.0*U_time_nM1[iVar])*Volume_nP1 / (2.0*TimeStep);
      }

      /*--- Compute the Jacobian contribution due to the dual time source term. ---*/

      if (implicit) {
        su2double delta = (second_order? 1.5 : 1.0) * Volume_nP1 * Density / TimeStep;

        for (iDim = 0; iDim < nDim; iDim++)
          Jacobian.AddVal2Diag(iPoint, iDim+1, delta);

        if (energy) delta *= Cp;
        Jacobian.AddVal2Diag(iPoint, nDim+1, delta);
      }
    }
    END_SU2_OMP_FOR

    AD::EndNoSharedReading();
  }

  else {

    /*--- For unsteady flows on dynamic meshes (rigidly transforming or
     dynamically deforming), the Geometric Conservation Law (GCL) should be
     satisfied in conjunction with the ALE formulation of the governing
     equations. The GCL prevents accuracy issues caused by grid motion, i.e.
     a uniform free-stream should be preserved through a moving grid. First,
     we will loop over the edges and boundaries to compute the GCL component
     of the dual time source term that depends on grid velocities. ---*/

    SU2_OMP_FOR_STAT(omp_chunk_size)
    for (iPoint = 0; iPoint < nPointDomain; ++iPoint) {

      /*--- Compute the conservative variables. ---*/

      V_time_n = nodes->GetSolution_time_n(iPoint);
      Density = nodes->GetDensity(iPoint);
      Cp = nodes->GetSpecificHeatCp(iPoint);
      V2U(Density, Cp, V_time_n, U_time_n);

      GridVel_i = geometry->nodes->GetGridVel(iPoint);

      for (iNeigh = 0; iNeigh < geometry->nodes->GetnPoint(iPoint); iNeigh++) {

        iEdge = geometry->nodes->GetEdge(iPoint, iNeigh);
        Normal = geometry->edges->GetNormal(iEdge);

        jPoint = geometry->nodes->GetPoint(iPoint, iNeigh);
        GridVel_j = geometry->nodes->GetGridVel(jPoint);

        /*--- Determine whether to consider the normal outward or inward. ---*/
        su2double dir = (iPoint < jPoint)? 0.5 : -0.5;

        su2double Residual_GCL = 0.0;
        for (iDim = 0; iDim < nDim; iDim++)
          Residual_GCL += dir*(GridVel_i[iDim]+GridVel_j[iDim])*Normal[iDim];

        for (iVar = 0; iVar < nVar-!energy; iVar++)
          LinSysRes(iPoint,iVar) += U_time_n[iVar]*Residual_GCL;
      }
    }
    END_SU2_OMP_FOR

    /*--- Loop over the boundary edges ---*/

    for (iMarker = 0; iMarker < geometry->GetnMarker(); iMarker++) {
      if ((config->GetMarker_All_KindBC(iMarker) != INTERNAL_BOUNDARY) &&
          (config->GetMarker_All_KindBC(iMarker) != NEARFIELD_BOUNDARY) &&
          (config->GetMarker_All_KindBC(iMarker) != PERIODIC_BOUNDARY)) {

        SU2_OMP_FOR_STAT(OMP_MIN_SIZE)
        for (iVertex = 0; iVertex < geometry->GetnVertex(iMarker); iVertex++) {

          /*--- Get the index for node i plus the boundary face normal ---*/

          iPoint = geometry->vertex[iMarker][iVertex]->GetNode();
          Normal = geometry->vertex[iMarker][iVertex]->GetNormal();

          /*--- Grid velocities stored at boundary node i ---*/

          GridVel_i = geometry->nodes->GetGridVel(iPoint);

          /*--- Compute the GCL term by dotting the grid velocity with the face
           normal. The normal is negated to match the boundary convention. ---*/

          su2double Residual_GCL = 0.0;
          for (iDim = 0; iDim < nDim; iDim++)
            Residual_GCL -= 0.5*(GridVel_i[iDim]+GridVel_i[iDim])*Normal[iDim];

          /*--- Compute the GCL component of the source term for node i ---*/

          V_time_n = nodes->GetSolution_time_n(iPoint);
          Density = nodes->GetDensity(iPoint);
          Cp = nodes->GetSpecificHeatCp(iPoint);
          V2U(Density, Cp, V_time_n, U_time_n);

          for (iVar = 0; iVar < nVar-!energy; iVar++)
            LinSysRes(iPoint,iVar) += U_time_n[iVar]*Residual_GCL;
        }
        END_SU2_OMP_FOR
      }
    }

    /*--- Loop over all nodes (excluding halos) to compute the remainder
     of the dual time-stepping source term. ---*/

    AD::StartNoSharedReading();

    SU2_OMP_FOR_STAT(omp_chunk_size)
    for (iPoint = 0; iPoint < nPointDomain; iPoint++) {

      /*--- Retrieve the solution at time levels n-1, n, and n+1. Note that
       we are currently iterating on U^n+1 and that U^n & U^n-1 are fixed,
       previous solutions that are stored in memory. These are actually
       the primitive values, but we will convert to conservatives. ---*/

      V_time_nM1 = nodes->GetSolution_time_n1(iPoint);
      V_time_n   = nodes->GetSolution_time_n(iPoint);
      V_time_nP1 = nodes->GetSolution(iPoint);

      /*--- Access the density and Cp at this node (constant for now). ---*/

      Density = nodes->GetDensity(iPoint);
      Cp = nodes->GetSpecificHeatCp(iPoint);

      /*--- Compute the conservative variable vector for all time levels. ---*/

      V2U(Density, Cp, V_time_nM1, U_time_nM1);
      V2U(Density, Cp, V_time_n, U_time_n);
      V2U(Density, Cp, V_time_nP1, U_time_nP1);

      /*--- CV volume at time n-1 and n+1. In the case of dynamically deforming
       grids, the volumes will change. On rigidly transforming grids, the
       volumes will remain constant. ---*/

      Volume_nM1 = geometry->nodes->GetVolume_nM1(iPoint);
      Volume_nP1 = geometry->nodes->GetVolume(iPoint);

      /*--- Compute the dual time-stepping source residual. Due to the
       introduction of the GCL term above, the remainder of the source residual
       due to the time discretization has a new form.---*/

      for (iVar = 0; iVar < nVar-!energy; iVar++) {
        if (first_order)
          LinSysRes(iPoint,iVar) += (U_time_nP1[iVar] - U_time_n[iVar])*(Volume_nP1/TimeStep);
        if (second_order)
          LinSysRes(iPoint,iVar) += (U_time_nP1[iVar] - U_time_n[iVar])*(3.0*Volume_nP1/(2.0*TimeStep))
                                     + (U_time_nM1[iVar] - U_time_n[iVar])*(Volume_nM1/(2.0*TimeStep));
      }

      /*--- Compute the Jacobian contribution due to the dual time source term. ---*/

      if (implicit) {
        su2double delta = (second_order? 1.5 : 1.0) * Volume_nP1 * Density / TimeStep;

        for (iDim = 0; iDim < nDim; iDim++)
          Jacobian.AddVal2Diag(iPoint, iDim+1, delta);

        if (energy) delta *= Cp;
        Jacobian.AddVal2Diag(iPoint, nDim+1, delta);
      }
    }
    END_SU2_OMP_FOR

    AD::EndNoSharedReading();
  }

}

void CIncEulerSolver::GetOutlet_Properties(CGeometry *geometry, CConfig *config, unsigned short iMesh, bool Output) {

  unsigned short iDim, iMarker;
  unsigned long iVertex, iPoint;
  su2double *V_outlet = nullptr, Velocity[3], MassFlow,
  Velocity2, Density, Area;
  unsigned short iMarker_Outlet, nMarker_Outlet;
  string Inlet_TagBound, Outlet_TagBound;
  su2double Vector[MAXNDIM] = {0.0};

  bool axisymmetric = config->GetAxisymmetric();

  bool write_heads = ((((config->GetInnerIter() % (config->GetScreen_Wrt_Freq(2)*40)) == 0)
                       && (config->GetInnerIter()!= 0))
                      || (config->GetInnerIter() == 1));

  /*--- Get the number of outlet markers and check for any mass flow BCs. ---*/

  nMarker_Outlet = config->GetnMarker_Outlet();
  bool Evaluate_BC = false;
  for (iMarker_Outlet = 0; iMarker_Outlet < nMarker_Outlet; iMarker_Outlet++) {
    Outlet_TagBound = config->GetMarker_Outlet_TagBound(iMarker_Outlet);
    if (config->GetKind_Inc_Outlet(Outlet_TagBound) == INC_OUTLET_TYPE::MASS_FLOW_OUTLET)
      Evaluate_BC = true;
  }

  /*--- If we have a massflow outlet BC, then we need to compute and
   communicate the total massflow, density, and area through each outlet
   boundary, so that it can be used in the iterative procedure to update
   the back pressure until we converge to the desired mass flow. This
   routine is called only once per iteration as a preprocessing and the
   values for all outlets are stored and retrieved later in the BC_Outlet
   routines. ---*/

  if (Evaluate_BC) {

    su2double *Outlet_MassFlow = new su2double[config->GetnMarker_All()];
    su2double *Outlet_Density  = new su2double[config->GetnMarker_All()];
    su2double *Outlet_Area     = new su2double[config->GetnMarker_All()];

    /*--- Comute MassFlow, average temp, press, etc. ---*/

    for (iMarker = 0; iMarker < config->GetnMarker_All(); iMarker++) {

      Outlet_MassFlow[iMarker] = 0.0;
      Outlet_Density[iMarker]  = 0.0;
      Outlet_Area[iMarker]     = 0.0;

      if ((config->GetMarker_All_KindBC(iMarker) == OUTLET_FLOW) ) {

        for (iVertex = 0; iVertex < geometry->nVertex[iMarker]; iVertex++) {

          iPoint = geometry->vertex[iMarker][iVertex]->GetNode();

          if (geometry->nodes->GetDomain(iPoint)) {

            geometry->vertex[iMarker][iVertex]->GetNormal(Vector);

            su2double AxiFactor = 1.0;
            if (axisymmetric) {
              if (geometry->nodes->GetCoord(iPoint, 1) > EPS)
                AxiFactor = 2.0*PI_NUMBER*geometry->nodes->GetCoord(iPoint, 1);
              else {
                for (const auto jPoint : geometry->nodes->GetPoints(iPoint)) {
                  if (geometry->nodes->GetVertex(jPoint,iMarker) >= 0) {
                    AxiFactor = PI_NUMBER * geometry->nodes->GetCoord(jPoint, 1);
                  }
                }
              }
            }

            V_outlet = nodes->GetPrimitive(iPoint);

            Density = V_outlet[prim_idx.Density()];

            Velocity2 = 0.0; Area = 0.0; MassFlow = 0.0;

            for (iDim = 0; iDim < nDim; iDim++) {
              Area += (Vector[iDim] * AxiFactor) * (Vector[iDim] * AxiFactor);
              Velocity[iDim] = V_outlet[iDim+1];
              Velocity2 += Velocity[iDim] * Velocity[iDim];
              MassFlow += Vector[iDim] * AxiFactor * Density * Velocity[iDim];
            }

            Area = sqrt (Area);

            Outlet_MassFlow[iMarker] += MassFlow;
            Outlet_Density[iMarker]  += Density*Area;
            Outlet_Area[iMarker]     += Area;

          }
        }
      }
    }

    /*--- Copy to the appropriate structure ---*/

    su2double *Outlet_MassFlow_Local = new su2double[nMarker_Outlet];
    su2double *Outlet_Density_Local  = new su2double[nMarker_Outlet];
    su2double *Outlet_Area_Local     = new su2double[nMarker_Outlet];

    su2double *Outlet_MassFlow_Total = new su2double[nMarker_Outlet];
    su2double *Outlet_Density_Total  = new su2double[nMarker_Outlet];
    su2double *Outlet_Area_Total     = new su2double[nMarker_Outlet];

    for (iMarker_Outlet = 0; iMarker_Outlet < nMarker_Outlet; iMarker_Outlet++) {
      Outlet_MassFlow_Local[iMarker_Outlet] = 0.0;
      Outlet_Density_Local[iMarker_Outlet]  = 0.0;
      Outlet_Area_Local[iMarker_Outlet]     = 0.0;

      Outlet_MassFlow_Total[iMarker_Outlet] = 0.0;
      Outlet_Density_Total[iMarker_Outlet]  = 0.0;
      Outlet_Area_Total[iMarker_Outlet]     = 0.0;
    }

    /*--- Copy the values to the local array for MPI ---*/

    for (iMarker = 0; iMarker < config->GetnMarker_All(); iMarker++) {
      if ((config->GetMarker_All_KindBC(iMarker) == OUTLET_FLOW)) {
        for (iMarker_Outlet = 0; iMarker_Outlet < nMarker_Outlet; iMarker_Outlet++) {
          Outlet_TagBound = config->GetMarker_Outlet_TagBound(iMarker_Outlet);
          if (config->GetMarker_All_TagBound(iMarker) == Outlet_TagBound) {
            Outlet_MassFlow_Local[iMarker_Outlet] += Outlet_MassFlow[iMarker];
            Outlet_Density_Local[iMarker_Outlet]  += Outlet_Density[iMarker];
            Outlet_Area_Local[iMarker_Outlet]     += Outlet_Area[iMarker];
          }
        }
      }
    }

    /*--- All the ranks to compute the total value ---*/

    SU2_MPI::Allreduce(Outlet_MassFlow_Local, Outlet_MassFlow_Total, nMarker_Outlet, MPI_DOUBLE, MPI_SUM, SU2_MPI::GetComm());
    SU2_MPI::Allreduce(Outlet_Density_Local, Outlet_Density_Total, nMarker_Outlet, MPI_DOUBLE, MPI_SUM, SU2_MPI::GetComm());
    SU2_MPI::Allreduce(Outlet_Area_Local, Outlet_Area_Total, nMarker_Outlet, MPI_DOUBLE, MPI_SUM, SU2_MPI::GetComm());

    for (iMarker_Outlet = 0; iMarker_Outlet < nMarker_Outlet; iMarker_Outlet++) {
      if (Outlet_Area_Total[iMarker_Outlet] != 0.0) {
        Outlet_Density_Total[iMarker_Outlet] /= Outlet_Area_Total[iMarker_Outlet];
      }
      else {
        Outlet_Density_Total[iMarker_Outlet] = 0.0;
      }

      if (iMesh == MESH_0) {
        config->SetOutlet_MassFlow(iMarker_Outlet, Outlet_MassFlow_Total[iMarker_Outlet]);
        config->SetOutlet_Density(iMarker_Outlet, Outlet_Density_Total[iMarker_Outlet]);
        config->SetOutlet_Area(iMarker_Outlet, Outlet_Area_Total[iMarker_Outlet]);
      }
    }

    /*--- Screen output using the values already stored in the config container ---*/

    if ((rank == MASTER_NODE) && (iMesh == MESH_0) ) {

      cout.precision(5);
      cout.setf(ios::fixed, ios::floatfield);

      if (write_heads && Output && !config->GetDiscrete_Adjoint()) {
        cout << endl   << "---------------------------- Outlet properties --------------------------" << endl;
      }

      for (iMarker_Outlet = 0; iMarker_Outlet < nMarker_Outlet; iMarker_Outlet++) {
        Outlet_TagBound = config->GetMarker_Outlet_TagBound(iMarker_Outlet);
        if (write_heads && Output && !config->GetDiscrete_Adjoint()) {

          /*--- Geometry defintion ---*/

          cout <<"Outlet surface: " << Outlet_TagBound << "." << endl;

          if ((nDim ==3) || axisymmetric) {
            cout <<"Area (m^2): " << config->GetOutlet_Area(Outlet_TagBound) << endl;
          }
          if (nDim == 2) {
            cout <<"Length (m): " << config->GetOutlet_Area(Outlet_TagBound) << "." << endl;
          }

          cout << setprecision(5) << "Outlet Avg. Density (kg/m^3): " << config->GetOutlet_Density(Outlet_TagBound) * config->GetDensity_Ref() << endl;
          su2double Outlet_mDot = fabs(config->GetOutlet_MassFlow(Outlet_TagBound)) * config->GetDensity_Ref() * config->GetVelocity_Ref();
          su2double Outlet_mDot_Target = fabs(config->GetOutlet_Pressure(Outlet_TagBound)) / (config->GetDensity_Ref() * config->GetVelocity_Ref());
          cout << "Outlet mass flow (kg/s): " << setprecision(5) << Outlet_mDot << endl;
          cout << "target mass flow (kg/s): " << setprecision(5) << Outlet_mDot_Target << endl;
          su2double goal = 100.0*Outlet_mDot/Outlet_mDot_Target;
          cout << "Target achieved:" << setprecision(5) << goal << " % "<< endl;
        }
      }

      if (write_heads && Output && !config->GetDiscrete_Adjoint()) {cout << endl;
        cout << "-------------------------------------------------------------------------" << endl << endl;
      }

      cout.unsetf(ios_base::floatfield);

    }

    delete [] Outlet_MassFlow_Local;
    delete [] Outlet_Density_Local;
    delete [] Outlet_Area_Local;

    delete [] Outlet_MassFlow_Total;
    delete [] Outlet_Density_Total;
    delete [] Outlet_Area_Total;

    delete [] Outlet_MassFlow;
    delete [] Outlet_Density;
    delete [] Outlet_Area;

  }

}

void CIncEulerSolver::PrintVerificationError(const CConfig *config) const {

  if ((rank != MASTER_NODE) || (MGLevel != MESH_0)) return;

  if (config && !config->GetDiscrete_Adjoint()) {

    cout.precision(6);
    cout.setf(ios::scientific, ios::floatfield);

    cout << endl   << "------------------------ Global Error Analysis --------------------------" << endl;

    cout << setw(20) << "RMS Error [P]: " << setw(12) << VerificationSolution->GetError_RMS(0) << "     | ";
    cout << setw(20) << "Max Error [P]: " << setw(12) << VerificationSolution->GetError_Max(0);
    cout << endl;

    cout << setw(20) << "RMS Error [U]: " << setw(12) << VerificationSolution->GetError_RMS(1) << "     | ";
    cout << setw(20) << "Max Error [U]: " << setw(12) << VerificationSolution->GetError_Max(1);
    cout << endl;

    cout << setw(20) << "RMS Error [V]: " << setw(12) << VerificationSolution->GetError_RMS(2) << "     | ";
    cout << setw(20) << "Max Error [V]: " << setw(12) << VerificationSolution->GetError_Max(2);
    cout << endl;

    if (nDim == 3) {
      cout << setw(20) << "RMS Error [W]: " << setw(12) << VerificationSolution->GetError_RMS(3) << "     | ";
      cout << setw(20) << "Max Error [W]: " << setw(12) << VerificationSolution->GetError_Max(3);
      cout << endl;
    }

    if (config->GetEnergy_Equation()) {
      cout << setw(20) << "RMS Error [T]: " << setw(12) << VerificationSolution->GetError_RMS(nDim+1) << "     | ";
      cout << setw(20) << "Max Error [T]: " << setw(12) << VerificationSolution->GetError_Max(nDim+1);
      cout << endl;
    }

    cout << "-------------------------------------------------------------------------" << endl << endl;
    cout.unsetf(ios_base::floatfield);
  }
}

void CIncEulerSolver::LoadRestart(CGeometry **geometry, CSolver ***solver, CConfig *config, int val_iter, bool val_update_geo) {

  /*--- Adjust the number of solution variables in the restart. We always
   carry a space in nVar for the energy equation in the solver, but we only
   write it to the restart if it is active. Therefore, we must reduce nVar
   here if energy is inactive so that the restart is read correctly. ---*/

  su2double Solution[MAXNVAR] = {0.0};

  auto nVar_Restart = nVar;
  if (!(config->GetEnergy_Equation() || config->GetWeakly_Coupled_Heat())) {
    nVar_Restart--;
    Solution[nVar-1] = GetTemperature_Inf();
  }

  LoadRestart_impl(geometry, solver, config, val_iter, val_update_geo, Solution, nVar_Restart);

}

void CIncEulerSolver::SetFreeStream_Solution(const CConfig *config){
  SU2_OMP_FOR_STAT(omp_chunk_size)
  for (unsigned long iPoint = 0; iPoint < nPoint; iPoint++){
    nodes->SetSolution(iPoint,0, Pressure_Inf);
    for (unsigned short iDim = 0; iDim < nDim; iDim++){
      nodes->SetSolution(iPoint,iDim+1, Velocity_Inf[iDim]);
    }
    nodes->SetSolution(iPoint,nDim+1, Temperature_Inf);
  }
  END_SU2_OMP_FOR

}

unsigned long CIncEulerSolver::RegisterSolutionExtra(bool input, const CConfig* config) {
  if (config->GetKind_Streamwise_Periodic() == ENUM_STREAMWISE_PERIODIC::MASSFLOW) {
    if (input) AD::RegisterInput(SPvals.Streamwise_Periodic_PressureDrop);
    else AD::RegisterOutput(SPvalsUpdated.Streamwise_Periodic_PressureDrop);
    return 1;
  }
  return 0;
}

void CIncEulerSolver::SetAdjoint_SolutionExtra(const su2activevector& adj_sol, const CConfig* config) {
  if (config->GetKind_Streamwise_Periodic() == ENUM_STREAMWISE_PERIODIC::MASSFLOW) {
    SU2_TYPE::SetDerivative(SPvalsUpdated.Streamwise_Periodic_PressureDrop, SU2_TYPE::GetValue(adj_sol[0]));
  }
}

void CIncEulerSolver::ExtractAdjoint_SolutionExtra(su2activevector& adj_sol, const CConfig* config) {
  if (config->GetKind_Streamwise_Periodic() == ENUM_STREAMWISE_PERIODIC::MASSFLOW) {
    adj_sol[0] = SU2_TYPE::GetDerivative(SPvals.Streamwise_Periodic_PressureDrop);
  }
}<|MERGE_RESOLUTION|>--- conflicted
+++ resolved
@@ -343,15 +343,6 @@
       config->SetPressure_Thermodynamic(Pressure_Thermodynamic);
       break;
 
-    case FLUID_FLAMELET:
-
-      config->SetGas_Constant(UNIVERSAL_GAS_CONSTANT / (config->GetMolecular_Weight() / 1000.0));
-      Pressure_Thermodynamic = Density_FreeStream * Temperature_FreeStream * config->GetGas_Constant();
-      auxFluidModel = new CFluidFlamelet(config, Pressure_Thermodynamic);
-      auxFluidModel->SetTDState_T(Temperature_FreeStream, config->GetSpecies_Init());
-      config->SetPressure_Thermodynamic(Pressure_Thermodynamic);
-      break;
-
     default:
 
       SU2_MPI::Error("Fluid model not implemented for incompressible solver.", CURRENT_FUNCTION);
@@ -658,13 +649,9 @@
         ModelTable << "FLAMELET";
         if      (config->GetSystemMeasurements() == SI) Unit << "N.s/m^2";
         else if (config->GetSystemMeasurements() == US) Unit << "lbf.s/ft^2";
-<<<<<<< HEAD
         NonDimTable << "Viscosity" << "--" << "--" << Unit.str() << config->GetMu_ConstantND();
         Unit.str("");
         NonDimTable.PrintFooter();
-=======
-        NonDimTable << "Viscosity" << config->GetMu_Constant() << config->GetMu_Constant()/config->GetMu_ConstantND() << Unit.str() << config->GetMu_ConstantND();
->>>>>>> 14567bd1
         break;
         
       case VISCOSITYMODEL::COOLPROP:
@@ -727,12 +714,8 @@
       case CONDUCTIVITYMODEL::FLAMELET:
         ModelTable << "FLAMELET";
         Unit << "W/m^2.K";
-<<<<<<< HEAD
         NonDimTable << "Molecular Cond." << "--" << "--" << Unit.str() << config->GetThermal_Conductivity_ConstantND();
         Unit.str("");
-=======
-        NonDimTable << "Molecular Cond." << config->GetThermal_Conductivity_Constant() << config->GetThermal_Conductivity_Constant()/config->GetThermal_Conductivity_ConstantND() << Unit.str() << config->GetThermal_Conductivity_ConstantND();
->>>>>>> 14567bd1
         break;
         
       case CONDUCTIVITYMODEL::COOLPROP:
