/*!
 * \file CIncEulerSolver.cpp
 * \brief Main subroutines for solving incompressible flow (Euler, Navier-Stokes, etc.).
 * \author F. Palacios, T. Economon
 * \version 7.2.1 "Blackbird"
 *
 * SU2 Project Website: https://su2code.github.io
 *
 * The SU2 Project is maintained by the SU2 Foundation
 * (http://su2foundation.org)
 *
 * Copyright 2012-2021, SU2 Contributors (cf. AUTHORS.md)
 *
 * SU2 is free software; you can redistribute it and/or
 * modify it under the terms of the GNU Lesser General Public
 * License as published by the Free Software Foundation; either
 * version 2.1 of the License, or (at your option) any later version.
 *
 * SU2 is distributed in the hope that it will be useful,
 * but WITHOUT ANY WARRANTY; without even the implied warranty of
 * MERCHANTABILITY or FITNESS FOR A PARTICULAR PURPOSE. See the GNU
 * Lesser General Public License for more details.
 *
 * You should have received a copy of the GNU Lesser General Public
 * License along with SU2. If not, see <http://www.gnu.org/licenses/>.
 */

#include "../../include/solvers/CIncEulerSolver.hpp"
#include "../../../Common/include/toolboxes/printing_toolbox.hpp"
#include "../../include/fluid/CConstantDensity.hpp"
#include "../../include/fluid/CIncIdealGas.hpp"
#include "../../include/fluid/CIncIdealGasPolynomial.hpp"
#include "../../include/variables/CIncNSVariable.hpp"
#include "../../include/limiters/CLimiterDetails.hpp"
#include "../../../Common/include/toolboxes/geometry_toolbox.hpp"


CIncEulerSolver::CIncEulerSolver(CGeometry *geometry, CConfig *config, unsigned short iMesh,
                                 const bool navier_stokes) :
  CFVMFlowSolverBase<CIncEulerVariable, ENUM_REGIME::INCOMPRESSIBLE>() {

  /*--- Based on the navier_stokes boolean, determine if this constructor is
   *    being called by itself, or by its derived class CIncNSSolver. ---*/
  const string description = navier_stokes? "Navier-Stokes" : "Euler";

  unsigned short iMarker, nLineLets;
  ifstream restart_file;
  unsigned short nZone = geometry->GetnZone();
  bool restart = (config->GetRestart() || config->GetRestart_Flow());
  int Unst_RestartIter;
  unsigned short iZone = config->GetiZone();
  bool dual_time = ((config->GetTime_Marching() == TIME_MARCHING::DT_STEPPING_1ST) ||
                    (config->GetTime_Marching() == TIME_MARCHING::DT_STEPPING_2ND));
  bool time_stepping = config->GetTime_Marching() == TIME_MARCHING::TIME_STEPPING;
  bool adjoint = (config->GetContinuous_Adjoint()) || (config->GetDiscrete_Adjoint());

  /* A grid is defined as dynamic if there's rigid grid movement or grid deformation AND the problem is time domain */
  dynamic_grid = config->GetDynamic_Grid();

  /*--- Store the multigrid level. ---*/
  MGLevel = iMesh;

  /*--- Check for a restart file to evaluate if there is a change in the angle of attack
   before computing all the non-dimesional quantities. ---*/

  if (!(!restart || (iMesh != MESH_0) || nZone > 1)) {

    /*--- Multizone problems require the number of the zone to be appended. ---*/

    auto filename_ = config->GetSolution_FileName();

    if (nZone > 1) filename_ = config->GetMultizone_FileName(filename_, iZone, ".dat");

    /*--- Modify file name for a dual-time unsteady restart ---*/

    if (dual_time) {
      if (adjoint) Unst_RestartIter = SU2_TYPE::Int(config->GetUnst_AdjointIter())-1;
      else if (config->GetTime_Marching() == TIME_MARCHING::DT_STEPPING_1ST)
        Unst_RestartIter = SU2_TYPE::Int(config->GetRestart_Iter())-1;
      else Unst_RestartIter = SU2_TYPE::Int(config->GetRestart_Iter())-2;
      filename_ = config->GetUnsteady_FileName(filename_, Unst_RestartIter, ".dat");
    }

    /*--- Modify file name for a time stepping unsteady restart ---*/

    if (time_stepping) {
      if (adjoint) Unst_RestartIter = SU2_TYPE::Int(config->GetUnst_AdjointIter())-1;
      else Unst_RestartIter = SU2_TYPE::Int(config->GetRestart_Iter())-1;
      filename_ = config->GetUnsteady_FileName(filename_, Unst_RestartIter, ".dat");
    }

    /*--- Read and store the restart metadata. ---*/

//    Read_SU2_Restart_Metadata(geometry, config, false, filename_);

  }

  /*--- Set the gamma value ---*/

  Gamma = config->GetGamma();
  Gamma_Minus_One = Gamma - 1.0;

  /*--- Define geometry constants in the solver structure.
   * Incompressible flow, primitive variables (P, vx, vy, vz, T, rho, beta, lamMu, EddyMu, Kt_eff, Cp, Cv) ---*/

  nDim = geometry->GetnDim();

  /*--- Make sure to align the sizes with the constructor of CIncEulerVariable. ---*/
  nVar = nDim+2; nPrimVar = nDim+9; nPrimVarGrad = nDim+4;

  /*--- Initialize nVarGrad for deallocation ---*/

  nVarGrad = nPrimVarGrad;

  nMarker      = config->GetnMarker_All();
  nPoint       = geometry->GetnPoint();
  nPointDomain = geometry->GetnPointDomain();

  /*--- Store the number of vertices on each marker for deallocation later ---*/

  nVertex.resize(nMarker);
  for (iMarker = 0; iMarker < nMarker; iMarker++)
    nVertex[iMarker] = geometry->nVertex[iMarker];

  /*--- Perform the non-dimensionalization for the flow equations using the
   specified reference values. ---*/

  SetNondimensionalization(config, iMesh);

  /*--- Check if we are executing a verification case. If so, the
   VerificationSolution object will be instantiated for a particular
   option from the available library of verification solutions. Note
   that this is done after SetNondim(), as problem-specific initial
   parameters are needed by the solution constructors. ---*/

  SetVerificationSolution(nDim, nVar, config);

  /*--- Allocate base class members. ---*/

  Allocate(*config);

  /*--- MPI + OpenMP initialization. ---*/

  HybridParallelInitialization(*config, *geometry);

  /*--- Jacobians and vector structures for implicit computations ---*/

  if (config->GetKind_TimeIntScheme_Flow() == EULER_IMPLICIT) {

    if (rank == MASTER_NODE)
      cout << "Initialize Jacobian structure (" << description << "). MG level: " << iMesh <<"." << endl;

    Jacobian.Initialize(nPoint, nPointDomain, nVar, nVar, true, geometry, config, ReducerStrategy);

    if (config->GetKind_Linear_Solver_Prec() == LINELET) {
      nLineLets = Jacobian.BuildLineletPreconditioner(geometry, config);
      if (rank == MASTER_NODE) cout << "Compute linelet structure. " << nLineLets << " elements in each line (average)." << endl;
    }
  }
  else {
    if (rank == MASTER_NODE)
      cout << "Explicit scheme. No Jacobian structure (" << description << "). MG level: " << iMesh <<"." << endl;
  }

  /*--- Read farfield conditions ---*/

  Density_Inf     = config->GetDensity_FreeStreamND();
  Pressure_Inf    = config->GetPressure_FreeStreamND();
  Velocity_Inf    = config->GetVelocity_FreeStreamND();
  Temperature_Inf = config->GetTemperature_FreeStreamND();

  /*--- Initialize the secondary values for direct derivative approxiations ---*/

  switch (config->GetDirectDiff()) {
    case NO_DERIVATIVE:
      /*--- Default ---*/
      break;
    case D_DENSITY:
      SU2_TYPE::SetDerivative(Density_Inf, 1.0);
      break;
    case D_PRESSURE:
      SU2_TYPE::SetDerivative(Pressure_Inf, 1.0);
      break;
    case D_TEMPERATURE:
      SU2_TYPE::SetDerivative(Temperature_Inf, 1.0);
      break;
    case D_MACH: case D_AOA:
    case D_SIDESLIP: case D_REYNOLDS:
    case D_TURB2LAM: case D_DESIGN:
      /*--- Already done in postprocessing of config ---*/
      break;
    default:
      break;
  }

  SetReferenceValues(*config);

  /*--- Initialize the solution to the far-field state everywhere. ---*/

  if (navier_stokes) {
    nodes = new CIncNSVariable(Pressure_Inf, Velocity_Inf, Temperature_Inf, nPoint, nDim, nVar, config);
  } else {
    nodes = new CIncEulerVariable(Pressure_Inf, Velocity_Inf, Temperature_Inf, nPoint, nDim, nVar, config);
  }
  SetBaseClassPointerToNodes();

  /*--- Initial comms. ---*/

  CommunicateInitialState(geometry, config);

  /*--- Add the solver name (max 8 characters) ---*/
  SolverName = "INC.FLOW";

  /*--- Finally, check that the static arrays will be large enough (keep this
   *    check at the bottom to make sure we consider the "final" values). ---*/
  if((nDim > MAXNDIM) || (nPrimVar > MAXNVAR))
    SU2_MPI::Error("Oops! The CIncEulerSolver static array sizes are not large enough.", CURRENT_FUNCTION);
}

CIncEulerSolver::~CIncEulerSolver(void) {

  for(auto& model : FluidModel) delete model;
}

void CIncEulerSolver::SetNondimensionalization(CConfig *config, unsigned short iMesh) {

  su2double Temperature_FreeStream = 0.0,  ModVel_FreeStream = 0.0,Energy_FreeStream = 0.0,
  ModVel_FreeStreamND = 0.0, Omega_FreeStream = 0.0, Omega_FreeStreamND = 0.0, Viscosity_FreeStream = 0.0,
  Density_FreeStream = 0.0, Pressure_FreeStream = 0.0, Pressure_Thermodynamic = 0.0, Tke_FreeStream = 0.0,
  Length_Ref = 0.0, Density_Ref = 0.0, Pressure_Ref = 0.0, Temperature_Ref = 0.0, Velocity_Ref = 0.0, Time_Ref = 0.0,
  Gas_Constant_Ref = 0.0, Omega_Ref = 0.0, Force_Ref = 0.0, Viscosity_Ref = 0.0, Conductivity_Ref = 0.0, Heat_Flux_Ref = 0.0, Energy_Ref= 0.0, Pressure_FreeStreamND = 0.0, Pressure_ThermodynamicND = 0.0, Density_FreeStreamND = 0.0,
  Temperature_FreeStreamND = 0.0, Gas_ConstantND = 0.0, Specific_Heat_CpND = 0.0, Specific_Heat_CvND = 0.0, Thermal_Expansion_CoeffND = 0.0,
  Velocity_FreeStreamND[3] = {0.0, 0.0, 0.0}, Viscosity_FreeStreamND = 0.0,
  Tke_FreeStreamND = 0.0, Energy_FreeStreamND = 0.0,
  Total_UnstTimeND = 0.0, Delta_UnstTimeND = 0.0;

  unsigned short iDim, iVar;

  /*--- Local variables ---*/

  su2double Mach     = config->GetMach();
  su2double Reynolds = config->GetReynolds();

  bool unsteady      = (config->GetTime_Marching() != TIME_MARCHING::STEADY);
  bool viscous       = config->GetViscous();
<<<<<<< HEAD
  bool turbulent     = ((config->GetKind_Solver() == INC_RANS) ||
                        (config->GetKind_Solver() == DISC_ADJ_INC_RANS));
=======
  bool turbulent     = ((config->GetKind_Solver() == MAIN_SOLVER::INC_RANS) ||
                        (config->GetKind_Solver() == MAIN_SOLVER::DISC_ADJ_INC_RANS));
>>>>>>> 1249f9f6
  bool tkeNeeded     = ((turbulent) && ((config->GetKind_Turb_Model() == TURB_MODEL::SST) || (config->GetKind_Turb_Model() == TURB_MODEL::SST_SUST)));
  bool energy        = config->GetEnergy_Equation();
  bool boussinesq    = (config->GetKind_DensityModel() == INC_DENSITYMODEL::BOUSSINESQ);

  /*--- Compute dimensional free-stream values. ---*/

  Density_FreeStream     = config->GetInc_Density_Init();     config->SetDensity_FreeStream(Density_FreeStream);
  Temperature_FreeStream = config->GetInc_Temperature_Init(); config->SetTemperature_FreeStream(Temperature_FreeStream);
  Pressure_FreeStream    = 0.0; config->SetPressure_FreeStream(Pressure_FreeStream);

  ModVel_FreeStream   = 0.0;
  for (iDim = 0; iDim < nDim; iDim++) {
    ModVel_FreeStream += config->GetInc_Velocity_Init()[iDim]*config->GetInc_Velocity_Init()[iDim];
    config->SetVelocity_FreeStream(config->GetInc_Velocity_Init()[iDim],iDim);
  }
  ModVel_FreeStream = sqrt(ModVel_FreeStream); config->SetModVel_FreeStream(ModVel_FreeStream);

  /*--- Depending on the density model chosen, select a fluid model. ---*/

  CFluidModel* auxFluidModel = nullptr;

  switch (config->GetKind_FluidModel()) {

    case CONSTANT_DENSITY:

      auxFluidModel = new CConstantDensity(Density_FreeStream, config->GetSpecific_Heat_Cp());
      auxFluidModel->SetTDState_T(Temperature_FreeStream);
      break;

    case INC_IDEAL_GAS:

      config->SetGas_Constant(UNIVERSAL_GAS_CONSTANT/(config->GetMolecular_Weight()/1000.0));
      Pressure_Thermodynamic = Density_FreeStream*Temperature_FreeStream*config->GetGas_Constant();
      auxFluidModel = new CIncIdealGas(config->GetSpecific_Heat_Cp(), config->GetGas_Constant(), Pressure_Thermodynamic);
      auxFluidModel->SetTDState_T(Temperature_FreeStream);
      Pressure_Thermodynamic = auxFluidModel->GetPressure();
      config->SetPressure_Thermodynamic(Pressure_Thermodynamic);
      break;

    case INC_IDEAL_GAS_POLY:

      config->SetGas_Constant(UNIVERSAL_GAS_CONSTANT/(config->GetMolecular_Weight()/1000.0));
      Pressure_Thermodynamic = Density_FreeStream*Temperature_FreeStream*config->GetGas_Constant();
      auxFluidModel = new CIncIdealGasPolynomial<N_POLY_COEFFS>(config->GetGas_Constant(), Pressure_Thermodynamic);
      if (viscous) {
        /*--- Variable Cp model via polynomial. ---*/
        for (iVar = 0; iVar < config->GetnPolyCoeffs(); iVar++)
          config->SetCp_PolyCoeffND(config->GetCp_PolyCoeff(iVar), iVar);
        auxFluidModel->SetCpModel(config);
      }
      auxFluidModel->SetTDState_T(Temperature_FreeStream);
      Pressure_Thermodynamic = auxFluidModel->GetPressure();
      config->SetPressure_Thermodynamic(Pressure_Thermodynamic);
      break;

    default:

      SU2_MPI::Error("Fluid model not implemented for incompressible solver.", CURRENT_FUNCTION);
      break;
  }

  if (viscous) {

    /*--- The dimensional viscosity is needed to determine the free-stream conditions.
      To accomplish this, simply set the non-dimensional coefficients to the
      dimensional ones. This will be overruled later.---*/

    config->SetMu_RefND(config->GetMu_Ref());
    config->SetMu_Temperature_RefND(config->GetMu_Temperature_Ref());
    config->SetMu_SND(config->GetMu_S());
    config->SetMu_ConstantND(config->GetMu_Constant());

    for (iVar = 0; iVar < config->GetnPolyCoeffs(); iVar++)
      config->SetMu_PolyCoeffND(config->GetMu_PolyCoeff(iVar), iVar);

    /*--- Use the fluid model to compute the dimensional viscosity/conductivity. ---*/

    auxFluidModel->SetLaminarViscosityModel(config);
    Viscosity_FreeStream = auxFluidModel->GetLaminarViscosity();
    config->SetViscosity_FreeStream(Viscosity_FreeStream);

    Reynolds = Density_FreeStream*ModVel_FreeStream/Viscosity_FreeStream; config->SetReynolds(Reynolds);

    /*--- Turbulence kinetic energy ---*/

    Tke_FreeStream  = 3.0/2.0*(ModVel_FreeStream*ModVel_FreeStream*config->GetTurbulenceIntensity_FreeStream()*config->GetTurbulenceIntensity_FreeStream());

  }

  /*--- The non-dim. scheme for incompressible flows uses the following ref. values:
     Reference length      = 1 m (fixed by default, grid in meters)
     Reference density     = liquid density or freestream (input)
     Reference velocity    = liquid velocity or freestream (input)
     Reference temperature = liquid temperature or freestream (input)
     Reference pressure    = Reference density * Reference velocity * Reference velocity
     Reference viscosity   = Reference Density * Reference velocity * Reference length
     This is the same non-dim. scheme as in the compressible solver.
     Note that the Re and Re Length are not used as part of initialization. ---*/

  if (config->GetRef_Inc_NonDim() == DIMENSIONAL) {
    Density_Ref     = 1.0;
    Velocity_Ref    = 1.0;
    Temperature_Ref = 1.0;
    Pressure_Ref    = 1.0;
  }
  else if (config->GetRef_Inc_NonDim() == INITIAL_VALUES) {
    Density_Ref     = Density_FreeStream;
    Velocity_Ref    = ModVel_FreeStream;
    Temperature_Ref = Temperature_FreeStream;
    Pressure_Ref    = Density_Ref*Velocity_Ref*Velocity_Ref;
  }
  else if (config->GetRef_Inc_NonDim() == REFERENCE_VALUES) {
    Density_Ref     = config->GetInc_Density_Ref();
    Velocity_Ref    = config->GetInc_Velocity_Ref();
    Temperature_Ref = config->GetInc_Temperature_Ref();
    Pressure_Ref    = Density_Ref*Velocity_Ref*Velocity_Ref;
  }
  config->SetDensity_Ref(Density_Ref);
  config->SetVelocity_Ref(Velocity_Ref);
  config->SetTemperature_Ref(Temperature_Ref);
  config->SetPressure_Ref(Pressure_Ref);

  /*--- More derived reference values ---*/

  Length_Ref       = 1.0;                                                config->SetLength_Ref(Length_Ref);
  Time_Ref         = Length_Ref/Velocity_Ref;                            config->SetTime_Ref(Time_Ref);
  Omega_Ref        = Velocity_Ref/Length_Ref;                            config->SetOmega_Ref(Omega_Ref);
  Force_Ref        = Velocity_Ref*Velocity_Ref/Length_Ref;               config->SetForce_Ref(Force_Ref);
  Heat_Flux_Ref    = Density_Ref*Velocity_Ref*Velocity_Ref*Velocity_Ref; config->SetHeat_Flux_Ref(Heat_Flux_Ref);
  Gas_Constant_Ref = Velocity_Ref*Velocity_Ref/Temperature_Ref;          config->SetGas_Constant_Ref(Gas_Constant_Ref);
  Viscosity_Ref    = Density_Ref*Velocity_Ref*Length_Ref;                config->SetViscosity_Ref(Viscosity_Ref);
  Conductivity_Ref = Viscosity_Ref*Gas_Constant_Ref;                     config->SetConductivity_Ref(Conductivity_Ref);

  /*--- Get the freestream energy. Only useful if energy equation is active. ---*/

  Energy_FreeStream = auxFluidModel->GetStaticEnergy() + 0.5*ModVel_FreeStream*ModVel_FreeStream;
  if (tkeNeeded) { Energy_FreeStream += Tke_FreeStream; };
  config->SetEnergy_FreeStream(Energy_FreeStream);

  /*--- Compute Mach number ---*/

  if (config->GetKind_FluidModel() == CONSTANT_DENSITY) {
    Mach = ModVel_FreeStream / sqrt(config->GetBulk_Modulus()/Density_FreeStream);
  } else {
    Mach = 0.0;
  }
  config->SetMach(Mach);

  /*--- Divide by reference values, to compute the non-dimensional free-stream values ---*/

  Pressure_FreeStreamND = Pressure_FreeStream/config->GetPressure_Ref();       config->SetPressure_FreeStreamND(Pressure_FreeStreamND);
  Pressure_ThermodynamicND = Pressure_Thermodynamic/config->GetPressure_Ref(); config->SetPressure_ThermodynamicND(Pressure_ThermodynamicND);
  Density_FreeStreamND  = Density_FreeStream/config->GetDensity_Ref();         config->SetDensity_FreeStreamND(Density_FreeStreamND);

  for (iDim = 0; iDim < nDim; iDim++) {
    Velocity_FreeStreamND[iDim] = config->GetVelocity_FreeStream()[iDim]/Velocity_Ref; config->SetVelocity_FreeStreamND(Velocity_FreeStreamND[iDim], iDim);
  }

  Temperature_FreeStreamND = Temperature_FreeStream/config->GetTemperature_Ref(); config->SetTemperature_FreeStreamND(Temperature_FreeStreamND);
  Gas_ConstantND      = config->GetGas_Constant()/Gas_Constant_Ref;               config->SetGas_ConstantND(Gas_ConstantND);
  Specific_Heat_CpND  = config->GetSpecific_Heat_Cp()/Gas_Constant_Ref;           config->SetSpecific_Heat_CpND(Specific_Heat_CpND);

  /*--- We assume that Cp = Cv for our incompressible fluids. ---*/
  Specific_Heat_CvND  = config->GetSpecific_Heat_Cp()/Gas_Constant_Ref; config->SetSpecific_Heat_CvND(Specific_Heat_CvND);

  Thermal_Expansion_CoeffND = config->GetThermal_Expansion_Coeff()*config->GetTemperature_Ref(); config->SetThermal_Expansion_CoeffND(Thermal_Expansion_CoeffND);

  ModVel_FreeStreamND = 0.0;
  for (iDim = 0; iDim < nDim; iDim++) ModVel_FreeStreamND += Velocity_FreeStreamND[iDim]*Velocity_FreeStreamND[iDim];
  ModVel_FreeStreamND    = sqrt(ModVel_FreeStreamND); config->SetModVel_FreeStreamND(ModVel_FreeStreamND);

  Viscosity_FreeStreamND = Viscosity_FreeStream / Viscosity_Ref;   config->SetViscosity_FreeStreamND(Viscosity_FreeStreamND);

  Tke_FreeStream  = 3.0/2.0*(ModVel_FreeStream*ModVel_FreeStream*config->GetTurbulenceIntensity_FreeStream()*config->GetTurbulenceIntensity_FreeStream());
  config->SetTke_FreeStream(Tke_FreeStream);

  Tke_FreeStreamND  = 3.0/2.0*(ModVel_FreeStreamND*ModVel_FreeStreamND*config->GetTurbulenceIntensity_FreeStream()*config->GetTurbulenceIntensity_FreeStream());
  config->SetTke_FreeStreamND(Tke_FreeStreamND);

  Omega_FreeStream = Density_FreeStream*Tke_FreeStream/(Viscosity_FreeStream*config->GetTurb2LamViscRatio_FreeStream());
  config->SetOmega_FreeStream(Omega_FreeStream);

  Omega_FreeStreamND = Density_FreeStreamND*Tke_FreeStreamND/(Viscosity_FreeStreamND*config->GetTurb2LamViscRatio_FreeStream());
  config->SetOmega_FreeStreamND(Omega_FreeStreamND);

  const su2double MassDiffusivityND = config->GetDiffusivity_Constant() / (Velocity_Ref * Length_Ref);
  config->SetDiffusivity_ConstantND(MassDiffusivityND);


  /*--- Delete the original (dimensional) FluidModel object. No fluid is used for inscompressible cases. ---*/

  delete auxFluidModel;

  /*--- Create one final fluid model object per OpenMP thread to be able to use them in parallel.
   *    GetFluidModel() should be used to automatically access the "right" object of each thread. ---*/

  assert(FluidModel.empty() && "Potential memory leak!");
  FluidModel.resize(omp_get_max_threads());

  for (auto& fluidModel : FluidModel) {

    switch (config->GetKind_FluidModel()) {

      case CONSTANT_DENSITY:
        fluidModel = new CConstantDensity(Density_FreeStreamND, Specific_Heat_CpND);
        break;

      case INC_IDEAL_GAS:
        fluidModel = new CIncIdealGas(Specific_Heat_CpND, Gas_ConstantND, Pressure_ThermodynamicND);
        break;

      case INC_IDEAL_GAS_POLY:
        fluidModel = new CIncIdealGasPolynomial<N_POLY_COEFFS>(Gas_ConstantND, Pressure_ThermodynamicND);
        if (viscous) {
          /*--- Variable Cp model via polynomial. ---*/
          config->SetCp_PolyCoeffND(config->GetCp_PolyCoeff(0)/Gas_Constant_Ref, 0);
          for (iVar = 1; iVar < config->GetnPolyCoeffs(); iVar++)
            config->SetCp_PolyCoeffND(config->GetCp_PolyCoeff(iVar)*pow(Temperature_Ref,iVar)/Gas_Constant_Ref, iVar);
          fluidModel->SetCpModel(config);
        }
        break;
        /// TODO: Why is this outside?
        fluidModel->SetTDState_T(Temperature_FreeStreamND);
    }

    if (viscous) {

      /*--- Constant viscosity model ---*/

      config->SetMu_ConstantND(config->GetMu_Constant()/Viscosity_Ref);

      /*--- Sutherland's model ---*/

      config->SetMu_RefND(config->GetMu_Ref()/Viscosity_Ref);
      config->SetMu_SND(config->GetMu_S()/config->GetTemperature_Ref());
      config->SetMu_Temperature_RefND(config->GetMu_Temperature_Ref()/config->GetTemperature_Ref());

      /*--- Viscosity model via polynomial. ---*/

      config->SetMu_PolyCoeffND(config->GetMu_PolyCoeff(0)/Viscosity_Ref, 0);
      for (iVar = 1; iVar < config->GetnPolyCoeffs(); iVar++)
        config->SetMu_PolyCoeffND(config->GetMu_PolyCoeff(iVar)*pow(Temperature_Ref,iVar)/Viscosity_Ref, iVar);

      /*--- Constant thermal conductivity model ---*/

      config->SetThermal_Conductivity_ConstantND(config->GetThermal_Conductivity_Constant()/Conductivity_Ref);

      /*--- Conductivity model via polynomial. ---*/

      config->SetKt_PolyCoeffND(config->GetKt_PolyCoeff(0)/Conductivity_Ref, 0);
      for (iVar = 1; iVar < config->GetnPolyCoeffs(); iVar++)
        config->SetKt_PolyCoeffND(config->GetKt_PolyCoeff(iVar)*pow(Temperature_Ref,iVar)/Conductivity_Ref, iVar);

      /*--- Set up the transport property models. ---*/

      fluidModel->SetLaminarViscosityModel(config);
      fluidModel->SetThermalConductivityModel(config);

    }

  }

  Energy_FreeStreamND = GetFluidModel()->GetStaticEnergy() + 0.5*ModVel_FreeStreamND*ModVel_FreeStreamND;

  if (tkeNeeded) { Energy_FreeStreamND += Tke_FreeStreamND; };  config->SetEnergy_FreeStreamND(Energy_FreeStreamND);

  Energy_Ref = Energy_FreeStream/Energy_FreeStreamND; config->SetEnergy_Ref(Energy_Ref);

  Total_UnstTimeND = config->GetTotal_UnstTime() / Time_Ref;    config->SetTotal_UnstTimeND(Total_UnstTimeND);
  Delta_UnstTimeND = config->GetDelta_UnstTime() / Time_Ref;    config->SetDelta_UnstTimeND(Delta_UnstTimeND);

  /*--- Write output to the console if this is the master node and first domain ---*/

  if ((rank == MASTER_NODE) && (iMesh == MESH_0)) {

    cout.precision(6);

    if (config->GetRef_Inc_NonDim() == DIMENSIONAL) {
      cout << "Incompressible flow: rho_ref, vel_ref, temp_ref, p_ref" << endl;
      cout << "are set to 1.0 in order to perform a dimensional calculation." << endl;
      if (dynamic_grid) cout << "Force coefficients computed using MACH_MOTION." << endl;
      else cout << "Force coefficients computed using initial values." << endl;
    }
    else if (config->GetRef_Inc_NonDim() == INITIAL_VALUES) {
      cout << "Incompressible flow: rho_ref, vel_ref, and temp_ref" << endl;
      cout << "are based on the initial values, p_ref = rho_ref*vel_ref^2." << endl;
      if (dynamic_grid) cout << "Force coefficients computed using MACH_MOTION." << endl;
      else cout << "Force coefficients computed using initial values." << endl;
    }
    else if (config->GetRef_Inc_NonDim() == REFERENCE_VALUES) {
      cout << "Incompressible flow: rho_ref, vel_ref, and temp_ref" << endl;
      cout << "are user-provided reference values, p_ref = rho_ref*vel_ref^2." << endl;
      if (dynamic_grid) cout << "Force coefficients computed using MACH_MOTION." << endl;
      else cout << "Force coefficients computed using reference values." << endl;
    }
    cout << "The reference area for force coeffs. is " << config->GetRefArea() << " m^2." << endl;
    cout << "The reference length for force coeffs. is " << config->GetRefLength() << " m." << endl;

    cout << "The pressure is decomposed into thermodynamic and dynamic components." << endl;
    cout << "The initial value of the dynamic pressure is 0." << endl;

    cout << "Mach number: "<< config->GetMach();
    if (config->GetKind_FluidModel() == CONSTANT_DENSITY) {
      cout << ", computed using the Bulk modulus." << endl;
    } else {
      cout << ", computed using fluid speed of sound." << endl;
    }

    cout << "For external flows, the initial state is imposed at the far-field." << endl;
    cout << "Angle of attack (deg): "<< config->GetAoA() << ", computed using the initial velocity." << endl;
    cout << "Side slip angle (deg): "<< config->GetAoS() << ", computed using the initial velocity." << endl;

    if (viscous) {
      cout << "Reynolds number per meter: " << config->GetReynolds() << ", computed using initial values."<< endl;
      cout << "Reynolds number is a byproduct of inputs only (not used internally)." << endl;
    }
    cout << "SI units only. The grid should be dimensional (meters)." << endl;

    switch (config->GetKind_DensityModel()) {

      case INC_DENSITYMODEL::CONSTANT:
        if (energy) cout << "Energy equation is active and decoupled." << endl;
        else cout << "No energy equation." << endl;
        break;

      case INC_DENSITYMODEL::BOUSSINESQ:
        if (energy) cout << "Energy equation is active and coupled through Boussinesq approx." << endl;
        break;

      case INC_DENSITYMODEL::VARIABLE:
        if (energy) cout << "Energy equation is active and coupled for variable density." << endl;
        break;

    }

    stringstream NonDimTableOut, ModelTableOut;
    stringstream Unit;

    cout << endl;
    PrintingToolbox::CTablePrinter ModelTable(&ModelTableOut);
    ModelTableOut <<"-- Models:"<< endl;

    ModelTable.AddColumn("Viscosity Model", 25);
    ModelTable.AddColumn("Conductivity Model", 26);
    ModelTable.AddColumn("Fluid Model", 25);
    ModelTable.SetAlign(PrintingToolbox::CTablePrinter::RIGHT);
    ModelTable.PrintHeader();

    PrintingToolbox::CTablePrinter NonDimTable(&NonDimTableOut);
    NonDimTable.AddColumn("Name", 22);
    NonDimTable.AddColumn("Dim. value", 14);
    NonDimTable.AddColumn("Ref. value", 14);
    NonDimTable.AddColumn("Unit", 10);
    NonDimTable.AddColumn("Non-dim. value", 14);
    NonDimTable.SetAlign(PrintingToolbox::CTablePrinter::RIGHT);

    NonDimTableOut <<"-- Fluid properties:"<< endl;

    NonDimTable.PrintHeader();

    if (viscous){

      switch(config->GetKind_ViscosityModel()){
      case VISCOSITYMODEL::CONSTANT:
        ModelTable << "CONSTANT_VISCOSITY";
        if      (config->GetSystemMeasurements() == SI) Unit << "N.s/m^2";
        else if (config->GetSystemMeasurements() == US) Unit << "lbf.s/ft^2";
        NonDimTable << "Viscosity" << config->GetMu_Constant() << config->GetMu_Constant()/config->GetMu_ConstantND() << Unit.str() << config->GetMu_ConstantND();
        Unit.str("");
        NonDimTable.PrintFooter();
        break;

      case VISCOSITYMODEL::SUTHERLAND:
        ModelTable << "SUTHERLAND";
        if      (config->GetSystemMeasurements() == SI) Unit << "N.s/m^2";
        else if (config->GetSystemMeasurements() == US) Unit << "lbf.s/ft^2";
        NonDimTable << "Ref. Viscosity" <<  config->GetMu_Ref() <<  config->GetViscosity_Ref() << Unit.str() << config->GetMu_RefND();
        Unit.str("");
        if      (config->GetSystemMeasurements() == SI) Unit << "K";
        else if (config->GetSystemMeasurements() == US) Unit << "R";
        NonDimTable << "Sutherland Temp." << config->GetMu_Temperature_Ref() <<  config->GetTemperature_Ref() << Unit.str() << config->GetMu_Temperature_RefND();
        Unit.str("");
        if      (config->GetSystemMeasurements() == SI) Unit << "K";
        else if (config->GetSystemMeasurements() == US) Unit << "R";
        NonDimTable << "Sutherland Const." << config->GetMu_S() << config->GetTemperature_Ref() << Unit.str() << config->GetMu_SND();
        Unit.str("");
        NonDimTable.PrintFooter();
        break;

      case VISCOSITYMODEL::POLYNOMIAL:
        ModelTable << "POLYNOMIAL_VISCOSITY";
        for (iVar = 0; iVar < config->GetnPolyCoeffs(); iVar++) {
          stringstream ss;
          ss << iVar;
          if (config->GetMu_PolyCoeff(iVar) != 0.0)
            NonDimTable << "Mu(T) Poly. Coeff. " + ss.str()  << config->GetMu_PolyCoeff(iVar) << config->GetMu_PolyCoeff(iVar)/config->GetMu_PolyCoeffND(iVar) << "-" << config->GetMu_PolyCoeffND(iVar);
        }
        Unit.str("");
        NonDimTable.PrintFooter();
        break;
      }

      switch(config->GetKind_ConductivityModel()){
      case CONDUCTIVITYMODEL::CONSTANT_PRANDTL:
        ModelTable << "CONSTANT_PRANDTL";
        NonDimTable << "Prandtl (Lam.)"  << "-" << "-" << "-" << config->GetPrandtl_Lam();
        Unit.str("");
        NonDimTable << "Prandtl (Turb.)" << "-" << "-" << "-" << config->GetPrandtl_Turb();
        Unit.str("");
        NonDimTable.PrintFooter();
        break;

      case CONDUCTIVITYMODEL::CONSTANT:
        ModelTable << "CONSTANT";
        Unit << "W/m^2.K";
        NonDimTable << "Molecular Cond." << config->GetThermal_Conductivity_Constant() << config->GetThermal_Conductivity_Constant()/config->GetThermal_Conductivity_ConstantND() << Unit.str() << config->GetThermal_Conductivity_ConstantND();
        Unit.str("");
        NonDimTable.PrintFooter();
        break;

      case CONDUCTIVITYMODEL::POLYNOMIAL:
        ModelTable << "POLYNOMIAL";
        for (iVar = 0; iVar < config->GetnPolyCoeffs(); iVar++) {
          stringstream ss;
          ss << iVar;
          if (config->GetKt_PolyCoeff(iVar) != 0.0)
            NonDimTable << "Kt(T) Poly. Coeff. " + ss.str()  << config->GetKt_PolyCoeff(iVar) << config->GetKt_PolyCoeff(iVar)/config->GetKt_PolyCoeffND(iVar) << "-" << config->GetKt_PolyCoeffND(iVar);
        }
        Unit.str("");
        NonDimTable.PrintFooter();
        break;
      }
    } else {
      ModelTable << "-" << "-";
    }

    switch (config->GetKind_FluidModel()){
    case CONSTANT_DENSITY:
      ModelTable << "CONSTANT_DENSITY";
      if (energy){
        Unit << "N.m/kg.K";
        NonDimTable << "Spec. Heat (Cp)" << config->GetSpecific_Heat_Cp() << config->GetSpecific_Heat_Cp()/config->GetSpecific_Heat_CpND() << Unit.str() << config->GetSpecific_Heat_CpND();
        Unit.str("");
      }
      if (boussinesq){
        Unit << "K^-1";
        NonDimTable << "Thermal Exp." << config->GetThermal_Expansion_Coeff() << config->GetThermal_Expansion_Coeff()/config->GetThermal_Expansion_CoeffND() << Unit.str() <<  config->GetThermal_Expansion_CoeffND();
        Unit.str("");
      }
      Unit << "Pa";
      NonDimTable << "Bulk Modulus" << config->GetBulk_Modulus() << 1.0 << Unit.str() <<  config->GetBulk_Modulus();
      Unit.str("");
      NonDimTable.PrintFooter();
      break;

    case INC_IDEAL_GAS:
      ModelTable << "INC_IDEAL_GAS";
      Unit << "N.m/kg.K";
      NonDimTable << "Spec. Heat (Cp)" << config->GetSpecific_Heat_Cp() << config->GetSpecific_Heat_Cp()/config->GetSpecific_Heat_CpND() << Unit.str() << config->GetSpecific_Heat_CpND();
      Unit.str("");
      Unit << "g/mol";
      NonDimTable << "Molecular weight" << config->GetMolecular_Weight()<< 1.0 << Unit.str() << config->GetMolecular_Weight();
      Unit.str("");
      Unit << "N.m/kg.K";
      NonDimTable << "Gas Constant" << config->GetGas_Constant() << config->GetGas_Constant_Ref() << Unit.str() << config->GetGas_ConstantND();
      Unit.str("");
      Unit << "Pa";
      NonDimTable << "Therm. Pressure" << config->GetPressure_Thermodynamic() << config->GetPressure_Ref() << Unit.str() << config->GetPressure_ThermodynamicND();
      Unit.str("");
      NonDimTable.PrintFooter();
      break;

    case INC_IDEAL_GAS_POLY:
      ModelTable << "INC_IDEAL_GAS_POLY";
      Unit.str("");
      Unit << "g/mol";
      NonDimTable << "Molecular weight" << config->GetMolecular_Weight()<< 1.0 << Unit.str() << config->GetMolecular_Weight();
      Unit.str("");
      Unit << "N.m/kg.K";
      NonDimTable << "Gas Constant" << config->GetGas_Constant() << config->GetGas_Constant_Ref() << Unit.str() << config->GetGas_ConstantND();
      Unit.str("");
      Unit << "Pa";
      NonDimTable << "Therm. Pressure" << config->GetPressure_Thermodynamic() << config->GetPressure_Ref() << Unit.str() << config->GetPressure_ThermodynamicND();
      Unit.str("");
      for (iVar = 0; iVar < config->GetnPolyCoeffs(); iVar++) {
        stringstream ss;
        ss << iVar;
        if (config->GetCp_PolyCoeff(iVar) != 0.0)
          NonDimTable << "Cp(T) Poly. Coeff. " + ss.str()  << config->GetCp_PolyCoeff(iVar) << config->GetCp_PolyCoeff(iVar)/config->GetCp_PolyCoeffND(iVar) << "-" << config->GetCp_PolyCoeffND(iVar);
      }
      Unit.str("");
      NonDimTable.PrintFooter();
      break;

    }


    NonDimTableOut <<"-- Initial and free-stream conditions:"<< endl;
    NonDimTable.PrintHeader();

    if      (config->GetSystemMeasurements() == SI) Unit << "Pa";
    else if (config->GetSystemMeasurements() == US) Unit << "psf";
    NonDimTable << "Dynamic Pressure" << config->GetPressure_FreeStream() << config->GetPressure_Ref() << Unit.str() << config->GetPressure_FreeStreamND();
    Unit.str("");
    if      (config->GetSystemMeasurements() == SI) Unit << "Pa";
    else if (config->GetSystemMeasurements() == US) Unit << "psf";
    NonDimTable << "Total Pressure" << config->GetPressure_FreeStream() + 0.5*config->GetDensity_FreeStream()*config->GetModVel_FreeStream()*config->GetModVel_FreeStream()
                << config->GetPressure_Ref() << Unit.str() << config->GetPressure_FreeStreamND() + 0.5*config->GetDensity_FreeStreamND()*config->GetModVel_FreeStreamND()*config->GetModVel_FreeStreamND();
    Unit.str("");
    if      (config->GetSystemMeasurements() == SI) Unit << "kg/m^3";
    else if (config->GetSystemMeasurements() == US) Unit << "slug/ft^3";
    NonDimTable << "Density" << config->GetDensity_FreeStream() << config->GetDensity_Ref() << Unit.str() << config->GetDensity_FreeStreamND();
    Unit.str("");
    if (energy){
      if      (config->GetSystemMeasurements() == SI) Unit << "K";
      else if (config->GetSystemMeasurements() == US) Unit << "R";
      NonDimTable << "Temperature" << config->GetTemperature_FreeStream() << config->GetTemperature_Ref() << Unit.str() << config->GetTemperature_FreeStreamND();
      Unit.str("");
    }
    if      (config->GetSystemMeasurements() == SI) Unit << "m/s";
    else if (config->GetSystemMeasurements() == US) Unit << "ft/s";
    NonDimTable << "Velocity-X" << config->GetVelocity_FreeStream()[0] << config->GetVelocity_Ref() << Unit.str() << config->GetVelocity_FreeStreamND()[0];
    NonDimTable << "Velocity-Y" << config->GetVelocity_FreeStream()[1] << config->GetVelocity_Ref() << Unit.str() << config->GetVelocity_FreeStreamND()[1];
    if (nDim == 3){
      NonDimTable << "Velocity-Z" << config->GetVelocity_FreeStream()[2] << config->GetVelocity_Ref() << Unit.str() << config->GetVelocity_FreeStreamND()[2];
    }
    NonDimTable << "Velocity Magnitude" << config->GetModVel_FreeStream() << config->GetVelocity_Ref() << Unit.str() << config->GetModVel_FreeStreamND();
    Unit.str("");

    if (viscous){
      NonDimTable.PrintFooter();
      if      (config->GetSystemMeasurements() == SI) Unit << "N.s/m^2";
      else if (config->GetSystemMeasurements() == US) Unit << "lbf.s/ft^2";
      NonDimTable << "Viscosity" << config->GetViscosity_FreeStream() << config->GetViscosity_Ref() << Unit.str() << config->GetViscosity_FreeStreamND();
      Unit.str("");
      if      (config->GetSystemMeasurements() == SI) Unit << "W/m^2.K";
      else if (config->GetSystemMeasurements() == US) Unit << "lbf/ft.s.R";
      NonDimTable << "Conductivity" << "-" << config->GetThermal_Conductivity_Ref() << Unit.str() << "-";
      Unit.str("");
      if (turbulent){
        if      (config->GetSystemMeasurements() == SI) Unit << "m^2/s^2";
        else if (config->GetSystemMeasurements() == US) Unit << "ft^2/s^2";
        NonDimTable << "Turb. Kin. Energy" << config->GetTke_FreeStream() << config->GetTke_FreeStream()/config->GetTke_FreeStreamND() << Unit.str() << config->GetTke_FreeStreamND();
        Unit.str("");
        if      (config->GetSystemMeasurements() == SI) Unit << "1/s";
        else if (config->GetSystemMeasurements() == US) Unit << "1/s";
        NonDimTable << "Spec. Dissipation" << config->GetOmega_FreeStream() << config->GetOmega_FreeStream()/config->GetOmega_FreeStreamND() << Unit.str() << config->GetOmega_FreeStreamND();
        Unit.str("");
      }
      if (config->GetKind_Species_Model() != SPECIES_MODEL::NONE) {
        if      (config->GetSystemMeasurements() == SI) Unit << "m^2/s";
        else if (config->GetSystemMeasurements() == US) Unit << "ft^2/s";
        NonDimTable << "Mass Diffusivity" << config->GetDiffusivity_Constant() << config->GetDiffusivity_Constant()/config->GetDiffusivity_ConstantND() << Unit.str() << config->GetDiffusivity_ConstantND();
        Unit.str("");
      }
    }

    NonDimTable.PrintFooter();
    NonDimTable << "Mach Number" << "-" << "-" << "-" << config->GetMach();
    if (viscous){
      NonDimTable << "Reynolds Number" << "-" << "-" << "-" << config->GetReynolds();
    }

    NonDimTable.PrintFooter();
    ModelTable.PrintFooter();

    if (unsteady){
      NonDimTableOut << "-- Unsteady conditions" << endl;
      NonDimTable.PrintHeader();
      NonDimTable << "Total Time" << config->GetMax_Time() << config->GetTime_Ref() << "s" << config->GetMax_Time()/config->GetTime_Ref();
      Unit.str("");
      NonDimTable << "Time Step" << config->GetTime_Step() << config->GetTime_Ref() << "s" << config->GetDelta_UnstTimeND();
      Unit.str("");
      NonDimTable.PrintFooter();
    }


    cout << ModelTableOut.str();
    cout << NonDimTableOut.str();
  }

}

void CIncEulerSolver::SetReferenceValues(const CConfig& config) {

  /*--- Evaluate reference values for non-dimensionalization. For dimensional or non-dim
   based on initial values, use the far-field state (inf). For a custom non-dim based
   on user-provided reference values, use the ref values to compute the forces. ---*/

  su2double RefDensity, RefVel2;

  if ((config.GetRef_Inc_NonDim() == DIMENSIONAL) ||
      (config.GetRef_Inc_NonDim() == INITIAL_VALUES)) {
    RefDensity = Density_Inf;
    RefVel2 = GeometryToolbox::SquaredNorm(nDim, Velocity_Inf);
  }
  else {
    RefDensity = config.GetInc_Density_Ref();
    RefVel2 = pow(config.GetInc_Velocity_Ref(), 2);
  }

  DynamicPressureRef = 0.5 * RefDensity * RefVel2;
  AeroCoeffForceRef =  DynamicPressureRef * config.GetRefArea();

}

void CIncEulerSolver::CommonPreprocessing(CGeometry *geometry, CSolver **solver_container, CConfig *config, unsigned short iMesh,
                                          unsigned short iRKStep, unsigned short RunTime_EqSystem, bool Output) {

  const bool implicit   = (config->GetKind_TimeIntScheme() == EULER_IMPLICIT);
  const bool center     = (config->GetKind_ConvNumScheme_Flow() == SPACE_CENTERED);
  const bool center_jst = (config->GetKind_Centered_Flow() == JST) && (iMesh == MESH_0);
  const bool outlet     = (config->GetnMarker_Outlet() != 0);

  /*--- Set the primitive variables ---*/

  ompMasterAssignBarrier(ErrorCounter, 0);

  SU2_OMP_ATOMIC
  ErrorCounter += SetPrimitive_Variables(solver_container, config);

  if ((iMesh == MESH_0) && (config->GetComm_Level() == COMM_FULL)) {
    SU2_OMP_BARRIER
    SU2_OMP_MASTER
    {
      unsigned long tmp = ErrorCounter;
      SU2_MPI::Allreduce(&tmp, &ErrorCounter, 1, MPI_UNSIGNED_LONG, MPI_SUM, SU2_MPI::GetComm());
      config->SetNonphysical_Points(ErrorCounter);
    }
    END_SU2_OMP_MASTER
    SU2_OMP_BARRIER
  }

  /*--- Artificial dissipation ---*/

  if (center && !Output) {
    SetMax_Eigenvalue(geometry, config);
    if (center_jst) {
      SetCentered_Dissipation_Sensor(geometry, config);
      SetUndivided_Laplacian(geometry, config);
    }
  }

  /*--- Update the beta value based on the maximum velocity. ---*/

  SetBeta_Parameter(geometry, solver_container, config, iMesh);

  /*--- Compute properties needed for mass flow BCs. ---*/

  if (outlet) {
    SU2_OMP_MASTER
    GetOutlet_Properties(geometry, config, iMesh, Output);
    END_SU2_OMP_MASTER
    SU2_OMP_BARRIER
  }

  /*--- Initialize the Jacobian matrix and residual, not needed for the reducer strategy
   *    as we set blocks (including diagonal ones) and completely overwrite. ---*/

  if(!ReducerStrategy && !Output) {
    LinSysRes.SetValZero();
    if (implicit) Jacobian.SetValZero();
    else {SU2_OMP_BARRIER} // because of "nowait" in LinSysRes
  }
}

void CIncEulerSolver::Preprocessing(CGeometry *geometry, CSolver **solver_container, CConfig *config, unsigned short iMesh,
                                    unsigned short iRKStep, unsigned short RunTime_EqSystem, bool Output) {

  const auto InnerIter = config->GetInnerIter();
  const bool muscl = config->GetMUSCL_Flow() && (iMesh == MESH_0);
  const bool center = (config->GetKind_ConvNumScheme_Flow() == SPACE_CENTERED);
  const bool limiter = (config->GetKind_SlopeLimit_Flow() != NO_LIMITER) && (InnerIter <= config->GetLimiterIter());
  const bool van_albada = (config->GetKind_SlopeLimit_Flow() == VAN_ALBADA_EDGE);

  /*--- Common preprocessing steps. ---*/

  CommonPreprocessing(geometry, solver_container, config, iMesh, iRKStep, RunTime_EqSystem, Output);

  /*--- Upwind second order reconstruction ---*/

  if (!Output && muscl && !center) {

    /*--- Gradient computation for MUSCL reconstruction. ---*/

    switch (config->GetKind_Gradient_Method_Recon()) {
      case GREEN_GAUSS:
        SetPrimitive_Gradient_GG(geometry, config, true); break;
      case LEAST_SQUARES:
      case WEIGHTED_LEAST_SQUARES:
        SetPrimitive_Gradient_LS(geometry, config, true); break;
      default: break;
    }

    /*--- Limiter computation ---*/

    if (limiter && !van_albada) SetPrimitive_Limiter(geometry, config);
  }
}

unsigned long CIncEulerSolver::SetPrimitive_Variables(CSolver **solver_container, const CConfig *config) {

  unsigned long iPoint, nonPhysicalPoints = 0;

  AD::StartNoSharedReading();

  SU2_OMP_FOR_STAT(omp_chunk_size)
  for (iPoint = 0; iPoint < nPoint; iPoint ++) {

    /*--- Incompressible flow, primitive variables ---*/

    auto physical = nodes->SetPrimVar(iPoint,GetFluidModel());

    /* Check for non-realizable states for reporting. */

    if (!physical) nonPhysicalPoints++;
  }
  END_SU2_OMP_FOR

  AD::EndNoSharedReading();

  return nonPhysicalPoints;
}

void CIncEulerSolver::SetTime_Step(CGeometry *geometry, CSolver **solver_container, CConfig *config,
                                   unsigned short iMesh, unsigned long Iteration) {

  /*--- Define an object to compute the speed of sound. ---*/
  struct SoundSpeed {
    FORCEINLINE su2double operator() (const CIncEulerVariable& nodes, unsigned long iPoint, unsigned long jPoint) const {
      return sqrt(0.5 * (nodes.GetBetaInc2(iPoint) + nodes.GetBetaInc2(jPoint)));
    }

    FORCEINLINE su2double operator() (const CIncEulerVariable& nodes, unsigned long iPoint) const {
      return sqrt(nodes.GetBetaInc2(iPoint));
    }

  } soundSpeed;

  /*--- Define an object to compute the viscous eigenvalue. ---*/
  struct LambdaVisc {
    const bool energy;

    LambdaVisc(bool e) : energy(e) {}

    FORCEINLINE su2double lambda(su2double lamVisc, su2double eddyVisc, su2double rho, su2double k, su2double cv) const {
      su2double Lambda_1 = (4.0/3.0)*(lamVisc + eddyVisc);
      su2double Lambda_2 = 0.0;
      if (energy) Lambda_2 = k / cv;
      return (Lambda_1 + Lambda_2) / rho;
    }

    FORCEINLINE su2double operator() (const CIncEulerVariable& nodes, unsigned long iPoint, unsigned long jPoint) const {
      su2double thermalCond = 0.5*(nodes.GetThermalConductivity(iPoint) + nodes.GetThermalConductivity(jPoint));
      su2double laminarVisc = 0.5*(nodes.GetLaminarViscosity(iPoint) + nodes.GetLaminarViscosity(jPoint));
      su2double eddyVisc = 0.5*(nodes.GetEddyViscosity(iPoint) + nodes.GetEddyViscosity(jPoint));
      su2double density = 0.5*(nodes.GetDensity(iPoint) + nodes.GetDensity(jPoint));
      su2double cv = 0.5*(nodes.GetSpecificHeatCv(iPoint) + nodes.GetSpecificHeatCv(jPoint));
      return lambda(laminarVisc, eddyVisc, density, thermalCond, cv);
    }

    FORCEINLINE su2double operator() (const CIncEulerVariable& nodes, unsigned long iPoint) const {
      su2double thermalCond = nodes.GetThermalConductivity(iPoint);
      su2double laminarVisc = nodes.GetLaminarViscosity(iPoint);
      su2double eddyVisc = nodes.GetEddyViscosity(iPoint);
      su2double density = nodes.GetDensity(iPoint);
      su2double cv = nodes.GetSpecificHeatCv(iPoint);
      return lambda(laminarVisc, eddyVisc, density, thermalCond, cv);
    }

  } lambdaVisc(config->GetEnergy_Equation());

  /*--- Now instantiate the generic implementation with the two functors above. ---*/

  SetTime_Step_impl(soundSpeed, lambdaVisc, geometry, solver_container, config, iMesh, Iteration);

}

void CIncEulerSolver::Centered_Residual(CGeometry *geometry, CSolver **solver_container, CNumerics **numerics_container,
                                     CConfig *config, unsigned short iMesh, unsigned short iRKStep) {

  CNumerics* numerics = numerics_container[CONV_TERM + omp_get_thread_num()*MAX_TERMS];

  unsigned long iPoint, jPoint;

  bool implicit    = (config->GetKind_TimeIntScheme() == EULER_IMPLICIT);
  bool jst_scheme  = ((config->GetKind_Centered_Flow() == JST) && (iMesh == MESH_0));

  /*--- For hybrid parallel AD, pause preaccumulation if there is shared reading of
  * variables, otherwise switch to the faster adjoint evaluation mode. ---*/
  bool pausePreacc = false;
  if (ReducerStrategy) pausePreacc = AD::PausePreaccumulation();
  else AD::StartNoSharedReading();

  /*--- Loop over edge colors. ---*/
  for (auto color : EdgeColoring)
  {
  /*--- Chunk size is at least OMP_MIN_SIZE and a multiple of the color group size. ---*/
  SU2_OMP_FOR_DYN(nextMultiple(OMP_MIN_SIZE, color.groupSize))
  for(auto k = 0ul; k < color.size; ++k) {

    auto iEdge = color.indices[k];

    /*--- Points in edge, set normal vectors, and number of neighbors ---*/

    iPoint = geometry->edges->GetNode(iEdge,0); jPoint = geometry->edges->GetNode(iEdge,1);
    numerics->SetNormal(geometry->edges->GetNormal(iEdge));
    numerics->SetNeighbor(geometry->nodes->GetnNeighbor(iPoint), geometry->nodes->GetnNeighbor(jPoint));

    /*--- Set primitive variables w/o reconstruction ---*/

    numerics->SetPrimitive(nodes->GetPrimitive(iPoint), nodes->GetPrimitive(jPoint));

    /*--- Set the largest convective eigenvalue ---*/

    numerics->SetLambda(nodes->GetLambda(iPoint), nodes->GetLambda(jPoint));

    /*--- Set undivided laplacian and pressure-based sensor ---*/

    if (jst_scheme) {
      numerics->SetUndivided_Laplacian(nodes->GetUndivided_Laplacian(iPoint), nodes->GetUndivided_Laplacian(jPoint));
      numerics->SetSensor(nodes->GetSensor(iPoint), nodes->GetSensor(jPoint));
    }

    /*--- Grid movement ---*/

    if (dynamic_grid) {
      numerics->SetGridVel(geometry->nodes->GetGridVel(iPoint), geometry->nodes->GetGridVel(jPoint));
    }

    /*--- Compute residuals, and Jacobians ---*/

    auto residual = numerics->ComputeResidual(config);

    /*--- Update residual value ---*/

    if (ReducerStrategy) {
      EdgeFluxes.SetBlock(iEdge, residual);
      if (implicit)
        Jacobian.SetBlocks(iEdge, residual.jacobian_i, residual.jacobian_j);
    }
    else {
      LinSysRes.AddBlock(iPoint, residual);
      LinSysRes.SubtractBlock(jPoint, residual);

      /*--- Set implicit computation ---*/
      if (implicit)
        Jacobian.UpdateBlocks(iEdge, iPoint, jPoint, residual.jacobian_i, residual.jacobian_j);
    }

    /*--- Viscous contribution. ---*/

    Viscous_Residual(iEdge, geometry, solver_container,
                     numerics_container[VISC_TERM + omp_get_thread_num()*MAX_TERMS], config);
  }
  END_SU2_OMP_FOR
  } // end color loop

  /*--- Restore preaccumulation and adjoint evaluation state. ---*/
  AD::ResumePreaccumulation(pausePreacc);
  if (!ReducerStrategy) AD::EndNoSharedReading();

  if (ReducerStrategy) {
    SumEdgeFluxes(geometry);
    if (implicit)
      Jacobian.SetDiagonalAsColumnSum();
  }

}

void CIncEulerSolver::Upwind_Residual(CGeometry *geometry, CSolver **solver_container,
                                      CNumerics **numerics_container, CConfig *config, unsigned short iMesh) {

  CNumerics* numerics = numerics_container[CONV_TERM + omp_get_thread_num()*MAX_TERMS];

  /*--- Static arrays of MUSCL-reconstructed primitives and secondaries (thread safety). ---*/
  su2double Primitive_i[MAXNVAR] = {0.0}, Primitive_j[MAXNVAR] = {0.0};

  unsigned long iPoint, jPoint, counter_local = 0;
  unsigned short iDim, iVar;

  SU2_OMP_MASTER
  ErrorCounter = 0;
  END_SU2_OMP_MASTER

  const bool implicit   = (config->GetKind_TimeIntScheme() == EULER_IMPLICIT);
  const bool muscl      = (config->GetMUSCL_Flow() && (iMesh == MESH_0));
  const bool limiter    = (config->GetKind_SlopeLimit_Flow() != NO_LIMITER);
  const bool van_albada = (config->GetKind_SlopeLimit_Flow() == VAN_ALBADA_EDGE);

  /*--- For hybrid parallel AD, pause preaccumulation if there is shared reading of
  * variables, otherwise switch to the faster adjoint evaluation mode. ---*/
  bool pausePreacc = false;
  if (ReducerStrategy) pausePreacc = AD::PausePreaccumulation();
  else AD::StartNoSharedReading();

  /*--- Loop over edge colors. ---*/
  for (auto color : EdgeColoring)
  {
  /*--- Chunk size is at least OMP_MIN_SIZE and a multiple of the color group size. ---*/
  SU2_OMP_FOR_DYN(nextMultiple(OMP_MIN_SIZE, color.groupSize))
  for(auto k = 0ul; k < color.size; ++k) {

    auto iEdge = color.indices[k];

    /*--- Points in edge and normal vectors ---*/

    iPoint = geometry->edges->GetNode(iEdge,0); jPoint = geometry->edges->GetNode(iEdge,1);
    numerics->SetNormal(geometry->edges->GetNormal(iEdge));

    /*--- Grid movement ---*/

    if (dynamic_grid)
      numerics->SetGridVel(geometry->nodes->GetGridVel(iPoint), geometry->nodes->GetGridVel(jPoint));

    /*--- Get primitive variables ---*/

    auto V_i = nodes->GetPrimitive(iPoint);
    auto V_j = nodes->GetPrimitive(jPoint);

    /*--- High order reconstruction using MUSCL strategy ---*/

    if (muscl) {

      auto Coord_i = geometry->nodes->GetCoord(iPoint);
      auto Coord_j = geometry->nodes->GetCoord(jPoint);

      su2double Vector_ij[MAXNDIM] = {0.0};
      for (iDim = 0; iDim < nDim; iDim++) {
        Vector_ij[iDim] = 0.5*(Coord_j[iDim] - Coord_i[iDim]);
      }

      auto Gradient_i = nodes->GetGradient_Reconstruction(iPoint);
      auto Gradient_j = nodes->GetGradient_Reconstruction(jPoint);

      for (iVar = 0; iVar < nPrimVarGrad; iVar++) {

        su2double Project_Grad_i = 0.0;
        su2double Project_Grad_j = 0.0;

        for (iDim = 0; iDim < nDim; iDim++) {
          Project_Grad_i += Vector_ij[iDim]*Gradient_i[iVar][iDim];
          Project_Grad_j -= Vector_ij[iDim]*Gradient_j[iVar][iDim];
        }

        su2double lim_i = 1.0;
        su2double lim_j = 1.0;

        if (van_albada) {
          su2double V_ij = V_j[iVar] - V_i[iVar];
          lim_i = LimiterHelpers<>::vanAlbadaFunction(Project_Grad_i, V_ij, EPS);
          lim_j = LimiterHelpers<>::vanAlbadaFunction(-Project_Grad_j, V_ij, EPS);
        }
        else if (limiter) {
          lim_i = nodes->GetLimiter_Primitive(iPoint, iVar);
          lim_j = nodes->GetLimiter_Primitive(jPoint, iVar);
        }

        Primitive_i[iVar] = V_i[iVar] + lim_i * Project_Grad_i;
        Primitive_j[iVar] = V_j[iVar] + lim_j * Project_Grad_j;
      }

      for (iVar = nPrimVarGrad; iVar < nPrimVar; iVar++) {
        Primitive_i[iVar] = V_i[iVar];
        Primitive_j[iVar] = V_j[iVar];
      }

      /*--- Check for non-physical solutions after reconstruction. If found,
       use the cell-average value of the solution. This results in a locally
       first-order approximation, but this is typically only active
       during the start-up of a calculation or difficult transients. For
       incompressible flow, only the temperature and density need to be
       checked. Pressure is the dynamic pressure (can be negative). ---*/

      if (config->GetEnergy_Equation()) {
        bool neg_temperature_i = (Primitive_i[nDim+1] < 0.0);
        bool neg_temperature_j = (Primitive_j[nDim+1] < 0.0);

        bool neg_density_i  = (Primitive_i[nDim+2] < 0.0);
        bool neg_density_j  = (Primitive_j[nDim+2] < 0.0);

        nodes->SetNon_Physical(iPoint, neg_density_i || neg_temperature_i);
        nodes->SetNon_Physical(jPoint, neg_density_j || neg_temperature_j);

        /* Lastly, check for existing first-order points still active from previous iterations. */

        if (nodes->GetNon_Physical(iPoint)) {
          counter_local++;
          for (iVar = 0; iVar < nPrimVar; iVar++)
            Primitive_i[iVar] = V_i[iVar];
        }
        if (nodes->GetNon_Physical(jPoint)) {
          counter_local++;
          for (iVar = 0; iVar < nPrimVar; iVar++)
            Primitive_j[iVar] = V_j[iVar];
        }
      }

      numerics->SetPrimitive(Primitive_i, Primitive_j);

    } else {

      /*--- Set primitive variables without reconstruction ---*/

      numerics->SetPrimitive(V_i, V_j);

    }

    /*--- Compute the residual ---*/

    auto residual = numerics->ComputeResidual(config);

    /*--- Update residual value ---*/

    if (ReducerStrategy) {
      EdgeFluxes.SetBlock(iEdge, residual);
      if (implicit)
        Jacobian.SetBlocks(iEdge, residual.jacobian_i, residual.jacobian_j);
    }
    else {
      LinSysRes.AddBlock(iPoint, residual);
      LinSysRes.SubtractBlock(jPoint, residual);

      /*--- Set implicit computation ---*/
      if (implicit)
        Jacobian.UpdateBlocks(iEdge, iPoint, jPoint, residual.jacobian_i, residual.jacobian_j);
    }

    /*--- Viscous contribution. ---*/

    Viscous_Residual(iEdge, geometry, solver_container,
                     numerics_container[VISC_TERM + omp_get_thread_num()*MAX_TERMS], config);
  }
  END_SU2_OMP_FOR
  } // end color loop

  /*--- Restore preaccumulation and adjoint evaluation state. ---*/
  AD::ResumePreaccumulation(pausePreacc);
  if (!ReducerStrategy) AD::EndNoSharedReading();

  if (ReducerStrategy) {
    SumEdgeFluxes(geometry);
    if (implicit)
      Jacobian.SetDiagonalAsColumnSum();
  }

  /*--- Warning message about non-physical reconstructions. ---*/

  if ((iMesh == MESH_0) && (config->GetComm_Level() == COMM_FULL)) {
    /*--- Add counter results for all threads. ---*/
    SU2_OMP_ATOMIC
    ErrorCounter += counter_local;
    SU2_OMP_BARRIER

    /*--- Add counter results for all ranks. ---*/
    SU2_OMP_MASTER {
      counter_local = ErrorCounter;
      SU2_MPI::Reduce(&counter_local, &ErrorCounter, 1, MPI_UNSIGNED_LONG, MPI_SUM, MASTER_NODE, SU2_MPI::GetComm());
      config->SetNonphysical_Reconstr(ErrorCounter);
    }
    END_SU2_OMP_MASTER
    SU2_OMP_BARRIER
  }

}

void CIncEulerSolver::Source_Residual(CGeometry *geometry, CSolver **solver_container,
                                      CNumerics **numerics_container, CConfig *config, unsigned short iMesh) {

  /*--- Pick one numerics object per thread. ---*/
  CNumerics* numerics = numerics_container[SOURCE_FIRST_TERM + omp_get_thread_num()*MAX_TERMS];

  unsigned short iVar;
  unsigned long iPoint;

  const bool implicit       = (config->GetKind_TimeIntScheme() == EULER_IMPLICIT);
  const bool rotating_frame = config->GetRotating_Frame();
  const bool axisymmetric   = config->GetAxisymmetric();
  const bool body_force     = config->GetBody_Force();
  const bool boussinesq     = (config->GetKind_DensityModel() == INC_DENSITYMODEL::BOUSSINESQ);
  const bool viscous        = config->GetViscous();
  const bool radiation      = config->AddRadiation();
  const bool vol_heat       = config->GetHeatSource();
  const bool turbulent      = (config->GetKind_Turb_Model() != TURB_MODEL::NONE);
  const bool energy         = config->GetEnergy_Equation();
  const bool streamwise_periodic             = (config->GetKind_Streamwise_Periodic() != ENUM_STREAMWISE_PERIODIC::NONE);
  const bool streamwise_periodic_temperature = config->GetStreamwise_Periodic_Temperature();

  AD::StartNoSharedReading();

  if (body_force) {

    /*--- Loop over all points ---*/

    SU2_OMP_FOR_STAT(omp_chunk_size)
    for (iPoint = 0; iPoint < nPointDomain; iPoint++) {

      /*--- Load the conservative variables ---*/

      numerics->SetConservative(nodes->GetSolution(iPoint),
                                nodes->GetSolution(iPoint));

      /*--- Set incompressible density  ---*/

      numerics->SetDensity(nodes->GetDensity(iPoint),
                           nodes->GetDensity(iPoint));

      /*--- Load the volume of the dual mesh cell ---*/

      numerics->SetVolume(geometry->nodes->GetVolume(iPoint));

      /*--- Compute the body force source residual ---*/

      auto residual = numerics->ComputeResidual(config);

      /*--- Add the source residual to the total ---*/

      LinSysRes.AddBlock(iPoint, residual);

    }
    END_SU2_OMP_FOR
  }

  if (boussinesq) {

    /*--- Loop over all points ---*/

    SU2_OMP_FOR_STAT(omp_chunk_size)
    for (iPoint = 0; iPoint < nPointDomain; iPoint++) {

      /*--- Load the conservative variables ---*/

      numerics->SetConservative(nodes->GetSolution(iPoint),
                                nodes->GetSolution(iPoint));

      /*--- Set incompressible density  ---*/

      numerics->SetDensity(nodes->GetDensity(iPoint),
                           nodes->GetDensity(iPoint));

      /*--- Load the volume of the dual mesh cell ---*/

      numerics->SetVolume(geometry->nodes->GetVolume(iPoint));

      /*--- Compute the boussinesq source residual ---*/

      auto residual = numerics->ComputeResidual(config);

      /*--- Add the source residual to the total ---*/

      LinSysRes.AddBlock(iPoint, residual);

    }
    END_SU2_OMP_FOR
  }

  if (rotating_frame) {

    /*--- Loop over all points ---*/

    SU2_OMP_FOR_STAT(omp_chunk_size)
    for (iPoint = 0; iPoint < nPointDomain; iPoint++) {

      /*--- Load the primitive variables ---*/

      numerics->SetPrimitive(nodes->GetPrimitive(iPoint), nullptr);

      /*--- Set incompressible density ---*/

      numerics->SetDensity(nodes->GetDensity(iPoint), 0.0);

      /*--- Load the volume of the dual mesh cell ---*/

      numerics->SetVolume(geometry->nodes->GetVolume(iPoint));

      /*--- Compute the rotating frame source residual ---*/

      auto residual = numerics->ComputeResidual(config);

      /*--- Add the source residual to the total ---*/

      LinSysRes.AddBlock(iPoint, residual);

      /*--- Add the implicit Jacobian contribution ---*/

      if (implicit) Jacobian.AddBlock2Diag(iPoint, residual.jacobian_i);

    }
    END_SU2_OMP_FOR
  }

  AD::EndNoSharedReading();

  if (axisymmetric) {

    /*--- For viscous problems, we need an additional gradient. ---*/

    if (viscous) {

      AD::StartNoSharedReading();

      SU2_OMP_FOR_STAT(omp_chunk_size)
      for (iPoint = 0; iPoint < nPoint; iPoint++) {

        su2double yCoord          = geometry->nodes->GetCoord(iPoint, 1);
        su2double yVelocity       = nodes->GetVelocity(iPoint,1);
        su2double Total_Viscosity = (nodes->GetLaminarViscosity(iPoint) +
                                     nodes->GetEddyViscosity(iPoint));
        su2double AuxVar = 0.0;
        if (yCoord > EPS)
          AuxVar = Total_Viscosity*yVelocity/yCoord;

        /*--- Set the auxiliary variable for this node. ---*/

        nodes->SetAuxVar(iPoint, 0, AuxVar);

      }
      END_SU2_OMP_FOR

      AD::EndNoSharedReading();

      /*--- Compute the auxiliary variable gradient with GG or WLS. ---*/

      if (config->GetKind_Gradient_Method() == GREEN_GAUSS) {
        SetAuxVar_Gradient_GG(geometry, config);
      }
      if (config->GetKind_Gradient_Method() == WEIGHTED_LEAST_SQUARES) {
        SetAuxVar_Gradient_LS(geometry, config);
      }

    }

    /*--- loop over points ---*/

    AD::StartNoSharedReading();

    SU2_OMP_FOR_STAT(omp_chunk_size)
    for (iPoint = 0; iPoint < nPointDomain; iPoint++) {

      /*--- Conservative variables w/o reconstruction ---*/

      numerics->SetPrimitive(nodes->GetPrimitive(iPoint), nullptr);

      /*--- Set incompressible density  ---*/

      numerics->SetDensity(nodes->GetDensity(iPoint),
                           nodes->GetDensity(iPoint));

      /*--- Set control volume ---*/

      numerics->SetVolume(geometry->nodes->GetVolume(iPoint));

      /*--- Set y coordinate ---*/

      numerics->SetCoord(geometry->nodes->GetCoord(iPoint),
                         geometry->nodes->GetCoord(iPoint));

      /*--- If viscous, we need gradients for extra terms. ---*/

      if (viscous) {

        /*--- Gradient of the primitive variables ---*/

        numerics->SetPrimVarGradient(nodes->GetGradient_Primitive(iPoint), nullptr);

        /*--- Load the aux variable gradient that we already computed. ---*/

        numerics->SetAuxVarGrad(nodes->GetAuxVarGradient(iPoint), nullptr);

      }

      /*--- Compute Source term Residual ---*/

      auto residual = numerics->ComputeResidual(config);

      /*--- Add Residual ---*/

      LinSysRes.AddBlock(iPoint, residual);

      /*--- Implicit part ---*/

      if (implicit)
        Jacobian.AddBlock2Diag(iPoint, residual.jacobian_i);

    }
    END_SU2_OMP_FOR

    AD::EndNoSharedReading();
  }

  if (radiation) {

    AD::StartNoSharedReading();

    CNumerics* second_numerics = numerics_container[SOURCE_SECOND_TERM + omp_get_thread_num()*MAX_TERMS];

    SU2_OMP_FOR_STAT(omp_chunk_size)
    for (iPoint = 0; iPoint < nPointDomain; iPoint++) {

      /*--- Store the radiation source term ---*/

      second_numerics->SetRadVarSource(solver_container[RAD_SOL]->GetNodes()->GetRadiative_SourceTerm(iPoint));

      /*--- Set control volume ---*/

      second_numerics->SetVolume(geometry->nodes->GetVolume(iPoint));

      /*--- Compute the residual ---*/

      auto residual = second_numerics->ComputeResidual(config);

      /*--- Add Residual ---*/

      LinSysRes.AddBlock(iPoint, residual);

      /*--- Implicit part ---*/

      if (implicit) Jacobian.AddBlock2Diag(iPoint, residual.jacobian_i);

      if (vol_heat) {

        if(solver_container[RAD_SOL]->GetNodes()->GetVol_HeatSource(iPoint)) {

          auto Volume = geometry->nodes->GetVolume(iPoint);

          /*--- Subtract integrated source from the residual. ---*/
          LinSysRes(iPoint, nDim+1) -= config->GetHeatSource_Val()*Volume;
        }

      }

    }
    END_SU2_OMP_FOR

    AD::EndNoSharedReading();
  }

  if (streamwise_periodic) {

    /*--- For turbulent streamwise periodic problems w/ energy eq, we need an additional gradient of Eddy viscosity. ---*/
    if (streamwise_periodic_temperature && turbulent) {

      AD::StartNoSharedReading();

      SU2_OMP_FOR_STAT(omp_chunk_size)
      for (iPoint = 0; iPoint < nPoint; iPoint++) {
        /*--- Set the auxiliary variable, Eddy viscosity mu_t, for this node. ---*/
        nodes->SetAuxVar(iPoint, 0, nodes->GetEddyViscosity(iPoint));
      }
      END_SU2_OMP_FOR

      AD::EndNoSharedReading();

      /*--- Compute the auxiliary variable gradient with GG or WLS. ---*/
      if (config->GetKind_Gradient_Method() == GREEN_GAUSS) {
        SetAuxVar_Gradient_GG(geometry, config);
      }
      if (config->GetKind_Gradient_Method() == WEIGHTED_LEAST_SQUARES) {
        SetAuxVar_Gradient_LS(geometry, config);
      }

    } // if turbulent

    /*--- Set delta_p, m_dot, inlet_T, integrated_heat ---*/
    numerics->SetStreamwisePeriodicValues(SPvals);

    AD::StartNoSharedReading();

    /*--- Loop over all points ---*/
    SU2_OMP_FOR_STAT(omp_chunk_size)
    for (iPoint = 0; iPoint < nPointDomain; iPoint++) {

      /*--- Load the primitive variables ---*/
      numerics->SetPrimitive(nodes->GetPrimitive(iPoint), nullptr);

      /*--- Set incompressible density ---*/
      numerics->SetDensity(nodes->GetDensity(iPoint), 0.0);

      /*--- Load the volume of the dual mesh cell ---*/
      numerics->SetVolume(geometry->nodes->GetVolume(iPoint));

      /*--- Load the aux variable gradient that we already computed. ---*/
      if(streamwise_periodic_temperature && turbulent)
        numerics->SetAuxVarGrad(nodes->GetAuxVarGradient(iPoint), nullptr);

      /*--- Compute the streamwise periodic source residual and add to the total ---*/
      auto residual = numerics->ComputeResidual(config);
      LinSysRes.AddBlock(iPoint, residual);

      /*--- Add the implicit Jacobian contribution ---*/
      if (implicit) Jacobian.AddBlock2Diag(iPoint, residual.jacobian_i);

    } // for iPoint
    END_SU2_OMP_FOR

    AD::EndNoSharedReading();

    if(!streamwise_periodic_temperature && energy) {

      CNumerics* second_numerics = numerics_container[SOURCE_SECOND_TERM + omp_get_thread_num()*MAX_TERMS];

      /*--- Set delta_p, m_dot, inlet_T, integrated_heat ---*/
      second_numerics->SetStreamwisePeriodicValues(SPvals);

      /*--- This bit acts as a boundary condition rather than a source term. But logically it fits better here. ---*/
      for (auto iMarker = 0ul; iMarker < config->GetnMarker_All(); iMarker++) {

        /*--- Only "inlet"/donor periodic marker ---*/
        if (config->GetMarker_All_KindBC(iMarker) == PERIODIC_BOUNDARY &&
            config->GetMarker_All_PerBound(iMarker) == 1) {

          SU2_OMP_FOR_STAT(OMP_MIN_SIZE)
          for (auto iVertex = 0ul; iVertex < nVertex[iMarker]; iVertex++) {

            iPoint = geometry->vertex[iMarker][iVertex]->GetNode();

            if (!geometry->nodes->GetDomain(iPoint)) continue;

            /*--- Load the primitive variables ---*/
            second_numerics->SetPrimitive(nodes->GetPrimitive(iPoint), nullptr);

            /*--- Set incompressible density ---*/
            second_numerics->SetDensity(nodes->GetDensity(iPoint), 0.0);

            /*--- Set the specific heat ---*/
            second_numerics->SetSpecificHeat(nodes->GetSpecificHeatCp(iPoint), 0.0);

            /*--- Set the area normal ---*/
            second_numerics->SetNormal(geometry->vertex[iMarker][iVertex]->GetNormal());

            /*--- Compute the streamwise periodic source residual and add to the total ---*/
            auto residual = second_numerics->ComputeResidual(config);
            LinSysRes.AddBlock(iPoint, residual);

          }// for iVertex
          END_SU2_OMP_FOR
        }// if periodic inlet boundary
      }// for iMarker
    }// if !streamwise_periodic_temperature
  }// if streamwise_periodic

  /*--- Check if a verification solution is to be computed. ---*/

  if (VerificationSolution) {
    if ( VerificationSolution->IsManufacturedSolution() ) {

      /*--- Get the physical time. ---*/
      su2double time = 0.0;
      if (config->GetTime_Marching() != TIME_MARCHING::STEADY) time = config->GetPhysicalTime();

      AD::StartNoSharedReading();

      /*--- Loop over points ---*/
      SU2_OMP_FOR_STAT(omp_chunk_size)
      for (iPoint = 0; iPoint < nPointDomain; iPoint++) {

        /*--- Get control volume size. ---*/
        su2double Volume = geometry->nodes->GetVolume(iPoint);

        /*--- Get the current point coordinates. ---*/
        const su2double *coor = geometry->nodes->GetCoord(iPoint);

        /*--- Get the MMS source term. ---*/
        vector<su2double> sourceMan(nVar,0.0);
        VerificationSolution->GetMMSSourceTerm(coor, time, sourceMan.data());

        /*--- Compute the residual for this control volume and subtract. ---*/
        for (iVar = 0; iVar < nVar; iVar++) {
          LinSysRes[iPoint*nVar+iVar] -= sourceMan[iVar]*Volume;
        }

      }
      END_SU2_OMP_FOR

      AD::EndNoSharedReading();
    }
  }

}

void CIncEulerSolver::Source_Template(CGeometry *geometry, CSolver **solver_container, CNumerics *numerics,
                                   CConfig *config, unsigned short iMesh) {

  /* This method should be used to call any new source terms for a particular problem*/
  /* This method calls the new child class in CNumerics, where the new source term should be implemented.  */

  /* Next we describe how to get access to some important quanties for this method */
  /* Access to all points in the current geometric mesh by saying: nPointDomain */
  /* Get the vector of conservative variables at some point iPoint = nodes->GetSolution(iPoint) */
  /* Get the volume (or area in 2D) associated with iPoint = nodes->GetVolume(iPoint) */
  /* Get the vector of geometric coordinates of point iPoint = nodes->GetCoord(iPoint) */

}

void CIncEulerSolver::SetMax_Eigenvalue(CGeometry *geometry, const CConfig *config) {

  /*--- Define an object to compute the speed of sound. ---*/
  struct SoundSpeed {
    FORCEINLINE su2double operator() (const CIncEulerVariable& nodes, unsigned long iPoint, unsigned long jPoint) const {
      return sqrt(0.5 * (nodes.GetBetaInc2(iPoint) + nodes.GetBetaInc2(jPoint)));
    }

    FORCEINLINE su2double operator() (const CIncEulerVariable& nodes, unsigned long iPoint) const {
      return sqrt(nodes.GetBetaInc2(iPoint));
    }

  } soundSpeed;

  /*--- Instantiate generic implementation. ---*/

  SetMax_Eigenvalue_impl(soundSpeed, geometry, config);

}

void CIncEulerSolver::SetCentered_Dissipation_Sensor(CGeometry *geometry, const CConfig *config) {

  /*--- Define an object for the sensor variable, density. ---*/
  struct SensVar {
    FORCEINLINE su2double operator() (const CIncEulerVariable& nodes, unsigned long iPoint) const {
      return nodes.GetDensity(iPoint);
    }
  } sensVar;

  /*--- Instantiate generic implementation. ---*/
  SetCentered_Dissipation_Sensor_impl(sensVar, geometry, config);

}

template<ENUM_TIME_INT IntegrationType>
FORCEINLINE void CIncEulerSolver::Explicit_Iteration(CGeometry *geometry, CSolver **solver_container,
                                                     CConfig *config, unsigned short iRKStep) {
  struct Precond {
    const CIncEulerSolver* solver;
    su2activematrix matrix;
    unsigned short nVar;

    Precond(const CIncEulerSolver* s, unsigned short n) : solver(s), nVar(n) {
      matrix.resize(nVar,nVar);
    }

    FORCEINLINE void compute(const CConfig* config, unsigned long iPoint) {
      solver->SetPreconditioner(config, iPoint, 1.0, matrix);
    }

    FORCEINLINE su2double apply(unsigned short iVar, const su2double* res, const su2double* resTrunc) const {
      su2double resPrec = 0.0;
      for (unsigned short jVar = 0; jVar < nVar; ++jVar)
        resPrec += matrix(iVar,jVar) * (res[jVar] + resTrunc[jVar]);
      return resPrec;
    }
  } precond(this, nVar);

  Explicit_Iteration_impl<IntegrationType>(precond, geometry, solver_container, config, iRKStep);
}

void CIncEulerSolver::ExplicitRK_Iteration(CGeometry *geometry, CSolver **solver_container,
                                           CConfig *config, unsigned short iRKStep) {

  Explicit_Iteration<RUNGE_KUTTA_EXPLICIT>(geometry, solver_container, config, iRKStep);
}

void CIncEulerSolver::ClassicalRK4_Iteration(CGeometry *geometry, CSolver **solver_container,
                                             CConfig *config, unsigned short iRKStep) {

  Explicit_Iteration<CLASSICAL_RK4_EXPLICIT>(geometry, solver_container, config, iRKStep);
}

void CIncEulerSolver::ExplicitEuler_Iteration(CGeometry *geometry, CSolver **solver_container, CConfig *config) {

  Explicit_Iteration<EULER_EXPLICIT>(geometry, solver_container, config, 0);
}

void CIncEulerSolver::PrepareImplicitIteration(CGeometry *geometry, CSolver**, CConfig *config) {

  struct IncPrec {
    const CIncEulerSolver* solver;
    const bool active = true;
    su2activematrix matrix;

    IncPrec(const CIncEulerSolver* s, unsigned short nVar) : solver(s) { matrix.resize(nVar,nVar); }

    FORCEINLINE const su2activematrix& operator() (const CConfig* config, unsigned long iPoint, su2double delta) {
      solver->SetPreconditioner(config, iPoint, delta, matrix);
      return matrix;
    }

  } precond(this, nVar);

  PrepareImplicitIteration_impl(precond, geometry, config);
}

void CIncEulerSolver::CompleteImplicitIteration(CGeometry *geometry, CSolver**, CConfig *config) {

  CompleteImplicitIteration_impl<false>(geometry, config);
}

void CIncEulerSolver::SetBeta_Parameter(CGeometry *geometry, CSolver **solver_container,
                                        CConfig *config, unsigned short iMesh) {
  static su2double MaxVel2;
  const su2double epsilon2_default = 4.1;

  /*--- For now, only the finest mesh level stores the Beta for all levels. ---*/

  if (iMesh == MESH_0) {
    MaxVel2 = 0.0;
    su2double maxVel2 = 0.0;

    SU2_OMP_FOR_STAT(omp_chunk_size)
    for (auto iPoint = 0ul; iPoint < nPoint; iPoint++)
      maxVel2 = max(maxVel2, nodes->GetVelocity2(iPoint));
    END_SU2_OMP_FOR

    SU2_OMP_CRITICAL
    MaxVel2 = max(MaxVel2, maxVel2);
    END_SU2_OMP_CRITICAL

    SU2_OMP_BARRIER

    SU2_OMP_MASTER {
      maxVel2 = MaxVel2;
      SU2_MPI::Allreduce(&maxVel2, &MaxVel2, 1, MPI_DOUBLE, MPI_MAX, SU2_MPI::GetComm());

      config->SetMax_Vel2(max(1e-10, MaxVel2));
    }
    END_SU2_OMP_MASTER
    SU2_OMP_BARRIER
  }

  /*--- Allow an override if user supplies a large epsilon^2. ---*/

  su2double BetaInc2 = max(epsilon2_default, config->GetBeta_Factor()) * config->GetMax_Vel2();

  SU2_OMP_FOR_STAT(omp_chunk_size)
  for (auto iPoint = 0ul; iPoint < nPoint; iPoint++)
    nodes->SetBetaInc2(iPoint, BetaInc2);
  END_SU2_OMP_FOR

}

void CIncEulerSolver::SetPreconditioner(const CConfig *config, unsigned long iPoint,
                                        su2double delta, su2activematrix& Preconditioner) const {

  unsigned short iDim, jDim, iVar, jVar;

  su2double  BetaInc2, Density, dRhodT, Temperature, oneOverCp, Cp;
  su2double  Velocity[MAXNDIM] = {0.0};

  bool variable_density = (config->GetKind_DensityModel() == INC_DENSITYMODEL::VARIABLE);
  bool implicit         = (config->GetKind_TimeIntScheme() == EULER_IMPLICIT);
  bool energy           = config->GetEnergy_Equation();

  /*--- Access the primitive variables at this node. ---*/

  Density     = nodes->GetDensity(iPoint);
  BetaInc2    = nodes->GetBetaInc2(iPoint);
  Cp          = nodes->GetSpecificHeatCp(iPoint);
  oneOverCp   = 1.0/Cp;
  Temperature = nodes->GetTemperature(iPoint);

  for (iDim = 0; iDim < nDim; iDim++)
    Velocity[iDim] = nodes->GetVelocity(iPoint,iDim);

  /*--- We need the derivative of the equation of state to build the
   preconditioning matrix. For now, the only option is the ideal gas
   law, but in the future, dRhodT should be in the fluid model. ---*/

  if (variable_density) {
    dRhodT = -Density/Temperature;
  } else {
    dRhodT = 0.0;
  }

  /*--- Calculating the inverse of the preconditioning matrix
   that multiplies the time derivative during time integration. ---*/

  if (implicit) {

    /*--- For implicit calculations, we multiply the preconditioner
     by the cell volume over the time step and add to the Jac diagonal. ---*/

    Preconditioner[0][0] = 1.0/BetaInc2;
    for (iDim = 0; iDim < nDim; iDim++)
      Preconditioner[iDim+1][0] = Velocity[iDim]/BetaInc2;

    if (energy) Preconditioner[nDim+1][0] = Cp*Temperature/BetaInc2;
    else        Preconditioner[nDim+1][0] = 0.0;

    for (jDim = 0; jDim < nDim; jDim++) {
      Preconditioner[0][jDim+1] = 0.0;
      for (iDim = 0; iDim < nDim; iDim++) {
        if (iDim == jDim) Preconditioner[iDim+1][jDim+1] = Density;
        else Preconditioner[iDim+1][jDim+1] = 0.0;
      }
      Preconditioner[nDim+1][jDim+1] = 0.0;
    }

    Preconditioner[0][nDim+1] = dRhodT;
    for (iDim = 0; iDim < nDim; iDim++)
      Preconditioner[iDim+1][nDim+1] = Velocity[iDim]*dRhodT;

    if (energy) Preconditioner[nDim+1][nDim+1] = Cp*(dRhodT*Temperature + Density);
    else        Preconditioner[nDim+1][nDim+1] = 1.0;

    for (iVar = 0; iVar < nVar; iVar ++ )
      for (jVar = 0; jVar < nVar; jVar ++ )
        Preconditioner[iVar][jVar] = delta*Preconditioner[iVar][jVar];

  } else {

    /*--- For explicit calculations, we move the residual to the
     right-hand side and pre-multiply by the preconditioner inverse.
     Therefore, we build inv(Precon) here and multiply by the residual
     later in the R-K and Euler Explicit time integration schemes. ---*/

    Preconditioner[0][0] = Temperature*BetaInc2*dRhodT/Density + BetaInc2;
    for (iDim = 0; iDim < nDim; iDim ++)
      Preconditioner[iDim+1][0] = -1.0*Velocity[iDim]/Density;

    if (energy) Preconditioner[nDim+1][0] = -1.0*Temperature/Density;
    else        Preconditioner[nDim+1][0] = 0.0;


    for (jDim = 0; jDim < nDim; jDim++) {
      Preconditioner[0][jDim+1] = 0.0;
      for (iDim = 0; iDim < nDim; iDim++) {
        if (iDim == jDim) Preconditioner[iDim+1][jDim+1] = 1.0/Density;
        else Preconditioner[iDim+1][jDim+1] = 0.0;
      }
      Preconditioner[nDim+1][jDim+1] = 0.0;
    }

    Preconditioner[0][nDim+1] = -1.0*BetaInc2*dRhodT*oneOverCp/Density;
    for (iDim = 0; iDim < nDim; iDim ++)
      Preconditioner[iDim+1][nDim+1] = 0.0;

    if (energy) Preconditioner[nDim+1][nDim+1] = oneOverCp/Density;
    else        Preconditioner[nDim+1][nDim+1] = 0.0;

  }

}

void CIncEulerSolver::BC_Far_Field(CGeometry *geometry, CSolver **solver_container, CNumerics *conv_numerics,
                                CNumerics *visc_numerics, CConfig *config, unsigned short val_marker) {

  unsigned short iDim;
  unsigned long iVertex, iPoint, Point_Normal;

  const bool implicit = config->GetKind_TimeIntScheme() == EULER_IMPLICIT;
  const bool viscous = config->GetViscous();

  su2double Normal[MAXNDIM] = {0.0};

  /*--- Loop over all the vertices on this boundary marker ---*/

  SU2_OMP_FOR_DYN(OMP_MIN_SIZE)
  for (iVertex = 0; iVertex < geometry->nVertex[val_marker]; iVertex++) {
    iPoint = geometry->vertex[val_marker][iVertex]->GetNode();

    /*--- Check if the node belongs to the domain (i.e, not a halo node) ---*/

    if (!geometry->nodes->GetDomain(iPoint)) continue;

    /*--- Allocate the value at the infinity ---*/

    auto V_infty = GetCharacPrimVar(val_marker, iVertex);

    /*--- Index of the closest interior node ---*/

    Point_Normal = geometry->vertex[val_marker][iVertex]->GetNormal_Neighbor();

    /*--- Normal vector for this vertex (negate for outward convention) ---*/

    geometry->vertex[val_marker][iVertex]->GetNormal(Normal);
    for (iDim = 0; iDim < nDim; iDim++) Normal[iDim] = -Normal[iDim];
    conv_numerics->SetNormal(Normal);

    /*--- Retrieve solution at the farfield boundary node ---*/

    auto V_domain = nodes->GetPrimitive(iPoint);

    /*--- Recompute and store the velocity in the primitive variable vector. ---*/

    for (iDim = 0; iDim < nDim; iDim++)
      V_infty[iDim+1] = GetVelocity_Inf(iDim);

    /*--- Far-field pressure set to static pressure (0.0). ---*/

    V_infty[0] = GetPressure_Inf();

    /*--- Dirichlet condition for temperature at far-field (if energy is active). ---*/

    V_infty[nDim+1] = GetTemperature_Inf();

    /*--- Store the density.  ---*/

    V_infty[nDim+2] = GetDensity_Inf();

    /*--- Beta coefficient stored at the node ---*/

    V_infty[nDim+3] = nodes->GetBetaInc2(iPoint);

    /*--- Cp is needed for Temperature equation. ---*/

    V_infty[nDim+7] = nodes->GetSpecificHeatCp(iPoint);

    /*--- Set various quantities in the numerics class ---*/

    conv_numerics->SetPrimitive(V_domain, V_infty);

    if (dynamic_grid)
      conv_numerics->SetGridVel(geometry->nodes->GetGridVel(iPoint),
                                geometry->nodes->GetGridVel(iPoint));

    /*--- Compute the convective residual using an upwind scheme ---*/

    auto residual = conv_numerics->ComputeResidual(config);

    /*--- Update residual value ---*/

    LinSysRes.AddBlock(iPoint, residual);

    /*--- Convective Jacobian contribution for implicit integration ---*/

    if (implicit)
      Jacobian.AddBlock2Diag(iPoint, residual.jacobian_i);

    /*--- Viscous residual contribution ---*/

    if (!viscous) continue;

    /*--- Set transport properties at infinity. ---*/

    V_infty[nDim+4] = nodes->GetLaminarViscosity(iPoint);
    V_infty[nDim+5] = nodes->GetEddyViscosity(iPoint);
    V_infty[nDim+6] = nodes->GetThermalConductivity(iPoint);

    /*--- Set the normal vector and the coordinates ---*/

    visc_numerics->SetNormal(Normal);
    su2double Coord_Reflected[MAXNDIM];
    GeometryToolbox::PointPointReflect(nDim, geometry->nodes->GetCoord(Point_Normal),
                                             geometry->nodes->GetCoord(iPoint), Coord_Reflected);
    visc_numerics->SetCoord(geometry->nodes->GetCoord(iPoint), Coord_Reflected);

    /*--- Primitive variables, and gradient ---*/

    visc_numerics->SetPrimitive(V_domain, V_infty);
    visc_numerics->SetPrimVarGradient(nodes->GetGradient_Primitive(iPoint),
                                      nodes->GetGradient_Primitive(iPoint));

    /*--- Turbulent kinetic energy ---*/

    if ((config->GetKind_Turb_Model() == TURB_MODEL::SST) || (config->GetKind_Turb_Model() == TURB_MODEL::SST_SUST))
      visc_numerics->SetTurbKineticEnergy(solver_container[TURB_SOL]->GetNodes()->GetSolution(iPoint,0),
                                          solver_container[TURB_SOL]->GetNodes()->GetSolution(iPoint,0));

    /*--- Compute and update viscous residual ---*/

    auto residual_v = visc_numerics->ComputeResidual(config);
    LinSysRes.SubtractBlock(iPoint, residual_v);

    /*--- Viscous Jacobian contribution for implicit integration ---*/

    if (implicit)
      Jacobian.SubtractBlock2Diag(iPoint, residual_v.jacobian_i);

  }
  END_SU2_OMP_FOR

}

void CIncEulerSolver::BC_Inlet(CGeometry *geometry, CSolver **solver_container,
                            CNumerics *conv_numerics, CNumerics *visc_numerics, CConfig *config, unsigned short val_marker) {
  unsigned short iDim;
  unsigned long iVertex, iPoint;
  unsigned long Point_Normal;
  su2double *Flow_Dir, Flow_Dir_Mag, Vel_Mag, Area, P_total, P_domain, Vn;
  su2double *V_inlet, *V_domain;
  su2double UnitFlowDir[MAXNDIM] = {0.0}, dV[MAXNDIM] = {0.0};
  su2double Damping = config->GetInc_Inlet_Damping();

  const bool implicit = (config->GetKind_TimeIntScheme() == EULER_IMPLICIT);
  const bool viscous = config->GetViscous();

  string Marker_Tag = config->GetMarker_All_TagBound(val_marker);

  INLET_TYPE Kind_Inlet = config->GetKind_Inc_Inlet(Marker_Tag);

  su2double Normal[MAXNDIM] = {0.0};

  /*--- Loop over all the vertices on this boundary marker ---*/

  SU2_OMP_FOR_DYN(OMP_MIN_SIZE)
  for (iVertex = 0; iVertex < geometry->nVertex[val_marker]; iVertex++) {
    iPoint = geometry->vertex[val_marker][iVertex]->GetNode();

    /*--- Check if the node belongs to the domain (i.e., not a halo node) ---*/

    if (!geometry->nodes->GetDomain(iPoint)) continue;

    /*--- Allocate the value at the inlet ---*/

    V_inlet = GetCharacPrimVar(val_marker, iVertex);

    /*--- Index of the closest interior node ---*/

    Point_Normal = geometry->vertex[val_marker][iVertex]->GetNormal_Neighbor();

    /*--- Normal vector for this vertex (negate for outward convention) ---*/

    geometry->vertex[val_marker][iVertex]->GetNormal(Normal);
    for (iDim = 0; iDim < nDim; iDim++) Normal[iDim] = -Normal[iDim];
    conv_numerics->SetNormal(Normal);

    Area = GeometryToolbox::Norm(nDim, Normal);

    /*--- Both types of inlets may use the prescribed flow direction.
     Ensure that the flow direction is a unit vector. ---*/

    Flow_Dir = Inlet_FlowDir[val_marker][iVertex];
    Flow_Dir_Mag = GeometryToolbox::Norm(nDim, Flow_Dir);

    /*--- Store the unit flow direction vector. ---*/

    for (iDim = 0; iDim < nDim; iDim++)
      UnitFlowDir[iDim] = Flow_Dir[iDim]/Flow_Dir_Mag;

    /*--- Retrieve solution at this boundary node. ---*/

    V_domain = nodes->GetPrimitive(iPoint);

    /*--- Neumann condition for dynamic pressure ---*/

    V_inlet[0] = nodes->GetPressure(iPoint);

    /*--- The velocity is either prescribed or computed from total pressure. ---*/

    switch (Kind_Inlet) {

        /*--- Velocity and temperature (if required) been specified at the inlet. ---*/

      case INLET_TYPE::VELOCITY_INLET:

        /*--- Retrieve the specified velocity and temperature for the inlet. ---*/

        Vel_Mag  = Inlet_Ptotal[val_marker][iVertex]/config->GetVelocity_Ref();

        /*--- Store the velocity in the primitive variable vector. ---*/

        for (iDim = 0; iDim < nDim; iDim++)
          V_inlet[iDim+1] = Vel_Mag*UnitFlowDir[iDim];

        /*--- Dirichlet condition for temperature (if energy is active) ---*/

        V_inlet[nDim+1] = Inlet_Ttotal[val_marker][iVertex]/config->GetTemperature_Ref();

        break;

        /*--- Stagnation pressure has been specified at the inlet. ---*/

      case INLET_TYPE::PRESSURE_INLET:

        /*--- Retrieve the specified total pressure for the inlet. ---*/

        P_total = Inlet_Ptotal[val_marker][iVertex]/config->GetPressure_Ref();

        /*--- Store the current static pressure for clarity. ---*/

        P_domain = nodes->GetPressure(iPoint);

        /*--- Check for back flow through the inlet. ---*/

        Vn = 0.0;
        for (iDim = 0; iDim < nDim; iDim++) {
          Vn += V_domain[iDim+1]*(-1.0*Normal[iDim]/Area);
        }

        /*--- If the local static pressure is larger than the specified
         total pressure or the velocity is directed upstream, we have a
         back flow situation. The specified total pressure should be used
         as a static pressure condition and the velocity from the domain
         is used for the BC. ---*/

        if ((P_domain > P_total) || (Vn < 0.0)) {

          /*--- Back flow: use the prescribed P_total as static pressure. ---*/

          V_inlet[0] = Inlet_Ptotal[val_marker][iVertex]/config->GetPressure_Ref();

          /*--- Neumann condition for velocity. ---*/

          for (iDim = 0; iDim < nDim; iDim++)
            V_inlet[iDim+1] = V_domain[iDim+1];

          /*--- Neumann condition for the temperature. ---*/

          V_inlet[nDim+1] = nodes->GetTemperature(iPoint);

        } else {

          /*--- Update the velocity magnitude using the total pressure. ---*/

          Vel_Mag = sqrt((P_total - P_domain)/(0.5*nodes->GetDensity(iPoint)));

          /*--- If requested, use the local boundary normal (negative),
           instead of the prescribed flow direction in the config. ---*/

          if (config->GetInc_Inlet_UseNormal()) {
            for (iDim = 0; iDim < nDim; iDim++)
              UnitFlowDir[iDim] = -Normal[iDim]/Area;
          }

          /*--- Compute the delta change in velocity in each direction. ---*/

          for (iDim = 0; iDim < nDim; iDim++)
            dV[iDim] = Vel_Mag*UnitFlowDir[iDim] - V_domain[iDim+1];

          /*--- Update the velocity in the primitive variable vector.
           Note we use damping here to improve stability/convergence. ---*/

          for (iDim = 0; iDim < nDim; iDim++)
            V_inlet[iDim+1] = V_domain[iDim+1] + Damping*dV[iDim];

          /*--- Dirichlet condition for temperature (if energy is active) ---*/

          V_inlet[nDim+1] = Inlet_Ttotal[val_marker][iVertex]/config->GetTemperature_Ref();

        }

        break;

      default:
        SU2_MPI::Error("Unsupported INC_INLET_TYPE.", CURRENT_FUNCTION);
        break;
    }

    /*--- Access density at the node. This is either constant by
      construction, or will be set fixed implicitly by the temperature
      and equation of state. ---*/

    V_inlet[nDim+2] = nodes->GetDensity(iPoint);

    /*--- Beta coefficient from the config file ---*/

    V_inlet[nDim+3] = nodes->GetBetaInc2(iPoint);

    /*--- Cp is needed for Temperature equation. ---*/

    V_inlet[nDim+7] = nodes->GetSpecificHeatCp(iPoint);

    /*--- Set various quantities in the solver class ---*/

    conv_numerics->SetPrimitive(V_domain, V_inlet);

    if (dynamic_grid)
      conv_numerics->SetGridVel(geometry->nodes->GetGridVel(iPoint),
                                geometry->nodes->GetGridVel(iPoint));

    /*--- Compute the residual using an upwind scheme ---*/

    auto residual = conv_numerics->ComputeResidual(config);

    /*--- Update residual value ---*/

    LinSysRes.AddBlock(iPoint, residual);

    /*--- Jacobian contribution for implicit integration ---*/

    if (implicit)
      Jacobian.AddBlock2Diag(iPoint, residual.jacobian_i);

    /*--- Viscous contribution, commented out because serious convergence problems ---*/

    if (!viscous) continue;

    /*--- Set transport properties at the inlet ---*/

    V_inlet[nDim+4] = nodes->GetLaminarViscosity(iPoint);
    V_inlet[nDim+5] = nodes->GetEddyViscosity(iPoint);
    V_inlet[nDim+6] = nodes->GetThermalConductivity(iPoint);

    /*--- Set the normal vector and the coordinates ---*/

    visc_numerics->SetNormal(Normal);
    su2double Coord_Reflected[MAXNDIM];
    GeometryToolbox::PointPointReflect(nDim, geometry->nodes->GetCoord(Point_Normal),
                                             geometry->nodes->GetCoord(iPoint), Coord_Reflected);
    visc_numerics->SetCoord(geometry->nodes->GetCoord(iPoint), Coord_Reflected);

    /*--- Primitive variables, and gradient ---*/

    visc_numerics->SetPrimitive(V_domain, V_inlet);
    visc_numerics->SetPrimVarGradient(nodes->GetGradient_Primitive(iPoint),
                                      nodes->GetGradient_Primitive(iPoint));

    /*--- Turbulent kinetic energy ---*/

    if ((config->GetKind_Turb_Model() == TURB_MODEL::SST) || (config->GetKind_Turb_Model() == TURB_MODEL::SST_SUST))
      visc_numerics->SetTurbKineticEnergy(solver_container[TURB_SOL]->GetNodes()->GetSolution(iPoint,0),
                                          solver_container[TURB_SOL]->GetNodes()->GetSolution(iPoint,0));

    /*--- Compute and update residual ---*/

    auto residual_v = visc_numerics->ComputeResidual(config);

    LinSysRes.SubtractBlock(iPoint, residual_v);

    /*--- Jacobian contribution for implicit integration ---*/

    if (implicit)
      Jacobian.SubtractBlock2Diag(iPoint, residual_v.jacobian_i);
  }
  END_SU2_OMP_FOR
}

void CIncEulerSolver::BC_Outlet(CGeometry *geometry, CSolver **solver_container,
                             CNumerics *conv_numerics, CNumerics *visc_numerics, CConfig *config, unsigned short val_marker) {
  unsigned short iDim;
  unsigned long iVertex, iPoint, Point_Normal;
  su2double *V_outlet, *V_domain, P_Outlet = 0.0, P_domain;
  su2double mDot_Target, mDot_Old, dP, Density_Avg, Area_Outlet;
  su2double Damping = config->GetInc_Outlet_Damping();

  const bool implicit = (config->GetKind_TimeIntScheme() == EULER_IMPLICIT);
  const bool viscous = config->GetViscous();
  string Marker_Tag  = config->GetMarker_All_TagBound(val_marker);

  su2double Normal[MAXNDIM] = {0.0};

  INC_OUTLET_TYPE Kind_Outlet = config->GetKind_Inc_Outlet(Marker_Tag);

  /*--- Loop over all the vertices on this boundary marker ---*/

  SU2_OMP_FOR_DYN(OMP_MIN_SIZE)
  for (iVertex = 0; iVertex < geometry->nVertex[val_marker]; iVertex++) {
    iPoint = geometry->vertex[val_marker][iVertex]->GetNode();

    /*--- Check if the node belongs to the domain (i.e., not a halo node) ---*/

    if (!geometry->nodes->GetDomain(iPoint)) continue;

    /*--- Allocate the value at the outlet ---*/

    V_outlet = GetCharacPrimVar(val_marker, iVertex);

    /*--- Index of the closest interior node ---*/

    Point_Normal = geometry->vertex[val_marker][iVertex]->GetNormal_Neighbor();

    /*--- Normal vector for this vertex (negate for outward convention) ---*/

    geometry->vertex[val_marker][iVertex]->GetNormal(Normal);
    for (iDim = 0; iDim < nDim; iDim++) Normal[iDim] = -Normal[iDim];
    conv_numerics->SetNormal(Normal);

    /*--- Current solution at this boundary node ---*/

    V_domain = nodes->GetPrimitive(iPoint);

    /*--- Store the current static pressure for clarity. ---*/

    P_domain = nodes->GetPressure(iPoint);

    /*--- Compute a boundary value for the pressure depending on whether
     we are prescribing a back pressure or a mass flow target. ---*/

    switch (Kind_Outlet) {

        /*--- Velocity and temperature (if required) been specified at the inlet. ---*/

      case INC_OUTLET_TYPE::PRESSURE_OUTLET:

        /*--- Retrieve the specified back pressure for this outlet. ---*/

        P_Outlet = config->GetOutlet_Pressure(Marker_Tag)/config->GetPressure_Ref();

        /*--- The pressure is prescribed at the outlet. ---*/

        V_outlet[0] = P_Outlet;

        /*--- Neumann condition for the velocity. ---*/

        for (iDim = 0; iDim < nDim; iDim++) {
          V_outlet[iDim+1] = nodes->GetVelocity(iPoint,iDim);
        }

        break;

        /*--- A mass flow target has been specified for the outlet. ---*/

      case INC_OUTLET_TYPE::MASS_FLOW_OUTLET:

        /*--- Retrieve the specified target mass flow at the outlet. ---*/

        mDot_Target = config->GetOutlet_Pressure(Marker_Tag)/(config->GetDensity_Ref() * config->GetVelocity_Ref());

        /*--- Retrieve the old mass flow, density, and area of the outlet,
         which has been computed in a preprocessing step. These values
         were stored in non-dim. form in the config container. ---*/

        mDot_Old    = config->GetOutlet_MassFlow(Marker_Tag);
        Density_Avg = config->GetOutlet_Density(Marker_Tag);
        Area_Outlet = config->GetOutlet_Area(Marker_Tag);

        /*--- Compute the pressure increment based on the difference
         between the current and target mass flow. Note that increasing
         pressure decreases flow speed. ---*/

        dP = 0.5*Density_Avg*(mDot_Old*mDot_Old - mDot_Target*mDot_Target)/((Density_Avg*Area_Outlet)*(Density_Avg*Area_Outlet));

        /*--- Update the new outlet pressure. Note that we use damping
         here to improve stability/convergence. ---*/

        P_Outlet = P_domain + Damping*dP;

        /*--- The pressure is prescribed at the outlet. ---*/

        V_outlet[0] = P_Outlet;

        /*--- Neumann condition for the velocity ---*/

        for (iDim = 0; iDim < nDim; iDim++) {
          V_outlet[iDim+1] = nodes->GetVelocity(iPoint,iDim);
        }

        break;

    }

    /*--- Neumann condition for the temperature. ---*/

    V_outlet[nDim+1] = nodes->GetTemperature(iPoint);

    /*--- Access density at the interior node. This is either constant by
      construction, or will be set fixed implicitly by the temperature
      and equation of state. ---*/

    V_outlet[nDim+2] = nodes->GetDensity(iPoint);

    /*--- Beta coefficient from the config file ---*/

    V_outlet[nDim+3] = nodes->GetBetaInc2(iPoint);

    /*--- Cp is needed for Temperature equation. ---*/

    V_outlet[nDim+7] = nodes->GetSpecificHeatCp(iPoint);

    /*--- Set various quantities in the solver class ---*/

    conv_numerics->SetPrimitive(V_domain, V_outlet);

    if (dynamic_grid)
      conv_numerics->SetGridVel(geometry->nodes->GetGridVel(iPoint),
                                geometry->nodes->GetGridVel(iPoint));

    /*--- Compute the residual using an upwind scheme ---*/

    auto residual = conv_numerics->ComputeResidual(config);

    /*--- Update residual value ---*/

    LinSysRes.AddBlock(iPoint, residual);

    /*--- Jacobian contribution for implicit integration ---*/

    if (implicit) {
      Jacobian.AddBlock2Diag(iPoint, residual.jacobian_i);
    }

    /*--- Viscous contribution, commented out because serious convergence problems ---*/

    if (!viscous) continue;

    /*--- Set transport properties at the outlet. ---*/

    V_outlet[nDim+4] = nodes->GetLaminarViscosity(iPoint);
    V_outlet[nDim+5] = nodes->GetEddyViscosity(iPoint);
    V_outlet[nDim+6] = nodes->GetThermalConductivity(iPoint);

    /*--- Set the normal vector and the coordinates ---*/

    visc_numerics->SetNormal(Normal);
    su2double Coord_Reflected[MAXNDIM];
    GeometryToolbox::PointPointReflect(nDim, geometry->nodes->GetCoord(Point_Normal),
                                             geometry->nodes->GetCoord(iPoint), Coord_Reflected);
    visc_numerics->SetCoord(geometry->nodes->GetCoord(iPoint), Coord_Reflected);

    /*--- Primitive variables, and gradient ---*/

    visc_numerics->SetPrimitive(V_domain, V_outlet);
    visc_numerics->SetPrimVarGradient(nodes->GetGradient_Primitive(iPoint),
                                      nodes->GetGradient_Primitive(iPoint));

    /*--- Turbulent kinetic energy ---*/

    if ((config->GetKind_Turb_Model() == TURB_MODEL::SST) || (config->GetKind_Turb_Model() == TURB_MODEL::SST_SUST))
      visc_numerics->SetTurbKineticEnergy(solver_container[TURB_SOL]->GetNodes()->GetSolution(iPoint,0),
                                          solver_container[TURB_SOL]->GetNodes()->GetSolution(iPoint,0));

    /*--- Compute and update residual ---*/

    auto residual_v = visc_numerics->ComputeResidual(config);

    LinSysRes.SubtractBlock(iPoint, residual_v);

    /*--- Jacobian contribution for implicit integration ---*/
    if (implicit)
      Jacobian.SubtractBlock2Diag(iPoint, residual_v.jacobian_i);

  }
  END_SU2_OMP_FOR

}

void CIncEulerSolver::SetResidual_DualTime(CGeometry *geometry, CSolver **solver_container, CConfig *config,
                                        unsigned short iRKStep, unsigned short iMesh, unsigned short RunTime_EqSystem) {

  /*--- Local variables ---*/

  unsigned short iVar, iMarker, iDim, iNeigh;
  unsigned long iPoint, jPoint, iEdge, iVertex;

  const su2double *V_time_nM1 = nullptr, *V_time_n = nullptr, *V_time_nP1 = nullptr;
  su2double U_time_nM1[MAXNVAR], U_time_n[MAXNVAR], U_time_nP1[MAXNVAR];
  su2double Volume_nM1, Volume_nP1, TimeStep;
  const su2double *Normal = nullptr, *GridVel_i = nullptr, *GridVel_j = nullptr;
  su2double Density, Cp;

  const bool implicit = (config->GetKind_TimeIntScheme() == EULER_IMPLICIT);
  const bool first_order = (config->GetTime_Marching() == TIME_MARCHING::DT_STEPPING_1ST);
  const bool second_order = (config->GetTime_Marching() == TIME_MARCHING::DT_STEPPING_2ND);
  const bool energy = config->GetEnergy_Equation();

  const int ndim = nDim;
  auto V2U = [ndim](su2double Density, su2double Cp, const su2double* V, su2double* U) {
    U[0] = Density;
    for (int iDim = 0; iDim < ndim; iDim++) U[iDim+1] = Density*V[iDim+1];
    U[ndim+1] = Density*Cp*V[ndim+1];
  };

  /*--- Store the physical time step ---*/

  TimeStep = config->GetDelta_UnstTimeND();

  /*--- Compute the dual time-stepping source term for static meshes ---*/

  if (!dynamic_grid) {

    /*--- Loop over all nodes (excluding halos) ---*/

    AD::StartNoSharedReading();

    SU2_OMP_FOR_STAT(omp_chunk_size)
    for (iPoint = 0; iPoint < nPointDomain; iPoint++) {

      /*--- Retrieve the solution at time levels n-1, n, and n+1. Note that
       we are currently iterating on U^n+1 and that U^n & U^n-1 are fixed,
       previous solutions that are stored in memory. These are actually
       the primitive values, but we will convert to conservatives. ---*/

      V_time_nM1 = nodes->GetSolution_time_n1(iPoint);
      V_time_n   = nodes->GetSolution_time_n(iPoint);
      V_time_nP1 = nodes->GetSolution(iPoint);

      /*--- Access the density and Cp at this node (constant for now). ---*/

      Density = nodes->GetDensity(iPoint);
      Cp = nodes->GetSpecificHeatCp(iPoint);

      /*--- Compute the conservative variable vector for all time levels. ---*/

      V2U(Density, Cp, V_time_nM1, U_time_nM1);
      V2U(Density, Cp, V_time_n, U_time_n);
      V2U(Density, Cp, V_time_nP1, U_time_nP1);

      /*--- CV volume at time n+1. As we are on a static mesh, the volume
       of the CV will remained fixed for all time steps. ---*/

      Volume_nP1 = geometry->nodes->GetVolume(iPoint);

      /*--- Compute the dual time-stepping source term based on the chosen
       time discretization scheme (1st- or 2nd-order).---*/

      for (iVar = 0; iVar < nVar-!energy; iVar++) {
        if (first_order)
          LinSysRes(iPoint,iVar) += (U_time_nP1[iVar] - U_time_n[iVar])*Volume_nP1 / TimeStep;
        if (second_order)
          LinSysRes(iPoint,iVar) += ( 3.0*U_time_nP1[iVar] - 4.0*U_time_n[iVar]
                                     +1.0*U_time_nM1[iVar])*Volume_nP1 / (2.0*TimeStep);
      }

      /*--- Compute the Jacobian contribution due to the dual time source term. ---*/

      if (implicit) {
        su2double delta = (second_order? 1.5 : 1.0) * Volume_nP1 * Density / TimeStep;

        for (iDim = 0; iDim < nDim; iDim++)
          Jacobian.AddVal2Diag(iPoint, iDim+1, delta);

        if (energy) delta *= Cp;
        Jacobian.AddVal2Diag(iPoint, nDim+1, delta);
      }
    }
    END_SU2_OMP_FOR

    AD::EndNoSharedReading();
  }

  else {

    /*--- For unsteady flows on dynamic meshes (rigidly transforming or
     dynamically deforming), the Geometric Conservation Law (GCL) should be
     satisfied in conjunction with the ALE formulation of the governing
     equations. The GCL prevents accuracy issues caused by grid motion, i.e.
     a uniform free-stream should be preserved through a moving grid. First,
     we will loop over the edges and boundaries to compute the GCL component
     of the dual time source term that depends on grid velocities. ---*/

    SU2_OMP_FOR_STAT(omp_chunk_size)
    for (iPoint = 0; iPoint < nPointDomain; ++iPoint) {

      /*--- Compute the conservative variables. ---*/

      V_time_n = nodes->GetSolution_time_n(iPoint);
      Density = nodes->GetDensity(iPoint);
      Cp = nodes->GetSpecificHeatCp(iPoint);
      V2U(Density, Cp, V_time_n, U_time_n);

      GridVel_i = geometry->nodes->GetGridVel(iPoint);

      for (iNeigh = 0; iNeigh < geometry->nodes->GetnPoint(iPoint); iNeigh++) {

        iEdge = geometry->nodes->GetEdge(iPoint, iNeigh);
        Normal = geometry->edges->GetNormal(iEdge);

        jPoint = geometry->nodes->GetPoint(iPoint, iNeigh);
        GridVel_j = geometry->nodes->GetGridVel(jPoint);

        /*--- Determine whether to consider the normal outward or inward. ---*/
        su2double dir = (iPoint < jPoint)? 0.5 : -0.5;

        su2double Residual_GCL = 0.0;
        for (iDim = 0; iDim < nDim; iDim++)
          Residual_GCL += dir*(GridVel_i[iDim]+GridVel_j[iDim])*Normal[iDim];

        for (iVar = 0; iVar < nVar-!energy; iVar++)
          LinSysRes(iPoint,iVar) += U_time_n[iVar]*Residual_GCL;
      }
    }
    END_SU2_OMP_FOR

    /*--- Loop over the boundary edges ---*/

    for (iMarker = 0; iMarker < geometry->GetnMarker(); iMarker++) {
      if ((config->GetMarker_All_KindBC(iMarker) != INTERNAL_BOUNDARY) &&
          (config->GetMarker_All_KindBC(iMarker) != NEARFIELD_BOUNDARY) &&
          (config->GetMarker_All_KindBC(iMarker) != PERIODIC_BOUNDARY)) {

        SU2_OMP_FOR_STAT(OMP_MIN_SIZE)
        for (iVertex = 0; iVertex < geometry->GetnVertex(iMarker); iVertex++) {

          /*--- Get the index for node i plus the boundary face normal ---*/

          iPoint = geometry->vertex[iMarker][iVertex]->GetNode();
          Normal = geometry->vertex[iMarker][iVertex]->GetNormal();

          /*--- Grid velocities stored at boundary node i ---*/

          GridVel_i = geometry->nodes->GetGridVel(iPoint);

          /*--- Compute the GCL term by dotting the grid velocity with the face
           normal. The normal is negated to match the boundary convention. ---*/

          su2double Residual_GCL = 0.0;
          for (iDim = 0; iDim < nDim; iDim++)
            Residual_GCL -= 0.5*(GridVel_i[iDim]+GridVel_i[iDim])*Normal[iDim];

          /*--- Compute the GCL component of the source term for node i ---*/

          V_time_n = nodes->GetSolution_time_n(iPoint);
          Density = nodes->GetDensity(iPoint);
          Cp = nodes->GetSpecificHeatCp(iPoint);
          V2U(Density, Cp, V_time_n, U_time_n);

          for (iVar = 0; iVar < nVar-!energy; iVar++)
            LinSysRes(iPoint,iVar) += U_time_n[iVar]*Residual_GCL;
        }
        END_SU2_OMP_FOR
      }
    }

    /*--- Loop over all nodes (excluding halos) to compute the remainder
     of the dual time-stepping source term. ---*/

    AD::StartNoSharedReading();

    SU2_OMP_FOR_STAT(omp_chunk_size)
    for (iPoint = 0; iPoint < nPointDomain; iPoint++) {

      /*--- Retrieve the solution at time levels n-1, n, and n+1. Note that
       we are currently iterating on U^n+1 and that U^n & U^n-1 are fixed,
       previous solutions that are stored in memory. These are actually
       the primitive values, but we will convert to conservatives. ---*/

      V_time_nM1 = nodes->GetSolution_time_n1(iPoint);
      V_time_n   = nodes->GetSolution_time_n(iPoint);
      V_time_nP1 = nodes->GetSolution(iPoint);

      /*--- Access the density and Cp at this node (constant for now). ---*/

      Density = nodes->GetDensity(iPoint);
      Cp = nodes->GetSpecificHeatCp(iPoint);

      /*--- Compute the conservative variable vector for all time levels. ---*/

      V2U(Density, Cp, V_time_nM1, U_time_nM1);
      V2U(Density, Cp, V_time_n, U_time_n);
      V2U(Density, Cp, V_time_nP1, U_time_nP1);

      /*--- CV volume at time n-1 and n+1. In the case of dynamically deforming
       grids, the volumes will change. On rigidly transforming grids, the
       volumes will remain constant. ---*/

      Volume_nM1 = geometry->nodes->GetVolume_nM1(iPoint);
      Volume_nP1 = geometry->nodes->GetVolume(iPoint);

      /*--- Compute the dual time-stepping source residual. Due to the
       introduction of the GCL term above, the remainder of the source residual
       due to the time discretization has a new form.---*/

      for (iVar = 0; iVar < nVar-!energy; iVar++) {
        if (first_order)
          LinSysRes(iPoint,iVar) += (U_time_nP1[iVar] - U_time_n[iVar])*(Volume_nP1/TimeStep);
        if (second_order)
          LinSysRes(iPoint,iVar) += (U_time_nP1[iVar] - U_time_n[iVar])*(3.0*Volume_nP1/(2.0*TimeStep))
                                     + (U_time_nM1[iVar] - U_time_n[iVar])*(Volume_nM1/(2.0*TimeStep));
      }

      /*--- Compute the Jacobian contribution due to the dual time source term. ---*/

      if (implicit) {
        su2double delta = (second_order? 1.5 : 1.0) * Volume_nP1 * Density / TimeStep;

        for (iDim = 0; iDim < nDim; iDim++)
          Jacobian.AddVal2Diag(iPoint, iDim+1, delta);

        if (energy) delta *= Cp;
        Jacobian.AddVal2Diag(iPoint, nDim+1, delta);
      }
    }
    END_SU2_OMP_FOR

    AD::EndNoSharedReading();
  }

}

void CIncEulerSolver::GetOutlet_Properties(CGeometry *geometry, CConfig *config, unsigned short iMesh, bool Output) {

  unsigned short iDim, iMarker;
  unsigned long iVertex, iPoint;
  su2double *V_outlet = nullptr, Velocity[3], MassFlow,
  Velocity2, Density, Area, AxiFactor;
  unsigned short iMarker_Outlet, nMarker_Outlet;
  string Inlet_TagBound, Outlet_TagBound;
  su2double Vector[MAXNDIM] = {0.0};

  bool axisymmetric = config->GetAxisymmetric();

  bool write_heads = ((((config->GetInnerIter() % (config->GetScreen_Wrt_Freq(2)*40)) == 0)
                       && (config->GetInnerIter()!= 0))
                      || (config->GetInnerIter() == 1));

  /*--- Get the number of outlet markers and check for any mass flow BCs. ---*/

  nMarker_Outlet = config->GetnMarker_Outlet();
  bool Evaluate_BC = false;
  for (iMarker_Outlet = 0; iMarker_Outlet < nMarker_Outlet; iMarker_Outlet++) {
    Outlet_TagBound = config->GetMarker_Outlet_TagBound(iMarker_Outlet);
    if (config->GetKind_Inc_Outlet(Outlet_TagBound) == INC_OUTLET_TYPE::MASS_FLOW_OUTLET)
      Evaluate_BC = true;
  }

  /*--- If we have a massflow outlet BC, then we need to compute and
   communicate the total massflow, density, and area through each outlet
   boundary, so that it can be used in the iterative procedure to update
   the back pressure until we converge to the desired mass flow. This
   routine is called only once per iteration as a preprocessing and the
   values for all outlets are stored and retrieved later in the BC_Outlet
   routines. ---*/

  if (Evaluate_BC) {

    su2double *Outlet_MassFlow = new su2double[config->GetnMarker_All()];
    su2double *Outlet_Density  = new su2double[config->GetnMarker_All()];
    su2double *Outlet_Area     = new su2double[config->GetnMarker_All()];

    /*--- Comute MassFlow, average temp, press, etc. ---*/

    for (iMarker = 0; iMarker < config->GetnMarker_All(); iMarker++) {

      Outlet_MassFlow[iMarker] = 0.0;
      Outlet_Density[iMarker]  = 0.0;
      Outlet_Area[iMarker]     = 0.0;

      if ((config->GetMarker_All_KindBC(iMarker) == OUTLET_FLOW) ) {

        for (iVertex = 0; iVertex < geometry->nVertex[iMarker]; iVertex++) {

          iPoint = geometry->vertex[iMarker][iVertex]->GetNode();

          if (geometry->nodes->GetDomain(iPoint)) {

            V_outlet = nodes->GetPrimitive(iPoint);

            geometry->vertex[iMarker][iVertex]->GetNormal(Vector);

            if (axisymmetric) {
              if (geometry->nodes->GetCoord(iPoint, 1) != 0.0)
                AxiFactor = 2.0*PI_NUMBER*geometry->nodes->GetCoord(iPoint, 1);
              else
                AxiFactor = 1.0;
            } else {
              AxiFactor = 1.0;
            }

            Density      = V_outlet[nDim+2];

            Velocity2 = 0.0; Area = 0.0; MassFlow = 0.0;

            for (iDim = 0; iDim < nDim; iDim++) {
              Area += (Vector[iDim] * AxiFactor) * (Vector[iDim] * AxiFactor);
              Velocity[iDim] = V_outlet[iDim+1];
              Velocity2 += Velocity[iDim] * Velocity[iDim];
              MassFlow += Vector[iDim] * AxiFactor * Density * Velocity[iDim];
            }
            Area = sqrt (Area);

            Outlet_MassFlow[iMarker] += MassFlow;
            Outlet_Density[iMarker]  += Density*Area;
            Outlet_Area[iMarker]     += Area;

          }
        }
      }
    }

    /*--- Copy to the appropriate structure ---*/

    su2double *Outlet_MassFlow_Local = new su2double[nMarker_Outlet];
    su2double *Outlet_Density_Local  = new su2double[nMarker_Outlet];
    su2double *Outlet_Area_Local     = new su2double[nMarker_Outlet];

    su2double *Outlet_MassFlow_Total = new su2double[nMarker_Outlet];
    su2double *Outlet_Density_Total  = new su2double[nMarker_Outlet];
    su2double *Outlet_Area_Total     = new su2double[nMarker_Outlet];

    for (iMarker_Outlet = 0; iMarker_Outlet < nMarker_Outlet; iMarker_Outlet++) {
      Outlet_MassFlow_Local[iMarker_Outlet] = 0.0;
      Outlet_Density_Local[iMarker_Outlet]  = 0.0;
      Outlet_Area_Local[iMarker_Outlet]     = 0.0;

      Outlet_MassFlow_Total[iMarker_Outlet] = 0.0;
      Outlet_Density_Total[iMarker_Outlet]  = 0.0;
      Outlet_Area_Total[iMarker_Outlet]     = 0.0;
    }

    /*--- Copy the values to the local array for MPI ---*/

    for (iMarker = 0; iMarker < config->GetnMarker_All(); iMarker++) {
      if ((config->GetMarker_All_KindBC(iMarker) == OUTLET_FLOW)) {
        for (iMarker_Outlet = 0; iMarker_Outlet < nMarker_Outlet; iMarker_Outlet++) {
          Outlet_TagBound = config->GetMarker_Outlet_TagBound(iMarker_Outlet);
          if (config->GetMarker_All_TagBound(iMarker) == Outlet_TagBound) {
            Outlet_MassFlow_Local[iMarker_Outlet] += Outlet_MassFlow[iMarker];
            Outlet_Density_Local[iMarker_Outlet]  += Outlet_Density[iMarker];
            Outlet_Area_Local[iMarker_Outlet]     += Outlet_Area[iMarker];
          }
        }
      }
    }

    /*--- All the ranks to compute the total value ---*/

    SU2_MPI::Allreduce(Outlet_MassFlow_Local, Outlet_MassFlow_Total, nMarker_Outlet, MPI_DOUBLE, MPI_SUM, SU2_MPI::GetComm());
    SU2_MPI::Allreduce(Outlet_Density_Local, Outlet_Density_Total, nMarker_Outlet, MPI_DOUBLE, MPI_SUM, SU2_MPI::GetComm());
    SU2_MPI::Allreduce(Outlet_Area_Local, Outlet_Area_Total, nMarker_Outlet, MPI_DOUBLE, MPI_SUM, SU2_MPI::GetComm());

    for (iMarker_Outlet = 0; iMarker_Outlet < nMarker_Outlet; iMarker_Outlet++) {
      if (Outlet_Area_Total[iMarker_Outlet] != 0.0) {
        Outlet_Density_Total[iMarker_Outlet] /= Outlet_Area_Total[iMarker_Outlet];
      }
      else {
        Outlet_Density_Total[iMarker_Outlet] = 0.0;
      }

      if (iMesh == MESH_0) {
        config->SetOutlet_MassFlow(iMarker_Outlet, Outlet_MassFlow_Total[iMarker_Outlet]);
        config->SetOutlet_Density(iMarker_Outlet, Outlet_Density_Total[iMarker_Outlet]);
        config->SetOutlet_Area(iMarker_Outlet, Outlet_Area_Total[iMarker_Outlet]);
      }
    }

    /*--- Screen output using the values already stored in the config container ---*/

    if ((rank == MASTER_NODE) && (iMesh == MESH_0) ) {

      cout.precision(5);
      cout.setf(ios::fixed, ios::floatfield);

      if (write_heads && Output && !config->GetDiscrete_Adjoint()) {
        cout << endl   << "---------------------------- Outlet properties --------------------------" << endl;
      }

      for (iMarker_Outlet = 0; iMarker_Outlet < nMarker_Outlet; iMarker_Outlet++) {
        Outlet_TagBound = config->GetMarker_Outlet_TagBound(iMarker_Outlet);
        if (write_heads && Output && !config->GetDiscrete_Adjoint()) {

          /*--- Geometry defintion ---*/

          cout <<"Outlet surface: " << Outlet_TagBound << "." << endl;

          if ((nDim ==3) || axisymmetric) {
            cout <<"Area (m^2): " << config->GetOutlet_Area(Outlet_TagBound) << endl;
          }
          if (nDim == 2) {
            cout <<"Length (m): " << config->GetOutlet_Area(Outlet_TagBound) << "." << endl;
          }

          cout << setprecision(5) << "Outlet Avg. Density (kg/m^3): " <<  config->GetOutlet_Density(Outlet_TagBound) * config->GetDensity_Ref() << endl;
          su2double Outlet_mDot = fabs(config->GetOutlet_MassFlow(Outlet_TagBound)) * config->GetDensity_Ref() * config->GetVelocity_Ref();
          cout << "Outlet mass flow (kg/s): "; cout << setprecision(5) << Outlet_mDot;

        }
      }

      if (write_heads && Output && !config->GetDiscrete_Adjoint()) {cout << endl;
        cout << "-------------------------------------------------------------------------" << endl << endl;
      }

      cout.unsetf(ios_base::floatfield);

    }

    delete [] Outlet_MassFlow_Local;
    delete [] Outlet_Density_Local;
    delete [] Outlet_Area_Local;

    delete [] Outlet_MassFlow_Total;
    delete [] Outlet_Density_Total;
    delete [] Outlet_Area_Total;

    delete [] Outlet_MassFlow;
    delete [] Outlet_Density;
    delete [] Outlet_Area;

  }

}

void CIncEulerSolver::PrintVerificationError(const CConfig *config) const {

  if ((rank != MASTER_NODE) || (MGLevel != MESH_0)) return;

  if (config && !config->GetDiscrete_Adjoint()) {

    cout.precision(6);
    cout.setf(ios::scientific, ios::floatfield);

    cout << endl   << "------------------------ Global Error Analysis --------------------------" << endl;

    cout << setw(20) << "RMS Error [P]: " << setw(12) << VerificationSolution->GetError_RMS(0) << "     | ";
    cout << setw(20) << "Max Error [P]: " << setw(12) << VerificationSolution->GetError_Max(0);
    cout << endl;

    cout << setw(20) << "RMS Error [U]: " << setw(12) << VerificationSolution->GetError_RMS(1) << "     | ";
    cout << setw(20) << "Max Error [U]: " << setw(12) << VerificationSolution->GetError_Max(1);
    cout << endl;

    cout << setw(20) << "RMS Error [V]: " << setw(12) << VerificationSolution->GetError_RMS(2) << "     | ";
    cout << setw(20) << "Max Error [V]: " << setw(12) << VerificationSolution->GetError_Max(2);
    cout << endl;

    if (nDim == 3) {
      cout << setw(20) << "RMS Error [W]: " << setw(12) << VerificationSolution->GetError_RMS(3) << "     | ";
      cout << setw(20) << "Max Error [W]: " << setw(12) << VerificationSolution->GetError_Max(3);
      cout << endl;
    }

    if (config->GetEnergy_Equation()) {
      cout << setw(20) << "RMS Error [T]: " << setw(12) << VerificationSolution->GetError_RMS(nDim+1) << "     | ";
      cout << setw(20) << "Max Error [T]: " << setw(12) << VerificationSolution->GetError_Max(nDim+1);
      cout << endl;
    }

    cout << "-------------------------------------------------------------------------" << endl << endl;
    cout.unsetf(ios_base::floatfield);
  }
}

void CIncEulerSolver::LoadRestart(CGeometry **geometry, CSolver ***solver, CConfig *config, int val_iter, bool val_update_geo) {

  /*--- Adjust the number of solution variables in the restart. We always
   carry a space in nVar for the energy equation in the solver, but we only
   write it to the restart if it is active. Therefore, we must reduce nVar
   here if energy is inactive so that the restart is read correctly. ---*/

  su2double Solution[MAXNVAR] = {0.0};

  auto nVar_Restart = nVar;
  if (!(config->GetEnergy_Equation() || config->GetWeakly_Coupled_Heat())) {
    nVar_Restart--;
    Solution[nVar-1] = GetTemperature_Inf();
  }

  LoadRestart_impl(geometry, solver, config, val_iter, val_update_geo, Solution, nVar_Restart);

}

void CIncEulerSolver::SetFreeStream_Solution(const CConfig *config){

  unsigned long iPoint;
  unsigned short iDim;

  SU2_OMP_FOR_STAT(omp_chunk_size)
  for (iPoint = 0; iPoint < nPoint; iPoint++){
    nodes->SetSolution(iPoint,0, Pressure_Inf);
    for (iDim = 0; iDim < nDim; iDim++){
      nodes->SetSolution(iPoint,iDim+1, Velocity_Inf[iDim]);
    }
    nodes->SetSolution(iPoint,nDim+1, Temperature_Inf);
  }
  END_SU2_OMP_FOR

}<|MERGE_RESOLUTION|>--- conflicted
+++ resolved
@@ -243,13 +243,8 @@
 
   bool unsteady      = (config->GetTime_Marching() != TIME_MARCHING::STEADY);
   bool viscous       = config->GetViscous();
-<<<<<<< HEAD
-  bool turbulent     = ((config->GetKind_Solver() == INC_RANS) ||
-                        (config->GetKind_Solver() == DISC_ADJ_INC_RANS));
-=======
   bool turbulent     = ((config->GetKind_Solver() == MAIN_SOLVER::INC_RANS) ||
                         (config->GetKind_Solver() == MAIN_SOLVER::DISC_ADJ_INC_RANS));
->>>>>>> 1249f9f6
   bool tkeNeeded     = ((turbulent) && ((config->GetKind_Turb_Model() == TURB_MODEL::SST) || (config->GetKind_Turb_Model() == TURB_MODEL::SST_SUST)));
   bool energy        = config->GetEnergy_Equation();
   bool boussinesq    = (config->GetKind_DensityModel() == INC_DENSITYMODEL::BOUSSINESQ);
