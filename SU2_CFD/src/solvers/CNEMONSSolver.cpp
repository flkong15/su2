--- conflicted
+++ resolved
@@ -76,13 +76,13 @@
   bool muscl              = config->GetMUSCL_Flow();
   bool center             = config->GetKind_ConvNumScheme_Flow() == SPACE_CENTERED;
   
-/*--- Common preprocessing steps (implemented by CEulerSolver) ---*/
+  /*--- Common preprocessing steps (implemented by CNEMOEulerSolver) ---*/
 
   CommonPreprocessing(geometry, solver_container, config, iMesh, iRKStep, RunTime_EqSystem, Output);
 
   /*--- Compute gradient for MUSCL reconstruction. ---*/
   
-if ((muscl && !center) && (iMesh == MESH_0)) {
+  if ((muscl && !center) && (iMesh == MESH_0)) {
     switch (config->GetKind_Gradient_Method_Recon()) {
       case GREEN_GAUSS:
         SetPrimitive_Gradient_GG(geometry, config, true); break;
@@ -91,7 +91,7 @@
         SetPrimitive_Gradient_LS(geometry, config, true); break;
       default: break;
     }
-  }
+  } 
 
   /*--- Compute gradient of the primitive variables ---*/
 
@@ -110,7 +110,7 @@
   }
 
   /*--- Evaluate the vorticity and strain rate magnitude ---*/
-  //TODO THIS NEEDS TO BE UPDATED ASAP!
+  //TODO: THIS NEEDS TO BE UPDATED ASAP!
   StrainMag_Max = 0.0;
   Omega_Max = 0.0;
   //nodes->SetVorticity_StrainMag();
@@ -381,8 +381,7 @@
       kve = nodes->GetThermalConductivity_ve(iPoint);
 
       /*--- Scale thermal conductivity with turb ---*/
-      //delete me, todo
-      // Need to determine proper way to incorporate eddy viscosity
+      // TODO: Need to determine proper way to incorporate eddy viscosity
       // This is only scaling Kve by same factor as ktr
       // Could add to fluid model?
       su2double         Mass = 0.0;
@@ -474,7 +473,7 @@
                                               unsigned short val_marker) {
 
   SU2_MPI::Error("BC_HEATFLUX with catalytic wall: Not operational in NEMO.", CURRENT_FUNCTION);
-  //TODO SCALE WITH EDDY VISC
+  //TODO: SCALE WITH EDDY VISC
   /*--- Local variables ---*/
   bool implicit, catalytic;
   unsigned short iDim, iSpecies, iVar;
@@ -763,8 +762,7 @@
       kve     = nodes->GetThermalConductivity_ve(iPoint);
 
       /*--- Scale thermal conductivity with turb ---*/
-      //delete me, todo
-      // Need to determine proper way to incorporate eddy viscosity
+      // TODO: Need to determine proper way to incorporate eddy viscosity
       // This is only scaling Kve by same factor as ktr
       V = nodes->GetPrimitive(iPoint);
       su2double         Mass = 0.0;
@@ -823,12 +821,8 @@
   ///////////// FINITE DIFFERENCE METHOD ///////////////
   /*--- Local variables ---*/
   bool implicit;
-<<<<<<< HEAD
   unsigned short iDim, iSpecies, jSpecies, iVar, jVar, kVar,
       RHOS_INDEX, RHO_INDEX, T_INDEX, TVE_INDEX;
-=======
-  unsigned short iDim, iSpecies, jSpecies, iVar, jVar, kVar, RHOS_INDEX, RHO_INDEX, T_INDEX, TVE_INDEX;
->>>>>>> 84b598c5
   unsigned long iVertex, iPoint, jPoint;
   su2double rho, *eves, *dTdU, *dTvedU, *Cvve, *Normal, Area, Ru, RuSI,
   dij, *Di, *Vi, *Vj, *Yj, *dYdn, SdYdn, **GradY, **dVdU;
@@ -848,11 +842,7 @@
   RuSI = UNIVERSAL_GAS_CONSTANT;
   Ru   = 1000.0*RuSI;
   Ms   = FluidModel->GetSpeciesMolarMass();
-<<<<<<< HEAD
-  
-=======
-
->>>>>>> 84b598c5
+
   /*--- Get the locations of the primitive variables ---*/
   RHOS_INDEX    = nodes->GetRhosIndex();
   RHO_INDEX     = nodes->GetRhoIndex();
@@ -1117,13 +1107,8 @@
       kve  = nodes->GetThermalConductivity_ve(iPoint);
 
       /*--- Retrieve Cv*density ---*/
-<<<<<<< HEAD
-      rhoCv=nodes->GetRhoCv_tr(iPoint);
-      rhoCvve=nodes->GetRhoCv_ve(iPoint);
-=======
       rhoCvtr = nodes->GetRhoCv_tr(iPoint);
       rhoCvve = nodes->GetRhoCv_ve(iPoint);
->>>>>>> 84b598c5
 
       /*--- Retrieve Flow Data ---*/
       Viscosity = nodes->GetLaminarViscosity(iPoint);
