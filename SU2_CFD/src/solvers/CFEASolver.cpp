/*!
 * \file CFEASolver.cpp
 * \brief Main subroutines for solving direct FEM elasticity problems.
 * \author R. Sanchez
 * \version 8.0.1 "Harrier"
 *
 * SU2 Project Website: https://su2code.github.io
 *
 * The SU2 Project is maintained by the SU2 Foundation
 * (http://su2foundation.org)
 *
 * Copyright 2012-2024, SU2 Contributors (cf. AUTHORS.md)
 *
 * SU2 is free software; you can redistribute it and/or
 * modify it under the terms of the GNU Lesser General Public
 * License as published by the Free Software Foundation; either
 * version 2.1 of the License, or (at your option) any later version.
 *
 * SU2 is distributed in the hope that it will be useful,
 * but WITHOUT ANY WARRANTY; without even the implied warranty of
 * MERCHANTABILITY or FITNESS FOR A PARTICULAR PURPOSE. See the GNU
 * Lesser General Public License for more details.
 *
 * You should have received a copy of the GNU Lesser General Public
 * License along with SU2. If not, see <http://www.gnu.org/licenses/>.
 */

#include "../../include/solvers/CFEASolver.hpp"
#include "../../include/variables/CFEABoundVariable.hpp"
#include "../../include/numerics/elasticity/CFEAElasticity.hpp"
#include "../../../Common/include/toolboxes/printing_toolbox.hpp"
#include "../../../Common/include/toolboxes/geometry_toolbox.hpp"
#include <algorithm>

using namespace GeometryToolbox;


CFEASolver::CFEASolver(LINEAR_SOLVER_MODE mesh_deform_mode) : CFEASolverBase(mesh_deform_mode) {

  Total_CFEA = 0.0;
  WAitken_Dyn = 0.0;
  WAitken_Dyn_tn1 = 0.0;

  topol_filter_applied = false;
  element_based = false;
  initial_calc = true;

}

CFEASolver::CFEASolver(CGeometry *geometry, CConfig *config) : CFEASolverBase(geometry, config) {

  bool dynamic = (config->GetTime_Domain());
  config->SetDelta_UnstTimeND(config->GetDelta_UnstTime());

  /*--- Test whether we consider dielectric elastomers ---*/
  bool de_effects = config->GetDE_Effects();

  /*--- A priori we don't have an element-based input file (most of the applications will be like this) ---*/
  element_based = false;
  topol_filter_applied = false;
  initial_calc = true;

  /*--- Here is where we assign the kind of each element ---*/

  SU2_OMP_PARALLEL
  {
    const int offset = omp_get_thread_num()*MAX_FE_KINDS;

    if (nDim == 2) {
      /*--- Basic terms ---*/
      element_container[FEA_TERM][EL_TRIA+offset] = new CTRIA1();
      element_container[FEA_TERM][EL_QUAD+offset] = new CQUAD4();

      if (de_effects) {
        element_container[DE_TERM][EL_TRIA+offset] = new CTRIA1();
        element_container[DE_TERM][EL_QUAD+offset] = new CQUAD4();
      }
    }
    else {
      element_container[FEA_TERM][EL_TETRA+offset] = new CTETRA1();
      element_container[FEA_TERM][EL_HEXA +offset] = new CHEXA8 ();
      element_container[FEA_TERM][EL_PYRAM+offset] = new CPYRAM5();
      element_container[FEA_TERM][EL_PRISM+offset] = new CPRISM6();

      if (de_effects) {
        element_container[DE_TERM][EL_TETRA+offset] = new CTETRA1();
        element_container[DE_TERM][EL_HEXA +offset] = new CHEXA8 ();
        element_container[DE_TERM][EL_PYRAM+offset] = new CPYRAM5();
        element_container[DE_TERM][EL_PRISM+offset] = new CPRISM6();
      }
    }
  }
  END_SU2_OMP_PARALLEL

  /*--- Set element properties ---*/
  Set_ElementProperties(geometry, config);

  Total_CFEA        = 0.0;
  WAitken_Dyn       = 0.0;
  WAitken_Dyn_tn1   = 0.0;

  SetFSI_ConvValue(0,0.0);
  SetFSI_ConvValue(1,0.0);

  nVar = nDim;

  /*--- Define some auxiliary vectors related to the residual ---*/

  Residual_RMS.resize(nVar,0.0);
  Residual_Max.resize(nVar,0.0);
  Point_Max.resize(nVar,0);
  Point_Max_Coord.resize(nVar,nDim) = su2double(0.0);

  /*--- The length of the solution vector depends on whether the problem is static or dynamic ---*/

  unsigned short nSolVar;
  string text_line, filename;
  ifstream restart_file;

  if (dynamic) nSolVar = 3 * nVar;
  else nSolVar = nVar;

  auto* SolInit = new su2double[nSolVar]();

  /*--- Initialize from zero everywhere ---*/

  nodes = new CFEABoundVariable(SolInit, nPoint, nDim, nVar, config);
  SetBaseClassPointerToNodes();

  delete [] SolInit;

  /*--- Set which points are vertices and allocate boundary data. ---*/

  for (unsigned long iPoint = 0; iPoint < nPoint; iPoint++)
    for (unsigned short iMarker = 0; iMarker < config->GetnMarker_All(); iMarker++) {
      long iVertex = geometry->nodes->GetVertex(iPoint, iMarker);
      if (iVertex >= 0) {
        nodes->Set_isVertex(iPoint,true);
        break;
      }
    }
  static_cast<CFEABoundVariable*>(nodes)->AllocateBoundaryVariables(config);


  if (config->GetRefGeom()) Set_ReferenceGeometry(geometry, config);
  if (config->GetPrestretch()) Set_Prestretch(geometry, config);

  /*--- Initialization of matrix structures ---*/
  if (rank == MASTER_NODE) cout << "Initialize Jacobian structure (Non-Linear Elasticity)." << endl;

  Jacobian.Initialize(nPoint, nPointDomain, nVar, nVar, false, geometry, config);

  if (dynamic) {
    MassMatrix.Initialize(nPoint, nPointDomain, nVar, nVar, false, geometry, config);
    TimeRes_Aux.Initialize(nPoint, nPointDomain, nVar, 0.0);
    TimeRes.Initialize(nPoint, nPointDomain, nVar, 0.0);
  }

  /*--- Initialization of linear solver structures ---*/
  LinSysSol.Initialize(nPoint, nPointDomain, nVar, 0.0);
  LinSysRes.Initialize(nPoint, nPointDomain, nVar, 0.0);
  LinSysReact.Initialize(nPoint, nPointDomain, nVar, 0.0);

  /*--- Initialize structures for hybrid-parallel mode. ---*/
  HybridParallelInitialization(geometry);

  /*--- Initialize the value of the total objective function ---*/
  Total_OFRefGeom = 0.0;
  Total_OFRefNode = 0.0;
  Total_OFVolFrac = 1.0;
  Total_OFDiscreteness = 0.0;
  Total_OFCompliance = 0.0;

  /*--- Initialize the value of the global objective function ---*/
  Global_OFRefGeom = 0.0;
  Global_OFRefNode = 0.0;

  /*--- Initialize the value of the total gradient for the forward mode ---*/
  Total_ForwardGradient = 0.0;

  OutputForwardModeGradient(config, true, 0.0, 0.0, 0.0, 0.0);

  /*--- Initialize the BGS residuals in FSI problems. ---*/
  if (config->GetMultizone_Residual()){

    FSI_Residual      = 0.0;
    RelaxCoeff        = 1.0;
    ForceCoeff        = 1.0;

    Residual_BGS.resize(nVar,1.0);
    Residual_Max_BGS.resize(nVar,1.0);
    Point_Max_BGS.resize(nVar,0);
    Point_Max_Coord_BGS.resize(nVar,nDim) = su2double(0.0);
  }
  else {
    ForceCoeff = 1.0;
  }

  /*--- Penalty value - to maintain constant the stiffness in optimization problems - TODO: this has to be improved ---*/
  PenaltyValue = 0.0;

  if (size != SINGLE_NODE) {
    vector<unsigned short> essentialMarkers;
    for (unsigned short iMarker = 0; iMarker < config->GetnMarker_All(); iMarker++) {
      const auto kindBnd = config->GetMarker_All_KindBC(iMarker);
      if ((kindBnd == CLAMPED_BOUNDARY) ||
          (kindBnd == DISP_DIR_BOUNDARY) ||
          (kindBnd == DISPLACEMENT_BOUNDARY)) {
        essentialMarkers.push_back(iMarker);
      }
    }
    Set_VertexEliminationSchedule(geometry, essentialMarkers);
  }

  /*--- Add the solver name. ---*/
  SolverName = "FEA";
}

CFEASolver::~CFEASolver() {

  if (element_properties != nullptr) {
    for (unsigned long iElem = 0; iElem < nElement; iElem++)
      delete element_properties[iElem];
    delete [] element_properties;
  }

  delete [] iElem_iDe;

  if (LockStrategy) {
    for (unsigned long iPoint = 0; iPoint < nPoint; iPoint++)
      omp_destroy_lock(&UpdateLocks[iPoint]);
  }

  delete nodes;
}

void CFEASolver::HybridParallelInitialization(CGeometry* geometry) {
#ifdef HAVE_OMP
  /*--- Get the element coloring. ---*/

  su2double parallelEff = 1.0;
  const auto& coloring = geometry->GetElementColoring(&parallelEff);

  /*--- If the coloring is too bad use lock-guarded accesses
   *    to CSysMatrix/Vector in element loops instead. ---*/
  LockStrategy = parallelEff < COLORING_EFF_THRESH;

  /*--- When using locks force a single color to reduce the color loop overhead. ---*/
  if (LockStrategy && (coloring.getOuterSize()>1))
    geometry->SetNaturalElementColoring();

  if (!coloring.empty()) {
    /*--- We are not constrained by the color group size when using locks. ---*/
    auto groupSize = LockStrategy? 1ul : geometry->GetElementColorGroupSize();
    auto nColor = coloring.getOuterSize();
    ElemColoring.reserve(nColor);

    for(auto iColor = 0ul; iColor < nColor; ++iColor)
      ElemColoring.emplace_back(coloring.innerIdx(iColor), coloring.getNumNonZeros(iColor), groupSize);
  }

  su2double minEff = 1.0;
  SU2_MPI::Reduce(&parallelEff, &minEff, 1, MPI_DOUBLE, MPI_MIN, MASTER_NODE, SU2_MPI::GetComm());

  if (minEff < COLORING_EFF_THRESH) {
    cout << "WARNING: The element coloring efficiency was " << minEff << ", a fallback strategy is in use.\n"
         << "         Better performance may be possible by reducing the number of threads per rank." << endl;
  }

  if (LockStrategy) {
    UpdateLocks.resize(nPoint);
    for (unsigned long iPoint = 0; iPoint < nPoint; iPoint++)
      omp_init_lock(&UpdateLocks[iPoint]);
  }

  omp_chunk_size = computeStaticChunkSize(nPointDomain, omp_get_max_threads(), OMP_MAX_SIZE);
#else
  ElemColoring[0] = DummyGridColor<>(nElement);
#endif
}

void CFEASolver::Set_ElementProperties(CGeometry *geometry, CConfig *config) {

  const auto iZone = config->GetiZone();
  const auto nZone = geometry->GetnZone();

  const bool topology_mode = config->GetTopology_Optimization();

  element_properties = new CProperty*[nElement];

  /*--- Restart the solution from file information ---*/

  auto filename = config->GetFEA_FileName();

  /*--- If multizone, append zone name ---*/
  if (nZone > 1)
    filename = config->GetMultizone_FileName(filename, iZone, ".dat");

  if (rank == MASTER_NODE) cout << "Filename: " << filename << "." << endl;

  ifstream properties_file;
  properties_file.open(filename);

  /*--- In case there is no file, all elements get the same property (0) ---*/

  if (properties_file.fail()) {
    if (rank == MASTER_NODE){
      cout << "There is no element-based properties file." << endl;
      cout << "The structural domain has uniform properties." << endl;

      if (topology_mode)
        SU2_MPI::Error("Topology mode requires an element-based properties file.",CURRENT_FUNCTION);
    }

    for (auto iElem = 0ul; iElem < nElement; iElem++){
      element_properties[iElem] = new CElementProperty(FEA_TERM, 0, 0, 0);
    }

    element_based = false;

  }
  else{

    element_based = true;

    /*--- In case this is a parallel simulation, we need to perform the Global2Local index transformation first. ---*/

    unordered_map<unsigned long, unsigned long> Global2Local;

    for (auto iElem = 0ul; iElem < nElement; iElem++)
      Global2Local[geometry->elem[iElem]->GetGlobalIndex()] = iElem;

    /*--- Read all lines in the restart file ---*/

    unsigned long iElem_Global_Local = 0, iElem_Global = 0; string text_line;

    /*--- The first line is the header ---*/

    getline (properties_file, text_line);

    for (iElem_Global = 0; iElem_Global < geometry->GetGlobal_nElemDomain(); iElem_Global++ ) {

      getline (properties_file, text_line);

      istringstream point_line(text_line);

      /*--- Retrieve local index. If this element from the restart file lives
         only on a different processor, the value of iPoint_Local will be -1.
         Otherwise, the local index for this node on the current processor
         will be returned and used to instantiate the vars. ---*/

      auto it = Global2Local.find(iElem_Global);

      if (it != Global2Local.end()) {

        auto iElem_Local = it->second;

        unsigned long elProperties[4], index;

        if (config->GetAdvanced_FEAElementBased() || topology_mode){
          point_line >> index >> elProperties[0] >> elProperties[1] >> elProperties[2] >> elProperties[3];
          element_properties[iElem_Local] = new CElementProperty(
            elProperties[0], elProperties[1], elProperties[2], elProperties[3]);
        }
        else{
          point_line >> index >> elProperties[0];
          element_properties[iElem_Local] = new CElementProperty(0, elProperties[0], 0, 0);
        }


        /*--- For backwards compatibility we only read a fifth column in topology mode ---*/
        if (topology_mode) {
          su2double elDensity;
          point_line >> elDensity;
          element_properties[iElem_Local]->SetDesignDensity(elDensity);
        }

        iElem_Global_Local++;
      }

    }

    /*--- Detect a wrong solution file ---*/

    if (iElem_Global_Local != nElement) {
      SU2_MPI::Error("The properties file " + filename + " doesn't match with the mesh file!\n"
                     "It could be empty lines at the end of the file.", CURRENT_FUNCTION);
    }

  }

}

void CFEASolver::Set_Prestretch(CGeometry *geometry, CConfig *config) {

  const auto iZone = config->GetiZone();
  const auto nZone = geometry->GetnZone();

  /*--- Restart the solution from file information ---*/

  auto filename = config->GetPrestretch_FEMFileName();

  /*--- If multizone, append zone name ---*/
  if (nZone > 1)
    filename = config->GetMultizone_FileName(filename, iZone, ".dat");

  if (rank == MASTER_NODE) cout << "Filename: " << filename << "." << endl;

  ifstream prestretch_file;
  prestretch_file.open(filename);

  /*--- In case there is no file ---*/

  if (prestretch_file.fail()) {
    SU2_MPI::Error(string("There is no FEM prestretch reference file ") + filename, CURRENT_FUNCTION);
  }

  /*--- Make a global to local map that also covers halo nodes (the one in geometry does not). ---*/

  unordered_map<unsigned long, unsigned long> Global2Local;

  for (auto iPoint = 0ul; iPoint < nPoint; ++iPoint)
    Global2Local[geometry->nodes->GetGlobalIndex(iPoint)] = iPoint;

  /*--- Read all lines in the restart file ---*/

  unsigned long iPoint_Global_Local = 0, iPoint_Global = 0; string text_line;

  /*--- The first line is the header ---*/

  getline (prestretch_file, text_line);

  while (getline (prestretch_file, text_line)) {
    istringstream point_line(text_line);

    /*--- Retrieve local index. If this node from the restart file lives
     on the current processor, we will load and instantiate the vars. ---*/

    auto it = Global2Local.find(iPoint_Global);

    if (it != Global2Local.end()) {

      auto iPoint_Local = it->second;

      su2double Sol[MAXNVAR] = {0.0};
      unsigned long index;

      if (nDim == 2) point_line >> Sol[0] >> Sol[1] >> index;
      if (nDim == 3) point_line >> Sol[0] >> Sol[1] >> Sol[2] >> index;

      for (unsigned short iVar = 0; iVar < nVar; iVar++)
        nodes->SetPrestretch(iPoint_Local, iVar, Sol[iVar]);

      iPoint_Global_Local++;
    }
    iPoint_Global++;
  }

  /*--- Detect a wrong solution file ---*/

  if (iPoint_Global_Local != nPoint) {
    SU2_MPI::Error(string("The solution file ") + filename + string(" doesn't match with the mesh file!\n") +
                   string("It could be empty lines at the end of the file."), CURRENT_FUNCTION);
  }

}

void CFEASolver::Set_ReferenceGeometry(CGeometry *geometry, CConfig *config) {

  const auto iZone = config->GetiZone();
  const auto file_format = config->GetRefGeom_FileFormat();

  /*--- Restart the solution from file information ---*/

  auto filename = config->GetRefGeom_FEMFileName();

  /*--- If multizone, append zone name ---*/

  filename = config->GetMultizone_FileName(filename, iZone, ".csv");

  ifstream reference_file;
  reference_file.open(filename);

  /*--- In case there is no file ---*/

  if (reference_file.fail()) {
    SU2_MPI::Error( "There is no FEM reference geometry file!!", CURRENT_FUNCTION);
  }

  if (rank == MASTER_NODE) cout << "Filename: " << filename << " and format " << file_format << "." << endl;

  /*--- Read all lines in the restart file ---*/

  unsigned long iPoint_Global_Local = 0, iPoint_Global = 0; string text_line;

  /*--- The first line is the header ---*/

  getline (reference_file, text_line);

  while (getline (reference_file, text_line)) {

    vector<string> point_line = PrintingToolbox::split(text_line, ',');

    /*--- Retrieve local index. If this node from the restart file lives
       on a different processor, the value of iPoint_Local will be -1.
       Otherwise, the local index for this node on the current processor
       will be returned and used to instantiate the vars. ---*/

    auto iPoint_Local = geometry->GetGlobal_to_Local_Point(iPoint_Global);

    if (iPoint_Local >= 0) {

      su2double Sol[MAXNVAR] = {0.0};

      if (nDim == 2){
        Sol[0] = PrintingToolbox::stod(point_line[3]);
        Sol[1] = PrintingToolbox::stod(point_line[4]);
      } else {
        Sol[0] = PrintingToolbox::stod(point_line[4]);
        Sol[1] = PrintingToolbox::stod(point_line[5]);
        Sol[2] = PrintingToolbox::stod(point_line[6]);
      }

      for (unsigned short iVar = 0; iVar < nVar; iVar++)
        nodes->SetReference_Geometry(iPoint_Local, iVar, Sol[iVar]);

      iPoint_Global_Local++;
    }
    iPoint_Global++;
  }

  /*--- Detect a wrong solution file ---*/

  if (iPoint_Global_Local != nPointDomain) {
    SU2_MPI::Error(string("The solution file ") + filename + string(" doesn't match with the mesh file!\n")  +
                   string("It could be empty lines at the end of the file."), CURRENT_FUNCTION);
  }

}

void CFEASolver::Set_VertexEliminationSchedule(CGeometry *geometry, const vector<unsigned short>& markers) {

  /*--- Store global point indices of essential BC markers. ---*/
  vector<unsigned long> myPoints;

  for (auto iMarker : markers) {
    for (auto iVertex = 0ul; iVertex < geometry->nVertex[iMarker]; iVertex++) {
      auto iPoint = geometry->vertex[iMarker][iVertex]->GetNode();
      myPoints.push_back(geometry->nodes->GetGlobalIndex(iPoint));
    }
  }

  CommunicateExtraEliminationVertices(geometry, myPoints);

}

void CFEASolver::Preprocessing(CGeometry *geometry, CSolver **solver_container, CConfig *config, CNumerics **numerics,
                               unsigned short iMesh, unsigned long Iteration, unsigned short RunTime_EqSystem, bool Output) {

  const bool dynamic = config->GetTime_Domain();
  const bool disc_adj_fem = (config->GetKind_Solver() == MAIN_SOLVER::DISC_ADJ_FEM);
  const bool body_forces = config->GetDeadLoad();
  const bool topology_mode = config->GetTopology_Optimization();

  /*
   * For topology optimization we apply a filter on the design density field to avoid
   * numerical issues (checkerboards), ensure mesh independence, and impose a length scale.
   * This has to be done before computing the mass matrix and the dead load terms.
   * This filter, and the volume fraction objective function, require the element volumes,
   * so we ask "geometry" to compute them.
   * This only needs to be done for the undeformed (initial) shape.
   */
  if (topology_mode && !topol_filter_applied) {
    geometry->SetElemVolume();
    FilterElementDensities(geometry, config);
    topol_filter_applied = true;
  }

  /*
   * If the problem is dynamic we need a mass matrix, which will be constant along the calculation
   * both for linear and nonlinear analysis, i.e. only computed once on the first time step.
   *
   * The same with the integration constants, as for now we consider the time step to be constant.
   */
  if (dynamic && (initial_calc || disc_adj_fem)) {
    Compute_IntegrationConstants(config);
    Compute_MassMatrix(geometry, numerics, config);
  }

  /*
   * If body forces are taken into account, we need to compute the term that goes into the residual,
   * which will be constant along the calculation both for linear and nonlinear analysis.
   *
   * Only initialized once, at the first iteration of the first time step.
   */
  if (body_forces && (initial_calc || disc_adj_fem))
    Compute_DeadLoad(geometry, numerics, config);

  /*--- Clear the linear system solution. ---*/
  SU2_OMP_PARALLEL
  {
    LinSysSol.SetValZero();
  }
  END_SU2_OMP_PARALLEL

  /*--- Clear external forces. ---*/
  nodes->Clear_SurfaceLoad_Res();

  /*--- Next call to Preprocessing will not be "initial_calc" and linear operations will not be repeated. ---*/
  initial_calc = false;

}

void CFEASolver::SetInitialCondition(CGeometry **geometry, CSolver ***solver_container, CConfig *config, unsigned long TimeIter) {

  SU2_OMP_PARALLEL
  {
  su2double zeros[MAXNVAR] = {0.0};
  if (!config->GetPrestretch()) {
    SU2_OMP_FOR_STAT(omp_chunk_size)
    for (auto iPoint = 0ul; iPoint < nPoint; ++iPoint)
      nodes->SetSolution(iPoint, zeros);
    END_SU2_OMP_FOR
  }
  else {
    SU2_OMP_FOR_STAT(omp_chunk_size)
    for (auto iPoint = 0ul; iPoint < nPoint; ++iPoint)
      nodes->SetSolution(iPoint, nodes->GetPrestretch(iPoint));
    END_SU2_OMP_FOR
  }
  if (config->GetTime_Domain()) {
    SU2_OMP_FOR_STAT(omp_chunk_size)
    for (auto iPoint = 0ul; iPoint < nPoint; ++iPoint) {
      nodes->SetSolution_Vel(iPoint, zeros);
      nodes->SetSolution_Accel(iPoint, zeros);
    }
    END_SU2_OMP_FOR
  }
  }
  END_SU2_OMP_PARALLEL
}

void CFEASolver::Compute_StiffMatrix(CGeometry *geometry, CNumerics **numerics, const CConfig *config) {

  const bool topology_mode = config->GetTopology_Optimization();
  const su2double simp_exponent = config->GetSIMP_Exponent();
  const su2double simp_minstiff = config->GetSIMP_MinStiffness();

  /*--- Start OpenMP parallel region. ---*/

  SU2_OMP_PARALLEL
  {
    /*--- Clear vector and matrix before calculation. ---*/
    LinSysRes.SetValZero();
    Jacobian.SetValZero();

    for(auto color : ElemColoring) {

      /*--- Chunk size is at least OMP_MIN_SIZE and a multiple of the color group size. ---*/
      SU2_OMP_FOR_DYN(nextMultiple(OMP_MIN_SIZE, color.groupSize))
      for(auto k = 0ul; k < color.size; ++k) {

        auto iElem = color.indices[k];

        unsigned short iNode, jNode, iDim, iVar;

        int thread = omp_get_thread_num();

        /*--- Convert VTK type to index in the element container. ---*/
        int EL_KIND;
        unsigned short nNodes;
        GetElemKindAndNumNodes(geometry->elem[iElem]->GetVTK_Type(), EL_KIND, nNodes);

        /*--- Each thread needs a dedicated element. ---*/
        CElement* element = element_container[FEA_TERM][EL_KIND+thread*MAX_FE_KINDS];

        /*--- For the number of nodes, get the coordinates and cache the point indices. ---*/
        unsigned long indexNode[MAXNNODE_3D];

        for (iNode = 0; iNode < nNodes; iNode++) {

          indexNode[iNode] = geometry->elem[iElem]->GetNode(iNode);

          for (iDim = 0; iDim < nDim; iDim++) {
            su2double val_Coord = Get_ValCoord(geometry, indexNode[iNode], iDim);
            su2double val_Sol = nodes->GetSolution(indexNode[iNode],iDim) + val_Coord;
            element->SetRef_Coord(iNode, iDim, val_Coord);
            element->SetCurr_Coord(iNode, iDim, val_Sol);
          }
        }

        /*--- In topology mode determine the penalty to apply to the stiffness. ---*/
        su2double simp_penalty = 1.0;
        if (topology_mode) {
          su2double density = element_properties[iElem]->GetPhysicalDensity();
          simp_penalty = simp_minstiff+(1.0-simp_minstiff)*pow(density,simp_exponent);
        }

        /*--- Set the properties of the element ---*/
        element->Set_ElProperties(element_properties[iElem]);

        /*--- Compute the components of the jacobian and the stress term, one numerics per thread. ---*/
        int NUM_TERM = thread*MAX_TERMS + element_properties[iElem]->GetMat_Mod();

        numerics[NUM_TERM]->Compute_Tangent_Matrix(element, config);

        /*--- Update residual and stiffness matrix with contributions from the element. ---*/
        for (iNode = 0; iNode < nNodes; iNode++) {

          if (LockStrategy) omp_set_lock(&UpdateLocks[indexNode[iNode]]);

          auto Ta = element->Get_Kt_a(iNode);
          for (iVar = 0; iVar < nVar; iVar++)
            LinSysRes(indexNode[iNode], iVar) -= simp_penalty*Ta[iVar];

          for (jNode = 0; jNode < nNodes; jNode++) {
            auto Kab = element->Get_Kab(iNode, jNode);
            Jacobian.AddBlock(indexNode[iNode], indexNode[jNode], Kab, simp_penalty);
          }

          if (LockStrategy) omp_unset_lock(&UpdateLocks[indexNode[iNode]]);
        }

      } // end iElem loop
      END_SU2_OMP_FOR

    } // end color loop

  }
  END_SU2_OMP_PARALLEL

}

void CFEASolver::Compute_StiffMatrix_NodalStressRes(CGeometry *geometry, CNumerics **numerics, const CConfig *config) {

  const bool prestretch_fem = config->GetPrestretch();
  const bool de_effects = config->GetDE_Effects();

  const bool topology_mode = config->GetTopology_Optimization();
  const su2double simp_exponent = config->GetSIMP_Exponent();
  const su2double simp_minstiff = config->GetSIMP_MinStiffness();

  /*--- Start OpenMP parallel region. ---*/

  SU2_OMP_PARALLEL
  {
    /*--- Clear vector and matrix before calculation. ---*/
    LinSysRes.SetValZero();
    Jacobian.SetValZero();

    for(auto color : ElemColoring) {

      /*--- Chunk size is at least OMP_MIN_SIZE and a multiple of the color group size. ---*/
      SU2_OMP_FOR_DYN(nextMultiple(OMP_MIN_SIZE, color.groupSize))
      for(auto k = 0ul; k < color.size; ++k) {

        auto iElem = color.indices[k];

        unsigned short iNode, jNode, iDim, iVar;

        int thread = omp_get_thread_num();

        /*--- Convert VTK type to index in the element container. ---*/
        int EL_KIND;
        unsigned short nNodes;
        GetElemKindAndNumNodes(geometry->elem[iElem]->GetVTK_Type(), EL_KIND, nNodes);

        /*--- Each thread needs a dedicated element. ---*/
        CElement* fea_elem = element_container[FEA_TERM][EL_KIND+thread*MAX_FE_KINDS];
        CElement* de_elem = element_container[DE_TERM][EL_KIND+thread*MAX_FE_KINDS];

        /*--- For the number of nodes, we get the coordinates from the connectivity matrix ---*/
        unsigned long indexNode[MAXNNODE_3D];

        for (iNode = 0; iNode < nNodes; iNode++) {

          indexNode[iNode] = geometry->elem[iElem]->GetNode(iNode);

          for (iDim = 0; iDim < nDim; iDim++) {
            /*--- Compute current coordinate. ---*/
            su2double val_Coord = Get_ValCoord(geometry, indexNode[iNode], iDim);
            su2double val_Sol = nodes->GetSolution(indexNode[iNode],iDim) + val_Coord;

            /*--- If pre-stretched the reference coordinate is stored in the nodes. ---*/
            if (prestretch_fem)
              val_Coord = nodes->GetPrestretch(indexNode[iNode],iDim);

            /*--- Set coordinates. ---*/
            fea_elem->SetCurr_Coord(iNode, iDim, val_Sol);
            fea_elem->SetRef_Coord(iNode, iDim, val_Coord);

            if (de_effects) {
              de_elem->SetCurr_Coord(iNode, iDim, val_Sol);
              de_elem->SetRef_Coord(iNode, iDim, val_Coord);
            }
          }
        }

        /*--- In topology mode determine the penalty to apply to the stiffness. ---*/
        su2double simp_penalty = 1.0;
        if (topology_mode) {
          su2double density = element_properties[iElem]->GetPhysicalDensity();
          simp_penalty = simp_minstiff+(1.0-simp_minstiff)*pow(density,simp_exponent);
        }

        /*--- Set the properties of the element. ---*/
        fea_elem->Set_ElProperties(element_properties[iElem]);
        if (de_effects)
          de_elem->Set_ElProperties(element_properties[iElem]);

        /*--- Compute the components of the Jacobian and the stress term for the material. ---*/
        int NUM_TERM = thread*MAX_TERMS + element_properties[iElem]->GetMat_Mod();

        numerics[NUM_TERM]->Compute_Tangent_Matrix(fea_elem, config);

        /*--- Compute the electric component of the Jacobian and the stress term. ---*/
        if (de_effects)
          numerics[DE_TERM + thread*MAX_TERMS]->Compute_Tangent_Matrix(de_elem, config);

        /*--- Update residual and stiffness matrix with contributions from the element. ---*/
        for (iNode = 0; iNode < nNodes; iNode++) {

          if (LockStrategy) omp_set_lock(&UpdateLocks[indexNode[iNode]]);

          auto Ta = fea_elem->Get_Kt_a(iNode);
          for (iVar = 0; iVar < nVar; iVar++)
            LinSysRes(indexNode[iNode], iVar) -= simp_penalty*Ta[iVar];

          /*--- Retrieve the electric contribution to the residual. ---*/
          if (de_effects) {
            auto Ta_DE = de_elem->Get_Kt_a(iNode);
            for (iVar = 0; iVar < nVar; iVar++)
              LinSysRes(indexNode[iNode], iVar) -= simp_penalty*Ta_DE[iVar];
          }

          for (jNode = 0; jNode < nNodes; jNode++) {

            /*--- Get a pointer to the matrix block to perform the update. ---*/
            auto Kij = Jacobian.GetBlock(indexNode[iNode], indexNode[jNode]);

            /*--- Retrieve the values of the FEA term. ---*/
            auto Kab = fea_elem->Get_Kab(iNode, jNode);
            su2double Ks_ab = fea_elem->Get_Ks_ab(iNode, jNode);

            /*--- Full block. ---*/
            for (iVar = 0; iVar < nVar*nVar; iVar++)
              Kij[iVar] += SU2_TYPE::GetValue(simp_penalty*Kab[iVar]);

            /*--- Only the block's diagonal. ---*/
            for (iVar = 0; iVar < nVar; iVar++)
              Kij[iVar*(nVar+1)] += SU2_TYPE::GetValue(simp_penalty*Ks_ab);

            /*--- Retrieve the electric contribution to the Jacobian ---*/
            if (de_effects) {
              //auto Kab_DE = de_elem->Get_Kab(iNode, jNode);
              su2double Ks_ab_DE = de_elem->Get_Ks_ab(iNode, jNode);

              for (iVar = 0; iVar < nVar; iVar++)
                Kij[iVar*(nVar+1)] += SU2_TYPE::GetValue(simp_penalty*Ks_ab_DE);
            }
          }

          if (LockStrategy) omp_unset_lock(&UpdateLocks[indexNode[iNode]]);
        }

      } // end iElem loop
      END_SU2_OMP_FOR

    } // end color loop

  }
  END_SU2_OMP_PARALLEL

}

void CFEASolver::Compute_MassMatrix(const CGeometry *geometry, CNumerics **numerics, const CConfig *config) {

  const bool topology_mode = config->GetTopology_Optimization();
  const su2double simp_minstiff = config->GetSIMP_MinStiffness();

  /*--- Never record this method as the mass matrix is passive (but the mass residual is not). ---*/
  const bool wasActive = AD::BeginPassive();

  /*--- Start OpenMP parallel region. ---*/

  SU2_OMP_PARALLEL
  {
    /*--- Clear matrix before calculation. ---*/
    MassMatrix.SetValZero();

    for(auto color : ElemColoring) {

      /*--- Chunk size is at least OMP_MIN_SIZE and a multiple of the color group size. ---*/
      SU2_OMP_FOR_DYN(nextMultiple(OMP_MIN_SIZE, color.groupSize))
      for(auto k = 0ul; k < color.size; ++k) {

        auto iElem = color.indices[k];

        unsigned short iNode, jNode, iDim, iVar;

        int thread = omp_get_thread_num();

        /*--- Convert VTK type to index in the element container. ---*/
        int EL_KIND;
        unsigned short nNodes;
        GetElemKindAndNumNodes(geometry->elem[iElem]->GetVTK_Type(), EL_KIND, nNodes);

        /*--- Each thread needs a dedicated element. ---*/
        CElement* element = element_container[FEA_TERM][EL_KIND+thread*MAX_FE_KINDS];

        /*--- For the number of nodes, get the coordinates and cache the point indices. ---*/
        unsigned long indexNode[MAXNNODE_3D];

        for (iNode = 0; iNode < nNodes; iNode++) {
          indexNode[iNode] = geometry->elem[iElem]->GetNode(iNode);
          for (iDim = 0; iDim < nDim; iDim++) {
            su2double val_Coord = Get_ValCoord(geometry, indexNode[iNode], iDim);
            element->SetRef_Coord(iNode, iDim, val_Coord);
          }
        }

        /*--- In topology mode determine the penalty to apply to the mass,
         *    linear function of the physical density. ---*/
        su2double simp_penalty = 1.0;
        if (topology_mode) {
          simp_penalty = simp_minstiff+(1.0-simp_minstiff)*element_properties[iElem]->GetPhysicalDensity();
        }

        /*--- Set the properties of the element and compute its mass matrix. ---*/
        element->Set_ElProperties(element_properties[iElem]);

        numerics[FEA_TERM + thread*MAX_TERMS]->Compute_Mass_Matrix(element, config);

        /*--- Add contributions of this element to the mass matrix. ---*/
        for (iNode = 0; iNode < nNodes; iNode++) {

          if (LockStrategy) omp_set_lock(&UpdateLocks[indexNode[iNode]]);

          for (jNode = 0; jNode < nNodes; jNode++) {

            auto Mij = MassMatrix.GetBlock(indexNode[iNode], indexNode[jNode]);
            su2double Mab = simp_penalty * element->Get_Mab(iNode, jNode);

            for (iVar = 0; iVar < nVar; iVar++)
              Mij[iVar*(nVar+1)] += SU2_TYPE::GetValue(Mab);
          }

          if (LockStrategy) omp_unset_lock(&UpdateLocks[indexNode[iNode]]);
        }

      } // end iElem loop
      END_SU2_OMP_FOR

    } // end color loop

  }
  END_SU2_OMP_PARALLEL

  AD::EndPassive(wasActive);

}

void CFEASolver::Compute_MassRes(const CGeometry *geometry, CNumerics **numerics, const CConfig *config) {

  const bool topology_mode = config->GetTopology_Optimization();
  const su2double simp_minstiff = config->GetSIMP_MinStiffness();

  /*--- Clear vector before calculation. ---*/
  TimeRes.SetValZero();
  SU2_OMP_BARRIER

  for(auto color : ElemColoring) {

    /*--- Chunk size is at least OMP_MIN_SIZE and a multiple of the color group size. ---*/
    SU2_OMP_FOR_DYN(nextMultiple(OMP_MIN_SIZE, color.groupSize))
    for(auto k = 0ul; k < color.size; ++k) {

      auto iElem = color.indices[k];

      unsigned short iNode, jNode, iDim, iVar;

      int thread = omp_get_thread_num();

      /*--- Convert VTK type to index in the element container. ---*/
      int EL_KIND;
      unsigned short nNodes;
      GetElemKindAndNumNodes(geometry->elem[iElem]->GetVTK_Type(), EL_KIND, nNodes);

      /*--- Each thread needs a dedicated element. ---*/
      CElement* element = element_container[FEA_TERM][EL_KIND+thread*MAX_FE_KINDS];

      /*--- For the number of nodes, get the coordinates and cache the point indices. ---*/
      unsigned long indexNode[MAXNNODE_3D];

      for (iNode = 0; iNode < nNodes; iNode++) {
        indexNode[iNode] = geometry->elem[iElem]->GetNode(iNode);
        for (iDim = 0; iDim < nDim; iDim++) {
          su2double val_Coord = Get_ValCoord(geometry, indexNode[iNode], iDim);
          element->SetRef_Coord(iNode, iDim, val_Coord);
        }
      }

      /*--- In topology mode determine the penalty to apply to the mass,
       *    linear function of the physical density. ---*/
      su2double simp_penalty = 1.0;
      if (topology_mode) {
        simp_penalty = simp_minstiff+(1.0-simp_minstiff)*element_properties[iElem]->GetPhysicalDensity();
      }

      /*--- Set the properties of the element and compute its mass matrix. ---*/
      element->Set_ElProperties(element_properties[iElem]);

      numerics[FEA_TERM + thread*MAX_TERMS]->Compute_Mass_Matrix(element, config);

      /*--- Add contributions of this element to the mass residual.
       *    Equiv. to a matrix vector product with the mass matrix. ---*/
      for (iNode = 0; iNode < nNodes; iNode++) {

        if (LockStrategy) omp_set_lock(&UpdateLocks[indexNode[iNode]]);

        for (jNode = 0; jNode < nNodes; jNode++) {

          su2double Mab = simp_penalty * element->Get_Mab(iNode, jNode);

          for (iVar = 0; iVar < nVar; iVar++)
            TimeRes(indexNode[iNode], iVar) += Mab * TimeRes_Aux(indexNode[jNode], iVar);
        }

        if (LockStrategy) omp_unset_lock(&UpdateLocks[indexNode[iNode]]);
      }

    } // end iElem loop
    END_SU2_OMP_FOR

  } // end color loop

}

void CFEASolver::Compute_NodalStressRes(CGeometry *geometry, CNumerics **numerics, const CConfig *config) {

  const bool prestretch_fem = config->GetPrestretch();

  const bool topology_mode = config->GetTopology_Optimization();
  const su2double simp_exponent = config->GetSIMP_Exponent();
  const su2double simp_minstiff = config->GetSIMP_MinStiffness();

  /*--- Start OpenMP parallel region. ---*/

  SU2_OMP_PARALLEL
  {
    /*--- Clear vector before calculation. ---*/
    LinSysRes.SetValZero();
    SU2_OMP_BARRIER

    for(auto color : ElemColoring) {

      /*--- Chunk size is at least OMP_MIN_SIZE and a multiple of the color group size. ---*/
      SU2_OMP_FOR_DYN(nextMultiple(OMP_MIN_SIZE, color.groupSize))
      for(auto k = 0ul; k < color.size; ++k) {

        auto iElem = color.indices[k];

        unsigned short iNode, iDim, iVar;

        int thread = omp_get_thread_num();

        /*--- Convert VTK type to index in the element container. ---*/
        int EL_KIND;
        unsigned short nNodes;
        GetElemKindAndNumNodes(geometry->elem[iElem]->GetVTK_Type(), EL_KIND, nNodes);

        /*--- Each thread needs a dedicated element. ---*/
        CElement* element = element_container[FEA_TERM][EL_KIND+thread*MAX_FE_KINDS];

        /*--- For the number of nodes, we get the coordinates from the connectivity matrix ---*/
        unsigned long indexNode[MAXNNODE_3D];

        for (iNode = 0; iNode < nNodes; iNode++) {

          indexNode[iNode] = geometry->elem[iElem]->GetNode(iNode);

          for (iDim = 0; iDim < nDim; iDim++) {
            /*--- Compute current coordinate. ---*/
            su2double val_Coord = Get_ValCoord(geometry, indexNode[iNode], iDim);
            su2double val_Sol = nodes->GetSolution(indexNode[iNode],iDim) + val_Coord;

            /*--- If pre-stretched the reference coordinate is stored in the nodes. ---*/
            if (prestretch_fem)
              val_Coord = nodes->GetPrestretch(indexNode[iNode],iDim);

            /*--- Set coordinates. ---*/
            element->SetCurr_Coord(iNode, iDim, val_Sol);
            element->SetRef_Coord(iNode, iDim, val_Coord);
          }
        }

        /*--- In topology mode determine the penalty to apply to the stiffness ---*/
        su2double simp_penalty = 1.0;
        if (topology_mode) {
          su2double density = element_properties[iElem]->GetPhysicalDensity();
          simp_penalty = simp_minstiff+(1.0-simp_minstiff)*pow(density,simp_exponent);
        }

        /*--- Set the properties of the element. ---*/
        element->Set_ElProperties(element_properties[iElem]);

        /*--- Compute the components of the Jacobian and the stress term for the material. ---*/
        int NUM_TERM = thread*MAX_TERMS + element_properties[iElem]->GetMat_Mod();

        numerics[NUM_TERM]->Compute_NodalStress_Term(element, config);

        for (iNode = 0; iNode < nNodes; iNode++) {
          if (LockStrategy) omp_set_lock(&UpdateLocks[indexNode[iNode]]);

          auto Ta = element->Get_Kt_a(iNode);
          for (iVar = 0; iVar < nVar; iVar++)
            LinSysRes(indexNode[iNode], iVar) -= simp_penalty*Ta[iVar];

          if (LockStrategy) omp_unset_lock(&UpdateLocks[indexNode[iNode]]);
        }

      } // end iElem loop
      END_SU2_OMP_FOR

    } // end color loop

  }
  END_SU2_OMP_PARALLEL

}

void CFEASolver::Compute_NodalStress(CGeometry *geometry, CNumerics **numerics, const CConfig *config) {

  const bool prestretch_fem = config->GetPrestretch();

  const bool topology_mode = config->GetTopology_Optimization();
  const su2double simp_exponent = config->GetSIMP_Exponent();
  const su2double simp_minstiff = config->GetSIMP_MinStiffness();

  const auto stressParam = config->GetStressPenaltyParam();
  const su2double stress_scale = 1.0 / stressParam[0];
  const su2double ks_mult = stressParam[1];

  const unsigned short nStress = (nDim == 2) ? 3 : 6;

  su2double StressPenalty = 0.0;
  su2double MaxVonMises_Stress = 0.0;

  /*--- Start OpenMP parallel region. ---*/

  SU2_OMP_PARALLEL
  {
    /*--- Some parts are not recorded, atm only StressPenalty is differentiated to save memory. ---*/
    bool wasActive = AD::BeginPassive();

    /*--- Clear reactions. ---*/
    LinSysReact.SetValZero();

    /*--- Restart stress to avoid adding over results from previous time steps. ---*/
    SU2_OMP_FOR_STAT(omp_chunk_size)
    for (unsigned long iPoint = 0; iPoint < nPointDomain; iPoint++) {
      for (unsigned short iStress = 0; iStress < nStress; iStress++) {
        nodes->SetStress_FEM(iPoint,iStress, 0.0);
      }
    }
    END_SU2_OMP_FOR
    AD::EndPassive(wasActive);

    for(auto color : ElemColoring) {

      su2double stressPen = 0.0;

      /*--- Chunk size is at least OMP_MIN_SIZE and a multiple of the color group size. ---*/
      SU2_OMP_FOR_DYN(nextMultiple(OMP_MIN_SIZE, color.groupSize))
      for(auto k = 0ul; k < color.size; ++k) {

        auto iElem = color.indices[k];

        unsigned short iNode, iDim, iVar, iStress;

        int thread = omp_get_thread_num();

        /*--- Convert VTK type to index in the element container. ---*/
        int EL_KIND;
        unsigned short nNodes;
        GetElemKindAndNumNodes(geometry->elem[iElem]->GetVTK_Type(), EL_KIND, nNodes);

        /*--- Each thread needs a dedicated element. ---*/
        CElement* element = element_container[FEA_TERM][EL_KIND+thread*MAX_FE_KINDS];

        /*--- For the number of nodes, we get the coordinates from the connectivity matrix ---*/
        unsigned long indexNode[MAXNNODE_3D];

        for (iNode = 0; iNode < nNodes; iNode++) {

          indexNode[iNode] = geometry->elem[iElem]->GetNode(iNode);

          for (iDim = 0; iDim < nDim; iDim++) {
            /*--- Compute current coordinate. ---*/
            su2double val_Coord = geometry->nodes->GetCoord(indexNode[iNode],iDim);
            su2double val_Sol = nodes->GetSolution(indexNode[iNode],iDim) + val_Coord;

            /*--- If pre-stretched the reference coordinate is stored in the nodes. ---*/
            if (prestretch_fem)
              val_Coord = nodes->GetPrestretch(indexNode[iNode],iDim);

            /*--- Set coordinates. ---*/
            element->SetCurr_Coord(iNode, iDim, val_Sol);
            element->SetRef_Coord(iNode, iDim, val_Coord);
          }
        }

        /*--- In topology mode determine the penalty to apply to the stiffness ---*/
        su2double simp_penalty = 1.0;
        if (topology_mode) {
          su2double density = element_properties[iElem]->GetPhysicalDensity();
          simp_penalty = simp_minstiff+(1.0-simp_minstiff)*pow(density,simp_exponent);
        }

        /*--- Set the properties of the element. ---*/
        element->Set_ElProperties(element_properties[iElem]);

        /*--- Compute the averaged nodal stresses. ---*/
        int NUM_TERM = thread*MAX_TERMS + element_properties[iElem]->GetMat_Mod();

        auto elStress = numerics[NUM_TERM]->Compute_Averaged_NodalStress(element, config);

        stressPen += exp(ks_mult * elStress*simp_penalty*stress_scale);

        wasActive = AD::BeginPassive();

        for (iNode = 0; iNode < nNodes; iNode++) {

          auto iPoint = indexNode[iNode];

          if (LockStrategy) omp_set_lock(&UpdateLocks[iPoint]);

          auto Ta = element->Get_Kt_a(iNode);
          for (iVar = 0; iVar < nVar; iVar++)
            LinSysReact(iPoint,iVar) += simp_penalty*Ta[iVar];

          /*--- Divide the nodal stress by the number of elements that will contribute to this point. ---*/
          su2double weight = simp_penalty / geometry->nodes->GetnElem(iPoint);

          for (iStress = 0; iStress < nStress; iStress++)
            nodes->AddStress_FEM(iPoint,iStress, weight*element->Get_NodalStress(iNode,iStress));

          if (LockStrategy) omp_unset_lock(&UpdateLocks[iPoint]);
        }

        AD::EndPassive(wasActive);

      } // end iElem loop
      END_SU2_OMP_FOR
      atomicAdd(stressPen, StressPenalty);

    } // end color loop

    wasActive = AD::BeginPassive();

    /*--- Compute the von Misses stress at each point, and the maximum for the domain. ---*/
    su2double maxVonMises = 0.0;

    SU2_OMP_FOR_(schedule(static,omp_chunk_size) SU2_NOWAIT)
    for (auto iPoint = 0ul; iPoint < nPointDomain; iPoint++) {

      const auto vms = CFEAElasticity::VonMisesStress(nDim, nodes->GetStress_FEM(iPoint));

      nodes->SetVonMises_Stress(iPoint, vms);

      maxVonMises = max(maxVonMises, vms);
    }
    END_SU2_OMP_FOR
    SU2_OMP_CRITICAL
    MaxVonMises_Stress = max(MaxVonMises_Stress, maxVonMises);
    END_SU2_OMP_CRITICAL

    AD::EndPassive(wasActive);

  }
  END_SU2_OMP_PARALLEL

  /*--- Set the value of the MaxVonMises_Stress as the CFEA coeffient ---*/
  SU2_MPI::Allreduce(&MaxVonMises_Stress, &Total_CFEA, 1, MPI_DOUBLE, MPI_MAX, SU2_MPI::GetComm());

  /*--- Reduce the stress penalty over all ranks ---*/
  SU2_MPI::Allreduce(&StressPenalty, &Total_OFStressPenalty, 1, MPI_DOUBLE, MPI_SUM, SU2_MPI::GetComm());
  Total_OFStressPenalty = log(Total_OFStressPenalty)/ks_mult - 1.0;

  bool outputReactions = false;

  if (outputReactions) {

    const bool dynamic = config->GetTime_Domain();

    ofstream myfile;
    myfile.open ("Reactions.txt");

    unsigned short iMarker, iDim, iVar;
    unsigned long iPoint, iVertex;
    su2double val_Reaction, val_Coord;

    if (!dynamic) {
      /*--- Loop over all the markers  ---*/
      for (iMarker = 0; iMarker < config->GetnMarker_All(); iMarker++)
        switch (config->GetMarker_All_KindBC(iMarker)) {

            /*--- If it corresponds to a clamped boundary  ---*/

          case CLAMPED_BOUNDARY:

            myfile << "MARKER " << iMarker << ":" << endl;

            /*--- Loop over all the vertices  ---*/
            for (iVertex = 0; iVertex < geometry->nVertex[iMarker]; iVertex++) {

              /*--- Get node index ---*/
              iPoint = geometry->vertex[iMarker][iVertex]->GetNode();

              myfile << "Node " << iPoint << "." << " \t ";

              for (iDim = 0; iDim < nDim; iDim++) {
                /*--- Retrieve coordinate ---*/
                val_Coord = geometry->nodes->GetCoord(iPoint, iDim);
                myfile << "X" << iDim + 1 << ": " << val_Coord << " \t " ;
              }

              for (iVar = 0; iVar < nVar; iVar++) {
                /*--- Retrieve reaction ---*/
                val_Reaction = LinSysReact(iPoint, iVar);
                myfile << "F" << iVar + 1 << ": " << val_Reaction << " \t " ;
              }

              myfile << endl;
            }
            myfile << endl;
            break;
        }
    }
    else if (dynamic) {

      switch (config->GetKind_TimeIntScheme_FEA()) {
        case (STRUCT_TIME_INT::NEWMARK_IMPLICIT):

          /*--- Loop over all points, and set aux vector TimeRes_Aux = a0*U+a2*U'+a3*U'' ---*/
          for (iPoint = 0; iPoint < geometry->GetnPoint(); iPoint++) {
            for (iVar = 0; iVar < nVar; iVar++) {
              TimeRes_Aux(iPoint,iVar) =
                a_dt[0]*nodes->GetSolution_time_n(iPoint,iVar) -      // a0*U(t)
                a_dt[0]*nodes->GetSolution(iPoint,iVar) +             // a0*U(t+dt)(k-1)
                a_dt[2]*nodes->GetSolution_Vel_time_n(iPoint,iVar) +  // a2*U'(t)
                a_dt[3]*nodes->GetSolution_Accel_time_n(iPoint,iVar); // a3*U''(t)
            }
          }

          /*--- Once computed, compute M*TimeRes_Aux ---*/
          Compute_MassRes(geometry, numerics, config);

          /*--- Loop over all the markers  ---*/
          for (iMarker = 0; iMarker < config->GetnMarker_All(); iMarker++)
            switch (config->GetMarker_All_KindBC(iMarker)) {

              /*--- If it corresponds to a clamped boundary  ---*/

              case CLAMPED_BOUNDARY:

                myfile << "MARKER " << iMarker << ":" << endl;

                /*--- Loop over all the vertices  ---*/
                for (iVertex = 0; iVertex < geometry->nVertex[iMarker]; iVertex++) {

                  /*--- Get node index ---*/
                  iPoint = geometry->vertex[iMarker][iVertex]->GetNode();

                  myfile << "Node " << iPoint << "." << " \t ";

                  for (iDim = 0; iDim < nDim; iDim++) {
                    /*--- Retrieve coordinate ---*/
                    val_Coord = geometry->nodes->GetCoord(iPoint, iDim);
                    myfile << "X" << iDim + 1 << ": " << val_Coord << " \t " ;
                  }

                  for (iVar = 0; iVar < nVar; iVar++) {
                    /*--- Retrieve the time contribution and reaction. ---*/
                    val_Reaction = LinSysReact(iPoint, iVar) + TimeRes(iPoint, iVar);
                    myfile << "F" << iVar + 1 << ": " << val_Reaction << " \t " ;
                  }

                  myfile << endl;
                }
                myfile << endl;
                break;
            }


          break;
        case (STRUCT_TIME_INT::GENERALIZED_ALPHA):
          cout << "NOT IMPLEMENTED YET" << endl;
          break;
      }

    }

    myfile.close();

  }

}

void CFEASolver::Compute_DeadLoad(CGeometry *geometry, CNumerics **numerics, const CConfig *config) {

  /*--- Start OpenMP parallel region. ---*/

  SU2_OMP_PARALLEL
  {
    /*--- Clear integrated body forces before calculation. ---*/
    SU2_OMP_FOR_STAT(omp_chunk_size)
    for (unsigned long iPoint = 0; iPoint < nPoint; iPoint++)
      nodes->Clear_BodyForces_Res(iPoint);
    END_SU2_OMP_FOR

    for(auto color : ElemColoring) {

      /*--- Chunk size is at least OMP_MIN_SIZE and a multiple of the color group size. ---*/
      SU2_OMP_FOR_DYN(nextMultiple(OMP_MIN_SIZE, color.groupSize))
      for(auto k = 0ul; k < color.size; ++k) {

        auto iElem = color.indices[k];

        unsigned short iNode, iDim, iVar;

        int thread = omp_get_thread_num();

        /*--- Convert VTK type to index in the element container. ---*/
        int EL_KIND;
        unsigned short nNodes;
        GetElemKindAndNumNodes(geometry->elem[iElem]->GetVTK_Type(), EL_KIND, nNodes);

        /*--- Each thread needs a dedicated element. ---*/
        CElement* element = element_container[FEA_TERM][EL_KIND+thread*MAX_FE_KINDS];

        /*--- For the number of nodes, get the coordinates and cache the point indices. ---*/
        unsigned long indexNode[MAXNNODE_3D];

        for (iNode = 0; iNode < nNodes; iNode++) {
          indexNode[iNode] = geometry->elem[iElem]->GetNode(iNode);
          for (iDim = 0; iDim < nDim; iDim++) {
            su2double val_Coord = Get_ValCoord(geometry, indexNode[iNode], iDim);
            element->SetRef_Coord(iNode, iDim, val_Coord);
          }
        }

        /*--- Penalize the dead load, do it by default to avoid unecessary "ifs", since it
         *    goes to the RHS there is no need to have a minimum value for stability ---*/
        su2double simp_penalty = element_properties[iElem]->GetPhysicalDensity();

        /*--- Set the properties of the element and compute its mass matrix. ---*/
        element->Set_ElProperties(element_properties[iElem]);

        numerics[FEA_TERM + thread*MAX_TERMS]->Compute_Dead_Load(element, config);

        /*--- Add contributions of this element to the mass matrix. ---*/
        for (iNode = 0; iNode < nNodes; iNode++) {

          if (LockStrategy) omp_set_lock(&UpdateLocks[indexNode[iNode]]);

          auto Dead_Load = element->Get_FDL_a(iNode);

          su2double Aux_Dead_Load[MAXNVAR];
          for (iVar = 0; iVar < nVar; iVar++)
            Aux_Dead_Load[iVar] = simp_penalty*Dead_Load[iVar];

          nodes->Add_BodyForces_Res(indexNode[iNode], Aux_Dead_Load);

          if (LockStrategy) omp_unset_lock(&UpdateLocks[indexNode[iNode]]);
        }

      }
      END_SU2_OMP_FOR

    } // end color loop

  }
  END_SU2_OMP_PARALLEL

}

void CFEASolver::Compute_IntegrationConstants(const CConfig *config) {

  su2double Delta_t= config->GetDelta_UnstTime();

  su2double gamma = config->GetNewmark_gamma(), beta = config->GetNewmark_beta();

  switch (config->GetKind_TimeIntScheme_FEA()) {
    case (STRUCT_TIME_INT::NEWMARK_IMPLICIT):

      /*--- Integration constants for Newmark scheme ---*/

      a_dt[0]= 1 / (beta*pow(Delta_t,2.0));
      a_dt[1]= gamma / (beta*Delta_t);
      a_dt[2]= 1 / (beta*Delta_t);
      a_dt[3]= 1 /(2*beta) - 1;
      a_dt[4]= gamma/beta - 1;
      a_dt[5]= (Delta_t/2) * (gamma/beta - 2);
      a_dt[6]= Delta_t * (1-gamma);
      a_dt[7]= gamma * Delta_t;
      a_dt[8]= 0.0;

      break;

    case (STRUCT_TIME_INT::GENERALIZED_ALPHA):

      /*--- Integration constants for Generalized Alpha ---*/
      /*--- Needs to be updated if accounting for structural damping ---*/

      //      su2double beta = config->Get_Int_Coeffs(0);
      //      //  su2double gamma =  config->Get_Int_Coeffs(1);
      //      su2double alpha_f = config->Get_Int_Coeffs(2), alpha_m =  config->Get_Int_Coeffs(3);
      //
      //      a_dt[0]= (1 / (beta*pow(Delta_t,2.0))) * ((1 - alpha_m) / (1 - alpha_f)) ;
      //      a_dt[1]= 0.0 ;
      //      a_dt[2]= (1 - alpha_m) / (beta*Delta_t);
      //      a_dt[3]= ((1 - 2*beta)*(1-alpha_m) / (2*beta)) - alpha_m;
      //      a_dt[4]= 0.0;
      //      a_dt[5]= 0.0;
      //      a_dt[6]= Delta_t * (1-delta);
      //      a_dt[7]= delta * Delta_t;
      //      a_dt[8]= (1 - alpha_m) / (beta*pow(Delta_t,2.0));

      break;
  }

}


void CFEASolver::BC_Clamped(CGeometry *geometry, const CConfig *config, unsigned short val_marker) {

  const bool dynamic = config->GetTime_Domain();
  const su2double zeros[MAXNVAR] = {0.0};

  for (auto iVertex = 0ul; iVertex < geometry->nVertex[val_marker]; iVertex++) {

    /*--- Get node index ---*/
    auto iPoint = geometry->vertex[val_marker][iVertex]->GetNode();

    /*--- Set and enforce solution at current and previous time-step ---*/
    nodes->SetSolution(iPoint, zeros);

    if (dynamic) {
      nodes->SetSolution_Vel(iPoint, zeros);
      nodes->SetSolution_Accel(iPoint, zeros);
      nodes->Set_Solution_time_n(iPoint, zeros);
      nodes->SetSolution_Vel_time_n(iPoint, zeros);
      nodes->SetSolution_Accel_time_n(iPoint, zeros);
    }

    /*--- Set and enforce 0 solution for mesh deformation ---*/
    nodes->SetBound_Disp(iPoint, zeros);

    LinSysSol.SetBlock(iPoint, zeros);
    if (LinSysReact.GetLocSize() > 0) LinSysReact.SetBlock(iPoint, zeros);
    Jacobian.EnforceSolutionAtNode(iPoint, zeros, LinSysRes);

  }

}

void CFEASolver::BC_Clamped_Post(CGeometry *geometry, const CConfig *config, unsigned short val_marker) {

  bool dynamic = config->GetTime_Domain();

  su2double zeros[MAXNVAR] = {0.0};

  for (auto iVertex = 0ul; iVertex < geometry->nVertex[val_marker]; iVertex++) {

    /*--- Get node index ---*/
    auto iPoint = geometry->vertex[val_marker][iVertex]->GetNode();

    nodes->SetSolution(iPoint, zeros);

    if (dynamic) {
      nodes->SetSolution_Vel(iPoint, zeros);
      nodes->SetSolution_Accel(iPoint, zeros);
    }

  }

}

void CFEASolver::BC_Sym_Plane(CGeometry *geometry, const CConfig *config, unsigned short val_marker) {

  if (geometry->GetnElem_Bound(val_marker) == 0) return;
  const bool dynamic = config->GetTime_Domain();

  /*--- Determine axis of symmetry based on the normal of the first element in the marker. ---*/
  const su2double* nodeCoord[MAXNNODE_2D] = {nullptr};

  const bool quad = (geometry->bound[val_marker][0]->GetVTK_Type() == QUADRILATERAL);
  const unsigned short nNodes = quad? 4 : nDim;

  for (auto iNode = 0u; iNode < nNodes; iNode++) {
    auto iPoint = geometry->bound[val_marker][0]->GetNode(iNode);
    nodeCoord[iNode] = geometry->nodes->GetCoord(iPoint);
  }
  su2double normal[MAXNDIM] = {0.0};

  switch (nNodes) {
    case 2: LineNormal(nodeCoord, normal); break;
    case 3: TriangleNormal(nodeCoord, normal); break;
    case 4: QuadrilateralNormal(nodeCoord, normal); break;
  }

  auto axis = 0u;
  for (auto iDim = 1u; iDim < MAXNDIM; ++iDim)
    axis = (fabs(normal[iDim]) > fabs(normal[axis]))? iDim : axis;

  if (fabs(normal[axis]) < 0.99*Norm(int(MAXNDIM),normal)) {
    SU2_MPI::Error("The structural solver only supports axis-aligned symmetry planes.",CURRENT_FUNCTION);
  }

  /*--- Impose zero displacement perpendicular to the symmetry plane. ---*/

  for (auto iVertex = 0ul; iVertex < geometry->nVertex[val_marker]; iVertex++) {

    /*--- Get node index ---*/
    const auto iPoint = geometry->vertex[val_marker][iVertex]->GetNode();

    /*--- Set and enforce solution at current and previous time-step ---*/
    nodes->SetSolution(iPoint, axis, 0.0);
    if (dynamic) {
      nodes->SetSolution_Vel(iPoint, axis, 0.0);
      nodes->SetSolution_Accel(iPoint, axis, 0.0);
      nodes->Set_Solution_time_n(iPoint, axis, 0.0);
      nodes->SetSolution_Vel_time_n(iPoint, axis, 0.0);
      nodes->SetSolution_Accel_time_n(iPoint, axis, 0.0);
    }

    /*--- Set and enforce 0 solution for mesh deformation ---*/
    nodes->SetBound_Disp(iPoint, axis, 0.0);
    LinSysSol(iPoint, axis) = 0.0;
    if (LinSysReact.GetLocSize() > 0) LinSysReact(iPoint, axis) = 0.0;
    Jacobian.EnforceSolutionAtDOF(iPoint, axis, su2double(0.0), LinSysRes);

  }

}

void CFEASolver::BC_DispDir(CGeometry *geometry, const CConfig *config, unsigned short val_marker) {

  unsigned short iDim;

  auto TagBound = config->GetMarker_All_TagBound(val_marker);
  su2double DispDirVal = config->GetDisp_Dir_Value(TagBound);
  su2double DispDirMult = config->GetDisp_Dir_Multiplier(TagBound);
  const su2double *DispDirLocal = config->GetDisp_Dir(TagBound);
  su2double DispDirMod = Norm(nDim, DispDirLocal);

  su2double CurrentTime = config->GetCurrent_UnstTime();
  su2double RampTime = config->GetRamp_Time();
  su2double ModAmpl = Compute_LoadCoefficient(CurrentTime, RampTime, config);

  su2double TotalDisp = ModAmpl * DispDirVal * DispDirMult / DispDirMod;

  su2double DispDir[MAXNVAR] = {0.0};
  for (iDim = 0; iDim < nDim; iDim++)
    DispDir[iDim] = TotalDisp * DispDirLocal[iDim];

  for (auto iVertex = 0ul; iVertex < geometry->nVertex[val_marker]; iVertex++) {

    /*--- Get node index. ---*/
    auto iNode = geometry->vertex[val_marker][iVertex]->GetNode();

    /*--- The solution is incremental so we need to
     *    subtract the current displacement. ---*/
    for (iDim = 0; iDim < nDim; iDim++)
      LinSysSol(iNode,iDim) = DispDir[iDim] - nodes->GetSolution(iNode,iDim);

    /*--- Enforce the solution. ---*/
    Jacobian.EnforceSolutionAtNode(iNode, LinSysSol.GetBlock(iNode), LinSysRes);
  }

}

template<class T, class U, su2enable_if<is_same<T,U>::value> = 0>
CSysVector<T> computeLinearResidual(const CSysMatrix<T>& A,
                                    const CSysVector<U>& x,
                                    const CSysVector<U>& b) {
  CSysVector<T> r(x.GetNBlk(), x.GetNBlkDomain(), x.GetNVar(), nullptr);
  SU2_OMP_PARALLEL { A.ComputeResidual(x, b, r); }
  END_SU2_OMP_PARALLEL
  return r;
}

template<class T, class U, su2enable_if<!is_same<T,U>::value> = 0>
CSysVector<T> computeLinearResidual(const CSysMatrix<T>& A,
                                    const CSysVector<U>& x,
                                    const CSysVector<U>& b) {
  /*--- Different types of A and x/b, use temporaries to interface with A. ---*/
  const auto nVar = x.GetNVar();
  const auto nBlk = x.GetNBlk();
  const auto nBlkDom = x.GetNBlkDomain();
  CSysVector<T> r(nBlk, nBlkDom, nVar, nullptr);
  CSysVector<T> xtmp(nBlk, nBlkDom, nVar, nullptr);
  CSysVector<T> btmp(nBlk, nBlkDom, nVar, nullptr);
  SU2_OMP_PARALLEL {
    xtmp.PassiveCopy(x);
    btmp.PassiveCopy(b);
    A.ComputeResidual(xtmp, btmp, r);
  }
  END_SU2_OMP_PARALLEL
  return r;
}

void CFEASolver::Postprocessing(CGeometry *geometry, CConfig *config, CNumerics **numerics, bool of_comp_mode) {

  /*--- Compute the objective function. ---*/

  const auto kindObjFunc = config->GetKind_ObjFunc();
  const bool penalty = ((kindObjFunc == REFERENCE_GEOMETRY) || (kindObjFunc == REFERENCE_NODE)) &&
                       ((config->GetDV_FEA() == YOUNG_MODULUS) || (config->GetDV_FEA() == DENSITY_VAL));

  auto computeAllFunctions = [&]() {
    /*--- Compute stresses for monitoring and output. ---*/
    Compute_NodalStress(geometry, numerics, config);

    /*--- Compute functions for monitoring and output. ---*/
    Compute_OFRefNode(geometry, config);
    Compute_OFCompliance(geometry, config);
    if (config->GetRefGeom()) Compute_OFRefGeom(geometry, config);
    if (config->GetTopology_Optimization()) Compute_OFVolFrac(geometry, config);
  };

  if (of_comp_mode) {
    if (penalty) Stiffness_Penalty(geometry, numerics, config);

    switch (kindObjFunc) {
      case REFERENCE_GEOMETRY: Compute_OFRefGeom(geometry, config); break;
      case REFERENCE_NODE:     Compute_OFRefNode(geometry, config); break;
      case VOLUME_FRACTION:    Compute_OFVolFrac(geometry, config); break;
      case TOPOL_DISCRETENESS: Compute_OFVolFrac(geometry, config); break;
      case TOPOL_COMPLIANCE:   Compute_OFCompliance(geometry, config); break;
      case STRESS_PENALTY:
        Compute_NodalStress(geometry, numerics, config);
        break;
      case CUSTOM_OBJFUNC:
        /*--- No easy way to know, so compute everything. ---*/
        computeAllFunctions();
        break;
    }
    return;
  }

  if (!config->GetDiscrete_Adjoint()) {
    if (penalty) Stiffness_Penalty(geometry, numerics, config);
    computeAllFunctions();
  }

  /*--- Residuals do not have to be computed while recording. ---*/
  if (config->GetDiscrete_Adjoint() && AD::TapeActive()) return;

  if (config->GetGeometricConditions() == STRUCT_DEFORMATION::LARGE) {

    /*--- For nonlinear analysis we have 3 convergence criteria: ---*/
    /*--- UTOL = norm(Delta_U(k)): ABSOLUTE, norm of the incremental displacements ---*/
    /*--- RTOL = norm(Residual(k): ABSOLUTE, norm of the residual (T-F) ---*/
    /*--- ETOL = Delta_U(k) * Residual(k): ABSOLUTE, energy norm ---*/

    SU2_OMP_PARALLEL
    {
    su2double utol = LinSysSol.norm();
    su2double rtol = LinSysRes.norm();
    su2double etol = fabs(LinSysSol.dot(LinSysRes));

    SU2_OMP_MASTER
    {
      Conv_Check[0] = utol;
      Conv_Check[1] = rtol;
      Conv_Check[2] = etol;
    }
    END_SU2_OMP_MASTER
    }
    END_SU2_OMP_PARALLEL
  }
  else {

    /*--- If the problem is linear, the only check we do is the RMS of the residuals. ---*/
    /*---  Compute the residual Ax-f ---*/

    const auto ResidualAux = computeLinearResidual(Jacobian, LinSysSol, LinSysRes);

    SU2_OMP_PARALLEL {

    /*--- Compute the residual. ---*/
    su2double resMax[MAXNVAR] = {0.0}, resRMS[MAXNVAR] = {0.0};
    unsigned long idxMax[MAXNVAR] = {0};

    SU2_OMP_FOR_STAT(omp_chunk_size)
    for (auto iPoint = 0ul; iPoint < nPointDomain; iPoint++) {
      for (auto iVar = 0ul; iVar < nVar; iVar++) {
        /*--- "Add" residual at (iPoint,iVar) to local residual variables. ---*/
        ResidualReductions_PerThread(iPoint, iVar, ResidualAux(iPoint, iVar), resRMS, resMax, idxMax);
      }
    }
    END_SU2_OMP_FOR

    /*--- "Add" residuals from all threads to global residual variables. ---*/
    ResidualReductions_FromAllThreads(geometry, config, resRMS,resMax,idxMax);

    }
    END_SU2_OMP_PARALLEL

  }

}

void CFEASolver::BC_Normal_Load(CGeometry *geometry, const CConfig *config, unsigned short val_marker) {

  /*--- Determine whether the load conditions are applied in the reference or in the current configuration. ---*/

  const bool nonlinear_analysis = (config->GetGeometricConditions() == STRUCT_DEFORMATION::LARGE);

  /*--- Retrieve the normal pressure and the application conditions for the considered boundary. ---*/

  su2double CurrentTime = config->GetCurrent_UnstTime();
  su2double Ramp_Time = config->GetRamp_Time();
  su2double ModAmpl = Compute_LoadCoefficient(CurrentTime, Ramp_Time, config);

  su2double NormalLoad = config->GetLoad_Value(config->GetMarker_All_TagBound(val_marker));
  const su2double TotalLoad = ModAmpl * NormalLoad;

  /*--- Continue only if there is a load applied, to reduce computational cost. ---*/

  if (TotalLoad == 0.0) return;


  for (unsigned long iElem = 0; iElem < geometry->GetnElem_Bound(val_marker); iElem++) {

    unsigned short iNode, iDim;
    unsigned long indexNode[MAXNNODE_2D] = {0};
    su2double nodeCoord_ref[MAXNNODE_2D][MAXNDIM] = {{0.0}};
    su2double nodeCoord_curr[MAXNNODE_2D][MAXNDIM] = {{0.0}};

    /*--- Identify the kind of boundary element. ---*/

    bool quad = (geometry->bound[val_marker][iElem]->GetVTK_Type() == QUADRILATERAL);
    unsigned short nNodes = quad? 4 : nDim;

    /*--- Retrieve the boundary reference and current coordinates. ---*/

    for (iNode = 0; iNode < nNodes; iNode++) {

      indexNode[iNode] = geometry->bound[val_marker][iElem]->GetNode(iNode);

      for (iDim = 0; iDim < nDim; iDim++) {
        su2double val_Coord = Get_ValCoord(geometry, indexNode[iNode], iDim);
        nodeCoord_ref[iNode][iDim] = val_Coord;

        if (nonlinear_analysis) {
          val_Coord += nodes->GetSolution(indexNode[iNode],iDim);
          nodeCoord_curr[iNode][iDim] = val_Coord;
        }
      }
    }

    /*--- Compute area vectors in reference and current configurations. ---*/

    su2double normal_ref[MAXNDIM] = {0.0};
    su2double normal_curr[MAXNDIM] = {0.0};

    switch (nNodes) {
      case 2: LineNormal(nodeCoord_ref, normal_ref); break;
      case 3: TriangleNormal(nodeCoord_ref, normal_ref); break;
      case 4: QuadrilateralNormal(nodeCoord_ref, normal_ref); break;
    }

    if (nonlinear_analysis) {
      switch (nNodes) {
        case 2: LineNormal(nodeCoord_curr, normal_curr); break;
        case 3: TriangleNormal(nodeCoord_curr, normal_curr); break;
        case 4: QuadrilateralNormal(nodeCoord_curr, normal_curr); break;
      }
    }

    /*--- Use a reference normal from one of the points to decide if computed normal needs to be flipped. ---*/

    auto reference_vertex = geometry->nodes->GetVertex(indexNode[0], val_marker);
    const su2double* reference_normal = geometry->vertex[val_marker][reference_vertex]->GetNormal();

    su2double dot = 0.0;
    for (iDim = 0; iDim < nDim; iDim++)
      dot += normal_ref[iDim] * reference_normal[iDim];

    su2double sign = (dot < 0.0)? -1.0 : 1.0;

    /*--- Compute the load vector (overwrites one of the normals). ---*/

    su2double* load = nonlinear_analysis? normal_curr : normal_ref;

    for (iDim = 0; iDim < nDim; iDim++)
      load[iDim] *= sign * TotalLoad / su2double(nNodes);

    /*--- Update surface load for each node of the boundary element. ---*/

    for (iNode = 0; iNode < nNodes; iNode++)
      nodes->Add_SurfaceLoad_Res(indexNode[iNode], load);
  }

}

void CFEASolver::BC_Dir_Load(CGeometry *geometry, const CConfig *config, unsigned short val_marker) {

  auto TagBound = config->GetMarker_All_TagBound(val_marker);
  su2double LoadDirVal = config->GetLoad_Dir_Value(TagBound);
  su2double LoadDirMult = config->GetLoad_Dir_Multiplier(TagBound);
  const su2double* Load_Dir_Local = config->GetLoad_Dir(TagBound);

  /*--- Compute the norm of the vector that was passed in the config file. ---*/
  su2double LoadNorm = Norm(nDim, Load_Dir_Local);

  su2double CurrentTime=config->GetCurrent_UnstTime();
  su2double Ramp_Time = config->GetRamp_Time();
  su2double ModAmpl = Compute_LoadCoefficient(CurrentTime, Ramp_Time, config);

  const su2double TotalLoad = ModAmpl * LoadDirVal * LoadDirMult / LoadNorm;


  for (unsigned long iElem = 0; iElem < geometry->GetnElem_Bound(val_marker); iElem++) {

    unsigned short iNode, iDim;
    unsigned long indexNode[MAXNNODE_2D] = {0};

    const su2double* nodeCoord[MAXNNODE_2D] = {nullptr};

    /*--- Identify the kind of boundary element. ---*/

    bool quad = (geometry->bound[val_marker][iElem]->GetVTK_Type() == QUADRILATERAL);
    unsigned short nNodes = quad? 4 : nDim;

    /*--- Retrieve the boundary reference coordinates. ---*/

    for (iNode = 0; iNode < nNodes; iNode++) {
      indexNode[iNode] = geometry->bound[val_marker][iElem]->GetNode(iNode);
      nodeCoord[iNode] = geometry->nodes->GetCoord(indexNode[iNode]);
    }

    /*--- Compute area of the boundary element. ---*/

    su2double normal[MAXNDIM] = {0.0};

    switch (nNodes) {
      case 2: LineNormal(nodeCoord, normal); break;
      case 3: TriangleNormal(nodeCoord, normal); break;
      case 4: QuadrilateralNormal(nodeCoord, normal); break;
    }

    su2double area = Norm(int(MAXNDIM),normal);

    /*--- Compute load vector and update surface load for each node of the boundary element. ---*/

    su2double* load = normal;

    for (iDim = 0; iDim < nDim; ++iDim)
      load[iDim] = Load_Dir_Local[iDim] * TotalLoad * area / su2double(nNodes);

    for (iNode = 0; iNode < nNodes; iNode++)
      nodes->Add_SurfaceLoad_Res(indexNode[iNode], load);
  }

}

void CFEASolver::BC_Damper(CGeometry *geometry, const CConfig *config, unsigned short val_marker) {

  const su2double dampConst = config->GetDamper_Constant(config->GetMarker_All_TagBound(val_marker));

  for (auto iElem = 0ul; iElem < geometry->GetnElem_Bound(val_marker); iElem++) {

    unsigned short iNode, iDim;
    unsigned long indexNode[MAXNNODE_2D] = {0};

    su2double nodeCoord[MAXNNODE_2D][MAXNDIM] = {{0.0}};

    bool quad = (geometry->bound[val_marker][iElem]->GetVTK_Type() == QUADRILATERAL);
    unsigned short nNodes = quad? 4 : nDim;

    /*--- Retrieve the boundary current coordinates. ---*/

    for (iNode = 0; iNode < nNodes; iNode++) {

      auto iPoint = geometry->bound[val_marker][iElem]->GetNode(iNode);
      indexNode[iNode] = iPoint;

      for (iDim = 0; iDim < nVar; iDim++)
        nodeCoord[iNode][iDim] = geometry->nodes->GetCoord(iPoint, iDim) + nodes->GetSolution(iPoint,iDim);
    }

    /*--- Compute the area of the surface element. ---*/

    su2double normal[MAXNDIM] = {0.0};

    switch (nNodes) {
      case 2: LineNormal(nodeCoord, normal); break;
      case 3: TriangleNormal(nodeCoord, normal); break;
      case 4: QuadrilateralNormal(nodeCoord, normal); break;
    }

    su2double area = Norm(int(MAXNDIM),normal);

    /*--- Compute damping forces. ---*/

    su2double dampCoeff = -1.0 * area * dampConst / su2double(nNodes);

    for(iNode = 0; iNode < nNodes; ++iNode) {

      auto iPoint = indexNode[iNode];

      /*--- Writing over the normal. --*/
      su2double* force = normal;
      for (iDim = 0; iDim < nVar; iDim++)
        force[iDim] = dampCoeff * nodes->GetSolution_Vel(iPoint, iDim);

      nodes->Add_SurfaceLoad_Res(iPoint, force);
    }

  }

}

su2double CFEASolver::Compute_LoadCoefficient(su2double CurrentTime, su2double RampTime, const CConfig *config){

  su2double LoadCoeff = 1.0;

  bool Ramp_Load = config->GetRamp_Load();
  bool Sine_Load = config->GetSine_Load();
  bool Ramp_And_Release = config->GetRampAndRelease_Load();

  bool restart = config->GetRestart(); // Restart analysis
  bool fsi = config->GetFSI_Simulation();
  bool stat_fsi = !config->GetTime_Domain();

  /*--- This offset introduces the ramp load in dynamic cases starting from the restart point. ---*/
  bool offset = (restart && fsi && (!stat_fsi));
  su2double DeltaT = config->GetDelta_UnstTime();
  su2double OffsetTime = offset? DeltaT * (config->GetRestart_Iter()-1) : su2double(0.0);

  /*--- Polynomial functions from https://en.wikipedia.org/wiki/Smoothstep ---*/

  if ((Ramp_Load) && (RampTime > 0.0)) {

    su2double TransferTime = (CurrentTime - OffsetTime) / RampTime;

    switch (config->GetDynamic_LoadTransfer()) {
    case INSTANTANEOUS:
      LoadCoeff = 1.0;
      break;
    case POL_ORDER_1:
      LoadCoeff = TransferTime;
      break;
    case POL_ORDER_3:
      LoadCoeff = -2.0 * pow(TransferTime,3.0) + 3.0 * pow(TransferTime,2.0);
      break;
    case POL_ORDER_5:
      LoadCoeff = 6.0 * pow(TransferTime, 5.0) - 15.0 * pow(TransferTime, 4.0) + 10 * pow(TransferTime, 3.0);
      break;
    case SIGMOID_10:
      LoadCoeff = (1 / (1+exp(-1.0 * 10.0 * (TransferTime - 0.5)) ) );
      break;
    case SIGMOID_20:
      LoadCoeff = (1 / (1+exp(-1.0 * 20.0 * (TransferTime - 0.5)) ) );
      break;
    }

    if (TransferTime > 1.0) LoadCoeff = 1.0;

    LoadCoeff = max(LoadCoeff,0.0);
    LoadCoeff = min(LoadCoeff,1.0);

  }
  else if (Sine_Load){

    /*--- Retrieve amplitude, frequency (Hz) and phase (rad) ---*/
    su2double SineAmp   = config->GetLoad_Sine()[0];
    su2double SineFreq  = config->GetLoad_Sine()[1];
    su2double SinePhase = config->GetLoad_Sine()[2];

    LoadCoeff = SineAmp * sin(2*PI_NUMBER*SineFreq*CurrentTime + SinePhase);
  }

  /*--- Add possibility to release the load after the ramp---*/
  if ((Ramp_And_Release) && (CurrentTime >  RampTime)){
    LoadCoeff = 0.0;
  }

  /*--- Store the force coefficient ---*/

  SetForceCoeff(LoadCoeff);

  return LoadCoeff;

}

void CFEASolver::ImplicitNewmark_Iteration(const CGeometry *geometry, CNumerics **numerics, const CConfig *config) {

  const bool first_iter = (config->GetInnerIter() == 0);
  const bool dynamic = (config->GetTime_Domain());
  const bool linear_analysis = (config->GetGeometricConditions() == STRUCT_DEFORMATION::SMALL);
  const bool nonlinear_analysis = (config->GetGeometricConditions() == STRUCT_DEFORMATION::LARGE);
  const bool newton_raphson = (config->GetKind_SpaceIteScheme_FEA() == STRUCT_SPACE_ITE::NEWTON);
  const bool body_forces = config->GetDeadLoad();

  /*--- For simplicity, no incremental loading is handled with increment of 1. ---*/
  const su2double loadIncr = config->GetIncrementalLoad()? loadIncrement : su2double(1.0);

  SU2_OMP_PARALLEL
  {
    unsigned long iPoint;
    unsigned short iVar;

    /*--- Loads common to static and dynamic problems. ---*/

    SU2_OMP_FOR_STAT(omp_chunk_size)
    for (iPoint = 0; iPoint < nPoint; iPoint++) {

      /*--- External surface load contribution. ---*/

      for (iVar = 0; iVar < nVar; iVar++) {
        LinSysRes(iPoint,iVar) += loadIncr * nodes->Get_SurfaceLoad_Res(iPoint,iVar);
      }

      /*--- Body forces contribution (dead load). ---*/

      if (body_forces) {
        for (iVar = 0; iVar < nVar; iVar++) {
          LinSysRes(iPoint,iVar) += loadIncr * nodes->Get_BodyForces_Res(iPoint,iVar);
        }
      }

      /*--- FSI contribution (flow loads). ---*/

      for (iVar = 0; iVar < nVar; iVar++) {
        LinSysRes(iPoint,iVar) += loadIncr * nodes->Get_FlowTraction(iPoint,iVar);
      }

    }
    END_SU2_OMP_FOR

    /*--- Dynamic contribution. ---*/

    if (dynamic) {

      /*--- Add the mass matrix contribution to the Jacobian. ---*/

      /*
       * If the problem is nonlinear, we need to add the Mass Matrix contribution to the Jacobian at the beginning
       * of each time step. If the solution method is Newton Rapshon, we repeat this step at the beginning of each
       * iteration, as the Jacobian is recomputed.
       *
       * If the problem is linear, we add the Mass Matrix contribution to the Jacobian everytime because for
       * correct differentiation the Jacobian is recomputed every time step.
       *
       */
      if ((nonlinear_analysis && (newton_raphson || first_iter)) || linear_analysis) {
        Jacobian.MatrixMatrixAddition(SU2_TYPE::GetValue(a_dt[0]), MassMatrix);
      }

      /*--- Loop over all points, and set aux vector TimeRes_Aux = a0*U+a2*U'+a3*U'' ---*/
      SU2_OMP_FOR_STAT(omp_chunk_size)
      for (iPoint = 0; iPoint < nPoint; iPoint++) {
        for (iVar = 0; iVar < nVar; iVar++) {
          TimeRes_Aux(iPoint,iVar) =
            a_dt[0]*nodes->GetSolution_time_n(iPoint,iVar) -      // a0*U(t)
            a_dt[0]*nodes->GetSolution(iPoint,iVar) +             // a0*U(t+dt)(k-1)
            a_dt[2]*nodes->GetSolution_Vel_time_n(iPoint,iVar) +  // a2*U'(t)
            a_dt[3]*nodes->GetSolution_Accel_time_n(iPoint,iVar); // a3*U''(t)
        }
      }
      END_SU2_OMP_FOR

      /*--- Add M*TimeRes_Aux to the residual. ---*/
      Compute_MassRes(geometry, numerics, config);
      LinSysRes += TimeRes;
    }

  }
  END_SU2_OMP_PARALLEL

}

void CFEASolver::ImplicitNewmark_Update(const CGeometry *geometry, const CConfig *config) {

  const bool dynamic = (config->GetTime_Domain());

  SU2_OMP_PARALLEL
  {
    unsigned long iPoint;
    unsigned short iVar;

    /*--- Update solution. ---*/

    SU2_OMP_FOR_STAT(omp_chunk_size)
    for (iPoint = 0; iPoint < nPoint; iPoint++) {
      /*--- Displacement component of the solution. ---*/
      for (iVar = 0; iVar < nVar; iVar++)
        nodes->Add_DeltaSolution(iPoint, iVar, LinSysSol(iPoint,iVar));
    }
    END_SU2_OMP_FOR

    if (dynamic) {
      SU2_OMP_FOR_STAT(omp_chunk_size)
      for (iPoint = 0; iPoint < nPoint; iPoint++) {
        for (iVar = 0; iVar < nVar; iVar++) {

          /*--- Acceleration component of the solution. ---*/
          /*--- U''(t+dt) = a0*(U(t+dt)-U(t))+a2*(U'(t))+a3*(U''(t)) ---*/

          su2double sol = a_dt[0]*(nodes->GetSolution(iPoint,iVar) -
                                   nodes->GetSolution_time_n(iPoint,iVar)) -
                          a_dt[2]* nodes->GetSolution_Vel_time_n(iPoint,iVar) -
                          a_dt[3]* nodes->GetSolution_Accel_time_n(iPoint,iVar);

          nodes->SetSolution_Accel(iPoint, iVar, sol);

          /*--- Velocity component of the solution. ---*/
          /*--- U'(t+dt) = U'(t)+ a6*(U''(t)) + a7*(U''(t+dt)) ---*/

          sol = nodes->GetSolution_Vel_time_n(iPoint,iVar)+
                a_dt[6]* nodes->GetSolution_Accel_time_n(iPoint,iVar) +
                a_dt[7]* nodes->GetSolution_Accel(iPoint,iVar);

          nodes->SetSolution_Vel(iPoint, iVar, sol);
        }
      }
      END_SU2_OMP_FOR
    }
  }
  END_SU2_OMP_PARALLEL
}

void CFEASolver::ImplicitNewmark_Relaxation(const CGeometry *geometry, const CConfig *config) {

  const bool dynamic = (config->GetTime_Domain());

  SU2_OMP_PARALLEL
  {
    unsigned long iPoint;
    unsigned short iVar;

    /*--- Update solution and set it to be the solution after applying relaxation. ---*/
    SU2_OMP_FOR_STAT(omp_chunk_size)
    for (iPoint=0; iPoint < nPoint; iPoint++) {
      nodes->SetSolution(iPoint, nodes->GetSolution_Pred(iPoint));
      nodes->SetSolution_Pred_Old(iPoint, nodes->GetSolution(iPoint));
    }
    END_SU2_OMP_FOR

    if (dynamic) {
      SU2_OMP_FOR_STAT(omp_chunk_size)
      for (iPoint = 0; iPoint < nPoint; iPoint++) {
        for (iVar = 0; iVar < nVar; iVar++) {

          /*--- Acceleration component of the solution ---*/
          /*--- U''(t+dt) = a0*(U(t+dt)-U(t))+a2*(U'(t))+a3*(U''(t)) ---*/

          su2double sol = a_dt[0]*(nodes->GetSolution(iPoint,iVar) -
                                   nodes->GetSolution_time_n(iPoint,iVar)) -
                          a_dt[2]* nodes->GetSolution_Vel_time_n(iPoint,iVar) -
                          a_dt[3]* nodes->GetSolution_Accel_time_n(iPoint,iVar);

          nodes->SetSolution_Accel(iPoint, iVar, sol);

          /*--- Velocity component of the solution ---*/
          /*--- U'(t+dt) = U'(t)+ a6*(U''(t)) + a7*(U''(t+dt)) ---*/

          sol = nodes->GetSolution_Vel_time_n(iPoint,iVar)+
                a_dt[6]* nodes->GetSolution_Accel_time_n(iPoint,iVar) +
                a_dt[7]* nodes->GetSolution_Accel(iPoint,iVar);

          nodes->SetSolution_Vel(iPoint, iVar, sol);
        }
      }
      END_SU2_OMP_FOR
    }

  }
  END_SU2_OMP_PARALLEL

}


void CFEASolver::GeneralizedAlpha_Iteration(const CGeometry *geometry, CNumerics **numerics, const CConfig *config) {

  const bool first_iter = (config->GetInnerIter() == 0);
  const bool dynamic = (config->GetTime_Domain());
  const bool linear_analysis = (config->GetGeometricConditions() == STRUCT_DEFORMATION::SMALL);
  const bool nonlinear_analysis = (config->GetGeometricConditions() == STRUCT_DEFORMATION::LARGE);
  const bool newton_raphson = (config->GetKind_SpaceIteScheme_FEA() == STRUCT_SPACE_ITE::NEWTON);
  const bool body_forces = config->GetDeadLoad();

  /*--- Blend between previous and current timestep. ---*/
  const su2double alpha_f = config->Get_Int_Coeffs(2);

  /*--- For simplicity, no incremental loading is handled with increment of 1. ---*/
  const su2double loadIncr = config->GetIncrementalLoad()? loadIncrement : su2double(1.0);

  SU2_OMP_PARALLEL
  {
    unsigned long iPoint;
    unsigned short iVar;

    /*--- Loads for static problems. ---*/
    if(!dynamic) {
      SU2_OMP_FOR_STAT(omp_chunk_size)
      for (iPoint = 0; iPoint < nPoint; iPoint++) {

        /*--- External surface load contribution. ---*/

        for (iVar = 0; iVar < nVar; iVar++) {
          LinSysRes(iPoint,iVar) += loadIncr * nodes->Get_SurfaceLoad_Res(iPoint,iVar);
        }

        /*--- Body forces contribution (dead load). ---*/

        if (body_forces) {
          for (iVar = 0; iVar < nVar; iVar++) {
            LinSysRes(iPoint,iVar) += loadIncr * nodes->Get_BodyForces_Res(iPoint,iVar);
          }
        }

        /*--- FSI contribution (flow loads). ---*/

        for (iVar = 0; iVar < nVar; iVar++) {
          LinSysRes(iPoint,iVar) += loadIncr * nodes->Get_FlowTraction(iPoint,iVar);
        }

      }
      END_SU2_OMP_FOR
    }

    /*--- Loads for dynamic problems. ---*/

    if (dynamic) {

      /*--- Add the mass matrix contribution to the Jacobian. ---*/

      /*--- See notes on logic in ImplicitNewmark_Iteration(). ---*/
      if ((nonlinear_analysis && (newton_raphson || first_iter)) || linear_analysis) {
        Jacobian.MatrixMatrixAddition(SU2_TYPE::GetValue(a_dt[0]), MassMatrix);
      }

      /*--- Loop over all points, and set aux vector TimeRes_Aux = a0*U+a2*U'+a3*U'' ---*/
      SU2_OMP_FOR_STAT(omp_chunk_size)
      for (iPoint = 0; iPoint < nPoint; iPoint++) {
        for (iVar = 0; iVar < nVar; iVar++) {
          TimeRes_Aux(iPoint,iVar) =
            a_dt[0]*nodes->GetSolution_time_n(iPoint,iVar) -      // a0*U(t)
            a_dt[0]*nodes->GetSolution(iPoint,iVar) +             // a0*U(t+dt)(k-1)
            a_dt[2]*nodes->GetSolution_Vel_time_n(iPoint,iVar) +  // a2*U'(t)
            a_dt[3]*nodes->GetSolution_Accel_time_n(iPoint,iVar); // a3*U''(t)
        }
      }
      END_SU2_OMP_FOR

      /*--- Add M*TimeRes_Aux to the residual. ---*/
      Compute_MassRes(geometry, numerics, config);
      LinSysRes += TimeRes;
      SU2_OMP_BARRIER

      SU2_OMP_FOR_STAT(omp_chunk_size)
      for (iPoint = 0; iPoint < nPoint; iPoint++) {

        /*--- External surface load contribution ---*/

        for (iVar = 0; iVar < nVar; iVar++) {
          LinSysRes(iPoint,iVar) += loadIncr * ( (1-alpha_f) * nodes->Get_SurfaceLoad_Res(iPoint,iVar) +
                                                    alpha_f  * nodes->Get_SurfaceLoad_Res_n(iPoint,iVar) );
        }

        /*--- Add the contribution to the residual due to body forces.
         *--- It is constant over time, so it's not necessary to distribute it. ---*/

        if (body_forces) {
          for (iVar = 0; iVar < nVar; iVar++) {
            LinSysRes(iPoint,iVar) += loadIncr * nodes->Get_BodyForces_Res(iPoint,iVar);
          }
        }

        /*--- Add FSI contribution. ---*/

        for (iVar = 0; iVar < nVar; iVar++) {
          LinSysRes(iPoint,iVar) += loadIncr * ( (1-alpha_f) * nodes->Get_FlowTraction(iPoint,iVar) +
                                                    alpha_f  * nodes->Get_FlowTraction_n(iPoint,iVar) );
        }
      }
      END_SU2_OMP_FOR
    }

  }
  END_SU2_OMP_PARALLEL

}

void CFEASolver::GeneralizedAlpha_UpdateDisp(const CGeometry *geometry, const CConfig *config) {

  /*--- Update displacement components of the solution. ---*/

  SU2_OMP_PARALLEL_(for schedule(static,omp_chunk_size))
  for (unsigned long iPoint = 0; iPoint < nPoint; iPoint++)
    for (unsigned short iVar = 0; iVar < nVar; iVar++)
      nodes->Add_DeltaSolution(iPoint, iVar, LinSysSol(iPoint,iVar));
  END_SU2_OMP_PARALLEL

}

void CFEASolver::GeneralizedAlpha_UpdateSolution(const CGeometry *geometry, const CConfig *config) {

  const su2double alpha_f = config->Get_Int_Coeffs(2);
  const su2double alpha_m = config->Get_Int_Coeffs(3);

  /*--- Compute solution at t_n+1, and update velocities and accelerations ---*/

  SU2_OMP_PARALLEL_(for schedule(static,omp_chunk_size))
  for (unsigned long iPoint = 0; iPoint < nPoint; iPoint++) {

    unsigned short iVar;

    for (iVar = 0; iVar < nVar; iVar++) {

      /*--- Compute the solution from the previous time step and the solution computed at t+1-alpha_f ---*/
      /*--- U(t+dt) = 1/alpha_f*(U(t+1-alpha_f)-alpha_f*U(t)) ---*/

      su2double sol = (1/(1-alpha_f)) * (nodes->GetSolution(iPoint,iVar) -
                                         alpha_f * nodes->GetSolution_time_n(iPoint,iVar));

      nodes->SetSolution(iPoint, iVar, sol);
    }

    for (iVar = 0; iVar < nVar; iVar++) {

      /*--- Acceleration component of the solution ---*/
      /*--- U''(t+dt-alpha_m) = a8*(U(t+dt)-U(t))+a2*(U'(t))+a3*(U''(t)) ---*/

      su2double tmp = a_dt[8]*(nodes->GetSolution(iPoint,iVar) -
                               nodes->GetSolution_time_n(iPoint,iVar)) -
                      a_dt[2]* nodes->GetSolution_Vel_time_n(iPoint,iVar) -
                      a_dt[3]* nodes->GetSolution_Accel_time_n(iPoint,iVar);

      /*--- Compute the solution from the previous time step and the solution computed at t+1-alpha_f ---*/
      /*--- U''(t+dt) = 1/alpha_m*(U''(t+1-alpha_m)-alpha_m*U''(t)) ---*/

      su2double sol = (1/(1-alpha_m)) * (tmp - alpha_m*nodes->GetSolution_Accel_time_n(iPoint,iVar));

      nodes->SetSolution_Accel(iPoint, iVar, sol);

      /*--- Velocity component of the solution ---*/
      /*--- U'(t+dt) = U'(t)+ a6*(U''(t)) + a7*(U''(t+dt)) ---*/

      sol = nodes->GetSolution_Vel_time_n(iPoint,iVar)+
            a_dt[6]* nodes->GetSolution_Accel_time_n(iPoint,iVar) +
            a_dt[7]* nodes->GetSolution_Accel(iPoint,iVar);

      nodes->SetSolution_Vel(iPoint, iVar, sol);
    }

  }
  END_SU2_OMP_PARALLEL

}

void CFEASolver::GeneralizedAlpha_UpdateLoads(const CGeometry *geometry, const CConfig *config) {

  /*--- Set the load conditions of the time step n+1 as the load conditions for time step n ---*/
  nodes->Set_SurfaceLoad_Res_n();
  nodes->Set_FlowTraction_n();

}

void CFEASolver::Solve_System(CGeometry *geometry, CConfig *config) {

  /*--- Enforce solution at some halo points possibly not covered by essential BC markers. ---*/
  CSysMatrixComms::Initiate(LinSysSol, geometry, config);
  CSysMatrixComms::Complete(LinSysSol, geometry, config);

  for (auto iPoint : ExtraVerticesToEliminate) {
    Jacobian.EnforceSolutionAtNode(iPoint, LinSysSol.GetBlock(iPoint), LinSysRes);
  }

  SU2_OMP_PARALLEL
  {
  /*--- This is required for the discrete adjoint. ---*/
  SU2_OMP_FOR_STAT(OMP_MIN_SIZE)
  for (auto i = nPointDomain*nVar; i < nPoint*nVar; ++i) LinSysRes[i] = 0.0;
  END_SU2_OMP_FOR

  /*--- Solve or smooth the linear system. ---*/

  auto iter = System.Solve(Jacobian, LinSysRes, LinSysSol, geometry, config);

  SU2_OMP_MASTER
  {
    SetIterLinSolver(iter);
    SetResLinSolver(System.GetResidual());
  }
  END_SU2_OMP_MASTER
  //SU2_OMP_BARRIER
  }
  END_SU2_OMP_PARALLEL

}


void CFEASolver::PredictStruct_Displacement(CGeometry *geometry, const CConfig *config) {

  const unsigned short predOrder = config->GetPredictorOrder();
  const su2double Delta_t = config->GetDelta_UnstTime();
  const bool dynamic = config->GetTime_Domain();

  if(predOrder > 2 && rank == MASTER_NODE)
    cout << "Higher order predictor not implemented. Solving with order 0." << endl;

  /*--- To nPoint to avoid communication. ---*/
  SU2_OMP_PARALLEL_(for schedule(static,omp_chunk_size))
  for (unsigned long iPoint=0; iPoint < nPoint; iPoint++) {

    unsigned short iDim;

    switch (predOrder) {
      case 1: {
        const su2double* solDisp = nodes->GetSolution(iPoint);
        const su2double* solVel = nodes->GetSolution_Vel(iPoint);
        su2double valPred[MAXNVAR] = {0.0};

        for (iDim=0; iDim < nDim; iDim++)
          valPred[iDim] = solDisp[iDim] + Delta_t*solVel[iDim];

        nodes->SetSolution_Pred(iPoint, valPred);
      } break;

      case 2: {
        const su2double* solDisp = nodes->GetSolution(iPoint);
        const su2double* solVel = nodes->GetSolution_Vel(iPoint);
        const su2double* solVel_tn = nodes->GetSolution_Vel_time_n(iPoint);
        su2double valPred[MAXNVAR] = {0.0};

        for (iDim=0; iDim < nDim; iDim++)
          valPred[iDim] = solDisp[iDim] + 0.5*Delta_t*(3*solVel[iDim]-solVel_tn[iDim]);

        nodes->SetSolution_Pred(iPoint, valPred);
      } break;

      default: {
        nodes->SetSolution_Pred(iPoint, nodes->GetSolution(iPoint));
      } break;
    }

    if (dynamic) nodes->SetSolution_Vel_Pred(iPoint, nodes->GetSolution_Vel(iPoint));

  }
  END_SU2_OMP_PARALLEL

}

void CFEASolver::ComputeAitken_Coefficient(CGeometry *geometry, const CConfig *config, unsigned long iOuterIter) {

  unsigned long iPoint, iDim;
  su2double rbuf_numAitk = 0, sbuf_numAitk = 0;
  su2double rbuf_denAitk = 0, sbuf_denAitk = 0;

  const su2double *dispPred = nullptr;
  const su2double *dispCalc = nullptr;
  const su2double *dispPred_Old = nullptr;
  const su2double *dispCalc_Old = nullptr;
  su2double deltaU[MAXNVAR] = {0.0}, deltaU_p1[MAXNVAR] = {0.0};
  su2double delta_deltaU[MAXNVAR] = {0.0};
  su2double WAitkDyn_tn1, WAitkDyn_Max, WAitkDyn_Min, WAitkDyn;

  const auto RelaxMethod_FSI = config->GetRelaxation_Method_BGS();

  /*--- Only when there is movement, and a dynamic coefficient is requested, it makes sense to compute the Aitken's coefficient ---*/

  if (RelaxMethod_FSI == BGS_RELAXATION::NONE) {

    WAitken_Dyn = 1.0;

  }
  else if (RelaxMethod_FSI == BGS_RELAXATION::FIXED) {

    WAitken_Dyn = config->GetAitkenStatRelax();

  }
  else if (RelaxMethod_FSI == BGS_RELAXATION::AITKEN) {

    if (iOuterIter == 0) {

      WAitkDyn_tn1 = WAitken_Dyn_tn1;
      WAitkDyn_Max = config->GetAitkenDynMaxInit();
      WAitkDyn_Min = config->GetAitkenDynMinInit();

      WAitkDyn = min(WAitkDyn_tn1, WAitkDyn_Max);
      WAitkDyn = max(WAitkDyn, WAitkDyn_Min);

      WAitken_Dyn = WAitkDyn;

    }
    else {
      for (iPoint = 0; iPoint < nPointDomain; iPoint++) {

        dispPred     = nodes->GetSolution_Pred(iPoint);
        dispPred_Old = nodes->GetSolution_Pred_Old(iPoint);
        dispCalc     = nodes->GetSolution(iPoint);
        dispCalc_Old = nodes->GetSolution_Old(iPoint);

        for (iDim = 0; iDim < nDim; iDim++) {

          /*--- Compute the deltaU and deltaU_n+1 ---*/
          deltaU[iDim] = dispCalc_Old[iDim] - dispPred_Old[iDim];
          deltaU_p1[iDim] = dispCalc[iDim] - dispPred[iDim];

          /*--- Compute the difference ---*/
          delta_deltaU[iDim] = deltaU_p1[iDim] - deltaU[iDim];

          /*--- Add numerator and denominator ---*/
          sbuf_numAitk += deltaU[iDim] * delta_deltaU[iDim];
          sbuf_denAitk += delta_deltaU[iDim] * delta_deltaU[iDim];

        }

      }

      SU2_MPI::Allreduce(&sbuf_numAitk, &rbuf_numAitk, 1, MPI_DOUBLE, MPI_SUM, SU2_MPI::GetComm());
      SU2_MPI::Allreduce(&sbuf_denAitk, &rbuf_denAitk, 1, MPI_DOUBLE, MPI_SUM, SU2_MPI::GetComm());

      WAitkDyn = WAitken_Dyn;

      if (rbuf_denAitk > EPS) {
        WAitkDyn = - 1.0 * WAitkDyn * rbuf_numAitk / rbuf_denAitk ;
      }

      WAitkDyn = max(WAitkDyn, 0.1);
      WAitkDyn = min(WAitkDyn, 1.0);

      WAitken_Dyn = WAitkDyn;

    }

  }
  else {
    if (rank == MASTER_NODE) cout << "No relaxation method used. " << endl;
  }

}

void CFEASolver::SetAitken_Relaxation(CGeometry *geometry, const CConfig *config) {

  const su2double WAitken = WAitken_Dyn;
  const bool dynamic = config->GetTime_Domain();

  /*--- To nPoint to avoid communication. ---*/
  SU2_OMP_PARALLEL_(for schedule(static,omp_chunk_size))
  for (unsigned long iPoint=0; iPoint < nPoint; iPoint++) {

    /*--- Retrieve pointers to the predicted and calculated solutions ---*/
    const su2double* dispPred = nodes->GetSolution_Pred(iPoint);
    const su2double* dispCalc = nodes->GetSolution(iPoint);

    /*--- Set predicted solution as the old predicted solution ---*/
    nodes->SetSolution_Pred_Old(iPoint, dispPred);

    /*--- Set calculated solution as the old solution (needed for dynamic Aitken relaxation) ---*/
    nodes->SetSolution_Old(iPoint, dispCalc);

    /*--- Apply the Aitken relaxation ---*/
    su2double newDispPred[MAXNVAR] = {0.0};
    for (unsigned short iDim=0; iDim < nDim; iDim++)
      newDispPred[iDim] = (1.0 - WAitken)*dispPred[iDim] + WAitken*dispCalc[iDim];

    nodes->SetSolution_Pred(iPoint, newDispPred);

    /*--- Set predicted velocity to update in multizone iterations ---*/
    if (dynamic) {
      su2double newVelPred[MAXNVAR] = {0.0};
      const su2double* velPred = nodes->GetSolution_Vel_Pred(iPoint);
      const su2double* velCalc = nodes->GetSolution_Vel(iPoint);
      for (unsigned short iDim=0; iDim < nDim; iDim++)
        newVelPred[iDim] = (1.0 - WAitken)*velPred[iDim] + WAitken*velCalc[iDim];
      nodes->SetSolution_Vel_Pred(iPoint, newVelPred);
    }
  }
  END_SU2_OMP_PARALLEL

}

void CFEASolver::OutputForwardModeGradient(const CConfig *config, bool newFile,
                                           su2double fun, su2double fun_avg,
                                           su2double der, su2double der_avg) const {
  if (rank != MASTER_NODE) return;

  bool dynamic = config->GetTime_Domain();

  string fileSuffix, varName;

  switch (config->GetDirectDiff()) {
    case D_YOUNG:
      fileSuffix = "E";
      varName = "Young's modulus";
      break;
    case D_POISSON:
      fileSuffix = "Nu";
      varName = "Poisson's ratio";
      break;
    case D_RHO:
      fileSuffix = "Rho";
      varName = "structural density";
      break;
    case D_RHO_DL:
      fileSuffix = "Rho_DL";
      varName = "dead weight";
      break;
    case D_EFIELD:
      fileSuffix = "EField";
      varName = "electric field";
      break;
    case D_MACH:
      fileSuffix = "Mach";
      varName = "Mach number";
      break;
    case D_PRESSURE:
      fileSuffix = "Pressure";
      varName = "freestream pressure";
      break;
    default:
      return;
      break;
  }

  ofstream myfile_res;

  if (newFile) {
    myfile_res.open(string("Output_Direct_Diff_")+fileSuffix+string(".txt"));

    myfile_res << "Objective Function" << "\t";
    if (dynamic)
      myfile_res << "O. Function Averaged" << "\t";
    myfile_res << "Sensitivity Local" << "\t";
    myfile_res << "Sensitivity Averaged" << endl;
    return;
  }

  myfile_res.open(string("Output_Direct_Diff_")+fileSuffix+string(".txt"), ios::app);
  myfile_res.precision(15);

  myfile_res << scientific << fun << "\t";
  if (dynamic)
    myfile_res << scientific << fun_avg << "\t";
  myfile_res << scientific << der << "\t";
  myfile_res << scientific << der_avg << endl;

  cout << "Objective function: " << fun << ". Global derivative of the "
       << varName << ": " << Total_ForwardGradient << "." << endl;

}

void CFEASolver::Compute_OFRefGeom(CGeometry *geometry, const CConfig *config){

  bool fsi = config->GetFSI_Simulation();
  unsigned long TimeIter = config->GetTimeIter();

  su2double objective_function = 0.0;
  unsigned long nSurfPoints = 0;

  SU2_OMP_PARALLEL
  {
  su2double obj_fun_local = 0.0;
  unsigned long nSurf_local = 0;

  if (!config->GetRefGeomSurf()) {
    SU2_OMP_FOR_STAT(omp_chunk_size)
    for (unsigned long iPoint = 0; iPoint < nPointDomain; iPoint++) {
      obj_fun_local += SquaredDistance(nVar, nodes->GetReference_Geometry(iPoint), nodes->GetSolution(iPoint));
    }
    END_SU2_OMP_FOR
  }
  else {
    for (unsigned short iMarker = 0; iMarker < config->GetnMarker_All(); iMarker++) {
      if ((config->GetMarker_All_KindBC(iMarker) == LOAD_BOUNDARY) ||
          (config->GetMarker_All_KindBC(iMarker) == LOAD_DIR_BOUNDARY) ||
          (config->GetMarker_All_KindBC(iMarker) == FLOWLOAD_BOUNDARY)) {
        SU2_OMP_FOR_STAT(OMP_MIN_SIZE)
        for (unsigned long iVertex = 0; iVertex < geometry->GetnVertex(iMarker); ++iVertex) {
          auto iPoint = geometry->vertex[iMarker][iVertex]->GetNode();

          nSurf_local += geometry->nodes->GetDomain(iPoint);

          if (geometry->nodes->GetDomain(iPoint))
            obj_fun_local += SquaredDistance(nVar, nodes->GetReference_Geometry(iPoint), nodes->GetSolution(iPoint));
        }
        END_SU2_OMP_FOR
      }
    }
  }
  atomicAdd(obj_fun_local, objective_function);
  atomicAdd(nSurf_local, nSurfPoints);
  }
  END_SU2_OMP_PARALLEL
  SU2_MPI::Allreduce(&objective_function, &Total_OFRefGeom, 1, MPI_DOUBLE, MPI_SUM, SU2_MPI::GetComm());

  unsigned long nPointsOF = geometry->GetGlobal_nPointDomain();
  if (config->GetRefGeomSurf()) {
    SU2_MPI::Allreduce(&nSurfPoints, &nPointsOF, 1, MPI_UNSIGNED_LONG, MPI_SUM, SU2_MPI::GetComm());
  }
  Total_OFRefGeom *= config->GetRefGeom_Penalty() / nPointsOF;
  Total_OFRefGeom += PenaltyValue;
  Global_OFRefGeom += Total_OFRefGeom;

  /// TODO: Temporary output files for the direct mode.

  if ((rank == MASTER_NODE) && (config->GetDirectDiff() != NO_DERIVATIVE)) {

    /*--- Forward mode AD results. ---*/

    su2double local_forward_gradient = SU2_TYPE::GetDerivative(Total_OFRefGeom);
    su2double objective_function_averaged = Global_OFRefGeom / (TimeIter + 1.0 + EPS);

    if (fsi) Total_ForwardGradient  = local_forward_gradient;
    else     Total_ForwardGradient += local_forward_gradient;

    su2double averaged_gradient = Total_ForwardGradient / (TimeIter + 1.0);

    OutputForwardModeGradient(config, false, Total_OFRefGeom, objective_function_averaged,
                              local_forward_gradient, averaged_gradient);
  }

}

void CFEASolver::Compute_OFRefNode(CGeometry *geometry, const CConfig *config){

  bool fsi = config->GetFSI_Simulation();
  unsigned long TimeIter = config->GetTimeIter();

  su2double dist[MAXNVAR] = {0.0}, dist_reduce[MAXNVAR];

  /*--- Convert global point index to local. ---*/
  long iPoint = geometry->GetGlobal_to_Local_Point(config->GetRefNode_ID());

  if (iPoint >= 0) {
    if (geometry->nodes->GetDomain(iPoint)) {
      for (unsigned short iVar = 0; iVar < nVar; ++iVar)
        dist[iVar] = nodes->GetSolution(iPoint,iVar) - config->GetRefNode_Displacement(iVar);
    }
  }

  SU2_MPI::Allreduce(dist, dist_reduce, MAXNVAR, MPI_DOUBLE, MPI_SUM, SU2_MPI::GetComm());

  Total_OFRefNode = config->GetRefNode_Penalty() * Norm(int(MAXNVAR),dist_reduce) + PenaltyValue;

  Global_OFRefNode += Total_OFRefNode;

  /// TODO: Temporary output files for the direct mode.

  if ((rank == MASTER_NODE) && (config->GetDirectDiff() != NO_DERIVATIVE)) {

    /*--- Forward mode AD results. ---*/

    su2double local_forward_gradient = SU2_TYPE::GetDerivative(Total_OFRefNode);
    su2double objective_function_averaged = Global_OFRefNode / (TimeIter + 1.0 + EPS);

    if (fsi) Total_ForwardGradient  = local_forward_gradient;
    else     Total_ForwardGradient += local_forward_gradient;

    su2double averaged_gradient = Total_ForwardGradient / (TimeIter + 1.0);

    OutputForwardModeGradient(config, false, Total_OFRefNode, objective_function_averaged,
                              local_forward_gradient, averaged_gradient);
  }

}

void CFEASolver::Compute_OFVolFrac(CGeometry *geometry, const CConfig *config)
{
  /*--- Perform a volume average of the physical density of the elements for topology optimization ---*/

  su2double total_volume = 0.0, integral = 0.0, discreteness = 0.0;

  SU2_OMP_PARALLEL
  {
  su2double tot_vol_loc = 0.0, integral_loc = 0.0, discrete_loc = 0.0;

  SU2_OMP_FOR_STAT(omp_chunk_size)
  for (unsigned long iElem = 0; iElem < nElement; ++iElem) {
    /*--- count only elements that belong to the partition ---*/
    if (geometry->nodes->GetDomain(geometry->elem[iElem]->GetNode(0))) {
      su2double volume = geometry->elem[iElem]->GetVolume();
      su2double rho = element_properties[iElem]->GetPhysicalDensity();
      tot_vol_loc += volume;
      integral_loc += volume*rho;
      discrete_loc += volume*4.0*rho*(1.0-rho);
    }
  }
  END_SU2_OMP_FOR

  atomicAdd(tot_vol_loc, total_volume);
  atomicAdd(integral_loc, integral);
  atomicAdd(discrete_loc, discreteness);
  }
  END_SU2_OMP_PARALLEL

  su2double tmp;
  SU2_MPI::Allreduce(&total_volume,&tmp,1,MPI_DOUBLE,MPI_SUM,SU2_MPI::GetComm());
  total_volume = tmp;
  SU2_MPI::Allreduce(&integral,&tmp,1,MPI_DOUBLE,MPI_SUM,SU2_MPI::GetComm());
  integral = tmp;
  SU2_MPI::Allreduce(&discreteness,&tmp,1,MPI_DOUBLE,MPI_SUM,SU2_MPI::GetComm());
  discreteness = tmp;

  Total_OFDiscreteness = discreteness/total_volume;
  Total_OFVolFrac = integral/total_volume;

}

void CFEASolver::Compute_OFCompliance(CGeometry *geometry, const CConfig *config)
{
  /*--- Types of loads to consider ---*/
  const bool body_forces = config->GetDeadLoad();

  /*--- If the loads are being applied incrementaly ---*/
  const bool incremental_load = config->GetIncrementalLoad();

  /*--- Computation (compliance = sum(f dot u) ) ---*/
  /*--- Cannot be computed as u^T K u as the problem may not be linear ---*/

  su2double compliance = 0.0;

  SU2_OMP_PARALLEL
  {
  su2double comp_local = 0.0;

  SU2_OMP_FOR_STAT(omp_chunk_size)
  for (unsigned long iPoint = 0; iPoint < nPointDomain; iPoint++) {

    unsigned short iVar;
    su2double nodalForce[MAXNVAR];

    /*--- Initialize with loads speficied through config ---*/
    for (iVar = 0; iVar < nVar; iVar++)
      nodalForce[iVar] = nodes->Get_SurfaceLoad_Res(iPoint,iVar);

    /*--- Add contributions due to body forces ---*/
    if (body_forces)
      for (iVar = 0; iVar < nVar; iVar++)
        nodalForce[iVar] += nodes->Get_BodyForces_Res(iPoint,iVar);

    /*--- Add contributions due to fluid loads---*/
    for (iVar = 0; iVar < nVar; iVar++)
      nodalForce[iVar] += nodes->Get_FlowTraction(iPoint,iVar);

    /*--- Correct for incremental loading ---*/
    if (incremental_load)
      for (iVar = 0; iVar < nVar; iVar++)
        nodalForce[iVar] *= loadIncrement;

    /*--- Add work contribution from this node ---*/
    for (iVar = 0; iVar < nVar; iVar++)
      comp_local += nodalForce[iVar]*nodes->GetSolution(iPoint,iVar);
  }
  END_SU2_OMP_FOR

  atomicAdd(comp_local, compliance);
  }
  END_SU2_OMP_PARALLEL

  SU2_MPI::Allreduce(&compliance, &Total_OFCompliance, 1,MPI_DOUBLE,MPI_SUM,SU2_MPI::GetComm());

}

void CFEASolver::Stiffness_Penalty(CGeometry *geometry, CNumerics **numerics, CConfig *config){

  if (config->GetTotalDV_Penalty() == 0.0) {
    /*--- No need to go into expensive computations. ---*/
    PenaltyValue = 0.0;
    return;
  }

  su2double weightedValue = 0.0;
  su2double weightedValue_reduce = 0.0;
  su2double totalVolume = 0.0;
  su2double totalVolume_reduce = 0.0;

  /*--- Loop over the elements in the domain. ---*/
  SU2_OMP_PARALLEL
  {
  su2double weighted_loc = 0.0, totalVol_loc = 0.0;

  SU2_OMP_FOR_DYN(omp_chunk_size)
  for (unsigned long iElem = 0; iElem < nElement; iElem++) {

    int thread = omp_get_thread_num();

    int EL_KIND;
    unsigned short iNode, nNodes, iDim;
    unsigned long indexNode[MAXNNODE_3D];

    GetElemKindAndNumNodes(geometry->elem[iElem]->GetVTK_Type(), EL_KIND, nNodes);

    CElement* element = element_container[FEA_TERM][EL_KIND + thread*MAX_FE_KINDS];

    /*--- For the number of nodes, we get the coordinates from the connectivity matrix ---*/
    for (iNode = 0; iNode < nNodes; iNode++) {
      indexNode[iNode] = geometry->elem[iElem]->GetNode(iNode);
      for (iDim = 0; iDim < nDim; iDim++) {
        su2double val_Coord = Get_ValCoord(geometry, indexNode[iNode], iDim);
        element->SetRef_Coord(iNode, iDim, val_Coord);
      }
    }

    // Avoid double-counting elements:
    // Only add the value if the first node is in the domain
    if (geometry->nodes->GetDomain(indexNode[0])) {

      // Compute the area/volume of the element
      su2double elementVolume;

      if (nDim == 2)
        elementVolume = element->ComputeArea();
      else
        elementVolume = element->ComputeVolume();

      // Compute the total volume
      totalVol_loc += elementVolume;

      // Retrieve the value of the design variable
      su2double dvValue = numerics[FEA_TERM]->Get_DV_Val(element_properties[iElem]->GetDV());

      // Add the weighted sum of the value of the design variable
      weighted_loc += dvValue * elementVolume;

    }
  }
  END_SU2_OMP_FOR

  atomicAdd(totalVol_loc, totalVolume);
  atomicAdd(weighted_loc, weightedValue);
  }
  END_SU2_OMP_PARALLEL

  // Reduce value across processors for parallelization

  SU2_MPI::Allreduce(&weightedValue, &weightedValue_reduce, 1, MPI_DOUBLE, MPI_SUM, SU2_MPI::GetComm());
  SU2_MPI::Allreduce(&totalVolume, &totalVolume_reduce, 1, MPI_DOUBLE, MPI_SUM, SU2_MPI::GetComm());

  su2double ratio = 1.0 - weightedValue_reduce/totalVolume_reduce;

  PenaltyValue = config->GetTotalDV_Penalty() * ratio * ratio;

}

void CFEASolver::LoadRestart(CGeometry **geometry, CSolver ***solver, CConfig *config, int val_iter, bool val_update_geo) {

  const bool dynamic = (config->GetTime_Domain());
  const bool fluid_structure = config->GetFSI_Simulation();
  const bool discrete_adjoint = config->GetDiscrete_Adjoint();

  /*--- Skip coordinates ---*/

  const auto skipVars = geometry[MESH_0]->GetnDim();

  /*--- Read the restart data from either an ASCII or binary SU2 file. ---*/

  string filename = config->GetFilename(config->GetSolution_FileName(), "", val_iter);

  if (config->GetRead_Binary_Restart()) {
    Read_SU2_Restart_Binary(geometry[MESH_0], config, filename);
  } else {
    Read_SU2_Restart_ASCII(geometry[MESH_0], config, filename);
  }

  /*--- Load data from the restart into correct containers. ---*/

  unsigned long iPoint_Global, counter = 0;

  for (iPoint_Global = 0; iPoint_Global < geometry[MESH_0]->GetGlobal_nPointDomain(); iPoint_Global++) {

    /*--- Retrieve local index. If this node from the restart file lives
     on the current processor, we will load and instantiate the vars. ---*/

    auto iPoint_Local = geometry[MESH_0]->GetGlobal_to_Local_Point(iPoint_Global);

    if (iPoint_Local >= 0) {

      /*--- We need to store this point's data, so jump to the correct
       offset in the buffer of data from the restart file and load it. ---*/

      const auto index = counter*Restart_Vars[1] + skipVars;
      const passivedouble* Sol = &Restart_Data[index];

      for (unsigned short iVar = 0; iVar < nVar; iVar++) {
        nodes->SetSolution(iPoint_Local, iVar, Sol[iVar]);
        if (dynamic) {
          nodes->SetSolution_Vel(iPoint_Local, iVar, Sol[iVar+nVar]);
          nodes->SetSolution_Accel(iPoint_Local, iVar, Sol[iVar+2*nVar]);
        }
        if (fluid_structure && discrete_adjoint){
          nodes->SetSolution_Old(iPoint_Local, iVar, Sol[iVar]);
        }
      }

      /*--- Increment the overall counter for how many points have been loaded. ---*/
      counter++;
    }

  }

  /*--- Detect a wrong solution file. ---*/

  if (counter != nPointDomain) {
    SU2_MPI::Error("The solution file " + filename + " doesn't match with the mesh file!\n"
                   "It could be empty lines at the end of the file.", CURRENT_FUNCTION);
  }

  /*--- MPI. If dynamic, we also need to communicate the old solution. ---*/

<<<<<<< HEAD
  InitiateComms(geometry[MESH_0], config, ENUM_MPI_QUANTITIES::SOLUTION_FEA);
  CompleteComms(geometry[MESH_0], config, ENUM_MPI_QUANTITIES::SOLUTION_FEA);
=======
  InitiateComms(geometry[MESH_0], config, MPI_QUANTITIES::SOLUTION_FEA);
  CompleteComms(geometry[MESH_0], config, MPI_QUANTITIES::SOLUTION_FEA);
>>>>>>> 83cac12a

  /*--- It's important to not push back the solution when this function is used to load solutions for
   * unsteady discrete adjoints, otherwise we overwrite one of the two solutions needed. ---*/
  if (dynamic && val_update_geo) nodes->Set_Solution_time_n();

  if (fluid_structure) {
    for (auto iPoint = 0ul; iPoint < nPoint; ++iPoint) {
      nodes->SetSolution_Pred(iPoint, nodes->GetSolution(iPoint));
      nodes->SetSolution_Pred_Old(iPoint, nodes->GetSolution(iPoint));
    }

    if (dynamic) {
      for (auto iPoint = 0ul; iPoint < nPoint; ++iPoint)
        nodes->SetSolution_Vel_Pred(iPoint, nodes->GetSolution_Vel(iPoint));
    }

    if (discrete_adjoint) {
      for (auto iPoint = 0ul; iPoint < nPoint; ++iPoint)
        nodes->SetSolution_Old(iPoint, nodes->GetSolution(iPoint));
    }
  }

  /*--- Delete the class memory that is used to load the restart. ---*/

  Restart_Vars = decltype(Restart_Vars){};
  Restart_Data = decltype(Restart_Data){};
}

void CFEASolver::RegisterVariables(CGeometry *geometry, CConfig *config, bool reset)
{
  /*--- Register the element density to get the derivatives required for
  material-based topology optimization, this is done here because element_properties
  is a member of CFEASolver only. ---*/
  if (!config->GetTopology_Optimization()) return;

  for (unsigned long iElem = 0; iElem < geometry->GetnElem(); iElem++)
    element_properties[iElem]->RegisterDensity();
}

void CFEASolver::ExtractAdjoint_Variables(CGeometry *geometry, CConfig *config)
{
  /*--- Extract and output derivatives for topology optimization, this is done
  here because element_properties is a member of CFEASolver only and the output
  structure only supports nodal values (these are elemental). ---*/
  if (!config->GetTopology_Optimization()) return;

  unsigned long iElem,
                nElem = geometry->GetnElem(),
                nElemDomain = geometry->GetGlobal_nElemDomain();

  /*--- Allocate and initialize an array onto which the derivatives of every partition
  will be reduced, this is to output results in the correct order, it is not a very
  memory efficient solution... single precision is enough for output. ---*/
  float *send_buf = new float[nElemDomain], *rec_buf = nullptr;
  for(iElem=0; iElem<nElemDomain; ++iElem) send_buf[iElem] = 0.0;

  for(iElem=0; iElem<nElem; ++iElem) {
    unsigned long iElem_global = geometry->elem[iElem]->GetGlobalIndex();
    send_buf[iElem_global] = SU2_TYPE::GetValue(element_properties[iElem]->GetAdjointDensity());
  }

#ifdef HAVE_MPI
  if (rank == MASTER_NODE) rec_buf = new float[nElemDomain];
  /*--- Need to use this version of Reduce instead of the wrapped one because we use float ---*/
  MPI_Reduce(send_buf,rec_buf,nElemDomain,MPI_FLOAT,MPI_SUM,MASTER_NODE,SU2_MPI::GetComm());
#else
  rec_buf = send_buf;
#endif

  /*--- The master writes the file ---*/
  if (rank == MASTER_NODE) {
    string filename = config->GetTopology_Optim_FileName();
    ofstream file;
    file.open(filename);
    for(iElem=0; iElem<nElemDomain; ++iElem) file << rec_buf[iElem] << "\n";
  }

  delete [] send_buf;
#ifdef HAVE_MPI
  if (rank == MASTER_NODE) delete [] rec_buf;
#endif

}

void CFEASolver::FilterElementDensities(CGeometry *geometry, const CConfig *config)
{
  /*--- Apply a filter to the design densities of the elements to generate the
  physical densities which are the ones used to penalize their stiffness. ---*/

  ENUM_PROJECTION_FUNCTION type;
  unsigned short search_lim;
  su2double param, radius;

  vector<pair<ENUM_FILTER_KERNEL,su2double> > kernels;
  vector<su2double> filter_radius;
  for (unsigned short iKernel=0; iKernel<config->GetTopology_Optim_Num_Kernels(); ++iKernel)
  {
    ENUM_FILTER_KERNEL type;
    config->GetTopology_Optim_Kernel(iKernel,type,param,radius);
    kernels.emplace_back(type,param);
    filter_radius.push_back(radius);
  }
  search_lim = config->GetTopology_Search_Limit();
  config->GetTopology_Optim_Projection(type,param);

  auto *physical_rho = new su2double [nElement];

  /*--- "Rectify" the input, initialize the physical density with
  the design density (the filter function works in-place). ---*/
  SU2_OMP_PARALLEL_(for schedule(static,omp_chunk_size))
  for (auto iElem=0ul; iElem<nElement; ++iElem) {
    su2double rho = element_properties[iElem]->GetDesignDensity();
    if      (rho > 1.0) physical_rho[iElem] = 1.0;
    else if (rho < 0.0) physical_rho[iElem] = 0.0;
    else                physical_rho[iElem] = rho;
  }
  END_SU2_OMP_PARALLEL

  geometry->FilterValuesAtElementCG(filter_radius, kernels, search_lim, physical_rho);

  SU2_OMP_PARALLEL
  {
    /*--- Apply projection. ---*/
    switch (type) {
      case ENUM_PROJECTION_FUNCTION::NONE: break;
      case ENUM_PROJECTION_FUNCTION::HEAVISIDE_UP:
        SU2_OMP_FOR_STAT(omp_chunk_size)
        for (auto iElem=0ul; iElem<nElement; ++iElem)
          physical_rho[iElem] = 1.0-exp(-param*physical_rho[iElem])+physical_rho[iElem]*exp(-param);
        END_SU2_OMP_FOR
        break;
      case ENUM_PROJECTION_FUNCTION::HEAVISIDE_DOWN:
        SU2_OMP_FOR_STAT(omp_chunk_size)
        for (auto iElem=0ul; iElem<nElement; ++iElem)
          physical_rho[iElem] = exp(-param*(1.0-physical_rho[iElem]))-(1.0-physical_rho[iElem])*exp(-param);
        END_SU2_OMP_FOR
        break;
      default:
        SU2_OMP_MASTER
        SU2_MPI::Error("Unknown type of projection function",CURRENT_FUNCTION);
        END_SU2_OMP_MASTER
    }

    /*--- If input was out of bounds use the bound instead of the filtered
     value, useful to enforce solid or void regions (e.g. a skin). ---*/
    SU2_OMP_FOR_STAT(omp_chunk_size)
    for (auto iElem=0ul; iElem<nElement; ++iElem) {
      su2double rho = element_properties[iElem]->GetDesignDensity();
      if      (rho > 1.0) element_properties[iElem]->SetPhysicalDensity(1.0);
      else if (rho < 0.0) element_properties[iElem]->SetPhysicalDensity(0.0);
      else element_properties[iElem]->SetPhysicalDensity(physical_rho[iElem]);
    }
    END_SU2_OMP_FOR

    /*--- Compute nodal averages for output. ---*/
    SU2_OMP_FOR_STAT(omp_chunk_size)
    for (auto iPoint=0ul; iPoint<nPoint; ++iPoint) {
      su2double sum = 0, vol = 0;
      for (auto iElem : geometry->nodes->GetElems(iPoint)) {
        su2double w = geometry->nodes->GetVolume(iPoint);
        sum += w * element_properties[iElem]->GetPhysicalDensity();
        vol += w;
      }
      nodes->SetAuxVar(iPoint, 0, sum/vol);
    }
    END_SU2_OMP_FOR
  }
  END_SU2_OMP_PARALLEL

  delete [] physical_rho;

  /*--- For when this method is called directly, e.g. by the adjoint solver. ---*/
  topol_filter_applied = true;
}<|MERGE_RESOLUTION|>--- conflicted
+++ resolved
@@ -3116,13 +3116,8 @@
 
   /*--- MPI. If dynamic, we also need to communicate the old solution. ---*/
 
-<<<<<<< HEAD
-  InitiateComms(geometry[MESH_0], config, ENUM_MPI_QUANTITIES::SOLUTION_FEA);
-  CompleteComms(geometry[MESH_0], config, ENUM_MPI_QUANTITIES::SOLUTION_FEA);
-=======
   InitiateComms(geometry[MESH_0], config, MPI_QUANTITIES::SOLUTION_FEA);
   CompleteComms(geometry[MESH_0], config, MPI_QUANTITIES::SOLUTION_FEA);
->>>>>>> 83cac12a
 
   /*--- It's important to not push back the solution when this function is used to load solutions for
    * unsteady discrete adjoints, otherwise we overwrite one of the two solutions needed. ---*/
