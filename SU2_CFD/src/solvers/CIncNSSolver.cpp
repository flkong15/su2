/*!
 * \file CIncNSSolver.cpp
 * \brief Main subroutines for solving Navier-Stokes incompressible flow.
 * \author F. Palacios, T. Economon
 * \version 8.1.0 "Harrier"
 *
 * SU2 Project Website: https://su2code.github.io
 *
 * The SU2 Project is maintained by the SU2 Foundation
 * (http://su2foundation.org)
 *
 * Copyright 2012-2024, SU2 Contributors (cf. AUTHORS.md)
 *
 * SU2 is free software; you can redistribute it and/or
 * modify it under the terms of the GNU Lesser General Public
 * License as published by the Free Software Foundation; either
 * version 2.1 of the License, or (at your option) any later version.
 *
 * SU2 is distributed in the hope that it will be useful,
 * but WITHOUT ANY WARRANTY; without even the implied warranty of
 * MERCHANTABILITY or FITNESS FOR A PARTICULAR PURPOSE. See the GNU
 * Lesser General Public License for more details.
 *
 * You should have received a copy of the GNU Lesser General Public
 * License along with SU2. If not, see <http://www.gnu.org/licenses/>.
 */

#include "../../include/solvers/CIncNSSolver.hpp"
#include "../../include/variables/CIncNSVariable.hpp"
#include "../../../Common/include/toolboxes/printing_toolbox.hpp"
#include "../../include/solvers/CFVMFlowSolverBase.inl"

/*--- Explicit instantiation of the parent class of CIncEulerSolver,
 *    to spread the compilation over two cpp files. ---*/
template class CFVMFlowSolverBase<CIncEulerVariable, ENUM_REGIME::INCOMPRESSIBLE>;


CIncNSSolver::CIncNSSolver(CGeometry *geometry, CConfig *config, unsigned short iMesh) :
  CIncEulerSolver(geometry, config, iMesh, true) {

  /*--- Read farfield conditions from config ---*/

  Viscosity_Inf   = config->GetViscosity_FreeStreamND();
  Tke_Inf         = config->GetTke_FreeStreamND();

  /*--- Initialize the secondary values for direct derivative approximations ---*/

  switch (config->GetDirectDiff()) {
    case D_VISCOSITY:
      SU2_TYPE::SetDerivative(Viscosity_Inf, 1.0);
      break;
    default:
      break;
  }

  /*--- Set the initial Streamwise periodic pressure drop value. ---*/

  if (config->GetKind_Streamwise_Periodic() != ENUM_STREAMWISE_PERIODIC::NONE)
    // Note during restarts, the flow.meta is read first. But that sets the cfg-value so we are good here.
    SPvals.Streamwise_Periodic_PressureDrop = config->GetStreamwise_Periodic_PressureDrop();
}

void CIncNSSolver::Preprocessing(CGeometry *geometry, CSolver **solver_container, CConfig *config, unsigned short iMesh,
                                 unsigned short iRKStep, unsigned short RunTime_EqSystem, bool Output) {

  const auto InnerIter = config->GetInnerIter();
  const bool muscl = config->GetMUSCL_Flow() && (iMesh == MESH_0);
  const bool center = (config->GetKind_ConvNumScheme_Flow() == SPACE_CENTERED);
  const bool limiter = (config->GetKind_SlopeLimit_Flow() != LIMITER::NONE) && (InnerIter <= config->GetLimiterIter());
  const bool van_albada = (config->GetKind_SlopeLimit_Flow() == LIMITER::VAN_ALBADA_EDGE);
  const bool wall_functions = config->GetWall_Functions();
  const bool speciesEnergy =
      (config->GetKind_Species_Model() == SPECIES_MODEL::SPECIES_TRANSPORT) && config->GetEnergy_Equation();
  const bool combustion = config->GetCombustion();

  /*--- Setting temperature, enthalpy and themorchemical properties for ignition in reacting flows. ---*/
  if (speciesEnergy && combustion) {
    unsigned long spark_iter_start, spark_duration;
    bool ignition = false;

    /*--- Retrieve spark ignition parameters for spark-type ignition. ---*/
    if ((config->GetFlameletInitType() == FLAMELET_INIT_TYPE::SPARK) && !config->GetRestart()) {
      auto spark_init = config->GetFlameInit();
      spark_iter_start = ceil(spark_init[4]);
      spark_duration = ceil(spark_init[5]);
      unsigned long iter = config->GetMultizone_Problem() ? config->GetOuterIter() : config->GetInnerIter();
      ignition = ((iter >= spark_iter_start) && (iter <= (spark_iter_start + spark_duration)) && !config->GetRestart());
    }

    SU2_OMP_SAFE_GLOBAL_ACCESS(config->SetGlobalParam(config->GetKind_Solver(), RunTime_EqSystem);)

    if (ignition) {
      SU2_OMP_FOR_STAT(omp_chunk_size)
      for (auto i_point = 0u; i_point < nPoint; i_point++) {
        /*--- retrieve fluid model. ---*/
        CFluidModel* fluid_model_local = solver_container[FLOW_SOL]->GetFluidModel();
        /*--- Apply ignition temperature within spark radius. ---*/
        su2double dist_from_center = 0, spark_radius = config->GetFlameInit()[3];
        dist_from_center =
            GeometryToolbox::SquaredDistance(nDim, geometry->nodes->GetCoord(i_point), config->GetFlameInit());
        if (dist_from_center < pow(spark_radius, 2)) {
          /*--- retrieve scalars solution. ---*/
          su2double* scalars = solver_container[SPECIES_SOL]->GetNodes()->GetSolution(i_point);
          /*--- Set high temperature for ignition. ---*/
          nodes->SetTemperature(i_point, config->GetSpark_Temperature());
          /*--- Set thermodynamic state at high temeprature. ---*/
          fluid_model_local->SetTDState_T(config->GetSpark_Temperature(), scalars);
          /*--- Set total enthalpy at high temperature. ---*/
          nodes->SetSolution(i_point, nDim + 1, fluid_model_local->GetEnthalpy());
          /*--- Set thermochemical properties at high temperature for consistency. ---*/
          nodes->SetDensity(i_point, fluid_model_local->GetDensity());
          nodes->SetSpecificHeatCp(i_point, fluid_model_local->GetCp());
          nodes->SetSpecificHeatCv(i_point, fluid_model_local->GetCv());
          nodes->SetThermalConductivity(i_point, fluid_model_local->GetThermalConductivity());
          nodes->SetLaminarViscosity(i_point, fluid_model_local->GetThermalConductivity());
        }
      }
      END_SU2_OMP_FOR
    }
  }

  /*--- Common preprocessing steps (implemented by CEulerSolver) ---*/

  CommonPreprocessing(geometry, solver_container, config, iMesh, iRKStep, RunTime_EqSystem, Output);

  /*--- Compute gradient for MUSCL reconstruction ---*/

  if (config->GetReconstructionGradientRequired() && muscl && !center) {
    switch (config->GetKind_Gradient_Method_Recon()) {
      case GREEN_GAUSS:
        SetPrimitive_Gradient_GG(geometry, config, true); break;
      case LEAST_SQUARES:
      case WEIGHTED_LEAST_SQUARES:
        SetPrimitive_Gradient_LS(geometry, config, true); break;
      default: break;
    }
  }

  /*--- Compute gradient of the primitive variables ---*/

  if (config->GetKind_Gradient_Method() == GREEN_GAUSS) {
    SetPrimitive_Gradient_GG(geometry, config);
  }
  else if (config->GetKind_Gradient_Method() == WEIGHTED_LEAST_SQUARES) {
    SetPrimitive_Gradient_LS(geometry, config);
  }

  /*--- Compute the limiters ---*/

  if (muscl && !center && limiter && !van_albada && !Output) {
    SetPrimitive_Limiter(geometry, config);
  }

  ComputeVorticityAndStrainMag(*config, geometry, iMesh);

  /*--- Compute the TauWall from the wall functions ---*/

  if (wall_functions) {
    SU2_OMP_SAFE_GLOBAL_ACCESS(SetTau_Wall_WF(geometry, solver_container, config);)
    // nijso: we have to set this as well??
    // seteddyviscfirstpoint
  }

  /*--- Compute recovered pressure and temperature for streamwise periodic flow ---*/
  if (config->GetKind_Streamwise_Periodic() != ENUM_STREAMWISE_PERIODIC::NONE)
    Compute_Streamwise_Periodic_Recovered_Values(config, geometry, iMesh);
}

void CIncNSSolver::GetStreamwise_Periodic_Properties(const CGeometry *geometry,
                                                     CConfig *config,
                                                     const unsigned short iMesh) {

  /*---------------------------------------------------------------------------------------------*/
  // 1. Evaluate massflow, area avg density & Temperature and Area at streamwise periodic outlet.
  // 2. Update delta_p is target massflow is chosen.
  // 3. Loop Heatflux markers and integrate heat across the boundary. Only if energy equation is on.
  /*---------------------------------------------------------------------------------------------*/

  /*-------------------------------------------------------------------------------------------------*/
  /*--- 1. Evaluate Massflow [kg/s], area-averaged density [kg/m^3] and Area [m^2] at the         ---*/
  /*---    (there can be only one) streamwise periodic outlet/donor marker. Massflow is obviously ---*/
  /*---    needed for prescribed massflow but also for the additional source and heatflux         ---*/
  /*---    boundary terms of the energy equation. Area and the avg-density are used for the       ---*/
  /*---    Pressure-Drop update in case of a prescribed massflow.                                 ---*/
  /*-------------------------------------------------------------------------------------------------*/

  su2double Area_Local            = 0.0,
            MassFlow_Local        = 0.0,
            Average_Density_Local = 0.0,
            Temperature_Local     = 0.0;

  for (auto iMarker = 0; iMarker < config->GetnMarker_All(); iMarker++) {

    /*--- Only "outlet"/donor periodic marker. GetnMarker_Periodic counts from 1: First all the inlet marker from
          the periodic marker pairs and then the all the outlets. I.e. in order to get the outlet of the first pair
          we need to divide the number of periodic markers by 2 and add 1 (because count starts at 1). ---*/
    if (config->GetMarker_All_KindBC(iMarker) == PERIODIC_BOUNDARY &&
        config->GetMarker_All_PerBound(iMarker) == (config->GetnMarker_Periodic()/2 + 1)) {

      for (auto iVertex = 0ul; iVertex < geometry->nVertex[iMarker]; iVertex++) {

        auto iPoint = geometry->vertex[iMarker][iVertex]->GetNode();

        if (geometry->nodes->GetDomain(iPoint)) {

          /*--- A = dot_prod(n_A*n_A), with n_A beeing the area-normal. ---*/

          const auto AreaNormal = geometry->vertex[iMarker][iVertex]->GetNormal();

          const su2double FaceArea = GeometryToolbox::Norm(nDim, AreaNormal);

          /*--- m_dot = dot_prod(n*v) * A * rho, with n beeing unit normal. ---*/
          MassFlow_Local += nodes->GetProjVel(iPoint, AreaNormal) * nodes->GetDensity(iPoint);

          Area_Local += FaceArea;

          Average_Density_Local += FaceArea * nodes->GetDensity(iPoint);

          /*--- Due to periodicity, temperatures are equal one the inlet(1) and outlet(2) ---*/
          Temperature_Local += FaceArea * nodes->GetTemperature(iPoint);

        } // if domain
      } // loop vertices
    } // loop periodic boundaries
  } // loop MarkerAll

  // MPI Communication: Sum Area, Sum rho*A & T*A and divide by AreaGlobal, sum massflow
  su2double Area_Global(0), Average_Density_Global(0), MassFlow_Global(0), Temperature_Global(0);
  SU2_MPI::Allreduce(&Area_Local,            &Area_Global,            1, MPI_DOUBLE, MPI_SUM, SU2_MPI::GetComm());
  SU2_MPI::Allreduce(&Average_Density_Local, &Average_Density_Global, 1, MPI_DOUBLE, MPI_SUM, SU2_MPI::GetComm());
  SU2_MPI::Allreduce(&MassFlow_Local,        &MassFlow_Global,        1, MPI_DOUBLE, MPI_SUM, SU2_MPI::GetComm());
  SU2_MPI::Allreduce(&Temperature_Local,     &Temperature_Global,     1, MPI_DOUBLE, MPI_SUM, SU2_MPI::GetComm());

  Average_Density_Global /= Area_Global;
  Temperature_Global /= Area_Global;

  /*--- Set solver variables ---*/
  SPvals.Streamwise_Periodic_MassFlow = MassFlow_Global;
  SPvals.Streamwise_Periodic_InletTemperature = Temperature_Global;
  SPvals.Streamwise_Periodic_BoundaryArea = Area_Global;
  SPvals.Streamwise_Periodic_AvgDensity = Average_Density_Global;

  if (config->GetEnergy_Equation()) {
    /*---------------------------------------------------------------------------------------------*/
    /*--- 3. Compute the integrated Heatflow [W] for the energy equation source term, heatflux  ---*/
    /*---    boundary term and recovered Temperature. The computation is not completely clear.  ---*/
    /*---    Here the Heatflux from all Boundary markers in the config-file is used.            ---*/
    /*---------------------------------------------------------------------------------------------*/

    su2double HeatFlow_Local = 0.0, HeatFlow_Global = 0.0;

    /*--- Loop over all heatflux Markers ---*/
    for (auto iMarker = 0; iMarker < config->GetnMarker_All(); iMarker++) {

      if (config->GetMarker_All_KindBC(iMarker) == HEAT_FLUX) {

        /*--- Identify the boundary by string name and retrive heatflux from config ---*/
        const auto Marker_StringTag = config->GetMarker_All_TagBound(iMarker);
        const su2double Wall_HeatFlux = config->GetWall_HeatFlux(Marker_StringTag);

        for (auto iVertex = 0ul; iVertex < geometry->nVertex[iMarker]; iVertex++) {

          auto iPoint = geometry->vertex[iMarker][iVertex]->GetNode();

          if (!geometry->nodes->GetDomain(iPoint)) continue;

          const auto AreaNormal = geometry->vertex[iMarker][iVertex]->GetNormal();

          const su2double FaceArea = GeometryToolbox::Norm(nDim, AreaNormal);

          HeatFlow_Local += FaceArea * (-1.0) * Wall_HeatFlux/config->GetHeat_Flux_Ref();
        } // loop Vertices
      } // loop Heatflux marker
    } // loop AllMarker

    /*--- MPI Communication sum up integrated Heatflux from all processes ---*/
    SU2_MPI::Allreduce(&HeatFlow_Local, &HeatFlow_Global, 1, MPI_DOUBLE, MPI_SUM, SU2_MPI::GetComm());

    /*--- Set the solver variable Integrated Heatflux ---*/
    SPvals.Streamwise_Periodic_IntegratedHeatFlow = HeatFlow_Global;
  } // if energy
}


void CIncNSSolver::Compute_Streamwise_Periodic_Recovered_Values(CConfig *config, const CGeometry *geometry,
                                                                const unsigned short iMesh) {

  const bool energy = (config->GetEnergy_Equation() && config->GetStreamwise_Periodic_Temperature());
  const auto InnerIter = config->GetInnerIter();

  /*--- Reference node on inlet periodic marker to compute relative distance along periodic translation vector. ---*/
  const auto ReferenceNode = geometry->GetStreamwise_Periodic_RefNode();

  /*--- Compute square of the distance between the 2 periodic surfaces. ---*/
  const su2double norm2_translation = GeometryToolbox::SquaredNorm(nDim, config->GetPeriodic_Translation(0));

  /*--- Compute recoverd pressure and temperature for all points ---*/
  SU2_OMP_FOR_STAT(omp_chunk_size)
  for (auto iPoint = 0ul; iPoint < nPoint; iPoint++) {

    /*--- First, compute helping terms based on relative distance (0,l) between periodic markers ---*/
    su2double dot_product = 0.0;
    for (unsigned short iDim = 0; iDim < nDim; iDim++)
      dot_product += fabs( (geometry->nodes->GetCoord(iPoint,iDim) - ReferenceNode[iDim]) * config->GetPeriodic_Translation(0)[iDim]);

    /*--- Second, substract/add correction from reduced pressure/temperature to get recoverd pressure/temperature ---*/
    const su2double Pressure_Recovered = nodes->GetPressure(iPoint) - SPvals.Streamwise_Periodic_PressureDrop /
                                         norm2_translation * dot_product;
    nodes->SetStreamwise_Periodic_RecoveredPressure(iPoint, Pressure_Recovered);

    /*--- InnerIter > 0 as otherwise MassFlow in the denominator would be zero ---*/
    if (energy && InnerIter > 0) {
      su2double Temperature_Recovered = nodes->GetTemperature(iPoint);
      Temperature_Recovered += SPvals.Streamwise_Periodic_IntegratedHeatFlow /
                              (SPvals.Streamwise_Periodic_MassFlow * nodes->GetSpecificHeatCp(iPoint) * norm2_translation) * dot_product;
      nodes->SetStreamwise_Periodic_RecoveredTemperature(iPoint, Temperature_Recovered);
    }
  } // for iPoint
  END_SU2_OMP_FOR

  /*--- Compute the integrated Heatflux Q into the domain, and massflow over periodic markers ---*/
  SU2_OMP_SAFE_GLOBAL_ACCESS(GetStreamwise_Periodic_Properties(geometry, config, iMesh);)
}

void CIncNSSolver::Viscous_Residual(unsigned long iEdge, CGeometry *geometry, CSolver **solver_container,
                                    CNumerics *numerics, CConfig *config) {
  const bool speciesEnergy =
      (config->GetKind_Species_Model() == SPECIES_MODEL::SPECIES_TRANSPORT) && config->GetEnergy_Equation();
  const bool implicit = (config->GetKind_TimeIntScheme() == EULER_IMPLICIT);

  /*--- Contribution to heat flux due to enthalpy diffusion for multicomponent and reacting flows ---*/
  if (speciesEnergy) {
    CVariable* speciesNodes = solver_container[SPECIES_SOL]->GetNodes();
    /*--- Points in edge ---*/

    auto iPoint = geometry->edges->GetNode(iEdge, 0);
    auto jPoint = geometry->edges->GetNode(iEdge, 1);

    /*--- Points coordinates, and normal vector ---*/

    const su2double* Normal = geometry->edges->GetNormal(iEdge);
    const su2double* Coord_i = geometry->nodes->GetCoord(iPoint);
    const su2double* Coord_j = geometry->nodes->GetCoord(jPoint);

    /*--- Obtain fluid model for computing the enthalpy diffusion terms. ---*/

    CFluidModel* FluidModel = solver_container[FLOW_SOL]->GetFluidModel();

    /*--- retrieve number of species that are solved and set maximum static array ---*/

    int n_species = config->GetnSpecies();
    static constexpr size_t MAXNVAR_SPECIES = 20UL;

    /*--- Species variables, and its gradients ---*/
    const su2double* Species_i = speciesNodes->GetSolution(iPoint);
    const su2double* Species_j = speciesNodes->GetSolution(jPoint);
    CMatrixView<const su2double> Species_Grad_i = speciesNodes->GetGradient(iPoint);
    CMatrixView<const su2double> Species_Grad_j = speciesNodes->GetGradient(jPoint);

    /*--- Compute Projected gradient for species variables ---*/
    su2double ProjGradScalarVarNoCorr[MAXNVAR_SPECIES]{0.0};
    su2double Proj_Mean_GradScalarVar[MAXNVAR_SPECIES]{0.0};
    su2double proj_vector_ij = numerics->ComputeProjectedGradient(
        nDim, n_species, Normal, Coord_i, Coord_j, Species_Grad_i, Species_Grad_j, true, Species_i, Species_j,
        ProjGradScalarVarNoCorr, Proj_Mean_GradScalarVar);

    /*--- Get enthalpy diffusion terms and its gradient(for implicit) for each species at point i. ---*/

    su2double EnthalpyDiffusion_i[MAXNVAR_SPECIES]{0.0};
    su2double GradEnthalpyDiffusion_i[MAXNVAR_SPECIES]{0.0};
    FluidModel->SetTDState_T(nodes->GetPrimitive(iPoint)[prim_idx.Temperature()], Species_i);
    FluidModel->GetEnthalpyDiffusivity(EnthalpyDiffusion_i);
    if (implicit) FluidModel->GetGradEnthalpyDiffusivity(GradEnthalpyDiffusion_i);

    /*--- Repeat the above computations for jPoint. ---*/

    su2double EnthalpyDiffusion_j[MAXNVAR_SPECIES]{0.0};
    su2double GradEnthalpyDiffusion_j[MAXNVAR_SPECIES]{0.0};
    FluidModel->SetTDState_T(nodes->GetPrimitive(jPoint)[prim_idx.Temperature()], Species_j);
    FluidModel->GetEnthalpyDiffusivity(EnthalpyDiffusion_j);
    if (implicit) FluidModel->GetGradEnthalpyDiffusivity(GradEnthalpyDiffusion_j);

    /*--- Compute Enthalpy diffusion flux and its jacobian (for implicit iterations) ---*/
    su2double flux_enthalpy_diffusion = 0.0;
    su2double jac_flux_enthalpy_diffusion = 0.0;
    for (int i_species = 0; i_species < n_species; i_species++) {
      flux_enthalpy_diffusion +=
          0.5 * (EnthalpyDiffusion_i[i_species] + EnthalpyDiffusion_j[i_species]) * Proj_Mean_GradScalarVar[i_species];
      if (implicit)
        jac_flux_enthalpy_diffusion += 0.5 * (GradEnthalpyDiffusion_i[i_species] + GradEnthalpyDiffusion_j[i_species]) *
                                   Proj_Mean_GradScalarVar[i_species];
    }

    /*--- Set heat flux and jacobian (for implicit) due to enthalpy diffusion ---*/

    numerics->SetHeatFluxDiffusion(flux_enthalpy_diffusion);
    if (implicit) numerics->SetJacHeatFluxDiffusion(jac_flux_enthalpy_diffusion);
  }
  Viscous_Residual_impl(iEdge, geometry, solver_container, numerics, config);
}

unsigned long CIncNSSolver::SetPrimitive_Variables(CSolver **solver_container, const CConfig *config) {

  unsigned long iPoint, nonPhysicalPoints = 0;
  su2double eddy_visc = 0.0, turb_ke = 0.0, DES_LengthScale = 0.0;
  const su2double* scalar = nullptr;
  const TURB_MODEL turb_model = config->GetKind_Turb_Model();
  const SPECIES_MODEL species_model = config->GetKind_Species_Model();

  bool tkeNeeded = (turb_model == TURB_MODEL::SST);

  AD::StartNoSharedReading();

  SU2_OMP_FOR_STAT(omp_chunk_size)
  for (iPoint = 0; iPoint < nPoint; iPoint++) {

    /*--- Retrieve the value of the kinetic energy (if needed) ---*/

    if (turb_model != TURB_MODEL::NONE && solver_container[TURB_SOL] != nullptr) {
      eddy_visc = solver_container[TURB_SOL]->GetNodes()->GetmuT(iPoint);
      if (tkeNeeded) turb_ke = solver_container[TURB_SOL]->GetNodes()->GetSolution(iPoint,0);

      if (config->GetKind_HybridRANSLES() != NO_HYBRIDRANSLES){
        DES_LengthScale = solver_container[TURB_SOL]->GetNodes()->GetDES_LengthScale(iPoint);
      }
    }

    /*--- Retrieve scalar values (if needed) ---*/
    if (species_model != SPECIES_MODEL::NONE && solver_container[SPECIES_SOL] != nullptr) {
      scalar = solver_container[SPECIES_SOL]->GetNodes()->GetSolution(iPoint);
    }

    /*--- Incompressible flow, primitive variables --- */

    bool physical = static_cast<CIncNSVariable*>(nodes)->SetPrimVar(iPoint,eddy_visc, turb_ke, GetFluidModel(), scalar);

    /* Check for non-realizable states for reporting. */

    if (!physical) nonPhysicalPoints++;

    /*--- Set the DES length scale ---*/

    nodes->SetDES_LengthScale(iPoint,DES_LengthScale);

  }
  END_SU2_OMP_FOR

  AD::EndNoSharedReading();

  return nonPhysicalPoints;

}

void CIncNSSolver::BC_Wall_Generic(const CGeometry *geometry, const CConfig *config,
                                   unsigned short val_marker, unsigned short kind_boundary) {

  const bool implicit = (config->GetKind_TimeIntScheme() == EULER_IMPLICIT);
  const bool energy = config->GetEnergy_Equation();
  const bool py_custom = config->GetMarker_All_PyCustom(val_marker);
  const bool multicomponent =
      (config->GetKind_FluidModel() == FLUID_MIXTURE) || (config->GetKind_FluidModel() == FLUID_CANTERA);

  /*--- Variables for streamwise periodicity ---*/
  const bool streamwise_periodic = (config->GetKind_Streamwise_Periodic() != ENUM_STREAMWISE_PERIODIC::NONE);
  const bool streamwise_periodic_temperature = config->GetStreamwise_Periodic_Temperature();

  /*--- Identify the boundary by string name ---*/

  const auto Marker_Tag = config->GetMarker_All_TagBound(val_marker);

  /*--- Get the specified wall heat flux, temperature or heat transfer coefficient from config ---*/

  su2double Wall_HeatFlux = 0.0, Twall = 0.0, Tinfinity = 0.0, Transfer_Coefficient = 0.0;

  switch (kind_boundary) {
    case HEAT_FLUX:
      Wall_HeatFlux = config->GetWall_HeatFlux(Marker_Tag) / config->GetHeat_Flux_Ref();
      if (config->GetIntegrated_HeatFlux()) {
        Wall_HeatFlux /= geometry->GetSurfaceArea(config, val_marker);
      }
      break;
    case ISOTHERMAL:
      Twall = config->GetIsothermal_Temperature(Marker_Tag) / config->GetTemperature_Ref();
      break;
    case HEAT_TRANSFER:
      Transfer_Coefficient = config->GetWall_HeatTransfer_Coefficient(Marker_Tag) * config->GetTemperature_Ref() /
                             config->GetHeat_Flux_Ref();
      Tinfinity = config->GetWall_HeatTransfer_Temperature(Marker_Tag) / config->GetTemperature_Ref();
      break;
    default:
      SU2_MPI::Error("Unknown type of boundary condition.", CURRENT_FUNCTION);
      break;
  }

  /*--- Get wall function treatment from config. ---*/

  //const auto Wall_Function = config->GetWallFunction_Treatment(Marker_Tag);
  // nijso: we do not have a special treatment yet for heated walls
  // the wall function model is written for heat flux, we have to implement isothermal wall conditions
  //if (Wall_Function != WALL_FUNCTIONS::NONE)
  //  SU2_MPI::Error("Wall function treatment not implemented yet.", CURRENT_FUNCTION);

  /*--- Loop over all of the vertices on this boundary marker ---*/

  SU2_OMP_FOR_DYN(OMP_MIN_SIZE)
  for (auto iVertex = 0ul; iVertex < geometry->nVertex[val_marker]; iVertex++) {
    const auto iPoint = geometry->vertex[val_marker][iVertex]->GetNode();

    /*--- Check if the node belongs to the domain (i.e, not a halo node) ---*/

    if (!geometry->nodes->GetDomain(iPoint)) continue;

    /*--- Compute dual-grid area and boundary normal ---*/

    const auto Normal = geometry->vertex[val_marker][iVertex]->GetNormal();

    const su2double Area = GeometryToolbox::Norm(nDim, Normal);

    /*--- Impose the value of the velocity as a strong boundary
     condition (Dirichlet). Fix the velocity and remove any
     contribution to the residual at this node. ---*/

    if (dynamic_grid) {
      nodes->SetVelocity_Old(iPoint, geometry->nodes->GetGridVel(iPoint));
    } else {
      su2double zero[MAXNDIM] = {0.0};
      nodes->SetVelocity_Old(iPoint, zero);
    }

    for (unsigned short iDim = 0; iDim < nDim; iDim++)
      LinSysRes(iPoint, iDim+1) = 0.0;
    nodes->SetVel_ResTruncError_Zero(iPoint);

    /*--- Enforce the no-slip boundary condition in a strong way by
     modifying the velocity-rows of the Jacobian (1 on the diagonal). ---*/

    if (implicit) {
      for (unsigned short iVar = 1; iVar <= nDim; iVar++)
        Jacobian.DeleteValsRowi(iPoint*nVar+iVar);
    }

    if (!energy) continue;

    switch(kind_boundary) {
    case HEAT_FLUX:

      /*--- Apply a weak boundary condition for the energy equation.
      Compute the residual due to the prescribed heat flux. ---*/

      if (py_custom) {
        Wall_HeatFlux = geometry->GetCustomBoundaryHeatFlux(val_marker, iVertex) / config->GetHeat_Flux_Ref();
      }
      LinSysRes(iPoint, nDim+1) -= Wall_HeatFlux*Area;

      /*--- With streamwise periodic flow and heatflux walls an additional term is introduced in the boundary formulation ---*/
      if (streamwise_periodic && streamwise_periodic_temperature) {

        const su2double Cp = nodes->GetSpecificHeatCp(iPoint);
        const su2double thermal_conductivity = nodes->GetThermalConductivity(iPoint);

        /*--- Scalar factor of the residual contribution ---*/
        const su2double norm2_translation = GeometryToolbox::SquaredNorm(nDim, config->GetPeriodic_Translation(0));
        const su2double scalar_factor =
            SPvals.Streamwise_Periodic_IntegratedHeatFlow*thermal_conductivity /
            (SPvals.Streamwise_Periodic_MassFlow * Cp * norm2_translation);

        /*--- Dot product ---*/
        const su2double dot_product = GeometryToolbox::DotProduct(nDim, config->GetPeriodic_Translation(0), Normal);

        LinSysRes(iPoint, nDim+1) += scalar_factor*dot_product;
      } // if streamwise_periodic
      break;

    case HEAT_TRANSFER:
      Twall = nodes->GetTemperature(iPoint);
      Wall_HeatFlux = Transfer_Coefficient * (Tinfinity - Twall);

      /*--- Apply a weak boundary condition for the energy equation.
      Compute the residual due to the prescribed temperature and transfer coefficient.
      Note that for the Heat_Transfer wall, basically a heatflux wall that depends on the local Temperature is applied. ---*/
      LinSysRes(iPoint, nDim+1) -= Wall_HeatFlux*Area;

      if (implicit) {
        Jacobian.AddVal2Diag(iPoint, nDim+1, Transfer_Coefficient*Area);
      }
      break;

    case ISOTHERMAL:
      if (py_custom) {
        Twall = geometry->GetCustomBoundaryTemperature(val_marker, iVertex) / config->GetTemperature_Ref();
      }
      const auto Point_Normal = geometry->vertex[val_marker][iVertex]->GetNormal_Neighbor();

      /*--- Get coordinates of i & nearest normal and compute distance ---*/

      const auto Coord_i = geometry->nodes->GetCoord(iPoint);
      const auto Coord_j = geometry->nodes->GetCoord(Point_Normal);
      su2double UnitNormal[MAXNDIM] = {0.0};
      for (auto iDim = 0u; iDim < nDim; ++iDim) UnitNormal[iDim] = Normal[iDim] / Area;
      const su2double dist_ij = GeometryToolbox::NormalDistance(nDim, UnitNormal, Coord_i, Coord_j);

      /*--- Compute the normal gradient in temperature using Twall ---*/

      const su2double dTdn = -(nodes->GetTemperature(Point_Normal) - Twall)/dist_ij;

      /*--- Get thermal conductivity ---*/

      const su2double thermal_conductivity = nodes->GetThermalConductivity(iPoint);

      /*--- Apply a weak boundary condition for the energy equation.
      Compute the residual due to the prescribed heat flux. ---*/

      LinSysRes(iPoint, nDim+1) -= thermal_conductivity*dTdn*Area;

      /*--- Jacobian contribution for temperature equation. ---*/

      if (implicit) {
<<<<<<< HEAD
        su2double proj_vector_ij = 0.0;
        if (dist_ij_2 > 0.0) proj_vector_ij = GeometryToolbox::DotProduct(nDim, Edge_Vector, Normal) / dist_ij_2;
        if (multicomponent) {
          Cp = nodes->GetSpecificHeatCp(iPoint);
          Jacobian.AddVal2Diag(iPoint, nDim + 1, thermal_conductivity * proj_vector_ij / Cp);
        } else {
          Jacobian.AddVal2Diag(iPoint, nDim + 1, thermal_conductivity * proj_vector_ij);
        }
=======
        Jacobian.AddVal2Diag(iPoint, nDim+1, thermal_conductivity * Area / dist_ij);
>>>>>>> f4cda520
      }
      break;
    } // switch
  }
  END_SU2_OMP_FOR
}

void CIncNSSolver::BC_HeatFlux_Wall(CGeometry *geometry, CSolver**, CNumerics*,
                                    CNumerics*, CConfig *config, unsigned short val_marker) {

  BC_Wall_Generic(geometry, config, val_marker, HEAT_FLUX);
}

void CIncNSSolver::BC_Isothermal_Wall(CGeometry *geometry, CSolver**, CNumerics*,
                                    CNumerics*, CConfig *config, unsigned short val_marker) {

  BC_Wall_Generic(geometry, config, val_marker, ISOTHERMAL);
}

void CIncNSSolver::BC_HeatTransfer_Wall(const CGeometry *geometry, const CConfig *config, const unsigned short val_marker) {

  BC_Wall_Generic(geometry, config, val_marker, HEAT_TRANSFER);
}

void CIncNSSolver::BC_ConjugateHeat_Interface(CGeometry *geometry, CSolver **solver_container, CNumerics *conv_numerics,
                                              CConfig *config, unsigned short val_marker) {

  const su2double Temperature_Ref = config->GetTemperature_Ref();
  const bool implicit = (config->GetKind_TimeIntScheme() == EULER_IMPLICIT);
  const bool energy = config->GetEnergy_Equation();
  const bool multicomponent =
      (config->GetKind_FluidModel() == FLUID_MIXTURE) || (config->GetKind_FluidModel() == FLUID_CANTERA);

  /*--- Identify the boundary ---*/

  const auto Marker_Tag = config->GetMarker_All_TagBound(val_marker);

  /*--- Retrieve the specified wall function treatment.---*/

  if (config->GetWallFunction_Treatment(Marker_Tag) != WALL_FUNCTIONS::NONE) {
    SU2_MPI::Error("Wall function treatment not implemented yet.", CURRENT_FUNCTION);
  }

  /*--- Loop over boundary points ---*/

  SU2_OMP_FOR_DYN(OMP_MIN_SIZE)
  for (auto iVertex = 0ul; iVertex < geometry->nVertex[val_marker]; iVertex++) {

    auto iPoint = geometry->vertex[val_marker][iVertex]->GetNode();

    if (!geometry->nodes->GetDomain(iPoint)) continue;

    /*--- Impose the value of the velocity as a strong boundary
     condition (Dirichlet). Fix the velocity and remove any
     contribution to the residual at this node. ---*/

    if (dynamic_grid) {
      nodes->SetVelocity_Old(iPoint, geometry->nodes->GetGridVel(iPoint));
    } else {
      su2double zero[MAXNDIM] = {0.0};
      nodes->SetVelocity_Old(iPoint, zero);
    }

    for (unsigned short iDim = 0; iDim < nDim; iDim++)
      LinSysRes(iPoint, iDim+1) = 0.0;
    nodes->SetVel_ResTruncError_Zero(iPoint);

    /*--- Enforce the no-slip boundary condition in a strong way by
     modifying the velocity-rows of the Jacobian (1 on the diagonal). ---*/

    if (implicit) {
      for (unsigned short iVar = 1; iVar <= nDim; iVar++)
        Jacobian.DeleteValsRowi(iPoint*nVar+iVar);
      if (energy) Jacobian.DeleteValsRowi(iPoint*nVar+nDim+1);
    }

    if (!energy) continue;

    su2double Tconjugate = GetConjugateHeatVariable(val_marker, iVertex, 0) / Temperature_Ref;
    su2double Twall = 0.0;

    if ((config->GetKind_CHT_Coupling() == CHT_COUPLING::AVERAGED_TEMPERATURE_NEUMANN_HEATFLUX) ||
        (config->GetKind_CHT_Coupling() == CHT_COUPLING::AVERAGED_TEMPERATURE_ROBIN_HEATFLUX)) {

      /*--- Compute closest normal neighbor ---*/

      const auto Point_Normal = geometry->vertex[val_marker][iVertex]->GetNormal_Neighbor();

      /*--- Get coordinates of i & nearest normal and compute distance ---*/

      const auto Coord_i = geometry->nodes->GetCoord(iPoint);
      const auto Coord_j = geometry->nodes->GetCoord(Point_Normal);
      su2double dist_ij = GeometryToolbox::Distance(nDim, Coord_j, Coord_i);

      /*--- Compute wall temperature from both temperatures ---*/

      su2double thermal_conductivity = nodes->GetThermalConductivity(iPoint);
      su2double There = nodes->GetTemperature(Point_Normal);
      su2double HF_FactorHere = thermal_conductivity*config->GetViscosity_Ref()/dist_ij;
      su2double HF_FactorConjugate = GetConjugateHeatVariable(val_marker, iVertex, 2);

      Twall = (There*HF_FactorHere + Tconjugate*HF_FactorConjugate)/(HF_FactorHere + HF_FactorConjugate);
    }
    else if ((config->GetKind_CHT_Coupling() == CHT_COUPLING::DIRECT_TEMPERATURE_NEUMANN_HEATFLUX) ||
             (config->GetKind_CHT_Coupling() == CHT_COUPLING::DIRECT_TEMPERATURE_ROBIN_HEATFLUX)) {

      /*--- (Directly) Set wall temperature to conjugate temperature. ---*/

      Twall = Tconjugate;
    }
    else {
      SU2_MPI::Error("Unknown CHT coupling method.", CURRENT_FUNCTION);
    }

    /*--- Strong imposition of the temperature on the fluid zone. ---*/

    LinSysRes(iPoint, nDim+1) = 0.0;
    if (multicomponent) {
      /*--- Retrieve scalars at wall node. ---*/
      su2double* scalars = solver_container[SPECIES_SOL]->GetNodes()->GetSolution(iPoint);
      /*--- Retrieve fluid model. ---*/
      CFluidModel* fluid_model_local = solver_container[FLOW_SOL]->GetFluidModel();
      /*--- Set thermodynamic state given wall temperature and species composition. ---*/
      fluid_model_local->SetTDState_T(Twall, scalars);
      /*--- Set enthalpy obtained from fluid model. ---*/
      nodes->SetSolution_Old(iPoint, nDim + 1, fluid_model_local->GetEnthalpy());
    } else {
      nodes->SetSolution_Old(iPoint, nDim + 1, Twall);
    }
    nodes->SetEnergy_ResTruncError_Zero(iPoint);
  }
  END_SU2_OMP_FOR
}

void CIncNSSolver::SetTau_Wall_WF(CGeometry *geometry, CSolver **solver_container, const CConfig *config) {
  /*--- The wall function implemented herein is based on Nichols and Nelson, AIAA J. v32 n6 2004. ---*/

  unsigned long notConvergedCounter = 0;  /*--- Counts the number of wall cells that are not converged ---*/
  unsigned long smallYPlusCounter = 0;    /*--- Counts the number of wall cells where y+ < 5 ---*/

  const auto max_iter = config->GetwallModel_MaxIter();
  const su2double relax = config->GetwallModel_RelFac();

  /*--- Typical constants from boundary layer theory ---*/

  const su2double kappa = config->GetwallModel_Kappa();
  const su2double B = config->GetwallModel_B();

  for (auto iMarker = 0u; iMarker < config->GetnMarker_All(); iMarker++) {

    if (!config->GetViscous_Wall(iMarker)) continue;

    /*--- Identify the boundary by string name ---*/

    const auto Marker_Tag = config->GetMarker_All_TagBound(iMarker);

    /*--- Jump to another BC if it is not wall function ---*/

    if (config->GetWallFunction_Treatment(Marker_Tag) != WALL_FUNCTIONS::STANDARD_FUNCTION)
      continue;

    /*--- Loop over all of the vertices on this boundary marker ---*/

    SU2_OMP_FOR_DYN(OMP_MIN_SIZE)
    for (auto iVertex = 0u; iVertex < geometry->nVertex[iMarker]; iVertex++) {

      const auto iPoint = geometry->vertex[iMarker][iVertex]->GetNode();
      const auto Point_Normal = geometry->vertex[iMarker][iVertex]->GetNormal_Neighbor();
      /*--- On the finest mesh compute also on halo nodes to avoid communication of tau wall. ---*/
      if ((!geometry->nodes->GetDomain(iPoint)) && !(MGLevel==MESH_0)) continue;

      /*--- Get coordinates of the current vertex and nearest normal point ---*/

      const auto Coord = geometry->nodes->GetCoord(iPoint);
      const auto Coord_Normal = geometry->nodes->GetCoord(Point_Normal);

      /*--- Compute dual-grid area and boundary normal ---*/

      const auto Normal = geometry->vertex[iMarker][iVertex]->GetNormal();

      const su2double Area = GeometryToolbox::Norm(nDim, Normal);

      su2double UnitNormal[MAXNDIM] = {0.0};
      for (auto iDim = 0u; iDim < nDim; iDim++)
        UnitNormal[iDim] = -Normal[iDim]/Area;

      /*--- Get the velocity, pressure, and temperature at the nearest
       (normal) interior point. ---*/

      su2double Vel[MAXNDIM] = {0.0};
      for (auto iDim = 0u; iDim < nDim; iDim++)
        Vel[iDim] = nodes->GetVelocity(Point_Normal,iDim);

      /*--- Compute the wall-parallel velocity at first point off the wall ---*/

      const su2double VelNormal = GeometryToolbox::DotProduct(int(MAXNDIM), Vel, UnitNormal);

      su2double VelTang[MAXNDIM] = {0.0};
      for (auto iDim = 0u; iDim < nDim; iDim++)
        VelTang[iDim] = Vel[iDim] - VelNormal*UnitNormal[iDim];

      const su2double VelTangMod = GeometryToolbox::Norm(int(MAXNDIM), VelTang);

      /*--- Compute normal distance of the interior point from the wall ---*/

      su2double WallDist[MAXNDIM] = {0.0};
      GeometryToolbox::Distance(nDim, Coord, Coord_Normal, WallDist);

      su2double WallDistMod = GeometryToolbox::Norm(int(MAXNDIM), WallDist);

      su2double Density_Wall = nodes->GetDensity(iPoint);

      /*--- Compute the shear stress at the wall in the regular fashion
       *    by using the stress tensor on the surface ---*/

      su2double tau[MAXNDIM][MAXNDIM] = {{0.0}};
      const su2double Lam_Visc_Wall = nodes->GetLaminarViscosity(iPoint);
      su2double Eddy_Visc_Wall = nodes->GetEddyViscosity(iPoint);

      CNumerics::ComputeStressTensor(nDim, tau, nodes->GetVelocityGradient(iPoint), Lam_Visc_Wall);

      su2double TauTangent[MAXNDIM] = {0.0};
      GeometryToolbox::TangentProjection(nDim, tau, UnitNormal, TauTangent);

      const su2double WallShearStress = GeometryToolbox::Norm(int(MAXNDIM), TauTangent);

      /*--- Calculate the quantities from boundary layer theory and
       *    iteratively solve for a new wall shear stress. Use the current wall
       *    shear stress as a starting guess for the wall function. ---*/

      unsigned long counter = 0;
      su2double diff = 1.0;
      su2double U_Tau = max(1.0e-6,sqrt(WallShearStress/Density_Wall));
      /*--- Use minimum y+ as defined in the config, in case the routine below for computing y+ does not converge ---*/
      su2double Y_Plus = 0.99*config->GetwallModel_MinYPlus();

      const su2double Y_Plus_Start = Density_Wall * U_Tau * WallDistMod / Lam_Visc_Wall;

      /*--- Automatic switch off when y+ < "limit" according to Nichols & Nelson (2004) ---*/

      if (Y_Plus_Start < config->GetwallModel_MinYPlus()) {
        smallYPlusCounter++;
        continue;
      }

      /*--- Convergence criterium for the Newton solver, note that 1e-10 is too large ---*/
      const su2double tol = 1e-12;
      while (fabs(diff) > tol) {

        /*--- Friction velocity and u+ ---*/

        const su2double U_Plus = VelTangMod / U_Tau;

        /*--- Y+ defined by White & Christoph ---*/

        const su2double kUp = kappa * U_Plus;

        // incompressible adiabatic result
        const su2double Y_Plus_White = exp(kUp) * exp(-kappa * B);

        /*--- Spalding's universal form for the BL velocity with the
         *    outer velocity form of White & Christoph above. ---*/
        Y_Plus = U_Plus + Y_Plus_White + (exp(-kappa * B)* (1.0 - kUp - 0.5 * kUp * kUp - kUp * kUp * kUp / 6.0));

        /*--- incompressible formulation ---*/
        Eddy_Visc_Wall = Lam_Visc_Wall * kappa*exp(-kappa*B) * (exp(kUp) -1.0 - kUp - kUp * kUp / 2.0);

        Eddy_Visc_Wall = max(1.0e-6, Eddy_Visc_Wall);

        /* --- Define function for Newton method to zero --- */

        diff = (Density_Wall * U_Tau * WallDistMod / Lam_Visc_Wall) - Y_Plus;

        /* --- Gradient of function defined above wrt U_Tau --- */

        const su2double dyp_dup = 1.0 + exp(-kappa * B) * (kappa * exp(kUp) - kappa - kUp - 0.5 * kUp * kUp);
        const su2double dup_dutau = - U_Plus / U_Tau;
        const su2double grad_diff = Density_Wall * WallDistMod / Lam_Visc_Wall - dyp_dup * dup_dutau;

        /* --- Newton Step --- */

        U_Tau = U_Tau - relax*(diff / grad_diff);

        counter++;
        if (counter > max_iter) {
          notConvergedCounter++;
          // use some safe values for convergence
          Y_Plus = 30.0;
          Eddy_Visc_Wall = 1.0;
          U_Tau = 1.0;
          break;
        }
      }

      /*--- Calculate an updated value for the wall shear stress
       *    using the y+ value, the definition of y+, and the definition of
       *    the friction velocity. ---*/
      YPlus[iMarker][iVertex] = Y_Plus;
      EddyViscWall[iMarker][iVertex] = Eddy_Visc_Wall;
      UTau[iMarker][iVertex] = U_Tau;

      const su2double Tau_Wall = (1.0/Density_Wall)*pow(Y_Plus*Lam_Visc_Wall/WallDistMod,2.0);

      /*--- Store this value for the wall shear stress at the node.  ---*/
      nodes->SetTau_Wall(iPoint, Tau_Wall);

    }
    END_SU2_OMP_FOR
  }

  if (config->GetComm_Level() == COMM_FULL) {
    static unsigned long globalCounter1, globalCounter2;

    ompMasterAssignBarrier(globalCounter1,0, globalCounter2,0);

    SU2_OMP_ATOMIC
    globalCounter1 += notConvergedCounter;

    SU2_OMP_ATOMIC
    globalCounter2 += smallYPlusCounter;

    BEGIN_SU2_OMP_SAFE_GLOBAL_ACCESS {
      SU2_MPI::Allreduce(&globalCounter1, &notConvergedCounter, 1, MPI_UNSIGNED_LONG, MPI_SUM, SU2_MPI::GetComm());
      SU2_MPI::Allreduce(&globalCounter2, &smallYPlusCounter, 1, MPI_UNSIGNED_LONG, MPI_SUM, SU2_MPI::GetComm());

      if (rank == MASTER_NODE) {
        if (notConvergedCounter)
          cout << "Warning: Computation of wall coefficients (y+) did not converge in "
               << notConvergedCounter << " points." << endl;

        if (smallYPlusCounter)
          cout << "Warning: y+ < " << config->GetwallModel_MinYPlus() << " in " << smallYPlusCounter
               << " points, for which the wall model is not active." << endl;
      }
    }
    END_SU2_OMP_SAFE_GLOBAL_ACCESS
  }

}<|MERGE_RESOLUTION|>--- conflicted
+++ resolved
@@ -69,12 +69,12 @@
   const bool limiter = (config->GetKind_SlopeLimit_Flow() != LIMITER::NONE) && (InnerIter <= config->GetLimiterIter());
   const bool van_albada = (config->GetKind_SlopeLimit_Flow() == LIMITER::VAN_ALBADA_EDGE);
   const bool wall_functions = config->GetWall_Functions();
-  const bool speciesEnergy =
-      (config->GetKind_Species_Model() == SPECIES_MODEL::SPECIES_TRANSPORT) && config->GetEnergy_Equation();
+  const bool energy_multicomponent = (config->GetEnergy_Equation()) && (config->GetKind_FluidModel() == FLUID_MIXTURE ||
+                                                                        config->GetKind_FluidModel() == FLUID_CANTERA);
   const bool combustion = config->GetCombustion();
 
   /*--- Setting temperature, enthalpy and themorchemical properties for ignition in reacting flows. ---*/
-  if (speciesEnergy && combustion) {
+  if (energy_multicomponent && combustion) {
     unsigned long spark_iter_start, spark_duration;
     bool ignition = false;
 
@@ -122,6 +122,15 @@
   /*--- Common preprocessing steps (implemented by CEulerSolver) ---*/
 
   CommonPreprocessing(geometry, solver_container, config, iMesh, iRKStep, RunTime_EqSystem, Output);
+  if (energy_multicomponent && muscl) {
+    SU2_OMP_SAFE_GLOBAL_ACCESS(config->SetGlobalParam(config->GetKind_Solver(), RunTime_EqSystem);)
+    SU2_OMP_FOR_STAT(omp_chunk_size)
+    for (auto i_point = 0u; i_point < nPoint; i_point++) {
+      solver_container[FLOW_SOL]->GetNodes()->SetAuxVar(i_point, 1,
+                                                        solver_container[FLOW_SOL]->GetNodes()->GetEnthalpy(i_point));
+    }
+    END_SU2_OMP_FOR
+  }
 
   /*--- Compute gradient for MUSCL reconstruction ---*/
 
@@ -133,6 +142,21 @@
       case WEIGHTED_LEAST_SQUARES:
         SetPrimitive_Gradient_LS(geometry, config, true); break;
       default: break;
+    }
+  }
+  if (muscl && !center && energy_multicomponent) {
+    /*--- Gradient computation for MUSCL reconstruction of Enthalpy for multicomponent flows. ---*/
+
+    switch (config->GetKind_Gradient_Method_Recon()) {
+      case GREEN_GAUSS:
+        SetAuxVar_Gradient_GG(geometry, config);
+        break;
+      case LEAST_SQUARES:
+      case WEIGHTED_LEAST_SQUARES:
+        SetAuxVar_Gradient_LS(geometry, config);
+        break;
+      default:
+        break;
     }
   }
 
@@ -615,18 +639,12 @@
       /*--- Jacobian contribution for temperature equation. ---*/
 
       if (implicit) {
-<<<<<<< HEAD
-        su2double proj_vector_ij = 0.0;
-        if (dist_ij_2 > 0.0) proj_vector_ij = GeometryToolbox::DotProduct(nDim, Edge_Vector, Normal) / dist_ij_2;
         if (multicomponent) {
-          Cp = nodes->GetSpecificHeatCp(iPoint);
-          Jacobian.AddVal2Diag(iPoint, nDim + 1, thermal_conductivity * proj_vector_ij / Cp);
+          const su2double Cp = nodes->GetSpecificHeatCp(iPoint);
+          Jacobian.AddVal2Diag(iPoint, nDim + 1, thermal_conductivity * Area / (dist_ij * Cp));
         } else {
-          Jacobian.AddVal2Diag(iPoint, nDim + 1, thermal_conductivity * proj_vector_ij);
+          Jacobian.AddVal2Diag(iPoint, nDim + 1, thermal_conductivity * Area / dist_ij);
         }
-=======
-        Jacobian.AddVal2Diag(iPoint, nDim+1, thermal_conductivity * Area / dist_ij);
->>>>>>> f4cda520
       }
       break;
     } // switch
