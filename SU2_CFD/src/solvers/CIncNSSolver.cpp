--- conflicted
+++ resolved
@@ -54,48 +54,15 @@
   }
 }
 
-<<<<<<< HEAD
-void CIncNSSolver::Preprocessing(CGeometry *geometry, CSolver **solver_container, CConfig *config, unsigned short iMesh, unsigned short iRKStep, unsigned short RunTime_EqSystem, bool Output) {
-
-  unsigned long iPoint, ErrorCounter = 0;
-  su2double StrainMag = 0.0, Omega = 0.0, *Vorticity;
-
-  unsigned long InnerIter   = config->GetInnerIter();
-  bool cont_adjoint         = config->GetContinuous_Adjoint();
-  bool implicit             = (config->GetKind_TimeIntScheme() == EULER_IMPLICIT);
-  bool center               = ((config->GetKind_ConvNumScheme_Flow() == SPACE_CENTERED) || (cont_adjoint && config->GetKind_ConvNumScheme_AdjFlow() == SPACE_CENTERED));
-  bool center_jst           = center && config->GetKind_Centered_Flow() == JST;
-  bool limiter_flow         = (config->GetKind_SlopeLimit_Flow() != NO_LIMITER) && (InnerIter <= config->GetLimiterIter());
-  bool limiter_turb         = (config->GetKind_SlopeLimit_Turb() != NO_LIMITER) && (InnerIter <= config->GetLimiterIter());
-  bool limiter_adjflow      = (cont_adjoint && (config->GetKind_SlopeLimit_AdjFlow() != NO_LIMITER) && (InnerIter <= config->GetLimiterIter()));
-  bool van_albada           = config->GetKind_SlopeLimit_Flow() == VAN_ALBADA_EDGE;
-  bool outlet               = ((config->GetnMarker_Outlet() != 0));
-  bool energy               = config->GetEnergy_Equation();
-
-  /*--- Set the primitive variables ---*/
-
-  ErrorCounter = SetPrimitive_Variables(solver_container, config, Output);
-
-  /*--- Compute gradient for MUSCL reconstruction. ---*/
-
-  if (config->GetReconstructionGradientRequired() && (iMesh == MESH_0)) {
-    if (config->GetKind_Gradient_Method_Recon() == GREEN_GAUSS)
-      SetPrimitive_Gradient_GG(geometry, config, true);
-    if (config->GetKind_Gradient_Method_Recon() == LEAST_SQUARES)
-      SetPrimitive_Gradient_LS(geometry, config, true);
-    if (config->GetKind_Gradient_Method_Recon() == WEIGHTED_LEAST_SQUARES)
-      SetPrimitive_Gradient_LS(geometry, config, true);
-  }
-=======
 void CIncNSSolver::Preprocessing(CGeometry *geometry, CSolver **solver_container, CConfig *config, unsigned short iMesh,
                                  unsigned short iRKStep, unsigned short RunTime_EqSystem, bool Output) {
->>>>>>> 0baf91d9
 
   const auto InnerIter = config->GetInnerIter();
   const bool muscl = config->GetMUSCL_Flow() && (iMesh == MESH_0);
   const bool center = (config->GetKind_ConvNumScheme_Flow() == SPACE_CENTERED);
   const bool limiter = (config->GetKind_SlopeLimit_Flow() != NO_LIMITER) && (InnerIter <= config->GetLimiterIter());
   const bool van_albada = (config->GetKind_SlopeLimit_Flow() == VAN_ALBADA_EDGE);
+  const bool energy = config->GetEnergy_Equation();
 
   /*--- Common preprocessing steps (implemented by CEulerSolver) ---*/
 
@@ -114,14 +81,22 @@
     }
   }
 
-<<<<<<< HEAD
-  /*--- Update the beta value based on the maximum velocity / viscosity. ---*/
-
-  SetBeta_Parameter(geometry, solver_container, config, iMesh);
-
-  /*--- Compute properties needed for mass flow BCs. ---*/
-
-  if (outlet) GetOutlet_Properties(geometry, config, iMesh, Output);
+  /*--- Compute gradient of the primitive variables ---*/
+
+  if (config->GetKind_Gradient_Method() == GREEN_GAUSS) {
+    SetPrimitive_Gradient_GG(geometry, config);
+  }
+  else if (config->GetKind_Gradient_Method() == WEIGHTED_LEAST_SQUARES) {
+    SetPrimitive_Gradient_LS(geometry, config);
+  }
+
+  /*--- Compute the limiters ---*/
+
+  if (muscl && !center && limiter && !van_albada && !Output) {
+    SetPrimitive_Limiter(geometry, config);
+  }
+
+  ComputeVorticityAndStrainMag(*config, iMesh);
 
   /*--- Compute recovered pressure and temperature for streamwise periodic flow ---*/
   if (config->GetKind_Streamwise_Periodic() != NONE) {
@@ -165,40 +140,7 @@
 
     /*--- Compute the integrated Heatflux Q into the domain, and massflow over periodic markers ---*/
     GetStreamwise_Periodic_Properties(geometry, config, iMesh);
-  } // if streamwise periodic
-
-  /*--- Evaluate the vorticity and strain rate magnitude ---*/
-
-  nodes->SetVorticity_StrainMag();
-
-  StrainMag_Max = 0.0; Omega_Max = 0.0;
-  for (iPoint = 0; iPoint < nPoint; iPoint++) {
-
-    StrainMag = nodes->GetStrainMag(iPoint);
-    Vorticity = nodes->GetVorticity(iPoint);
-    Omega = sqrt(Vorticity[0]*Vorticity[0]+ Vorticity[1]*Vorticity[1]+ Vorticity[2]*Vorticity[2]);
-
-    StrainMag_Max = max(StrainMag_Max, StrainMag);
-    Omega_Max = max(Omega_Max, Omega);
-=======
-  /*--- Compute gradient of the primitive variables ---*/
->>>>>>> 0baf91d9
-
-  if (config->GetKind_Gradient_Method() == GREEN_GAUSS) {
-    SetPrimitive_Gradient_GG(geometry, config);
-  }
-  else if (config->GetKind_Gradient_Method() == WEIGHTED_LEAST_SQUARES) {
-    SetPrimitive_Gradient_LS(geometry, config);
-  }
-
-  /*--- Compute the limiters ---*/
-
-  if (muscl && !center && limiter && !van_albada && !Output) {
-    SetPrimitive_Limiter(geometry, config);
-  }
-
-  ComputeVorticityAndStrainMag(*config, iMesh);
-
+  } // if streamwise periodic  
 }
 
 unsigned long CIncNSSolver::SetPrimitive_Variables(CSolver **solver_container, const CConfig *config) {
@@ -296,9 +238,8 @@
 void CIncNSSolver::BC_Wall_Generic(const CGeometry *geometry, const CConfig *config,
                                    unsigned short val_marker, unsigned short kind_boundary) {
 
-<<<<<<< HEAD
-  bool implicit            = (config->GetKind_TimeIntScheme_Flow() == EULER_IMPLICIT);
-  bool energy              = config->GetEnergy_Equation();
+  const bool implicit = (config->GetKind_TimeIntScheme() == EULER_IMPLICIT);
+  const bool energy = config->GetEnergy_Equation();
   bool streamwise_periodic = (config->GetKind_Streamwise_Periodic() != NONE);
   bool streamwise_periodic_temperature = config->GetStreamwise_Periodic_Temperature();
 
@@ -324,121 +265,7 @@
 
   /*--- Identify the boundary by string name ---*/
 
-  string Marker_Tag = config->GetMarker_All_TagBound(val_marker);
-
-  /*--- Get the specified wall heat flux from config ---*/
-
-  Wall_HeatFlux = config->GetWall_HeatFlux(Marker_Tag)/config->GetHeat_Flux_Ref();
-
-//  /*--- Get wall function treatment from config. ---*/
-//
-//  Wall_Function = config->GetWallFunction_Treatment(Marker_Tag);
-//  if (Wall_Function != NO_WALL_FUNCTION) {
-//    SU2_MPI::Error("Wall function treament not implemented yet", CURRENT_FUNCTION);
-//  }
-
-  /*--- Loop over all of the vertices on this boundary marker ---*/
-
-  for (iVertex = 0; iVertex < geometry->nVertex[val_marker]; iVertex++) {
-    iPoint = geometry->vertex[val_marker][iVertex]->GetNode();
-
-    /*--- Check if the node belongs to the domain (i.e, not a halo node) ---*/
-
-    if (geometry->nodes->GetDomain(iPoint)) {
-
-      /*--- Compute dual-grid area and boundary normal ---*/
-
-      Normal = geometry->vertex[val_marker][iVertex]->GetNormal();
-
-      Area = GeometryToolbox::Norm(nDim, Normal);
-
-      /*--- Initialize the convective & viscous residuals to zero ---*/
-
-      for (iVar = 0; iVar < nVar; iVar++) {
-        Res_Conv[iVar] = 0.0;
-        Res_Visc[iVar] = 0.0;
-        if (implicit) {
-          for (jVar = 0; jVar < nVar; jVar++)
-            Jacobian_i[iVar][jVar] = 0.0;
-        }
-      }
-
-      /*--- Store the corrected velocity at the wall which will
-       be zero (v = 0), unless there are moving walls (v = u_wall)---*/
-
-      if (dynamic_grid) {
-        GridVel = geometry->nodes->GetGridVel(iPoint);
-        for (iDim = 0; iDim < nDim; iDim++) Vector[iDim] = GridVel[iDim];
-      } else {
-        for (iDim = 0; iDim < nDim; iDim++) Vector[iDim] = 0.0;
-      }
-
-      /*--- Impose the value of the velocity as a strong boundary
-       condition (Dirichlet). Fix the velocity and remove any
-       contribution to the residual at this node. ---*/
-
-      nodes->SetVelocity_Old(iPoint,Vector);
-
-      for (iDim = 0; iDim < nDim; iDim++)
-        LinSysRes(iPoint, iDim+1) = 0.0;
-      nodes->SetVel_ResTruncError_Zero(iPoint);
-
-      if (energy) {
-
-        /*--- Apply a weak boundary condition for the energy equation.
-        Compute the residual due to the prescribed heat flux. ---*/
-
-        Res_Visc[nDim+1] = Wall_HeatFlux*Area;
-
-        /*--- With streamwise periodic flow and heatflux walls an additional
-              term is introduced in the boundary formulation ---*/
-        if (streamwise_periodic && streamwise_periodic_temperature) {
-
-          Cp = nodes->GetSpecificHeatCp(iPoint);
-          thermal_conductivity = nodes->GetThermalConductivity(iPoint);
-
-          /*--- Scalar factor of the residual contribution ---*/
-          scalar_factor = integratedHeatFlow*thermal_conductivity / (massflow * Cp * norm2_translation);
-
-          /*--- Dot product ---*/
-          dot_product = 0.0;
-          for (iDim = 0; iDim < nDim; iDim++) {
-            dot_product += config->GetPeriodicTranslation(0)[iDim]*Normal[iDim];
-          }
-
-          Res_Visc[nDim+1] -= scalar_factor*dot_product;
-        } // if streamwise_periodic
-
-        /*--- Viscous contribution to the residual at the wall ---*/
-
-        LinSysRes.SubtractBlock(iPoint, Res_Visc);
-
-      }
-
-      /*--- Enforce the no-slip boundary condition in a strong way by
-       modifying the velocity-rows of the Jacobian (1 on the diagonal). ---*/
-
-      if (implicit) {
-        for (iVar = 1; iVar <= nDim; iVar++) {
-          total_index = iPoint*nVar+iVar;
-          Jacobian.DeleteValsRowi(total_index);
-        }
-      }
-
-    }
-  }
-}
-
-void CIncNSSolver::BC_Isothermal_Wall(CGeometry *geometry, CSolver **solver_container, CNumerics *conv_numerics,
-                                      CNumerics *visc_numerics, CConfig *config, unsigned short val_marker) {
-=======
-  const bool implicit = (config->GetKind_TimeIntScheme() == EULER_IMPLICIT);
-  const bool energy = config->GetEnergy_Equation();
-
-  /*--- Identify the boundary by string name ---*/
-
   const auto Marker_Tag = config->GetMarker_All_TagBound(val_marker);
->>>>>>> 0baf91d9
 
   /*--- Get the specified wall heat flux or temperature from config ---*/
 
@@ -503,6 +330,25 @@
       Compute the residual due to the prescribed heat flux. ---*/
 
       LinSysRes(iPoint, nDim+1) -= Wall_HeatFlux*Area;
+
+      /*--- With streamwise periodic flow and heatflux walls an additional
+              term is introduced in the boundary formulation ---*/
+        if (streamwise_periodic && streamwise_periodic_temperature) {
+
+          Cp = nodes->GetSpecificHeatCp(iPoint);
+          thermal_conductivity = nodes->GetThermalConductivity(iPoint);
+
+          /*--- Scalar factor of the residual contribution ---*/
+          scalar_factor = integratedHeatFlow*thermal_conductivity / (massflow * Cp * norm2_translation);
+
+          /*--- Dot product ---*/
+          dot_product = 0.0;
+          for (iDim = 0; iDim < nDim; iDim++) {
+            dot_product += config->GetPeriodicTranslation(0)[iDim]*Normal[iDim];
+          }
+
+          Res_Visc[nDim+1] -= scalar_factor*dot_product;
+        } // if streamwise_periodic
     }
     else { // ISOTHERMAL
 
