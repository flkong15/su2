--- conflicted
+++ resolved
@@ -400,7 +400,6 @@
   bool van_albada         = config->GetKind_SlopeLimit_Flow() == VAN_ALBADA_EDGE;
 
   /*--- Common preprocessing steps ---*/
-
   CommonPreprocessing(geometry, solver_container, config, iMesh, iRKStep, RunTime_EqSystem, Output);
 
   /*--- Upwind second order reconstruction ---*/
@@ -995,29 +994,17 @@
 
 }
 
-<<<<<<< HEAD
 void CNEMOEulerSolver::Source_Residual(CGeometry *geometry, CSolver **solver_container, CNumerics **numerics_container, CConfig *config, unsigned short iMesh) {
-  
-=======
-void CNEMOEulerSolver::Source_Residual(CGeometry *geometry, CSolver **solution_container, CNumerics **numerics_container, CConfig *config, unsigned short iMesh) {
-
->>>>>>> 84b598c5
+
   unsigned short iVar, jVar;
   unsigned long iPoint;
   unsigned long eAxi_local, eChm_local, eVib_local;
   unsigned long eAxi_global, eChm_global, eVib_global;
 
   /*--- Assign booleans ---*/
-<<<<<<< HEAD
   bool err        = false;
   bool implicit   = (config->GetKind_TimeIntScheme_Flow() == EULER_IMPLICIT);
   bool frozen     = config->GetFrozen();
-=======
-  bool implicit = (config->GetKind_TimeIntScheme_Flow() == EULER_IMPLICIT);
-
-  bool frozen = config->GetFrozen();
-  bool err = false;
->>>>>>> 84b598c5
   bool monoatomic = config->GetMonoatomic();
 
   CNumerics* numerics = numerics_container[SOURCE_FIRST_TERM];
@@ -1085,6 +1072,7 @@
           for (iVar = 0; iVar < nVar; iVar++)
             for (jVar = 0; jVar < nVar; jVar++)
               if (Jacobian_i[iVar][jVar] != Jacobian_i[iVar][jVar]) err = true;
+        
         /*--- Apply the chemical sources to the linear system ---*/
         if (!err) {
           LinSysRes.SubtractBlock(iPoint, residual);
@@ -1206,7 +1194,7 @@
       nodes->AddSolution(iPoint,iVar, -Res*Delta*RK_AlphaCoeff);
       AddRes_RMS(iVar, Res*Res);
       AddRes_Max(iVar, fabs(Res), geometry-> nodes->GetGlobalIndex(iPoint),geometry->nodes->GetCoord(iPoint));
-      }
+    }
   }
 
   /*--- MPI solution ---*/
@@ -1333,17 +1321,11 @@
   /*--- Instatiate the fluid model ---*/
   switch (config->GetKind_FluidModel()) {
   case MUTATIONPP:
-<<<<<<< HEAD
-    //TODO
-    //FluidModel = new CMutationTCLib(config, nDim);
-    break;
-=======
    FluidModel = new CMutationTCLib(config, nDim);
    break;
->>>>>>> 84b598c5
   case USER_DEFINED_NONEQ:
-    FluidModel = new CUserDefinedTCLib(config, nDim, viscous);
-    break;
+   FluidModel = new CUserDefinedTCLib(config, nDim, viscous);
+   break;
   }
 
   /*--- Compute the Free Stream Pressure, Temperatrue, and Density ---*/
@@ -1401,28 +1383,6 @@
     config->SetMu_ConstantND(config->GetMu_Constant());
 
     /*--- First, check if there is mesh motion. If yes, use the Mach
-<<<<<<< HEAD
-       number relative to the body to initialize the flow. ---*/
-
-    if (dynamic_grid) Velocity_Reynolds = config->GetMach_Motion()*Mach2Vel_FreeStream;
-    else              Velocity_Reynolds = ModVel_FreeStream;
-
-    /*--- Thermodynamic based initialization ---*/
-    if (!reynolds_init) {
-
-      /*--- Thermodynamics quantities based initialization ---*/
-      Viscosity_FreeStream = FluidModel->GetViscosity();
-      Energy_FreeStream    = energies[0] + 0.5*sqvel;
-
-    } else {
-
-      /*--- Reynolds based initialization not present in NEMO ---*/
-      SU2_MPI::Error("Only thermodynamics quantities based initialization: set pressure, temperatures and flag INIT_OPTION= TD_CONDITIONS." , CURRENT_FUNCTION);
-
-    }
-
-    /*---Set freestream viscosity ---*/
-=======
          number relative to the body to initialize the flow. ---*/
 
     if (dynamic_grid) Velocity_Reynolds = config->GetMach_Motion()*Mach2Vel_FreeStream;
@@ -1440,7 +1400,6 @@
       SU2_MPI::Error("Only thermodynamics quantities based initialization: set pressure, temperatures and flag INIT_OPTION= TD_CONDITIONS." , CURRENT_FUNCTION);
     }
 
->>>>>>> 84b598c5
     config->SetViscosity_FreeStream(Viscosity_FreeStream);
 
     /*--- Compute Reynolds number ---*/
@@ -1538,11 +1497,7 @@
 
   /*--- Initialize the dimensionless Fluid Model that will be used to solve the dimensionless problem ---*/
 
-<<<<<<< HEAD
-  Energy_FreeStreamND =  energies[0] + 0.5*ModVel_FreeStreamND *ModVel_FreeStreamND;
-=======
   Energy_FreeStreamND = energies[0] + 0.5*ModVel_FreeStreamND *ModVel_FreeStreamND;
->>>>>>> 84b598c5
 
   if (viscous) {
 
@@ -1574,18 +1529,10 @@
 
     if (viscous) {
       if (reynolds_init){
-<<<<<<< HEAD
-        cout << "Viscous flow: Computing pressure using the equation of state for multi-species and multi-temperatures." << endl;
+        cout << "Viscous flow: Computing pressure using the equation of state for multi-species and multi-temperatures" << endl;
         cout << "based on the free-stream temperatures and a density computed" << endl;
         cout << "from the Reynolds number." << endl;
       } else {
-=======
-        cout << "Viscous flow: Computing pressure using the equation of state for multi-species and multi-temperatures" << endl;
-        cout << "based on the free-stream temperatures and a density computed" << endl;
-        cout << "from the Reynolds number." << endl;
-      }
-      else{
->>>>>>> 84b598c5
         cout << "Viscous flow: Computing density using the equation of state for multi-species and multi-temperatures" << endl;
         cout << "based on the free-stream temperatures and pressure." << endl;
       }
@@ -1605,13 +1552,8 @@
     ModelTableOut <<"-- Models:"<< endl;
 
     ModelTable.AddColumn("Mixture", 25);
-<<<<<<< HEAD
-    ModelTable.AddColumn("Transport Model", 25);
-    ModelTable.AddColumn("Fluid Model", 25);
-=======
     ModelTable.AddColumn("Fluid Model", 25);
     ModelTable.AddColumn("Transport Model", 25);
->>>>>>> 84b598c5
     ModelTable.SetAlign(PrintingToolbox::CTablePrinter::RIGHT);
     ModelTable.PrintHeader();
 
@@ -1638,27 +1580,11 @@
 
     ModelTable << config->GetGasModel();
 
-<<<<<<< HEAD
-    switch(config->GetKind_FluidModel()){
-    case USER_DEFINED_NONEQ:
-      ModelTable << "User Defined for Two-Temperature";
-      break;
-    case MUTATIONPP:
-      ModelTable << "Mutation++ Library";
-      break;
-    }
-
-=======
->>>>>>> 84b598c5
     if (viscous) {
 
       switch(config->GetKind_TransCoeffModel()){
       case WILKE:
-<<<<<<< HEAD
-        ModelTable << "Wilke-Blottner-Eucken ";
-=======
       ModelTable << "Wilke-Blottner-Eucken";
->>>>>>> 84b598c5
         NonDimTable.PrintFooter();
         break;
 
@@ -1674,8 +1600,6 @@
       ModelTable << "-" ;
     }
 
-<<<<<<< HEAD
-=======
     switch(config->GetKind_FluidModel()){
     case USER_DEFINED_NONEQ:
       ModelTable << "User defined";
@@ -1685,7 +1609,6 @@
       break;
     }
 
->>>>>>> 84b598c5
     NonDimTable.PrintFooter();
     NonDimTableOut <<"-- Initial and free-stream conditions:"<< endl;
     NonDimTable.PrintHeader();
@@ -2020,11 +1943,7 @@
   su2double  T_Total, P_Total, Velocity[3], Velocity2, H_Total, Temperature, Riemann,
       Pressure, Density, Energy, Mach2, SoundSpeed2, SoundSpeed_Total2, Vel_Mag,
       alpha, aa, bb, cc, dd, Area, UnitNormal[3];
-<<<<<<< HEAD
-  const su2double *Flow_Dir;    
-=======
   const su2double *Flow_Dir;
->>>>>>> 84b598c5
 
   bool dynamic_grid         = config->GetGrid_Movement();
   su2double Two_Gamma_M1    = 2.0/Gamma_Minus_One;
