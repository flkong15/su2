--- conflicted
+++ resolved
@@ -473,15 +473,9 @@
     }
 
   } lambdaVisc;
-<<<<<<< HEAD
 
   /*--- Now instantiate the generic implementation with the two functors above. ---*/
 
-=======
-
-  /*--- Now instantiate the generic implementation with the two functors above. ---*/
-
->>>>>>> 0baf91d9
   SetTime_Step_impl(soundSpeed, lambdaVisc, geometry, solver_container, config, iMesh, Iteration);
 
 }
