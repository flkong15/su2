/*!
 * \file CNEMOEulerSolver.cpp
 * \brief Headers of the CNEMOEulerSolver class
 * \author S. R. Copeland, F. Palacios, W. Maier, C. Garbacz
 * \version 7.2.0 "Blackbird"
 *
 * SU2 Project Website: https://su2code.github.io
 *
 * The SU2 Project is maintained by the SU2 Foundation
 * (http://su2foundation.org)
 *
 * Copyright 2012-2021, SU2 Contributors (cf. AUTHORS.md)
 *
 * SU2 is free software; you can redistribute it and/or
 * modify it under the terms of the GNU Lesser General Public
 * License as published by the Free Software Foundation; either
 * version 2.1 of the License, or (at your option) any later version.
 *
 * SU2 is distributed in the hope that it will be useful,
 * but WITHOUT ANY WARRANTY; without even the implied warranty of
 * MERCHANTABILITY or FITNESS FOR A PARTICULAR PURPOSE. See the GNU
 * Lesser General Public License for more details.
 *
 * You should have received a copy of the GNU Lesser General Public
 * License along with SU2. If not, see <http://www.gnu.org/licenses/>.
 */

#include "../../include/solvers/CNEMOEulerSolver.hpp"
#include "../../include/variables/CNEMONSVariable.hpp"
#include "../../../Common/include/toolboxes/geometry_toolbox.hpp"
#include "../../../Common/include/toolboxes/printing_toolbox.hpp"
#include "../../include/fluid/CMutationTCLib.hpp"
#include "../../include/fluid/CSU2TCLib.hpp"

CNEMOEulerSolver::CNEMOEulerSolver(CGeometry *geometry, CConfig *config,
                           unsigned short iMesh, const bool navier_stokes) :
  CFVMFlowSolverBase<CNEMOEulerVariable, ENUM_REGIME::COMPRESSIBLE>() {

  /*--- Based on the navier_stokes boolean, determine if this constructor is
   *    being called by itself, or by its derived class CNEMONSSolver. ---*/
  string description;
  if (navier_stokes) {
    description = "Navier-Stokes";
  }
  else {
    description = "Euler";
  }

  const auto nZone = geometry->GetnZone();
  const bool restart = (config->GetRestart() || config->GetRestart_Flow());
  const auto direct_diff = config->GetDirectDiff();
  const bool dual_time = (config->GetTime_Marching() == TIME_MARCHING::DT_STEPPING_1ST) ||
                         (config->GetTime_Marching() == TIME_MARCHING::DT_STEPPING_2ND);
  const bool time_stepping = (config->GetTime_Marching() == TIME_MARCHING::TIME_STEPPING);
  const bool adjoint = config->GetContinuous_Adjoint() || config->GetDiscrete_Adjoint();

  int Unst_RestartIter = 0;
  unsigned short iMarker, nLineLets;
  su2double *Mvec_Inf, Alpha, Beta;

  /*--- A grid is defined as dynamic if there's rigid grid movement or grid deformation AND the problem is time domain ---*/
  dynamic_grid = config->GetDynamic_Grid();

  /*--- Store the multigrid level. ---*/
  MGLevel = iMesh;

  /*--- Check for a restart file to evaluate if there is a change in the AoA
  before non-dimensionalizing ---*/
  if (!(!restart || (iMesh != MESH_0) || nZone >1 )) {

    /*--- Modify file name for a dual-time unsteady restart ---*/
    if (dual_time) {
      if (adjoint) Unst_RestartIter = SU2_TYPE::Int(config->GetUnst_AdjointIter())-1;
      else if (config->GetTime_Marching() == TIME_MARCHING::DT_STEPPING_1ST)
        Unst_RestartIter = SU2_TYPE::Int(config->GetRestart_Iter())-1;
      else Unst_RestartIter = SU2_TYPE::Int(config->GetRestart_Iter())-2;
    }

    /*--- Modify file name for a time stepping unsteady restart ---*/
    if (time_stepping) {
      if (adjoint) Unst_RestartIter = SU2_TYPE::Int(config->GetUnst_AdjointIter())-1;
      else Unst_RestartIter = SU2_TYPE::Int(config->GetRestart_Iter())-1;
    }

    string filename_ = "flow";
    filename_ = config->GetFilename(filename_, ".meta", Unst_RestartIter);

    /*--- Read and store the restart metadata ---*/
    Read_SU2_Restart_Metadata(geometry, config, false, filename_);

  }

  /*--- Define geometric constants in the solver structure ---*/
  nSpecies     = config->GetnSpecies();
  nMarker      = config->GetnMarker_All();
  nDim         = geometry->GetnDim();
  nPoint       = geometry->GetnPoint();
  nPointDomain = geometry->GetnPointDomain();

  /*--- Set size of the conserved and primitive vectors ---*/
  //     U: [rho1, ..., rhoNs, rhou, rhov, rhow, rhoe, rhoeve]^T
  //     V: [rho1, ..., rhoNs, T, Tve, u, v, w, P, rho, h, a, rhoCvtr, rhoCvve]^T
  // GradV: [rho1, ..., rhoNs, T, Tve, u, v, w, P, rho, h, a, rhoCvtr, rhoCvve]^T
  // Viscous: append [mu, mu_t]^T
  nVar         = nSpecies + nDim + 2;
  if (navier_stokes) { nPrimVar   = nSpecies + nDim + 10; }
  else {               nPrimVar   = nSpecies +nDim +8;    }
  nPrimVarGrad = nSpecies + nDim + 8;

  /*--- Initialize nVarGrad for deallocation ---*/
  nVarGrad     = nPrimVarGrad;

  /*--- Store the number of vertices on each marker for deallocation ---*/
  nVertex.resize(nMarker);
  for (iMarker = 0; iMarker < nMarker; iMarker++)
    nVertex[iMarker] = geometry->nVertex[iMarker];

  MassFrac_Inf = config->GetGas_Composition();

  /*--- Perform the non-dimensionalization for the flow equations using the
    specified reference values. ---*/
  SetNondimensionalization(config, iMesh);

  /// TODO: This type of variables will be replaced.

  AllocateTerribleLegacyTemporaryVariables();

  /*--- Allocate base class members. ---*/

  Allocate(*config);

  /*--- Allocate Jacobians for implicit time-stepping ---*/
  if (config->GetKind_TimeIntScheme_Flow() == EULER_IMPLICIT) {

    /*--- Jacobians and vector  structures for implicit computations ---*/
    if (rank == MASTER_NODE) cout << "Initialize Jacobian structure (" << description << "). MG level: " << iMesh <<"." << endl;
    Jacobian.Initialize(nPoint, nPointDomain, nVar, nVar, true, geometry, config);

    if (config->GetKind_Linear_Solver_Prec() == LINELET) {
      nLineLets = Jacobian.BuildLineletPreconditioner(geometry, config);
      if (rank == MASTER_NODE) cout << "Compute linelet structure. " << nLineLets << " elements in each line (average)." << endl;
    }
  }
  else {
    if (rank == MASTER_NODE)  cout<< "Explicit Scheme. No Jacobian structure (" << description << "). MG level: " << iMesh <<"."<<endl;
  }

  /*--- Read farfield conditions from the config file ---*/
  Mach_Inf            = config->GetMach();
  Density_Inf         = config->GetDensity_FreeStreamND();
  Pressure_Inf        = config->GetPressure_FreeStreamND();
  Velocity_Inf        = config->GetVelocity_FreeStreamND();
  Temperature_Inf     = config->GetTemperature_FreeStreamND();
  Temperature_ve_Inf  = config->GetTemperature_ve_FreeStreamND();

  /*--- Initialize the secondary values for direct derivative approxiations ---*/
  switch(direct_diff) {
  case NO_DERIVATIVE:
    /*--- Default ---*/
    break;
  case D_DENSITY:
    SU2_TYPE::SetDerivative(Density_Inf, 1.0);
    break;
  case D_PRESSURE:
    SU2_TYPE::SetDerivative(Pressure_Inf, 1.0);
    break;
  case D_TEMPERATURE:
    SU2_TYPE::SetDerivative(Temperature_Inf, 1.0);
    break;
  case D_MACH: case D_AOA:
  case D_SIDESLIP: case D_REYNOLDS:
  case D_TURB2LAM: case D_DESIGN:
    /*--- Already done in postprocessing of config ---*/
    break;
  default:
    break;
  }

  SetReferenceValues(*config);

  /*--- Vectorize free stream Mach number based on AoA & AoS ---*/
  Mvec_Inf = new su2double[nDim];
  Alpha    = config->GetAoA()*PI_NUMBER/180.0;
  Beta     = config->GetAoS()*PI_NUMBER/180.0;
  if (nDim == 2) {
    Mvec_Inf[0] = cos(Alpha)*Mach_Inf;
    Mvec_Inf[1] = sin(Alpha)*Mach_Inf;
  }
  if (nDim == 3) {
    Mvec_Inf[0] = cos(Alpha)*cos(Beta)*Mach_Inf;
    Mvec_Inf[1] = sin(Beta)*Mach_Inf;
    Mvec_Inf[2] = sin(Alpha)*cos(Beta)*Mach_Inf;
  }

  /*--- Initialize the solution to the far-field state everywhere. ---*/

  if (navier_stokes) {
    nodes      = new CNEMONSVariable    (Pressure_Inf, MassFrac_Inf, Mvec_Inf,
                                         Temperature_Inf, Temperature_ve_Inf,
                                         nPoint, nDim, nVar, nPrimVar, nPrimVarGrad,
                                         config, FluidModel);
    node_infty = new CNEMONSVariable    (Pressure_Inf, MassFrac_Inf, Mvec_Inf,
                                        Temperature_Inf, Temperature_ve_Inf,
                                        1, nDim, nVar, nPrimVar, nPrimVarGrad,
                                        config, FluidModel);
  } else {
    nodes      = new CNEMOEulerVariable(Pressure_Inf, MassFrac_Inf, Mvec_Inf,
                                        Temperature_Inf, Temperature_ve_Inf,
                                        nPoint, nDim, nVar, nPrimVar, nPrimVarGrad,
                                        config, FluidModel);
    node_infty = new CNEMOEulerVariable(Pressure_Inf, MassFrac_Inf, Mvec_Inf,
                                        Temperature_Inf, Temperature_ve_Inf,
                                        1, nDim, nVar, nPrimVar, nPrimVarGrad,
                                        config, FluidModel);
  }
  SetBaseClassPointerToNodes();

  node_infty->SetPrimVar(0, FluidModel);

  /*--- Initial comms. ---*/

  CommunicateInitialState(geometry, config);

  /*--- Add the solver name (max 8 characters) ---*/
  SolverName = "NEMO.FLOW";

  /*--- Finally, check that the static arrays will be large enough (keep this
   *    check at the bottom to make sure we consider the "final" values). ---*/
  if((nDim > MAXNDIM) || (nPrimVar > MAXNVAR))
    SU2_MPI::Error("Oops! The CNEMOEulerSolver static array sizes are not large enough.",CURRENT_FUNCTION);

   /*--- Deallocate arrays ---*/
  delete [] Mvec_Inf;

}

CNEMOEulerSolver::~CNEMOEulerSolver(void) {

  delete node_infty;
  delete FluidModel;

}

void CNEMOEulerSolver::CommonPreprocessing(CGeometry *geometry, CSolver **solver_container, CConfig *config, unsigned short iMesh,
                                           unsigned short iRKStep, unsigned short RunTime_EqSystem, bool Output) {

  bool implicit         = (config->GetKind_TimeIntScheme() == EULER_IMPLICIT);
  bool center           = (config->GetKind_ConvNumScheme_Flow() == SPACE_CENTERED);
  bool center_jst       = (config->GetKind_Centered_Flow() == JST) && (iMesh == MESH_0);
  bool center_jst_ke    = (config->GetKind_Centered_Flow() == JST_KE) && (iMesh == MESH_0);

  /*--- Set the primitive variables ---*/
  ompMasterAssignBarrier(ErrorCounter,0);
  SU2_OMP_ATOMIC
  ErrorCounter += SetPrimitive_Variables(solver_container, config, Output);
  SU2_OMP_BARRIER

  SU2_OMP_MASTER { /*--- Ops that are not OpenMP parallel go in this block. ---*/

    if ((iMesh == MESH_0) && (config->GetComm_Level() == COMM_FULL)) {
      unsigned long tmp = ErrorCounter;
      SU2_MPI::Allreduce(&tmp, &ErrorCounter, 1, MPI_UNSIGNED_LONG, MPI_SUM, SU2_MPI::GetComm());
      config->SetNonphysical_Points(ErrorCounter);
      
      if ((rank == MASTER_NODE) && (ErrorCounter != 0))
        cout << "Warning. The initial solution contains "<< ErrorCounter << " points that are not physical." << endl;
    }
  }
  END_SU2_OMP_MASTER
  SU2_OMP_BARRIER

  /*--- Artificial dissipation ---*/

  if (center && !Output) {
    SetMax_Eigenvalue(geometry, config);
    if (center_jst) SetUndivided_Laplacian(geometry, config);
    if (center_jst || center_jst_ke) SetCentered_Dissipation_Sensor(geometry, config);
  }

  /*--- Initialize the Jacobian matrix and residual, not needed for the reducer strategy
   *    as we set blocks (including diagonal ones) and completely overwrite. ---*/

  if(!ReducerStrategy && !Output) {
    LinSysRes.SetValZero();
    if (implicit) Jacobian.SetValZero();
  }
}

void CNEMOEulerSolver::Preprocessing(CGeometry *geometry, CSolver **solver_container,
                                     CConfig *config, unsigned short iMesh,
                                     unsigned short iRKStep,
                                     unsigned short RunTime_EqSystem, bool Output) {

  const unsigned long InnerIter = config->GetInnerIter();
  const bool muscl       = config->GetMUSCL_Flow() && (iMesh == MESH_0);
  const bool limiter     = (config->GetKind_SlopeLimit_Flow() != NO_LIMITER) && (InnerIter <= config->GetLimiterIter());
  const bool center      = config->GetKind_ConvNumScheme_Flow() == SPACE_CENTERED;
  const bool van_albada  = config->GetKind_SlopeLimit_Flow() == VAN_ALBADA_EDGE;

  /*--- Common preprocessing steps ---*/
  CommonPreprocessing(geometry, solver_container, config, iMesh, iRKStep, RunTime_EqSystem, Output);

  /*--- Upwind second order reconstruction ---*/
  if (muscl && !center && !Output) {

    /*--- Calculate the gradients ---*/
    if (config->GetKind_Gradient_Method() == GREEN_GAUSS) {
      SetPrimitive_Gradient_GG(geometry, config, true);
    }
    if (config->GetKind_Gradient_Method() == WEIGHTED_LEAST_SQUARES) {
      SetPrimitive_Gradient_LS(geometry, config, true);
    }

    /*--- Limiter computation ---*/
    if (limiter && !van_albada) {
      SetPrimitive_Limiter(geometry, config);
    }
  }
}

unsigned long CNEMOEulerSolver::SetPrimitive_Variables(CSolver **solver_container, CConfig *config, bool Output) {

  unsigned long iPoint, nonPhysicalPoints = 0;
  bool nonphysical = true;

  for (iPoint = 0; iPoint < nPoint; iPoint ++) {

    /*--- Incompressible flow, primitive variables ---*/

    nonphysical = nodes->SetPrimVar(iPoint,FluidModel);

    /* Check for non-realizable states for reporting. */

    if (nonphysical) nonPhysicalPoints++;

    /*--- Initialize the convective, source and viscous residual vector ---*/

    if (!Output) LinSysRes.SetBlock_Zero(iPoint);

  }

  return nonPhysicalPoints;
}

void CNEMOEulerSolver::SetTime_Step(CGeometry *geometry, CSolver **solver_container, CConfig *config,
                                    unsigned short iMesh, unsigned long Iteration) {

  /*--- Define an object to compute the speed of sound. ---*/
  struct SoundSpeed {
    FORCEINLINE su2double operator() (const CNEMOEulerVariable& nodes, unsigned long iPoint, unsigned long jPoint) const {
      return 0.5 * (nodes.GetSoundSpeed(iPoint) + nodes.GetSoundSpeed(jPoint));
    }

    FORCEINLINE su2double operator() (const CNEMOEulerVariable& nodes, unsigned long iPoint) const {
      return nodes.GetSoundSpeed(iPoint);
    }

  } soundSpeed;

  /*--- Define an object to compute the viscous eigenvalue. ---*/
  struct LambdaVisc {
    FORCEINLINE su2double lambda(su2double lamVisc, su2double eddyVisc, su2double rho, su2double k, su2double cv) const {
      /*--- Determine the viscous spectral radius and apply it to the control volume ---*/
      su2double Lambda_1 = (4.0/3.0)*(lamVisc + eddyVisc);
      return (Lambda_1 + k/cv)/rho;
    }

    FORCEINLINE su2double operator() (const CNEMOEulerVariable& nodes, unsigned long iPoint, unsigned long jPoint) const {
      su2double lamVisc = 0.5*(nodes.GetLaminarViscosity(iPoint) + nodes.GetLaminarViscosity(jPoint));
      su2double eddyVisc = 0.5*(nodes.GetEddyViscosity(iPoint) + nodes.GetEddyViscosity(jPoint));
      su2double thermalCond = 0.5*(nodes.GetThermalConductivity(iPoint) + nodes.GetThermalConductivity(jPoint) +
                                   nodes.GetThermalConductivity_ve(iPoint) + nodes.GetThermalConductivity_ve(jPoint));
      su2double density = 0.5*(nodes.GetDensity(iPoint) + nodes.GetDensity(jPoint));
      su2double cv = 0.5*(nodes.GetRhoCv_tr(iPoint) + nodes.GetRhoCv_ve(iPoint) +
                          nodes.GetRhoCv_tr(jPoint) + nodes.GetRhoCv_ve(jPoint))/ density;
      return lambda(lamVisc, eddyVisc, density, thermalCond, cv);
    }

    FORCEINLINE su2double operator() (const CNEMOEulerVariable& nodes, unsigned long iPoint) const {
      su2double lamVisc = nodes.GetLaminarViscosity(iPoint);
      su2double eddyVisc = nodes.GetEddyViscosity(iPoint);
      su2double thermalCond = nodes.GetThermalConductivity(iPoint) + nodes.GetThermalConductivity_ve(iPoint);
      su2double density = nodes.GetDensity(iPoint);
      su2double cv = (nodes.GetRhoCv_tr(iPoint) + nodes.GetRhoCv_ve(iPoint))/ density;
      return lambda(lamVisc, eddyVisc, density, thermalCond, cv);
    }

  } lambdaVisc;

  /*--- Now instantiate the generic implementation with the two functors above. ---*/

  SetTime_Step_impl(soundSpeed, lambdaVisc, geometry, solver_container, config, iMesh, Iteration);

}

void CNEMOEulerSolver::SetMax_Eigenvalue(CGeometry *geometry, CConfig *config) {

  /*--- Define an object to compute the speed of sound. ---*/
  struct SoundSpeed {
    FORCEINLINE su2double operator() (const CNEMOEulerVariable& nodes, unsigned long iPoint, unsigned long jPoint) const {
      return 0.5 * (nodes.GetSoundSpeed(iPoint) + nodes.GetSoundSpeed(jPoint));
    }

    FORCEINLINE su2double operator() (const CNEMOEulerVariable& nodes, unsigned long iPoint) const {
      return nodes.GetSoundSpeed(iPoint);
    }

  } soundSpeed;

  /*--- Instantiate generic implementation. ---*/

  SetMax_Eigenvalue_impl(soundSpeed, geometry, config);

}

void CNEMOEulerSolver::Centered_Residual(CGeometry *geometry, CSolver **solver_container, CNumerics **numerics_container,
                                         CConfig *config, unsigned short iMesh, unsigned short iRKStep) {
  unsigned long iEdge, iPoint, jPoint;
  unsigned short iVar, jVar;
  bool err;

  CNumerics* numerics = numerics_container[CONV_TERM];

  /*--- Set booleans based on config settings ---*/
  bool implicit = (config->GetKind_TimeIntScheme_Flow() == EULER_IMPLICIT);

  for (iEdge = 0; iEdge < geometry->GetnEdge(); iEdge++) {

    /*--- Points in edge, set normal vectors, and number of neighbors ---*/
    iPoint = geometry->edges->GetNode(iEdge, 0);
    jPoint = geometry->edges->GetNode(iEdge, 1);
    numerics->SetNormal(geometry->edges->GetNormal(iEdge));
    numerics->SetNeighbor(geometry->nodes->GetnNeighbor(iPoint),
                          geometry->nodes->GetnNeighbor(jPoint));

    /*--- Pass conservative & primitive variables w/o reconstruction to CNumerics ---*/
    numerics->SetConservative(nodes->GetSolution(iPoint),  nodes->GetSolution(jPoint));
    numerics->SetPrimitive   (nodes->GetPrimitive(iPoint), nodes->GetPrimitive(jPoint));

    /*--- Pass supplementary information to CNumerics ---*/
    numerics->SetdPdU  ( nodes->GetdPdU(iPoint),   nodes->GetdPdU(jPoint));
    numerics->SetdTdU  ( nodes->GetdTdU(iPoint),   nodes->GetdTdU(jPoint));
    numerics->SetdTvedU( nodes->GetdTvedU(iPoint), nodes->GetdTvedU(jPoint));
    numerics->SetEve   ( nodes->GetEve(iPoint),    nodes->GetEve(jPoint));
    numerics->SetCvve  ( nodes->GetCvve(iPoint),   nodes->GetCvve(jPoint));
    numerics->SetGamma ( nodes->GetGamma(iPoint),  nodes->GetGamma(jPoint));

    /*--- Set the largest convective eigenvalue ---*/
    numerics->SetLambda(nodes->GetLambda(iPoint), nodes->GetLambda(jPoint));

    /*--- Compute residuals, and Jacobians ---*/
    auto residual = numerics->ComputeResidual(config);

    /*--- Check for NaNs before applying the residual to the linear system ---*/
    err = false;
    for (iVar = 0; iVar < nVar; iVar++)
      if (residual[iVar] != residual[iVar])
        err = true;
    if (implicit)
      for (iVar = 0; iVar < nVar; iVar++)
        for (jVar = 0; jVar < nVar; jVar++)
          if ((residual.jacobian_i[iVar][jVar] != residual.jacobian_i[iVar][jVar]) ||
              (residual.jacobian_j[iVar][jVar] != residual.jacobian_j[iVar][jVar]))
            err = true;

    /*--- Update the residual and Jacobian ---*/
    if (!err) {
      LinSysRes.AddBlock(iPoint, residual);
      LinSysRes.SubtractBlock(jPoint, residual);
      if (implicit) {
        Jacobian.UpdateBlocks(iEdge, iPoint, jPoint, residual.jacobian_i, residual.jacobian_j);
      }
    }
  }
}

void CNEMOEulerSolver::Upwind_Residual(CGeometry *geometry, CSolver **solver_container, CNumerics **numerics_container,
                                       CConfig *config, unsigned short iMesh) {

  unsigned long iEdge, iPoint, jPoint;
  unsigned short iDim, iVar, jVar;

  /*--- Set booleans based on config settings ---*/
  const bool implicit         = (config->GetKind_TimeIntScheme() == EULER_IMPLICIT);
  const bool muscl            = (config->GetMUSCL_Flow() && (iMesh == MESH_0));
  const bool limiter          = (config->GetKind_SlopeLimit_Flow() != NO_LIMITER);
  const bool van_albada       = (config->GetKind_SlopeLimit_Flow() == VAN_ALBADA_EDGE);

  /*--- Non-physical counter. ---*/
  unsigned long counter_local = 0;
  SU2_OMP_MASTER
  ErrorCounter = 0;
  END_SU2_OMP_MASTER

  /*--- Pick one numerics object per thread. ---*/
  CNumerics* numerics = numerics_container[CONV_TERM];

  /*--- Static arrays for MUSCL reconstructed variables ---*/
  su2double Primitive_i[MAXNVAR] = {0.0}, Primitive_j[MAXNVAR] = {0.0};
  su2double Conserved_i[MAXNVAR] = {0.0}, Conserved_j[MAXNVAR] = {0.0};
  su2double      dPdU_i[MAXNVAR] = {0.0},      dPdU_j[MAXNVAR] = {0.0};
  su2double      dTdU_i[MAXNVAR] = {0.0},      dTdU_j[MAXNVAR] = {0.0};
  su2double    dTvedU_i[MAXNVAR] = {0.0},    dTvedU_j[MAXNVAR] = {0.0};
  su2double       Eve_i[MAXNVAR] = {0.0},       Eve_j[MAXNVAR] = {0.0};
  su2double      Cvve_i[MAXNVAR] = {0.0},      Cvve_j[MAXNVAR] = {0.0};
  su2double Gamma_i = 0.0, Gamma_j = 0.0;

  /*--- Loop over edges and calculate convective fluxes ---*/
  for(unsigned long iEdge = 0; iEdge < geometry->GetnEdge(); iEdge++) {

    unsigned short iDim, iVar;

    /*--- Retrieve node numbers and pass edge normal to CNumerics ---*/
    auto iPoint = geometry->edges->GetNode(iEdge, 0);
    auto jPoint = geometry->edges->GetNode(iEdge, 1);

    numerics->SetNormal(geometry->edges->GetNormal(iEdge));

    auto Coord_i = geometry->nodes->GetCoord(iPoint);
    auto Coord_j = geometry->nodes->GetCoord(jPoint);

    /*--- Get conserved & primitive variables from CVariable ---*/
    auto U_i = nodes->GetSolution(iPoint);   auto U_j = nodes->GetSolution(jPoint);
    auto V_i = nodes->GetPrimitive(iPoint);  auto V_j = nodes->GetPrimitive(jPoint);

    /*--- Set them with or without high order reconstruction using MUSCL strategy. ---*/
    if (!muscl) {

      numerics->SetPrimitive   (V_i, V_j);
      numerics->SetConservative(U_i, U_j);
      numerics->SetdPdU  (nodes->GetdPdU(iPoint),   nodes->GetdPdU(jPoint));
      numerics->SetdTdU  (nodes->GetdTdU(iPoint),   nodes->GetdTdU(jPoint));
      numerics->SetdTvedU(nodes->GetdTvedU(iPoint), nodes->GetdTvedU(jPoint));
      numerics->SetEve   (nodes->GetEve(iPoint),    nodes->GetEve(jPoint));
      numerics->SetCvve  (nodes->GetCvve(iPoint),   nodes->GetCvve(jPoint));
      numerics->SetGamma (nodes->GetGamma(iPoint),  nodes->GetGamma(jPoint));

    } else {

      /*--- High order reconstruction using MUSCL strategy ---*/
      su2double Vector_ij[MAXNDIM] = {0.0};
      for (iDim = 0; iDim < nDim; iDim++) {
        Vector_ij[iDim] = 0.5*(Coord_j[iDim] - Coord_i[iDim]);
      }

      /*--- Retrieve gradient information ---*/
      auto Gradient_i = nodes->GetGradient_Reconstruction(iPoint);
      auto Gradient_j = nodes->GetGradient_Reconstruction(jPoint);

      /*--- Set and extract limiters ---*/
      su2double *Limiter_i = nullptr, *Limiter_j = nullptr;

      if (limiter){
        Limiter_i = nodes->GetLimiter_Primitive(iPoint);
        Limiter_j = nodes->GetLimiter_Primitive(jPoint);
      }

      for (iVar = 0; iVar < nPrimVarGrad; iVar++) {

        su2double lim_i = 0.0;
        su2double lim_j = 0.0;
        su2double Project_Grad_i = 0.0;
        su2double Project_Grad_j = 0.0;

        for (iDim = 0; iDim < nDim; iDim++) {
          Project_Grad_i += Vector_ij[iDim]*Gradient_i[iVar][iDim];
          Project_Grad_j -= Vector_ij[iDim]*Gradient_j[iVar][iDim];
        }

        if (limiter) {
          if (van_albada) {
            su2double V_ij = V_j[iVar] - V_i[iVar];
            Limiter_i[iVar] = V_ij*( 2.0*Project_Grad_i + V_ij) / (4*pow(Project_Grad_i, 2) + pow(V_ij, 2) + EPS);
            Limiter_j[iVar] = V_ij*(-2.0*Project_Grad_j + V_ij) / (4*pow(Project_Grad_j, 2) + pow(V_ij, 2) + EPS);
          }
          if (lim_i > Limiter_i[iVar] && Limiter_i[iVar] != 0) lim_i = Limiter_i[iVar];
          if (lim_j > Limiter_j[iVar] && Limiter_j[iVar] != 0) lim_j = Limiter_j[iVar];
          su2double lim_ij = min(lim_i, lim_j);

          Primitive_i[iVar] = V_i[iVar] + lim_ij*Project_Grad_i;
          Primitive_j[iVar] = V_j[iVar] + lim_ij*Project_Grad_j;
        } else {
          Primitive_i[iVar] = V_i[iVar] + Project_Grad_i;
          Primitive_j[iVar] = V_j[iVar] + Project_Grad_j;
        }
      }

      /*--- Check for non-physical solutions after reconstruction. If found, use the
       cell-average value of the solution. This is a locally 1st order approximation,
       which is typically only active during the start-up of a calculation. ---*/
      bool chk_err_i = CheckNonPhys(Primitive_i);
      bool chk_err_j = CheckNonPhys(Primitive_j);

      nodes->SetNon_Physical(iPoint, chk_err_i);
      nodes->SetNon_Physical(jPoint, chk_err_j);

      /*--- Get updated state, in case the point recovered after the set. ---*/
      chk_err_i = nodes->GetNon_Physical(iPoint);
      chk_err_j = nodes->GetNon_Physical(jPoint);

      counter_local += chk_err_i + chk_err_j;

      /*--- Compute Secondary variables in a thermaodynamically consistent way. ---*/
      if (!chk_err_i) Gamma_i = ComputeConsistentExtrapolation(GetFluidModel(), nSpecies, Primitive_i, dPdU_i, dTdU_i, dTvedU_i, Eve_i, Cvve_i);
      if (!chk_err_j) Gamma_j = ComputeConsistentExtrapolation(GetFluidModel(), nSpecies, Primitive_j, dPdU_j, dTdU_j, dTvedU_j, Eve_j, Cvve_j);

      /*--- Recompute Conserved variables if Roe or MSW scheme ---*/
      if ((config->GetKind_Upwind_Flow() == ROE) || (config->GetKind_Upwind_Flow() == MSW)){
        if (!chk_err_i) RecomputeConservativeVector(Conserved_i, Primitive_i);
        if (!chk_err_j) RecomputeConservativeVector(Conserved_j, Primitive_j);
      }

      /*--- If non-physical, revert to first order ---*/
      numerics->SetConservative(chk_err_i ? U_i : Conserved_i, chk_err_j ? U_j : Conserved_j);
      numerics->SetPrimitive   (chk_err_i ? V_i : Primitive_i, chk_err_j ? V_j : Primitive_j);
      numerics->SetdPdU  (chk_err_i ? nodes->GetdPdU  (iPoint) : dPdU_i,    chk_err_j ? nodes->GetdPdU  (jPoint) : dPdU_j);
      numerics->SetdTdU  (chk_err_i ? nodes->GetdTdU  (iPoint) : dTdU_i,    chk_err_j ? nodes->GetdTdU  (jPoint) : dTdU_j);
      numerics->SetdTvedU(chk_err_i ? nodes->GetdTvedU(iPoint) : dTvedU_i,  chk_err_j ? nodes->GetdTvedU(jPoint) : dTvedU_j);
      numerics->SetEve   (chk_err_i ? nodes->GetEve   (iPoint) : Eve_i,     chk_err_j ? nodes->GetEve   (jPoint) : Eve_j);
      numerics->SetCvve  (chk_err_i ? nodes->GetCvve  (iPoint) : Cvve_i,    chk_err_j ? nodes->GetCvve  (jPoint) : Cvve_j);
      numerics->SetGamma (chk_err_i ? nodes->GetGamma (iPoint) : Gamma_i,   chk_err_j ? nodes->GetGamma (jPoint) : Gamma_j);

    }

    /*--- Compute the residual ---*/
    auto residual = numerics->ComputeResidual(config);

    /*--- Check for NaNs before applying the residual to the linear system ---*/
    bool err = false;
    for (iVar = 0; iVar < nVar; iVar++)
      if (residual[iVar] != residual[iVar]) err = true;
    if (implicit)
      for (auto iVar = 0u; iVar < nVar; iVar++)
        for (auto jVar = 0u; jVar < nVar; jVar++)
          if ((residual.jacobian_i[iVar][jVar] != residual.jacobian_i[iVar][jVar]) ||
              (residual.jacobian_j[iVar][jVar] != residual.jacobian_j[iVar][jVar])   )
            err = true;

    /*--- Update the residual and Jacobian ---*/
    if (!err) {
      LinSysRes.AddBlock(iPoint, residual);
      LinSysRes.SubtractBlock(jPoint, residual);
      if (implicit) {
        Jacobian.UpdateBlocks(iEdge, iPoint, jPoint, residual.jacobian_i, residual.jacobian_j);
      }
    }
  }

  /*--- Warning message about non-physical reconstructions. ---*/
  if ((iMesh == MESH_0) && (config->GetComm_Level() == COMM_FULL)) {
    /*--- Add counter results for all threads. ---*/
    SU2_OMP_ATOMIC
    ErrorCounter += counter_local;
    SU2_OMP_BARRIER

    /*--- Add counter results for all ranks. ---*/
    SU2_OMP_MASTER
    {
      counter_local = ErrorCounter;
      SU2_MPI::Reduce(&counter_local, &ErrorCounter, 1, MPI_UNSIGNED_LONG, MPI_SUM, MASTER_NODE, SU2_MPI::GetComm());
      config->SetNonphysical_Reconstr(ErrorCounter);
    }
    END_SU2_OMP_MASTER
    SU2_OMP_BARRIER
  }
}

su2double CNEMOEulerSolver::ComputeConsistentExtrapolation(CNEMOGas *fluidmodel, unsigned short nSpecies, su2double *V,
                                                           su2double* dPdU, su2double* dTdU, su2double* dTvedU,
                                                           su2double* val_eves, su2double *val_Cvves) {

  //NOTE: TODO - this doesnt compute Cvves/ dPdU,etc.yet
  su2double val_gamma;
  vector<su2double> rhos;

  /*--- Rename index information ---*/
  unsigned short T_INDEX   = nSpecies;
  unsigned short TVE_INDEX = nSpecies+1;

  /*--- Rename density vector ---*/
  rhos.resize(nSpecies,0.0);
  for (unsigned short iSpecies=0; iSpecies < nSpecies; iSpecies++ ){
    rhos[iSpecies] = V[iSpecies];
  }

  /*--- Set new fluid state ---*/
  fluidmodel->SetTDStateRhosTTv(rhos, V[T_INDEX], V[TVE_INDEX]);

  /*---Compute the secondary values ---*/
  // This block of code copies a vector to corresponding pointer.
  auto it = val_eves;
  auto& ref = fluidmodel->ComputeSpeciesEve(V[TVE_INDEX]);
  for (auto v : ref) {
    *it = v;  ++it;
  }

  val_gamma = fluidmodel->ComputeGamma();

  return val_gamma;
}

void CNEMOEulerSolver::RecomputeConservativeVector(su2double *U, const su2double *V) const {

  /*---Useful variables ---*/
  vector<su2double> rhos;
  rhos.resize(nSpecies,0.0);

  /*--- Set Indices ---*/
  //Make these in a general location
  unsigned short RHO_INDEX = nodes->GetRhoIndex();
  unsigned short T_INDEX   = nodes->GetTIndex();
  unsigned short TVE_INDEX = nodes->GetTveIndex();
  unsigned short VEL_INDEX = nodes->GetVelIndex();

  /*--- Set densities and mass fraction ---*/
  for (unsigned short iSpecies = 0; iSpecies < nSpecies; iSpecies++){
    U[iSpecies]    = V[iSpecies];
    rhos[iSpecies] = V[iSpecies];
  }

  /*--- Set momentum and compute v^2 ---*/
  //TODO: geometry toolbox
  su2double sqvel = 0.0;
  for (unsigned short iDim = 0; iDim < nDim; iDim++){
    U[nSpecies+iDim] = V[RHO_INDEX]*V[VEL_INDEX+iDim];
    sqvel           += V[VEL_INDEX+iDim]*V[VEL_INDEX+iDim];
  }

  /*--- Set the fluidmodel and recompute energies ---*/
  FluidModel->SetTDStateRhosTTv( rhos, V[T_INDEX], V[TVE_INDEX]);
  const auto& Energies = FluidModel->ComputeMixtureEnergies();

  /*--- Set conservative energies ---*/
  U[nSpecies+nDim]   = V[RHO_INDEX]*(Energies[0]+0.5*sqvel);
  U[nSpecies+nDim+1] = V[RHO_INDEX]*(Energies[1]);

}

bool CNEMOEulerSolver::CheckNonPhys(const su2double *V) const {

  su2double Tmin, Tmax, Tvemin, Tvemax;

  /*--- Set booleans ---*/
  bool nonPhys = false;

  /*--- Set Indices ---*/
  //Make these in a general location
  unsigned short RHOS_INDEX = nodes->GetRhosIndex();
  unsigned short T_INDEX    = nodes->GetTIndex();
  unsigned short TVE_INDEX  = nodes->GetTveIndex();
  unsigned short P_INDEX    = nodes->GetPIndex();
  unsigned short A_INDEX    = nodes->GetAIndex();

  /*--- Set temperature clipping values ---*/
  Tmin   = 50.0; Tmax   = 8E4;
  Tvemin = 50.0; Tvemax = 8E4;

  /*--- Check whether state makes sense ---*/
  for (unsigned short iSpecies = 0; iSpecies < nSpecies; iSpecies++)
    if (V[RHOS_INDEX+iSpecies] < 0.0) nonPhys = true;

  if (V[P_INDEX] < 0.0) nonPhys = true;

  if (V[T_INDEX] < Tmin || V[T_INDEX] > Tmax) nonPhys = true;

  if (V[TVE_INDEX] < Tvemin || V[TVE_INDEX] > Tvemax) nonPhys = true;

  if (V[A_INDEX] < 0.0 ) nonPhys = true;

  return nonPhys;

}

void CNEMOEulerSolver::Source_Residual(CGeometry *geometry, CSolver **solver_container, CNumerics **numerics_container, CConfig *config, unsigned short iMesh) {

  unsigned short iVar, jVar;
  unsigned long iPoint;

  /*--- Assign booleans ---*/
  bool err        = false;
  bool implicit   = (config->GetKind_TimeIntScheme_Flow() == EULER_IMPLICIT);
  bool frozen     = config->GetFrozen();
  bool monoatomic = config->GetMonoatomic();
  bool axisymm    = config->GetAxisymmetric();
  bool viscous    = config->GetViscous();
  bool rans       = (config->GetKind_Turb_Model() != NONE);

  CNumerics* numerics = numerics_container[SOURCE_FIRST_TERM];

  /*--- Initialize the error counter ---*/
  unsigned long eAxi_local = 0;
  unsigned long eChm_local = 0;
  unsigned long eVib_local = 0;

  /*--- Initialize the source residual to zero ---*/
  for (iVar = 0; iVar < nVar; iVar++) Residual[iVar] = 0.0;

  /*--- Preprocess viscous axisymm variables (if necessary) ---*/
  if (axisymm && viscous) {
    ComputeAxisymmetricAuxGradients(geometry,config);
  }

  AD::StartNoSharedReading();

  /*--- loop over interior points ---*/
  SU2_OMP_FOR_DYN(omp_chunk_size)
  for (iPoint = 0; iPoint < nPointDomain; iPoint++) {

    /*--- Set conserved & primitive variables  ---*/
    numerics->SetConservative(nodes->GetSolution(iPoint),  nullptr);
    numerics->SetPrimitive   (nodes->GetPrimitive(iPoint), nullptr);

    /*--- Pass supplementary information to CNumerics ---*/
    numerics->SetdPdU(nodes->GetdPdU(iPoint),     nullptr);
    numerics->SetdTdU(nodes->GetdTdU(iPoint),     nullptr);
    numerics->SetdTvedU(nodes->GetdTvedU(iPoint), nullptr);
    numerics->SetEve(nodes->GetEve(iPoint),       nullptr);
    numerics->SetCvve(nodes->GetCvve(iPoint),     nullptr);

    /*--- Set volume of the dual grid cell ---*/
    numerics->SetVolume(geometry->nodes->GetVolume(iPoint));
    numerics->SetCoord(geometry->nodes->GetCoord(iPoint), nullptr);

    /*--- Compute finite rate chemistry ---*/

    if(!monoatomic){
      if(!frozen){
        /*--- Compute the non-equilibrium chemistry ---*/
        auto residual = numerics->ComputeChemistry(config);

        /*--- Check for errors before applying source to the linear system ---*/
        err = false;
        for (iVar = 0; iVar < nVar; iVar++)
          if (residual[iVar] != residual[iVar]) err = true;
        if (implicit)
          for (iVar = 0; iVar < nVar; iVar++)
            for (jVar = 0; jVar < nVar; jVar++)
              if (residual.jacobian_i[iVar][jVar] != residual.jacobian_i[iVar][jVar]) err = true;

        /*--- Apply the chemical sources to the linear system ---*/
        if (!err) {
          LinSysRes.SubtractBlock(iPoint, residual);
          if (implicit)
            Jacobian.SubtractBlock2Diag(iPoint, residual.jacobian_i);
        } else
          eChm_local++;
      }
    }

    /*--- Compute vibrational energy relaxation ---*/
    /// NOTE: Jacobians don't account for relaxation time derivatives

    if (!monoatomic){
      auto residual = numerics->ComputeVibRelaxation(config);

      /*--- Check for errors before applying source to the linear system ---*/
      err = false;
      for (iVar = 0; iVar < nVar; iVar++)
        if (residual[iVar] != residual[iVar]) err = true;
      if (implicit)
        for (iVar = 0; iVar < nVar; iVar++)
          for (jVar = 0; jVar < nVar; jVar++)
            if (residual.jacobian_i[iVar][jVar] != residual.jacobian_i[iVar][jVar]) err = true;

      /*--- Apply the vibrational relaxation terms to the linear system ---*/
      if (!err) {
        LinSysRes.SubtractBlock(iPoint, residual);
        if (implicit)
          Jacobian.SubtractBlock2Diag(iPoint, residual.jacobian_i);
      } else
        eVib_local++;
    }

    /*--- Compute axisymmetric source terms (if needed) ---*/
    if (axisymm) {

      /*--- If necessary, set variables needed for viscous computation ---*/
      if (viscous) {

        /*--- Set gradient of primitive variables ---*/
        numerics->SetPrimVarGradient(nodes->GetGradient_Primitive(iPoint), nullptr);

        /*--- Set gradient of auxillary variables ---*/
        numerics->SetAuxVarGrad(nodes->GetAuxVarGradient(iPoint), nullptr);

        /*--- Set diffusion coefficient ---*/
        numerics->SetDiffusionCoeff(nodes->GetDiffusionCoeff(iPoint), nullptr);

        /*--- Laminar viscosity ---*/
        numerics->SetLaminarViscosity(nodes->GetLaminarViscosity(iPoint), 0.0);

        /*--- Eddy viscosity ---*/
        numerics->SetEddyViscosity(nodes->GetEddyViscosity(iPoint), 0.0);

        /*--- Thermal conductivity ---*/
        numerics->SetThermalConductivity(nodes->GetThermalConductivity(iPoint), 0.0);

        /*--- Vib-el. thermal conductivity ---*/
        numerics->SetThermalConductivity_ve(nodes->GetThermalConductivity_ve(iPoint), 0.0);

        /*--- Set turbulence kinetic energy ---*/
        if (rans){
          CVariable* turbNodes = solver_container[TURB_SOL]->GetNodes();
          numerics->SetTurbKineticEnergy(turbNodes->GetSolution(iPoint,0), 0.0);
        }
      }

      auto residual = numerics->ComputeAxisymmetric(config);

      /*--- Check for errors before applying source to the linear system ---*/
      err = false;
      for (iVar = 0; iVar < nVar; iVar++)
        if (residual[iVar] != residual[iVar]) err = true;
      if (implicit)
        for (iVar = 0; iVar < nVar; iVar++)
          for (jVar = 0; jVar < nVar; jVar++)
            if (residual.jacobian_i[iVar][jVar] != residual.jacobian_i[iVar][jVar]) err = true;

      /*--- Apply the update to the linear system ---*/
      if (!err) {
        LinSysRes.AddBlock(iPoint, residual);
        if (implicit)
          Jacobian.AddBlock2Diag(iPoint, residual.jacobian_i);
      } else
        eAxi_local++;
    }
  }
  END_SU2_OMP_FOR

  AD::EndNoSharedReading();

  /*--- Checking for NaN ---*/
  unsigned long eAxi_global = eAxi_local;
  unsigned long eChm_global = eChm_local;
  unsigned long eVib_global = eVib_local;

  //THIS IS NO FUN
  if ((eAxi_global != 0) ||
      (eChm_global != 0) ||
      (eVib_global != 0)) {
    cout << "Warning!! Instances of NaN in the following source terms: " << endl;
    cout << "Axisymmetry: " << eAxi_global << endl;
    cout << "Chemical:    " << eChm_global << endl;
    cout << "Vib. Relax:  " << eVib_global << endl;
  }
}

void CNEMOEulerSolver::ExplicitRK_Iteration(CGeometry *geometry, CSolver **solver_container,
                                            CConfig *config, unsigned short iRKStep) {

  Explicit_Iteration<RUNGE_KUTTA_EXPLICIT>(geometry, solver_container, config, iRKStep);
}

void CNEMOEulerSolver::ClassicalRK4_Iteration(CGeometry *geometry, CSolver **solver_container,
                                              CConfig *config, unsigned short iRKStep) {

  Explicit_Iteration<CLASSICAL_RK4_EXPLICIT>(geometry, solver_container, config, iRKStep);
}

void CNEMOEulerSolver::ExplicitEuler_Iteration(CGeometry *geometry, CSolver **solver_container, CConfig *config) {

  Explicit_Iteration<EULER_EXPLICIT>(geometry, solver_container, config, 0);
}

void CNEMOEulerSolver::PrepareImplicitIteration(CGeometry *geometry, CSolver**, CConfig *config) {

  struct DummyPrec {
    const bool active = false;
    FORCEINLINE su2double** operator() (const CConfig*, unsigned long, su2double) const { return nullptr; }
  } precond;

  PrepareImplicitIteration_impl(precond, geometry, config);
}

void CNEMOEulerSolver::CompleteImplicitIteration(CGeometry *geometry, CSolver**, CConfig *config) {

  CompleteImplicitIteration_impl<true>(geometry, config);
}

void CNEMOEulerSolver::SetNondimensionalization(CConfig *config, unsigned short iMesh) {

  su2double
  Temperature_FreeStream = 0.0, Temperature_ve_FreeStream = 0.0, Mach2Vel_FreeStream         = 0.0,
  ModVel_FreeStream      = 0.0, Energy_FreeStream         = 0.0, ModVel_FreeStreamND         = 0.0,
  Velocity_Reynolds      = 0.0, Omega_FreeStream          = 0.0, Omega_FreeStreamND          = 0.0,
  Viscosity_FreeStream   = 0.0, Density_FreeStream        = 0.0, Pressure_FreeStream         = 0.0,
  Tke_FreeStream         = 0.0, Length_Ref                = 0.0, Density_Ref                 = 0.0,
  Pressure_Ref           = 0.0, Velocity_Ref              = 0.0, Temperature_Ref             = 0.0,
  Temperature_ve_Ref     = 0.0, Time_Ref                  = 0.0, Omega_Ref                   = 0.0,
  Force_Ref              = 0.0, Gas_Constant_Ref          = 0.0, Viscosity_Ref               = 0.0,
  Conductivity_Ref       = 0.0, Energy_Ref                = 0.0, Pressure_FreeStreamND       = 0.0,
  Energy_FreeStreamND    = 0.0, Temperature_FreeStreamND  = 0.0, Temperature_ve_FreeStreamND = 0.0,
  Gas_ConstantND         = 0.0, Viscosity_FreeStreamND    = 0.0, sqvel                       = 0.0,
  Tke_FreeStreamND       = 0.0, Total_UnstTimeND          = 0.0, Delta_UnstTimeND            = 0.0,
  soundspeed             = 0.0, GasConstant_Inf           = 0.0, Froude                      = 0.0,
  Density_FreeStreamND   = 0.0, Heat_Flux_Ref             = 0.0;

  su2double Velocity_FreeStreamND[3] = {0.0, 0.0, 0.0};

  unsigned short iDim;

  /*--- Local variables ---*/
  su2double Alpha         = config->GetAoA()*PI_NUMBER/180.0;
  su2double Beta          = config->GetAoS()*PI_NUMBER/180.0;
  su2double Mach          = config->GetMach();
  su2double Reynolds      = config->GetReynolds();

  bool unsteady           = (config->GetTime_Marching() != TIME_MARCHING::STEADY);
  bool viscous            = config->GetViscous();
  bool dynamic_grid       = config->GetGrid_Movement();
  bool gravity            = config->GetGravityForce();
  bool turbulent          = false;
  bool tkeNeeded          = ((turbulent) && (config->GetKind_Turb_Model() == SST));
  bool reynolds_init      = (config->GetKind_InitOption() == REYNOLDS);

  /*--- Instatiate the fluid model ---*/
  switch (config->GetKind_FluidModel()) {
  case MUTATIONPP:
   #if defined(HAVE_MPP) && !defined(CODI_REVERSE_TYPE) && !defined(CODI_FORWARD_TYPE)
     FluidModel = new CMutationTCLib(config, nDim);
   #else
     SU2_MPI::Error(string("Either 1) Mutation++ has not been configured/compiled (add '-Denable-mpp=true' to your meson string) or 2) CODI must be deactivated since it is not compatible with Mutation++."),
     CURRENT_FUNCTION);
   #endif
   break;
  case SU2_NONEQ:
   FluidModel = new CSU2TCLib(config, nDim, viscous);
   break;
  }

  /*--- Compute the Free Stream Pressure, Temperatrue, and Density ---*/
  Pressure_FreeStream        = config->GetPressure_FreeStream();
  Temperature_FreeStream     = config->GetTemperature_FreeStream();
  Temperature_ve_FreeStream  = config->GetTemperature_ve_FreeStream();

  /*---                                     ---*/
  /*--- Compressible non dimensionalization ---*/
  /*---                                     ---*/

  /*--- Set mixture state based on pressure, mass fractions and temperatures ---*/
  FluidModel->SetTDStatePTTv(Pressure_FreeStream, MassFrac_Inf,
                             Temperature_FreeStream, Temperature_ve_FreeStream);

  /*--- Compute Gas Constant ---*/
  GasConstant_Inf = FluidModel->ComputeGasConstant();
  config->SetGas_Constant(GasConstant_Inf);

  /*--- Compute the freestream density, soundspeed ---*/
  Density_FreeStream = FluidModel->GetDensity();
  soundspeed         = FluidModel->ComputeSoundSpeed();
  Gamma              = FluidModel->ComputeGamma();

  /*--- Compute the Free Stream velocity, using the Mach number ---*/
  if (nDim == 2) {
    config->GetVelocity_FreeStream()[0] = cos(Alpha)*Mach*soundspeed;
    config->GetVelocity_FreeStream()[1] = sin(Alpha)*Mach*soundspeed;
  }
  if (nDim == 3) {
    config->GetVelocity_FreeStream()[0] = cos(Alpha)*cos(Beta)*Mach*soundspeed;
    config->GetVelocity_FreeStream()[1] = sin(Beta)*Mach*soundspeed;
    config->GetVelocity_FreeStream()[2] = sin(Alpha)*cos(Beta)*Mach*soundspeed;
  }

  /*--- Compute the modulus of the free stream velocity ---*/
  ModVel_FreeStream = 0.0;
  for (iDim = 0; iDim < nDim; iDim++){
    ModVel_FreeStream += config->GetVelocity_FreeStream()[iDim]*config->GetVelocity_FreeStream()[iDim];
  }
  sqvel = ModVel_FreeStream;
  ModVel_FreeStream = sqrt(ModVel_FreeStream); config->SetModVel_FreeStream(ModVel_FreeStream);

  /*--- Calculate energies ---*/
  const auto& energies = FluidModel->ComputeMixtureEnergies();

  /*--- Viscous initialization ---*/
  if (viscous) {

    /*--- The dimensional viscosity is needed to determine the free-stream conditions.
          To accomplish this, simply set the non-dimensional coefficients to the
          dimensional ones. This will be overruled later.---*/
    config->SetMu_RefND(config->GetMu_Ref());
    config->SetMu_Temperature_RefND(config->GetMu_Temperature_Ref());
    config->SetMu_SND(config->GetMu_S());
    config->SetMu_ConstantND(config->GetMu_Constant());

    /*--- First, check if there is mesh motion. If yes, use the Mach
         number relative to the body to initialize the flow. ---*/

    if (dynamic_grid) Velocity_Reynolds = config->GetMach_Motion()*Mach2Vel_FreeStream;
    else Velocity_Reynolds = ModVel_FreeStream;

    if (!reynolds_init) {

      /*--- Thermodynamics quantities based initialization ---*/
      Viscosity_FreeStream = FluidModel->GetViscosity();
      Energy_FreeStream    = energies[0] + 0.5*sqvel;

    } else {

      /*--- Reynolds based initialization not present in NEMO ---*/
      SU2_MPI::Error("Only thermodynamics quantities based initialization: set pressure, temperatures and flag INIT_OPTION= TD_CONDITIONS." , CURRENT_FUNCTION);
    }

    config->SetViscosity_FreeStream(Viscosity_FreeStream);

    /*--- Compute Reynolds number ---*/
    Reynolds = (Density_FreeStream*Velocity_Reynolds*config->GetLength_Reynolds())/Viscosity_FreeStream;
    config->SetReynolds(Reynolds);

    /*--- Turbulence kinetic energy ---*/
    Tke_FreeStream  = 3.0/2.0*(ModVel_FreeStream*ModVel_FreeStream*config->GetTurbulenceIntensity_FreeStream()*config->GetTurbulenceIntensity_FreeStream());

  } else {

    /*--- For inviscid flow, energy is calculated from the specified
       FreeStream quantities using the proper gas law. ---*/
    Energy_FreeStream    = energies[0] + 0.5*sqvel;

  }

  config->SetDensity_FreeStream(Density_FreeStream);

  /*-- Compute the freestream energy. ---*/
  if (tkeNeeded) { Energy_FreeStream += Tke_FreeStream; }; config->SetEnergy_FreeStream(Energy_FreeStream);

  /*--- Compute non dimensional quantities. By definition,
     Lref is one because we have converted the grid to meters. ---*/

  if (config->GetRef_NonDim() == DIMENSIONAL) {
    Pressure_Ref       = 1.0;
    Density_Ref        = 1.0;
    Temperature_Ref    = 1.0;
    Temperature_ve_Ref = 1.0;
  }
  else if (config->GetRef_NonDim() == FREESTREAM_PRESS_EQ_ONE) {
    Pressure_Ref       = Pressure_FreeStream;       // Pressure_FreeStream = 1.0
    Density_Ref        = Density_FreeStream;        // Density_FreeStream = 1.0
    Temperature_Ref    = Temperature_FreeStream;    // Temperature_FreeStream = 1.0
    Temperature_ve_Ref = Temperature_ve_FreeStream; // Temperature_ve_FreeStream = 1.0
  }
  else if (config->GetRef_NonDim() == FREESTREAM_VEL_EQ_MACH) {
    Pressure_Ref       = Gamma*Pressure_FreeStream; // Pressure_FreeStream = 1.0/Gamma
    Density_Ref        = Density_FreeStream;        // Density_FreeStream = 1.0
    Temperature_Ref    = Temperature_FreeStream;    // Temp_FreeStream = 1.0
    Temperature_ve_Ref = Temperature_ve_FreeStream; // Temp_ve_FreeStream = 1.0
  }
  else if (config->GetRef_NonDim() == FREESTREAM_VEL_EQ_ONE) {
    Pressure_Ref       = Mach*Mach*Gamma*Pressure_FreeStream; // Pressure_FreeStream = 1.0/(Gamma*(M_inf)^2)
    Density_Ref        = Density_FreeStream;                  // Density_FreeStream = 1.0
    Temperature_Ref    = Temperature_FreeStream;              // Temp_FreeStream = 1.0
    Temperature_ve_Ref = Temperature_ve_FreeStream;           // Temp_ve_FreeStream = 1.0
  }
  config->SetPressure_Ref(Pressure_Ref);
  config->SetDensity_Ref(Density_Ref);
  config->SetTemperature_Ref(Temperature_Ref);
  config->SetTemperature_ve_Ref(Temperature_ve_Ref);

  Length_Ref        = 1.0;                                                         config->SetLength_Ref(Length_Ref);
  Velocity_Ref      = sqrt(config->GetPressure_Ref()/config->GetDensity_Ref());    config->SetVelocity_Ref(Velocity_Ref);
  Time_Ref          = Length_Ref/Velocity_Ref;                                     config->SetTime_Ref(Time_Ref);
  Omega_Ref         = Velocity_Ref/Length_Ref;                                     config->SetOmega_Ref(Omega_Ref);
  Force_Ref         = config->GetDensity_Ref()*Velocity_Ref*Velocity_Ref*Length_Ref*Length_Ref; config->SetForce_Ref(Force_Ref);
  Heat_Flux_Ref     = Density_Ref*Velocity_Ref*Velocity_Ref*Velocity_Ref;           config->SetHeat_Flux_Ref(Heat_Flux_Ref);
  Gas_Constant_Ref  = Velocity_Ref*Velocity_Ref/config->GetTemperature_Ref();      config->SetGas_Constant_Ref(Gas_Constant_Ref);
  Viscosity_Ref     = config->GetDensity_Ref()*Velocity_Ref*Length_Ref;            config->SetViscosity_Ref(Viscosity_Ref);
  Conductivity_Ref  = Viscosity_Ref*Gas_Constant_Ref;                              config->SetConductivity_Ref(Conductivity_Ref);
  Froude            = ModVel_FreeStream/sqrt(STANDARD_GRAVITY*Length_Ref);         config->SetFroude(Froude);

  /*--- Divide by reference values, to compute the non-dimensional free-stream values ---*/

  Pressure_FreeStreamND = Pressure_FreeStream/config->GetPressure_Ref();  config->SetPressure_FreeStreamND(Pressure_FreeStreamND);
  Density_FreeStreamND  = Density_FreeStream/config->GetDensity_Ref();    config->SetDensity_FreeStreamND(Density_FreeStreamND);

  for (iDim = 0; iDim < nDim; iDim++) {
    Velocity_FreeStreamND[iDim] = config->GetVelocity_FreeStream()[iDim]/Velocity_Ref; config->SetVelocity_FreeStreamND(Velocity_FreeStreamND[iDim], iDim);
  }

  Temperature_FreeStreamND    = Temperature_FreeStream/config->GetTemperature_Ref();       config->SetTemperature_FreeStreamND(Temperature_FreeStreamND);
  Temperature_ve_FreeStreamND = Temperature_ve_FreeStream/config->GetTemperature_ve_Ref(); config->SetTemperature_ve_FreeStreamND(Temperature_ve_FreeStreamND);
  Gas_ConstantND              = config->GetGas_Constant()/Gas_Constant_Ref;                config->SetGas_ConstantND(Gas_ConstantND);

  ModVel_FreeStreamND = 0.0;
  for (iDim = 0; iDim < nDim; iDim++) ModVel_FreeStreamND += Velocity_FreeStreamND[iDim]*Velocity_FreeStreamND[iDim];
  ModVel_FreeStreamND    = sqrt(ModVel_FreeStreamND); config->SetModVel_FreeStreamND(ModVel_FreeStreamND);

  Viscosity_FreeStreamND = Viscosity_FreeStream / Viscosity_Ref;   config->SetViscosity_FreeStreamND(Viscosity_FreeStreamND);

  Tke_FreeStream  = 3.0/2.0*(ModVel_FreeStream*ModVel_FreeStream*config->GetTurbulenceIntensity_FreeStream()*config->GetTurbulenceIntensity_FreeStream());
  config->SetTke_FreeStream(Tke_FreeStream);

  Tke_FreeStreamND  = 3.0/2.0*(ModVel_FreeStreamND*ModVel_FreeStreamND*config->GetTurbulenceIntensity_FreeStream()*config->GetTurbulenceIntensity_FreeStream());
  config->SetTke_FreeStreamND(Tke_FreeStreamND);

  Omega_FreeStream = Density_FreeStream*Tke_FreeStream/(Viscosity_FreeStream*config->GetTurb2LamViscRatio_FreeStream());
  config->SetOmega_FreeStream(Omega_FreeStream);

  Omega_FreeStreamND = Density_FreeStreamND*Tke_FreeStreamND/(Viscosity_FreeStreamND*config->GetTurb2LamViscRatio_FreeStream());
  config->SetOmega_FreeStreamND(Omega_FreeStreamND);

  /*--- Initialize the dimensionless Fluid Model that will be used to solve the dimensionless problem ---*/

  Energy_FreeStreamND = energies[0] + 0.5*ModVel_FreeStreamND *ModVel_FreeStreamND;

  if (viscous) {

    /*--- Constant viscosity model ---*/
    config->SetMu_ConstantND(config->GetMu_Constant()/Viscosity_Ref);

    /*--- Sutherland's model ---*/
    config->SetMu_RefND(config->GetMu_Ref()/Viscosity_Ref);
    config->SetMu_SND(config->GetMu_S()/config->GetTemperature_Ref());
    config->SetMu_Temperature_RefND(config->GetMu_Temperature_Ref()/config->GetTemperature_Ref());

    /* constant thermal conductivity model */
    config->SetThermal_Conductivity_ConstantND(config->GetThermal_Conductivity_Constant()/Conductivity_Ref);

  }

  if (tkeNeeded) { Energy_FreeStreamND += Tke_FreeStreamND; };  config->SetEnergy_FreeStreamND(Energy_FreeStreamND);

  Energy_Ref = Energy_FreeStream/Energy_FreeStreamND; config->SetEnergy_Ref(Energy_Ref);

  Total_UnstTimeND = config->GetTotal_UnstTime() / Time_Ref;    config->SetTotal_UnstTimeND(Total_UnstTimeND);
  Delta_UnstTimeND = config->GetDelta_UnstTime() / Time_Ref;    config->SetDelta_UnstTimeND(Delta_UnstTimeND);

  /*--- Write output to the console if this is the master node and first domain ---*/

  if ((rank == MASTER_NODE) && (iMesh == MESH_0)) {

    cout.precision(6);

    if (viscous) {
      if (reynolds_init){
        cout << "Viscous flow: Computing pressure using the equation of state for multi-species and multi-temperatures" << endl;
        cout << "based on the free-stream temperatures and a density computed" << endl;
        cout << "from the Reynolds number." << endl;
      } else {
        cout << "Viscous flow: Computing density using the equation of state for multi-species and multi-temperatures" << endl;
        cout << "based on the free-stream temperatures and pressure." << endl;
      }
    } else {
      cout << "Inviscid flow: Computing density based on free-stream" << endl;
      cout << "and pressure using the the equation of state for multi-species and multi-temperatures." << endl;
    }

    if (dynamic_grid) cout << "Force coefficients computed using MACH_MOTION." << endl;
    else cout << "Force coefficients computed using free-stream values." << endl;

    stringstream NonDimTableOut, ModelTableOut;
    stringstream Unit;

    cout << endl;
    PrintingToolbox::CTablePrinter ModelTable(&ModelTableOut);
    ModelTableOut <<"-- Models:"<< endl;

    ModelTable.AddColumn("Mixture", 25);
    ModelTable.AddColumn("Fluid Model", 25);
    ModelTable.AddColumn("Transport Model", 25);
    ModelTable.SetAlign(PrintingToolbox::CTablePrinter::RIGHT);
    ModelTable.PrintHeader();

    PrintingToolbox::CTablePrinter NonDimTable(&NonDimTableOut);
    NonDimTable.AddColumn("Name", 22);
    NonDimTable.AddColumn("Dim. value", 14);
    NonDimTable.AddColumn("Ref. value", 14);
    NonDimTable.AddColumn("Unit", 10);
    NonDimTable.AddColumn("Non-dim. value", 14);
    NonDimTable.SetAlign(PrintingToolbox::CTablePrinter::RIGHT);

    NonDimTableOut <<"-- Fluid properties:"<< endl;

    NonDimTable.PrintHeader();

    if      (config->GetSystemMeasurements() == SI) Unit << "N.m/kg.K";
    else if (config->GetSystemMeasurements() == US) Unit << "lbf.ft/slug.R";
    NonDimTable << "Gas Constant" << config->GetGas_Constant() << config->GetGas_Constant_Ref() << Unit.str() << config->GetGas_ConstantND();
    Unit.str("");
    if      (config->GetSystemMeasurements() == SI) Unit << "N.m/kg.K";
    else if (config->GetSystemMeasurements() == US) Unit << "lbf.ft/slug.R";
    NonDimTable << "Spec. Heat Ratio" << "-" << "-" << "-" << Gamma;
    Unit.str("");

    ModelTable << config->GetGasModel();

    switch(config->GetKind_FluidModel()){
    case SU2_NONEQ:
      ModelTable << "SU2 NonEq";
      break;
    case MUTATIONPP:
      ModelTable << "Mutation++ NonEq";
      break;
    }

    if (viscous) {

      switch(config->GetKind_TransCoeffModel()){
      case TRANSCOEFFMODEL::WILKE:
        ModelTable << "Wilke-Blottner-Eucken";
        NonDimTable.PrintFooter();
        break;

      case TRANSCOEFFMODEL::GUPTAYOS:
        ModelTable << "Gupta-Yos";
        NonDimTable.PrintFooter();
        break;

      case TRANSCOEFFMODEL::CHAPMANN_ENSKOG:
        ModelTable << "CHAPMANN-ENSKOG_LDLT";
        NonDimTable.PrintFooter();
        break;

      default:
        break;
      }
    } else {
      ModelTable << "-" ;
    }

    NonDimTable.PrintFooter();
    NonDimTableOut <<"-- Initial and free-stream conditions:"<< endl;
    NonDimTable.PrintHeader();

    if      (config->GetSystemMeasurements() == SI) Unit << "Pa";
    else if (config->GetSystemMeasurements() == US) Unit << "psf";
    NonDimTable << "Static Pressure" << config->GetPressure_FreeStream() << config->GetPressure_Ref() << Unit.str() << config->GetPressure_FreeStreamND();
    Unit.str("");
    if      (config->GetSystemMeasurements() == SI) Unit << "kg/m^3";
    else if (config->GetSystemMeasurements() == US) Unit << "slug/ft^3";
    NonDimTable << "Density" << config->GetDensity_FreeStream() << config->GetDensity_Ref() << Unit.str() << config->GetDensity_FreeStreamND();
    Unit.str("");
    if      (config->GetSystemMeasurements() == SI) Unit << "K";
    else if (config->GetSystemMeasurements() == US) Unit << "R";
    NonDimTable << " T-R Temperature" << config->GetTemperature_FreeStream() << config->GetTemperature_Ref() << Unit.str() << config->GetTemperature_FreeStreamND();
    Unit.str("");
    if      (config->GetSystemMeasurements() == SI) Unit << "K";
    else if (config->GetSystemMeasurements() == US) Unit << "R";
    NonDimTable << " V-E Temperature" << config->GetTemperature_ve_FreeStream() << config->GetTemperature_ve_Ref() << Unit.str() << config->GetTemperature_ve_FreeStreamND();
    Unit.str("");
    if      (config->GetSystemMeasurements() == SI) Unit << "m^2/s^2";
    else if (config->GetSystemMeasurements() == US) Unit << "ft^2/s^2";
    NonDimTable << "Total Energy" << config->GetEnergy_FreeStream() << config->GetEnergy_Ref() << Unit.str() << config->GetEnergy_FreeStreamND();
    Unit.str("");
    if      (config->GetSystemMeasurements() == SI) Unit << "m/s";
    else if (config->GetSystemMeasurements() == US) Unit << "ft/s";
    NonDimTable << "Velocity-X" << config->GetVelocity_FreeStream()[0] << config->GetVelocity_Ref() << Unit.str() << config->GetVelocity_FreeStreamND()[0];
    NonDimTable << "Velocity-Y" << config->GetVelocity_FreeStream()[1] << config->GetVelocity_Ref() << Unit.str() << config->GetVelocity_FreeStreamND()[1];
    if (nDim == 3){
      NonDimTable << "Velocity-Z" << config->GetVelocity_FreeStream()[2] << config->GetVelocity_Ref() << Unit.str() << config->GetVelocity_FreeStreamND()[2];
    }
    NonDimTable << "Velocity Magnitude" << config->GetModVel_FreeStream() << config->GetVelocity_Ref() << Unit.str() << config->GetModVel_FreeStreamND();
    Unit.str("");

    if (viscous){
      NonDimTable.PrintFooter();
      if      (config->GetSystemMeasurements() == SI) Unit << "N.s/m^2";
      else if (config->GetSystemMeasurements() == US) Unit << "lbf.s/ft^2";
      NonDimTable << "Viscosity" << config->GetViscosity_FreeStream() << config->GetViscosity_Ref() << Unit.str() << config->GetViscosity_FreeStreamND();
      Unit.str("");
      if (turbulent){
        if      (config->GetSystemMeasurements() == SI) Unit << "m^2/s^2";
        else if (config->GetSystemMeasurements() == US) Unit << "ft^2/s^2";
        NonDimTable << "Turb. Kin. Energy" << config->GetTke_FreeStream() << config->GetTke_FreeStream()/config->GetTke_FreeStreamND() << Unit.str() << config->GetTke_FreeStreamND();
        Unit.str("");
        if      (config->GetSystemMeasurements() == SI) Unit << "1/s";
        else if (config->GetSystemMeasurements() == US) Unit << "1/s";
        NonDimTable << "Spec. Dissipation" << config->GetOmega_FreeStream() << config->GetOmega_FreeStream()/config->GetOmega_FreeStreamND() << Unit.str() << config->GetOmega_FreeStreamND();
        Unit.str("");
      }
    }

    NonDimTable.PrintFooter();
    NonDimTable << "Mach Number" << "-" << "-" << "-" << config->GetMach();
    if (viscous){
      NonDimTable << "Reynolds Number" << "-" << "-" << "-" << config->GetReynolds();
    }
    if (gravity) {
      NonDimTable << "Froude Number" << "-" << "-" << "-" << Froude;
      NonDimTable << "Wave Length"   << "-" << "-" << "-" << 2.0*PI_NUMBER*Froude*Froude;
    }
    NonDimTable.PrintFooter();
    ModelTable.PrintFooter();

    if (unsteady){
      NonDimTableOut << "-- Unsteady conditions" << endl;
      NonDimTable.PrintHeader();
      NonDimTable << "Total Time" << config->GetMax_Time() << config->GetTime_Ref() << "s" << config->GetMax_Time()/config->GetTime_Ref();
      Unit.str("");
      NonDimTable << "Time Step" << config->GetTime_Step() << config->GetTime_Ref() << "s" << config->GetDelta_UnstTimeND();
      Unit.str("");
      NonDimTable.PrintFooter();
    }

    cout << ModelTableOut.str();
    cout << NonDimTableOut.str();

  }
}

void CNEMOEulerSolver::SetReferenceValues(const CConfig& config) {

  DynamicPressureRef = 0.5 * Density_Inf * GeometryToolbox::SquaredNorm(nDim, Velocity_Inf);
  AeroCoeffForceRef =  DynamicPressureRef * config.GetRefArea();

}

void CNEMOEulerSolver::BC_Sym_Plane(CGeometry *geometry, CSolver **solver_container, CNumerics *conv_numerics,
                                    CNumerics *visc_numerics, CConfig *config, unsigned short val_marker) {

  unsigned short iDim, jDim, iSpecies, iVar, jVar;
  unsigned long iPoint, iVertex;

  su2double *Normal = nullptr, Area, UnitNormal[3], *NormalArea,
  **Jacobian_b, **DubDu,
  rho, cs, P, rhoE, rhoEve, conc, *u, *dPdU;

  bool implicit = (config->GetKind_TimeIntScheme_Flow() == EULER_IMPLICIT);

  /*--- Allocate arrays ---*/
  Normal     = new su2double[nDim];
  NormalArea = new su2double[nDim];
  Jacobian_b = new su2double*[nVar];
  DubDu      = new su2double*[nVar];
  u          = new su2double[nDim];

  for (iVar = 0; iVar < nVar; iVar++) {
    Jacobian_b[iVar] = new su2double[nVar];
    DubDu[iVar] = new su2double[nVar];
  }

  /*--- Get species molar mass ---*/
  auto& Ms = FluidModel->GetSpeciesMolarMass();

  /*--- Loop over all the vertices on this boundary (val_marker) ---*/
  for (iVertex = 0; iVertex < geometry->nVertex[val_marker]; iVertex++) {
    iPoint = geometry->vertex[val_marker][iVertex]->GetNode();

    /*--- Check if the node belongs to the domain (i.e, not a halo node) ---*/
    if (geometry->nodes->GetDomain(iPoint)) {

      /*--- Normal vector for this vertex (negative for outward convention) ---*/
      geometry->vertex[val_marker][iVertex]->GetNormal(Normal);

      /*--- Calculate parameters from the geometry ---*/
      Area = GeometryToolbox::Norm(nDim, Normal);

      for (iDim = 0; iDim < nDim; iDim++){
        NormalArea[iDim] = -Normal[iDim];
        UnitNormal[iDim] = -Normal[iDim]/Area;
      }

      /*--- Retrieve the pressure on the vertex ---*/
      P   = nodes->GetPressure(iPoint);

      /*--- Apply the flow-tangency b.c. to the convective flux ---*/
      for (iSpecies = 0; iSpecies < nSpecies; iSpecies++)
        Residual[iSpecies] = 0.0;
      for (iDim = 0; iDim < nDim; iDim++){
        Residual[nSpecies+iDim] = P * UnitNormal[iDim] * Area;
      }
      Residual[nSpecies+nDim]   = 0.0;
      Residual[nSpecies+nDim+1] = 0.0;

      /*--- Add value to the residual ---*/
      LinSysRes.AddBlock(iPoint, Residual);

      /*--- If using implicit time-stepping, calculate b.c. contribution to Jacobian ---*/
      if (implicit) {

        /*--- Initialize Jacobian ---*/
        for (iVar = 0; iVar < nVar; iVar++)
          for (jVar = 0; jVar < nVar; jVar++)
            Jacobian_i[iVar][jVar] = 0.0;

        /*--- Calculate state i ---*/
        rho     = nodes->GetDensity(iPoint);
        rhoE    = nodes->GetSolution(iPoint,nSpecies+nDim);
        rhoEve  = nodes->GetSolution(iPoint,nSpecies+nDim+1);
        dPdU    = nodes->GetdPdU(iPoint);
        for (iDim = 0; iDim < nDim; iDim++)
          u[iDim] = nodes->GetVelocity(iPoint,iDim);

        conc = 0.0;
        for (iSpecies = 0; iSpecies < nSpecies; iSpecies++) {
          cs    = nodes->GetMassFraction(iPoint,iSpecies);
          conc += cs * rho/Ms[iSpecies];

          /////// NEW //////
          for (iDim = 0; iDim < nDim; iDim++) {
            Jacobian_i[nSpecies+iDim][iSpecies] = dPdU[iSpecies] * UnitNormal[iDim];
            Jacobian_i[iSpecies][nSpecies+iDim] = cs * UnitNormal[iDim];
          }
        }

        for (iDim = 0; iDim < nDim; iDim++) {
          for (jDim = 0; jDim < nDim; jDim++) {
            Jacobian_i[nSpecies+iDim][nSpecies+jDim] = u[iDim]*UnitNormal[jDim]
                + dPdU[nSpecies+jDim]*UnitNormal[iDim];
          }
          Jacobian_i[nSpecies+iDim][nSpecies+nDim]   = dPdU[nSpecies+nDim]  *UnitNormal[iDim];
          Jacobian_i[nSpecies+iDim][nSpecies+nDim+1] = dPdU[nSpecies+nDim+1]*UnitNormal[iDim];

          Jacobian_i[nSpecies+nDim][nSpecies+iDim]   = (rhoE+P)/rho * UnitNormal[iDim];
          Jacobian_i[nSpecies+nDim+1][nSpecies+iDim] = rhoEve/rho   * UnitNormal[iDim];
        }

        /*--- Integrate over the dual-grid area ---*/
        for (iVar = 0; iVar < nVar; iVar++)
          for (jVar = 0; jVar < nVar; jVar++)
            Jacobian_i[iVar][jVar] = Jacobian_i[iVar][jVar] * Area;

        /*--- Apply the contribution to the system ---*/
        Jacobian.AddBlock2Diag(iPoint, Jacobian_i);

      }
    }
  }
  delete [] Normal;
  delete [] NormalArea;
  delete [] u;

  for (iVar = 0; iVar < nVar; iVar++) {
    delete [] Jacobian_b[iVar];
    delete [] DubDu[iVar];
  }

  delete [] Jacobian_b;
  delete [] DubDu;
}

void CNEMOEulerSolver::BC_Far_Field(CGeometry *geometry, CSolver **solver_container,
                                    CNumerics *conv_numerics, CNumerics *visc_numerics,
                                    CConfig *config, unsigned short val_marker) {

  unsigned short iDim;
  unsigned long iVertex, iPoint, Point_Normal;

  su2double *V_infty, *V_domain, *U_domain,*U_infty;

  /*--- Set booleans from configuration parameters ---*/
  bool implicit = (config->GetKind_TimeIntScheme_Flow() == EULER_IMPLICIT);
  bool viscous  = config->GetViscous();

  /*--- Allocate arrays ---*/
  su2double *Normal = new su2double[nDim];

  /*--- Loop over all the vertices on this boundary (val_marker) ---*/
  for (iVertex = 0; iVertex < geometry->nVertex[val_marker]; iVertex++) {
    iPoint = geometry->vertex[val_marker][iVertex]->GetNode();

    /*--- Check if the node belongs to the domain (i.e, not a halo node) ---*/
    if (geometry->nodes->GetDomain(iPoint)) {

      /*--- Retrieve index of the closest interior node ---*/
      Point_Normal = geometry->vertex[val_marker][iVertex]->GetNormal_Neighbor(); //only used for implicit

      /*--- Pass boundary node normal to CNumerics ---*/
      geometry->vertex[val_marker][iVertex]->GetNormal(Normal);
      for (iDim = 0; iDim < nDim; iDim++) Normal[iDim] = -Normal[iDim];
      conv_numerics->SetNormal(Normal);

      /*--- Retrieve solution at the boundary node & free-stream ---*/
      U_domain = nodes->GetSolution(iPoint);
      V_domain = nodes->GetPrimitive(iPoint);
      U_infty  = node_infty->GetSolution(0);
      V_infty  = node_infty->GetPrimitive(0);

      /*--- Pass conserved & primitive variables to CNumerics ---*/
      conv_numerics->SetConservative(U_domain, U_infty);
      conv_numerics->SetPrimitive(V_domain, V_infty);

      /*--- Pass supplementary information to CNumerics ---*/
      conv_numerics->SetdPdU  (nodes->GetdPdU(iPoint),   node_infty->GetdPdU(0));
      conv_numerics->SetdTdU  (nodes->GetdTdU(iPoint),   node_infty->GetdTdU(0));
      conv_numerics->SetdTvedU(nodes->GetdTvedU(iPoint), node_infty->GetdTvedU(0));
      conv_numerics->SetEve   (nodes->GetEve(iPoint),    node_infty->GetEve(0));
      conv_numerics->SetCvve  (nodes->GetCvve(iPoint),   node_infty->GetCvve(0));
      conv_numerics->SetGamma (nodes->GetGamma(iPoint),  node_infty->GetGamma(0));

      /*--- Compute the convective residual (and Jacobian) ---*/
      // Note: This uses the specified boundary num. method specified in driver_structure.cpp
      auto residual = conv_numerics->ComputeResidual(config);

      /*--- Apply contribution to the linear system ---*/
      LinSysRes.AddBlock(iPoint, residual);

      if (implicit)
        Jacobian.AddBlock2Diag(iPoint, residual.jacobian_i);

      /*--- Viscous contribution ---*/
      if (viscous) {
        su2double Coord_Reflected[MAXNDIM];
        GeometryToolbox::PointPointReflect(nDim, geometry->nodes->GetCoord(Point_Normal),
                                                 geometry->nodes->GetCoord(iPoint), Coord_Reflected);
        visc_numerics->SetCoord(geometry->nodes->GetCoord(iPoint), Coord_Reflected );
        visc_numerics->SetNormal(Normal);

        /*--- Primitive variables, and gradient ---*/
        visc_numerics->SetConservative(nodes->GetSolution(iPoint),
                                       node_infty->GetSolution(0) );
        visc_numerics->SetConsVarGradient(nodes->GetGradient(iPoint),
                                          node_infty->GetGradient(0) );
        visc_numerics->SetPrimitive(nodes->GetPrimitive(iPoint),
                                    node_infty->GetPrimitive(0) );
        visc_numerics->SetPrimVarGradient(nodes->GetGradient_Primitive(iPoint),
                                          node_infty->GetGradient_Primitive(0) );

        /*--- Pass supplementary information to CNumerics ---*/
        visc_numerics->SetdPdU  (nodes->GetdPdU(iPoint),   node_infty->GetdPdU(0));
        visc_numerics->SetdTdU  (nodes->GetdTdU(iPoint),   node_infty->GetdTdU(0));
        visc_numerics->SetdTvedU(nodes->GetdTvedU(iPoint), node_infty->GetdTvedU(0));
        visc_numerics->SetEve   (nodes->GetEve(iPoint),    node_infty->GetEve(0));
        visc_numerics->SetCvve  (nodes->GetCvve(iPoint),   node_infty->GetCvve(0));

        /*--- Species diffusion coefficients ---*/
        visc_numerics->SetDiffusionCoeff(nodes->GetDiffusionCoeff(iPoint),
                                         nodes->GetDiffusionCoeff(iPoint));

        /*--- Laminar viscosity ---*/
        visc_numerics->SetLaminarViscosity(nodes->GetLaminarViscosity(iPoint),
                                           nodes->GetLaminarViscosity(iPoint));

        /*--- Eddy viscosity ---*/
        visc_numerics->SetEddyViscosity(nodes->GetEddyViscosity(iPoint),
                                        nodes->GetEddyViscosity(iPoint));

        /*--- Thermal conductivity ---*/
        visc_numerics->SetThermalConductivity(nodes->GetThermalConductivity(iPoint),
                                              nodes->GetThermalConductivity(iPoint));

        /*--- Vib-el. thermal conductivity ---*/
        visc_numerics->SetThermalConductivity_ve(nodes->GetThermalConductivity_ve(iPoint),
                                                 nodes->GetThermalConductivity_ve(iPoint));

        /*--- Compute and update residual ---*/
        auto residual = visc_numerics->ComputeResidual(config);

        LinSysRes.SubtractBlock(iPoint, residual);
        if (implicit) {
          Jacobian.SubtractBlock2Diag(iPoint, residual.jacobian_i);
        }
      }
    }
  }

  /*--- Free locally allocated memory ---*/
  delete [] Normal;
}

void CNEMOEulerSolver::BC_Inlet(CGeometry *geometry, CSolver **solver_container,
                                CNumerics *conv_numerics, CNumerics *visc_numerics, CConfig *config, unsigned short val_marker) {
<<<<<<< HEAD

  unsigned short iVar, iDim, iSpecies, nSpecies,
      RHO_INDEX, T_INDEX, TVE_INDEX, VEL_INDEX, H_INDEX, A_INDEX, P_INDEX,
      RHOCVTR_INDEX, RHOCVVE_INDEX;
=======
  SU2_MPI::Error("BC_INLET: Not operational in NEMO.", CURRENT_FUNCTION);

  unsigned short iVar, iDim, iSpecies, RHO_INDEX, nSpecies;

>>>>>>> 5fa720cf
  unsigned long iVertex, iPoint;
  su2double  T_Total, P_Total, Velocity[3], Velocity2, H_Total, Temperature, Riemann,
  Temperature_ve, Pressure, Density, Energy, Mach2, SoundSpeed2, SoundSpeed_Total2, Vel_Mag,
  alpha, aa, bb, cc, dd, Area, UnitNormal[3] = {0.0};

  const su2double *Flow_Dir;

  bool implicit          = (config->GetKind_TimeIntScheme() == EULER_IMPLICIT);
  bool dynamic_grid      = config->GetGrid_Movement();
  su2double Two_Gamma_M1 = 2.0/Gamma_Minus_One;
  su2double Gas_Constant = config->GetGas_ConstantND();
  INLET_TYPE Kind_Inlet  = config->GetKind_Inlet();
  string Marker_Tag      = config->GetMarker_All_TagBound(val_marker);

  su2double *U_domain = new su2double[nVar];      su2double *U_inlet = new su2double[nVar];
  su2double *V_domain = new su2double[nPrimVar];  su2double *V_inlet = new su2double[nPrimVar];
  su2double *Normal   = new su2double[nDim];
  su2double *Ys       = new su2double[config->GetnSpecies()];

  nSpecies = config->GetnSpecies();
  su2double *Spec_Density = new su2double[nSpecies];
  for(iSpecies=0; iSpecies<nSpecies; iSpecies++)
    Spec_Density[iSpecies] = 0.0;               /*--- To avoid a compiler warning. ---*/

  RHO_INDEX = nodes->GetRhoIndex();

  /*--- Loop over all the vertices on this boundary marker ---*/
  for (iVertex = 0; iVertex < geometry->nVertex[val_marker]; iVertex++) {
    iPoint = geometry->vertex[val_marker][iVertex]->GetNode();

    /*--- Check if the node belongs to the domain (i.e., not a halo node) ---*/
    if (geometry->nodes->GetDomain(iPoint)) {

      /*--- Normal vector for this vertex (negate for outward convention) ---*/
      geometry->vertex[val_marker][iVertex]->GetNormal(Normal);
      for (iDim = 0; iDim < nDim; iDim++) Normal[iDim] = -Normal[iDim];
      conv_numerics->SetNormal(Normal);

      Area = GeometryToolbox::Norm(nDim, Normal);

      for (iDim = 0; iDim < nDim; iDim++)
        UnitNormal[iDim] = Normal[iDim]/Area;

      /*--- Retrieve solution at this boundary node ---*/
      for (iVar = 0; iVar < nVar; iVar++)     U_domain[iVar] = nodes->GetSolution(iPoint, iVar);
      for (iVar = 0; iVar < nPrimVar; iVar++) V_domain[iVar] = nodes->GetPrimitive(iPoint,iVar);

      /*--- Build the fictitious intlet state based on characteristics ---*/

      /*--- Subsonic inflow: there is one outgoing characteristic (u-c),
       therefore we can specify all but one state variable at the inlet.
       The outgoing Riemann invariant provides the final piece of info.
       Adapted from an original implementation in the Stanford University
       multi-block (SUmb) solver in the routine bcSubsonicInflow.f90
       written by Edwin van der Weide, last modified 04-20-2009. ---*/

      switch (Kind_Inlet) {

      /*--- Total properties have been specified at the inlet. ---*/
      case INLET_TYPE::TOTAL_CONDITIONS:

        /*--- Retrieve the specified total conditions for this inlet. ---*/
        P_Total  = config->GetInlet_Ptotal(Marker_Tag);
        T_Total  = config->GetInlet_Ttotal(Marker_Tag);
        Flow_Dir = config->GetInlet_FlowDir(Marker_Tag);

        /*--- Non-dim. the inputs if necessary. ---*/
        P_Total /= config->GetPressure_Ref();
        T_Total /= config->GetTemperature_Ref();

        /*--- Compute Gamma ---*/
        //TODO move to fluidmodel
        auto& Ms = FluidModel->GetSpeciesMolarMass();
        su2double Ru = 1000.0* UNIVERSAL_GAS_CONSTANT;
        su2double rhoR = 0.0;
        for (iSpecies = 0; iSpecies < nSpecies; iSpecies++) {
          rhoR += V_domain[iSpecies]*Ru/Ms[iSpecies];        }
        Gamma = rhoR/(V_domain[RHOCVTR_INDEX]+
                      V_domain[RHOCVVE_INDEX])+1;
        Gamma_Minus_One = Gamma-1.0;
        
        /*--- Store primitives and set some variables for clarity. ---*/
        //TODO NEED TO RECOMPUTE GAS_CONSTANT?
        Density = V_domain[RHO_INDEX];
        Velocity2 = 0.0;
        for (iDim = 0; iDim < nDim; iDim++) {
          Velocity[iDim] = V_domain[VEL_INDEX+iDim];
          Velocity2 += Velocity[iDim]*Velocity[iDim];
        }
        Energy      = U_domain[nVar-2]/Density;
        Pressure    = V_domain[P_INDEX];
        H_Total     = (Gamma*Gas_Constant/Gamma_Minus_One)*T_Total;
        SoundSpeed2 = Gamma*Pressure/Density;

        /*--- Mass fractions of gas species ---*/
        //for(iSpecies = 0; iSpecies < nSpecies; iSpecies++){
        //  Ys[iSpecies] = V_domain[iSpecies];              }

        /*--- Compute the acoustic Riemann invariant that is extrapolated
           from the domain interior. ---*/
        Riemann   = 2.0*sqrt(SoundSpeed2)/Gamma_Minus_One;
        for (iDim = 0; iDim < nDim; iDim++)
          Riemann += Velocity[iDim]*UnitNormal[iDim];

        /*--- Total speed of sound ---*/
        SoundSpeed_Total2 = Gamma_Minus_One*(H_Total - (Energy + Pressure/Density)+0.5*Velocity2) + SoundSpeed2;

        /*--- Dot product of normal and flow direction. This should
           be negative due to outward facing boundary normal convention. ---*/
        alpha = 0.0;
        for (iDim = 0; iDim < nDim; iDim++)
          alpha += UnitNormal[iDim]*Flow_Dir[iDim];

        /*--- Coefficients in the quadratic equation for the velocity ---*/
        aa =  1.0 + 0.5*Gamma_Minus_One*alpha*alpha;
        bb = -1.0*Gamma_Minus_One*alpha*Riemann;
        cc =  0.5*Gamma_Minus_One*Riemann*Riemann
            -2.0*SoundSpeed_Total2/Gamma_Minus_One;

        /*--- Solve quadratic equation for velocity magnitude. Value must
           be positive, so the choice of root is clear. ---*/
        dd = bb*bb - 4.0*aa*cc;
        dd = sqrt(max(0.0,dd));
        Vel_Mag   = (-bb + dd)/(2.0*aa);
        Vel_Mag   = max(0.0,Vel_Mag);
        Velocity2 = Vel_Mag*Vel_Mag;

        /*--- Compute speed of sound from total speed of sound eqn. ---*/
        SoundSpeed2 = SoundSpeed_Total2 - 0.5*Gamma_Minus_One*Velocity2;

        /*--- Mach squared (cut between 0-1), use to adapt velocity ---*/
        Mach2 = Velocity2/SoundSpeed2;
        Mach2 = min(1.0,Mach2);
        Velocity2   = Mach2*SoundSpeed2;
        Vel_Mag     = sqrt(Velocity2);
        SoundSpeed2 = SoundSpeed_Total2 - 0.5*Gamma_Minus_One*Velocity2;

        /*--- Compute new velocity vector at the inlet ---*/
        for (iDim = 0; iDim < nDim; iDim++)
          Velocity[iDim] = Vel_Mag*Flow_Dir[iDim];

        /*--- Static temperature from the speed of sound relation ---*/
        Temperature = SoundSpeed2/(Gamma*Gas_Constant);
        Temperature_ve = V_domain[TVE_INDEX]; //TODO NEED TVE AS WELL

        /*--- Static pressure using isentropic relation at a point ---*/
        Pressure = P_Total*pow((Temperature/T_Total),Gamma/Gamma_Minus_One);

        /*--- Density at the inlet from the gas law ---*/
        Density = Pressure/(Gas_Constant*Temperature);
        //TODO NEED SPECIES DENSITIES

        /*--- Using pressure, density, & velocity, compute the energy ---*/
        Energy = Pressure/(Density*Gamma_Minus_One)+0.5*Velocity2;
        //NEED EVE AS WELL

        /*--- Conservative variables, using the derived quantities ---*/
        //TODO EVE
        for (iSpecies=0; iSpecies<nSpecies; iSpecies++)
          U_inlet[iSpecies] = 1.0*Density;
        for (iDim = 0; iDim < nDim; iDim++)
          U_inlet[nSpecies+iDim] = Velocity[iDim]*Density;
        U_inlet[nVar-2] = Energy*Density;
        U_inlet[nVar-1] = U_domain[nVar-1];

  /*--- Primitive variables, using the derived quantities ---*/
        //TODO, 1species only
        for (iSpecies=0; iSpecies<nSpecies; iSpecies++)
          V_inlet[iSpecies] = 1.0*Density;
        V_inlet[T_INDEX]   = Temperature;
        V_inlet[TVE_INDEX] = V_domain[TVE_INDEX];
        for (iDim = 0; iDim < nDim; iDim++)
          V_inlet[VEL_INDEX+iDim] = Velocity[iDim];
        V_inlet[P_INDEX]   = Pressure;
        V_inlet[RHO_INDEX] = Density;
        V_inlet[H_INDEX] = H_Total;
        V_inlet[A_INDEX] = sqrt(SoundSpeed2);
        V_inlet[RHOCVTR_INDEX] = V_domain[RHOCVTR_INDEX];
        V_inlet[RHOCVVE_INDEX] = V_domain[RHOCVVE_INDEX];
  
  break;
      
        /*--- Mass flow has been specified at the inlet. ---*/
//      case MASS_FLOW:

//        SU2_MPI::Error("BC_INLET: If you somehow got here....you are very special..", CURRENT_FUNCTION);

//        /*--- Retrieve the specified mass flow for the inlet. ---*/
//        Density  = config->GetInlet_Ttotal(Marker_Tag);
//        Vel_Mag  = config->GetInlet_Ptotal(Marker_Tag);
//        Flow_Dir = config->GetInlet_FlowDir(Marker_Tag);

//        /*--- Non-dim. the inputs if necessary. ---*/
//        Density /= config->GetDensity_Ref();
//        Vel_Mag /= config->GetVelocity_Ref();

//        /*--- Get primitives from current inlet state. ---*/
//        for (iDim = 0; iDim < nDim; iDim++)
//          Velocity[iDim] = nodes->GetVelocity(iPoint, iDim);
//        Pressure    = nodes->GetPressure(iPoint);
//        SoundSpeed2 = Gamma*Pressure/U_domain[0];

//        /*--- Compute the acoustic Riemann invariant that is extrapolated
//           from the domain interior. ---*/
//        Riemann = Two_Gamma_M1*sqrt(SoundSpeed2);
//        for (iDim = 0; iDim < nDim; iDim++)
//          Riemann += Velocity[iDim]*UnitNormal[iDim];

//        /*--- Speed of sound squared for fictitious inlet state ---*/
//        SoundSpeed2 = Riemann;
//        for (iDim = 0; iDim < nDim; iDim++)
//          SoundSpeed2 -= Vel_Mag*Flow_Dir[iDim]*UnitNormal[iDim];

//        SoundSpeed2 = max(0.0,0.5*Gamma_Minus_One*SoundSpeed2);
//        SoundSpeed2 = SoundSpeed2*SoundSpeed2;

//        /*--- Pressure for the fictitious inlet state ---*/
//        Pressure = SoundSpeed2*Density/Gamma;

//        /*--- Energy for the fictitious inlet state ---*/
//        Energy = Pressure/(Density*Gamma_Minus_One)+0.5*Vel_Mag*Vel_Mag;

//        /*--- Conservative variables, using the derived quantities ---*/
//        U_inlet[0] = Density;
//        for (iDim = 0; iDim < nDim; iDim++)
//          U_inlet[iDim+1] = Vel_Mag*Flow_Dir[iDim]*Density;
//        U_inlet[nDim+1] = Energy*Density;

//        /*--- Primitive variables, using the derived quantities ---*/
//        V_inlet[0] = Pressure / ( Gas_Constant * Density);
//        for (iDim = 0; iDim < nDim; iDim++)
//          V_inlet[iDim+1] = Vel_Mag*Flow_Dir[iDim];
//        V_inlet[nDim+1] = Pressure;
//        V_inlet[nDim+2] = Density;

//        break;
      }

      /*--- Set various quantities in the solver class ---*/
      conv_numerics->SetdPdU  (node_infty->GetdPdU(0),   nodes->GetdPdU(iPoint));
      conv_numerics->SetdTdU  (node_infty->GetdTdU(0),   nodes->GetdTdU(iPoint));
      conv_numerics->SetdTvedU(node_infty->GetdTvedU(0), nodes->GetdTvedU(iPoint));
      conv_numerics->SetEve   (node_infty->GetEve(0),    nodes->GetEve(iPoint));
      conv_numerics->SetCvve  (node_infty->GetCvve(0),   nodes->GetCvve(iPoint));
      conv_numerics->SetGamma (node_infty->GetGamma(0),  nodes->GetGamma(iPoint));

      conv_numerics->SetConservative(U_domain, U_inlet);
      conv_numerics->SetPrimitive(V_domain, V_inlet);

      /*--- Compute the residual using an upwind scheme ---*/
      auto residual = conv_numerics->ComputeResidual(config);

      LinSysRes.AddBlock(iPoint, residual);

      /*--- Jacobian contribution for implicit integration ---*/
      if (implicit) Jacobian.AddBlock2Diag(iPoint, residual.jacobian_i);

//      /*--- Viscous contribution ---*/
//      if (viscous) {

//        /*--- Set the normal vector and the coordinates ---*/
//        visc_numerics->SetNormal(Normal);
//        su2double Coord_Reflected[MAXNDIM];
//        GeometryToolbox::PointPointReflect(nDim, geometry->nodes->GetCoord(Point_Normal),
//                                                 geometry->nodes->GetCoord(iPoint), Coord_Reflected);
//        visc_numerics->SetCoord(geometry->nodes->GetCoord(), Coord_Reflected);

//        /*--- Primitive variables, and gradient ---*/
//        visc_numerics->SetPrimitive(V_domain, V_inlet);
//        visc_numerics->SetPrimVarGradient(nodes->GetGradient_Primitive(), nodes->GetGradient_Primitive());

//        /*--- Laminar viscosity ---*/
//        visc_numerics->SetLaminarViscosity(nodes->GetLaminarViscosity(), nodes->GetLaminarViscosity());

//        /*--- Compute and update residual ---*/
//        visc_numerics->ComputeResidual(Residual, Jacobian_i, Jacobian_j, config);
//        LinSysRes.SubtractBlock(iPoint, Residual);

//        /*--- Jacobian contribution for implicit integration ---*/
//        if (implicit)
//          Jacobian.SubtractBlock(iPoint, iPoint, Jacobian_i);
//      }
    }
  }

  /*--- Free locally allocated memory ---*/
  delete [] U_inlet;
  delete [] V_inlet;
  delete [] Normal;
  delete [] Ys;
}

void CNEMOEulerSolver::BC_Outlet(CGeometry *geometry, CSolver **solver_container,
                                 CNumerics *conv_numerics, CNumerics *visc_numerics, CConfig *config, unsigned short val_marker) {

  unsigned short iVar, iDim, iSpecies;
  unsigned long iVertex, iPoint;
  su2double Pressure, P_Exit, Velocity[3], Temperature, Tve, Velocity2, Entropy, Density,
  Riemann, Vn, SoundSpeed, Mach_Exit, Vn_Exit, Area, UnitNormal[3];
  vector<su2double> rhos;

  rhos.resize(nSpecies,0.0);

  string Marker_Tag = config->GetMarker_All_TagBound(val_marker);
  bool dynamic_grid = config->GetGrid_Movement();
  bool gravity      = config->GetGravityForce();
  bool implicit     = (config->GetKind_TimeIntScheme_Flow() == EULER_IMPLICIT);

  su2double *U_domain = new su2double[nVar];      su2double *U_outlet = new su2double[nVar];
  su2double *V_domain = new su2double[nPrimVar];  su2double *V_outlet = new su2double[nPrimVar];
  su2double *Normal   = new su2double[nDim];
  su2double *Ys       = new su2double[nSpecies];

  unsigned short T_INDEX       = nodes->GetTIndex();
  unsigned short TVE_INDEX     = nodes->GetTveIndex();
  unsigned short VEL_INDEX     = nodes->GetVelIndex();
  unsigned short P_INDEX       = nodes->GetPIndex();
  unsigned short RHO_INDEX     = nodes->GetRhoIndex();
  unsigned short H_INDEX       = nodes->GetHIndex();
  unsigned short A_INDEX       = nodes->GetAIndex();
  unsigned short RHOCVTR_INDEX = nodes->GetRhoCvtrIndex();
  unsigned short RHOCVVE_INDEX = nodes->GetRhoCvveIndex();

  /*--- Loop over all the vertices on this boundary marker ---*/
  for (iVertex = 0; iVertex < geometry->nVertex[val_marker]; iVertex++) {
    iPoint = geometry->vertex[val_marker][iVertex]->GetNode();

    /*--- Check if the node belongs to the domain (i.e., not a halo node) ---*/
    if (geometry->nodes->GetDomain(iPoint)) {

      /*--- Normal vector for this vertex (negate for outward convention) ---*/
      geometry->vertex[val_marker][iVertex]->GetNormal(Normal);
      for (iDim = 0; iDim < nDim; iDim++) Normal[iDim] = -Normal[iDim];
      conv_numerics->SetNormal(Normal);

      Area = GeometryToolbox::Norm(nDim, Normal);

      for (iDim = 0; iDim < nDim; iDim++)
        UnitNormal[iDim] = Normal[iDim]/Area;

      /*--- Current solution at this boundary node ---*/
      for (iVar = 0; iVar < nVar; iVar++)     U_domain[iVar] = nodes->GetSolution(iPoint, iVar);
      for (iVar = 0; iVar < nPrimVar; iVar++) V_domain[iVar] = nodes->GetPrimitive(iPoint, iVar);

      /*--- Initialize solution at outlet ---*/
      for (iVar = 0; iVar < nVar; iVar++)     U_outlet[iVar] = 0.0;
      for (iVar = 0; iVar < nPrimVar; iVar++) V_outlet[iVar] = 0.0;

      /*--- Build the fictitious intlet state based on characteristics ---*/

      /*--- Compute Gamma using domain state ---*/
      Gamma = nodes->GetGamma(iPoint);
      Gamma_Minus_One = Gamma - 1.0;

      /*--- Retrieve the specified back pressure for this outlet. ---*/
      if (gravity) P_Exit = config->GetOutlet_Pressure(Marker_Tag) - geometry->nodes->GetCoord(iPoint, nDim-1)*STANDARD_GRAVITY;
      else         P_Exit = config->GetOutlet_Pressure(Marker_Tag);

      /*--- Non-dim. the inputs if necessary. ---*/
      P_Exit = P_Exit/config->GetPressure_Ref();

      /*--- Check whether the flow is supersonic at the exit. The type
       of boundary update depends on this. ---*/
      Density = V_domain[RHO_INDEX];
      Velocity2 = 0.0; Vn = 0.0;
      for (iDim = 0; iDim < nDim; iDim++) {
        Velocity[iDim] = V_domain[VEL_INDEX+iDim];
        Velocity2 += Velocity[iDim]*Velocity[iDim];
        Vn += Velocity[iDim]*UnitNormal[iDim];
      }
      Temperature = V_domain[T_INDEX];
      Tve         = V_domain[TVE_INDEX];
      Pressure    = V_domain[P_INDEX];
      SoundSpeed  = V_domain[A_INDEX];
      Mach_Exit   = sqrt(Velocity2)/SoundSpeed;

      /*--- Compute Species Concentrations ---*/
      for (iSpecies =0; iSpecies<nSpecies;iSpecies++){
        Ys[iSpecies] = V_domain[iSpecies]/Density;
      }

      /*--- Recompute boundary state depending Mach number ---*/
      if (Mach_Exit >= 1.0) {

        /*--- Supersonic exit flow: there are no incoming characteristics,
         so no boundary condition is necessary. Set outlet state to current
         state so that upwinding handles the direction of propagation. ---*/
        for (iVar = 0; iVar < nVar; iVar++)     U_outlet[iVar] = U_domain[iVar];
        for (iVar = 0; iVar < nPrimVar; iVar++) V_outlet[iVar] = V_domain[iVar];

      } else {

        /*--- Subsonic exit flow: there is one incoming characteristic,
         therefore one variable can be specified (back pressure) and is used
         to update the conservative variables. Compute the entropy and the
         acoustic Riemann variable. These invariants, as well as the
         tangential velocity components, are extrapolated. The Temperatures
         (T and Tve) and species concentraition are also assumed to be extrapolated.
         ---*/

        Entropy = Pressure*pow(1.0/Density,Gamma);
        Riemann = Vn + 2.0*SoundSpeed/Gamma_Minus_One;

        /*--- Compute the new fictious state at the outlet ---*/
        //     U: [rho1, ..., rhoNs, rhou, rhov, rhow, rhoe, rhoeve]^T
        //     V: [rho1, ..., rhoNs, T, Tve, u, v, w, P, rho, h, a, rhoCvtr, rhoCvve]^T
        Density    = pow(P_Exit/Entropy,1.0/Gamma);
        Pressure   = P_Exit;
        SoundSpeed = sqrt(Gamma*P_Exit/Density);
        Vn_Exit    = Riemann - 2.0*SoundSpeed/Gamma_Minus_One;
        Velocity2  = 0.0;
        for (iDim = 0; iDim < nDim; iDim++) {
          Velocity[iDim] = Velocity[iDim] + (Vn_Exit-Vn)*UnitNormal[iDim];
          Velocity2 += Velocity[iDim]*Velocity[iDim];
        }

        /*--- Primitive variables, using the derived quantities ---*/
        for (iSpecies = 0; iSpecies < nSpecies; iSpecies ++){
          V_outlet[iSpecies] = Ys[iSpecies]*Density;
          rhos[iSpecies]     = V_outlet[iSpecies];
        }

        V_outlet[T_INDEX]     = V_domain[T_INDEX];
        V_outlet[TVE_INDEX]   = V_domain[TVE_INDEX];

        for (iDim = 0; iDim < nDim; iDim++){
          V_outlet[VEL_INDEX+iDim] = Velocity[iDim];
        }

        V_outlet[P_INDEX]     = Pressure;
        V_outlet[RHO_INDEX]   = Density;
        V_outlet[A_INDEX]     = SoundSpeed;

        /*--- Set mixture state and compute quantities ---*/
        FluidModel->SetTDStateRhosTTv(rhos, Temperature, Tve);
        V_outlet[RHOCVTR_INDEX] = FluidModel->ComputerhoCvtr();
        V_outlet[RHOCVVE_INDEX] = FluidModel->ComputerhoCvve();

        const auto& energies = FluidModel->ComputeMixtureEnergies();

        /*--- Conservative variables, using the derived quantities ---*/
        for (iSpecies = 0; iSpecies < nSpecies; iSpecies ++){
          U_outlet[iSpecies] = V_outlet[iSpecies];
        }

        for (iDim = 0; iDim < nDim; iDim++)
          U_outlet[nSpecies+iDim] = Velocity[iDim]*Density;

        U_outlet[nVar-2] = (energies[0] + 0.5*Velocity2) * Density;
        U_outlet[nVar-1] = energies[1] * Density;

      }

      /*--- Setting Last remaining variables ---*/
      V_outlet[H_INDEX]= (U_outlet[nVar-2]+Pressure)/Density;

      /*--- Set various quantities in the solver class ---*/
      conv_numerics->SetConservative(U_domain, U_outlet);
      conv_numerics->SetPrimitive(V_domain,V_outlet);

      if (dynamic_grid)
        conv_numerics->SetGridVel(geometry->nodes->GetGridVel(iPoint), geometry->nodes->GetGridVel(iPoint));

      /*--- Passing supplementary information to CNumerics ---*/
      conv_numerics->SetdPdU  (nodes->GetdPdU(iPoint),   node_infty->GetdPdU(0));
      conv_numerics->SetdTdU  (nodes->GetdTdU(iPoint),   node_infty->GetdTdU(0));
      conv_numerics->SetdTvedU(nodes->GetdTvedU(iPoint), node_infty->GetdTvedU(0));
      conv_numerics->SetEve   (nodes->GetEve(iPoint),    node_infty->GetEve(0));
      conv_numerics->SetCvve  (nodes->GetCvve(iPoint),   node_infty->GetCvve(0));
      conv_numerics->SetGamma (nodes->GetGamma(iPoint),  node_infty->GetGamma(0));

      /*--- Compute the residual using an upwind scheme ---*/
      auto residual = conv_numerics->ComputeResidual(config);
      LinSysRes.AddBlock(iPoint, residual);

      /*--- Jacobian contribution for implicit integration ---*/
      if (implicit)
        Jacobian.AddBlock2Diag(iPoint, residual.jacobian_i);

      /*--- Viscous contribution ---*/
//      if (viscous) {

//        /*--- Set the normal vector and the coordinates ---*/
//        visc_numerics->SetNormal(Normal);
//        su2double Coord_Reflected[MAXNDIM];
//        GeometryToolbox::PointPointReflect(nDim, geometry->nodes->GetCoord(Point_Normal),
//                                                 geometry->nodes->GetCoord(iPoint), Coord_Reflected);
//        visc_numerics->SetCoord(geometry->nodes->GetCoord(), Coord_Reflected);

//        /*--- Primitive variables, and gradient ---*/
//        visc_numerics->SetPrimitive(V_domain, V_outlet);
//        visc_numerics->SetPrimVarGradient(nodes->GetGradient_Primitive(), nodes->GetGradient_Primitive());

//        /*--- Conservative variables, and gradient ---*/
//        visc_numerics->SetConservative(U_domain, U_outlet);
//        visc_numerics->SetConsVarGradient(nodes->GetGradient(), node_infty->GetGradient() );


//        /*--- Pass supplementary information to CNumerics ---*/
//        visc_numerics->SetdPdU(nodes->GetdPdU(), node_infty->GetdPdU());
//        visc_numerics->SetdTdU(nodes->GetdTdU(), node_infty->GetdTdU());
//        visc_numerics->SetdTvedU(nodes->GetdTvedU(), node_infty->GetdTvedU());

//        /*--- Species diffusion coefficients ---*/
//        visc_numerics->SetDiffusionCoeff(nodes->GetDiffusionCoeff(),
//                                         node_infty->GetDiffusionCoeff() );

//        /*--- Laminar viscosity ---*/
//        visc_numerics->SetLaminarViscosity(nodes->GetLaminarViscosity(),
//                                           node_infty->GetLaminarViscosity() );

//        /*--- Thermal conductivity ---*/
//        visc_numerics->SetThermalConductivity(nodes->GetThermalConductivity(),
//                                              node_infty->GetThermalConductivity());

//        /*--- Vib-el. thermal conductivity ---*/
//        visc_numerics->SetThermalConductivity_ve(nodes->GetThermalConductivity_ve(),
//                                                 node_infty->GetThermalConductivity_ve() );

//        /*--- Laminar viscosity ---*/
//        visc_numerics->SetLaminarViscosity(nodes->GetLaminarViscosity(), nodes->GetLaminarViscosity());

//        /*--- Compute and update residual ---*/
//        visc_numerics->ComputeResidual(Residual, Jacobian_i, Jacobian_j, config);
//        LinSysRes.SubtractBlock(iPoint, Residual);

//        /*--- Jacobian contribution for implicit integration ---*/
//        if (implicit)
//          Jacobian.SubtractBlock2Diag(iPoint, residual.jacobian_i);
//      }
    }
  }

  /*--- Free locally allocated memory ---*/
  delete [] U_domain;
  delete [] U_outlet;
  delete [] V_domain;
  delete [] V_outlet;
  delete [] Normal;
  delete [] Ys;

}

void CNEMOEulerSolver::BC_Supersonic_Inlet(CGeometry *geometry, CSolver **solver_container,
                                           CNumerics *conv_numerics, CNumerics *visc_numerics, CConfig *config, unsigned short val_marker) {

SU2_MPI::Error("BC_SUPERSONIC_INLET: Not operational in NEMO.", CURRENT_FUNCTION);

//  unsigned short iDim, iVar;
//  unsigned long iVertex, iPoint, Point_Normal;
//  su2double Density, Pressure, Temperature, Temperature_ve, Energy, *Velocity, Velocity2, soundspeed;
//  su2double Gas_Constant = config->GetGas_ConstantND();
//
//  bool implicit = (config->GetKind_TimeIntScheme_Flow() == EULER_IMPLICIT);
//  bool dynamic_grid  = config->GetGrid_Movement();
//  bool viscous              = config->GetViscous();
//  string Marker_Tag = config->GetMarker_All_TagBound(val_marker);
//
//  su2double RuSI  = UNIVERSAL_GAS_CONSTANT;
//  su2double Ru = 1000.0*RuSI;
//
//  su2double *U_inlet = new su2double[nVar];     su2double *U_domain = new su2double[nVar];
//  su2double *V_inlet = new su2double[nPrimVar]; su2double *V_domain = new su2double[nPrimVar];
//  su2double *Normal = new su2double[nDim];

/* ----------------------------------------------------------------------------- */
/* ----------------------------------------------------------------------------- */
/* The block of code commented below needs to be updated to use Fluidmodel class */
/* ----------------------------------------------------------------------------- */
/* ----------------------------------------------------------------------------- */

//  /*--- Supersonic inlet flow: there are no outgoing characteristics,
//   so all flow variables can be imposed at the inlet.
//   First, retrieve the specified values for the primitive variables. ---*/
//  //ASSUME TVE = T for the time being
//  auto Mass_Frac      = config->GetInlet_MassFrac(Marker_Tag);
//  Temperature    = config->GetInlet_Temperature(Marker_Tag);
//  Pressure       = config->GetInlet_Pressure(Marker_Tag);
//  Velocity       = config->GetInlet_Velocity(Marker_Tag);
//  Temperature_ve = Temperature;
//
//  /*--- Compute Density and Species Densities ---*/
//  for (iSpecies = 0; iSpecies < nHeavy; iSpecies++)
//    denom += Mass_Frac[iSpecies] * (Ru/Ms[iSpecies]) * Temperature;
//  for (iSpecies = 0; iSpecies < nEl; iSpecies++)
//    denom += Mass_Frac[nSpecies-1] * (Ru/Ms[nSpecies-1]) * Temperature_ve;
//  Density = Pressure / denom;
//
//  /*--- Compute Soundspeed and Velocity squared ---*/
//  for (iSpecies = 0; iSpecies < nHeavy; iSpecies++) {
//    conc += Mass_Frac[iSpecies]*Density/Ms[iSpecies];
//    rhoCvtr += Density*Mass_Frac[iSpecies] * (3.0/2.0 + xi[iSpecies]/2.0) * Ru/Ms[iSpecies];
//  }
//  soundspeed = sqrt((1.0 + Ru/rhoCvtr*conc) * Pressure/Density);
//
//  Velocity2 = 0.0;
//  for (iDim = 0; iDim < nDim; iDim++)
//    Velocity2 += Velocity[iDim]*Velocity[iDim];
//
//  /*--- Non-dim. the inputs if necessary. ---*/
//  // Need to update this portion
//  //Temperature = Temperature/config->GetTemperature_Ref();
//  //Pressure    = Pressure/config->GetPressure_Ref();
//  //Density     = Density/config->GetDensity_Ref();
//  //for (iDim = 0; iDim < nDim; iDim++)
//  //  Velocity[iDim] = Velocity[iDim]/config->GetVelocity_Ref();
//
//  /*--- Compute energy (RRHO) from supplied primitive quanitites ---*/
//  for (iSpecies = 0; iSpecies < nHeavy; iSpecies++) {
//
//    // Species density
//    rhos = Mass_Frac[iSpecies]*Density;
//
//    // Species formation energy
//    Ef = hf[iSpecies] - Ru/Ms[iSpecies]*Tref[iSpecies];
//
//    // Species vibrational energy
//    if (thetav[iSpecies] != 0.0)
//      Ev = Ru/Ms[iSpecies] * thetav[iSpecies] / (exp(thetav[iSpecies]/Temperature_ve)-1.0);
//    else
//      Ev = 0.0;
//
//    // Species electronic energy
//    num = 0.0;
//    denom = g[iSpecies][0] * exp(thetae[iSpecies][0]/Temperature_ve);
//    for (iEl = 1; iEl < nElStates[iSpecies]; iEl++) {
//      num   += g[iSpecies][iEl] * thetae[iSpecies][iEl] * exp(-thetae[iSpecies][iEl]/Temperature_ve);
//      denom += g[iSpecies][iEl] * exp(-thetae[iSpecies][iEl]/Temperature_ve);
//    }
//    Ee = Ru/Ms[iSpecies] * (num/denom);
//
//    // Mixture total energy
//    rhoE += rhos * ((3.0/2.0+xi[iSpecies]/2.0) * Ru/Ms[iSpecies] * (Temperature-Tref[iSpecies])
//                    + Ev + Ee + Ef + 0.5*Velocity2);
//
//    // Mixture vibrational-electronic energy
//    rhoEve += rhos * (Ev + Ee);
//  }
//
//  /*--- Setting Conservative Variables ---*/
//  for (iSpecies = 0; iSpecies < nSpecies; iSpecies++)
//    U_inlet[iSpecies] = Mass_Frac[iSpecies]*Density;
//  for (iDim = 0; iDim < nDim; iDim++)
//    U_inlet[nSpecies+iDim] = Density*Velocity[iDim];
//  U_inlet[nVar-2] = rhoE;
//  U_inlet[nVar-1] = rhoEve;
//
//  /*--- Setting Primitive Vaariables ---*/
//  for (iSpecies = 0; iSpecies < nSpecies; iSpecies++)
//    V_inlet[iSpecies] = Mass_Frac[iSpecies]*Density;
//  V_inlet[nSpecies] = Temperature;
//  V_inlet[nSpecies+1] = Temperature_ve;
//  for (iDim = 0; iDim < nDim; iDim++)
//    V_inlet[nSpecies+2+iDim] = Velocity[iDim];
//  V_inlet[nSpecies+2+nDim] = Pressure;
//  V_inlet[nSpecies+3+nDim] = Density;
//  V_inlet[nSpecies+4+nDim] = rhoE+Pressure/Density;
//  V_inlet[nSpecies+5+nDim] = soundspeed;
//  V_inlet[nSpecies+6+nDim] = rhoCvtr;

/* ----------------------------------------------------------------------------- */
/* ----------------------------------------------------------------------------- */
/* The block of code that needs to be updated to use Fluidmodel class end here   */
/* ----------------------------------------------------------------------------- */
/* ----------------------------------------------------------------------------- */

//  //This requires Newtown Raphson.....So this is not currently operational (See Deathstar)
//  //V_inlet[nSpecies+7+nDim] = rhoCvve;
//
//  /*--- Loop over all the vertices on this boundary marker ---*/
//  for(iVertex = 0; iVertex < geometry->nVertex[val_marker]; iVertex++) {
//    iPoint = geometry->vertex[val_marker][iVertex]->GetNode();
//
//    /*--- Check if the node belongs to the domain (i.e, not a halo node) ---*/
//    if (geometry->nodes->GetDomain(iPoint)) {
//
//      /*--- Index of the closest interior node ---*/
//      Point_Normal = geometry->vertex[val_marker][iVertex]->GetNormal_Neighbor();
//
//      /*--- Current solution at this boundary node ---*/
//      for (iVar = 0; iVar < nVar; iVar++) U_domain[iVar] = nodes->GetSolution(iPoint,iVar);
//      for (iVar = 0; iVar < nPrimVar; iVar++) V_domain[iVar] = nodes->GetPrimitive(iPoint,iVar);
//
//      /*--- Normal vector for this vertex (negate for outward convention) ---*/
//      geometry->vertex[val_marker][iVertex]->GetNormal(Normal);
//      for (iDim = 0; iDim < nDim; iDim++) Normal[iDim] = -Normal[iDim];
//
//      su2double Area = 0.0;
//      for (iDim = 0; iDim < nDim; iDim++)
//        Area += Normal[iDim]*Normal[iDim];
//      Area = sqrt (Area);
//
//      /*--- Set various quantities in the solver class ---*/
//      conv_numerics->SetNormal(Normal);
//      conv_numerics->SetConservative(U_domain, U_inlet);
//      conv_numerics->SetPrimitive(V_domain, V_inlet);
//
//      /*--- Pass supplementary info to CNumerics ---*/
//      conv_numerics->SetdPdU(nodes->GetdPdU(iPoint), node_infty->GetdPdU(0));
//      conv_numerics->SetdTdU(nodes->GetdTdU(iPoint), node_infty->GetdTdU(0));
//      conv_numerics->SetdTvedU(nodes->GetdTvedU(iPoint), node_infty->GetdTvedU(0));
//      conv_numerics->SetEve(nodes->GetEve(iPoint), node_infty->GetEve(0));
//      conv_numerics->SetCvve(nodes->GetCvve(iPoint), node_infty->GetCvve(0));
//
//      if (dynamic_grid)
//        conv_numerics->SetGridVel(geometry->nodes->GetGridVel(iPoint),
//                                  geometry->nodes->GetGridVel(iPoint));
//
//      /*--- Compute the residual using an upwind scheme ---*/
//      auto residual = conv_numerics->ComputeResidual(config);
//      LinSysRes.AddBlock(iPoint, residual);
//
//      /*--- Jacobian contribution for implicit integration ---*/
//      //if (implicit)
//      //  Jacobian.AddBlock2Daig(iPoint, residual.jacobian_i);
//
//      /*--- Viscous contribution ---*/
//      if (viscous) {
//
//        /*--- Set the normal vector and the coordinates ---*/
//        visc_numerics->SetNormal(Normal);
//        su2double Coord_Reflected[MAXNDIM];
//        GeometryToolbox::PointPointReflect(nDim, geometry->nodes->GetCoord(Point_Normal),
//                                           geometry->nodes->GetCoord(iPoint), Coord_Reflected);
//        visc_numerics->SetCoord(geometry->nodes->GetCoord(iPoint), Coord_Reflected);
//
//        /*--- Primitive variables, and gradient ---*/
//        visc_numerics->SetPrimitive(V_domain, V_inlet);
//        visc_numerics->SetPrimVarGradient(nodes->GetGradient_Primitive(iPoint), nodes->GetGradient_Primitive(iPoint));
//
//        /*--- Laminar viscosity ---*/
//        visc_numerics->SetLaminarViscosity(nodes->GetLaminarViscosity(iPoint), nodes->GetLaminarViscosity(iPoint));
//
//        /*--- Compute and update residual ---*/
//        auto residual = visc_numerics->ComputeResidual(config);
//        LinSysRes.SubtractBlock(iPoint, residual);
//
//        /*--- Jacobian contribution for implicit integration ---*/
//        //if (implicit)
//        //  Jacobian.SubtractBlock(iPoint, residual.jacobian_i);
//      }
//
//    }
//  }
//
//  /*--- Free locally allocated memory ---*/
//  delete [] U_domain;
//  delete [] U_inlet;
//  delete [] V_domain;
//  delete [] V_inlet;
//  delete [] Normal;

}

void CNEMOEulerSolver::BC_Supersonic_Outlet(CGeometry *geometry, CSolver **solver_container,
                                            CNumerics *conv_numerics, CNumerics *visc_numerics, CConfig *config, unsigned short val_marker) {
  unsigned short iDim;
  unsigned long iVertex, iPoint;
  su2double *V_outlet, *V_domain;
  su2double *U_outlet, *U_domain;

  bool implicit     = (config->GetKind_TimeIntScheme_Flow() == EULER_IMPLICIT);
  bool dynamic_grid = config->GetGrid_Movement();
  string Marker_Tag = config->GetMarker_All_TagBound(val_marker);

  su2double *Normal = new su2double[nDim];

  /*--- Supersonic outlet flow: there are no ingoing characteristics,
   so all flow variables can should be interpolated from the domain. ---*/

  /*--- Loop over all the vertices on this boundary marker ---*/
  for (iVertex = 0; iVertex < geometry->nVertex[val_marker]; iVertex++) {

    iPoint = geometry->vertex[val_marker][iVertex]->GetNode();

    /*--- Check if the node belongs to the domain (i.e, not a halo node) ---*/
    if (geometry->nodes->GetDomain(iPoint)) {

      /*--- Current solution at this boundary node ---*/
      V_domain = nodes->GetPrimitive(iPoint);
      U_domain = nodes->GetSolution(iPoint);

      /*--- Allocate the value at the outlet ---*/
      V_outlet = V_domain;
      U_outlet = U_domain;

      /*--- Normal vector for this vertex (negate for outward convention) ---*/
      geometry->vertex[val_marker][iVertex]->GetNormal(Normal);
      for (iDim = 0; iDim < nDim; iDim++) Normal[iDim] = -Normal[iDim];

      /*--- Set various quantities in the solver class ---*/
      conv_numerics->SetNormal(Normal);
      conv_numerics->SetPrimitive(V_domain, V_outlet);
      conv_numerics->SetConservative(U_domain, U_outlet);

      /*--- Pass supplementary information to CNumerics ---*/
      conv_numerics->SetdPdU  (nodes->GetdPdU(iPoint),   nodes->GetdPdU(iPoint));
      conv_numerics->SetdTdU  (nodes->GetdTdU(iPoint),   nodes->GetdTdU(iPoint));
      conv_numerics->SetdTvedU(nodes->GetdTvedU(iPoint), nodes->GetdTvedU(iPoint));
      conv_numerics->SetEve   (nodes->GetEve(iPoint),    nodes->GetEve(iPoint));
      conv_numerics->SetCvve  (nodes->GetCvve(iPoint),   nodes->GetCvve(iPoint));
      conv_numerics->SetGamma (nodes->GetGamma(iPoint),  nodes->GetGamma(iPoint));

      if (dynamic_grid)
        conv_numerics->SetGridVel(geometry->nodes->GetGridVel(iPoint),
                                  geometry->nodes->GetGridVel(iPoint));

      /*--- Compute the residual using an upwind scheme ---*/
      auto residual = conv_numerics->ComputeResidual(config);
      LinSysRes.AddBlock(iPoint, residual);

      /*--- Jacobian contribution for implicit integration ---*/
      if (implicit)
        Jacobian.AddBlock2Diag(iPoint, residual.jacobian_i);
    }
  }

  /*--- Free locally allocated memory ---*/
  delete [] Normal;

}<|MERGE_RESOLUTION|>--- conflicted
+++ resolved
@@ -1648,17 +1648,11 @@
 
 void CNEMOEulerSolver::BC_Inlet(CGeometry *geometry, CSolver **solver_container,
                                 CNumerics *conv_numerics, CNumerics *visc_numerics, CConfig *config, unsigned short val_marker) {
-<<<<<<< HEAD
 
   unsigned short iVar, iDim, iSpecies, nSpecies,
       RHO_INDEX, T_INDEX, TVE_INDEX, VEL_INDEX, H_INDEX, A_INDEX, P_INDEX,
       RHOCVTR_INDEX, RHOCVVE_INDEX;
-=======
-  SU2_MPI::Error("BC_INLET: Not operational in NEMO.", CURRENT_FUNCTION);
-
-  unsigned short iVar, iDim, iSpecies, RHO_INDEX, nSpecies;
-
->>>>>>> 5fa720cf
+
   unsigned long iVertex, iPoint;
   su2double  T_Total, P_Total, Velocity[3], Velocity2, H_Total, Temperature, Riemann,
   Temperature_ve, Pressure, Density, Energy, Mach2, SoundSpeed2, SoundSpeed_Total2, Vel_Mag,
