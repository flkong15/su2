--- conflicted
+++ resolved
@@ -26,92 +26,13 @@
  */
 
 #include "../../include/solvers/CDiscAdjSolver.hpp"
+
+#include "../../../Common/include/parallelization/omp_structure.hpp"
 #include "../../../Common/include/toolboxes/geometry_toolbox.hpp"
-#include "../../../Common/include/parallelization/omp_structure.hpp"
-
-<<<<<<< HEAD
-CDiscAdjSolver::CDiscAdjSolver(CGeometry *geometry, CConfig *config, CSolver *direct_solver,
-                               unsigned short Kind_Solver, unsigned short iMesh) : CSolver() {
-
-    adjoint = true;
-
-    nVar = direct_solver->GetnVar();
-    nDim = geometry->GetnDim();
-
-    /*--- Initialize arrays to NULL ---*/
-
-    /*-- Store some information about direct solver ---*/
-    this->KindDirect_Solver = Kind_Solver;
-    this->direct_solver = direct_solver;
-
-    nMarker      = config->GetnMarker_All();
-    nPoint       = geometry->GetnPoint();
-    nPointDomain = geometry->GetnPointDomain();
-
-    omp_chunk_size = computeStaticChunkSize(nPoint, omp_get_max_threads(), OMP_MAX_SIZE);
-
-    /*--- Define some auxiliary vectors related to the residual ---*/
-
-    Residual_RMS.resize(nVar,1.0);
-    Residual_Max.resize(nVar,1.0);
-    Point_Max.resize(nVar,0);
-    Point_Max_Coord.resize(nVar,nDim) = su2double(0.0);
-
-    /*--- Define some auxiliary vectors related to the residual for problems with a BGS strategy---*/
-
-    if (config->GetMultizone_Residual()) {
-
-        Residual_BGS.resize(nVar,1.0);
-        Residual_Max_BGS.resize(nVar,1.0);
-        Point_Max_BGS.resize(nVar,0);
-        Point_Max_Coord_BGS.resize(nVar,nDim) = su2double(0.0);
-    }
-
-    /*--- Sensitivity definition and coefficient in all the markers ---*/
-
-    CSensitivity.resize(nMarker);
-    for (auto iMarker = 0ul; iMarker < nMarker; iMarker++) {
-        const auto nVertex = geometry->nVertex[iMarker];
-        CSensitivity[iMarker].resize(nVertex, 0.0);
-    }
-
-    Sens_Geo.resize(config->GetnMarker_Monitoring(), 0.0);
-
-    /*--- Initialize the discrete adjoint solution to zero everywhere. ---*/
-
-    if (nVar > MAXNVAR) {
-        SU2_MPI::Error("Oops! The CDiscAdjResidualSolver static array sizes are not large enough.",CURRENT_FUNCTION);
-    }
-
-    vector<su2double> Solution(nVar,1e-16);
-    nodes = new CDiscAdjVariable(Solution.data(), nPoint, nDim, nVar, config);
-    SetBaseClassPointerToNodes();
-
-    switch(KindDirect_Solver) {
-        case RUNTIME_FLOW_SYS:
-            SolverName = "ADJ.FLOW";
-            break;
-        case RUNTIME_HEAT_SYS:
-            SolverName = "ADJ.HEAT";
-            break;
-        case RUNTIME_TURB_SYS:
-            SolverName = "ADJ.TURB";
-            break;
-        case RUNTIME_SPECIES_SYS:
-            SolverName = "ADJ.SPECIES";
-            break;
-        case RUNTIME_RADIATION_SYS:
-            SolverName = "ADJ.RAD";
-            break;
-        default:
-            SolverName = "ADJ.SOL";
-            break;
-    }
-=======
-CDiscAdjSolver::CDiscAdjSolver(CGeometry *geometry, CConfig *config, CSolver *direct_sol,
-                               unsigned short Kind_Solver, unsigned short iMesh)  : CSolver() {
-
-  /*-- Store some information about direct solver ---*/
+
+CDiscAdjSolver::CDiscAdjSolver(CGeometry* geometry, CConfig* config, CSolver* direct_sol, unsigned short Kind_Solver,
+                               unsigned short iMesh) : CSolver() {
+  /*-- Store some information about direct solver. ---*/
 
   KindDirect_Solver = Kind_Solver;
   direct_solver = direct_sol;
@@ -121,30 +42,29 @@
   nVar = direct_solver->GetnVar();
   nDim = geometry->GetnDim();
 
-  nMarker      = config->GetnMarker_All();
-  nPoint       = geometry->GetnPoint();
+  nMarker = config->GetnMarker_All();
+  nPoint = geometry->GetnPoint();
   nPointDomain = geometry->GetnPointDomain();
 
   omp_chunk_size = computeStaticChunkSize(nPoint, omp_get_max_threads(), OMP_MAX_SIZE);
 
-  /*--- Define some auxiliary vectors related to the residual ---*/
-
-  Residual_RMS.resize(nVar,1.0);
-  Residual_Max.resize(nVar,1.0);
-  Point_Max.resize(nVar,0);
-  Point_Max_Coord.resize(nVar,nDim) = su2double(0.0);
-
-  /*--- Define some auxiliary vectors related to the residual for problems with a BGS strategy---*/
-
-  if (config->GetMultizone_Residual()){
-
-    Residual_BGS.resize(nVar,1.0);
-    Residual_Max_BGS.resize(nVar,1.0);
-    Point_Max_BGS.resize(nVar,0);
-    Point_Max_Coord_BGS.resize(nVar,nDim) = su2double(0.0);
-  }
-
-  /*--- Sensitivity definition and coefficient in all the markers ---*/
+  /*--- Define some auxiliary vectors related to the residual. ---*/
+
+  Residual_RMS.resize(nVar, 1.0);
+  Residual_Max.resize(nVar, 1.0);
+  Point_Max.resize(nVar, 0);
+  Point_Max_Coord.resize(nVar, nDim) = su2double(0.0);
+
+  /*--- Define some auxiliary vectors related to the residual for problems with a BGS strategy. ---*/
+
+  if (config->GetMultizone_Residual()) {
+    Residual_BGS.resize(nVar, 1.0);
+    Residual_Max_BGS.resize(nVar, 1.0);
+    Point_Max_BGS.resize(nVar, 0);
+    Point_Max_Coord_BGS.resize(nVar, nDim) = su2double(0.0);
+  }
+
+  /*--- Sensitivity definition and coefficient in all the markers. ---*/
 
   CSensitivity.resize(nMarker);
   for (auto iMarker = 0ul; iMarker < nMarker; iMarker++) {
@@ -157,10 +77,10 @@
   /*--- Initialize the discrete adjoint solution to zero everywhere. ---*/
 
   if (nVar > MAXNVAR) {
-    SU2_MPI::Error("Oops! The CDiscAdjSolver static array sizes are not large enough.",CURRENT_FUNCTION);
-  }
-
-  vector<su2double> Solution(nVar,1e-16);
+    SU2_MPI::Error("Oops! The CDiscAdjSolver static array sizes are not large enough.", CURRENT_FUNCTION);
+  }
+
+  vector<su2double> Solution(nVar, 1e-16);
   nodes = new CDiscAdjVariable(Solution.data(), nPoint, nDim, nVar, config);
   SetBaseClassPointerToNodes();
 
@@ -169,694 +89,600 @@
   const auto nVarExtra = direct_solver->RegisterSolutionExtra(true, config);
   nodes->AllocateAdjointSolutionExtra(nVarExtra);
 
-  switch(KindDirect_Solver){
-  case RUNTIME_FLOW_SYS:
-    SolverName = "ADJ.FLOW";
-    break;
-  case RUNTIME_HEAT_SYS:
-    SolverName = "ADJ.HEAT";
-    break;
-  case RUNTIME_TURB_SYS:
-    SolverName = "ADJ.TURB";
-    break;
-  case RUNTIME_SPECIES_SYS:
-    SolverName = "ADJ.SPECIES";
-    break;
-  case RUNTIME_RADIATION_SYS:
-    SolverName = "ADJ.RAD";
-    break;
-  default:
-    SolverName = "ADJ.SOL";
-    break;
-  }
->>>>>>> fc1b39ec
+  switch (KindDirect_Solver) {
+    case RUNTIME_FLOW_SYS:
+      SolverName = "ADJ.FLOW";
+      break;
+    case RUNTIME_HEAT_SYS:
+      SolverName = "ADJ.HEAT";
+      break;
+    case RUNTIME_TURB_SYS:
+      SolverName = "ADJ.TURB";
+      break;
+    case RUNTIME_SPECIES_SYS:
+      SolverName = "ADJ.SPECIES";
+      break;
+    case RUNTIME_RADIATION_SYS:
+      SolverName = "ADJ.RAD";
+      break;
+    default:
+      SolverName = "ADJ.SOL";
+      break;
+  }
 }
 
 CDiscAdjSolver::~CDiscAdjSolver(void) { delete nodes; }
 
-void CDiscAdjSolver::SetRecording(CGeometry* geometry, CConfig *config) {
-
-    const bool time_n1_needed = config->GetTime_Marching() == TIME_MARCHING::DT_STEPPING_2ND;
-    const bool time_n_needed = (config->GetTime_Marching() == TIME_MARCHING::DT_STEPPING_1ST) || time_n1_needed;
-
-    /*--- Reset the solution to the initial (converged) solution ---*/
-
+void CDiscAdjSolver::SetRecording(CGeometry * geometry, CConfig * config) {
+  const bool time_n1_needed = config->GetTime_Marching() == TIME_MARCHING::DT_STEPPING_2ND;
+  const bool time_n_needed = (config->GetTime_Marching() == TIME_MARCHING::DT_STEPPING_1ST) || time_n1_needed;
+
+  /*--- Reset the solution to the initial (converged) solution. ---*/
+
+  SU2_OMP_FOR_STAT(omp_chunk_size)
+  for (auto iPoint = 0ul; iPoint < nPoint; iPoint++) {
+    direct_solver->GetNodes()->SetSolution(iPoint, nodes->GetSolution_Direct(iPoint));
+  }
+  END_SU2_OMP_FOR
+
+  if (time_n_needed) {
     SU2_OMP_FOR_STAT(omp_chunk_size)
     for (auto iPoint = 0ul; iPoint < nPoint; iPoint++) {
-        direct_solver->GetNodes()->SetSolution(iPoint, nodes->GetSolution_Direct(iPoint));
+      for (auto iVar = 0u; iVar < nVar; iVar++) {
+        AD::ResetInput(direct_solver->GetNodes()->GetSolution_time_n(iPoint)[iVar]);
+      }
     }
     END_SU2_OMP_FOR
-
-    if (time_n_needed) {
-        SU2_OMP_FOR_STAT(omp_chunk_size)
-        for (auto iPoint = 0ul; iPoint < nPoint; iPoint++) {
-            for (auto iVar = 0u; iVar < nVar; iVar++) {
-                AD::ResetInput(direct_solver->GetNodes()->GetSolution_time_n(iPoint)[iVar]);
-            }
-        }
-        END_SU2_OMP_FOR
-    }
-    if (time_n1_needed) {
-        SU2_OMP_FOR_STAT(omp_chunk_size)
-        for (auto iPoint = 0ul; iPoint < nPoint; iPoint++) {
-            for (auto iVar = 0u; iVar < nVar; iVar++) {
-                AD::ResetInput(direct_solver->GetNodes()->GetSolution_time_n1(iPoint)[iVar]);
-            }
-        }
-        END_SU2_OMP_FOR
-    }
-
-    /*--- Set the Jacobian to zero since this is not done inside the fluid iteration
-     * when running the discrete adjoint solver. ---*/
-
-    direct_solver->Jacobian.SetValZero();
-
-    /*--- Set indices to zero ---*/
-
-    RegisterVariables(geometry, config, true);
-
-}
-
-void CDiscAdjSolver::RegisterSolution(CGeometry *geometry, CConfig *config) {
-
-    const bool time_n1_needed = (config->GetTime_Marching() == TIME_MARCHING::DT_STEPPING_2ND);
-    const bool time_n_needed  = (config->GetTime_Marching() == TIME_MARCHING::DT_STEPPING_1ST) || time_n1_needed;
-
-    /*--- Register solution at all necessary time instances and other variables on the tape ---*/
-
-    /*--- Boolean true indicates that an input is registered ---*/
-    direct_solver->GetNodes()->RegisterSolution(true);
-
-<<<<<<< HEAD
-    if (time_n_needed)
-        direct_solver->GetNodes()->RegisterSolution_time_n();
-=======
-  direct_solver->RegisterSolutionExtra(true, config);
-
-  if (time_n_needed)
-    direct_solver->GetNodes()->RegisterSolution_time_n();
->>>>>>> fc1b39ec
-
-    if (time_n1_needed)
-        direct_solver->GetNodes()->RegisterSolution_time_n1();
-}
-
-void CDiscAdjSolver::RegisterVariables(CGeometry *geometry, CConfig *config, bool reset) {
-
-<<<<<<< HEAD
-    SU2_OMP_MASTER {
-=======
-  BEGIN_SU2_OMP_SAFE_GLOBAL_ACCESS {
->>>>>>> fc1b39ec
-
-        /*--- Register farfield values as input ---*/
-
-        if((config->GetKind_Regime() == ENUM_REGIME::COMPRESSIBLE) && (KindDirect_Solver == RUNTIME_FLOW_SYS && !config->GetBoolTurbomachinery())) {
-
-            su2double Velocity_Ref = config->GetVelocity_Ref();
-            Alpha                  = config->GetAoA()*PI_NUMBER/180.0;
-            Beta                   = config->GetAoS()*PI_NUMBER/180.0;
-            Mach                   = config->GetMach();
-            Pressure               = config->GetPressure_FreeStreamND();
-            Temperature            = config->GetTemperature_FreeStreamND();
-
-            su2double SoundSpeed = 0.0;
-
-            if (nDim == 2) { SoundSpeed = config->GetVelocity_FreeStreamND()[0]*Velocity_Ref/(cos(Alpha)*Mach); }
-            if (nDim == 3) { SoundSpeed = config->GetVelocity_FreeStreamND()[0]*Velocity_Ref/(cos(Alpha)*cos(Beta)*Mach); }
-
-            if (!reset) {
-                AD::RegisterInput(Mach);
-                AD::RegisterInput(Alpha);
-                AD::RegisterInput(Temperature);
-                AD::RegisterInput(Pressure);
-            }
-
-            /*--- Recompute the free stream velocity ---*/
-
-            if (nDim == 2) {
-                config->GetVelocity_FreeStreamND()[0] = cos(Alpha)*Mach*SoundSpeed/Velocity_Ref;
-                config->GetVelocity_FreeStreamND()[1] = sin(Alpha)*Mach*SoundSpeed/Velocity_Ref;
-            }
-            if (nDim == 3) {
-                config->GetVelocity_FreeStreamND()[0] = cos(Alpha)*cos(Beta)*Mach*SoundSpeed/Velocity_Ref;
-                config->GetVelocity_FreeStreamND()[1] = sin(Beta)*Mach*SoundSpeed/Velocity_Ref;
-                config->GetVelocity_FreeStreamND()[2] = sin(Alpha)*cos(Beta)*Mach*SoundSpeed/Velocity_Ref;
-            }
-            //  TODO:   The following is not necessary if modifying Mach and Alpha of solver, rather than config
-            //    OR:   Alternatively, the config values could be registered instead of the solver values
-            config->SetAoA(Alpha*180.0/PI_NUMBER);
-            config->SetMach(Mach);
-
-            config->SetTemperature_FreeStreamND(Temperature);
-            direct_solver->SetTemperature_Inf(Temperature);
-            config->SetPressure_FreeStreamND(Pressure);
-            direct_solver->SetPressure_Inf(Pressure);
-
-        }
-
-        if ((config->GetKind_Regime() == ENUM_REGIME::COMPRESSIBLE) && (KindDirect_Solver == RUNTIME_FLOW_SYS) && config->GetBoolTurbomachinery()){
-
-            BPressure = config->GetPressureOut_BC();
-            Temperature = config->GetTotalTemperatureIn_BC();
-
-            if (!reset){
-                AD::RegisterInput(BPressure);
-                AD::RegisterInput(Temperature);
-            }
-
-            config->SetPressureOut_BC(BPressure);
-            config->SetTotalTemperatureIn_BC(Temperature);
-        }
-
-        /*--- Register incompressible initialization values as input ---*/
-
-        if ((config->GetKind_Regime() == ENUM_REGIME::INCOMPRESSIBLE) &&
-            ((KindDirect_Solver == RUNTIME_FLOW_SYS &&
-              (!config->GetBoolTurbomachinery())))) {
-
-            /*--- Access the velocity (or pressure) and temperature at the
-             inlet BC and the back pressure at the outlet. Note that we are
-             assuming that have internal flow, which will be true for the
-             majority of cases. External flows with far-field BCs will report
-             zero for these sensitivities. ---*/
-
-            ModVel    = config->GetIncInlet_BC();
-            BPressure = config->GetIncPressureOut_BC();
-            Temperature = config->GetIncTemperature_BC();
-
-            /*--- Register the variables for AD. ---*/
-
-            if (!reset) {
-                AD::RegisterInput(ModVel);
-                AD::RegisterInput(BPressure);
-                AD::RegisterInput(Temperature);
-            }
-
-            /*--- Set the BC values in the config class. ---*/
-
-            config->SetIncInlet_BC(ModVel);
-            config->SetIncPressureOut_BC(BPressure);
-            config->SetIncTemperature_BC(Temperature);
-
-        }
-
-        /*--- Register incompressible radiation values as input ---*/
-
-        if ((config->GetKind_Regime() == ENUM_REGIME::INCOMPRESSIBLE) &&
-            ((KindDirect_Solver == RUNTIME_RADIATION_SYS &&
-              (!config->GetBoolTurbomachinery())))) {
-
-            /*--- Access the nondimensional freestream temperature. ---*/
-
-            TemperatureRad = config->GetTemperature_FreeStreamND();
-
-            /*--- Register the variables for AD. ---*/
-
-            if (!reset) {
-                AD::RegisterInput(TemperatureRad);
-            }
-
-            /*--- Set the temperature at infinity in the direct solver class. ---*/
-
-            direct_solver->SetTemperature_Inf(TemperatureRad);
-
-        }
-
-        /*--- Here it is possible to register other variables as input that influence the flow solution
-         * and thereby also the objective function. The adjoint values (i.e. the derivatives) can be
-         * extracted in the ExtractAdjointVariables routine. ---*/
-
-<<<<<<< HEAD
-    }
-    END_SU2_OMP_MASTER
-    SU2_OMP_BARRIER
-=======
-  }
-  END_SU2_OMP_SAFE_GLOBAL_ACCESS
->>>>>>> fc1b39ec
-}
-
-void CDiscAdjSolver::RegisterOutput(CGeometry *geometry, CConfig *config) {
-
-    /*--- Register variables as output of the solver iteration. Boolean false indicates that an output is registered ---*/
-
-<<<<<<< HEAD
-    direct_solver->GetNodes()->RegisterSolution(false);
-=======
-  direct_solver->GetNodes()->RegisterSolution(false);
-
-  direct_solver->RegisterSolutionExtra(false, config);
->>>>>>> fc1b39ec
-}
-
-void CDiscAdjSolver::ExtractAdjoint_Solution(CGeometry *geometry, CConfig *config, bool CrossTerm) {
-
-    const bool time_n1_needed = config->GetTime_Marching() == TIME_MARCHING::DT_STEPPING_2ND;
-    const bool time_n_needed = (config->GetTime_Marching() == TIME_MARCHING::DT_STEPPING_1ST) || time_n1_needed;
-
-    const su2double relax = (config->GetInnerIter()==0) ? 1.0 : config->GetRelaxation_Factor_Adjoint();
-
-    /*--- Thread-local residual variables. ---*/
-    su2double resMax[MAXNVAR] = {0.0}, resRMS[MAXNVAR] = {0.0};
-    const su2double* coordMax[MAXNVAR] = {nullptr};
-    unsigned long idxMax[MAXNVAR] = {0};
-
-    /*--- Set the old solution and compute residuals. ---*/
-
-    if (!config->GetMultizone_Problem()) nodes->Set_OldSolution();
-
+  }
+  if (time_n1_needed) {
     SU2_OMP_FOR_STAT(omp_chunk_size)
     for (auto iPoint = 0ul; iPoint < nPoint; iPoint++) {
-
-        /*--- Extract the adjoint solution ---*/
-
-        su2double Solution[MAXNVAR] = {0.0};
-        direct_solver->GetNodes()->GetAdjointSolution(iPoint,Solution);
-
-        /*--- Relax and store the adjoint solution, compute the residuals. ---*/
-
-        for (auto iVar = 0u; iVar < nVar; iVar++) {
-            su2double residual = Solution[iVar]-nodes->GetSolution_Old(iPoint,iVar);
-            nodes->AddSolution(iPoint, iVar, relax*residual);
-
-            if (iPoint < nPointDomain) {
-                /*--- "Add" residual at (iPoint,iVar) to local residual variables. ---*/
-                ResidualReductions_PerThread(iPoint,iVar,residual,resRMS,resMax,idxMax);
-            }
+      for (auto iVar = 0u; iVar < nVar; iVar++) {
+        AD::ResetInput(direct_solver->GetNodes()->GetSolution_time_n1(iPoint)[iVar]);
+      }
+    }
+    END_SU2_OMP_FOR
+  }
+
+  /*--- Set the Jacobian to zero since this is not done inside the fluid iteration
+   * when running the discrete adjoint solver. ---*/
+
+  direct_solver->Jacobian.SetValZero();
+
+  /*--- Set indices to zero. ---*/
+
+  RegisterVariables(geometry, config, true);
+}
+
+void CDiscAdjSolver::RegisterSolution(CGeometry * geometry, CConfig * config) {
+  const bool time_n1_needed = (config->GetTime_Marching() == TIME_MARCHING::DT_STEPPING_2ND);
+  const bool time_n_needed = (config->GetTime_Marching() == TIME_MARCHING::DT_STEPPING_1ST) || time_n1_needed;
+
+  /*--- Register solution at all necessary time instances and other variables on the tape. ---*/
+
+  /*--- Boolean true indicates that an input is registered. ---*/
+
+  direct_solver->GetNodes()->RegisterSolution(true);
+
+  direct_solver->RegisterSolutionExtra(true, config);
+
+  if (time_n_needed) direct_solver->GetNodes()->RegisterSolution_time_n();
+
+  if (time_n1_needed) direct_solver->GetNodes()->RegisterSolution_time_n1();
+}
+
+void CDiscAdjSolver::RegisterVariables(CGeometry * geometry, CConfig * config, bool reset) {
+  BEGIN_SU2_OMP_SAFE_GLOBAL_ACCESS {
+    /*--- Register farfield values as input. ---*/
+
+    if ((config->GetKind_Regime() == ENUM_REGIME::COMPRESSIBLE) &&
+        (KindDirect_Solver == RUNTIME_FLOW_SYS && !config->GetBoolTurbomachinery())) {
+      su2double Velocity_Ref = config->GetVelocity_Ref();
+      Alpha = config->GetAoA() * PI_NUMBER / 180.0;
+      Beta = config->GetAoS() * PI_NUMBER / 180.0;
+      Mach = config->GetMach();
+      Pressure = config->GetPressure_FreeStreamND();
+      Temperature = config->GetTemperature_FreeStreamND();
+
+      su2double SoundSpeed = 0.0;
+
+      if (nDim == 2) {
+        SoundSpeed = config->GetVelocity_FreeStreamND()[0] * Velocity_Ref / (cos(Alpha) * Mach);
+      }
+      if (nDim == 3) {
+        SoundSpeed = config->GetVelocity_FreeStreamND()[0] * Velocity_Ref / (cos(Alpha) * cos(Beta) * Mach);
+      }
+
+      if (!reset) {
+        AD::RegisterInput(Mach);
+        AD::RegisterInput(Alpha);
+        AD::RegisterInput(Temperature);
+        AD::RegisterInput(Pressure);
+      }
+
+      /*--- Recompute the free stream velocity. ---*/
+
+      if (nDim == 2) {
+        config->GetVelocity_FreeStreamND()[0] = cos(Alpha) * Mach * SoundSpeed / Velocity_Ref;
+        config->GetVelocity_FreeStreamND()[1] = sin(Alpha) * Mach * SoundSpeed / Velocity_Ref;
+      }
+      if (nDim == 3) {
+        config->GetVelocity_FreeStreamND()[0] = cos(Alpha) * cos(Beta) * Mach * SoundSpeed / Velocity_Ref;
+        config->GetVelocity_FreeStreamND()[1] = sin(Beta) * Mach * SoundSpeed / Velocity_Ref;
+        config->GetVelocity_FreeStreamND()[2] = sin(Alpha) * cos(Beta) * Mach * SoundSpeed / Velocity_Ref;
+      }
+      //  TODO:   The following is not necessary if modifying Mach and Alpha of solver, rather than config
+      //    OR:   Alternatively, the config values could be registered instead of the solver values
+      config->SetAoA(Alpha * 180.0 / PI_NUMBER);
+      config->SetMach(Mach);
+
+      config->SetTemperature_FreeStreamND(Temperature);
+      direct_solver->SetTemperature_Inf(Temperature);
+      config->SetPressure_FreeStreamND(Pressure);
+      direct_solver->SetPressure_Inf(Pressure);
+    }
+
+    if ((config->GetKind_Regime() == ENUM_REGIME::COMPRESSIBLE) && (KindDirect_Solver == RUNTIME_FLOW_SYS) &&
+        config->GetBoolTurbomachinery()) {
+      BPressure = config->GetPressureOut_BC();
+      Temperature = config->GetTotalTemperatureIn_BC();
+
+      if (!reset) {
+        AD::RegisterInput(BPressure);
+        AD::RegisterInput(Temperature);
+      }
+
+      config->SetPressureOut_BC(BPressure);
+      config->SetTotalTemperatureIn_BC(Temperature);
+    }
+
+    /*--- Register incompressible initialization values as input. ---*/
+
+    if ((config->GetKind_Regime() == ENUM_REGIME::INCOMPRESSIBLE) &&
+        ((KindDirect_Solver == RUNTIME_FLOW_SYS && (!config->GetBoolTurbomachinery())))) {
+      /*--- Access the velocity (or pressure) and temperature at the
+       inlet BC and the back pressure at the outlet. Note that we are
+       assuming that have internal flow, which will be true for the
+       majority of cases. External flows with far-field BCs will report
+       zero for these sensitivities. ---*/
+
+      ModVel = config->GetIncInlet_BC();
+      BPressure = config->GetIncPressureOut_BC();
+      Temperature = config->GetIncTemperature_BC();
+
+      /*--- Register the variables for AD. ---*/
+
+      if (!reset) {
+        AD::RegisterInput(ModVel);
+        AD::RegisterInput(BPressure);
+        AD::RegisterInput(Temperature);
+      }
+
+      /*--- Set the BC values in the config class. ---*/
+
+      config->SetIncInlet_BC(ModVel);
+      config->SetIncPressureOut_BC(BPressure);
+      config->SetIncTemperature_BC(Temperature);
+    }
+
+    /*--- Register incompressible radiation values as input. ---*/
+
+    if ((config->GetKind_Regime() == ENUM_REGIME::INCOMPRESSIBLE) &&
+        ((KindDirect_Solver == RUNTIME_RADIATION_SYS && (!config->GetBoolTurbomachinery())))) {
+      /*--- Access the nondimensional freestream temperature. ---*/
+
+      TemperatureRad = config->GetTemperature_FreeStreamND();
+
+      /*--- Register the variables for AD. ---*/
+
+      if (!reset) {
+        AD::RegisterInput(TemperatureRad);
+      }
+
+      /*--- Set the temperature at infinity in the direct solver class. ---*/
+
+      direct_solver->SetTemperature_Inf(TemperatureRad);
+    }
+
+    /*--- Here it is possible to register other variables as input that influence the flow solution
+     * and thereby also the objective function. The adjoint values (i.e. the derivatives) can be
+     * extracted in the ExtractAdjointVariables routine. ---*/
+  }
+  END_SU2_OMP_SAFE_GLOBAL_ACCESS
+}
+
+void CDiscAdjSolver::RegisterOutput(CGeometry* geometry, CConfig* config) {
+  /*--- Register variables as output of the solver iteration. Boolean false indicates that an output is registered. ---*/
+
+  direct_solver->GetNodes()->RegisterSolution(false);
+
+  direct_solver->RegisterSolutionExtra(false, config);
+}
+
+void CDiscAdjSolver::ExtractAdjoint_Solution(CGeometry* geometry, CConfig* config, bool CrossTerm) {
+  const bool time_n1_needed = config->GetTime_Marching() == TIME_MARCHING::DT_STEPPING_2ND;
+  const bool time_n_needed = (config->GetTime_Marching() == TIME_MARCHING::DT_STEPPING_1ST) || time_n1_needed;
+
+  const su2double relax = (config->GetInnerIter() == 0) ? 1.0 : config->GetRelaxation_Factor_Adjoint();
+
+  /*--- Thread-local residual variables. ---*/
+
+  su2double resMax[MAXNVAR] = {0.0}, resRMS[MAXNVAR] = {0.0};
+  const su2double* coordMax[MAXNVAR] = {nullptr};
+  unsigned long idxMax[MAXNVAR] = {0};
+
+  /*--- Set the old solution and compute residuals. ---*/
+
+  if (!config->GetMultizone_Problem()) nodes->Set_OldSolution();
+
+  SU2_OMP_FOR_STAT(omp_chunk_size)
+  for (auto iPoint = 0ul; iPoint < nPoint; iPoint++) {
+    /*--- Extract the adjoint solution. ---*/
+
+    su2double Solution[MAXNVAR] = {0.0};
+    direct_solver->GetNodes()->GetAdjointSolution(iPoint, Solution);
+
+    /*--- Relax and store the adjoint solution, compute the residuals. ---*/
+
+    for (auto iVar = 0u; iVar < nVar; iVar++) {
+      su2double residual = Solution[iVar] - nodes->GetSolution_Old(iPoint, iVar);
+      nodes->AddSolution(iPoint, iVar, relax * residual);
+
+      if (iPoint < nPointDomain) {
+        /*--- "Add" residual at (iPoint,iVar) to local residual variables. ---*/
+
+        ResidualReductions_PerThread(iPoint, iVar, residual, resRMS, resMax, idxMax);
+      }
+    }
+  }
+}
+END_SU2_OMP_FOR
+
+direct_solver->ExtractAdjoint_SolutionExtra(nodes->GetSolutionExtra(), config);
+
+/*--- Residuals and time_n terms are not needed when evaluating multi-zone cross terms. ---*/
+
+if (CrossTerm) return;
+
+/*--- "Add" residuals from all threads to global residual variables. ---*/
+
+ResidualReductions_FromAllThreads(geometry, config, resRMS, resMax, idxMax);
+
+SU2_OMP_MASTER {
+  SetIterLinSolver(direct_solver->System.GetIterations());
+  SetResLinSolver(direct_solver->System.GetResidual());
+}
+END_SU2_OMP_MASTER
+
+/*--- Extract and store the adjoint of the primal solution at time n. ---*/
+
+if (time_n_needed) {
+  SU2_OMP_FOR_STAT(omp_chunk_size)
+  for (auto iPoint = 0ul; iPoint < nPoint; iPoint++) {
+    /*--- Extract the adjoint solution. ---*/
+
+    su2double Solution[MAXNVAR] = {0.0};
+    direct_solver->GetNodes()->GetAdjointSolution(iPoint, Solution);
+
+    /*--- Relax and store the adjoint solution, compute the residuals. ---*/
+
+    for (auto iVar = 0u; iVar < nVar; iVar++) {
+      su2double residual = Solution[iVar] - nodes->GetSolution_Old(iPoint, iVar);
+      nodes->AddSolution(iPoint, iVar, relax * residual);
+
+      if (iPoint < nPointDomain) {
+        /*--- Update residual information for current thread. ---*/
+
+        resRMS[iVar] += residual * residual;
+        if (fabs(residual) > resMax[iVar]) {
+          resMax[iVar] = fabs(residual);
+          idxMax[iVar] = iPoint;
+          coordMax[iVar] = geometry->nodes->GetCoord(iPoint);
         }
-    }
-<<<<<<< HEAD
-    END_SU2_OMP_FOR
-=======
+      }
+    }
   }
   END_SU2_OMP_FOR
 
-  direct_solver->ExtractAdjoint_SolutionExtra(nodes->GetSolutionExtra(), config);
-
-  /*--- Residuals and time_n terms are not needed when evaluating multizone cross terms. ---*/
+  /*--- Residuals and time_n terms are not needed when evaluating multi-zone cross terms. ---*/
+
   if (CrossTerm) return;
->>>>>>> fc1b39ec
-
-    /*--- Residuals and time_n terms are not needed when evaluating multizone cross terms. ---*/
-    if (CrossTerm) return;
-
-    /*--- "Add" residuals from all threads to global residual variables. ---*/
-    ResidualReductions_FromAllThreads(geometry, config, resRMS,resMax,idxMax);
-
-    SU2_OMP_MASTER {
-        SetIterLinSolver(direct_solver->System.GetIterations());
-        SetResLinSolver(direct_solver->System.GetResidual());
-    }
-    END_SU2_OMP_MASTER
-
-    /*--- Extract and store the adjoint of the primal solution at time n ---*/
-    if (time_n_needed) {
-        SU2_OMP_FOR_STAT(omp_chunk_size)
-        for (auto iPoint = 0ul; iPoint < nPoint; iPoint++) {
-
-            /*--- Extract the adjoint solution ---*/
-
-            su2double Solution[MAXNVAR] = {0.0};
-            direct_solver->GetNodes()->GetAdjointSolution(iPoint,Solution);
-
-            /*--- Relax and store the adjoint solution, compute the residuals. ---*/
-
-            for (auto iVar = 0u; iVar < nVar; iVar++) {
-                su2double residual = Solution[iVar]-nodes->GetSolution_Old(iPoint,iVar);
-                nodes->AddSolution(iPoint, iVar, relax*residual);
-
-                if (iPoint < nPointDomain) {
-                    /*--- Update residual information for current thread. ---*/
-                    resRMS[iVar] += residual*residual;
-                    if (fabs(residual) > resMax[iVar]) {
-                        resMax[iVar] = fabs(residual);
-                        idxMax[iVar] = iPoint;
-                        coordMax[iVar] = geometry->nodes->GetCoord(iPoint);
-                    }
-                }
-            }
-        }
-        END_SU2_OMP_FOR
-
-        /*--- Residuals and time_n terms are not needed when evaluating multizone cross terms. ---*/
-        if (CrossTerm) return;
-
-        SetResToZero();
-
-        /*--- Reduce residual information over all threads in this rank. ---*/
-        SU2_OMP_CRITICAL
-        for (auto iVar = 0u; iVar < nVar; iVar++) {
-            Residual_RMS[iVar] += resRMS[iVar];
-            AddRes_Max(iVar, resMax[iVar], geometry->nodes->GetGlobalIndex(idxMax[iVar]), coordMax[iVar]);
-        }
-        END_SU2_OMP_CRITICAL
-        SU2_OMP_BARRIER
-
-        SetResidual_RMS(geometry, config);
-
-        SU2_OMP_MASTER {
-            SetIterLinSolver(direct_solver->System.GetIterations());
-            SetResLinSolver(direct_solver->System.GetResidual());
-        }
-        END_SU2_OMP_MASTER
-
-        /*--- Extract and store the adjoint of the primal solution at time n ---*/
-        if (time_n_needed) {
-            SU2_OMP_FOR_STAT(omp_chunk_size)
-            for (auto iPoint = 0ul; iPoint < nPoint; iPoint++) {
-                su2double Solution[MAXNVAR] = {0.0};
-                direct_solver->GetNodes()->GetAdjointSolution_time_n(iPoint,Solution);
-                nodes->Set_Solution_time_n(iPoint,Solution);
-            }
-            END_SU2_OMP_FOR
-        }
-
-        /*--- Extract and store the adjoint of the primal solution at time n-1 ---*/
-        if (time_n1_needed) {
-            SU2_OMP_FOR_STAT(omp_chunk_size)
-            for (auto iPoint = 0ul; iPoint < nPoint; iPoint++) {
-                su2double Solution[MAXNVAR] = {0.0};
-                direct_solver->GetNodes()->GetAdjointSolution_time_n1(iPoint,Solution);
-                nodes->Set_Solution_time_n1(iPoint,Solution);
-            }
-            END_SU2_OMP_FOR
-        }
-    }
-}
-
-void CDiscAdjSolver::ExtractAdjoint_Variables(CGeometry *geometry, CConfig *config) {
-
-<<<<<<< HEAD
-    SU2_OMP_MASTER {
-=======
-  BEGIN_SU2_OMP_SAFE_GLOBAL_ACCESS {
-
-  /*--- Extract the adjoint values of the farfield values ---*/
->>>>>>> fc1b39ec
-
-        /*--- Extract the adjoint values of the farfield values ---*/
-
-        if ((config->GetKind_Regime() == ENUM_REGIME::COMPRESSIBLE) && (KindDirect_Solver == RUNTIME_FLOW_SYS) && !config->GetBoolTurbomachinery()) {
-            su2double Local_Sens_Press, Local_Sens_Temp, Local_Sens_AoA, Local_Sens_Mach;
-
-            Local_Sens_Mach  = SU2_TYPE::GetDerivative(Mach);
-            Local_Sens_AoA   = SU2_TYPE::GetDerivative(Alpha);
-            Local_Sens_Temp  = SU2_TYPE::GetDerivative(Temperature);
-            Local_Sens_Press = SU2_TYPE::GetDerivative(Pressure);
-
-            SU2_MPI::Allreduce(&Local_Sens_Mach,  &Total_Sens_Mach,  1, MPI_DOUBLE, MPI_SUM, SU2_MPI::GetComm());
-            SU2_MPI::Allreduce(&Local_Sens_AoA,   &Total_Sens_AoA,   1, MPI_DOUBLE, MPI_SUM, SU2_MPI::GetComm());
-            SU2_MPI::Allreduce(&Local_Sens_Temp,  &Total_Sens_Temp,  1, MPI_DOUBLE, MPI_SUM, SU2_MPI::GetComm());
-            SU2_MPI::Allreduce(&Local_Sens_Press, &Total_Sens_Press, 1, MPI_DOUBLE, MPI_SUM, SU2_MPI::GetComm());
-        }
-
-        if ((config->GetKind_Regime() == ENUM_REGIME::COMPRESSIBLE) && (KindDirect_Solver == RUNTIME_FLOW_SYS) && config->GetBoolTurbomachinery()){
-            su2double Local_Sens_BPress, Local_Sens_Temperature;
-
-            Local_Sens_BPress = SU2_TYPE::GetDerivative(BPressure);
-            Local_Sens_Temperature = SU2_TYPE::GetDerivative(Temperature);
-
-            SU2_MPI::Allreduce(&Local_Sens_BPress,   &Total_Sens_BPress,   1, MPI_DOUBLE, MPI_SUM, SU2_MPI::GetComm());
-            SU2_MPI::Allreduce(&Local_Sens_Temperature,   &Total_Sens_Temp,   1, MPI_DOUBLE, MPI_SUM, SU2_MPI::GetComm());
-        }
-
-        if ((config->GetKind_Regime() == ENUM_REGIME::INCOMPRESSIBLE) &&
-            (KindDirect_Solver == RUNTIME_FLOW_SYS &&
-             (!config->GetBoolTurbomachinery()))) {
-
-            su2double Local_Sens_ModVel, Local_Sens_BPress, Local_Sens_Temp;
-
-            Local_Sens_ModVel = SU2_TYPE::GetDerivative(ModVel);
-            Local_Sens_BPress = SU2_TYPE::GetDerivative(BPressure);
-            Local_Sens_Temp   = SU2_TYPE::GetDerivative(Temperature);
-
-            SU2_MPI::Allreduce(&Local_Sens_ModVel, &Total_Sens_ModVel, 1, MPI_DOUBLE, MPI_SUM, SU2_MPI::GetComm());
-            SU2_MPI::Allreduce(&Local_Sens_BPress, &Total_Sens_BPress, 1, MPI_DOUBLE, MPI_SUM, SU2_MPI::GetComm());
-            SU2_MPI::Allreduce(&Local_Sens_Temp,   &Total_Sens_Temp,   1, MPI_DOUBLE, MPI_SUM, SU2_MPI::GetComm());
-        }
-
-        if ((config->GetKind_Regime() == ENUM_REGIME::INCOMPRESSIBLE) &&
-            (KindDirect_Solver == RUNTIME_RADIATION_SYS &&
-             (!config->GetBoolTurbomachinery()))) {
-
-            su2double Local_Sens_Temp_Rad;
-            Local_Sens_Temp_Rad   = SU2_TYPE::GetDerivative(TemperatureRad);
-
-            SU2_MPI::Allreduce(&Local_Sens_Temp_Rad, &Total_Sens_Temp_Rad, 1, MPI_DOUBLE, MPI_SUM, SU2_MPI::GetComm());
-
-            /*--- Store it in the Total_Sens_Temp container so it's accessible without the need of a new method ---*/
-            Total_Sens_Temp = Total_Sens_Temp_Rad;
-        }
-
-<<<<<<< HEAD
-        /*--- Extract here the adjoint values of everything else that is registered as input in RegisterInput. ---*/
-    }
-    END_SU2_OMP_MASTER
-    SU2_OMP_BARRIER
-=======
-  /*--- Extract here the adjoint values of everything else that is registered as input in RegisterInput. ---*/
-
-  }
-  END_SU2_OMP_SAFE_GLOBAL_ACCESS
->>>>>>> fc1b39ec
-}
-
-void CDiscAdjSolver::SetAdjoint_Output(CGeometry *geometry, CConfig *config) {
-
-    const bool dual_time = (config->GetTime_Marching() == TIME_MARCHING::DT_STEPPING_1ST ||
-                            config->GetTime_Marching() == TIME_MARCHING::DT_STEPPING_2ND);
-    const bool multizone = config->GetMultizone_Problem();
-
-    /*--- Local container to manipulate the adjoint solution. ---*/
-    su2double Solution[MAXNVAR] = {0.0};
-
+
+  SetResToZero();
+
+  /*--- Reduce residual information over all threads in this rank. ---*/
+
+  SU2_OMP_CRITICAL
+  for (auto iVar = 0u; iVar < nVar; iVar++) {
+    Residual_RMS[iVar] += resRMS[iVar];
+    AddRes_Max(iVar, resMax[iVar], geometry->nodes->GetGlobalIndex(idxMax[iVar]), coordMax[iVar]);
+  }
+  END_SU2_OMP_CRITICAL
+  SU2_OMP_BARRIER
+
+  SetResidual_RMS(geometry, config);
+
+  SU2_OMP_MASTER {
+    SetIterLinSolver(direct_solver->System.GetIterations());
+    SetResLinSolver(direct_solver->System.GetResidual());
+  }
+  END_SU2_OMP_MASTER
+
+  /*--- Extract and store the adjoint of the primal solution at time n. ---*/
+
+  if (time_n_needed) {
     SU2_OMP_FOR_STAT(omp_chunk_size)
     for (auto iPoint = 0ul; iPoint < nPoint; iPoint++) {
-
-        /*--- Get and store the adjoint solution of a point. ---*/
-        for (auto iVar = 0u; iVar < nVar; iVar++) {
-            Solution[iVar] = nodes->GetSolution(iPoint, iVar);
+      su2double Solution[MAXNVAR] = {0.0};
+      direct_solver->GetNodes()->GetAdjointSolution_time_n(iPoint, Solution);
+      nodes->Set_Solution_time_n(iPoint, Solution);
+    }
+    END_SU2_OMP_FOR
+  }
+
+  /*--- Extract and store the adjoint of the primal solution at time n-1. ---*/
+
+  if (time_n1_needed) {
+    SU2_OMP_FOR_STAT(omp_chunk_size)
+    for (auto iPoint = 0ul; iPoint < nPoint; iPoint++) {
+      su2double Solution[MAXNVAR] = {0.0};
+      direct_solver->GetNodes()->GetAdjointSolution_time_n1(iPoint, Solution);
+      nodes->Set_Solution_time_n1(iPoint, Solution);
+    }
+    END_SU2_OMP_FOR
+  }
+}
+}
+
+void CDiscAdjSolver::ExtractAdjoint_Variables(CGeometry* geometry, CConfig* config) {
+  BEGIN_SU2_OMP_SAFE_GLOBAL_ACCESS {
+    /*--- Extract the adjoint values of the farfield values. ---*/
+
+    if ((config->GetKind_Regime() == ENUM_REGIME::COMPRESSIBLE) && (KindDirect_Solver == RUNTIME_FLOW_SYS) &&
+        !config->GetBoolTurbomachinery()) {
+      su2double Local_Sens_Press, Local_Sens_Temp, Local_Sens_AoA, Local_Sens_Mach;
+
+      Local_Sens_Mach = SU2_TYPE::GetDerivative(Mach);
+      Local_Sens_AoA = SU2_TYPE::GetDerivative(Alpha);
+      Local_Sens_Temp = SU2_TYPE::GetDerivative(Temperature);
+      Local_Sens_Press = SU2_TYPE::GetDerivative(Pressure);
+
+      SU2_MPI::Allreduce(&Local_Sens_Mach, &Total_Sens_Mach, 1, MPI_DOUBLE, MPI_SUM, SU2_MPI::GetComm());
+      SU2_MPI::Allreduce(&Local_Sens_AoA, &Total_Sens_AoA, 1, MPI_DOUBLE, MPI_SUM, SU2_MPI::GetComm());
+      SU2_MPI::Allreduce(&Local_Sens_Temp, &Total_Sens_Temp, 1, MPI_DOUBLE, MPI_SUM, SU2_MPI::GetComm());
+      SU2_MPI::Allreduce(&Local_Sens_Press, &Total_Sens_Press, 1, MPI_DOUBLE, MPI_SUM, SU2_MPI::GetComm());
+    }
+
+    if ((config->GetKind_Regime() == ENUM_REGIME::COMPRESSIBLE) && (KindDirect_Solver == RUNTIME_FLOW_SYS) &&
+        config->GetBoolTurbomachinery()) {
+      su2double Local_Sens_BPress, Local_Sens_Temperature;
+
+      Local_Sens_BPress = SU2_TYPE::GetDerivative(BPressure);
+      Local_Sens_Temperature = SU2_TYPE::GetDerivative(Temperature);
+
+      SU2_MPI::Allreduce(&Local_Sens_BPress, &Total_Sens_BPress, 1, MPI_DOUBLE, MPI_SUM, SU2_MPI::GetComm());
+      SU2_MPI::Allreduce(&Local_Sens_Temperature, &Total_Sens_Temp, 1, MPI_DOUBLE, MPI_SUM, SU2_MPI::GetComm());
+    }
+
+    if ((config->GetKind_Regime() == ENUM_REGIME::INCOMPRESSIBLE) &&
+        (KindDirect_Solver == RUNTIME_FLOW_SYS && (!config->GetBoolTurbomachinery()))) {
+      su2double Local_Sens_ModVel, Local_Sens_BPress, Local_Sens_Temp;
+
+      Local_Sens_ModVel = SU2_TYPE::GetDerivative(ModVel);
+      Local_Sens_BPress = SU2_TYPE::GetDerivative(BPressure);
+      Local_Sens_Temp = SU2_TYPE::GetDerivative(Temperature);
+
+      SU2_MPI::Allreduce(&Local_Sens_ModVel, &Total_Sens_ModVel, 1, MPI_DOUBLE, MPI_SUM, SU2_MPI::GetComm());
+      SU2_MPI::Allreduce(&Local_Sens_BPress, &Total_Sens_BPress, 1, MPI_DOUBLE, MPI_SUM, SU2_MPI::GetComm());
+      SU2_MPI::Allreduce(&Local_Sens_Temp, &Total_Sens_Temp, 1, MPI_DOUBLE, MPI_SUM, SU2_MPI::GetComm());
+    }
+
+    if ((config->GetKind_Regime() == ENUM_REGIME::INCOMPRESSIBLE) &&
+        (KindDirect_Solver == RUNTIME_RADIATION_SYS && (!config->GetBoolTurbomachinery()))) {
+      su2double Local_Sens_Temp_Rad;
+      Local_Sens_Temp_Rad = SU2_TYPE::GetDerivative(TemperatureRad);
+
+      SU2_MPI::Allreduce(&Local_Sens_Temp_Rad, &Total_Sens_Temp_Rad, 1, MPI_DOUBLE, MPI_SUM, SU2_MPI::GetComm());
+
+      /*--- Store it in the Total_Sens_Temp container so it's accessible without the need of a new method. ---*/
+
+      Total_Sens_Temp = Total_Sens_Temp_Rad;
+    }
+
+    /*--- Extract here the adjoint values of everything else that is registered as input in RegisterInput. ---*/
+  }
+  END_SU2_OMP_SAFE_GLOBAL_ACCESS
+}
+
+void CDiscAdjSolver::SetAdjoint_Output(CGeometry* geometry, CConfig* config) {
+  const bool dual_time = (config->GetTime_Marching() == TIME_MARCHING::DT_STEPPING_1ST ||
+                          config->GetTime_Marching() == TIME_MARCHING::DT_STEPPING_2ND);
+  const bool multizone = config->GetMultizone_Problem();
+
+  /*--- Local container to manipulate the adjoint solution. ---*/
+
+  su2double Solution[MAXNVAR] = {0.0};
+
+  SU2_OMP_FOR_STAT(omp_chunk_size)
+  for (auto iPoint = 0ul; iPoint < nPoint; iPoint++) {
+    /*--- Get and store the adjoint solution of a point. ---*/
+
+    for (auto iVar = 0u; iVar < nVar; iVar++) {
+      Solution[iVar] = nodes->GetSolution(iPoint, iVar);
+    }
+
+    /*--- Add dual time contributions to the adjoint solution. Two terms stored for DT-2nd-order. ---*/
+
+    if (dual_time && !multizone) {
+      for (auto iVar = 0u; iVar < nVar; iVar++) {
+        Solution[iVar] += nodes->GetDual_Time_Derivative(iPoint, iVar);
+      }
+    }
+
+    /*--- Set the adjoint values of the primal solution. ---*/
+
+    direct_solver->GetNodes()->SetAdjointSolution(iPoint, Solution);
+  }
+  END_SU2_OMP_FOR
+
+  direct_solver->SetAdjoint_SolutionExtra(nodes->GetSolutionExtra(), config);
+}
+
+void CDiscAdjSolver::SetSensitivity(CGeometry* geometry, CConfig* config, CSolver*) {
+  SU2_OMP_PARALLEL {
+    const bool time_stepping = (config->GetTime_Marching() != TIME_MARCHING::STEADY);
+    const su2double eps = config->GetAdjSharp_LimiterCoeff() * config->GetRefElemLength();
+
+    SU2_OMP_FOR_STAT(omp_chunk_size)
+    for (auto iPoint = 0ul; iPoint < nPoint; iPoint++) {
+      auto Coord = geometry->nodes->GetCoord(iPoint);
+
+      for (auto iDim = 0u; iDim < nDim; iDim++) {
+        su2double Sensitivity = geometry->nodes->GetAdjointSolution(iPoint, iDim);
+        AD::ResetInput(Coord[iDim]);
+
+        /*--- If sharp edge, set the sensitivity to 0 on that region. ---*/
+
+        if (config->GetSens_Remove_Sharp() && geometry->nodes->GetSharpEdge_Distance(iPoint) < eps) {
+          Sensitivity = 0.0;
         }
-
-        /*--- Add dual time contributions to the adjoint solution. Two terms stored for DT-2nd-order. ---*/
-        if (dual_time && !multizone) {
-            for (auto iVar = 0u; iVar < nVar; iVar++) {
-                Solution[iVar] += nodes->GetDual_Time_Derivative(iPoint, iVar);
-            }
+        if (!time_stepping) {
+          nodes->SetSensitivity(iPoint, iDim, Sensitivity);
+        } else {
+          nodes->SetSensitivity(iPoint, iDim, nodes->GetSensitivity(iPoint, iDim) + Sensitivity);
         }
-
-        /*--- Set the adjoint values of the primal solution. ---*/
-
-<<<<<<< HEAD
-        direct_solver->GetNodes()->SetAdjointSolution(iPoint, Solution);
+      }
     }
     END_SU2_OMP_FOR
-=======
-    direct_solver->GetNodes()->SetAdjointSolution(iPoint,Solution);
-  }
-  END_SU2_OMP_FOR
-
-  direct_solver->SetAdjoint_SolutionExtra(nodes->GetSolutionExtra(), config);
->>>>>>> fc1b39ec
-}
-
-void CDiscAdjSolver::SetSensitivity(CGeometry *geometry, CConfig *config, CSolver*) {
-
-    SU2_OMP_PARALLEL {
-
-        const bool time_stepping = (config->GetTime_Marching() != TIME_MARCHING::STEADY);
-        const su2double eps = config->GetAdjSharp_LimiterCoeff()*config->GetRefElemLength();
-
-        SU2_OMP_FOR_STAT(omp_chunk_size)
-        for (auto iPoint = 0ul; iPoint < nPoint; iPoint++) {
-
-            auto Coord = geometry->nodes->GetCoord(iPoint);
-
-            for (auto iDim = 0u; iDim < nDim; iDim++) {
-
-                su2double Sensitivity = geometry->nodes->GetAdjointSolution(iPoint, iDim);
-                AD::ResetInput(Coord[iDim]);
-
-                /*--- If sharp edge, set the sensitivity to 0 on that region ---*/
-
-                if (config->GetSens_Remove_Sharp() && geometry->nodes->GetSharpEdge_Distance(iPoint) < eps) {
-                    Sensitivity = 0.0;
-                }
-                if (!time_stepping) {
-                    nodes->SetSensitivity(iPoint, iDim, Sensitivity);
-                } else {
-                    nodes->SetSensitivity(iPoint, iDim, nodes->GetSensitivity(iPoint,iDim) + Sensitivity);
-                }
-            }
-        }
-        END_SU2_OMP_FOR
-
-        SetSurface_Sensitivity(geometry, config);
-
-    }
-    END_SU2_OMP_PARALLEL
-}
-
-void CDiscAdjSolver::SetSurface_Sensitivity(CGeometry *geometry, CConfig *config) {
-
-    SU2_OMP_MASTER
-    for (auto& x : Sens_Geo) x = 0.0;
-    END_SU2_OMP_MASTER
-
-    /*--- Loop over boundary markers to select those for Euler walls and NS walls ---*/
-
-    for (auto iMarker = 0ul; iMarker < nMarker; iMarker++) {
-
-        if (!config->GetSolid_Wall(iMarker)) continue;
-
-        su2double Sens = 0.0;
-
-        SU2_OMP_FOR_STAT(OMP_MIN_SIZE)
-        for (auto iVertex = 0ul; iVertex < geometry->GetnVertex(iMarker); iVertex++) {
-
-            /*--- Projection of the gradient calculated with AD onto the normal vector of the surface ---*/
-
-            const auto iPoint = geometry->vertex[iMarker][iVertex]->GetNode();
-            const auto Normal = geometry->vertex[iMarker][iVertex]->GetNormal();
-
-            su2double Sens_Vertex = 0.0;
-            for (auto iDim = 0u; iDim < nDim; iDim++) {
-                Sens_Vertex += Normal[iDim] * nodes->GetSensitivity(iPoint,iDim);
-            }
-            Sens_Vertex /= GeometryToolbox::Norm(nDim, Normal);
-
-            CSensitivity[iMarker][iVertex] = -Sens_Vertex;
-            Sens += pow(Sens_Vertex,2);
-        }
-        END_SU2_OMP_FOR
-
-        if (config->GetMarker_All_Monitoring(iMarker) == NO) continue;
-
-        /*--- Compute sensitivity for each surface point ---*/
-
-        const auto Marker_Tag = config->GetMarker_All_TagBound(iMarker);
-
-        for (size_t iMarker_Mon = 0; iMarker_Mon < Sens_Geo.size(); iMarker_Mon++) {
-            if (Marker_Tag == config->GetMarker_Monitoring_TagBound(iMarker_Mon)) {
-                atomicAdd(Sens, Sens_Geo[iMarker_Mon]);
-                break;
-            }
-        }
-    }
-
-<<<<<<< HEAD
-    SU2_OMP_BARRIER
-    SU2_OMP_MASTER {
-        auto local = Sens_Geo;
-        SU2_MPI::Allreduce(local.data(), Sens_Geo.data(), Sens_Geo.size(), MPI_DOUBLE, MPI_SUM, SU2_MPI::GetComm());
-=======
-  BEGIN_SU2_OMP_SAFE_GLOBAL_ACCESS
-  {
+
+    SetSurface_Sensitivity(geometry, config);
+  }
+  END_SU2_OMP_PARALLEL
+}
+
+void CDiscAdjSolver::SetSurface_Sensitivity(CGeometry* geometry, CConfig* config) {
+  SU2_OMP_MASTER
+  for (auto& x : Sens_Geo) x = 0.0;
+  END_SU2_OMP_MASTER
+
+  /*--- Loop over boundary markers to select those for Euler walls and Navier-Stokes walls. ---*/
+
+  for (auto iMarker = 0ul; iMarker < nMarker; iMarker++) {
+    if (!config->GetSolid_Wall(iMarker)) continue;
+
+    su2double Sens = 0.0;
+
+    SU2_OMP_FOR_STAT(OMP_MIN_SIZE)
+    for (auto iVertex = 0ul; iVertex < geometry->GetnVertex(iMarker); iVertex++) {
+      /*--- Projection of the gradient calculated with AD onto the normal vector of the surface. ---*/
+
+      const auto iPoint = geometry->vertex[iMarker][iVertex]->GetNode();
+      const auto Normal = geometry->vertex[iMarker][iVertex]->GetNormal();
+
+      su2double Sens_Vertex = 0.0;
+      for (auto iDim = 0u; iDim < nDim; iDim++) {
+        Sens_Vertex += Normal[iDim] * nodes->GetSensitivity(iPoint, iDim);
+      }
+      Sens_Vertex /= GeometryToolbox::Norm(nDim, Normal);
+
+      CSensitivity[iMarker][iVertex] = -Sens_Vertex;
+      Sens += pow(Sens_Vertex, 2);
+    }
+    END_SU2_OMP_FOR
+
+    if (config->GetMarker_All_Monitoring(iMarker) == NO) continue;
+
+    /*--- Compute sensitivity for each surface point. ---*/
+
+    const auto Marker_Tag = config->GetMarker_All_TagBound(iMarker);
+
+    for (size_t iMarker_Mon = 0; iMarker_Mon < Sens_Geo.size(); iMarker_Mon++) {
+      if (Marker_Tag == config->GetMarker_Monitoring_TagBound(iMarker_Mon)) {
+        atomicAdd(Sens, Sens_Geo[iMarker_Mon]);
+        break;
+      }
+    }
+  }
+
+  BEGIN_SU2_OMP_SAFE_GLOBAL_ACCESS {
     auto local = Sens_Geo;
     SU2_MPI::Allreduce(local.data(), Sens_Geo.data(), Sens_Geo.size(), MPI_DOUBLE, MPI_SUM, SU2_MPI::GetComm());
->>>>>>> fc1b39ec
-
-        Total_Sens_Geo = 0.0;
-        for (auto& x : Sens_Geo) {
-            x = sqrt(x);
-            Total_Sens_Geo += x;
-        }
-    }
-<<<<<<< HEAD
-    END_SU2_OMP_MASTER
-    SU2_OMP_BARRIER
-=======
+
+    Total_Sens_Geo = 0.0;
+    for (auto& x : Sens_Geo) {
+      x = sqrt(x);
+      Total_Sens_Geo += x;
+    }
   }
   END_SU2_OMP_SAFE_GLOBAL_ACCESS
->>>>>>> fc1b39ec
-}
-
-void CDiscAdjSolver::Preprocessing(CGeometry *geometry, CSolver **solver_container, CConfig *config, unsigned short iMesh,
-                                   unsigned short iRKStep, unsigned short RunTime_EqSystem, bool Output) {
-<<<<<<< HEAD
-=======
+}
+
+void CDiscAdjSolver::Preprocessing(CGeometry* geometry, CSolver** solver_container, CConfig* config,
+                                   unsigned short iMesh, unsigned short iRKStep, unsigned short RunTime_EqSystem,
+                                   bool Output) {
   SU2_OMP_MASTER
   config->SetGlobalParam(config->GetKind_Solver(), RunTime_EqSystem);
   END_SU2_OMP_MASTER
->>>>>>> fc1b39ec
-
-    config->SetGlobalParam(config->GetKind_Solver(), RunTime_EqSystem);
-
-    const bool dual_time = (config->GetTime_Marching() == TIME_MARCHING::DT_STEPPING_1ST) ||
-    (config->GetTime_Marching() == TIME_MARCHING::DT_STEPPING_2ND);
-
-    if (!dual_time) return;
-
-    SU2_OMP_FOR_STAT(omp_chunk_size)
-    for (auto iPoint = 0ul; iPoint<geometry->GetnPoint(); iPoint++) {
-        const auto solution_n = nodes->GetSolution_time_n(iPoint);
-        const auto solution_n1 = nodes->GetSolution_time_n1(iPoint);
-
-        for (auto iVar = 0u; iVar < nVar; iVar++) {
-            nodes->SetDual_Time_Derivative(iPoint, iVar, solution_n[iVar]+nodes->GetDual_Time_Derivative_n(iPoint, iVar));
-            nodes->SetDual_Time_Derivative_n(iPoint,iVar, solution_n1[iVar]);
-        }
-        END_SU2_OMP_FOR
-    }
-}
-
-void CDiscAdjSolver::LoadRestart(CGeometry **geometry, CSolver ***solver, CConfig *config, int val_iter, bool val_update_geo) {
-
-    /*--- Restart the solution from file information ---*/
-
-    auto filename = config->GetSolution_AdjFileName();
-    auto restart_filename = config->GetObjFunc_Extension(filename);
-    restart_filename = config->GetFilename(restart_filename, "", val_iter);
-
-    const bool rans = (config->GetKind_Turb_Model() != TURB_MODEL::NONE);
-
-    /*--- Skip coordinates ---*/
-    unsigned short skipVars = geometry[MESH_0]->GetnDim();
-
-    /*--- Skip flow adjoint variables ---*/
-    if (KindDirect_Solver == RUNTIME_TURB_SYS) {
-        skipVars += nDim + 2;
-    }
-
-    if (KindDirect_Solver == RUNTIME_SPECIES_SYS) {
-        // Skip the number of Flow Vars and Turb Vars to get to the adjoint species vars
-        skipVars += nDim + 2;
-        if (rans) skipVars += solver[MESH_0][TURB_SOL]->GetnVar();
-    }
-
-    /*--- Skip flow adjoint and turbulent variables ---*/
-    if (KindDirect_Solver == RUNTIME_RADIATION_SYS) {
-        skipVars += nDim + 2;
-        if (rans) skipVars += solver[MESH_0][TURB_SOL]->GetnVar();
-    }
-
-    BasicLoadRestart(geometry[MESH_0], config, restart_filename, skipVars);
-
-    /*--- Interpolate solution on coarse grids ---*/
-
-<<<<<<< HEAD
-    for (auto iMesh = 1u; iMesh <= config->GetnMGLevels(); iMesh++) {
-
-        const auto& fineSol = solver[iMesh-1][ADJFLOW_SOL]->GetNodes()->GetSolution();
-
-        for (auto iPoint = 0ul; iPoint < geometry[iMesh]->GetnPoint(); iPoint++) {
-            su2double Solution[MAXNVAR] = {0.0};
-            const su2double Area_Parent = geometry[iMesh]->nodes->GetVolume(iPoint);
-
-            for (auto iChildren = 0u; iChildren < geometry[iMesh]->nodes->GetnChildren_CV(iPoint); iChildren++) {
-                const auto Point_Fine = geometry[iMesh]->nodes->GetChildren_CV(iPoint, iChildren);
-                const su2double weight = geometry[iMesh-1]->nodes->GetVolume(Point_Fine) / Area_Parent;
-
-                for (auto iVar = 0u; iVar < nVar; iVar++) Solution[iVar] += weight * fineSol(Point_Fine, iVar);
-            }
-            solver[iMesh][ADJFLOW_SOL]->GetNodes()->SetSolution(iPoint, Solution);
-        }
-    }
-=======
+
+  config->SetGlobalParam(config->GetKind_Solver(), RunTime_EqSystem);
+
+  const bool dual_time = (config->GetTime_Marching() == TIME_MARCHING::DT_STEPPING_1ST) ||
+                         (config->GetTime_Marching() == TIME_MARCHING::DT_STEPPING_2ND);
+
+  if (!dual_time) return;
+
+  SU2_OMP_FOR_STAT(omp_chunk_size)
+  for (auto iPoint = 0ul; iPoint < geometry->GetnPoint(); iPoint++) {
+    const auto solution_n = nodes->GetSolution_time_n(iPoint);
+    const auto solution_n1 = nodes->GetSolution_time_n1(iPoint);
+
+    for (auto iVar = 0u; iVar < nVar; iVar++) {
+      nodes->SetDual_Time_Derivative(iPoint, iVar, solution_n[iVar] + nodes->GetDual_Time_Derivative_n(iPoint, iVar));
+      nodes->SetDual_Time_Derivative_n(iPoint, iVar, solution_n1[iVar]);
+    }
+    END_SU2_OMP_FOR
+  }
+}
+
+void CDiscAdjSolver::LoadRestart(CGeometry** geometry, CSolver*** solver, CConfig* config, int val_iter,
+                                 bool val_update_geo) {
+  /*--- Restart the solution from file information. ---*/
+
+  auto filename = config->GetSolution_AdjFileName();
+  auto restart_filename = config->GetObjFunc_Extension(filename);
+  restart_filename = config->GetFilename(restart_filename, "", val_iter);
+
+  const bool rans = (config->GetKind_Turb_Model() != TURB_MODEL::NONE);
+
+  /*--- Skip coordinates. ---*/
+
+  unsigned short skipVars = geometry[MESH_0]->GetnDim();
+
+  /*--- Skip flow adjoint variables. ---*/
+
+  if (KindDirect_Solver == RUNTIME_TURB_SYS) {
+    skipVars += nDim + 2;
+  }
+
+  if (KindDirect_Solver == RUNTIME_SPECIES_SYS) {
+    // Skip the number of Flow Vars and Turb Vars to get to the adjoint species vars
+    skipVars += nDim + 2;
+    if (rans) skipVars += solver[MESH_0][TURB_SOL]->GetnVar();
+  }
+
+  /*--- Skip flow adjoint and turbulent variables. ---*/
+
+  if (KindDirect_Solver == RUNTIME_RADIATION_SYS) {
+    skipVars += nDim + 2;
+    if (rans) skipVars += solver[MESH_0][TURB_SOL]->GetnVar();
+  }
+
+  BasicLoadRestart(geometry[MESH_0], config, restart_filename, skipVars);
+
+  /*--- Interpolate solution on coarse grids. ---*/
+
   for (auto iMesh = 1u; iMesh <= config->GetnMGLevels(); iMesh++) {
     MultigridRestriction(*geometry[iMesh - 1], solver[iMesh - 1][ADJFLOW_SOL]->GetNodes()->GetSolution(),
                          *geometry[iMesh], solver[iMesh][ADJFLOW_SOL]->GetNodes()->GetSolution());
   }
->>>>>>> fc1b39ec
 }