--- conflicted
+++ resolved
@@ -506,14 +506,10 @@
       direct_solver->GetNodes()->GetAdjointSolution(iPoint,Solution);
     }
 
-<<<<<<< HEAD
-    /*--- Store the adjoint solution ---*/
 if (rank == MASTER_NODE && iPoint == 0) cout << "CVC: Debug: AdjointSolution[0] = " << Solution[0] << endl;
 if (rank == MASTER_NODE && iPoint == 0) cout << "CVC: Debug: AdjointSolution[1] = " << Solution[1] << endl;
 if (rank == MASTER_NODE && iPoint == 0) cout << "CVC: Debug: AdjointSolution[2] = " << Solution[2] << endl;
 if (rank == MASTER_NODE && iPoint == 0) cout << "CVC: Debug: AdjointSolution[3] = " << Solution[3] << endl;
-    nodes->SetSolution(iPoint,Solution);
-=======
     /*--- Relax and store the adjoint solution, compute the residuals. ---*/
 
     for (auto iVar = 0u; iVar < nVar; iVar++) {
@@ -524,7 +520,6 @@
       AddRes_RMS(iVar,pow(residual,2));
       AddRes_Max(iVar,fabs(residual),geometry->node[iPoint]->GetGlobalIndex(),geometry->node[iPoint]->GetCoord());
     }
->>>>>>> ec34588a
   }
 
   SetResidual_RMS(geometry, config);
