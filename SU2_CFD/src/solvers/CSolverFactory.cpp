--- conflicted
+++ resolved
@@ -91,15 +91,9 @@
       solver[SPECIES_SOL] = CreateSubSolver(SUB_SOLVER_TYPE::SPECIES, solver, geometry, config, iMGLevel);
       break;
     case MAIN_SOLVER::RANS:
-<<<<<<< HEAD
       solver[FLOW_SOL]    = CreateSubSolver(SUB_SOLVER_TYPE::NAVIER_STOKES, solver, geometry, config, iMGLevel);
       solver[TURB_SOL]    = CreateSubSolver(SUB_SOLVER_TYPE::TURB, solver, geometry, config, iMGLevel);
       solver[TRANS_SOL]   = CreateSubSolver(SUB_SOLVER_TYPE::TRANSITION, solver, geometry, config, iMGLevel);
-=======
-      solver[FLOW_SOL] = CreateSubSolver(SUB_SOLVER_TYPE::NAVIER_STOKES, solver, geometry, config, iMGLevel);
-      solver[TURB_SOL] = CreateSubSolver(SUB_SOLVER_TYPE::TURB, solver, geometry, config, iMGLevel);
-      solver[TRANS_SOL] = CreateSubSolver(SUB_SOLVER_TYPE::TRANSITION, solver, geometry, config, iMGLevel);
->>>>>>> f0dcb86e
       solver[SPECIES_SOL] = CreateSubSolver(SUB_SOLVER_TYPE::SPECIES, solver, geometry, config, iMGLevel);
       break;
     case MAIN_SOLVER::INC_RANS:
@@ -378,12 +372,8 @@
 }
 
 CSolver* CSolverFactory::CreateTransSolver(TURB_TRANS_MODEL kindTransModel, CSolver **solver, CGeometry *geometry, CConfig *config, int iMGLevel, int adjoint){
-
-<<<<<<< HEAD
+	
   CSolver *transSolver = nullptr; 
-=======
-  CSolver *transSolver = nullptr;  
->>>>>>> f0dcb86e
 
   if (config->GetKind_Trans_Model() != TURB_TRANS_MODEL::NONE) {
     switch (kindTransModel) {      
@@ -392,25 +382,20 @@
         solver[FLOW_SOL]->Preprocessing(geometry, solver, config, iMGLevel, NO_RK_ITER, RUNTIME_FLOW_SYS, false);
         transSolver->Postprocessing(geometry, solver, config, iMGLevel);
         solver[FLOW_SOL]->Preprocessing(geometry, solver, config, iMGLevel, NO_RK_ITER, RUNTIME_FLOW_SYS, false);
-<<<<<<< HEAD
         break; 
+		
 	  case TURB_TRANS_MODEL::EN :
         transSolver = new CTransENSolver(geometry, config, iMGLevel);
         solver[FLOW_SOL]->Preprocessing(geometry, solver, config, iMGLevel, NO_RK_ITER, RUNTIME_FLOW_SYS, false);
         transSolver->Postprocessing(geometry, solver, config, iMGLevel);
         solver[FLOW_SOL]->Preprocessing(geometry, solver, config, iMGLevel, NO_RK_ITER, RUNTIME_FLOW_SYS, false);
         break;
-=======
-        break;      
->>>>>>> f0dcb86e
+
       case TURB_TRANS_MODEL::NONE:        
         break;
     }
   }  
-<<<<<<< HEAD
-=======
-  
->>>>>>> f0dcb86e
+
   return transSolver;
 }
 
