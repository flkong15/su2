--- conflicted
+++ resolved
@@ -7484,13 +7484,17 @@
   const bool tkeNeeded = (config->GetKind_Turb_Model() == TURB_MODEL::SST);
 
   /*--- Supersonic inlet flow: there are no outgoing characteristics,
-   so all flow variables can be imposed at the inlet. ---*/
-
-  SU2_OMP_FOR_DYN(OMP_MIN_SIZE)
-  for (auto iVertex = 0ul; iVertex < geometry->nVertex[val_marker]; iVertex++) {
-    const auto iPoint = geometry->vertex[val_marker][iVertex]->GetNode();
-
-<<<<<<< HEAD
+   so all flow variables can be imposed at the inlet.
+   First, retrieve the specified values for the primitive variables. ---*/
+
+  const su2double Temperature = config->GetInlet_Temperature(Marker_Tag) / config->GetTemperature_Ref();
+  const su2double Pressure = config->GetInlet_Pressure(Marker_Tag) / config->GetPressure_Ref();
+  const auto* Vel = config->GetInlet_Velocity(Marker_Tag);
+
+  su2double Velocity[MAXNDIM] = {0.0};
+  for (unsigned short iDim = 0; iDim < nDim; iDim++)
+    Velocity[iDim] = Vel[iDim] / config->GetVelocity_Ref();
+
   /*--- Obtain fluid model for computing fluid properties at the inlet boundary. ---*/
   CFluidModel* FluidModel = solver_container[FLOW_SOL]->GetFluidModel();
 
@@ -7505,20 +7509,11 @@
   const su2double Gas_Constant = Gamma_Minus_One * Cp / Gamma;
 
   /*--- Density at the inlet from the gas law ---*/
-=======
-    if (!geometry->nodes->GetDomain(iPoint)) continue;
->>>>>>> 6d26b905
-
-    /*--- Retrieve the inlet profile, note that total conditions are reused as static. ---*/
-
-    const su2double Temperature = Inlet_Ttotal[val_marker][iVertex] / config->GetTemperature_Ref();
-    const su2double Pressure = Inlet_Ptotal[val_marker][iVertex] / config->GetPressure_Ref();
-    su2double Velocity[MAXNDIM] = {0.0};
-    for (unsigned short iDim = 0; iDim < nDim; iDim++) {
-      Velocity[iDim] = Inlet_FlowDir[val_marker][iVertex][iDim] / config->GetVelocity_Ref();
-    }
-
-<<<<<<< HEAD
+
+  const su2double Density = Pressure / (Gas_Constant * Temperature);
+
+  /*--- Compute the energy from the specified state ---*/
+
   const su2double Velocity2 = GeometryToolbox::SquaredNorm(int(MAXNDIM), Velocity);
   su2double Energy = FluidModel->GetStaticEnergy() + 0.5 * Velocity2;
   if (tkeNeeded) {
@@ -7528,9 +7523,25 @@
     const su2double Tke = 3.0 / 2.0 * (VelMag2 * pow(Intensity, 2));
     Energy += Tke;
   }
-=======
+
+  /*--- Loop over all the vertices on this boundary marker ---*/
+
+  SU2_OMP_FOR_DYN(OMP_MIN_SIZE)
+  for (auto iVertex = 0ul; iVertex < geometry->nVertex[val_marker]; iVertex++) {
+    const auto iPoint = geometry->vertex[val_marker][iVertex]->GetNode();
+
+    if (!geometry->nodes->GetDomain(iPoint)) continue;
+
+    /*--- Retrieve the inlet profile, note that total conditions are reused as static. ---*/
+
+    const su2double Temperature = Inlet_Ttotal[val_marker][iVertex] / config->GetTemperature_Ref();
+    const su2double Pressure = Inlet_Ptotal[val_marker][iVertex] / config->GetPressure_Ref();
+    su2double Velocity[MAXNDIM] = {0.0};
+    for (unsigned short iDim = 0; iDim < nDim; iDim++) {
+      Velocity[iDim] = Inlet_FlowDir[val_marker][iVertex][iDim] / config->GetVelocity_Ref();
+    }
+
     /*--- Density at the inlet from the gas law. ---*/
->>>>>>> 6d26b905
 
     const su2double Density = Pressure / (Gas_Constant * Temperature);
 
@@ -7543,7 +7554,6 @@
     /*--- Primitive variables, using the derived quantities. ---*/
 
     auto* V_inlet = GetCharacPrimVar(val_marker, iVertex);
-<<<<<<< HEAD
 
     /*--- Current solution at this boundary node ---*/
 
@@ -7552,8 +7562,6 @@
 
     /*--- Primitive variables, using the derived quantities ---*/
 
-=======
->>>>>>> 6d26b905
     V_inlet[prim_idx.Temperature()] = Temperature;
     V_inlet[prim_idx.Pressure()] = Pressure;
     V_inlet[prim_idx.Density()] = Density;
@@ -7565,7 +7573,6 @@
     nodes->SetSecondaryVar(iVertex, GetFluidModel());
     auto* S_inlet = nodes->GetSecondary(iPoint);
 
-<<<<<<< HEAD
     if (geometry->nodes->GetViscousBoundary(iPoint)) {
       /*--- match the velocity and pressure for the viscous wall---*/
 
@@ -7579,11 +7586,6 @@
       V_inlet[prim_idx.Density()] = nodes->GetDensity(iPoint);
       V_inlet[prim_idx.Enthalpy()] = nodes->GetEnthalpy(iPoint);
     }
-=======
-    /*--- Current solution at this boundary node. ---*/
-
-    const auto* V_domain = nodes->GetPrimitive(iPoint);
->>>>>>> 6d26b905
 
     /*--- Normal vector for this vertex (negate for outward convention). ---*/
 
