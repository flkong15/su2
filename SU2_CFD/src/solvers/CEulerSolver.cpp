/*!
 * \file CEulerSolver.cpp
 * \brief Main subroutines for solving Finite-Volume Euler flow problems.
 * \author F. Palacios, T. Economon
 * \version 8.1.0 "Harrier"
 *
 * SU2 Project Website: https://su2code.github.io
 *
 * The SU2 Project is maintained by the SU2 Foundation
 * (http://su2foundation.org)
 *
 * Copyright 2012-2024, SU2 Contributors (cf. AUTHORS.md)
 *
 * SU2 is free software; you can redistribute it and/or
 * modify it under the terms of the GNU Lesser General Public
 * License as published by the Free Software Foundation; either
 * version 2.1 of the License, or (at your option) any later version.
 *
 * SU2 is distributed in the hope that it will be useful,
 * but WITHOUT ANY WARRANTY; without even the implied warranty of
 * MERCHANTABILITY or FITNESS FOR A PARTICULAR PURPOSE. See the GNU
 * Lesser General Public License for more details.
 *
 * You should have received a copy of the GNU Lesser General Public
 * License along with SU2. If not, see <http://www.gnu.org/licenses/>.
 */

#include "../../include/solvers/CEulerSolver.hpp"
#include "../../include/variables/CNSVariable.hpp"
#include "../../../Common/include/toolboxes/geometry_toolbox.hpp"
#include "../../../Common/include/toolboxes/printing_toolbox.hpp"
#include "../../include/fluid/CIdealGas.hpp"
#include "../../include/fluid/CVanDerWaalsGas.hpp"
#include "../../include/fluid/CPengRobinson.hpp"
#include "../../include/fluid/CDataDrivenFluid.hpp"
#include "../../include/fluid/CCoolProp.hpp"
#include "../../include/fluid/CFluidScalar.hpp"
#include "../../include/numerics_simd/CNumericsSIMD.hpp"
#include "../../include/limiters/CLimiterDetails.hpp"
#include "../../include/output/CTurboOutput.hpp"


CEulerSolver::CEulerSolver(CGeometry *geometry, CConfig *config,
                           unsigned short iMesh, const bool navier_stokes) :
  CFVMFlowSolverBase<CEulerVariable, ENUM_REGIME::COMPRESSIBLE>(*geometry, *config) {

  /*--- Based on the navier_stokes boolean, determine if this constructor is
   *    being called by itself, or by its derived class CNSSolver. ---*/
  string description;
  unsigned short nSecVar;
  if (navier_stokes) {
    description = "Navier-Stokes";
    nSecVar = 8;
  }
  else {
    description = "Euler";
    nSecVar = 2;
  }

  const auto nZone = geometry->GetnZone();
  const bool restart = (config->GetRestart() || config->GetRestart_Flow());
  const bool rans = (config->GetKind_Turb_Model() != TURB_MODEL::NONE);
  const auto direct_diff = config->GetDirectDiff();
  const bool dual_time = (config->GetTime_Marching() == TIME_MARCHING::DT_STEPPING_1ST) ||
                         (config->GetTime_Marching() == TIME_MARCHING::DT_STEPPING_2ND);
  const bool time_stepping = (config->GetTime_Marching() == TIME_MARCHING::TIME_STEPPING);
  const bool adjoint = config->GetContinuous_Adjoint() || config->GetDiscrete_Adjoint();
  const bool centered = config->GetKind_ConvNumScheme_Flow() == SPACE_CENTERED;

  int Unst_RestartIter = 0;
  unsigned long iPoint, iMarker, counter_local = 0, counter_global = 0;
  unsigned short iDim;
  su2double StaticEnergy, Density, Velocity2, Pressure, Temperature;
  const su2double *scalar = nullptr;

  /*--- A grid is defined as dynamic if there's rigid grid movement or grid deformation AND the problem is time domain ---*/
  dynamic_grid = config->GetDynamic_Grid();

  /*--- Store the multigrid level. ---*/
  MGLevel = iMesh;

  /*--- Check for a restart file to evaluate if there is a change in the angle of attack
   before computing all the non-dimesional quantities. ---*/

  if (restart && (iMesh == MESH_0) && nZone <= 1 && config->GetFixed_CL_Mode()) {

    /*--- Modify file name for a dual-time unsteady restart ---*/

    if (dual_time) {
      if (adjoint) Unst_RestartIter = SU2_TYPE::Int(config->GetUnst_AdjointIter())-1;
      else if (config->GetTime_Marching() == TIME_MARCHING::DT_STEPPING_1ST)
        Unst_RestartIter = SU2_TYPE::Int(config->GetRestart_Iter())-1;
      else Unst_RestartIter = SU2_TYPE::Int(config->GetRestart_Iter())-2;
    }

    /*--- Modify file name for a time stepping unsteady restart ---*/

    if (time_stepping) {
      if (adjoint) Unst_RestartIter = SU2_TYPE::Int(config->GetUnst_AdjointIter())-1;
      else Unst_RestartIter = SU2_TYPE::Int(config->GetRestart_Iter())-1;
    }

    /*--- Read and store the restart metadata. ---*/

    string filename_ = "flow";
    filename_ = config->GetFilename(filename_, ".meta", Unst_RestartIter);
    Read_SU2_Restart_Metadata(geometry, config, adjoint, filename_);

  }

  /*--- Set the gamma value ---*/

  Gamma = config->GetGamma();
  Gamma_Minus_One = Gamma - 1.0;

  /*--- Define geometry constants in the solver structure
   Compressible flow, primitive variables (T, vx, vy, vz, P, rho, h, c, lamMu, EddyMu, ThCond, Cp, Gamma).
   ---*/

  nDim = geometry->GetnDim();

<<<<<<< HEAD
  nVar = nDim+2;
  nPrimVar = nDim+10; nPrimVarGrad = nDim+4;
  nSecondaryVar = nSecVar; nSecondaryVarGrad = 2;
=======
  nVar = nDim + 2;
  nPrimVar = nDim + 9;
  /*--- Centered schemes only need gradients for viscous fluxes (T and v). ---*/
  nPrimVarGrad = nDim + (centered && !config->GetContinuous_Adjoint() ? 1 : 4);
  nSecondaryVar = nSecVar;
  nSecondaryVarGrad = 2;
>>>>>>> 492ada99

  /*--- Initialize nVarGrad for deallocation ---*/

  nVarGrad = nPrimVarGrad;

  nMarker      = config->GetnMarker_All();
  nPoint       = geometry->GetnPoint();
  nPointDomain = geometry->GetnPointDomain();

  /*--- Store the number of vertices on each marker for deallocation later ---*/

  nVertex.resize(nMarker);
  for (iMarker = 0; iMarker < nMarker; iMarker++)
    nVertex[iMarker] = geometry->nVertex[iMarker];

  /*--- Perform the non-dimensionalization for the flow equations using the
   specified reference values. ---*/

  SetNondimensionalization(config, iMesh);

  /*--- Check if we are executing a verification case. If so, the
   VerificationSolution object will be instantiated for a particular
   option from the available library of verification solutions. Note
   that this is done after SetNondim(), as problem-specific initial
   parameters are needed by the solution constructors. ---*/

  SetVerificationSolution(nDim, nVar, config);

  /*--- Allocate base class members. ---*/

  Allocate(*config);

  /*--- MPI + OpenMP initialization. ---*/

  HybridParallelInitialization(*config, *geometry);

  /*--- Jacobians and vector structures for implicit computations ---*/

  if (config->GetKind_TimeIntScheme_Flow() == EULER_IMPLICIT) {

    if (rank == MASTER_NODE)
      cout << "Initialize Jacobian structure (" << description << "). MG level: " << iMesh <<"." << endl;

    Jacobian.Initialize(nPoint, nPointDomain, nVar, nVar, true, geometry, config, ReducerStrategy);
  }
  else {
    if (rank == MASTER_NODE)
      cout << "Explicit scheme. No Jacobian structure (" << description << "). MG level: " << iMesh <<"." << endl;
  }

  /*--- Store the value of the primitive variables + 2 turb variables at the boundaries,
   used for IO with a donor cell ---*/

  AllocVectorOfMatrices(nVertex, (rans? nPrimVar+2 : nPrimVar), DonorPrimVar);

  /*--- Store the value of the characteristic primitive variables index at the boundaries ---*/

  DonorGlobalIndex.resize(nMarker);
  for (iMarker = 0; iMarker < nMarker; iMarker++)
    DonorGlobalIndex[iMarker].resize(nVertex[iMarker],0);

  /*--- Actuator Disk Radius allocation ---*/
  ActDisk_R.resize(nMarker);

  /*--- Actuator Disk Center allocation ---*/
  ActDisk_C.resize(nMarker, MAXNDIM);

  /*--- Actuator Disk Axis allocation ---*/
  ActDisk_Axis.resize(nMarker, MAXNDIM);

  /*--- Actuator Disk Fa, Fx, Fy and Fz allocations ---*/
  AllocVectorOfVectors(nVertex, ActDisk_Fa);
  AllocVectorOfVectors(nVertex, ActDisk_Fx);
  AllocVectorOfVectors(nVertex, ActDisk_Fy);
  AllocVectorOfVectors(nVertex, ActDisk_Fz);

  /*--- Actuator Disk BEM Fa, Fx, Fy and Fz allocations ---*/

  AllocVectorOfVectors(nVertex, ActDisk_Fa_BEM);
  AllocVectorOfVectors(nVertex, ActDisk_Fx_BEM);
  AllocVectorOfVectors(nVertex, ActDisk_Fy_BEM);
  AllocVectorOfVectors(nVertex, ActDisk_Fz_BEM);

  /*--- Store the value of the Delta P at the Actuator Disk ---*/

  AllocVectorOfVectors(nVertex, ActDisk_DeltaP);

  /*--- Store the value of DeltaP_r, Thrust_r and Torque_r at the Actuator Disk for BEM ---*/

  AllocVectorOfVectors(nVertex, ActDisk_DeltaP_r);
  AllocVectorOfVectors(nVertex, ActDisk_Thrust_r);
  AllocVectorOfVectors(nVertex, ActDisk_Torque_r);

  /*--- Store the value of the Delta T at the Actuator Disk ---*/

  AllocVectorOfVectors(nVertex, ActDisk_DeltaT);

  /*--- Supersonic coefficients ---*/

  CEquivArea_Inv.resize(nMarker);

  /*--- Engine simulation ---*/

  Inflow_MassFlow.resize(nMarker);
  Inflow_Pressure.resize(nMarker);
  Inflow_Mach.resize(nMarker);
  Inflow_Area.resize(nMarker);

  Exhaust_Temperature.resize(nMarker);
  Exhaust_MassFlow.resize(nMarker);
  Exhaust_Pressure.resize(nMarker);
  Exhaust_Area.resize(nMarker);

  /*--- Turbomachinery simulation ---*/
  AverageMassFlowRate.resize(nMarker);

  /*--- Read farfield conditions from config ---*/

  Temperature_Inf = config->GetTemperature_FreeStreamND();
  Velocity_Inf = config->GetVelocity_FreeStreamND();
  Pressure_Inf = config->GetPressure_FreeStreamND();
  Density_Inf = config->GetDensity_FreeStreamND();
  Energy_Inf = config->GetEnergy_FreeStreamND();
  Mach_Inf = config->GetMach();

  /*--- Initialize the secondary values for direct derivative approxiations ---*/

  switch(direct_diff) {
    case NO_DERIVATIVE:
      /*--- Default ---*/
      break;
    case D_DENSITY:
      SU2_TYPE::SetDerivative(Density_Inf, 1.0);
      break;
    case D_PRESSURE:
      SU2_TYPE::SetDerivative(Pressure_Inf, 1.0);
      break;
    case D_TEMPERATURE:
      SU2_TYPE::SetDerivative(Temperature_Inf, 1.0);
      break;
    case D_MACH: case D_AOA:
    case D_SIDESLIP: case D_REYNOLDS:
    case D_TURB2LAM: case D_DESIGN:
      /*--- Already done in postprocessing of config ---*/
      break;
    default:
      break;
  }

  SetReferenceValues(*config);

  /*--- Initialize fan face pressure, fan face mach number, and mass flow rate ---*/

  for (iMarker = 0; iMarker < nMarker; iMarker++) {
    Inflow_MassFlow[iMarker]     = 0.0;
    Inflow_Mach[iMarker]         = Mach_Inf;
    Inflow_Pressure[iMarker]     = Pressure_Inf;
    Inflow_Area[iMarker]         = 0.0;

    Exhaust_MassFlow[iMarker]    = 0.0;
    Exhaust_Temperature[iMarker] = Temperature_Inf;
    Exhaust_Pressure[iMarker]    = Pressure_Inf;
    Exhaust_Area[iMarker]        = 0.0;

    AverageMassFlowRate[iMarker] = 0.0;
  }

  /*--- Initialize the solution to the far-field state everywhere. ---*/

  if (navier_stokes) {
    nodes = new CNSVariable(Density_Inf, Velocity_Inf, Energy_Inf, nPoint, nDim, nVar, config);
  } else {
    nodes = new CEulerVariable(Density_Inf, Velocity_Inf, Energy_Inf, nPoint, nDim, nVar, config);
  }
  SetBaseClassPointerToNodes();

  if (iMesh == MESH_0) {
    nodes->NonPhysicalEdgeCounter.resize(geometry->GetnEdge()) = 0;
  }

  /*--- Check that the initial solution is physical, report any non-physical nodes ---*/

  counter_local = 0;

  for (iPoint = 0; iPoint < nPoint; iPoint++) {

    Density = nodes->GetDensity(iPoint);

    Velocity2 = 0.0;
    for (iDim = 0; iDim < nDim; iDim++)
      Velocity2 += pow(nodes->GetSolution(iPoint,iDim+1)/Density,2);

    StaticEnergy= nodes->GetEnergy(iPoint) - 0.5*Velocity2;

    if (config->GetKind_Species_Model()!=SPECIES_MODEL::NONE){
      scalar = config->GetSpecies_Init();
    }

    GetFluidModel()->SetTDState_rhoe(Density, StaticEnergy, scalar);
    Pressure= GetFluidModel()->GetPressure();
    Temperature= GetFluidModel()->GetTemperature();

    /*--- Use the values at the infinity ---*/

    su2double Solution[MAXNVAR] = {0.0};
    if ((Pressure < 0.0) || (Density < 0.0) || (Temperature < 0.0)) {
      Solution[0] = Density_Inf;
      for (iDim = 0; iDim < nDim; iDim++)
        Solution[iDim+1] = Velocity_Inf[iDim]*Density_Inf;
      Solution[nDim+1] = Energy_Inf*Density_Inf;
      nodes->SetSolution(iPoint,Solution);
      nodes->SetSolution_Old(iPoint,Solution);
      counter_local++;
    }

  }

  /*--- Warning message about non-physical points ---*/

  if (config->GetComm_Level() == COMM_FULL) {

    SU2_MPI::Reduce(&counter_local, &counter_global, 1, MPI_UNSIGNED_LONG, MPI_SUM, MASTER_NODE, SU2_MPI::GetComm());

    if ((rank == MASTER_NODE) && (counter_global != 0))
      cout << "Warning. The original solution contains " << counter_global << " points that are not physical." << endl;
  }

  /*--- Initial comms. ---*/

  CommunicateInitialState(geometry, config);

  /*--- Add the solver name.. ---*/
  SolverName = "C.FLOW";

  /*--- Finally, check that the static arrays will be large enough (keep this
   *    check at the bottom to make sure we consider the "final" values). ---*/
  if((nDim > MAXNDIM) || (nPrimVar > MAXNVAR) || (nSecondaryVar > MAXNVAR))
    SU2_MPI::Error("Oops! The CEulerSolver static array sizes are not large enough.",CURRENT_FUNCTION);
}

CEulerSolver::~CEulerSolver() {

  for(auto& model : FluidModel) delete model;
}

void CEulerSolver::InstantiateEdgeNumerics(const CSolver* const* solver_container, const CConfig* config) {

  BEGIN_SU2_OMP_SAFE_GLOBAL_ACCESS
  {

  if (config->Low_Mach_Correction())
    SU2_MPI::Error("Low-Mach correction is not supported with vectorization.", CURRENT_FUNCTION);

  if (solver_container[TURB_SOL])
    edgeNumerics = CNumericsSIMD::CreateNumerics(*config, nDim, MGLevel, solver_container[TURB_SOL]->GetNodes());
  else
    edgeNumerics = CNumericsSIMD::CreateNumerics(*config, nDim, MGLevel);

  if (!edgeNumerics)
    SU2_MPI::Error("The numerical scheme + gas model in use do not "
                   "support vectorization.", CURRENT_FUNCTION);

  }
  END_SU2_OMP_SAFE_GLOBAL_ACCESS
}

void CEulerSolver::InitTurboContainers(CGeometry *geometry, CConfig *config){

  /*--- Initialize quantities for the average process for internal flow ---*/

  const auto nSpanWiseSections = config->GetnSpanWiseSections();

  AverageVelocity.resize(nMarker);
  AverageTurboVelocity.resize(nMarker);
  OldAverageTurboVelocity.resize(nMarker);
  ExtAverageTurboVelocity.resize(nMarker);
  AverageFlux.resize(nMarker);
  SpanTotalFlux.resize(nMarker);
  AveragePressure.resize(nMarker,nSpanWiseSections+1) = su2double(0.0);
  OldAveragePressure = AveragePressure;
  RadialEquilibriumPressure = AveragePressure;
  ExtAveragePressure = AveragePressure;
  AverageDensity = AveragePressure;
  OldAverageDensity = AveragePressure;
  ExtAverageDensity = AveragePressure;
  AverageNu = AveragePressure;
  AverageKine = AveragePressure;
  AverageOmega = AveragePressure;
  ExtAverageNu = AveragePressure;
  ExtAverageKine = AveragePressure;
  ExtAverageOmega = AveragePressure;

  for (unsigned long iMarker = 0; iMarker < nMarker; iMarker++) {
    AverageVelocity[iMarker].resize(nSpanWiseSections+1,nDim) = su2double(0.0);
    AverageTurboVelocity[iMarker].resize(nSpanWiseSections+1,nDim) = su2double(0.0);
    OldAverageTurboVelocity[iMarker].resize(nSpanWiseSections+1,nDim) = su2double(0.0);
    ExtAverageTurboVelocity[iMarker].resize(nSpanWiseSections+1,nDim) = su2double(0.0);
    AverageFlux[iMarker].resize(nSpanWiseSections+1,nVar) = su2double(0.0);
    SpanTotalFlux[iMarker].resize(nSpanWiseSections+1,nVar) = su2double(0.0);
  }

  /*--- Initialize primitive quantities for turboperformace ---*/

  const auto nMarkerTurboPerf = config->GetnMarker_TurboPerformance();
  const auto nSpanMax = config->GetnSpanMaxAllZones();

  DensityIn.resize(nMarkerTurboPerf,nSpanMax+1) = su2double(0.0);
  PressureIn = DensityIn;
  TurboVelocityIn.resize(nMarkerTurboPerf);
  DensityOut = DensityIn;
  PressureOut = DensityIn;
  TurboVelocityOut.resize(nMarkerTurboPerf);
  KineIn = DensityIn;
  OmegaIn = DensityIn;
  NuIn = DensityIn;
  KineOut = DensityIn;
  OmegaOut = DensityIn;
  NuOut = DensityIn;

  for (unsigned long iMarker = 0; iMarker < nMarkerTurboPerf; iMarker++) {
    TurboVelocityIn[iMarker].resize(nSpanMax+1,nDim) = su2double(0.0);
    TurboVelocityOut[iMarker].resize(nSpanMax+1,nDim) = su2double(0.0);
  }

  /*--- Initialize quantities for NR BC ---*/

  if(config->GetBoolGiles()){

    CkInflow.resize(nMarker);
    CkOutflow1.resize(nMarker);
    CkOutflow2.resize(nMarker);

    for (unsigned long iMarker = 0; iMarker < nMarker; iMarker++) {
      CkInflow[iMarker].resize(nSpanWiseSections,2*geometry->GetnFreqSpanMax(INFLOW)+1) = complex<su2double>(0.0,0.0);
      CkOutflow1[iMarker].resize(nSpanWiseSections,2*geometry->GetnFreqSpanMax(OUTFLOW)+1) = complex<su2double>(0.0,0.0);
      CkOutflow2[iMarker] = CkOutflow1[iMarker];
    }
  }
}

void CEulerSolver::Set_MPI_ActDisk(CSolver **solver_container, CGeometry *geometry, CConfig *config) {

  unsigned long iter,  iPoint, iVertex, jVertex, iPointTotal,
  Buffer_Send_nPointTotal = 0;
  long iGlobalIndex, iGlobal;
  unsigned short iVar, iMarker, jMarker;
  long nDomain = 0, iDomain, jDomain;
  //bool ActDisk_Perimeter;
  bool rans = (config->GetKind_Turb_Model() != TURB_MODEL::NONE) && (solver_container[TURB_SOL] != nullptr);

  unsigned short nPrimVar_ = nPrimVar;
  if (rans) nPrimVar_ += 2; // Add two extra variables for the turbulence.

  /*--- MPI status and request arrays for non-blocking communications ---*/

  SU2_MPI::Status status;
  SU2_MPI::Request req;

  /*--- Define buffer vector interior domain ---*/

  su2double *Buffer_Send_PrimVar = nullptr;
  long      *Buffer_Send_Data    = nullptr;

  auto *nPointTotal_s = new unsigned long[size];
  auto *nPointTotal_r = new unsigned long[size];
  auto *iPrimVar = new su2double [nPrimVar_];

  unsigned long Buffer_Size_PrimVar = 0;
  unsigned long Buffer_Size_Data    = 0;

  unsigned long PointTotal_Counter = 0;

  /*--- Allocate the memory that we only need if we have MPI support ---*/

  su2double *Buffer_Receive_PrimVar = nullptr;
  long      *Buffer_Receive_Data    = nullptr;

  /*--- Basic dimensionalization ---*/

  nDomain = size;

  /*--- This loop gets the array sizes of points for each
   rank to send to each other rank. ---*/

  for (iDomain = 0; iDomain < nDomain; iDomain++) {

    /*--- Loop over the markers to perform the dimensionalizaton
     of the domain variables ---*/

    Buffer_Send_nPointTotal = 0;

    /*--- Loop over all of the markers and count the number of each
     type of point and element that needs to be sent. ---*/

    for (iMarker = 0; iMarker < config->GetnMarker_All(); iMarker++) {
      if ((config->GetMarker_All_KindBC(iMarker) == ACTDISK_INLET) ||
          (config->GetMarker_All_KindBC(iMarker) == ACTDISK_OUTLET)) {
        for (iVertex = 0; iVertex < geometry->nVertex[iMarker]; iVertex++) {
          //ActDisk_Perimeter = geometry->vertex[iMarker][iVertex]->GetActDisk_Perimeter();
          iPoint = geometry->vertex[iMarker][iVertex]->GetNode();
          jDomain = geometry->vertex[iMarker][iVertex]->GetDonorProcessor();
//          if ((iDomain == jDomain) && (geometry->nodes->GetDomain(iPoint)) && (!ActDisk_Perimeter)) {
          if ((iDomain == jDomain) && (geometry->nodes->GetDomain(iPoint))) {
            Buffer_Send_nPointTotal++;
          }
        }
      }
    }

    /*--- Store the counts on a partition by partition basis. ---*/

    nPointTotal_s[iDomain] = Buffer_Send_nPointTotal;

    /*--- Total counts for allocating send buffers below ---*/

    Buffer_Size_PrimVar += nPointTotal_s[iDomain]*(nPrimVar_);
    Buffer_Size_Data += nPointTotal_s[iDomain]*(3);

  }

  /*--- Allocate the buffer vectors in the appropiate domain (master, iDomain) ---*/

  Buffer_Send_PrimVar = new su2double[Buffer_Size_PrimVar];
  Buffer_Send_Data    = new long[Buffer_Size_Data];

  /*--- Now that we know the sizes of the point, we can
   allocate and send the information in large chunks to all processors. ---*/

  for (iDomain = 0; iDomain < nDomain; iDomain++) {

    /*--- A rank does not communicate with itself through MPI ---*/

    if (rank != iDomain) {

      /*--- Communicate the counts to iDomain with non-blocking sends ---*/

      SU2_MPI::Isend(&nPointTotal_s[iDomain], 1, MPI_UNSIGNED_LONG, iDomain, iDomain, SU2_MPI::GetComm(), &req);
      SU2_MPI::Request_free(&req);

    } else {

      /*--- If iDomain = rank, we simply copy values into place in memory ---*/

      nPointTotal_r[iDomain] = nPointTotal_s[iDomain];

    }

    /*--- Receive the counts. All processors are sending their counters to
     iDomain up above, so only iDomain needs to perform the recv here from
     all other ranks. ---*/

    if (rank == iDomain) {

      for (jDomain = 0; jDomain < size; jDomain++) {

        /*--- A rank does not communicate with itself through MPI ---*/

        if (rank != jDomain) {

          /*--- Recv the data by probing for the current sender, jDomain,
           first and then receiving the values from it. ---*/

          SU2_MPI::Recv(&nPointTotal_r[jDomain], 1, MPI_UNSIGNED_LONG, jDomain, rank, SU2_MPI::GetComm(), &status);

        }
      }

    }
  }

  /*--- Wait for the non-blocking sends to complete. ---*/

  SU2_MPI::Barrier(SU2_MPI::GetComm());

  /*--- Initialize the counters for the larger send buffers (by domain) ---*/

  PointTotal_Counter  = 0;

  for (iDomain = 0; iDomain < nDomain; iDomain++) {

    /*--- Set the value of the interior geometry. Initialize counters. ---*/

    iPointTotal = 0;

    /*--- Load up the actual values into the buffers for sending. ---*/

    for (iMarker = 0; iMarker < config->GetnMarker_All(); iMarker++) {

      if ((config->GetMarker_All_KindBC(iMarker) == ACTDISK_INLET) ||
          (config->GetMarker_All_KindBC(iMarker) == ACTDISK_OUTLET)) {
        for (iVertex = 0; iVertex < geometry->nVertex[iMarker]; iVertex++) {
          iPoint = geometry->vertex[iMarker][iVertex]->GetNode();

          jDomain = geometry->vertex[iMarker][iVertex]->GetDonorProcessor();
          //ActDisk_Perimeter = geometry->vertex[iMarker][iVertex]->GetActDisk_Perimeter();

//          if ((iDomain == jDomain) && (geometry->nodes->GetDomain(iPoint)) && (!ActDisk_Perimeter)) {
          if ((iDomain == jDomain) && (geometry->nodes->GetDomain(iPoint))) {

            for (iVar = 0; iVar < nPrimVar; iVar++) {
              Buffer_Send_PrimVar[(nPrimVar_)*(PointTotal_Counter+iPointTotal)+iVar] = nodes->GetPrimitive(iPoint,iVar);
            }
            if (rans) {
              Buffer_Send_PrimVar[(nPrimVar_)*(PointTotal_Counter+iPointTotal)+nPrimVar] = solver_container[TURB_SOL]->GetNodes()->GetSolution(iPoint,0);
              Buffer_Send_PrimVar[(nPrimVar_)*(PointTotal_Counter+iPointTotal)+(nPrimVar+1)] = 0.0;
            }

            iGlobalIndex = geometry->nodes->GetGlobalIndex(iPoint);
            jVertex = geometry->vertex[iMarker][iVertex]->GetDonorVertex();
            jMarker = geometry->vertex[iMarker][iVertex]->GetDonorMarker();

            Buffer_Send_Data[(3)*(PointTotal_Counter+iPointTotal)+(0)]  = iGlobalIndex;
            Buffer_Send_Data[(3)*(PointTotal_Counter+iPointTotal)+(1)] = jVertex;
            Buffer_Send_Data[(3)*(PointTotal_Counter+iPointTotal)+(2)]  = jMarker;

            iPointTotal++;

          }

        }

      }

    }

    /*--- Send the buffers with the geometrical information ---*/

    if (iDomain != rank) {

      /*--- Communicate the coordinates, global index, colors, and element
       date to iDomain with non-blocking sends. ---*/

      SU2_MPI::Isend(&Buffer_Send_PrimVar[PointTotal_Counter*(nPrimVar_)],
                     nPointTotal_s[iDomain]*(nPrimVar_), MPI_DOUBLE, iDomain,
                     iDomain,  SU2_MPI::GetComm(), &req);
      SU2_MPI::Request_free(&req);

      SU2_MPI::Isend(&Buffer_Send_Data[PointTotal_Counter*(3)],
                     nPointTotal_s[iDomain]*(3), MPI_LONG, iDomain,
                     iDomain+nDomain,  SU2_MPI::GetComm(), &req);
      SU2_MPI::Request_free(&req);
    }

    else {

      /*--- Allocate local memory for the local recv of the elements ---*/

      Buffer_Receive_PrimVar            = new su2double[nPointTotal_s[iDomain]*(nPrimVar_)];
      Buffer_Receive_Data               = new long[nPointTotal_s[iDomain]*(3)];

      for (iter = 0; iter < nPointTotal_s[iDomain]*(nPrimVar_); iter++)
        Buffer_Receive_PrimVar[iter] = Buffer_Send_PrimVar[PointTotal_Counter*(nPrimVar_)+iter];

      for (iter = 0; iter < nPointTotal_s[iDomain]*(3); iter++)
        Buffer_Receive_Data[iter] = Buffer_Send_Data[PointTotal_Counter*(3)+iter];


      /*--- Recv the point data from ourselves (same procedure as above) ---*/

      for (iPoint = 0; iPoint < nPointTotal_r[iDomain]; iPoint++) {

        for (iVar = 0; iVar < nPrimVar_; iVar++)
          iPrimVar[iVar] = Buffer_Receive_PrimVar[iPoint*(nPrimVar_)+iVar];

        iGlobal       =  Buffer_Receive_Data[iPoint*(3)+(0)];
        iVertex      =  Buffer_Receive_Data[iPoint*(3)+(1)];
        iMarker      = Buffer_Receive_Data[iPoint*(3)+(2)];

        for (iVar = 0; iVar < nPrimVar_; iVar++)
          DonorPrimVar[iMarker][iVertex][iVar] = iPrimVar[iVar];

        SetDonorGlobalIndex(iMarker, iVertex, iGlobal);

      }

      /*--- Delete memory for recv the point stuff ---*/

      delete [] Buffer_Receive_PrimVar;
      delete [] Buffer_Receive_Data;

    }

    /*--- Increment the counters for the send buffers (iDomain loop) ---*/

    PointTotal_Counter += iPointTotal;

  }

  /*--- Wait for the non-blocking sends to complete. ---*/

  SU2_MPI::Barrier(SU2_MPI::GetComm());

  /*--- The next section begins the recv of all data for the interior
   points/elements in the mesh. First, create the domain structures for
   the points on this rank. First, we recv all of the point data ---*/

  for (iDomain = 0; iDomain < size; iDomain++) {

    if (rank != iDomain) {

#ifdef HAVE_MPI

      /*--- Allocate the receive buffer vector. Send the colors so that we
       know whether what we recv is an owned or halo node. ---*/

      Buffer_Receive_PrimVar            = new su2double [nPointTotal_r[iDomain]*(nPrimVar_)];
      Buffer_Receive_Data               = new long [nPointTotal_r[iDomain]*(3)];

      /*--- Receive the buffers with the coords, global index, and colors ---*/

      SU2_MPI::Recv(Buffer_Receive_PrimVar, nPointTotal_r[iDomain]*(nPrimVar_) , MPI_DOUBLE,
                    iDomain, rank, SU2_MPI::GetComm(), &status);

      SU2_MPI::Recv(Buffer_Receive_Data, nPointTotal_r[iDomain]*(3) , MPI_LONG,
                    iDomain, rank+nDomain, SU2_MPI::GetComm(), &status);

      /*--- Loop over all of the points that we have recv'd and store the
       coords, global index vertex and markers ---*/

      for (iPoint = 0; iPoint < nPointTotal_r[iDomain]; iPoint++) {

        iGlobal      = Buffer_Receive_Data[iPoint*(3)+(0)];
        iVertex      = Buffer_Receive_Data[iPoint*(3)+(1)];
        iMarker      = Buffer_Receive_Data[iPoint*(3)+(2)];

        for (iVar = 0; iVar < nPrimVar_; iVar++)
          iPrimVar[iVar] = Buffer_Receive_PrimVar[iPoint*(nPrimVar_)+iVar];

        for (iVar = 0; iVar < nPrimVar_; iVar++) {
          DonorPrimVar[iMarker][iVertex][iVar] = iPrimVar[iVar];
        }

        SetDonorGlobalIndex(iMarker, iVertex, iGlobal);

      }

      /*--- Delete memory for recv the point stuff ---*/

      delete [] Buffer_Receive_PrimVar;
      delete [] Buffer_Receive_Data;

#endif

    }

  }

  /*--- Wait for the non-blocking sends to complete. ---*/

  SU2_MPI::Barrier(SU2_MPI::GetComm());

  /*--- Free all of the memory used for communicating points and elements ---*/

  delete[] Buffer_Send_PrimVar;
  delete[] Buffer_Send_Data;

  /*--- Release all of the temporary memory ---*/

  delete [] nPointTotal_s;
  delete [] nPointTotal_r;
  delete [] iPrimVar;

}

void CEulerSolver::SetNondimensionalization(CConfig *config, unsigned short iMesh) {

  su2double Temperature_FreeStream = 0.0, Mach2Vel_FreeStream = 0.0, ModVel_FreeStream = 0.0,
  Energy_FreeStream = 0.0, ModVel_FreeStreamND = 0.0, Velocity_Reynolds = 0.0,
  Omega_FreeStream = 0.0, Omega_FreeStreamND = 0.0, Viscosity_FreeStream = 0.0,
  Density_FreeStream = 0.0, Pressure_FreeStream = 0.0, Tke_FreeStream = 0.0, Re_ThetaT_FreeStream = 0.0,
  Length_Ref = 0.0, Density_Ref = 0.0, Pressure_Ref = 0.0, Velocity_Ref = 0.0,
  Temperature_Ref = 0.0, Time_Ref = 0.0, Omega_Ref = 0.0, Force_Ref = 0.0,
  Gas_Constant_Ref = 0.0, Viscosity_Ref = 0.0, Conductivity_Ref = 0.0, Energy_Ref= 0.0,
  Froude = 0.0, Pressure_FreeStreamND = 0.0, Density_FreeStreamND = 0.0,
  Temperature_FreeStreamND = 0.0, Gas_ConstantND = 0.0, Specific_Heat_CpND = 0.0, Pressure_ThermodynamicND = 0.0,
  Velocity_FreeStreamND[3] = {0.0, 0.0, 0.0}, Viscosity_FreeStreamND = 0.0,
  Tke_FreeStreamND = 0.0, Energy_FreeStreamND = 0.0,
  Total_UnstTimeND = 0.0, Delta_UnstTimeND = 0.0, TgammaR = 0.0, Heat_Flux_Ref = 0.0;

  unsigned short iDim;

  /*--- Local variables ---*/

  su2double Alpha         = config->GetAoA()*PI_NUMBER/180.0;
  su2double Beta          = config->GetAoS()*PI_NUMBER/180.0;
  su2double Mach          = config->GetMach();
  su2double Reynolds      = config->GetReynolds();
  bool unsteady           = (config->GetTime_Marching() != TIME_MARCHING::STEADY);
  bool viscous            = config->GetViscous();
  bool gravity            = config->GetGravityForce();
  bool turbulent          = (config->GetKind_Turb_Model() != TURB_MODEL::NONE);
  bool tkeNeeded          = (turbulent && config->GetKind_Turb_Model() == TURB_MODEL::SST);
  bool free_stream_temp   = (config->GetKind_FreeStreamOption() == FREESTREAM_OPTION::TEMPERATURE_FS);
  bool reynolds_init      = (config->GetKind_InitOption() == REYNOLDS);
  bool aeroelastic        = config->GetAeroelastic_Simulation();

  /*--- Set temperature via the flutter speed index ---*/
  if (aeroelastic) {
    su2double vf             = config->GetAeroelastic_Flutter_Speed_Index();
    su2double w_alpha        = config->GetAeroelastic_Frequency_Pitch();
    su2double b              = config->GetLength_Reynolds()/2.0; // airfoil semichord, Reynolds length is by defaul 1.0
    su2double mu             = config->GetAeroelastic_Airfoil_Mass_Ratio();
    // The temperature times gamma times the gas constant. Depending on the FluidModel temp is calculated below.
    TgammaR = ((vf*vf)*(b*b)*(w_alpha*w_alpha)*mu) / (Mach*Mach);
  }

  /*--- Compressible non dimensionalization ---*/

  /*--- Compute the Free Stream velocity, using the Mach number ---*/

  Pressure_FreeStream = config->GetPressure_FreeStream();
  Density_FreeStream  = config->GetDensity_FreeStream();
  Temperature_FreeStream = config->GetTemperature_FreeStream();

  /*--- The dimensional viscosity is needed to determine the free-stream conditions.
        To accomplish this, simply set the non-dimensional coefficients to the
        dimensional ones. This will be overruled later.---*/

  config->SetTemperature_Ref(1.0);
  config->SetViscosity_Ref(1.0);
  config->SetConductivity_Ref(1.0);
  config->SetGas_Constant_Ref(1.0);

  CFluidModel* auxFluidModel = nullptr;

  switch (config->GetKind_FluidModel()) {

    case STANDARD_AIR:

      switch (config->GetSystemMeasurements()) {
        case SI: config->SetGas_Constant(287.058); break;
        case US: config->SetGas_Constant(1716.49); break;
      }

      auxFluidModel = new CIdealGas(1.4, config->GetGas_Constant());

      if (free_stream_temp && aeroelastic) {
        Temperature_FreeStream = TgammaR / (config->GetGas_Constant()*1.4);
        config->SetTemperature_FreeStream(Temperature_FreeStream);
      }
      break;

    case IDEAL_GAS:

      auxFluidModel = new CIdealGas(Gamma, config->GetGas_Constant());
      break;

    case VW_GAS:

      auxFluidModel = new CVanDerWaalsGas(Gamma, config->GetGas_Constant(),
                 config->GetPressure_Critical(), config->GetTemperature_Critical());
      break;

    case PR_GAS:

      auxFluidModel = new CPengRobinson(Gamma, config->GetGas_Constant(), config->GetPressure_Critical(),
                                        config->GetTemperature_Critical(), config->GetAcentric_Factor());
      break;

    case DATADRIVEN_FLUID:

      auxFluidModel = new CDataDrivenFluid(config);

      break;
    case COOLPROP:

      auxFluidModel = new CCoolProp(config->GetFluid_Name());
      break;

    case FLUID_MIXTURE:
      
      config->SetGas_Constant(UNIVERSAL_GAS_CONSTANT / (config->GetMolecular_Weight() / 1000.0));
      auxFluidModel = new CFluidScalar(config->GetSpecific_Heat_Cp(), config->GetGas_Constant(), config->GetPressure_Thermodynamic(), config);
      break;

    default:
      SU2_MPI::Error("Unknown fluid model.", CURRENT_FUNCTION);
      break;
  }

  if (free_stream_temp) {
    auxFluidModel->SetTDState_PT(Pressure_FreeStream, Temperature_FreeStream, config->GetSpecies_Init());
    Density_FreeStream = auxFluidModel->GetDensity();
    config->SetDensity_FreeStream(Density_FreeStream);
  }
  else {
    auxFluidModel->SetTDState_Prho(Pressure_FreeStream, Density_FreeStream, config->GetSpecies_Init());
    Temperature_FreeStream = auxFluidModel->GetTemperature();
    config->SetTemperature_FreeStream(Temperature_FreeStream);
  }
  if (config->GetKind_FluidModel()==FLUID_MIXTURE) config->SetGas_Constant(Pressure_FreeStream / (Density_FreeStream * Temperature_FreeStream));

  Mach2Vel_FreeStream = auxFluidModel->GetSoundSpeed();

  /*--- Compute the Free Stream velocity, using the Mach number ---*/

  if (nDim == 2) {
    config->GetVelocity_FreeStream()[0] = cos(Alpha)*Mach*Mach2Vel_FreeStream;
    config->GetVelocity_FreeStream()[1] = sin(Alpha)*Mach*Mach2Vel_FreeStream;
  }
  if (nDim == 3) {
    config->GetVelocity_FreeStream()[0] = cos(Alpha)*cos(Beta)*Mach*Mach2Vel_FreeStream;
    config->GetVelocity_FreeStream()[1] = sin(Beta)*Mach*Mach2Vel_FreeStream;
    config->GetVelocity_FreeStream()[2] = sin(Alpha)*cos(Beta)*Mach*Mach2Vel_FreeStream;
  }

  /*--- Compute the modulus of the free stream velocity ---*/

  ModVel_FreeStream = 0.0;
  for (iDim = 0; iDim < nDim; iDim++)
    ModVel_FreeStream += config->GetVelocity_FreeStream()[iDim]*config->GetVelocity_FreeStream()[iDim];
  ModVel_FreeStream = sqrt(ModVel_FreeStream); config->SetModVel_FreeStream(ModVel_FreeStream);

  /*--- Viscous initialization ---*/

  if (viscous) {

    /*--- Check if there is mesh motion. If yes, use the Mach
       number relative to the body to initialize the flow. ---*/

    if (dynamic_grid) Velocity_Reynolds = config->GetMach_Motion()*Mach2Vel_FreeStream;
    else Velocity_Reynolds = ModVel_FreeStream;

    /*--- Reynolds based initialization ---*/

    if (reynolds_init) {

      /*--- For viscous flows, pressure will be computed from a density
            that is found from the Reynolds number. The viscosity is computed
            from the dimensional version of Sutherland's law or the constant
            viscosity, depending on the input option.---*/

      auxFluidModel->SetLaminarViscosityModel(config);

      Viscosity_FreeStream = auxFluidModel->GetLaminarViscosity();
      config->SetViscosity_FreeStream(Viscosity_FreeStream);

      Density_FreeStream = Reynolds*Viscosity_FreeStream/(Velocity_Reynolds*config->GetLength_Reynolds());
      config->SetDensity_FreeStream(Density_FreeStream);
      auxFluidModel->SetTDState_rhoT(Density_FreeStream, Temperature_FreeStream, config->GetSpecies_Init());
      Pressure_FreeStream = auxFluidModel->GetPressure();
      config->SetPressure_FreeStream(Pressure_FreeStream);
      Energy_FreeStream = auxFluidModel->GetStaticEnergy() + 0.5*ModVel_FreeStream*ModVel_FreeStream;

    }

    /*--- Thermodynamics quantities based initialization ---*/

    else {

      auxFluidModel->SetLaminarViscosityModel(config);
      Viscosity_FreeStream = auxFluidModel->GetLaminarViscosity();
      config->SetViscosity_FreeStream(Viscosity_FreeStream);
      Energy_FreeStream = auxFluidModel->GetStaticEnergy() + 0.5*ModVel_FreeStream*ModVel_FreeStream;

      /*--- Compute Reynolds number ---*/
      Reynolds = (Density_FreeStream*Velocity_Reynolds*config->GetLength_Reynolds())/Viscosity_FreeStream;
      config->SetReynolds(Reynolds);
    }

    /*--- Turbulence kinetic energy ---*/

    Tke_FreeStream  = 3.0/2.0*(ModVel_FreeStream*ModVel_FreeStream*config->GetTurbulenceIntensity_FreeStream()*config->GetTurbulenceIntensity_FreeStream());

  }
  else {

    /*--- For inviscid flow, energy is calculated from the specified
       FreeStream quantities using the proper gas law. ---*/

    Energy_FreeStream = auxFluidModel->GetStaticEnergy() + 0.5*ModVel_FreeStream*ModVel_FreeStream;

  }

  /*-- Compute the freestream energy. ---*/

  if (tkeNeeded) { Energy_FreeStream += Tke_FreeStream; }; config->SetEnergy_FreeStream(Energy_FreeStream);

  /*--- Compute non dimensional quantities. By definition,
     Lref is one because we have converted the grid to meters. ---*/

  if (config->GetRef_NonDim() == DIMENSIONAL) {
    Pressure_Ref      = 1.0;
    Density_Ref       = 1.0;
    Temperature_Ref   = 1.0;
  }
  else if (config->GetRef_NonDim() == FREESTREAM_PRESS_EQ_ONE) {
    Pressure_Ref      = Pressure_FreeStream;     // Pressure_FreeStream = 1.0
    Density_Ref       = Density_FreeStream;      // Density_FreeStream = 1.0
    Temperature_Ref   = Temperature_FreeStream;  // Temperature_FreeStream = 1.0
  }
  else if (config->GetRef_NonDim() == FREESTREAM_VEL_EQ_MACH) {
    Pressure_Ref      = Gamma*Pressure_FreeStream; // Pressure_FreeStream = 1.0/Gamma
    Density_Ref       = Density_FreeStream;        // Density_FreeStream = 1.0
    Temperature_Ref   = Temperature_FreeStream;    // Temp_FreeStream = 1.0
  }
  else if (config->GetRef_NonDim() == FREESTREAM_VEL_EQ_ONE) {
    Pressure_Ref      = Mach*Mach*Gamma*Pressure_FreeStream; // Pressure_FreeStream = 1.0/(Gamma*(M_inf)^2)
    Density_Ref       = Density_FreeStream;        // Density_FreeStream = 1.0
    Temperature_Ref   = Temperature_FreeStream;    // Temp_FreeStream = 1.0
  }
  config->SetPressure_Ref(Pressure_Ref);
  config->SetDensity_Ref(Density_Ref);
  config->SetTemperature_Ref(Temperature_Ref);

  Length_Ref        = 1.0;                                                         config->SetLength_Ref(Length_Ref);
  Velocity_Ref      = sqrt(config->GetPressure_Ref()/config->GetDensity_Ref());    config->SetVelocity_Ref(Velocity_Ref);
  Time_Ref          = Length_Ref/Velocity_Ref;                                     config->SetTime_Ref(Time_Ref);
  Omega_Ref         = Velocity_Ref/Length_Ref;                                     config->SetOmega_Ref(Omega_Ref);
  Force_Ref         = config->GetDensity_Ref()*Velocity_Ref*Velocity_Ref*Length_Ref*Length_Ref; config->SetForce_Ref(Force_Ref);
  Heat_Flux_Ref     = Density_Ref*Velocity_Ref*Velocity_Ref*Velocity_Ref;           config->SetHeat_Flux_Ref(Heat_Flux_Ref);
  Gas_Constant_Ref  = Velocity_Ref*Velocity_Ref/config->GetTemperature_Ref();      config->SetGas_Constant_Ref(Gas_Constant_Ref);
  Viscosity_Ref     = config->GetDensity_Ref()*Velocity_Ref*Length_Ref;            config->SetViscosity_Ref(Viscosity_Ref);
  Conductivity_Ref  = Viscosity_Ref*Gas_Constant_Ref;                              config->SetConductivity_Ref(Conductivity_Ref);
  Froude            = ModVel_FreeStream/sqrt(STANDARD_GRAVITY*Length_Ref);         config->SetFroude(Froude);

  /*--- Divide by reference values, to compute the non-dimensional free-stream values ---*/

  Pressure_FreeStreamND = Pressure_FreeStream/config->GetPressure_Ref();  config->SetPressure_FreeStreamND(Pressure_FreeStreamND);
  Density_FreeStreamND  = Density_FreeStream/config->GetDensity_Ref();    config->SetDensity_FreeStreamND(Density_FreeStreamND);
  Pressure_ThermodynamicND = config->GetPressure_Thermodynamic()/config->GetPressure_Ref(); config->SetPressure_ThermodynamicND(Pressure_ThermodynamicND);

  for (iDim = 0; iDim < nDim; iDim++) {
    Velocity_FreeStreamND[iDim] = config->GetVelocity_FreeStream()[iDim]/Velocity_Ref; config->SetVelocity_FreeStreamND(Velocity_FreeStreamND[iDim], iDim);
  }

  Temperature_FreeStreamND = Temperature_FreeStream/config->GetTemperature_Ref(); config->SetTemperature_FreeStreamND(Temperature_FreeStreamND);

  Specific_Heat_CpND  = config->GetSpecific_Heat_CpND();

  Gas_ConstantND = config->GetGas_Constant()/Gas_Constant_Ref;    config->SetGas_ConstantND(Gas_ConstantND);


  ModVel_FreeStreamND = 0.0;
  for (iDim = 0; iDim < nDim; iDim++) ModVel_FreeStreamND += Velocity_FreeStreamND[iDim]*Velocity_FreeStreamND[iDim];
  ModVel_FreeStreamND    = sqrt(ModVel_FreeStreamND); config->SetModVel_FreeStreamND(ModVel_FreeStreamND);

  Viscosity_FreeStreamND = Viscosity_FreeStream / Viscosity_Ref;   config->SetViscosity_FreeStreamND(Viscosity_FreeStreamND);

  Tke_FreeStream  = 3.0/2.0*(ModVel_FreeStream*ModVel_FreeStream*config->GetTurbulenceIntensity_FreeStream()*config->GetTurbulenceIntensity_FreeStream());
  config->SetTke_FreeStream(Tke_FreeStream);

  Tke_FreeStreamND  = 3.0/2.0*(ModVel_FreeStreamND*ModVel_FreeStreamND*config->GetTurbulenceIntensity_FreeStream()*config->GetTurbulenceIntensity_FreeStream());
  config->SetTke_FreeStreamND(Tke_FreeStreamND);

  Omega_FreeStream = Density_FreeStream*Tke_FreeStream/(Viscosity_FreeStream*config->GetTurb2LamViscRatio_FreeStream());
  config->SetOmega_FreeStream(Omega_FreeStream);

  Omega_FreeStreamND = Density_FreeStreamND*Tke_FreeStreamND/(Viscosity_FreeStreamND*config->GetTurb2LamViscRatio_FreeStream());
  config->SetOmega_FreeStreamND(Omega_FreeStreamND);

  if (config->GetTurbulenceIntensity_FreeStream() *100 <= 1.3) {
    if (config->GetTurbulenceIntensity_FreeStream() *100 >=0.027) {
        Re_ThetaT_FreeStream = (1173.51-589.428*config->GetTurbulenceIntensity_FreeStream() *100+0.2196/
        (config->GetTurbulenceIntensity_FreeStream() *100*config->GetTurbulenceIntensity_FreeStream() *100));
      }
    else {
      Re_ThetaT_FreeStream = (1173.51-589.428*config->GetTurbulenceIntensity_FreeStream() *100+0.2196/(0.27*0.27));
    }
  }
  else {
    Re_ThetaT_FreeStream = 331.5*pow(config->GetTurbulenceIntensity_FreeStream() *100-0.5658,-0.671);
  }
  config->SetReThetaT_FreeStream(Re_ThetaT_FreeStream);

  const su2double MassDiffusivityND = config->GetDiffusivity_Constant() / (Velocity_Ref * Length_Ref);
  config->SetDiffusivity_ConstantND(MassDiffusivityND);

  /*--- Initialize the dimensionless Fluid Model that will be used to solve the dimensionless problem ---*/

  /*--- Auxilary (dimensional) FluidModel no longer needed. ---*/
  delete auxFluidModel;

  /*--- Create one final fluid model object per OpenMP thread to be able to use them in parallel.
   *    GetFluidModel() should be used to automatically access the "right" object of each thread. ---*/

  assert(FluidModel.empty() && "Potential memory leak!");
  FluidModel.resize(omp_get_max_threads());

  SU2_OMP_PARALLEL
  {
    const int thread = omp_get_thread_num();

    switch (config->GetKind_FluidModel()) {

      case STANDARD_AIR:
        FluidModel[thread] = new CIdealGas(1.4, Gas_ConstantND);
        break;

      case IDEAL_GAS:
        FluidModel[thread] = new CIdealGas(Gamma, Gas_ConstantND);
        break;

      case VW_GAS:
        FluidModel[thread] = new CVanDerWaalsGas(Gamma, Gas_ConstantND,
                                                 config->GetPressure_Critical() / config->GetPressure_Ref(),
                                                 config->GetTemperature_Critical() / config->GetTemperature_Ref());
        break;

      case PR_GAS:
        FluidModel[thread] = new CPengRobinson(Gamma, Gas_ConstantND,
                                               config->GetPressure_Critical() / config->GetPressure_Ref(),
                                               config->GetTemperature_Critical() / config->GetTemperature_Ref(),
                                               config->GetAcentric_Factor());
        break;

      case DATADRIVEN_FLUID:
        FluidModel[thread] = new CDataDrivenFluid(config, false);
        break;

      case COOLPROP:
        FluidModel[thread] = new CCoolProp(config->GetFluid_Name());
        break;
      
      case FLUID_MIXTURE:
        FluidModel[thread] = new CFluidScalar(Specific_Heat_CpND, Gas_ConstantND, Pressure_ThermodynamicND, config);
        break;
    }

    GetFluidModel()->SetEnergy_Prho(Pressure_FreeStreamND, Density_FreeStreamND, config->GetSpecies_Init());
    if (viscous) {
      GetFluidModel()->SetLaminarViscosityModel(config);
      GetFluidModel()->SetThermalConductivityModel(config);
      GetFluidModel()->SetMassDiffusivityModel(config);
    }

  }
  END_SU2_OMP_PARALLEL

  Energy_FreeStreamND = GetFluidModel()->GetStaticEnergy() + 0.5*ModVel_FreeStreamND*ModVel_FreeStreamND;

  if (tkeNeeded) Energy_FreeStreamND += Tke_FreeStreamND;

  config->SetEnergy_FreeStreamND(Energy_FreeStreamND);

  Energy_Ref = Energy_FreeStream/Energy_FreeStreamND; config->SetEnergy_Ref(Energy_Ref);

  Total_UnstTimeND = config->GetTotal_UnstTime() / Time_Ref;    config->SetTotal_UnstTimeND(Total_UnstTimeND);
  Delta_UnstTimeND = config->GetDelta_UnstTime() / Time_Ref;    config->SetDelta_UnstTimeND(Delta_UnstTimeND);

  /*--- Write output to the console if this is the master node and first domain ---*/

  if ((rank == MASTER_NODE) && (MGLevel == MESH_0)) {

    cout.precision(6);

    if (viscous) {
      cout << "Viscous flow: Computing pressure using the ideal gas law" << endl;
      cout << "based on the free-stream temperature and a density computed" << endl;
      cout << "from the Reynolds number." << endl;
    } else {
      cout << "Inviscid flow: Computing density based on free-stream" << endl;
      cout << "temperature and pressure using the ideal gas law." << endl;
    }

    if (dynamic_grid) cout << "Force coefficients computed using MACH_MOTION." << endl;
    else cout << "Force coefficients computed using free-stream values." << endl;

    stringstream NonDimTableOut, ModelTableOut;
    stringstream Unit;

    cout << endl;
    PrintingToolbox::CTablePrinter ModelTable(&ModelTableOut);
    ModelTableOut <<"-- Models:"<< endl;

    ModelTable.AddColumn("Viscosity Model", 25);
    ModelTable.AddColumn("Conductivity Model", 26);
    ModelTable.AddColumn("Fluid Model", 25);
    ModelTable.SetAlign(PrintingToolbox::CTablePrinter::RIGHT);
    ModelTable.PrintHeader();

    PrintingToolbox::CTablePrinter NonDimTable(&NonDimTableOut);
    NonDimTable.AddColumn("Name", 22);
    NonDimTable.AddColumn("Dim. value", 14);
    NonDimTable.AddColumn("Ref. value", 14);
    NonDimTable.AddColumn("Unit", 10);
    NonDimTable.AddColumn("Non-dim. value", 14);
    NonDimTable.SetAlign(PrintingToolbox::CTablePrinter::RIGHT);

    NonDimTableOut <<"-- Fluid properties:"<< endl;

    NonDimTable.PrintHeader();

    if (viscous) {

      switch(config->GetKind_ViscosityModel()){
      case VISCOSITYMODEL::CONSTANT:
        ModelTable << "CONSTANT_VISCOSITY";
        if      (config->GetSystemMeasurements() == SI) Unit << "N.s/m^2";
        else if (config->GetSystemMeasurements() == US) Unit << "lbf.s/ft^2";
        NonDimTable << "Viscosity" << config->GetMu_Constant() << config->GetMu_Constant()/config->GetMu_ConstantND() << Unit.str() << config->GetMu_ConstantND();
        Unit.str("");
        NonDimTable.PrintFooter();
        break;

      case VISCOSITYMODEL::COOLPROP:
        ModelTable << "COOLPROP";
        if      (config->GetSystemMeasurements() == SI) Unit << "N.s/m^2";
        else if (config->GetSystemMeasurements() == US) Unit << "lbf.s/ft^2";
        NonDimTable << "Viscosity" << "--" << "--" << Unit.str() << config->GetMu_ConstantND();
        Unit.str("");
        NonDimTable.PrintFooter();
        break;

      case VISCOSITYMODEL::SUTHERLAND:
        ModelTable << "SUTHERLAND";
        if      (config->GetSystemMeasurements() == SI) Unit << "N.s/m^2";
        else if (config->GetSystemMeasurements() == US) Unit << "lbf.s/ft^2";
        NonDimTable << "Ref. Viscosity" <<  config->GetMu_Ref() <<  config->GetViscosity_Ref() << Unit.str() << config->GetMu_RefND();
        Unit.str("");
        if      (config->GetSystemMeasurements() == SI) Unit << "K";
        else if (config->GetSystemMeasurements() == US) Unit << "R";
        NonDimTable << "Sutherland Temp." << config->GetMu_Temperature_Ref() <<  config->GetTemperature_Ref() << Unit.str() << config->GetMu_Temperature_RefND();
        Unit.str("");
        if      (config->GetSystemMeasurements() == SI) Unit << "K";
        else if (config->GetSystemMeasurements() == US) Unit << "R";
        NonDimTable << "Sutherland Const." << config->GetMu_S() << config->GetTemperature_Ref() << Unit.str() << config->GetMu_SND();
        Unit.str("");
        NonDimTable.PrintFooter();
        break;

      default:
        break;

      }
      switch(config->GetKind_ConductivityModel()){
      case CONDUCTIVITYMODEL::CONSTANT_PRANDTL:
        ModelTable << "CONSTANT_PRANDTL";
        NonDimTable << "Prandtl (Lam.)"  << "-" << "-" << "-" << config->GetPrandtl_Lam();
        Unit.str("");
        NonDimTable << "Prandtl (Turb.)" << "-" << "-" << "-" << config->GetPrandtl_Turb();
        Unit.str("");
        NonDimTable.PrintFooter();
        break;

      case CONDUCTIVITYMODEL::CONSTANT:
        ModelTable << "CONSTANT";
        Unit << "W/m^2.K";
        NonDimTable << "Molecular Cond." << config->GetThermal_Conductivity_Constant() << config->GetThermal_Conductivity_Constant()/config->GetThermal_Conductivity_ConstantND() << Unit.str() << config->GetThermal_Conductivity_ConstantND();
        Unit.str("");
        NonDimTable.PrintFooter();
        break;

      case CONDUCTIVITYMODEL::COOLPROP:
        ModelTable << "COOLPROP";
        Unit << "W/m^2.K";
        NonDimTable << "Molecular Cond." << "--" << "--" << Unit.str() << config->GetThermal_Conductivity_ConstantND();
        Unit.str("");
        NonDimTable.PrintFooter();
        break;

      default:
        break;

      }
    } else {
      ModelTable << "-" << "-";
    }

    if      (config->GetSystemMeasurements() == SI) Unit << "N.m/kg.K";
    else if (config->GetSystemMeasurements() == US) Unit << "lbf.ft/slug.R";
    if (config->GetKind_FluidModel() == COOLPROP) {
      CCoolProp auxFluidModel(config->GetFluid_Name());
      NonDimTable << "Gas Constant" << auxFluidModel.GetGas_Constant() << config->GetGas_Constant_Ref() << Unit.str() << auxFluidModel.GetGas_Constant()/config->GetGas_Constant_Ref();
    }
    else {
        NonDimTable << "Gas Constant" << config->GetGas_Constant() << config->GetGas_Constant_Ref() << Unit.str() << config->GetGas_ConstantND();
    }
    Unit.str("");
    if      (config->GetSystemMeasurements() == SI) Unit << "N.m/kg.K";
    else if (config->GetSystemMeasurements() == US) Unit << "lbf.ft/slug.R";
    if (config->GetKind_FluidModel() == COOLPROP) {
      NonDimTable << "Spec. Heat Ratio" << "-" << "-" << "-" << "-";
    }
    else {
        NonDimTable << "Spec. Heat Ratio" << "-" << "-" << "-" << Gamma;
    }
    Unit.str("");

    switch(config->GetKind_FluidModel()){
    case STANDARD_AIR:
      ModelTable << "STANDARD_AIR";
      break;
    case IDEAL_GAS:
      ModelTable << "IDEAL_GAS";
      break;
    case VW_GAS:
      ModelTable << "VW_GAS";
      break;
    case PR_GAS:
      ModelTable << "PR_GAS";
      break;
    case COOLPROP:
      ModelTable << "CoolProp library";
      break;
    case FLUID_MIXTURE:
      ModelTable << "FLUID_MIXTURE";
      break;
    }

    if (config->GetKind_FluidModel() == VW_GAS || config->GetKind_FluidModel() == PR_GAS){
        NonDimTable << "Critical Pressure" << config->GetPressure_Critical() << config->GetPressure_Ref() << Unit.str() << config->GetPressure_Critical() /config->GetPressure_Ref();
        Unit.str("");
        Unit << "K";
        NonDimTable << "Critical Temperature" << config->GetTemperature_Critical() << config->GetTemperature_Ref() << Unit.str() << config->GetTemperature_Critical() /config->GetTemperature_Ref();
        Unit.str("");
    }
    if (config->GetKind_FluidModel() == COOLPROP) {
      CCoolProp auxFluidModel(config->GetFluid_Name());
      NonDimTable << "Critical Pressure" << auxFluidModel.GetPressure_Critical() << config->GetPressure_Ref() << Unit.str() << auxFluidModel.GetPressure_Critical() /config->GetPressure_Ref();
      Unit.str("");
      Unit << "K";
      NonDimTable << "Critical Temperature" << auxFluidModel.GetTemperature_Critical() << config->GetTemperature_Ref() << Unit.str() << auxFluidModel.GetTemperature_Critical() /config->GetTemperature_Ref();
      Unit.str("");
    }
    NonDimTable.PrintFooter();

    NonDimTableOut <<"-- Initial and free-stream conditions:"<< endl;

    NonDimTable.PrintHeader();

    if      (config->GetSystemMeasurements() == SI) Unit << "Pa";
    else if (config->GetSystemMeasurements() == US) Unit << "psf";
    NonDimTable << "Static Pressure" << config->GetPressure_FreeStream() << config->GetPressure_Ref() << Unit.str() << config->GetPressure_FreeStreamND();
    Unit.str("");
    if      (config->GetSystemMeasurements() == SI) Unit << "kg/m^3";
    else if (config->GetSystemMeasurements() == US) Unit << "slug/ft^3";
    NonDimTable << "Density" << config->GetDensity_FreeStream() << config->GetDensity_Ref() << Unit.str() << config->GetDensity_FreeStreamND();
    Unit.str("");
    if      (config->GetSystemMeasurements() == SI) Unit << "K";
    else if (config->GetSystemMeasurements() == US) Unit << "R";
    NonDimTable << "Temperature" << config->GetTemperature_FreeStream() << config->GetTemperature_Ref() << Unit.str() << config->GetTemperature_FreeStreamND();
    Unit.str("");
    if      (config->GetSystemMeasurements() == SI) Unit << "m^2/s^2";
    else if (config->GetSystemMeasurements() == US) Unit << "ft^2/s^2";
    NonDimTable << "Total Energy" << config->GetEnergy_FreeStream() << config->GetEnergy_Ref() << Unit.str() << config->GetEnergy_FreeStreamND();
    Unit.str("");
    if      (config->GetSystemMeasurements() == SI) Unit << "m/s";
    else if (config->GetSystemMeasurements() == US) Unit << "ft/s";
    NonDimTable << "Velocity-X" << config->GetVelocity_FreeStream()[0] << config->GetVelocity_Ref() << Unit.str() << config->GetVelocity_FreeStreamND()[0];
    NonDimTable << "Velocity-Y" << config->GetVelocity_FreeStream()[1] << config->GetVelocity_Ref() << Unit.str() << config->GetVelocity_FreeStreamND()[1];
    if (nDim == 3){
      NonDimTable << "Velocity-Z" << config->GetVelocity_FreeStream()[2] << config->GetVelocity_Ref() << Unit.str() << config->GetVelocity_FreeStreamND()[2];
    }
    NonDimTable << "Velocity Magnitude" << config->GetModVel_FreeStream() << config->GetVelocity_Ref() << Unit.str() << config->GetModVel_FreeStreamND();
    Unit.str("");

    if (viscous){
      NonDimTable.PrintFooter();
      if      (config->GetSystemMeasurements() == SI) Unit << "N.s/m^2";
      else if (config->GetSystemMeasurements() == US) Unit << "lbf.s/ft^2";
      NonDimTable << "Viscosity" << config->GetViscosity_FreeStream() << config->GetViscosity_Ref() << Unit.str() << config->GetViscosity_FreeStreamND();
      Unit.str("");
      if      (config->GetSystemMeasurements() == SI) Unit << "W/m^2.K";
      else if (config->GetSystemMeasurements() == US) Unit << "lbf/ft.s.R";
      NonDimTable << "Conductivity" << "-" << config->GetThermal_Conductivity_Ref() << Unit.str() << "-";
      Unit.str("");
      if (turbulent){
        if      (config->GetSystemMeasurements() == SI) Unit << "m^2/s^2";
        else if (config->GetSystemMeasurements() == US) Unit << "ft^2/s^2";
        NonDimTable << "Turb. Kin. Energy" << config->GetTke_FreeStream() << config->GetTke_FreeStream()/config->GetTke_FreeStreamND() << Unit.str() << config->GetTke_FreeStreamND();
        Unit.str("");
        if      (config->GetSystemMeasurements() == SI) Unit << "1/s";
        else if (config->GetSystemMeasurements() == US) Unit << "1/s";
        NonDimTable << "Spec. Dissipation" << config->GetOmega_FreeStream() << config->GetOmega_FreeStream()/config->GetOmega_FreeStreamND() << Unit.str() << config->GetOmega_FreeStreamND();
        Unit.str("");
        if (config-> GetKind_Trans_Model() == TURB_TRANS_MODEL::LM) {
          NonDimTable << "Intermittency"  << "-" << "-" << "-" << config->GetIntermittency_FreeStream();
          Unit.str("");
          NonDimTable << "Moment. Thick. Re"  << "-" << "-" << "-" << config->GetReThetaT_FreeStream();
          Unit.str("");
        }
      }
      if (config->GetKind_Species_Model() != SPECIES_MODEL::NONE) {
        if      (config->GetSystemMeasurements() == SI) Unit << "m^2/s";
        else if (config->GetSystemMeasurements() == US) Unit << "ft^2/s";
        NonDimTable << "Mass Diffusivity" << config->GetDiffusivity_Constant() << config->GetDiffusivity_Constant()/config->GetDiffusivity_ConstantND() << Unit.str() << config->GetDiffusivity_ConstantND();
        Unit.str("");
      }
    }

    NonDimTable.PrintFooter();
    NonDimTable << "Mach Number" << "-" << "-" << "-" << config->GetMach();
    if (viscous){
      NonDimTable << "Reynolds Number" << "-" << "-" << "-" << config->GetReynolds();
    }
    if (gravity) {
      NonDimTable << "Froude Number" << "-" << "-" << "-" << Froude;
      NonDimTable << "Wave Length"   << "-" << "-" << "-" << 2.0*PI_NUMBER*Froude*Froude;
    }
    NonDimTable.PrintFooter();
    ModelTable.PrintFooter();

    if (unsteady){
      NonDimTableOut << "-- Unsteady conditions" << endl;
      NonDimTable.PrintHeader();
      NonDimTable << "Total Time" << config->GetMax_Time() << config->GetTime_Ref() << "s" << config->GetMax_Time()/config->GetTime_Ref();
      Unit.str("");
      NonDimTable << "Time Step" << config->GetTime_Step() << config->GetTime_Ref() << "s" << config->GetDelta_UnstTimeND();
      Unit.str("");
      NonDimTable.PrintFooter();
    }

    cout << ModelTableOut.str();
    cout << NonDimTableOut.str();

  }

}

void CEulerSolver::SetReferenceValues(const CConfig& config) {

  /*--- Evaluate reference values for non-dimensionalization. For dynamic meshes,
   use the motion Mach number as a reference value for computing the force coefficients.
   Otherwise, use the freestream values, which is the standard convention. ---*/

  su2double RefVel2;

  if (dynamic_grid && !config.GetFSI_Simulation()) {
    su2double Gas_Constant = config.GetGas_ConstantND();
    su2double Mach2Vel = sqrt(Gamma * Gas_Constant * Temperature_Inf);
    su2double Mach_Motion = config.GetMach_Motion();
    RefVel2 = pow(Mach_Motion * Mach2Vel, 2);
  }
  else {
    RefVel2 = GeometryToolbox::SquaredNorm(nDim, Velocity_Inf);
  }

  DynamicPressureRef = 0.5 * Density_Inf * RefVel2;
  AeroCoeffForceRef =  DynamicPressureRef * config.GetRefArea();

}

void CEulerSolver::SetInitialCondition(CGeometry **geometry, CSolver ***solver_container, CConfig *config, unsigned long TimeIter) {

  const bool restart = (config->GetRestart() || config->GetRestart_Flow());
  const bool SubsonicEngine = config->GetSubsonicEngine();

  /*--- Use default implementation, then add solver-specifics. ---*/

  BaseClass::SetInitialCondition(geometry, solver_container, config, TimeIter);

  /*--- Set subsonic initial condition for engine intakes at iteration 0 ---*/

  if (!SubsonicEngine || (TimeIter != 0) || restart) return;

  /*--- Start OpenMP parallel region. ---*/

  SU2_OMP_PARALLEL {

    unsigned long iPoint;
    unsigned short iMesh, iDim;
    su2double X0[MAXNDIM] = {0.0}, X1[MAXNDIM] = {0.0}, X2[MAXNDIM] = {0.0},
    X1_X0[MAXNDIM] = {0.0}, X2_X0[MAXNDIM] = {0.0}, X2_X1[MAXNDIM] = {0.0},
    CP[MAXNDIM] = {0.0}, Distance, DotCheck, Radius;

    su2double Velocity_Cyl[MAXNDIM] = {0.0}, Velocity_CylND[MAXNDIM] = {0.0}, Viscosity_Cyl,
    Density_Cyl, Density_CylND, Pressure_CylND, ModVel_Cyl, ModVel_CylND, Energy_CylND,
    T_ref = 0.0, S = 0.0, Mu_ref = 0.0;
    const su2double *Coord, *SubsonicEngine_Cyl, *SubsonicEngine_Values;

    SubsonicEngine_Values = config->GetSubsonicEngine_Values();
    su2double Mach_Cyl        = SubsonicEngine_Values[0];
    su2double Alpha_Cyl       = SubsonicEngine_Values[1];
    su2double Beta_Cyl        = SubsonicEngine_Values[2];
    su2double Pressure_Cyl    = SubsonicEngine_Values[3];
    su2double Temperature_Cyl = SubsonicEngine_Values[4];

    su2double Alpha = Alpha_Cyl*PI_NUMBER/180.0;
    su2double Beta  = Beta_Cyl*PI_NUMBER/180.0;

    su2double Gamma_Minus_One = Gamma - 1.0;
    su2double Gas_Constant = config->GetGas_Constant();

    su2double Mach2Vel_Cyl = sqrt(Gamma*Gas_Constant*Temperature_Cyl);

    for (iMesh = 0; iMesh <= config->GetnMGLevels(); iMesh++) {

      auto FlowNodes = solver_container[iMesh][FLOW_SOL]->GetNodes();

      SU2_OMP_FOR_STAT(omp_chunk_size)
      for (iPoint = 0; iPoint < geometry[iMesh]->GetnPoint(); iPoint++) {

        Velocity_Cyl[0] = cos(Alpha)*cos(Beta)*Mach_Cyl*Mach2Vel_Cyl;
        Velocity_Cyl[1] = sin(Beta)*Mach_Cyl*Mach2Vel_Cyl;
        Velocity_Cyl[2] = sin(Alpha)*cos(Beta)*Mach_Cyl*Mach2Vel_Cyl;

        ModVel_Cyl = GeometryToolbox::Norm(nDim, Velocity_Cyl);

        if (config->GetViscous()) {
          if (config->GetSystemMeasurements() == SI) { T_ref = 273.15; S = 110.4; Mu_ref = 1.716E-5; }
          if (config->GetSystemMeasurements() == US) {
            T_ref = (273.15 - 273.15) * 1.8 + 491.67;
            S = (110.4 - 273.15) * 1.8 + 491.67;
            Mu_ref = 1.716E-5/47.88025898;
          }
          Viscosity_Cyl = Mu_ref*(pow(Temperature_Cyl/T_ref, 1.5) * (T_ref+S)/(Temperature_Cyl+S));
          Density_Cyl   = config->GetReynolds()*Viscosity_Cyl/(ModVel_Cyl*config->GetLength_Reynolds());
          Pressure_Cyl  = Density_Cyl*Gas_Constant*Temperature_Cyl;
        }
        else {
          Density_Cyl = Pressure_Cyl/(Gas_Constant*Temperature_Cyl);
        }

        Density_CylND  = Density_Cyl/config->GetDensity_Ref();
        Pressure_CylND = Pressure_Cyl/config->GetPressure_Ref();

        for (iDim = 0; iDim < nDim; iDim++) {
          Velocity_CylND[iDim] = Velocity_Cyl[iDim]/config->GetVelocity_Ref();
        }

        ModVel_CylND = GeometryToolbox::Norm(nDim, Velocity_CylND);

        Energy_CylND = Pressure_CylND/(Density_CylND*Gamma_Minus_One)+0.5*ModVel_CylND*ModVel_CylND;

        Coord = geometry[iMesh]->nodes->GetCoord(iPoint);

        SubsonicEngine_Cyl = config->GetSubsonicEngine_Cyl();

        X0[0] = Coord[0];               X0[1] = Coord[1];               if (nDim==3) X0[2] = Coord[2];
        X1[0] = SubsonicEngine_Cyl[0];  X1[1] = SubsonicEngine_Cyl[1];  X1[2] = SubsonicEngine_Cyl[2];
        X2[0] = SubsonicEngine_Cyl[3];  X2[1] = SubsonicEngine_Cyl[4];  X2[2] = SubsonicEngine_Cyl[5];
        Radius = SubsonicEngine_Cyl[6];

        GeometryToolbox::Distance(3, X1, X2, X2_X1);
        GeometryToolbox::Distance(3, X0, X1, X1_X0);
        GeometryToolbox::Distance(3, X0, X2, X2_X0);

        GeometryToolbox::CrossProduct(X2_X1, X1_X0, CP);

        Distance = sqrt(GeometryToolbox::SquaredNorm(3,CP) / GeometryToolbox::SquaredNorm(3,X2_X1));

        DotCheck = -GeometryToolbox::DotProduct(3, X1_X0, X2_X1);
        if (DotCheck < 0.0) Distance = GeometryToolbox::Norm(3, X1_X0);

        DotCheck = GeometryToolbox::DotProduct(3, X2_X0, X2_X1);
        if (DotCheck < 0.0) Distance = GeometryToolbox::Norm(3, X2_X0);

        if (Distance < Radius) {
          FlowNodes->SetSolution(iPoint, 0, Density_CylND);
          for (iDim = 0; iDim < nDim; iDim++)
            FlowNodes->SetSolution(iPoint, iDim+1, Density_CylND*Velocity_CylND[iDim]);
          FlowNodes->SetSolution(iPoint, nVar-1, Density_CylND*Energy_CylND);
        }

      }
      END_SU2_OMP_FOR

      FlowNodes->Set_OldSolution();

    }

  }
  END_SU2_OMP_PARALLEL

}

void CEulerSolver::CommonPreprocessing(CGeometry *geometry, CSolver **solver_container, CConfig *config, unsigned short iMesh,
                                       unsigned short iRKStep, unsigned short RunTime_EqSystem, bool Output) {

  bool cont_adjoint     = config->GetContinuous_Adjoint();
  bool disc_adjoint     = config->GetDiscrete_Adjoint();
  bool implicit         = (config->GetKind_TimeIntScheme() == EULER_IMPLICIT);
  bool center           = (config->GetKind_ConvNumScheme_Flow() == SPACE_CENTERED);
  bool center_jst       = (config->GetKind_Centered_Flow() == CENTERED::JST) && (iMesh == MESH_0);
  bool center_jst_ke    = (config->GetKind_Centered_Flow() == CENTERED::JST_KE) && (iMesh == MESH_0);
  bool center_jst_mat   = (config->GetKind_Centered_Flow() == CENTERED::JST_MAT) && (iMesh == MESH_0);
  bool engine           = ((config->GetnMarker_EngineInflow() != 0) || (config->GetnMarker_EngineExhaust() != 0));
  bool actuator_disk    = ((config->GetnMarker_ActDiskInlet() != 0) || (config->GetnMarker_ActDiskOutlet() != 0));
  bool fixed_cl         = config->GetFixed_CL_Mode();
  unsigned short kind_row_dissipation = config->GetKind_RoeLowDiss();
  bool roe_low_dissipation  = (kind_row_dissipation != NO_ROELOWDISS) &&
                              (config->GetKind_Upwind_Flow() == UPWIND::ROE ||
                               config->GetKind_Upwind_Flow() == UPWIND::SLAU ||
                               config->GetKind_Upwind_Flow() == UPWIND::SLAU2);

  /*--- Set the primitive variables ---*/

  ompMasterAssignBarrier(ErrorCounter, 0);

  SU2_OMP_ATOMIC
  ErrorCounter += SetPrimitive_Variables(solver_container, config);

  BEGIN_SU2_OMP_SAFE_GLOBAL_ACCESS
  { /*--- Ops that are not OpenMP parallel go in this block. ---*/

    if ((iMesh == MESH_0) && (config->GetComm_Level() == COMM_FULL)) {
      unsigned long tmp = ErrorCounter;
      SU2_MPI::Allreduce(&tmp, &ErrorCounter, 1, MPI_UNSIGNED_LONG, MPI_SUM, SU2_MPI::GetComm());
      config->SetNonphysical_Points(ErrorCounter);
    }

    /*--- Update the angle of attack at the far-field for fixed CL calculations (only direct problem). ---*/

    if (fixed_cl && !disc_adjoint && !cont_adjoint) {
      SetFarfield_AoA(geometry, solver_container, config, iMesh, Output);
    }

    /*--- Compute the engine properties ---*/

    if (engine) GetPower_Properties(geometry, config, iMesh, Output);

    /*--- Compute the actuator disk properties and distortion levels ---*/

    if (actuator_disk) {
      Set_MPI_ActDisk(solver_container, geometry, config);
      GetPower_Properties(geometry, config, iMesh, Output);
      SetActDisk_BCThrust(geometry, solver_container, config, iMesh, Output);
    }

  }
  END_SU2_OMP_SAFE_GLOBAL_ACCESS

  /*--- Artificial dissipation ---*/

  if (center && !Output) {
    if (!center_jst_mat) SetMax_Eigenvalue(geometry, config);
    if (center_jst || center_jst_ke || center_jst_mat) {
      SetCentered_Dissipation_Sensor(geometry, config);
      if (!center_jst_ke) SetUndivided_Laplacian(geometry, config);
    }
  }

  /*--- Roe Low Dissipation Sensor ---*/

  if (roe_low_dissipation) {
    SetRoe_Dissipation(geometry, config);
    if (kind_row_dissipation == FD_DUCROS || kind_row_dissipation == NTS_DUCROS){
      SetUpwind_Ducros_Sensor(geometry, config);
    }
  }

  /*--- Initialize the Jacobian matrix and residual, not needed for the reducer strategy
   *    as we set blocks (including diagonal ones) and completely overwrite. ---*/

  if(!ReducerStrategy && !Output) {
    LinSysRes.SetValZero();
    if (implicit) Jacobian.SetValZero();
    else {SU2_OMP_BARRIER} // because of "nowait" in LinSysRes
  }

}

void CEulerSolver::Preprocessing(CGeometry *geometry, CSolver **solver_container, CConfig *config, unsigned short iMesh,
                                 unsigned short iRKStep, unsigned short RunTime_EqSystem, bool Output) {
  const auto InnerIter = config->GetInnerIter();
  const bool muscl = config->GetMUSCL_Flow() && (iMesh == MESH_0);
  const bool center = (config->GetKind_ConvNumScheme_Flow() == SPACE_CENTERED);
  const bool limiter = (config->GetKind_SlopeLimit_Flow() != LIMITER::NONE) && (InnerIter <= config->GetLimiterIter());
  const bool van_albada = (config->GetKind_SlopeLimit_Flow() == LIMITER::VAN_ALBADA_EDGE);

  /*--- Common preprocessing steps. ---*/

  CommonPreprocessing(geometry, solver_container, config, iMesh, iRKStep, RunTime_EqSystem, Output);

  /*--- Upwind second order reconstruction ---*/

  if (!Output && muscl && !center) {

    /*--- Gradient computation for MUSCL reconstruction. ---*/

    switch (config->GetKind_Gradient_Method_Recon()) {
      case GREEN_GAUSS:
        SetPrimitive_Gradient_GG(geometry, config, true); break;
      case LEAST_SQUARES:
      case WEIGHTED_LEAST_SQUARES:
        SetPrimitive_Gradient_LS(geometry, config, true); break;
      default: break;
    }

    /*--- Limiter computation ---*/

    if (limiter && !van_albada) SetPrimitive_Limiter(geometry, config);
  }
}

unsigned long CEulerSolver::SetPrimitive_Variables(CSolver **solver_container, const CConfig *config) {

  /*--- Number of non-physical points, local to the thread, needs
   *    further reduction if function is called in parallel ---*/
  unsigned long nonPhysicalPoints = 0;

  AD::StartNoSharedReading();

  SU2_OMP_FOR_STAT(omp_chunk_size)
  for (unsigned long iPoint = 0; iPoint < nPoint; iPoint ++) {

    /*--- Compressible flow, primitive variables nDim+9, (T, vx, vy, vz, P, rho, h, c, lamMu, eddyMu, ThCond, Cp) ---*/

    bool physical = nodes->SetPrimVar(iPoint, GetFluidModel());
    nodes->SetSecondaryVar(iPoint, GetFluidModel());

    /* Check for non-realizable states for reporting. */

    if (!physical) nonPhysicalPoints++;
  }
  END_SU2_OMP_FOR

  AD::EndNoSharedReading();

  return nonPhysicalPoints;
}

void CEulerSolver::SetTime_Step(CGeometry *geometry, CSolver **solver_container, CConfig *config,
                                unsigned short iMesh, unsigned long Iteration) {

  /*--- Define an object to compute the speed of sound. ---*/
  struct SoundSpeed {
    FORCEINLINE su2double operator() (const CEulerVariable& nodes, unsigned long iPoint, unsigned long jPoint) const {
      return 0.5 * (nodes.GetSoundSpeed(iPoint) + nodes.GetSoundSpeed(jPoint));
    }

    FORCEINLINE su2double operator() (const CEulerVariable& nodes, unsigned long iPoint) const {
      return nodes.GetSoundSpeed(iPoint);
    }

  } soundSpeed;

  /*--- Define an object to compute the viscous eigenvalue. ---*/
  struct LambdaVisc {
    const su2double gamma, prandtlLam, prandtlTurb;

    LambdaVisc(su2double g, su2double pl, su2double pt) : gamma(g), prandtlLam(pl), prandtlTurb(pt) {}

    FORCEINLINE su2double lambda(su2double gamma, su2double laminarVisc, su2double eddyVisc, su2double density) const {
      su2double Lambda_1 = (4.0/3.0)*(laminarVisc + eddyVisc);
      /// TODO: (REAL_GAS) removing gamma as it cannot work with FLUIDPROP
      su2double Lambda_2 = (1.0 + (prandtlLam/prandtlTurb)*(eddyVisc/laminarVisc))*(gamma*laminarVisc/prandtlLam);
      return (Lambda_1 + Lambda_2) / density;
    }

    FORCEINLINE su2double operator() (const CEulerVariable& nodes, unsigned long iPoint, unsigned long jPoint) const {
      su2double laminarVisc = 0.5*(nodes.GetLaminarViscosity(iPoint) + nodes.GetLaminarViscosity(jPoint));
      su2double eddyVisc = 0.5*(nodes.GetEddyViscosity(iPoint) + nodes.GetEddyViscosity(jPoint));
      su2double density = 0.5*(nodes.GetDensity(iPoint) + nodes.GetDensity(jPoint));
      su2double gamma = 0.5*(nodes.GetGamma(iPoint)+ nodes.GetGamma(jPoint));
      return lambda(gamma, laminarVisc, eddyVisc, density);
    }

    FORCEINLINE su2double operator() (const CEulerVariable& nodes, unsigned long iPoint) const {
      su2double laminarVisc = nodes.GetLaminarViscosity(iPoint);
      su2double eddyVisc = nodes.GetEddyViscosity(iPoint);
      su2double density = nodes.GetDensity(iPoint);
      su2double gamma = nodes.GetGamma(iPoint);
      return lambda(gamma, laminarVisc, eddyVisc, density);
    }

  } lambdaVisc(Gamma, Prandtl_Lam, Prandtl_Turb);

  /*--- Now instantiate the generic implementation with the two functors above. ---*/

  SetTime_Step_impl(soundSpeed, lambdaVisc, geometry, solver_container, config, iMesh, Iteration);

}

void CEulerSolver::Centered_Residual(CGeometry *geometry, CSolver **solver_container, CNumerics **numerics_container,
                                     CConfig *config, unsigned short iMesh, unsigned short iRKStep) {

  EdgeFluxResidual(geometry, solver_container, config);
}

void CEulerSolver::Upwind_Residual(CGeometry *geometry, CSolver **solver_container,
                                   CNumerics **numerics_container, CConfig *config, unsigned short iMesh) {

  const bool ideal_gas = (config->GetKind_FluidModel() == STANDARD_AIR) ||
                         (config->GetKind_FluidModel() == IDEAL_GAS);
  const bool low_mach_corr = config->Low_Mach_Correction();
  const bool species_model = config->GetKind_Species_Model()==SPECIES_MODEL::SPECIES_TRANSPORT;

  /*--- Use vectorization if the scheme supports it. ---*/
  if (config->GetKind_Upwind_Flow() == UPWIND::ROE && ideal_gas && !low_mach_corr) {
    EdgeFluxResidual(geometry, solver_container, config);
    return;
  }

  const bool implicit         = (config->GetKind_TimeIntScheme() == EULER_IMPLICIT);

  const bool roe_turkel       = (config->GetKind_Upwind_Flow() == UPWIND::TURKEL);
  const auto kind_dissipation = config->GetKind_RoeLowDiss();

  const bool muscl            = (config->GetMUSCL_Flow() && (iMesh == MESH_0));
  const bool limiter          = (config->GetKind_SlopeLimit_Flow() != LIMITER::NONE);
  const bool van_albada       = (config->GetKind_SlopeLimit_Flow() == LIMITER::VAN_ALBADA_EDGE);

  /*--- Non-physical counter. ---*/
  unsigned long counter_local = 0;
  SU2_OMP_MASTER
  ErrorCounter = 0;
  END_SU2_OMP_MASTER

  /*--- Pick one numerics object per thread. ---*/
  CNumerics* numerics = numerics_container[CONV_TERM + omp_get_thread_num()*MAX_TERMS];

  /*--- Static arrays of MUSCL-reconstructed primitives and secondaries (thread safety). ---*/
  su2double Primitive_i[MAXNVAR] = {0.0}, Primitive_j[MAXNVAR] = {0.0};
  su2double Secondary_i[MAXNVAR] = {0.0}, Secondary_j[MAXNVAR] = {0.0};

  /*--- For hybrid parallel AD, pause preaccumulation if there is shared reading of
  * variables, otherwise switch to the faster adjoint evaluation mode. ---*/
  bool pausePreacc = false;
  if (ReducerStrategy) pausePreacc = AD::PausePreaccumulation();
  else AD::StartNoSharedReading();

  /*--- Loop over edge colors. ---*/
  for (auto color : EdgeColoring)
  {
  /*--- Chunk size is at least OMP_MIN_SIZE and a multiple of the color group size. ---*/
  SU2_OMP_FOR_DYN(nextMultiple(OMP_MIN_SIZE, color.groupSize))
  for(auto k = 0ul; k < color.size; ++k) {

    auto iEdge = color.indices[k];

    unsigned short iDim, iVar;

    /*--- Points in edge and normal vectors ---*/

    auto iPoint = geometry->edges->GetNode(iEdge,0);
    auto jPoint = geometry->edges->GetNode(iEdge,1);

    numerics->SetNormal(geometry->edges->GetNormal(iEdge));

    auto Coord_i = geometry->nodes->GetCoord(iPoint);
    auto Coord_j = geometry->nodes->GetCoord(jPoint);

    /*--- Roe Turkel preconditioning ---*/

    if (roe_turkel) {
      numerics->SetVelocity2_Inf(GeometryToolbox::SquaredNorm(nDim, config->GetVelocity_FreeStream()));
    }

    /*--- Grid movement ---*/

    if (dynamic_grid) {
      numerics->SetGridVel(geometry->nodes->GetGridVel(iPoint),
                           geometry->nodes->GetGridVel(jPoint));
    }

    /*--- Get primitive and secondary variables ---*/

    auto V_i = nodes->GetPrimitive(iPoint); auto V_j = nodes->GetPrimitive(jPoint);
    auto S_i = nodes->GetSecondary(iPoint); auto S_j = nodes->GetSecondary(jPoint);

    /*--- Set them with or without high order reconstruction using MUSCL strategy. ---*/

    if (!muscl) {

      numerics->SetPrimitive(V_i, V_j);
      numerics->SetSecondary(S_i, S_j);

    }
    else {
      /*--- Reconstruction ---*/

      su2double Vector_ij[MAXNDIM] = {0.0};
      for (iDim = 0; iDim < nDim; iDim++) {
        Vector_ij[iDim] = 0.5*(Coord_j[iDim] - Coord_i[iDim]);
      }

      auto Gradient_i = nodes->GetGradient_Reconstruction(iPoint);
      auto Gradient_j = nodes->GetGradient_Reconstruction(jPoint);

      for (iVar = 0; iVar < nPrimVarGrad; iVar++) {

        su2double Project_Grad_i = 0.0;
        su2double Project_Grad_j = 0.0;

        for (iDim = 0; iDim < nDim; iDim++) {
          Project_Grad_i += Vector_ij[iDim]*Gradient_i[iVar][iDim];
          Project_Grad_j -= Vector_ij[iDim]*Gradient_j[iVar][iDim];
        }

        su2double lim_i = 1.0;
        su2double lim_j = 1.0;

        if (van_albada) {
          su2double V_ij = V_j[iVar] - V_i[iVar];
          lim_i = LimiterHelpers<>::vanAlbadaFunction(Project_Grad_i, V_ij, EPS);
          lim_j = LimiterHelpers<>::vanAlbadaFunction(-Project_Grad_j, V_ij, EPS);
        }
        else if (limiter) {
          lim_i = nodes->GetLimiter_Primitive(iPoint, iVar);
          lim_j = nodes->GetLimiter_Primitive(jPoint, iVar);
        }

        Primitive_i[iVar] = V_i[iVar] + lim_i * Project_Grad_i;
        Primitive_j[iVar] = V_j[iVar] + lim_j * Project_Grad_j;

      }
      su2double* Scalar_i = nullptr;
      su2double* Scalar_j = nullptr;
      if (species_model) {
        Scalar_i = solver_container[SPECIES_SOL]->GetNodes()->GetSolution(iPoint);
        Scalar_j = solver_container[SPECIES_SOL]->GetNodes()->GetSolution(jPoint);
      }

      /*--- Recompute the reconstructed quantities in a thermodynamically consistent way. ---*/

      if (!ideal_gas || low_mach_corr) {
        ComputeConsistentExtrapolation(GetFluidModel(), nDim, Primitive_i, Secondary_i, Scalar_i);
        ComputeConsistentExtrapolation(GetFluidModel(), nDim, Primitive_j, Secondary_j, Scalar_j);
      }

      /*--- Low-Mach number correction. ---*/

      if (low_mach_corr) {
        LowMachPrimitiveCorrection(GetFluidModel(), nDim, Primitive_i, Primitive_j, Scalar_i, Scalar_j);
      }

      /*--- Check for non-physical solutions after reconstruction. If found, use the
       cell-average value of the solution. This is a locally 1st order approximation,
       which is typically only active during the start-up of a calculation. ---*/

      bool neg_pres_or_rho_i = (Primitive_i[prim_idx.Pressure()] < 0.0) || (Primitive_i[prim_idx.Density()] < 0.0);
      bool neg_pres_or_rho_j = (Primitive_j[prim_idx.Pressure()] < 0.0) || (Primitive_j[prim_idx.Density()] < 0.0);

      su2double R = sqrt(fabs(Primitive_j[prim_idx.Density()]/Primitive_i[prim_idx.Density()]));
      su2double sq_vel = 0.0;
      for (iDim = 0; iDim < nDim; iDim++) {
        su2double RoeVelocity = (R * Primitive_j[iDim + prim_idx.Velocity()] +
                                 Primitive_i[iDim + prim_idx.Velocity()]) / (R+1);
        sq_vel += pow(RoeVelocity, 2);
      }
      su2double RoeEnthalpy = (R * Primitive_j[prim_idx.Enthalpy()] + Primitive_i[prim_idx.Enthalpy()]) / (R+1);

      const bool neg_sound_speed = ((Gamma-1)*(RoeEnthalpy-0.5*sq_vel) < 0.0);
      bool bad_recon = neg_sound_speed || neg_pres_or_rho_i || neg_pres_or_rho_j;
      bad_recon = nodes->UpdateNonPhysicalEdgeCounter(iEdge, bad_recon);
      counter_local += bad_recon;

      numerics->SetPrimitive(bad_recon? V_i : Primitive_i,  bad_recon? V_j : Primitive_j);
      numerics->SetSecondary(bad_recon? S_i : Secondary_i,  bad_recon? S_j : Secondary_j);

    }

    /*--- Roe Low Dissipation Scheme ---*/

    if (kind_dissipation != NO_ROELOWDISS) {

      numerics->SetDissipation(nodes->GetRoe_Dissipation(iPoint),
                               nodes->GetRoe_Dissipation(jPoint));

      if (kind_dissipation == FD_DUCROS || kind_dissipation == NTS_DUCROS){
        numerics->SetSensor(nodes->GetSensor(iPoint),
                            nodes->GetSensor(jPoint));
      }
      if (kind_dissipation == NTS || kind_dissipation == NTS_DUCROS){
        numerics->SetCoord(Coord_i, Coord_j);
      }
    }

    /*--- Compute the residual ---*/

    auto residual = numerics->ComputeResidual(config);

    /*--- Set the final value of the Roe dissipation coefficient ---*/

    if ((kind_dissipation != NO_ROELOWDISS) && (MGLevel != MESH_0)) {
      nodes->SetRoe_Dissipation(iPoint,numerics->GetDissipation());
      nodes->SetRoe_Dissipation(jPoint,numerics->GetDissipation());
    }

    /*--- Update residual value ---*/

    if (ReducerStrategy) {
      EdgeFluxes.SetBlock(iEdge, residual);
      if (implicit)
        Jacobian.SetBlocks(iEdge, residual.jacobian_i, residual.jacobian_j);
    }
    else {
      LinSysRes.AddBlock(iPoint, residual);
      LinSysRes.SubtractBlock(jPoint, residual);

      /*--- Set implicit computation ---*/
      if (implicit)
        Jacobian.UpdateBlocks(iEdge, iPoint, jPoint, residual.jacobian_i, residual.jacobian_j);
    }

    /*--- Viscous contribution. ---*/

    Viscous_Residual(iEdge, geometry, solver_container,
                     numerics_container[VISC_TERM + omp_get_thread_num()*MAX_TERMS], config);
  }
  END_SU2_OMP_FOR
  } // end color loop

  FinalizeResidualComputation(geometry, pausePreacc, counter_local, config);
}

void CEulerSolver::ComputeConsistentExtrapolation(CFluidModel *fluidModel, unsigned short nDim,
                                                  su2double *primitive, su2double *secondary, su2double *scalar) {
  const CEulerVariable::CIndices<unsigned short> prim_idx(nDim, 0);
  const su2double density = primitive[prim_idx.Density()];
  const su2double pressure = primitive[prim_idx.Pressure()];
  const su2double velocity2 = GeometryToolbox::SquaredNorm(nDim, &primitive[prim_idx.Velocity()]);

  fluidModel->SetTDState_Prho(pressure, density, scalar);

  primitive[prim_idx.Temperature()] = fluidModel->GetTemperature();
  primitive[prim_idx.Enthalpy()] = fluidModel->GetStaticEnergy() + pressure / density + 0.5*velocity2;
  primitive[prim_idx.SoundSpeed()] = fluidModel->GetSoundSpeed();
  secondary[0] = fluidModel->GetdPdrho_e();
  secondary[1] = fluidModel->GetdPde_rho();

}

void CEulerSolver::LowMachPrimitiveCorrection(CFluidModel *fluidModel, unsigned short nDim,
                                              su2double *primitive_i, su2double *primitive_j,
                                              su2double *scalar_i, su2double *scalar_j) {
  unsigned short iDim;

  su2double velocity2_i = 0.0;
  su2double velocity2_j = 0.0;

  for (iDim = 0; iDim < nDim; iDim++) {
    velocity2_i += pow(primitive_i[iDim+1], 2);
    velocity2_j += pow(primitive_j[iDim+1], 2);
  }
  su2double mach_i = sqrt(velocity2_i)/primitive_i[nDim+4];
  su2double mach_j = sqrt(velocity2_j)/primitive_j[nDim+4];

  su2double z = min(max(mach_i,mach_j),1.0);
  velocity2_i = 0.0;
  velocity2_j = 0.0;
  for (iDim = 0; iDim < nDim; iDim++) {
    su2double vel_i_corr = ( primitive_i[iDim+1] + primitive_j[iDim+1] )/2.0
                     + z * ( primitive_i[iDim+1] - primitive_j[iDim+1] )/2.0;
    su2double vel_j_corr = ( primitive_i[iDim+1] + primitive_j[iDim+1] )/2.0
                     + z * ( primitive_j[iDim+1] - primitive_i[iDim+1] )/2.0;

    velocity2_i += pow(vel_i_corr, 2);
    velocity2_j += pow(vel_j_corr, 2);

    primitive_i[iDim+1] = vel_i_corr;
    primitive_j[iDim+1] = vel_j_corr;
  }

  fluidModel->SetEnergy_Prho(primitive_i[nDim+1], primitive_i[nDim+2], scalar_i);
  primitive_i[nDim+3]= fluidModel->GetStaticEnergy() + primitive_i[nDim+1]/primitive_i[nDim+2] + 0.5*velocity2_i;

  fluidModel->SetEnergy_Prho(primitive_j[nDim+1], primitive_j[nDim+2], scalar_j);
  primitive_j[nDim+3]= fluidModel->GetStaticEnergy() + primitive_j[nDim+1]/primitive_j[nDim+2] + 0.5*velocity2_j;

}

void CEulerSolver::Source_Residual(CGeometry *geometry, CSolver **solver_container,
                                   CNumerics **numerics_container, CConfig *config, unsigned short iMesh) {

  const bool implicit         = config->GetKind_TimeIntScheme() == EULER_IMPLICIT;
  const bool viscous          = config->GetViscous();
  const bool rotating_frame   = config->GetRotating_Frame();
  const bool axisymmetric     = config->GetAxisymmetric();
  const bool gravity          = (config->GetGravityForce() == YES);
  const bool harmonic_balance = (config->GetTime_Marching() == TIME_MARCHING::HARMONIC_BALANCE);
  const bool body_force       = config->GetBody_Force();
  const bool vorticity_confinement = config->GetVorticityConfinement();
  const bool ideal_gas        = (config->GetKind_FluidModel() == STANDARD_AIR) ||
                                (config->GetKind_FluidModel() == IDEAL_GAS);
  const bool rans             = (config->GetKind_Turb_Model() != TURB_MODEL::NONE);

  /*--- Pick one numerics object per thread. ---*/
  CNumerics* numerics = numerics_container[SOURCE_FIRST_TERM + omp_get_thread_num()*MAX_TERMS];

  unsigned short iVar;
  unsigned long iPoint;

  if (body_force) {

    /*--- Loop over all points ---*/
    AD::StartNoSharedReading();
    SU2_OMP_FOR_STAT(omp_chunk_size)
    for (iPoint = 0; iPoint < nPointDomain; iPoint++) {

      /*--- Load the conservative variables ---*/
      numerics->SetConservative(nodes->GetSolution(iPoint),
                                nodes->GetSolution(iPoint));

      /*--- Load the volume of the dual mesh cell ---*/
      numerics->SetVolume(geometry->nodes->GetVolume(iPoint));

      /*--- Compute the rotating frame source residual ---*/
      auto residual = numerics->ComputeResidual(config);

      /*--- Add the source residual to the total ---*/
      LinSysRes.AddBlock(iPoint, residual);

    }
    END_SU2_OMP_FOR
    AD::EndNoSharedReading();
  }

  if (rotating_frame) {

    /*--- Include the residual contribution from GCL due to the static
     mesh movement that is set for rotating frame. ---*/

    SetRotatingFrame_GCL(geometry, config);

    /*--- Loop over all points ---*/
    AD::StartNoSharedReading();
    SU2_OMP_FOR_DYN(omp_chunk_size)
    for (iPoint = 0; iPoint < nPointDomain; iPoint++) {

      /*--- Load the conservative variables ---*/
      numerics->SetConservative(nodes->GetSolution(iPoint),
                                nodes->GetSolution(iPoint));

      /*--- Load the volume of the dual mesh cell ---*/
      numerics->SetVolume(geometry->nodes->GetVolume(iPoint));

      /*--- Compute the rotating frame source residual ---*/
      auto residual = numerics->ComputeResidual(config);

      /*--- Add the source residual to the total ---*/
      LinSysRes.AddBlock(iPoint, residual);

      /*--- Add the implicit Jacobian contribution ---*/
      if (implicit) Jacobian.AddBlock2Diag(iPoint, residual.jacobian_i);

    }
    END_SU2_OMP_FOR
    AD::EndNoSharedReading();
  }

  if (axisymmetric) {

    /*--- For viscous problems, we need an additional gradient. ---*/
    if (viscous) {
      ComputeAxisymmetricAuxGradients(geometry, config);
    }

    /*--- loop over points ---*/
    AD::StartNoSharedReading();
    SU2_OMP_FOR_DYN(omp_chunk_size)
    for (iPoint = 0; iPoint < nPointDomain; iPoint++) {

      /*--- Set solution  ---*/
      numerics->SetConservative(nodes->GetSolution(iPoint), nodes->GetSolution(iPoint));

      /*--- Set control volume ---*/
      numerics->SetVolume(geometry->nodes->GetVolume(iPoint));

      /*--- Set y coordinate ---*/
      numerics->SetCoord(geometry->nodes->GetCoord(iPoint), geometry->nodes->GetCoord(iPoint));

      /*--- Set primitive variables for viscous terms and/or generalised source ---*/
      if (!ideal_gas || viscous) numerics->SetPrimitive(nodes->GetPrimitive(iPoint), nodes->GetPrimitive(iPoint));

      /*--- Set secondary variables for generalised source ---*/
      if (!ideal_gas) numerics->SetSecondary(nodes->GetSecondary(iPoint), nodes->GetSecondary(iPoint));

      if (viscous) {

        /*--- Set gradient of primitive variables ---*/
        numerics->SetPrimVarGradient(nodes->GetGradient_Primitive(iPoint), nodes->GetGradient_Primitive(iPoint));

        /*--- Set gradient of auxillary variables ---*/
        numerics->SetAuxVarGrad(nodes->GetAuxVarGradient(iPoint), nullptr);

        /*--- Set turbulence kinetic energy ---*/
        if (rans){
          CVariable* turbNodes = solver_container[TURB_SOL]->GetNodes();
          numerics->SetTurbKineticEnergy(turbNodes->GetSolution(iPoint,0), turbNodes->GetSolution(iPoint,0));
        }
      }

      /*--- Compute Source term Residual ---*/
      auto residual = numerics->ComputeResidual(config);

      /*--- Add Residual ---*/
      LinSysRes.AddBlock(iPoint, residual);

      /*--- Implicit part ---*/
      if (implicit)
        Jacobian.AddBlock2Diag(iPoint, residual.jacobian_i);
    }
    END_SU2_OMP_FOR

    AD::EndNoSharedReading();
  }

  AD::StartNoSharedReading();

  if (gravity) {

    /*--- loop over points ---*/
    SU2_OMP_FOR_DYN(omp_chunk_size)
    for (iPoint = 0; iPoint < nPointDomain; iPoint++) {

      /*--- Set solution  ---*/
      numerics->SetConservative(nodes->GetSolution(iPoint), nodes->GetSolution(iPoint));

      /*--- Set control volume ---*/
      numerics->SetVolume(geometry->nodes->GetVolume(iPoint));

      /*--- Compute Source term Residual ---*/
      auto residual = numerics->ComputeResidual(config);

      /*--- Add Residual ---*/
      LinSysRes.AddBlock(iPoint, residual);

    }
    END_SU2_OMP_FOR

  }

  if (harmonic_balance) {

    /*--- loop over points ---*/
    SU2_OMP_FOR_STAT(omp_chunk_size)
    for (iPoint = 0; iPoint < nPointDomain; iPoint++) {

      /*--- Get control volume ---*/
      su2double Volume = geometry->nodes->GetVolume(iPoint);

      /*--- Get stored time spectral source term and add to residual ---*/
      for (iVar = 0; iVar < nVar; iVar++) {
        LinSysRes(iPoint,iVar) += Volume * nodes->GetHarmonicBalance_Source(iPoint,iVar);
      }
    }
    END_SU2_OMP_FOR
  }

  if (vorticity_confinement) {

    CNumerics* second_numerics = numerics_container[SOURCE_SECOND_TERM + omp_get_thread_num()*MAX_TERMS];

    /*--- calculate and set the average volume ---*/
    const su2double AvgVolume = config->GetDomainVolume() / geometry->GetGlobal_nPointDomain();
    second_numerics->SetAvgVolume(AvgVolume);

    /*--- set vorticity magnitude as auxilliary variable ---*/
    SU2_OMP_FOR_STAT(omp_chunk_size)
    for (iPoint = 0; iPoint < nPoint; iPoint++) {
      const su2double VorticityMag = max(GeometryToolbox::Norm(3, nodes->GetVorticity(iPoint)), 1e-12);
      nodes->SetAuxVar(iPoint, 0, VorticityMag);
    }
    END_SU2_OMP_FOR

    /*--- calculate the gradient of the vorticity magnitude (AuxVarGradient) ---*/
    SetAuxVar_Gradient_GG(geometry, config);

    SU2_OMP_FOR_DYN(omp_chunk_size)
    for (iPoint = 0; iPoint < nPointDomain; iPoint++) {
      second_numerics->SetPrimitive(nodes->GetPrimitive(iPoint), nullptr);
      second_numerics->SetVorticity(nodes->GetVorticity(iPoint), nullptr);
      second_numerics->SetAuxVarGrad(nodes->GetAuxVarGradient(iPoint), nullptr);
      second_numerics->SetDistance(geometry->nodes->GetWall_Distance(iPoint), 0);
      second_numerics->SetVolume(geometry->nodes->GetVolume(iPoint));
      auto residual = second_numerics->ComputeResidual(config);

      LinSysRes.AddBlock(iPoint, residual);

      if (implicit) Jacobian.AddBlock2Diag(iPoint, residual.jacobian_i);
    }
    END_SU2_OMP_FOR

  }

  /*--- Check if a verification solution is to be computed. ---*/

  if ( VerificationSolution ) {
    if ( VerificationSolution->IsManufacturedSolution() ) {

      /*--- Get the physical time. ---*/
      su2double time = 0.0;
      if (config->GetTime_Marching() != TIME_MARCHING::STEADY) time = config->GetPhysicalTime();

      /*--- Loop over points ---*/
      SU2_OMP_FOR_DYN(omp_chunk_size)
      for (iPoint = 0; iPoint < nPointDomain; iPoint++) {

        /*--- Get control volume size. ---*/
        su2double Volume = geometry->nodes->GetVolume(iPoint);

        /*--- Get the current point coordinates. ---*/
        const su2double *coor = geometry->nodes->GetCoord(iPoint);

        /*--- Get the MMS source term. ---*/
        vector<su2double> sourceMan(nVar,0.0);
        VerificationSolution->GetMMSSourceTerm(coor, time, sourceMan.data());

        /*--- Compute the residual for this control volume and subtract. ---*/
        for (iVar = 0; iVar < nVar; iVar++) {
          LinSysRes(iPoint,iVar) -= sourceMan[iVar]*Volume;
        }
      }
      END_SU2_OMP_FOR
    }
  }

  AD::EndNoSharedReading();
}

void CEulerSolver::Source_Template(CGeometry *geometry, CSolver **solver_container, CNumerics *numerics,
                                   CConfig *config, unsigned short iMesh) {

  /* This method should be used to call any new source terms for a particular problem*/
  /* This method calls the new child class in CNumerics, where the new source term should be implemented.  */

  /* Next we describe how to get access to some important quanties for this method */
  /* Access to all points in the current geometric mesh by saying: nPointDomain */
  /* Get the vector of conservative variables at some point iPoint = nodes->GetSolution(iPoint) */
  /* Get the volume (or area in 2D) associated with iPoint = nodes->GetVolume(iPoint) */
  /* Get the vector of geometric coordinates of point iPoint = nodes->GetCoord(iPoint) */

}

void CEulerSolver::SetMax_Eigenvalue(CGeometry *geometry, const CConfig *config) {

  /*--- Define an object to compute the speed of sound. ---*/
  struct SoundSpeed {
    FORCEINLINE su2double operator() (const CEulerVariable& nodes, unsigned long iPoint, unsigned long jPoint) const {
      return 0.5 * (nodes.GetSoundSpeed(iPoint) + nodes.GetSoundSpeed(jPoint));
    }

    FORCEINLINE su2double operator() (const CEulerVariable& nodes, unsigned long iPoint) const {
      return nodes.GetSoundSpeed(iPoint);
    }

  } soundSpeed;

  /*--- Instantiate generic implementation. ---*/

  SetMax_Eigenvalue_impl(soundSpeed, geometry, config);

}

void CEulerSolver::SetUndivided_Laplacian(CGeometry *geometry, const CConfig *config) {

  /*--- Loop domain points. ---*/

  SU2_OMP_FOR_DYN(omp_chunk_size)
  for (unsigned long iPoint = 0; iPoint < nPointDomain; ++iPoint) {

    const bool boundary_i = geometry->nodes->GetPhysicalBoundary(iPoint);
    const su2double Pressure_i = nodes->GetPressure(iPoint);

    /*--- Initialize. ---*/
    for (unsigned short iVar = 0; iVar < nVar; iVar++)
      nodes->SetUnd_Lapl(iPoint, iVar, 0.0);

    /*--- Loop over the neighbors of point i. ---*/
    for (auto jPoint : geometry->nodes->GetPoints(iPoint)) {

      bool boundary_j = geometry->nodes->GetPhysicalBoundary(jPoint);

      /*--- If iPoint is boundary it only takes contributions from other boundary points. ---*/
      if (boundary_i && !boundary_j) continue;

      /*--- Add solution differences, with correction for compressible flows which use the enthalpy. ---*/

      for (unsigned short iVar = 0; iVar < nVar; iVar++)
        nodes->AddUnd_Lapl(iPoint, iVar, nodes->GetSolution(jPoint,iVar)-nodes->GetSolution(iPoint,iVar));

      su2double Pressure_j = nodes->GetPressure(jPoint);
      nodes->AddUnd_Lapl(iPoint, nVar-1, Pressure_j-Pressure_i);
    }
  }
  END_SU2_OMP_FOR

  /*--- Correct the Laplacian across any periodic boundaries. ---*/

  for (unsigned short iPeriodic = 1; iPeriodic <= config->GetnMarker_Periodic()/2; iPeriodic++) {
    InitiatePeriodicComms(geometry, config, iPeriodic, PERIODIC_LAPLACIAN);
    CompletePeriodicComms(geometry, config, iPeriodic, PERIODIC_LAPLACIAN);
  }

  /*--- MPI parallelization ---*/

  InitiateComms(geometry, config, MPI_QUANTITIES::UNDIVIDED_LAPLACIAN);
  CompleteComms(geometry, config, MPI_QUANTITIES::UNDIVIDED_LAPLACIAN);

}

void CEulerSolver::SetCentered_Dissipation_Sensor(CGeometry *geometry, const CConfig *config) {

  /*--- Define an object for the sensor variable, pressure. ---*/
  struct SensVar {
    FORCEINLINE su2double operator() (const CEulerVariable& nodes, unsigned long iPoint) const {
      return nodes.GetPressure(iPoint);
    }
  } sensVar;

  /*--- Instantiate generic implementation. ---*/
  SetCentered_Dissipation_Sensor_impl(sensVar, geometry, config);
}

void CEulerSolver::SetUpwind_Ducros_Sensor(CGeometry *geometry, CConfig *config){

  SU2_OMP_FOR_STAT(omp_chunk_size)
  for (unsigned long iPoint = 0; iPoint < geometry->GetnPoint(); iPoint++) {

    /*---- Ducros sensor for iPoint and its neighbor points to avoid lower dissipation near shocks. ---*/

    su2double Ducros_i = 0.0;
    const auto nNeigh = geometry->nodes->GetnPoint(iPoint);

    for (unsigned short iNeigh = 0; iNeigh <= nNeigh; iNeigh++) {

      auto jPoint = iPoint; // when iNeigh == nNeigh
      if (iNeigh < nNeigh) jPoint = geometry->nodes->GetPoint(iPoint, iNeigh);

      /*---- Dilatation for jPoint ---*/

      su2double uixi=0.0;
      for(unsigned short iDim = 0; iDim < nDim; iDim++){
        uixi += nodes->GetGradient_Primitive(jPoint,iDim+1, iDim);
      }

      /*--- Compute norm of vorticity ---*/

      const su2double* Vorticity = nodes->GetVorticity(jPoint);
      su2double Omega = 0.0;
      for (unsigned short iDim = 0; iDim < nDim; iDim++) {
        Omega += pow(Vorticity[iDim], 2);
      }
      Omega = sqrt(Omega);

      su2double Ducros_j = 0.0;

      if (config->GetKind_RoeLowDiss() == FD_DUCROS) {
        Ducros_j = -uixi / (fabs(uixi) + Omega + 1e-20);
      }
      else if (config->GetKind_RoeLowDiss() == NTS_DUCROS) {
        Ducros_j = pow(uixi,2.0) /(pow(uixi,2.0)+ pow(Omega,2.0) + 1e-20);
      }
      Ducros_i = max(Ducros_i, Ducros_j);
    }

    nodes->SetSensor(iPoint, Ducros_i);
  }
  END_SU2_OMP_FOR

  InitiateComms(geometry, config, MPI_QUANTITIES::SENSOR);
  CompleteComms(geometry, config, MPI_QUANTITIES::SENSOR);

}

void CEulerSolver::ExplicitRK_Iteration(CGeometry *geometry, CSolver **solver_container,
                                        CConfig *config, unsigned short iRKStep) {

  Explicit_Iteration<RUNGE_KUTTA_EXPLICIT>(geometry, solver_container, config, iRKStep);
}

void CEulerSolver::ClassicalRK4_Iteration(CGeometry *geometry, CSolver **solver_container,
                                        CConfig *config, unsigned short iRKStep) {

  Explicit_Iteration<CLASSICAL_RK4_EXPLICIT>(geometry, solver_container, config, iRKStep);
}

void CEulerSolver::ExplicitEuler_Iteration(CGeometry *geometry, CSolver **solver_container, CConfig *config) {

  Explicit_Iteration<EULER_EXPLICIT>(geometry, solver_container, config, 0);
}

void CEulerSolver::PrepareImplicitIteration(CGeometry *geometry, CSolver**, CConfig *config) {

  struct LowMachPrec {
    const CEulerSolver* solver;
    const bool active;
    su2activematrix matrix;

    LowMachPrec(const CEulerSolver* s, bool a, unsigned short nVar) : solver(s), active(a) {
      if (active) matrix.resize(nVar,nVar);
    }

    FORCEINLINE const su2activematrix& operator() (const CConfig* config, unsigned long iPoint, su2double delta) {
      solver->SetPreconditioner(config, iPoint, delta, matrix);
      return matrix;
    }

  } precond(this, config->Low_Mach_Preconditioning() || (config->GetKind_Upwind_Flow() == UPWIND::TURKEL), nVar);

  PrepareImplicitIteration_impl(precond, geometry, config);
}

void CEulerSolver::CompleteImplicitIteration(CGeometry *geometry, CSolver**, CConfig *config) {

  CompleteImplicitIteration_impl<true>(geometry, config);
}

void CEulerSolver::SetPreconditioner(const CConfig *config, unsigned long iPoint,
                                     su2double delta, su2activematrix& preconditioner) const {

  unsigned short iDim, jDim, iVar, jVar;
  su2double local_Mach, rho, enthalpy, soundspeed, sq_vel;
  su2double *U_i = nullptr;
  su2double Beta_max = config->GetmaxTurkelBeta();
  su2double Mach_infty2, Mach_lim2, aux, parameter;

  /*--- Variables to calculate the preconditioner parameter Beta ---*/
  local_Mach = sqrt(nodes->GetVelocity2(iPoint))/nodes->GetSoundSpeed(iPoint);

  /*--- Weiss and Smith Preconditioning---*/
  Mach_infty2 = pow(config->GetMach(),2.0);
  Mach_lim2 = pow(0.00001,2.0);
  aux = max(pow(local_Mach,2.0),Mach_lim2);
  parameter = min(1.0, max(aux,Beta_max*Mach_infty2));

  U_i = nodes->GetSolution(iPoint);

  rho = U_i[0];
  enthalpy = nodes->GetEnthalpy(iPoint);
  soundspeed = nodes->GetSoundSpeed(iPoint);
  sq_vel = nodes->GetVelocity2(iPoint);

  /*---Calculating the inverse of the preconditioning matrix that multiplies the time derivative  */
  preconditioner[0][0] = 0.5*sq_vel;
  preconditioner[0][nVar-1] = 1.0;
  for (iDim = 0; iDim < nDim; iDim ++)
    preconditioner[0][1+iDim] = -1.0*U_i[iDim+1]/rho;

  for (iDim = 0; iDim < nDim; iDim ++) {
    preconditioner[iDim+1][0] = 0.5*sq_vel*U_i[iDim+1]/rho;
    preconditioner[iDim+1][nVar-1] = U_i[iDim+1]/rho;
    for (jDim = 0; jDim < nDim; jDim ++) {
      preconditioner[iDim+1][1+jDim] = -1.0*U_i[jDim+1]/rho*U_i[iDim+1]/rho;
    }
  }

  preconditioner[nVar-1][0] = 0.5*sq_vel*enthalpy;
  preconditioner[nVar-1][nVar-1] = enthalpy;
  for (iDim = 0; iDim < nDim; iDim ++)
    preconditioner[nVar-1][1+iDim] = -1.0*U_i[iDim+1]/rho*enthalpy;


  for (iVar = 0; iVar < nVar; iVar ++ ) {
    for (jVar = 0; jVar < nVar; jVar ++ ) {
      preconditioner[iVar][jVar] = (parameter - 1.0) * ((Gamma-1.0)/(soundspeed*soundspeed))*preconditioner[iVar][jVar];
      if (iVar == jVar)
        preconditioner[iVar][iVar] += 1.0;

      preconditioner[iVar][jVar] *= delta;
    }
  }

}

void CEulerSolver::GetPower_Properties(CGeometry *geometry, CConfig *config, unsigned short iMesh, bool Output) {

  unsigned short iDim, iMarker, jMarker;
  unsigned long iVertex, iPoint;
  su2double  *V_inlet = nullptr, *V_outlet = nullptr, Pressure, Temperature, Velocity[3], Vn,
  Velocity2, Density, Area, SoundSpeed, TotalPressure, Vel_Infty2, RamDrag,
  TotalTemperature, VelocityJet,
  Vel_Infty, MaxPressure, MinPressure, MFR, InfVel2;
  su2double DeltaPressure = 0.0, DeltaThrust = 0.0, DeltaTorque = 0.0;
  unsigned short iMarker_Inlet, iMarker_Outlet, nMarker_Inlet, nMarker_Outlet;
  string Inlet_TagBound, Outlet_TagBound;
  su2double DeltaPress = 0.0, DeltaTemp = 0.0, TotalPressRatio = 0.0, TotalTempRatio = 0.0, StaticPressRatio = 0.0, StaticTempRatio = 0.0,
  NetThrust = 0.0, GrossThrust = 0.0, Power = 0.0, MassFlow = 0.0, Mach = 0.0, Force = 0.0;
  bool ReverseFlow, Engine = false, Pair = true;
  su2double Vector[MAXNDIM] = {0.0};

  su2double Gas_Constant = config->GetGas_ConstantND();
  su2double Cp = Gas_Constant*Gamma / (Gamma-1.0);
  su2double Alpha = config->GetAoA()*PI_NUMBER/180.0;
  su2double Beta = config->GetAoS()*PI_NUMBER/180.0;
  bool write_heads = ((((config->GetInnerIter() % (config->GetScreen_Wrt_Freq(2)*40)) == 0) && (config->GetInnerIter()!= 0)) || (config->GetInnerIter() == 1));
  bool Evaluate_BC = ((((config->GetInnerIter() % (config->GetBc_Eval_Freq())) == 0)) || (config->GetInnerIter() == 1) || (config->GetDiscrete_Adjoint()));

  if ((config->GetnMarker_EngineInflow() != 0) || (config->GetnMarker_EngineExhaust() != 0)) Engine = true;
  if ((config->GetnMarker_ActDiskInlet() != 0) || (config->GetnMarker_ActDiskOutlet() != 0)) Engine = false;
  if ((config->GetnMarker_EngineInflow()) != (config->GetnMarker_EngineExhaust())) Pair = false;

  if (Engine) { nMarker_Inlet  = config->GetnMarker_EngineInflow(); nMarker_Outlet = config->GetnMarker_EngineExhaust(); }
  else  { nMarker_Inlet = config->GetnMarker_ActDiskInlet(); nMarker_Outlet  = config->GetnMarker_ActDiskOutlet(); }

  /*--- Evaluate the MPI for the actuator disk IO ---*/

  if (Evaluate_BC) {

    auto *Inlet_MassFlow         = new su2double [config->GetnMarker_All()]();
    auto *Inlet_ReverseMassFlow  = new su2double [config->GetnMarker_All()]();
    auto *Inlet_Pressure         = new su2double [config->GetnMarker_All()]();
    auto *Inlet_Mach             = new su2double [config->GetnMarker_All()]();
    auto *Inlet_MaxPressure      = new su2double [config->GetnMarker_All()]();
    auto *Inlet_MinPressure      = new su2double [config->GetnMarker_All()]();
    auto *Inlet_TotalPressure    = new su2double [config->GetnMarker_All()]();
    auto *Inlet_Temperature      = new su2double [config->GetnMarker_All()]();
    auto *Inlet_TotalTemperature = new su2double [config->GetnMarker_All()]();
    auto *Inlet_Area             = new su2double [config->GetnMarker_All()]();
    auto *Inlet_RamDrag          = new su2double [config->GetnMarker_All()]();
    auto *Inlet_Force            = new su2double [config->GetnMarker_All()]();
    auto *Inlet_Power            = new su2double [config->GetnMarker_All()]();
    auto *Inlet_XCG              = new su2double [config->GetnMarker_All()]();
    auto *Inlet_YCG              = new su2double [config->GetnMarker_All()]();
    auto *Inlet_ZCG              = new su2double [config->GetnMarker_All()]();

    auto *Outlet_MassFlow         = new su2double [config->GetnMarker_All()]();
    auto *Outlet_Pressure         = new su2double [config->GetnMarker_All()]();
    auto *Outlet_TotalPressure    = new su2double [config->GetnMarker_All()]();
    auto *Outlet_Temperature      = new su2double [config->GetnMarker_All()]();
    auto *Outlet_TotalTemperature = new su2double [config->GetnMarker_All()]();
    auto *Outlet_Area             = new su2double [config->GetnMarker_All()]();
    auto *Outlet_GrossThrust      = new su2double [config->GetnMarker_All()]();
    auto *Outlet_Force            = new su2double [config->GetnMarker_All()]();
    auto *Outlet_Power            = new su2double [config->GetnMarker_All()]();

    auto *Outlet_DeltaP           = new su2double [config->GetnMarker_All()]();
    auto *Outlet_Thrust           = new su2double [config->GetnMarker_All()]();
    auto *Outlet_Torque           = new su2double [config->GetnMarker_All()]();

    /*--- Comute MassFlow, average temp, press, etc. ---*/

    for (iMarker = 0; iMarker < config->GetnMarker_All(); iMarker++) {

      MinPressure = +1E10; MaxPressure = -1E10;

      if ((config->GetMarker_All_KindBC(iMarker) == ACTDISK_INLET) ||
          (config->GetMarker_All_KindBC(iMarker) == ENGINE_INFLOW)) {

        for (iVertex = 0; iVertex < geometry->nVertex[iMarker]; iVertex++) {

          iPoint = geometry->vertex[iMarker][iVertex]->GetNode();

          if (geometry->nodes->GetDomain(iPoint)) {

            V_inlet = nodes->GetPrimitive(iPoint);

            geometry->vertex[iMarker][iVertex]->GetNormal(Vector);

            Temperature = V_inlet[0];
            Pressure = V_inlet[nDim+1];

            Density = V_inlet[nDim+2];
            SoundSpeed = sqrt(Gamma*Pressure/Density);

            Velocity2 = 0.0; MassFlow = 0.0; Vel_Infty2 =0.0;
            for (iDim = 0; iDim < nDim; iDim++) {
              Velocity[iDim] = V_inlet[iDim+1];
              Velocity2 += Velocity[iDim]*Velocity[iDim];
              Vel_Infty2 += GetVelocity_Inf(iDim)*GetVelocity_Inf(iDim);
              MassFlow -= Vector[iDim]*Velocity[iDim]*Density;
            }

            Area = GeometryToolbox::Norm(nDim, Vector);
            Vn = 0.0; ReverseFlow = false;
            for (iDim = 0; iDim < nDim; iDim++) {  Vn -= Velocity[iDim]*Vector[iDim]/Area; }
            if (Vn < 0.0) { ReverseFlow = true; }

            Vel_Infty = sqrt (Vel_Infty2);
            Mach = sqrt(Velocity2)/SoundSpeed;
            TotalPressure = Pressure * pow( 1.0 + Mach * Mach * 0.5 * (Gamma - 1.0), Gamma    / (Gamma - 1.0));
            TotalTemperature = Temperature * (1.0 + Mach * Mach * 0.5 * (Gamma - 1.0));
            MinPressure = min(MinPressure, TotalPressure);
            MaxPressure = max(MaxPressure, TotalPressure);

            RamDrag = MassFlow * Vel_Infty;

            Inlet_MassFlow[iMarker]         += MassFlow;
            Inlet_Pressure[iMarker]         += Pressure*MassFlow;
            Inlet_Mach[iMarker]             += Mach*MassFlow;
            Inlet_MinPressure[iMarker]       = min (MinPressure, Inlet_MinPressure[iMarker]);
            Inlet_MaxPressure[iMarker]       = max(MaxPressure, Inlet_MaxPressure[iMarker]);
            Inlet_TotalPressure[iMarker]    += TotalPressure*MassFlow;
            Inlet_Temperature[iMarker]      += Temperature*MassFlow;
            Inlet_TotalTemperature[iMarker] += TotalTemperature*MassFlow;
            Inlet_Area[iMarker]             += Area;
            Inlet_RamDrag[iMarker]          += RamDrag;
            Inlet_Power[iMarker] += MassFlow*Cp*TotalTemperature;
            if (ReverseFlow) Inlet_ReverseMassFlow[iMarker]  += MassFlow;

            su2double Inlet_ForceX = -(Pressure - Pressure_Inf)*Vector[0] + MassFlow*Velocity[0];
            su2double Inlet_ForceY = -(Pressure - Pressure_Inf)*Vector[1] + MassFlow*Velocity[1];
            su2double Inlet_ForceZ = 0.0;
            if (nDim == 3) Inlet_ForceZ = -(Pressure - Pressure_Inf)*Vector[2] + MassFlow*Velocity[2];
            Inlet_Force[iMarker] +=  Inlet_ForceX*cos(Alpha)*cos(Beta) + Inlet_ForceY*sin(Beta) +Inlet_ForceZ*sin(Alpha)*cos(Beta);

            Inlet_XCG[iMarker] += geometry->nodes->GetCoord(iPoint, 0)*Area;
            Inlet_YCG[iMarker] += geometry->nodes->GetCoord(iPoint, 1)*Area;
            if (nDim == 3) Inlet_ZCG[iMarker] += geometry->nodes->GetCoord(iPoint, 2)*Area;

          }
        }

      }

      if ((config->GetMarker_All_KindBC(iMarker) == ACTDISK_OUTLET) ||
          (config->GetMarker_All_KindBC(iMarker) == ENGINE_EXHAUST)) {

        for (iVertex = 0; iVertex < geometry->nVertex[iMarker]; iVertex++) {

          iPoint = geometry->vertex[iMarker][iVertex]->GetNode();

          if (geometry->nodes->GetDomain(iPoint)) {

            V_outlet = nodes->GetPrimitive(iPoint);

            geometry->vertex[iMarker][iVertex]->GetNormal(Vector);

            Temperature = V_outlet[0];
            Pressure = V_outlet[nDim+1];

            Density = V_outlet[nDim+2];
            SoundSpeed  = sqrt(Gamma*Pressure/Density);

            Velocity2 = 0.0; MassFlow = 0.0; Vel_Infty2 = 0.0;
            for (iDim = 0; iDim < nDim; iDim++) {
              Velocity[iDim] = V_outlet[iDim+1];
              Velocity2 += Velocity[iDim]*Velocity[iDim];
              Vel_Infty2 += GetVelocity_Inf(iDim)*GetVelocity_Inf(iDim);
              MassFlow += Vector[iDim]*Velocity[iDim]*Density;
            }

            Vel_Infty = sqrt (Vel_Infty2);
            Area = GeometryToolbox::Norm(nDim, Vector);
            Mach = sqrt(Velocity2)/SoundSpeed;
            TotalPressure = Pressure * pow( 1.0 + Mach * Mach * 0.5 * (Gamma - 1.0), Gamma / (Gamma - 1.0));
            TotalTemperature = Temperature * (1.0 + Mach * Mach * 0.5 * (Gamma - 1.0));
            VelocityJet = sqrt(Velocity2) ;
            DeltaPressure = ActDisk_DeltaP_r[iMarker][iVertex];
            DeltaThrust = ActDisk_Thrust_r[iMarker][iVertex];
            DeltaTorque = ActDisk_Torque_r[iMarker][iVertex];

            GrossThrust = MassFlow * VelocityJet;

            Outlet_MassFlow[iMarker] += MassFlow;
            Outlet_Pressure[iMarker] += Pressure*MassFlow;
            Outlet_TotalPressure[iMarker] += TotalPressure*MassFlow;
            Outlet_Temperature[iMarker] += Temperature*MassFlow;
            Outlet_TotalTemperature[iMarker] += TotalTemperature*MassFlow;
            Outlet_Area[iMarker] += Area;
            Outlet_GrossThrust[iMarker] += GrossThrust;
            Outlet_Power[iMarker] += MassFlow*Cp*TotalTemperature;
            Outlet_DeltaP[iMarker] += DeltaPressure * Area;
            Outlet_Thrust[iMarker] += DeltaThrust * Area;
            Outlet_Torque[iMarker] += DeltaTorque * Area;

            su2double Outlet_ForceX = -(Pressure - Pressure_Inf)*Vector[0] -MassFlow*Velocity[0];
            su2double Outlet_ForceY = -(Pressure - Pressure_Inf)*Vector[1] -MassFlow*Velocity[1];
            su2double Outlet_ForceZ = 0.0;
            if (nDim == 3) Outlet_ForceZ = -(Pressure - Pressure_Inf)*Vector[2] -MassFlow*Velocity[2];

            if (nDim == 2) Outlet_Force[iMarker] +=  Outlet_ForceX*cos(Alpha) + Outlet_ForceY*sin(Alpha);
            if (nDim == 3) Outlet_Force[iMarker] +=  Outlet_ForceX*cos(Alpha)*cos(Beta) + Outlet_ForceY*sin(Beta) + Outlet_ForceZ*sin(Alpha)*cos(Beta);

          }
        }

      }

    }

    /*--- Copy to the appropriate structure ---*/

    auto *Inlet_MassFlow_Local             = new su2double [nMarker_Inlet]();
    auto *Inlet_ReverseMassFlow_Local      = new su2double [nMarker_Inlet]();
    auto *Inlet_Temperature_Local          = new su2double [nMarker_Inlet]();
    auto *Inlet_TotalTemperature_Local     = new su2double [nMarker_Inlet]();
    auto *Inlet_Pressure_Local             = new su2double [nMarker_Inlet]();
    auto *Inlet_Mach_Local                 = new su2double [nMarker_Inlet]();
    auto *Inlet_MinPressure_Local          = new su2double [nMarker_Inlet]();
    auto *Inlet_MaxPressure_Local          = new su2double [nMarker_Inlet]();
    auto *Inlet_Power_Local                = new su2double [nMarker_Inlet]();
    auto *Inlet_TotalPressure_Local        = new su2double [nMarker_Inlet]();
    auto *Inlet_RamDrag_Local              = new su2double [nMarker_Inlet]();
    auto *Inlet_Force_Local                = new su2double [nMarker_Inlet]();
    auto *Inlet_Area_Local                 = new su2double [nMarker_Inlet]();
    auto *Inlet_XCG_Local                  = new su2double [nMarker_Inlet]();
    auto *Inlet_YCG_Local                  = new su2double [nMarker_Inlet]();
    auto *Inlet_ZCG_Local                  = new su2double [nMarker_Inlet]();

    auto *Inlet_MassFlow_Total             = new su2double [nMarker_Inlet]();
    auto *Inlet_ReverseMassFlow_Total      = new su2double [nMarker_Inlet]();
    auto *Inlet_Pressure_Total             = new su2double [nMarker_Inlet]();
    auto *Inlet_Mach_Total                 = new su2double [nMarker_Inlet]();
    auto *Inlet_MinPressure_Total          = new su2double [nMarker_Inlet]();
    auto *Inlet_MaxPressure_Total          = new su2double [nMarker_Inlet]();
    auto *Inlet_Power_Total                = new su2double [nMarker_Inlet]();
    auto *Inlet_TotalPressure_Total        = new su2double [nMarker_Inlet]();
    auto *Inlet_Temperature_Total          = new su2double [nMarker_Inlet]();
    auto *Inlet_TotalTemperature_Total     = new su2double [nMarker_Inlet]();
    auto *Inlet_RamDrag_Total              = new su2double [nMarker_Inlet]();
    auto *Inlet_Force_Total                = new su2double [nMarker_Inlet]();
    auto *Inlet_Area_Total                 = new su2double [nMarker_Inlet]();
    auto *Inlet_XCG_Total                  = new su2double [nMarker_Inlet]();
    auto *Inlet_YCG_Total                  = new su2double [nMarker_Inlet]();
    auto *Inlet_ZCG_Total                  = new su2double [nMarker_Inlet]();

    auto *Outlet_MassFlow_Local            = new su2double [nMarker_Outlet]();
    auto *Outlet_Pressure_Local            = new su2double [nMarker_Outlet]();
    auto *Outlet_TotalPressure_Local       = new su2double [nMarker_Outlet]();
    auto *Outlet_Temperature_Local         = new su2double [nMarker_Outlet]();
    auto *Outlet_TotalTemperature_Local    = new su2double [nMarker_Outlet]();
    auto *Outlet_GrossThrust_Local         = new su2double [nMarker_Outlet]();
    auto *Outlet_Force_Local               = new su2double [nMarker_Outlet]();
    auto *Outlet_Power_Local               = new su2double [nMarker_Outlet]();
    auto *Outlet_Area_Local                = new su2double [nMarker_Outlet]();
    auto *Outlet_DeltaP_Local              = new su2double [nMarker_Outlet]();
    auto *Outlet_Thrust_Local              = new su2double [nMarker_Outlet]();
    auto *Outlet_Torque_Local              = new su2double [nMarker_Outlet]();

    auto *Outlet_MassFlow_Total            = new su2double [nMarker_Outlet]();
    auto *Outlet_Pressure_Total            = new su2double [nMarker_Outlet]();
    auto *Outlet_TotalPressure_Total       = new su2double [nMarker_Outlet]();
    auto *Outlet_Temperature_Total         = new su2double [nMarker_Outlet]();
    auto *Outlet_TotalTemperature_Total    = new su2double [nMarker_Outlet]();
    auto *Outlet_GrossThrust_Total         = new su2double [nMarker_Outlet]();
    auto *Outlet_Force_Total               = new su2double [nMarker_Outlet]();
    auto *Outlet_Power_Total               = new su2double [nMarker_Outlet]();
    auto *Outlet_Area_Total                = new su2double [nMarker_Outlet]();
    auto *Outlet_DeltaP_Total              = new su2double [nMarker_Outlet]();
    auto *Outlet_Thrust_Total              = new su2double [nMarker_Outlet]();
    auto *Outlet_Torque_Total              = new su2double [nMarker_Outlet]();

    /*--- Copy the values to the local array for MPI ---*/

    for (iMarker = 0; iMarker < config->GetnMarker_All(); iMarker++) {

      if ((config->GetMarker_All_KindBC(iMarker) == ACTDISK_INLET) ||  (config->GetMarker_All_KindBC(iMarker) == ENGINE_INFLOW)) {
        for (iMarker_Inlet = 0; iMarker_Inlet < nMarker_Inlet; iMarker_Inlet++) {

          if (config->GetMarker_All_KindBC(iMarker) == ACTDISK_INLET) Inlet_TagBound = config->GetMarker_ActDiskInlet_TagBound(iMarker_Inlet);
          if (config->GetMarker_All_KindBC(iMarker) == ENGINE_INFLOW) Inlet_TagBound = config->GetMarker_EngineInflow_TagBound(iMarker_Inlet);

          if (config->GetMarker_All_TagBound(iMarker) == Inlet_TagBound) {
            Inlet_MassFlow_Local[iMarker_Inlet]             += Inlet_MassFlow[iMarker];
            Inlet_ReverseMassFlow_Local[iMarker_Inlet]      += Inlet_ReverseMassFlow[iMarker];
            Inlet_Pressure_Local[iMarker_Inlet]             += Inlet_Pressure[iMarker];
            Inlet_Mach_Local[iMarker_Inlet]                 += Inlet_Mach[iMarker];
            Inlet_MinPressure_Local[iMarker_Inlet]          += Inlet_MinPressure[iMarker];
            Inlet_MaxPressure_Local[iMarker_Inlet]          += Inlet_MaxPressure[iMarker];
            Inlet_TotalPressure_Local[iMarker_Inlet]        += Inlet_TotalPressure[iMarker];
            Inlet_Temperature_Local[iMarker_Inlet]          += Inlet_Temperature[iMarker];
            Inlet_TotalTemperature_Local[iMarker_Inlet]     += Inlet_TotalTemperature[iMarker];
            Inlet_RamDrag_Local[iMarker_Inlet]              += Inlet_RamDrag[iMarker];
            Inlet_Force_Local[iMarker_Inlet]                += Inlet_Force[iMarker];
            Inlet_Power_Local[iMarker_Inlet]                += Inlet_Power[iMarker];
            Inlet_Area_Local[iMarker_Inlet]                 += Inlet_Area[iMarker];
            Inlet_XCG_Local[iMarker_Inlet]                  += Inlet_XCG[iMarker];
            Inlet_YCG_Local[iMarker_Inlet]                  += Inlet_YCG[iMarker];
            if (nDim == 3) Inlet_ZCG_Local[iMarker_Inlet]   += Inlet_ZCG[iMarker];
          }

        }
      }

      if ((config->GetMarker_All_KindBC(iMarker) == ACTDISK_OUTLET) || (config->GetMarker_All_KindBC(iMarker) == ENGINE_EXHAUST)) {
        for (iMarker_Outlet= 0; iMarker_Outlet < nMarker_Outlet; iMarker_Outlet++) {

          if (config->GetMarker_All_KindBC(iMarker) == ACTDISK_OUTLET) Outlet_TagBound = config->GetMarker_ActDiskOutlet_TagBound(iMarker_Outlet);
          if (config->GetMarker_All_KindBC(iMarker) == ENGINE_EXHAUST) Outlet_TagBound = config->GetMarker_EngineExhaust_TagBound(iMarker_Outlet);

          if (config->GetMarker_All_TagBound(iMarker) == Outlet_TagBound) {
            Outlet_MassFlow_Local[iMarker_Outlet]               += Outlet_MassFlow[iMarker];
            Outlet_Pressure_Local[iMarker_Outlet]               += Outlet_Pressure[iMarker];
            Outlet_TotalPressure_Local[iMarker_Outlet]          += Outlet_TotalPressure[iMarker];
            Outlet_Temperature_Local[iMarker_Outlet]            += Outlet_Temperature[iMarker];
            Outlet_TotalTemperature_Local[iMarker_Outlet]       += Outlet_TotalTemperature[iMarker];
            Outlet_GrossThrust_Local[iMarker_Outlet]            += Outlet_GrossThrust[iMarker];
            Outlet_Force_Local[iMarker_Outlet]                  += Outlet_Force[iMarker];
            Outlet_Power_Local[iMarker_Outlet]                  += Outlet_Power[iMarker];
            Outlet_Area_Local[iMarker_Outlet]                   += Outlet_Area[iMarker];
            Outlet_DeltaP_Local[iMarker_Outlet]                 += Outlet_DeltaP[iMarker];
            Outlet_Thrust_Local[iMarker_Outlet]                 += Outlet_Thrust[iMarker];
            Outlet_Torque_Local[iMarker_Outlet]                 += Outlet_Torque[iMarker];
          }

        }
      }

    }

    /*--- Correct the min max values for the MPI ---*/

    bool ActDisk  = false;
    for (iMarker = 0; iMarker < config->GetnMarker_All(); iMarker++) {
      if ((config->GetMarker_All_KindBC(iMarker) == ACTDISK_INLET) ||
          (config->GetMarker_All_KindBC(iMarker) == ENGINE_INFLOW)) { ActDisk  = true; break; }
    }

    if (!ActDisk) {
      for (iMarker_Inlet = 0; iMarker_Inlet < nMarker_Inlet; iMarker_Inlet++) {
        Inlet_MinPressure_Local[iMarker_Inlet]      =  1E10;
        Inlet_MaxPressure_Local[iMarker_Inlet]      = -1E10;
      }
    }

    /*--- All the ranks to compute the total value ---*/

    SU2_MPI::Allreduce(Inlet_MassFlow_Local, Inlet_MassFlow_Total, nMarker_Inlet, MPI_DOUBLE, MPI_SUM, SU2_MPI::GetComm());
    SU2_MPI::Allreduce(Inlet_ReverseMassFlow_Local, Inlet_ReverseMassFlow_Total, nMarker_Inlet, MPI_DOUBLE, MPI_SUM, SU2_MPI::GetComm());
    SU2_MPI::Allreduce(Inlet_Pressure_Local, Inlet_Pressure_Total, nMarker_Inlet, MPI_DOUBLE, MPI_SUM, SU2_MPI::GetComm());
    SU2_MPI::Allreduce(Inlet_Mach_Local, Inlet_Mach_Total, nMarker_Inlet, MPI_DOUBLE, MPI_SUM, SU2_MPI::GetComm());
    SU2_MPI::Allreduce(Inlet_MinPressure_Local, Inlet_MinPressure_Total, nMarker_Inlet, MPI_DOUBLE, MPI_MIN, SU2_MPI::GetComm());
    SU2_MPI::Allreduce(Inlet_MaxPressure_Local, Inlet_MaxPressure_Total, nMarker_Inlet, MPI_DOUBLE, MPI_MAX, SU2_MPI::GetComm());
    SU2_MPI::Allreduce(Inlet_TotalPressure_Local, Inlet_TotalPressure_Total, nMarker_Inlet, MPI_DOUBLE, MPI_SUM, SU2_MPI::GetComm());
    SU2_MPI::Allreduce(Inlet_Temperature_Local, Inlet_Temperature_Total, nMarker_Inlet, MPI_DOUBLE, MPI_SUM, SU2_MPI::GetComm());
    SU2_MPI::Allreduce(Inlet_TotalTemperature_Local, Inlet_TotalTemperature_Total, nMarker_Inlet, MPI_DOUBLE, MPI_SUM, SU2_MPI::GetComm());
    SU2_MPI::Allreduce(Inlet_RamDrag_Local, Inlet_RamDrag_Total, nMarker_Inlet, MPI_DOUBLE, MPI_SUM, SU2_MPI::GetComm());
    SU2_MPI::Allreduce(Inlet_Force_Local, Inlet_Force_Total, nMarker_Inlet, MPI_DOUBLE, MPI_SUM, SU2_MPI::GetComm());
    SU2_MPI::Allreduce(Inlet_Power_Local, Inlet_Power_Total, nMarker_Inlet, MPI_DOUBLE, MPI_SUM, SU2_MPI::GetComm());
    SU2_MPI::Allreduce(Inlet_Area_Local, Inlet_Area_Total, nMarker_Inlet, MPI_DOUBLE, MPI_SUM, SU2_MPI::GetComm());
    SU2_MPI::Allreduce(Inlet_XCG_Local, Inlet_XCG_Total, nMarker_Inlet, MPI_DOUBLE, MPI_SUM, SU2_MPI::GetComm());
    SU2_MPI::Allreduce(Inlet_YCG_Local, Inlet_YCG_Total, nMarker_Inlet, MPI_DOUBLE, MPI_SUM, SU2_MPI::GetComm());
    if (nDim == 3) SU2_MPI::Allreduce(Inlet_ZCG_Local, Inlet_ZCG_Total, nMarker_Inlet, MPI_DOUBLE, MPI_SUM, SU2_MPI::GetComm());

    SU2_MPI::Allreduce(Outlet_MassFlow_Local, Outlet_MassFlow_Total, nMarker_Outlet, MPI_DOUBLE, MPI_SUM, SU2_MPI::GetComm());
    SU2_MPI::Allreduce(Outlet_Pressure_Local, Outlet_Pressure_Total, nMarker_Outlet, MPI_DOUBLE, MPI_SUM, SU2_MPI::GetComm());
    SU2_MPI::Allreduce(Outlet_TotalPressure_Local, Outlet_TotalPressure_Total, nMarker_Outlet, MPI_DOUBLE, MPI_SUM, SU2_MPI::GetComm());
    SU2_MPI::Allreduce(Outlet_Temperature_Local, Outlet_Temperature_Total, nMarker_Outlet, MPI_DOUBLE, MPI_SUM, SU2_MPI::GetComm());
    SU2_MPI::Allreduce(Outlet_TotalTemperature_Local, Outlet_TotalTemperature_Total, nMarker_Outlet, MPI_DOUBLE, MPI_SUM, SU2_MPI::GetComm());
    SU2_MPI::Allreduce(Outlet_GrossThrust_Local, Outlet_GrossThrust_Total, nMarker_Outlet, MPI_DOUBLE, MPI_SUM, SU2_MPI::GetComm());
    SU2_MPI::Allreduce(Outlet_Force_Local, Outlet_Force_Total, nMarker_Outlet, MPI_DOUBLE, MPI_SUM, SU2_MPI::GetComm());
    SU2_MPI::Allreduce(Outlet_Power_Local, Outlet_Power_Total, nMarker_Outlet, MPI_DOUBLE, MPI_SUM, SU2_MPI::GetComm());
    SU2_MPI::Allreduce(Outlet_Area_Local, Outlet_Area_Total, nMarker_Outlet, MPI_DOUBLE, MPI_SUM, SU2_MPI::GetComm());
    SU2_MPI::Allreduce(Outlet_DeltaP_Local, Outlet_DeltaP_Total, nMarker_Outlet, MPI_DOUBLE, MPI_SUM, SU2_MPI::GetComm());
    SU2_MPI::Allreduce(Outlet_Thrust_Local, Outlet_Thrust_Total, nMarker_Outlet, MPI_DOUBLE, MPI_SUM, SU2_MPI::GetComm());
    SU2_MPI::Allreduce(Outlet_Torque_Local, Outlet_Torque_Total, nMarker_Outlet, MPI_DOUBLE, MPI_SUM, SU2_MPI::GetComm());

    /*--- Compute the value of the average surface temperature and pressure and
     set the value in the config structure for future use ---*/

    for (iMarker_Inlet = 0; iMarker_Inlet < nMarker_Inlet; iMarker_Inlet++) {
      if (Inlet_Area_Total[iMarker_Inlet] != 0.0) {
        Inlet_Pressure_Total[iMarker_Inlet] /= Inlet_MassFlow_Total[iMarker_Inlet];
        Inlet_Mach_Total[iMarker_Inlet] /= Inlet_MassFlow_Total[iMarker_Inlet];
        Inlet_TotalPressure_Total[iMarker_Inlet] /= Inlet_MassFlow_Total[iMarker_Inlet];
        Inlet_Temperature_Total[iMarker_Inlet] /= Inlet_MassFlow_Total[iMarker_Inlet];
        Inlet_TotalTemperature_Total[iMarker_Inlet] /= Inlet_MassFlow_Total[iMarker_Inlet];
        Inlet_XCG_Total[iMarker_Inlet] /= Inlet_Area_Total[iMarker_Inlet];
        Inlet_YCG_Total[iMarker_Inlet] /= Inlet_Area_Total[iMarker_Inlet];
        if (nDim == 3) Inlet_ZCG_Total[iMarker_Inlet] /= Inlet_Area_Total[iMarker_Inlet];
      }
      else {
        Inlet_Pressure_Total[iMarker_Inlet] = 0.0;
        Inlet_Mach_Total[iMarker_Inlet] = 0.0;
        Inlet_TotalPressure_Total[iMarker_Inlet] = 0.0;
        Inlet_Temperature_Total[iMarker_Inlet] = 0.0;
        Inlet_TotalTemperature_Total[iMarker_Inlet] = 0.0;
        Inlet_XCG_Total[iMarker_Inlet] = 0.0;
        Inlet_YCG_Total[iMarker_Inlet] = 0.0;
        if (nDim == 3) Inlet_ZCG_Total[iMarker_Inlet] = 0.0;
      }

      if (iMesh == MESH_0) {

        if (Engine) {
          config->SetInflow_MassFlow(iMarker_Inlet, Inlet_MassFlow_Total[iMarker_Inlet]);
          config->SetInflow_ReverseMassFlow(iMarker_Inlet, Inlet_ReverseMassFlow_Total[iMarker_Inlet]);
          config->SetInflow_Pressure(iMarker_Inlet, Inlet_Pressure_Total[iMarker_Inlet]);
          config->SetInflow_TotalPressure(iMarker_Inlet, Inlet_TotalPressure_Total[iMarker_Inlet]);
          config->SetInflow_Temperature(iMarker_Inlet, Inlet_Temperature_Total[iMarker_Inlet]);
          config->SetInflow_TotalTemperature(iMarker_Inlet, Inlet_TotalTemperature_Total[iMarker_Inlet]);
          config->SetInflow_RamDrag(iMarker_Inlet, Inlet_RamDrag_Total[iMarker_Inlet]);
          config->SetInflow_Force(iMarker_Inlet, Inlet_Force_Total[iMarker_Inlet]);
          config->SetInflow_Power(iMarker_Inlet, Inlet_Power_Total[iMarker_Inlet]);
          config->SetInflow_Mach(iMarker_Inlet, Inlet_Mach_Total[iMarker_Inlet]);
        }
        else {
          config->SetActDiskInlet_MassFlow(iMarker_Inlet, Inlet_MassFlow_Total[iMarker_Inlet]);
          config->SetActDiskInlet_ReverseMassFlow(iMarker_Inlet, Inlet_ReverseMassFlow_Total[iMarker_Inlet]);
          config->SetActDiskInlet_Pressure(iMarker_Inlet, Inlet_Pressure_Total[iMarker_Inlet]);
          config->SetActDiskInlet_TotalPressure(iMarker_Inlet, Inlet_TotalPressure_Total[iMarker_Inlet]);
          config->SetActDiskInlet_Temperature(iMarker_Inlet, Inlet_Temperature_Total[iMarker_Inlet]);
          config->SetActDiskInlet_TotalTemperature(iMarker_Inlet, Inlet_TotalTemperature_Total[iMarker_Inlet]);
          config->SetActDiskInlet_RamDrag(iMarker_Inlet, Inlet_RamDrag_Total[iMarker_Inlet]);
          config->SetActDiskInlet_Force(iMarker_Inlet, Inlet_Force_Total[iMarker_Inlet]);
          config->SetActDiskInlet_Power(iMarker_Inlet, Inlet_Power_Total[iMarker_Inlet]);
        }

      }

    }

    for (iMarker_Outlet = 0; iMarker_Outlet < nMarker_Outlet; iMarker_Outlet++) {
      if (Outlet_Area_Total[iMarker_Outlet] != 0.0) {
        Outlet_Pressure_Total[iMarker_Outlet] /= Outlet_MassFlow_Total[iMarker_Outlet];
        Outlet_TotalPressure_Total[iMarker_Outlet] /= Outlet_MassFlow_Total[iMarker_Outlet];
        Outlet_Temperature_Total[iMarker_Outlet] /= Outlet_MassFlow_Total[iMarker_Outlet];
        Outlet_TotalTemperature_Total[iMarker_Outlet] /= Outlet_MassFlow_Total[iMarker_Outlet];
      }
      else {
        Outlet_Pressure_Total[iMarker_Outlet] = 0.0;
        Outlet_TotalPressure_Total[iMarker_Outlet] = 0.0;
        Outlet_Temperature_Total[iMarker_Outlet] = 0.0;
        Outlet_TotalTemperature_Total[iMarker_Outlet] = 0.0;
      }

      if (iMesh == MESH_0) {

        if (Engine) {
          config->SetExhaust_MassFlow(iMarker_Outlet, Outlet_MassFlow_Total[iMarker_Outlet]);
          config->SetExhaust_Pressure(iMarker_Outlet, Outlet_Pressure_Total[iMarker_Outlet]);
          config->SetExhaust_TotalPressure(iMarker_Outlet, Outlet_TotalPressure_Total[iMarker_Outlet]);
          config->SetExhaust_Temperature(iMarker_Outlet, Outlet_Temperature_Total[iMarker_Outlet]);
          config->SetExhaust_TotalTemperature(iMarker_Outlet, Outlet_TotalTemperature_Total[iMarker_Outlet]);
          config->SetExhaust_GrossThrust(iMarker_Outlet, Outlet_GrossThrust_Total[iMarker_Outlet]);
          config->SetExhaust_Force(iMarker_Outlet, Outlet_Force_Total[iMarker_Outlet]);
          config->SetExhaust_Power(iMarker_Outlet, Outlet_Power_Total[iMarker_Outlet]);
        }
        else {
          config->SetActDiskOutlet_MassFlow(iMarker_Outlet, Outlet_MassFlow_Total[iMarker_Outlet]);
          config->SetActDiskOutlet_Pressure(iMarker_Outlet, Outlet_Pressure_Total[iMarker_Outlet]);
          config->SetActDiskOutlet_TotalPressure(iMarker_Outlet, Outlet_TotalPressure_Total[iMarker_Outlet]);
          config->SetActDiskOutlet_Temperature(iMarker_Outlet, Outlet_Temperature_Total[iMarker_Outlet]);
          config->SetActDiskOutlet_TotalTemperature(iMarker_Outlet, Outlet_TotalTemperature_Total[iMarker_Outlet]);
          config->SetActDiskOutlet_GrossThrust(iMarker_Outlet, Outlet_GrossThrust_Total[iMarker_Outlet]);
          config->SetActDiskOutlet_Force(iMarker_Outlet, Outlet_Force_Total[iMarker_Outlet]);
          config->SetActDiskOutlet_Power(iMarker_Outlet, Outlet_Power_Total[iMarker_Outlet]);
          config->SetActDiskOutlet_Thrust_BEM(iMarker_Outlet, Outlet_Thrust_Total[iMarker_Outlet]);
          config->SetActDiskOutlet_Torque_BEM(iMarker_Outlet, Outlet_Torque_Total[iMarker_Outlet]);
        }

      }

    }


    if (Pair) {

      /*--- Store delta pressure, temperature, thrust, and area ---*/

      for (iMarker_Inlet = 0; iMarker_Inlet < nMarker_Inlet; iMarker_Inlet++) {

        if (Engine) {
          Inlet_TagBound = config->GetMarker_EngineInflow_TagBound(iMarker_Inlet);
          jMarker = config->GetMarker_CfgFile_EngineExhaust(Inlet_TagBound);
          Outlet_TagBound = config->GetMarker_CfgFile_TagBound(jMarker);
        }
        else {
          Inlet_TagBound = config->GetMarker_ActDiskInlet_TagBound(iMarker_Inlet);
          jMarker = config->GetMarker_CfgFile_ActDiskOutlet(Inlet_TagBound);
          Outlet_TagBound = config->GetMarker_CfgFile_TagBound(jMarker);
        }


        su2double DeltaPress = 0.0, DeltaTemp = 0.0, NetThrust = 0.0, GrossThrust = 0.0, TotalPressRatio = 0.0, TotalTempRatio = 0.0, StaticPressRatio = 0.0, StaticTempRatio = 0.0;

        if (Engine) {
          DeltaPress   = config->GetExhaust_Pressure(Outlet_TagBound) - config->GetInflow_Pressure(Inlet_TagBound);
          DeltaTemp         = config->GetExhaust_Temperature(Outlet_TagBound) - config->GetInflow_Temperature(Inlet_TagBound);
          NetThrust    = config->GetExhaust_GrossThrust(Outlet_TagBound) - config->GetInflow_RamDrag(Inlet_TagBound);
          GrossThrust   = config->GetExhaust_GrossThrust(Outlet_TagBound);
          TotalPressRatio   = config->GetExhaust_TotalPressure(Outlet_TagBound)/config->GetInflow_TotalPressure(Inlet_TagBound);
          TotalTempRatio    = config->GetExhaust_TotalTemperature(Outlet_TagBound)/config->GetInflow_TotalTemperature(Inlet_TagBound);
          StaticPressRatio   = config->GetExhaust_Pressure(Outlet_TagBound)/config->GetInflow_Pressure(Inlet_TagBound);
          StaticTempRatio    = config->GetExhaust_Temperature(Outlet_TagBound)/config->GetInflow_Temperature(Inlet_TagBound);
          Force = config->GetInflow_Force(Inlet_TagBound) + config->GetExhaust_Force(Outlet_TagBound);
          Power = config->GetExhaust_Power(Outlet_TagBound) - config->GetInflow_Power(Inlet_TagBound);
        }
        else {
          DeltaPress   = config->GetActDiskOutlet_Pressure(Outlet_TagBound) - config->GetActDiskInlet_Pressure(Inlet_TagBound);
          DeltaTemp         = config->GetActDiskOutlet_Temperature(Outlet_TagBound) - config->GetActDiskInlet_Temperature(Inlet_TagBound);
          NetThrust    = config->GetActDiskOutlet_GrossThrust(Outlet_TagBound) - config->GetActDiskInlet_RamDrag(Inlet_TagBound);
          GrossThrust   = config->GetActDiskOutlet_GrossThrust(Outlet_TagBound);
          TotalPressRatio   = config->GetActDiskOutlet_TotalPressure(Outlet_TagBound)/config->GetActDiskInlet_TotalPressure(Inlet_TagBound);
          TotalTempRatio    = config->GetActDiskOutlet_TotalTemperature(Outlet_TagBound)/config->GetActDiskInlet_TotalTemperature(Inlet_TagBound);
          StaticPressRatio   = config->GetActDiskOutlet_Pressure(Outlet_TagBound)/config->GetActDiskInlet_Pressure(Inlet_TagBound);
          StaticTempRatio    = config->GetActDiskOutlet_Temperature(Outlet_TagBound)/config->GetActDiskInlet_Temperature(Inlet_TagBound);
          Force = config->GetActDiskInlet_Force(Inlet_TagBound) + config->GetActDiskOutlet_Force(Outlet_TagBound);
          Power =  config->GetActDiskOutlet_Power(Outlet_TagBound) - config->GetActDiskInlet_Power(Inlet_TagBound);
          MassFlow =  config->GetActDiskInlet_MassFlow(Inlet_TagBound);
        }

        Mach        = Inlet_Mach_Total[iMarker_Inlet];
        Area              = Inlet_Area_Total[iMarker_Inlet];

        if (Engine) {
          config->SetEngine_Mach(iMarker_Inlet, Mach);
          config->SetEngine_Force(iMarker_Inlet, Force);
          config->SetEngine_Power(iMarker_Inlet, Power);
          config->SetEngine_NetThrust(iMarker_Inlet, NetThrust);
          config->SetEngine_GrossThrust(iMarker_Inlet, GrossThrust);
          config->SetEngine_Area(iMarker_Inlet, Area);
        }
        else {
          config->SetActDisk_DeltaPress(iMarker_Inlet, DeltaPress);
          config->SetActDisk_DeltaTemp(iMarker_Inlet, DeltaTemp);
          config->SetActDisk_Mach(iMarker_Inlet, Mach);
          config->SetActDisk_Force(iMarker_Inlet, Force);
          config->SetActDisk_Power(iMarker_Inlet, Power);
          config->SetActDisk_MassFlow(iMarker_Inlet, MassFlow);
          config->SetActDisk_TotalPressRatio(iMarker_Inlet, TotalPressRatio);
          config->SetActDisk_TotalTempRatio(iMarker_Inlet, TotalTempRatio);
          config->SetActDisk_StaticPressRatio(iMarker_Inlet, StaticPressRatio);
          config->SetActDisk_StaticTempRatio(iMarker_Inlet, StaticTempRatio);
          config->SetActDisk_NetThrust(iMarker_Inlet, NetThrust);
          config->SetActDisk_GrossThrust(iMarker_Inlet, GrossThrust);
          config->SetActDisk_Area(iMarker_Inlet, Area);
        }

      }

      /*--- Screen output using the values already stored in the config container ---*/

      if ((rank == MASTER_NODE) && (iMesh == MESH_0) ) {

        cout.precision(5);
        cout.setf(ios::fixed, ios::floatfield);

        if (write_heads && Output && !config->GetDiscrete_Adjoint()) {
          if (Engine) cout << endl   << "---------------------------- Engine properties --------------------------" << endl;
          else cout << endl   << "------------------------ Actuator Disk properties -----------------------" << endl;
        }

        for (iMarker_Inlet = 0; iMarker_Inlet < nMarker_Inlet; iMarker_Inlet++) {

          if (Engine) {
            Inlet_TagBound = config->GetMarker_EngineInflow_TagBound(iMarker_Inlet);
            jMarker = config->GetMarker_CfgFile_EngineExhaust(Inlet_TagBound);
            Outlet_TagBound = config->GetMarker_CfgFile_TagBound(jMarker);
          }
          else {
            Inlet_TagBound = config->GetMarker_ActDiskInlet_TagBound(iMarker_Inlet);
            jMarker = config->GetMarker_CfgFile_ActDiskOutlet(Inlet_TagBound);
            Outlet_TagBound = config->GetMarker_CfgFile_TagBound(jMarker);
          }


          if (Engine) {
            NetThrust             =  config->GetEngine_NetThrust(iMarker_Inlet);
            GrossThrust   = config->GetEngine_GrossThrust(iMarker_Inlet);
            Power               = config->GetEngine_Power(iMarker_Inlet);
            Mach                  = config->GetEngine_Mach(iMarker_Inlet);
            Force               = config->GetEngine_Force(iMarker_Inlet);
          }
          else {
            DeltaPress      = config->GetActDisk_DeltaPress(iMarker_Inlet);
            DeltaTemp         = config->GetActDisk_DeltaTemp(iMarker_Inlet);
            TotalPressRatio       = config->GetActDisk_TotalPressRatio(iMarker_Inlet);
            TotalTempRatio        = config->GetActDisk_TotalTempRatio(iMarker_Inlet);
            StaticPressRatio      = config->GetActDisk_StaticPressRatio(iMarker_Inlet);
            StaticTempRatio           = config->GetActDisk_StaticTempRatio(iMarker_Inlet);
            NetThrust             =  config->GetActDisk_NetThrust(iMarker_Inlet);
            GrossThrust   = config->GetActDisk_GrossThrust(iMarker_Inlet);
            Power               = config->GetActDisk_Power(iMarker_Inlet);
            Mach                  = config->GetActDisk_Mach(iMarker_Inlet);
            Force               = config->GetActDisk_Force(iMarker_Inlet);
          }

          su2double Mach_Inf                  = config->GetMach();
          su2double Pressure_Inf  = config->GetPressure_FreeStreamND();

          su2double TotalPressure_Inf  = Pressure_Inf * pow( 1.0 + Mach_Inf * Mach_Inf * 0.5 * (Gamma - 1.0), Gamma     / (Gamma - 1.0));

          su2double MinPressure = Inlet_MinPressure_Total[iMarker_Inlet]/TotalPressure_Inf;
          su2double MaxPressure = Inlet_MaxPressure_Total[iMarker_Inlet]/TotalPressure_Inf;
          su2double AvePressure = Inlet_TotalPressure_Total[iMarker_Inlet]/TotalPressure_Inf;

          su2double RefDensity  = Density_Inf;
          su2double RefArea     = config->GetRefArea();
          su2double RefVel2 = 0.0;  for (iDim = 0; iDim < nDim; iDim++) RefVel2  += Velocity_Inf[iDim]*Velocity_Inf[iDim];

          su2double Factor = (0.5*RefDensity*RefArea*RefVel2);
          su2double Ref = config->GetDensity_Ref() * config->GetVelocity_Ref() * config->GetVelocity_Ref() * 1.0 * 1.0;
          su2double DmT = GetTotal_CD() * Factor;

//          su2double ModDmT = 0.0;
//          if (nDim == 2) ModDmT = sqrt(GetTotal_CFx()*GetTotal_CFx() +
//                                       GetTotal_CFy()*GetTotal_CFy());
//
//          if (nDim == 3) ModDmT = sqrt(GetTotal_CFx()*GetTotal_CFx() +
//                                       GetTotal_CFy()*GetTotal_CFy() +
//                                       GetTotal_CFz()*GetTotal_CFz());
//
//          DmTVector[0] = GetTotal_CFx()/ModDmT;
//          DmTVector[1] = GetTotal_CFy()/ModDmT;
//          if (nDim == 3)  DmTVector[2] = GetTotal_CFz()/ModDmT;

          /*--- Set the aero drag ---*/

          su2double Aero_Drag = DmT - Force;
          su2double Aero_CD = Aero_Drag / Factor;

          SetTotal_AeroCD(Aero_CD);

          /*--- Set the solid surface drag ---*/

          su2double Solid_Drag = DmT - Force;
          su2double Solid_CD = Solid_Drag / Factor;

          SetTotal_SolidCD(Solid_CD);

          /*--- Set the net thrust value---*/

          su2double CT = NetThrust / Factor;

          SetTotal_NetThrust(CT);

          /*--- Set the total power ---*/

          su2double PowerHP = Power * Ref *  config->GetVelocity_Ref() / 550.0;

          SetTotal_Power(PowerHP);

          /*--- Set the total ReverseFlow ---*/

          su2double ReverseFlow;
          if (Engine) ReverseFlow = fabs(config->GetInflow_ReverseMassFlow(iMarker_Inlet)  / config->GetInflow_MassFlow(Inlet_TagBound));
          else ReverseFlow = fabs(config->GetActDisk_ReverseMassFlow(iMarker_Inlet)  / config->GetActDiskInlet_MassFlow(Inlet_TagBound));

          SetTotal_ReverseFlow(ReverseFlow);

          /*--- Set the total mass flow ratio ---*/

          InfVel2 = 0.0;  for (iDim = 0; iDim < nDim; iDim++) InfVel2  += Velocity_Inf[iDim]*Velocity_Inf[iDim];
          if (Engine) MFR =fabs(config->GetInflow_MassFlow(Inlet_TagBound)) / (Density_Inf * sqrt(InfVel2) * config->GetHighlite_Area());
          else MFR = fabs(config->GetActDiskInlet_MassFlow(Inlet_TagBound)) / (Density_Inf * sqrt(InfVel2) * config->GetHighlite_Area());
          SetTotal_MFR(MFR);

          /*--- Evaluate shaft power and adiabatic efficiency (average) ---*/

          su2double Pstatic1, P1, P2, T1, T2;
          if (Engine) {
            Pstatic1 = config->GetInflow_Pressure(Inlet_TagBound);
            P1 = config->GetInflow_TotalPressure(Inlet_TagBound);
            P2 = config->GetExhaust_TotalPressure(Outlet_TagBound);
            T1 = config->GetInflow_TotalTemperature(Inlet_TagBound);
            T2 = config->GetExhaust_TotalTemperature(Outlet_TagBound);
          }
          else {
            Pstatic1 = config->GetActDiskInlet_Pressure(Inlet_TagBound);
            P1 = config->GetActDiskInlet_TotalPressure(Inlet_TagBound);
            P2 = config->GetActDiskOutlet_TotalPressure(Outlet_TagBound);
            T1 = config->GetActDiskInlet_TotalTemperature(Inlet_TagBound);
            T2 = config->GetActDiskOutlet_TotalTemperature(Outlet_TagBound);
          }

          /*-- Set the propulsive efficiency ---*/

          su2double mu_prop = fabs(DmT)*sqrt(RefVel2)/Power;
          SetTotal_Prop_Eff(mu_prop);

          /*-- Set the bypass propulsive efficiency ---*/

          su2double mu_bypass_prop = NetThrust*sqrt(RefVel2)/Power;
          SetTotal_ByPassProp_Eff(mu_bypass_prop);

          /*-- Set the fan adiabatic efficiency ---*/

          su2double mu_isentropic = 0.0;
          if ((P2/P1) > 0.0) mu_isentropic =    (T1/(T2-T1))*(pow((P2/P1),(Gamma-1.0)/Gamma)-1.0);
          SetTotal_Adiab_Eff(mu_isentropic);

          /*-- Set the polytropic efficiency ---*/

          su2double poly_coeff = 1.0/(1.0-log(T2/T1)/log(P2/P1));
          su2double mu_polytropic = ((Gamma-1.0)/Gamma)/((poly_coeff-1.0)/poly_coeff);
          SetTotal_Poly_Eff(mu_polytropic);

          if (write_heads && Output && !config->GetDiscrete_Adjoint()) {

            if (iMarker_Inlet > 0) cout << endl;

            /*--- Geometry defintion ---*/

            if (Engine) cout <<"Engine surfaces: " << Inlet_TagBound << ", " << Outlet_TagBound << "." << endl;
            else cout <<"Actuator disk surfaces: " << Inlet_TagBound << ", " << Outlet_TagBound << "." << endl;

            if (nDim == 2) {
              if (config->GetSystemMeasurements() == SI)
                cout <<"CG (m): (" << Inlet_XCG_Total[iMarker_Inlet] <<", " << Inlet_YCG_Total[iMarker_Inlet] << "). Length (m): " << Inlet_Area_Total[iMarker_Inlet] << "." << endl;
              else if (config->GetSystemMeasurements() == US)
                cout <<"CG (in): (" << Inlet_XCG_Total[iMarker_Inlet]*12.0 <<", " << Inlet_YCG_Total[iMarker_Inlet]*12.0 << "). Length (in): " << Inlet_Area_Total[iMarker_Inlet]*12.0 << "." << endl;
              cout << endl;
            }

            if (nDim ==3) {
              if (config->GetSystemMeasurements() == SI)
                cout <<"CG (m): (" << Inlet_XCG_Total[iMarker_Inlet] <<", " << Inlet_YCG_Total[iMarker_Inlet] <<", " << Inlet_ZCG_Total[iMarker_Inlet] << "). Area (m^2): " << Inlet_Area_Total[iMarker_Inlet] << ". Radius (m): " << sqrt(Inlet_Area_Total[iMarker_Inlet]/PI_NUMBER) << "." << endl;
              else if (config->GetSystemMeasurements() == US)
                cout <<"CG (in): (" << Inlet_XCG_Total[iMarker_Inlet]*12.0 <<", " << Inlet_YCG_Total[iMarker_Inlet]*12.0 <<", " << Inlet_ZCG_Total[iMarker_Inlet]*12.0 << "). Area (in^2): " << Inlet_Area_Total[iMarker_Inlet]*12.0*12.0 << "." << endl;
              cout << endl;
            }


            /*--- Flow field descritption  ---*/

            if (config->GetSystemMeasurements() == SI) {
              cout << setprecision(2) << "Inlet Ave. P (Pa): " << Pstatic1*config->GetPressure_Ref() << setprecision(3) <<  ". Inlet Ave. Mach: " << Mach << "." << endl;
              cout << setprecision(2) << "Outlet Ave. PT (Pa): " << P2*config->GetPressure_Ref() << ". Outlet Ave. TT (K): " << T2*config->GetTemperature_Ref() << "." << endl;
            }
            else if (config->GetSystemMeasurements() == US) {
              cout << setprecision(2) << "Inlet Ave. P (psf): " << Pstatic1*config->GetPressure_Ref() << setprecision(3) <<  ". Inlet Ave. Mach: " << Mach << "." << endl;
              cout << setprecision(2) << "Outlet Ave. PT (psf): " << P2*config->GetPressure_Ref() << ". Outlet Ave. TT (R): " << T2*config->GetTemperature_Ref() << "." << endl;
            }

            cout << "Inlet min. PT/PTinf: " << MinPressure << ". Inlet max. PT/PTinf: " << MaxPressure << ". Inlet Ave. PT/PTinf: " << AvePressure << endl;

            su2double InfVel2, Inlet_MassFlow, Outlet_MassFlow;

            if (Engine) Inlet_MassFlow = fabs(config->GetInflow_MassFlow(Inlet_TagBound)) * config->GetDensity_Ref() * config->GetVelocity_Ref();
            else Inlet_MassFlow = fabs(config->GetActDiskInlet_MassFlow(Inlet_TagBound)) * config->GetDensity_Ref() * config->GetVelocity_Ref();

            if (config->GetSystemMeasurements() == SI) { cout << "Inlet mass flow (kg/s): "; cout << setprecision(2) << Inlet_MassFlow; }
            else if (config->GetSystemMeasurements() == US) { cout << "Inlet mass flow (lbs/s): "; cout << setprecision(2) << Inlet_MassFlow * 32.174; }

            if (Engine) Outlet_MassFlow = fabs(config->GetExhaust_MassFlow(Outlet_TagBound)) * config->GetDensity_Ref() * config->GetVelocity_Ref();
            else Outlet_MassFlow = fabs(config->GetActDiskOutlet_MassFlow(Outlet_TagBound)) * config->GetDensity_Ref() * config->GetVelocity_Ref();

            //          if (config->GetSystemMeasurements() == SI) { cout << ". Outlet mass flow (kg/s): "; cout << setprecision(2) << Outlet_MassFlow; }
            //          else if (config->GetSystemMeasurements() == US) { cout << ". Outlet mass flow (lbs/s): "; cout << setprecision(2) << Outlet_MassFlow * 32.174; }

            if (Inlet_MassFlow > Outlet_MassFlow) cout << ". I/O diff.: " << setprecision(2) << 100.0*fabs(1.0-(Outlet_MassFlow/Inlet_MassFlow)) << "%";
            else cout << ". I/O diff.: " << setprecision(2) << -100.0*fabs(1.0-(Inlet_MassFlow/Outlet_MassFlow)) << "%";

            InfVel2 = 0.0;  for (iDim = 0; iDim < nDim; iDim++) InfVel2  += Velocity_Inf[iDim]*Velocity_Inf[iDim];
            cout << setprecision(2) << ". MFR: " << MFR << "." << endl;

            if (!Engine) {

              cout << setprecision(3) << "PT in/out ratio: " << TotalPressRatio << ". TT in/out ratio: " << TotalTempRatio  <<  "." << endl;

              if (config->GetActDisk_Jump() == VARIABLES_JUMP) {
                if (config->GetSystemMeasurements() == SI) cout << setprecision(3) << "P in/out jump (Pa): ";
                else if (config->GetSystemMeasurements() == US) cout << setprecision(3) << "P in/out jump (psf): ";
                cout << setprecision(3) << DeltaPress * config->GetPressure_Ref();
                if (config->GetSystemMeasurements() == SI) cout << setprecision(3) << ". T in/out jump (K): ";
                else if (config->GetSystemMeasurements() == US) cout << setprecision(3) << ". T in/out jump (R): ";
                cout << setprecision(3) << DeltaTemp * config->GetTemperature_Ref() <<"."<< endl;
              }
              else  if (config->GetActDisk_Jump() == RATIO) {
                cout << setprecision(3) << "P in/out ratio: ";
                cout << setprecision(3) << StaticPressRatio;
                cout  << setprecision(3) <<". T in/out ratio: ";
                cout << setprecision(3) << StaticTempRatio <<"."<< endl;
              }
            }

            cout << setprecision(1) << "\nProp. eff. (D-T.V/Shaft P): " << 100*mu_prop << "%. By-pass prop. eff. (NetT.V/Shaft P): " << 100*mu_bypass_prop <<   "%." << endl;
            cout << setprecision(1) << "Fan adiabatic eff.: " << 100*mu_isentropic  << "%. Fan poly. eff.: " << 100*mu_polytropic << "%. Poly coeff. (n): " << setprecision(4) << poly_coeff << "." << endl;

            cout << endl;


            /*--- Forces descritption  ---*/

            if (config->GetSystemMeasurements() == SI) cout << setprecision(1) << "Ram Drag (N): ";
            else if (config->GetSystemMeasurements() == US) cout << setprecision(1) << "Ram Drag (lbf): ";
            cout << (GrossThrust-NetThrust) * Ref;

            if (config->GetSystemMeasurements() == SI) cout << setprecision(1) << ". Gross Thrust (N): ";
            else if (config->GetSystemMeasurements() == US) cout << setprecision(1) << ". Gross Thrust (lbf): ";
            cout << -GrossThrust * Ref  << "." << endl;

            if (config->GetSystemMeasurements() == SI) cout << setprecision(1) << "Open surfaces Thurst (N): ";
            else if (config->GetSystemMeasurements() == US) cout  << setprecision(1) << "Open surfaces Thrust (lbf): ";
            cout<< setprecision(1) << Force * Ref << ". Open surfaces CT: " << setprecision(5) << -Force / Factor << "." << endl;

            if (config->GetSystemMeasurements() == SI) cout << "Solid surfaces Drag (N): ";
            else if (config->GetSystemMeasurements() == US) cout << "Solid surfaces Drag (lbf): ";
            cout << setprecision(1) << Solid_Drag * Ref << ". Solid surfaces CD: " << setprecision(5) << Solid_CD << "." << endl;

            if (config->GetSystemMeasurements() == SI) cout << setprecision(1) <<"Net Thrust (N): ";
            else if (config->GetSystemMeasurements() == US) cout << setprecision(1) << "Net Thrust (lbf): ";
            cout << setprecision(5) << -NetThrust * Ref  << ". Net CT: " << CT;

            if (config->GetSystemMeasurements() == SI) {
              cout << ". Power (W): ";
              cout << setprecision(1) << Power * Ref *  config->GetVelocity_Ref()  << "." << endl;
            }
            else if (config->GetSystemMeasurements() == US) {
              cout << ". Power (HP): ";
              cout << setprecision(1) << Power * Ref *  config->GetVelocity_Ref() / 550.0 << "." << endl;
            }

            if (config->GetKind_ActDisk() == BLADE_ELEMENT) {
              cout << setprecision(5);
              cout << "Thrust_BEM (N): " << config->GetActDiskOutlet_Thrust_BEM(Outlet_TagBound) << ". ";
              cout << "Torque_BEM (N-m): " << config->GetActDiskOutlet_Torque_BEM(Outlet_TagBound) << "." << endl;
            }
          }

        }

        if (write_heads && Output && !config->GetDiscrete_Adjoint()) cout << "-------------------------------------------------------------------------" << endl << endl;

      }

    }

    delete [] Outlet_MassFlow_Local;
    delete [] Outlet_Temperature_Local;
    delete [] Outlet_TotalTemperature_Local;
    delete [] Outlet_Pressure_Local;
    delete [] Outlet_TotalPressure_Local;
    delete [] Outlet_Area_Local;
    delete [] Outlet_GrossThrust_Local;
    delete [] Outlet_Force_Local;
    delete [] Outlet_Power_Local;
    delete [] Outlet_DeltaP_Local;
    delete [] Outlet_Thrust_Local;
    delete [] Outlet_Torque_Local;

    delete [] Outlet_MassFlow_Total;
    delete [] Outlet_Temperature_Total;
    delete [] Outlet_TotalTemperature_Total;
    delete [] Outlet_Pressure_Total;
    delete [] Outlet_TotalPressure_Total;
    delete [] Outlet_Area_Total;
    delete [] Outlet_GrossThrust_Total;
    delete [] Outlet_Force_Total;
    delete [] Outlet_Power_Total;
    delete [] Outlet_DeltaP_Total;
    delete [] Outlet_Thrust_Total;
    delete [] Outlet_Torque_Total;

    delete [] Inlet_MassFlow_Local;
    delete [] Inlet_ReverseMassFlow_Local;
    delete [] Inlet_Temperature_Local;
    delete [] Inlet_TotalTemperature_Local;
    delete [] Inlet_Pressure_Local;
    delete [] Inlet_Mach_Local;
    delete [] Inlet_MinPressure_Local;
    delete [] Inlet_MaxPressure_Local;
    delete [] Inlet_TotalPressure_Local;
    delete [] Inlet_Area_Local;
    delete [] Inlet_RamDrag_Local;
    delete [] Inlet_Force_Local;
    delete [] Inlet_Power_Local;
    delete [] Inlet_XCG_Local;
    delete [] Inlet_YCG_Local;
    delete [] Inlet_ZCG_Local;

    delete [] Inlet_MassFlow_Total;
    delete [] Inlet_ReverseMassFlow_Total;
    delete [] Inlet_Temperature_Total;
    delete [] Inlet_TotalTemperature_Total;
    delete [] Inlet_Pressure_Total;
    delete [] Inlet_Mach_Total;
    delete [] Inlet_MinPressure_Total;
    delete [] Inlet_MaxPressure_Total;
    delete [] Inlet_TotalPressure_Total;
    delete [] Inlet_Area_Total;
    delete [] Inlet_RamDrag_Total;
    delete [] Inlet_Force_Total;
    delete [] Inlet_Power_Total;
    delete [] Inlet_XCG_Total;
    delete [] Inlet_YCG_Total;
    delete [] Inlet_ZCG_Total;

    delete [] Inlet_MassFlow;
    delete [] Inlet_Mach;
    delete [] Inlet_MinPressure;
    delete [] Inlet_MaxPressure;
    delete [] Inlet_ReverseMassFlow;
    delete [] Inlet_Pressure;
    delete [] Inlet_TotalPressure;
    delete [] Inlet_Temperature;
    delete [] Inlet_TotalTemperature;
    delete [] Inlet_Area;
    delete [] Inlet_RamDrag;
    delete [] Inlet_Force;
    delete [] Inlet_Power;
    delete [] Inlet_XCG;
    delete [] Inlet_YCG;
    delete [] Inlet_ZCG;

    delete [] Outlet_MassFlow;
    delete [] Outlet_Pressure;
    delete [] Outlet_TotalPressure;
    delete [] Outlet_Temperature;
    delete [] Outlet_TotalTemperature;
    delete [] Outlet_Area;
    delete [] Outlet_GrossThrust;
    delete [] Outlet_Force;
    delete [] Outlet_Power;
    delete [] Outlet_DeltaP;
    delete [] Outlet_Thrust;
    delete [] Outlet_Torque;

  }

}

void CEulerSolver::SetActDisk_BCThrust(CGeometry *geometry, CSolver **solver_container,
                                       CConfig *config, unsigned short iMesh, bool Output) {

  su2double Massflow = 0.0 , Target_Massflow = 0.0, DragMinusThrust = 0.0 ,
  Target_DragMinusThrust = 0.0, Target_NetThrust = 0.0, BCThrust = 0.0, BCThrust_inc = 0.0;
  unsigned short iDim, iMarker;
  unsigned long iVertex, iPoint;
  su2double  *V_inlet = nullptr, Pressure,
  Density, T0_Ti, ATerm, BTerm, LHS, RHS, RHS_PDelta, RHS_MDelta, F, DF_DLa, CTerm_, DTerm_,
  ETerm, La, La_old, TotalArea, To_Ti, DeltaT, Po_Pi, DeltaP, Area, Velocity_Normal,
  SoundSpeed2, Force_Normal,
  RefDensity, RefArea, RefVel2, Factor, Ref;
  unsigned short iter;
  string Marker_Tag;
  su2double Target_Force, Force, Target_Power, Power, NetThrust, BCThrust_old, Initial_BCThrust;
  bool ActDisk_Info;
  su2double MyBCThrust, BCThrust_Init;
  su2double Vector[MAXNDIM] = {0.0};

  su2double dNetThrust_dBCThrust        = config->GetdNetThrust_dBCThrust();
  unsigned short Kind_ActDisk           = config->GetKind_ActDisk();
  bool ratio                            = (config->GetActDisk_Jump() == RATIO);
  unsigned long Update_BCThrust         = config->GetUpdate_BCThrust();
  unsigned long Iter_Fixed_NetThrust    = config->GetIter_Fixed_NetThrust();
  unsigned long InnerIter                 = config->GetInnerIter();
  bool Update_BCThrust_Bool             = false;
  bool restart                          = (config->GetRestart() || config->GetRestart_Flow());
  su2double Fan_Poly_Eff                = config->GetFan_Poly_Eff();
  su2double PolyCoeff                   = 1.0/(1.0-((Gamma-1.0)/Gamma)/Fan_Poly_Eff);

  RefDensity   = Density_Inf;
  RefArea = config->GetRefArea();
  RefVel2 = 0.0;  for (iDim = 0; iDim < nDim; iDim++) RefVel2  += Velocity_Inf[iDim]*Velocity_Inf[iDim];

  Factor = (0.5*RefDensity*RefArea*RefVel2);
  Ref = config->GetDensity_Ref() * config->GetVelocity_Ref() * config->GetVelocity_Ref() * 1.0 * 1.0;

  /*--- Blade element distribution is in input file. ---*/
  if (Kind_ActDisk == BLADE_ELEMENT) {
    SetActDisk_BEM_VLAD(geometry, solver_container, config, iMesh, Output);
  }

  /*--- Variable load distribution is in input file. ---*/
  if (Kind_ActDisk == VARIABLE_LOAD) {
    if(InnerIter == 0) {
      ReadActDisk_InputFile(geometry, solver_container, config, iMesh, Output);
    }
  }
  /*--- Delta P and delta T are inputs ---*/

  else if (Kind_ActDisk == VARIABLES_JUMP) {

    for (iMarker = 0; iMarker < config->GetnMarker_All(); iMarker++) {

      if ((config->GetMarker_All_KindBC(iMarker) == ACTDISK_INLET) ||
          (config->GetMarker_All_KindBC(iMarker) == ACTDISK_OUTLET)) {

        Marker_Tag = config->GetMarker_All_TagBound(iMarker);

        if (ratio) {
          if (config->GetMach()  < 0.5) {
            DeltaP       = config->GetActDisk_PressJump(Marker_Tag, 0);
            DeltaT       = config->GetActDisk_TempJump(Marker_Tag, 0);
          }
          else {
            DeltaP       = config->GetActDisk_PressJump(Marker_Tag, 1);
            DeltaT       = config->GetActDisk_TempJump(Marker_Tag, 1);
          }
        }
        else {
          if (config->GetMach()  < 0.5) {
            DeltaP       = max(0.0, config->GetActDisk_PressJump(Marker_Tag, 0) / config->GetPressure_Ref());
            DeltaT       = max(0.0, config->GetActDisk_TempJump(Marker_Tag, 0) / config->GetTemperature_Ref());
          }
          else {
            DeltaP       = max(0.0, config->GetActDisk_PressJump(Marker_Tag, 1) / config->GetPressure_Ref());
            DeltaT       = max(0.0, config->GetActDisk_TempJump(Marker_Tag, 1) / config->GetTemperature_Ref());
          }
        }

        /*--- Set the Delta P, Delta T values at each discrete point (uniform distribution)  ---*/

        for (iVertex = 0; iVertex < geometry->nVertex[iMarker]; iVertex++) {
          iPoint = geometry->vertex[iMarker][iVertex]->GetNode();
          ActDisk_DeltaP[iMarker][iVertex] = DeltaP;
          ActDisk_DeltaT[iMarker][iVertex] = DeltaT;
        }
      }
    }
  }

  /*--- Iteration using BCThrust ---*/

  else {

    if (InnerIter == 0) BCThrust_Counter = 0;

    /*--- Only the fine mesh level should check the convergence criteria ---*/

    if ((iMesh == MESH_0) && Output) {

      /*--- Initialize the update flag to false ---*/

      Update_BCThrust_Bool = false;

      /*--- Reevaluate BCThrust at a fix number of iterations ---*/

      if ((InnerIter % Iter_Fixed_NetThrust == 0) && (InnerIter != 0)) {
        BCThrust_Counter++;
        Update_BCThrust_Bool = (BCThrust_Counter != 0) &&
            (BCThrust_Counter != 1) &&
            (BCThrust_Counter != Update_BCThrust) &&
            (BCThrust_Counter != Update_BCThrust + 2) &&
            (BCThrust_Counter != Update_BCThrust + 4);
      }

      /*--- Store the update boolean for use on other mesh levels in the MG ---*/

      config->SetUpdate_BCThrust_Bool(Update_BCThrust_Bool);

    }

    else {
      Update_BCThrust_Bool = config->GetUpdate_BCThrust_Bool();
    }


    /*--- If it is the first iteration, set the BCThrust to a meaning full target value,
     * this can be done at an initialization level, for the time being it is OK here ---*/

    if (InnerIter == 0) {
      for (iMarker = 0; iMarker < config->GetnMarker_All(); iMarker++) {
        if ((config->GetMarker_All_KindBC(iMarker) == ACTDISK_INLET) ||
            (config->GetMarker_All_KindBC(iMarker) == ACTDISK_OUTLET)) {
          Marker_Tag = config->GetMarker_All_TagBound(iMarker);

          if (Kind_ActDisk == NET_THRUST) {
            if (restart)
              Initial_BCThrust = config->GetInitial_BCThrust() / Ref;
            else {
              if (config->GetMach() < 0.5) Initial_BCThrust = fabs( config->GetActDisk_PressJump(Marker_Tag, 0) / Ref);
              else Initial_BCThrust = fabs( config->GetActDisk_PressJump(Marker_Tag, 1) / Ref);
            }
            config->SetActDisk_BCThrust(Marker_Tag, Initial_BCThrust);
            config->SetActDisk_BCThrust_Old(Marker_Tag, Initial_BCThrust);
          }

          if (Kind_ActDisk == BC_THRUST) {
            if (restart)
              Initial_BCThrust = config->GetInitial_BCThrust() / Ref;
            else {
              if (config->GetMach() < 0.5) Initial_BCThrust = fabs( config->GetActDisk_PressJump(Marker_Tag, 0) / Ref);
              else Initial_BCThrust = fabs( config->GetActDisk_PressJump(Marker_Tag, 1) / Ref);
            }
            config->SetActDisk_BCThrust(Marker_Tag, Initial_BCThrust);
            config->SetActDisk_BCThrust_Old(Marker_Tag, Initial_BCThrust);
          }

          if (Kind_ActDisk == POWER) {
            Initial_BCThrust = config->GetInitial_BCThrust() / Ref;
            config->SetActDisk_BCThrust(Marker_Tag, Initial_BCThrust);
            config->SetActDisk_BCThrust_Old(Marker_Tag, Initial_BCThrust);
          }

          if (Kind_ActDisk == DRAG_MINUS_THRUST) {
            Initial_BCThrust = config->GetInitial_BCThrust() / Ref;
            config->SetActDisk_BCThrust(Marker_Tag, Initial_BCThrust);
            config->SetActDisk_BCThrust_Old(Marker_Tag, Initial_BCThrust);
          }

          if (Kind_ActDisk == MASSFLOW) {
            Initial_BCThrust = config->GetInitial_BCThrust() / Ref;
            config->SetActDisk_BCThrust(Marker_Tag, Initial_BCThrust);
            config->SetActDisk_BCThrust_Old(Marker_Tag, Initial_BCThrust);
          }

        }
      }
    }

    /*--- Typical iteration to set the value of BC Thrust at each actuator disk ---*/

    if (Update_BCThrust_Bool && Output) {

      for (iMarker = 0; iMarker < config->GetnMarker_All(); iMarker++) {

        if ((config->GetMarker_All_KindBC(iMarker) == ACTDISK_INLET) ||
            (config->GetMarker_All_KindBC(iMarker) == ACTDISK_OUTLET)) {

          Marker_Tag = config->GetMarker_All_TagBound(iMarker);

          if (Kind_ActDisk == NET_THRUST) {

            if (config->GetMach() < 0.5) Target_NetThrust = fabs( config->GetActDisk_PressJump(Marker_Tag, 0) / Ref);
            else Target_NetThrust = fabs( config->GetActDisk_PressJump(Marker_Tag, 1) / Ref);
            NetThrust    = config->GetActDisk_NetThrust(Marker_Tag);
            BCThrust_old = config->GetActDisk_BCThrust_Old(Marker_Tag);
            BCThrust_inc = (1.0/dNetThrust_dBCThrust)*(Target_NetThrust - NetThrust);

            if (iMesh == MESH_0) BCThrust = max(0.0,(BCThrust_old + BCThrust_inc));
            else BCThrust = config->GetActDisk_BCThrust(Marker_Tag);

            if (iMesh == MESH_0) {
              config->SetActDisk_BCThrust(Marker_Tag, BCThrust);
              BCThrust_Init = BCThrust*Ref;
              config->SetInitial_BCThrust(BCThrust_Init);
            }

          }

          if (Kind_ActDisk == BC_THRUST) {

            if (config->GetMach() < 0.5) Target_Force =  fabs( config->GetActDisk_PressJump(Marker_Tag, 0) / Ref);
            else Target_Force =  fabs( config->GetActDisk_PressJump(Marker_Tag, 1) / Ref);
            Force        = -config->GetActDisk_Force(Marker_Tag);
            BCThrust_old = config->GetActDisk_BCThrust_Old(Marker_Tag);
            BCThrust_inc = (1.0/dNetThrust_dBCThrust)*(Target_Force - Force);

            if (iMesh == MESH_0) BCThrust = max(0.0,(BCThrust_old + BCThrust_inc));
            else BCThrust = config->GetActDisk_BCThrust(Marker_Tag);

            if (iMesh == MESH_0) {
              config->SetActDisk_BCThrust(Marker_Tag, BCThrust);
              BCThrust_Init = BCThrust*Ref;
              config->SetInitial_BCThrust(BCThrust_Init);
            }

          }

          if (Kind_ActDisk == POWER) {

            if (config->GetMach() < 0.5) Target_Power =  fabs( config->GetActDisk_PressJump(Marker_Tag, 0) / (Ref * config->GetVelocity_Ref() /  550.0));
            else Target_Power =  fabs( config->GetActDisk_PressJump(Marker_Tag, 1) / (Ref * config->GetVelocity_Ref() /  550.0));
            Power        = config->GetActDisk_Power(Marker_Tag);
            BCThrust_old = config->GetActDisk_BCThrust_Old(Marker_Tag);
            BCThrust_inc = (1.0/dNetThrust_dBCThrust)*(Target_Power - Power);

            if (iMesh == MESH_0) BCThrust = max(0.0,(BCThrust_old + BCThrust_inc));
            else BCThrust = config->GetActDisk_BCThrust(Marker_Tag);

            if (iMesh == MESH_0) {
              config->SetActDisk_BCThrust(Marker_Tag, BCThrust);
              BCThrust_Init = BCThrust*Ref;
              config->SetInitial_BCThrust(BCThrust_Init);
            }

          }

          if (Kind_ActDisk == DRAG_MINUS_THRUST) {

            if (config->GetMach() < 0.5) Target_DragMinusThrust  =  -fabs(config->GetActDisk_PressJump(Marker_Tag, 0)) * Factor;
            else Target_DragMinusThrust  =  -fabs(config->GetActDisk_PressJump(Marker_Tag, 1)) * Factor;
            DragMinusThrust = GetTotal_CD() * Factor;
            BCThrust_old    = config->GetActDisk_BCThrust_Old(Marker_Tag);
            BCThrust_inc    = -(1.0/dNetThrust_dBCThrust)*(Target_DragMinusThrust - DragMinusThrust);

            if (iMesh == MESH_0) BCThrust = max(0.0,(BCThrust_old + BCThrust_inc));
            else BCThrust = config->GetActDisk_BCThrust(Marker_Tag);

            if (iMesh == MESH_0) {
              config->SetActDisk_BCThrust(Marker_Tag, BCThrust);
              BCThrust_Init = BCThrust*Ref;
              config->SetInitial_BCThrust(BCThrust_Init);
            }

          }

          if (Kind_ActDisk == MASSFLOW) {

            if (config->GetMach() < 0.5) {
              Target_Massflow  =  fabs(config->GetActDisk_PressJump(Marker_Tag, 0) / (config->GetDensity_Ref() * config->GetVelocity_Ref()));
              if (config->GetSystemMeasurements() == US) Target_Massflow /= 32.174;
            }
            else {
              Target_Massflow  =  fabs(config->GetActDisk_PressJump(Marker_Tag, 1) / (config->GetDensity_Ref() * config->GetVelocity_Ref()));
              if (config->GetSystemMeasurements() == US) Target_Massflow /= 32.174;
            }

            Massflow = config->GetActDisk_MassFlow(Marker_Tag);
            BCThrust_old    = config->GetActDisk_BCThrust_Old(Marker_Tag);
            BCThrust_inc    = (1.0/dNetThrust_dBCThrust)*(Target_Massflow - Massflow);
            if (iMesh == MESH_0) BCThrust = max(0.0,(BCThrust_old + BCThrust_inc));
            else BCThrust = config->GetActDisk_BCThrust(Marker_Tag);
            if (iMesh == MESH_0) {
              config->SetActDisk_BCThrust(Marker_Tag, BCThrust);
              BCThrust_Init = BCThrust*Ref;
              config->SetInitial_BCThrust(BCThrust_Init);
            }

          }

        }

      }

      /*--- After a complete update of BC_Thrust
       update the value of BC Thrust (old) for future iterations ---*/

      for (iMarker = 0; iMarker < config->GetnMarker_All(); iMarker++) {
        if ((config->GetMarker_All_KindBC(iMarker) == ACTDISK_INLET) ||
            (config->GetMarker_All_KindBC(iMarker) == ACTDISK_OUTLET)) {
          Marker_Tag = config->GetMarker_All_TagBound(iMarker);
          if ((Kind_ActDisk == NET_THRUST) || (Kind_ActDisk == BC_THRUST) ||
              (Kind_ActDisk == POWER) || (Kind_ActDisk == DRAG_MINUS_THRUST) ||
              (Kind_ActDisk == MASSFLOW)) {
            BCThrust = config->GetActDisk_BCThrust(Marker_Tag);
            config->SetActDisk_BCThrust_Old(Marker_Tag, BCThrust);
          }
        }
      }
    }

    /*--- Evaluate the pressure jump at each node using the total thrust ---*/

    if ((Update_BCThrust_Bool && Output) || (InnerIter == 0)) {

      for (iMarker = 0; iMarker < config->GetnMarker_All(); iMarker++) {

        if ((config->GetMarker_All_KindBC(iMarker) == ACTDISK_INLET) ||
            (config->GetMarker_All_KindBC(iMarker) == ACTDISK_OUTLET)) {

          Marker_Tag = config->GetMarker_All_TagBound(iMarker);
          RefDensity  = Density_Inf;
          RefArea = config->GetRefArea();
          RefVel2 = 0.0; for (iDim = 0; iDim < nDim; iDim++) RefVel2  += Velocity_Inf[iDim]*Velocity_Inf[iDim];

          Factor = (0.5*RefDensity*RefArea*RefVel2);
          Ref = config->GetDensity_Ref() * config->GetVelocity_Ref() * config->GetVelocity_Ref() * 1.0 * 1.0;
          BCThrust = config->GetActDisk_BCThrust(Marker_Tag);

          for (iVertex = 0; iVertex < geometry->nVertex[iMarker]; iVertex++) {

            iPoint = geometry->vertex[iMarker][iVertex]->GetNode();

            if (geometry->nodes->GetDomain(iPoint)) {

              geometry->vertex[iMarker][iVertex]->GetNormal(Vector);

              if (config->GetMarker_All_KindBC(iMarker) == ACTDISK_INLET) {
                for (iDim = 0; iDim < nDim; iDim++) { Vector[iDim] = -Vector[iDim]; }
              }

              Area = GeometryToolbox::Norm(nDim, Vector);

              /*--- Use the inlet state to compute the Pressure and Temperature jumps ---*/

              if (config->GetMarker_All_KindBC(iMarker) == ACTDISK_INLET)
                V_inlet = nodes->GetPrimitive(iPoint);
              if (config->GetMarker_All_KindBC(iMarker) == ACTDISK_OUTLET)
                V_inlet = DonorPrimVar[iMarker][iVertex];

              Density       = V_inlet[nDim+2];
              Pressure      = V_inlet[nDim+1];
              SoundSpeed2   = Pressure*Gamma/Density;
              TotalArea     = config->GetActDisk_Area(Marker_Tag);
              Force_Normal  = Area*(BCThrust/TotalArea);


              Velocity_Normal = 0.0;
              for (iDim = 0; iDim < nDim; iDim++) {
                Velocity_Normal += V_inlet[iDim+1]*Vector[iDim]/Area;
              }


              if (Velocity_Normal > EPS) {

                /*--- Ratio of the total temperature to the temperature at the inflow ---*/

                T0_Ti = 1.0 + ((Gamma-1.0)/SoundSpeed2)*(0.5*Velocity_Normal*Velocity_Normal + Force_Normal/(Density*Area));


                ATerm = 2.0*T0_Ti/(Gamma+1.0);
                BTerm = 0.5*(Gamma+1.0)/(Gamma-1.0);
                LHS = fabs(Velocity_Normal)/(sqrt(SoundSpeed2)*pow(ATerm,BTerm));

                CTerm_ = (PolyCoeff-1.0)/(PolyCoeff+1.0);
                DTerm_ = 1.0/(PolyCoeff-1.0);

                La = EPS; La_old = EPS;

                for (iter = 0; iter < 100; iter++) {

                  ETerm = ((1.0-CTerm_*La*La)/(1.0-CTerm_+EPS));

                  RHS = La*pow(ETerm, DTerm_);

                  ETerm = ((1.0-CTerm_*(La+1E-6)*(La+1E-6))/(1.0-CTerm_+EPS));
                  RHS_PDelta = (La+1E-6)*pow(ETerm, DTerm_);

                  ETerm = ((1.0-CTerm_*(La-1E-6)*(La-1E-6))/(1.0-CTerm_+EPS));
                  RHS_MDelta = (La-1E-6)*pow(ETerm, DTerm_);

                  /*--- Objective function and finitte differences derivative ---*/

                  F = RHS - LHS;
                  DF_DLa = (RHS_PDelta - RHS_MDelta)/2E-6;

                  /*--- Newton's step ---*/

                  La_old = La;
                  La = La_old - 0.75*(F/DF_DLa);

                  if (fabs(F) < 1E-10) break;

                }

                if (iter == 99) cout << "The laval number evaluation is not converging." << endl;

                /*--- Laval is bounded ---*/

                La = min(La, sqrt(6.0));  La = max(La, 0.0);

                To_Ti = max(1.0, T0_Ti*(1.0-CTerm_*La*La));
                ActDisk_DeltaT[iMarker][iVertex] = To_Ti;

                Po_Pi = max(1.0, pow(To_Ti, PolyCoeff*DTerm_));
                ActDisk_DeltaP[iMarker][iVertex] = Po_Pi;

              }
              else {
                ActDisk_DeltaT[iMarker][iVertex] = 1.0;
                ActDisk_DeltaP[iMarker][iVertex] = 1.0;
              }
            }
          }
        }
      }
    }
  }

  /*--- Broadcast some information to the master node ---*/

  ActDisk_Info = false;
  for (iMarker = 0; iMarker < config->GetnMarker_All(); iMarker++) {
    if ((config->GetMarker_All_KindBC(iMarker) == ACTDISK_INLET) ||
        (config->GetMarker_All_KindBC(iMarker) == ACTDISK_OUTLET)) {
      ActDisk_Info = true;
    }
  }
  if (!ActDisk_Info) config->SetInitial_BCThrust(0.0);

  MyBCThrust = config->GetInitial_BCThrust();
  SU2_MPI::Allreduce(&MyBCThrust, &BCThrust, 1, MPI_DOUBLE, MPI_MAX, SU2_MPI::GetComm());
  config->SetInitial_BCThrust(BCThrust);

}

void CEulerSolver::ReadActDisk_InputFile(CGeometry *geometry, CSolver **solver_container,
                                       CConfig *config, unsigned short iMesh, bool Output) {
  /*--- Input file provides force coefficients distributions along disk radius. Initialization
        necessary only at initial iteration. ---*/

  unsigned short iDim, iMarker;
  unsigned long iVertex, iPoint;
  string Marker_Tag;
  int iRow, nRow, iEl;
  std::vector<su2double> rad_v, dCt_v, dCp_v, dCr_v;
  su2double r_ = 0.0, r[MAXNDIM] = {0.0},
  AD_Center[MAXNDIM] = {0.0}, AD_Axis[MAXNDIM] = {0.0}, AD_Radius = 0.0, AD_J = 0.0;
  std::vector<su2double> Fa, Ft, Fr;
  su2double Fx = 0.0, Fy = 0.0, Fz = 0.0,
  Fx_inf = 0.0, Fy_inf = 0.0, Fz_inf = 0.0, Fx_sup = 0.0, Fy_sup = 0.0, Fz_sup = 0.0, h = 0.0;
  const su2double *P = nullptr;

  su2double Dens_FreeStream = config->GetDensity_FreeStream();
  const su2double *Vel_FreeStream = config->GetVelocity_FreeStream();

  /*--- Get the file name that contains the propeller data. ---*/
  string ActDisk_filename = config->GetActDisk_FileName();
  /*--- Loop over the markers. ---*/
  for (iMarker = 0; iMarker < config->GetnMarker_All(); iMarker++) {
    if ((config->GetMarker_All_KindBC(iMarker) == ACTDISK_INLET) ||
        (config->GetMarker_All_KindBC(iMarker) == ACTDISK_OUTLET)) {

      /*--- Get the marker tag of the current BC marker. ---*/
      Marker_Tag = config->GetMarker_All_TagBound(iMarker);
      ifstream ActDisk_file;
      /*--- Open the file that contains the propeller data. ---*/
      ActDisk_file.open(ActDisk_filename.data(), ios::in);

      /*--- Error message if the propeller data input file fails to open. ---*/
      if (ActDisk_file.fail()) SU2_MPI::Error("Unable to open Actuator Disk Input File", CURRENT_FUNCTION);

      string text_line, text_line_appo, name[2];
      string::size_type position;

      while (getline (ActDisk_file, text_line)) {
        /*--- Check if there is the "MARKER_ACTDISK=" string in the current line. If not keep on reading. ---*/
        position = text_line.find ("MARKER_ACTDISK=");
        if(position == string::npos){continue;}
        text_line.erase (0,15);
        /*--- Read the names of the two faces of the actuator disk and assign them to the name[] array. ---*/
        istringstream NameID(text_line);
        for (int i = 0; i < 2; i++){
          NameID >> name[i];
        }

        /*--- Check if the propeller data correspond to the actual BC marker. ---*/
        if (Marker_Tag == name[0] || Marker_Tag == name[1]){
          /*--- Read and assign the coordinates of the actuator disk center. ---*/
          getline (ActDisk_file, text_line_appo);
          text_line_appo.erase (0,7);
          istringstream C_value(text_line_appo);
          for (iDim = 0; iDim < nDim; iDim++){
            C_value >> AD_Center[iDim];
          }

          /*--- Read and assign the components of the actuator disk axis versor pointing backward. ---*/
          getline (ActDisk_file, text_line_appo);
          text_line_appo.erase (0,5);
          istringstream axis_value(text_line_appo);
          for (iDim = 0; iDim < nDim; iDim++){
            axis_value >> AD_Axis[iDim];
          }

          /*--- Read and assign the value of the actuator disk radius. ---*/
          getline (ActDisk_file, text_line_appo);
          text_line_appo.erase (0,7);
          istringstream R_value(text_line_appo);
          R_value >> AD_Radius;

          /*--- Read and assign the value of the actuator disk advance ratio. ---*/
          getline (ActDisk_file, text_line_appo);
          text_line_appo.erase (0,10);
          istringstream J_value(text_line_appo);
          J_value >> AD_J;

          /*--- Read and assign the number of radial stations contained in the propeller data file. ---*/
          getline (ActDisk_file, text_line_appo);
          text_line_appo.erase (0,5);
          istringstream row_value(text_line_appo);
          row_value >> nRow;

          /*--- Assign the vectors dimension. ---*/
          rad_v.resize(nRow);
          dCt_v.resize(nRow);
          dCp_v.resize(nRow);
          dCr_v.resize(nRow);

          Fa.resize(nRow);
          Ft.resize(nRow);
          Fr.resize(nRow);

          /*--- Read and assign the values of the non-dimensional radius, thrust coefficient, power coefficient
                and radial force coefficient. ---*/
          getline (ActDisk_file, text_line_appo);
          for (iRow = 0; iRow < nRow; iRow++){
            getline (ActDisk_file, text_line_appo);
            istringstream row_val_value(text_line_appo);
            row_val_value >> rad_v[iRow] >> dCt_v[iRow] >> dCp_v[iRow] >> dCr_v[iRow];
          }

          /*--- Set the actuator disk radius value, center coordiantes values and axis coordinates values. ---*/
          ActDisk_R(iMarker) = AD_Radius;
          for (iDim = 0; iDim < nDim; iDim++){
            ActDisk_C(iMarker, iDim) = AD_Center[iDim];
            ActDisk_Axis(iMarker, iDim) = AD_Axis[iDim];
          }

          /*--- If the first radial station corresponds to the actuator disk center, the radial and tangential forces
                per unit area (Fr and Ft) are equal to zero, while the axial force per unit area (Fa) is computed using
                a linear interpolation in order to avoid a mathematical singularity at actuator disk center. ---*/
          if (rad_v[0] == 0.0){
            Fa[0] = (((2*Dens_FreeStream*pow(Vel_FreeStream[0],2))/
                    (pow(AD_J,2)*PI_NUMBER))*((dCt_v[1] - dCt_v[0])/rad_v[1])) / config->GetPressure_Ref();
            Ft[0] = 0.0;
            Fr[0] = 0.0;
          }
          else {
            Fa[0] = (dCt_v[0]*(2*Dens_FreeStream*pow(Vel_FreeStream[0],2))/
                    (pow(AD_J,2)*PI_NUMBER*rad_v[0])) / config->GetPressure_Ref();
            Ft[0] = (dCp_v[0]*(2*Dens_FreeStream*pow(Vel_FreeStream[0],2))/
                    ((AD_J*PI_NUMBER*rad_v[0])*(AD_J*PI_NUMBER*rad_v[0]))) / config->GetPressure_Ref();
            Fr[0] = (dCr_v[0]*(2*Dens_FreeStream*pow(Vel_FreeStream[0],2))/
                    (pow(AD_J,2)*PI_NUMBER*rad_v[0])) / config->GetPressure_Ref();
          }

          /*--- Loop over the radial stations. Computation of Fa (axial force per unit area), Ft (tangential force per unit area)
                and Fr (radial force per unit area).
                These equations are not valid if the freestream velocity is equal to zero (hovering condition not enabled yet). ---*/
          for (iEl = 1; iEl < nRow; iEl++){
            Fa[iEl] = (dCt_v[iEl]*(2*Dens_FreeStream*pow(Vel_FreeStream[0],2))/
                      (pow(AD_J,2)*PI_NUMBER*rad_v[iEl])) / config->GetPressure_Ref();
            Ft[iEl] = (dCp_v[iEl]*(2*Dens_FreeStream*pow(Vel_FreeStream[0],2))/
                      ((AD_J*PI_NUMBER*rad_v[iEl])*(AD_J*PI_NUMBER*rad_v[iEl]))) / config->GetPressure_Ref();
            Fr[iEl] = (dCr_v[iEl]*(2*Dens_FreeStream*pow(Vel_FreeStream[0],2))/
                      (pow(AD_J,2)*PI_NUMBER*rad_v[iEl])) / config->GetPressure_Ref();
          }

          /*--- Loop over the marker nodes. ---*/
          for (iVertex = 0; iVertex < geometry->nVertex[iMarker]; iVertex++) {
            /*--- Get the coordinates of the current node. ---*/
            iPoint = geometry->vertex[iMarker][iVertex]->GetNode();
            P = geometry->nodes->GetCoord(iPoint);

            /*--- Computation of the radius coordinates for the current node. ---*/
            GeometryToolbox::Distance(nDim, P, AD_Center, r);

            /*--- Computation of the non-dimensional radius for the current node. ---*/
            r_ = GeometryToolbox::Norm(nDim, r) / AD_Radius;

            /*--- Loop over the actuator disk radial stations. ---*/
            for (iEl = 0; iEl < nRow; iEl++){
              /*--- Check if the current node is located between rad_v[iEl] and rad_v[iEl-1]. ---*/
              if (r_ <= rad_v[iEl]){
                /*--- h is the dinstance of the current node from the previous radial element (iEl-1)
                      divided by the length of the radial element in which the node is contained. ---*/
                h = (r_-rad_v[iEl-1])/(rad_v[iEl]-rad_v[iEl-1]);
                /*--- Fx, Fy and Fz are the x, y and z components of the tangential and radial forces
                      per unit area resultant. ---*/
                if(r_ == 0.0){
                  Fx = 0.0;
                  Fy = 0.0;
                  Fz = 0.0;
                }
                /*--- _inf is the value of the previous radial element. _sup is the value of the
                      following radial element. ---*/
                else{
                  Fx_inf = (Ft[iEl-1]+Fr[iEl-1])*(r[0]/(r_*AD_Radius));
                  Fy_inf = (Ft[iEl-1]+Fr[iEl-1])*(r[2]/(r_*AD_Radius));
                  Fz_inf = -(Ft[iEl-1]+Fr[iEl-1])*(r[1]/(r_*AD_Radius));
                  Fx_sup = (Ft[iEl]+Fr[iEl])*(r[0]/(r_*AD_Radius));
                  Fy_sup = (Ft[iEl]+Fr[iEl])*(r[2]/(r_*AD_Radius));
                  Fz_sup = -(Ft[iEl]+Fr[iEl])*(r[1]/(r_*AD_Radius));

                  /*--- Fx, Fy and Fz at the current node are evaluated using a linear interpolation between
                        the end vaues of the radial element in which the current node is contained. ---*/
                  Fx = Fx_inf + (Fx_sup - Fx_inf)*h;
                  Fy = Fy_inf + (Fy_sup - Fy_inf)*h;
                  Fz = Fz_inf + (Fz_sup - Fz_inf)*h;
                }
                /*--- Set the values of Fa, Fx, Fy and Fz. Fa is evaluated using a linear interpolation. ---*/
                ActDisk_Fa[iMarker][iVertex] = Fa[iEl-1] + (Fa[iEl]-Fa[iEl-1])*h;
                ActDisk_Fx[iMarker][iVertex] = Fx;
                ActDisk_Fy[iMarker][iVertex] = Fy;
                ActDisk_Fz[iMarker][iVertex] = Fz;

                break;
              }
            }
          }
        }
      }
    }
  }
}

void CEulerSolver::SetActDisk_BEM_VLAD(CGeometry *geometry, CSolver **solver_container,
                                       CConfig *config, unsigned short iMesh, bool Output) {

  /*!
   * \function SetActDisk_BEM_VLAD
   * \brief Actuator disk model with Blade Element Method (BEM)
   * \author: Chandukrishna Y., T. N. Venkatesh and Josy Pullockara
   * Institution: Computational and Theoretical Fluid Dynamics (CTFD),
   *            CSIR - National Aerospace Laboratories, Bangalore
   *            Academy of Scientific and Innovative Research, Ghaziabad
   * \version 8.1.0 "Harrier"
   * First release date : September 26 2023
   * modified on:
   *
   * Section properties of the propeller given in an input file.
   * Cl, Cd of propeller sections need to be generated earlier and saved in this file
   * Actuator disk data initialized in function SetActDisk_BCThrust.
   * Propeller load calculated with Blade Element Method
   * Interpolated load at each point on the actuator disk is set in SetActDisk_BEM_VLAD function
   * Rest calculations follows the Variable Load (BC_ActDisk_VariableLoad) approach
   *
   */

  /*--- InputFile reading ---*/
  static int ADBem_NBlade = 0, ADBem_NSection = 0, ADBem_NAlpha = 0;
  static su2double ADBem_Diameter = 0.0, ADBem_HubRadius = 0.0, ADBem_Angle75R = 0.0;
  static std::vector<su2double> i_v, radius_v, chord_v, angle75r_v;
  static std::vector<std::vector<su2double> > alpha_m, cl_m, cd_m;

  static su2double ADBem_Omega = 0.0;
  static su2double ADBem_CG[MAXNDIM] = {0.0, 0.0, 0.0};
  static su2double ADBem_Axis[MAXNDIM] = {0.0}, ADBem_J = 0.0;
  static unsigned short ADBem_Frequency = 0;

  /*--- BEM VLAD ---*/
  const int BEM_MAX_ITER = 20;

  unsigned long InnerIter = config->GetInnerIter();
  su2double Dens_FreeStream = config->GetDensity_FreeStream();
  const su2double* Vel_FreeStream = config->GetVelocity_FreeStream();

  /*--- Input file provides force coefficients distributions along disk radius.
        Initialization necessary only at initial iteration (InnerIter == 0)
        when the tables (radius_v, chord_v, ...) are empty. ---*/
  if (radius_v.empty()) {
    /*--- Get the RPM, CG, Axis and Frequency from config. ---*/
    for (unsigned short iMarker = 0; iMarker < config->GetnMarker_All(); iMarker++) {

      if ((config->GetMarker_All_KindBC(iMarker) == ACTDISK_INLET) ||
          (config->GetMarker_All_KindBC(iMarker) == ACTDISK_OUTLET)) {

        const string Marker_Tag = config->GetMarker_All_TagBound(iMarker);
        ADBem_Omega = config->GetActDisk_Omega(Marker_Tag, 0);
        for (unsigned short iDim = 0; iDim < nDim; iDim++) {
          ADBem_CG[iDim] = config->GetActDiskBem_CG(iDim, Marker_Tag, 0);
          ADBem_Axis[iDim] = config->GetActDiskBem_Axis(iDim, Marker_Tag, 0);
        }
      }
    }
    ADBem_Frequency = config->GetActDiskBem_Frequency();

    /*--- Get the file name that contains the propeller data. ---*/
    string ActDiskBem_filename = config->GetBEM_prop_filename();
    ifstream ActDiskBem_file;

    /*--- Open the file that contains the propeller data. ---*/
    ActDiskBem_file.open(ActDiskBem_filename.data(), ios::in);

    /*--- Error message if the propeller data input file fails to open. ---*/
    if (ActDiskBem_file.fail()) SU2_MPI::Error("Unable to open Actuator Disk BEM Input File", CURRENT_FUNCTION);

    string text_line_appo;

    getline(ActDiskBem_file, text_line_appo);
    /*--- Read and assign the value of the number of propeller blades. ---*/
    getline(ActDiskBem_file, text_line_appo);
    istringstream NBlade_value(text_line_appo);
    NBlade_value >> ADBem_NBlade;

    /*--- Read and assign the value of the propeller diameter. ---*/
    getline(ActDiskBem_file, text_line_appo);
    istringstream Diameter_value(text_line_appo);
    Diameter_value >> ADBem_Diameter;

    /*--- Read and assign the value of the propeller hub radius. ---*/
    getline(ActDiskBem_file, text_line_appo);
    istringstream HubR_value(text_line_appo);
    HubR_value >> ADBem_HubRadius;

    /*--- Read and assign the value of the blade angle at 75% of R. ---*/
    getline(ActDiskBem_file, text_line_appo);
    istringstream Angle75R_value(text_line_appo);
    Angle75R_value >> ADBem_Angle75R;

    getline(ActDiskBem_file, text_line_appo);
    /*--- Read and assign the value of the number of radial propeller blade sections and alphas for each. ---*/
    getline(ActDiskBem_file, text_line_appo);
    istringstream NSection_NAlpha_value(text_line_appo);
    NSection_NAlpha_value >> ADBem_NSection >> ADBem_NAlpha;

    /*--- Assign the vector dimensions. ---*/
    i_v.resize(ADBem_NSection, 0.0);
    radius_v.resize(ADBem_NSection, 0.0);
    chord_v.resize(ADBem_NSection, 0.0);
    angle75r_v.resize(ADBem_NSection, 0.0);

    getline(ActDiskBem_file, text_line_appo);
    /*--- Read and assign the values of the propeller blade section's id, radius, chord, angle75R. ---*/
    for (int iSection = 0; iSection < ADBem_NSection; iSection++) {
      getline(ActDiskBem_file, text_line_appo);
      istringstream sectionStream(text_line_appo);
      sectionStream >> i_v[iSection] >> radius_v[iSection] >> chord_v[iSection] >> angle75r_v[iSection];
    }

    /*--- Assign the matrix dimensions. ---*/
    alpha_m.resize(ADBem_NAlpha, std::vector<su2double>(ADBem_NSection, 0.0));
    cl_m.resize(ADBem_NAlpha, std::vector<su2double>(ADBem_NSection, 0.0));
    cd_m.resize(ADBem_NAlpha, std::vector<su2double>(ADBem_NSection, 0.0));

    /*--- Read and assign the values for each of the propeller blade section's alpha, cl, cd. ---*/
    for (int iSection = 0; iSection < ADBem_NSection; iSection++) {
      getline(ActDiskBem_file, text_line_appo);
      for (int iAlpha = 0; iAlpha < ADBem_NAlpha; iAlpha++) {
        getline(ActDiskBem_file, text_line_appo);
        istringstream alphaStream(text_line_appo);
        alphaStream >> alpha_m[iAlpha][iSection] >> cl_m[iAlpha][iSection] >> cd_m[iAlpha][iSection];
      }
    }
  }

  /*--- Update the propeller load according to the modified flow field after every ADBem_Frequency inner iterations. ---*/
  if (InnerIter % ADBem_Frequency != 0) return;
  const su2double dia = ADBem_Diameter;
  const su2double r_tip = 0.5 * dia;
  su2double loc_Torque = 0.0;
  su2double loc_thrust = 0.0;
  su2double tot_area = 0.0, tot_tq = 0.0;

  su2double Normal[MAXNDIM];
  for (unsigned short iMarker = 0; iMarker < config->GetnMarker_All(); iMarker++) {
    if ((config->GetMarker_All_KindBC(iMarker) == ACTDISK_INLET) ||
        (config->GetMarker_All_KindBC(iMarker) == ACTDISK_OUTLET)) {
      for (unsigned long iVertex = 0; iVertex < geometry->nVertex[iMarker]; iVertex++) {
        const unsigned long iPoint = geometry->vertex[iMarker][iVertex]->GetNode();

        /*--- Read Swirl params. ---*/
        const su2double Omega_RPM = ADBem_Omega;
        const su2double omega_ref = config->GetOmega_Ref();
        const su2double Lref = config->GetLength_Ref();
        const su2double Omega_sw = Omega_RPM * (PI_NUMBER / 30.0) / (omega_ref);  // Swirl rate

        /*--- Center of the rotor ---*/
        su2double Origin[3] = {0.0, 0.0, 0.0};
        for (unsigned short iDim = 0; iDim < nDim; iDim++) {
          Origin[iDim] = ADBem_CG[iDim] / Lref;
        }

        /*--- Compute the distance to the center of the rotor ---*/
        geometry->vertex[iMarker][iVertex]->GetNormal(Normal);
        for (unsigned short iDim = 0; iDim < nDim; iDim++) {
          Normal[iDim] = -Normal[iDim];
        }

        /*--- Get propeller axis from config file. ---*/
        for (unsigned short iDim = 0; iDim < nDim; iDim++){
          ActDisk_Axis(iMarker, iDim) = ADBem_Axis[iDim];
        }
        su2double Area = 0.0;
        for (unsigned short iDim = 0; iDim < nDim; iDim++) {
          Area += Normal[iDim] * Normal[iDim];
        }
        Area = sqrt(Area);

        su2double UnitNormal[3] = {0.0, 0.0, 0.0};
        for (unsigned short iDim = 0; iDim < nDim; iDim++) {
          UnitNormal[iDim] = Normal[iDim] / Area;
        }

        const su2double* Coord = geometry->nodes->GetCoord(iPoint);

        su2double radius = 0.0;
        su2double radius_[3] = {0.0, 0.0, 0.0};
        for (unsigned short iDim = 0; iDim < nDim; iDim++) {
          radius += (Coord[iDim] - Origin[iDim]) * (Coord[iDim] - Origin[iDim]);
          radius_[iDim] = (Coord[iDim] - Origin[iDim]);
        }
        radius = sqrt(radius);

        /*--- Current solution at this boundary node and jumps values ---*/
        const su2double* V_domain = nodes->GetPrimitive(iPoint);

        if (abs(Omega_sw) > 1.0e-1) {
          su2double Vn = 0.0;
          for (unsigned short iDim = 0; iDim < nDim; iDim++) {
            Vn += V_domain[iDim + 1] * UnitNormal[iDim];
          }

          const su2double RPM = abs(Omega_RPM);
          const su2double rps = RPM / 60.0;
          ADBem_J = Vel_FreeStream[0] / (rps * dia);
          const su2double rho = V_domain[nDim + 2];
          const su2double T = V_domain[0];
          const su2double blade_angle = config->GetBEM_blade_angle();
          const su2double V = fabs(Vn);

          /*--- BEM model without parameter 'a' (ref?) ---*/
          su2double Torque = 0.0, dp_av = 0.0, dp_at_r = 0.0;
          {
            std::vector<su2double> DtDr(ADBem_NSection, 0.0);

            int s_prop_nblades = ADBem_NBlade;
            int sprop_sec_nalf = ADBem_NAlpha;
            int sprop_sec_nrad = ADBem_NSection;
            std::vector<su2double>& sprop_sec_r1 = radius_v;
            std::vector<su2double>& sprop_sec_chord = chord_v;
            std::vector<su2double>& sprop_sec_setangle = angle75r_v;
            std::vector<std::vector<su2double> >& sprop_sec_alf = alpha_m;
            std::vector<std::vector<su2double> >& sprop_sec_cl_arr = cl_m;
            std::vector<std::vector<su2double> >& sprop_sec_cd_arr = cd_m;

            su2double rad_p = radius;

            int j, isec, converged, n_iter;
            int NR = sprop_sec_nrad;
            su2double r_hub, alpha_corr, cl_corr_fac;
            su2double base_mach, s_mach, b_num, thrust, torque;
            su2double r_dash, t_loss, c_phi, rad, phi, alpha, radtodeg;
            su2double bnew, V0, V2, cl = 0.0, cd = 0.0, Vlocal, DqDr = 0.0, tem1, tem2, q;
            std::vector<su2double> delta_r(ADBem_NSection, 0.0);
            std::vector<su2double> b(ADBem_NSection, 0.0);
            static std::vector<su2double> Dtorq(ADBem_NSection, 0.0);

            su2double n, omega, a0, den;
            su2double ang_offset = 0.0;

            radtodeg = 180.0 / PI_NUMBER;
            r_hub = ADBem_HubRadius;
            ang_offset = blade_angle - ADBem_Angle75R;

            alpha_corr = 0.0;
            base_mach = 0.22;
            b_num = sqrt(1.0 - base_mach * base_mach);
            a0 = sqrt(1.4 * 287 * T);
            /*--- Change pitch by ang_offset and calculate delta_r for integration by trapezoidal rule. ---*/
            n = RPM / 60.0;
            omega = n * 2.0 * PI_NUMBER;

            for (j = 0; j < NR; j++) {
              if (j < 1) {
                delta_r[j] = sprop_sec_r1[j + 1] - r_hub;
              } else {
                if (j < NR - 1) {
                  delta_r[j] = sprop_sec_r1[j + 1] - sprop_sec_r1[j - 1];
                } else {
                  delta_r[j] = r_tip - sprop_sec_r1[j - 1];
                }
              }
              delta_r[j] *= 0.5;
            }

            thrust = 0.0;
            torque = 0.0;

            for (j = 0; j < NR; j++) {
              b[j] = 0.01;
              converged = 0;
              n_iter = 1;
              while (converged == 0) {
                V2 = omega * sprop_sec_r1[j] * (1 - b[j]);
                V0 = V;

                phi = atan2(V0, V2);

                alpha = sprop_sec_setangle[j] + ang_offset - radtodeg * phi + alpha_corr;
                rad = sprop_sec_r1[j];

                /*--- get cl, cd from lookup table. ---*/
                isec = j + 1;
                {
                  int i, salf = 0;
                  su2double fact;

                  /*--- interpolating values of cl and cd for given alpha. ---*/
                  if (alpha >= sprop_sec_alf[salf][isec - 1] &&
                      alpha <= sprop_sec_alf[sprop_sec_nalf - 1][isec - 1]) {
                    for (i = 0; i < sprop_sec_nalf - 1; i++) {
                      if (alpha >= sprop_sec_alf[i][isec - 1] && alpha <= sprop_sec_alf[i + 1][isec - 1]) {
                        fact = (alpha - sprop_sec_alf[i][isec - 1])
                             / (sprop_sec_alf[i + 1][isec - 1] - sprop_sec_alf[i][isec - 1]);
                        cl = sprop_sec_cl_arr[i][isec - 1]
                           + fact * (sprop_sec_cl_arr[i + 1][isec - 1] - sprop_sec_cl_arr[i][isec - 1]);
                        cd = sprop_sec_cd_arr[i][isec - 1]
                           + fact * (sprop_sec_cd_arr[i + 1][isec - 1] - sprop_sec_cd_arr[i][isec - 1]);
                      }
                    }
                  } else {
                    if (alpha < sprop_sec_alf[salf][isec - 1]) {
                      cl = sprop_sec_cl_arr[0][isec - 1];
                      cd = sprop_sec_cd_arr[0][isec - 1];
                    }
                    if (alpha > sprop_sec_alf[sprop_sec_nalf - 1][isec - 1]) {
                      cl = sprop_sec_cl_arr[sprop_sec_nalf - 1][isec - 1];
                      cd = sprop_sec_cd_arr[sprop_sec_nalf - 1][isec - 1];
                    }
                  }
                }

                Vlocal = sqrt(V0 * V0 + V2 * V2);
                q = 0.5 * rho * Vlocal * Vlocal;
                s_mach = Vlocal / a0;
                cl_corr_fac = 1.0;
                if (s_mach > base_mach) {
                  den = 1.0 - s_mach * s_mach;
                  if (den > 0.0) cl_corr_fac = b_num / sqrt(den);
                }
                cl *= cl_corr_fac;

                /*--- tip loss factor. ---*/
                r_dash = rad / r_tip + 1.0e-5;
                c_phi = cos(phi);
                t_loss = 1.0;
                if (r_dash > 0.90) {
                  t_loss = (2.0 / PI_NUMBER) * acos(exp(-(1.0 * s_prop_nblades * (1 - r_dash) / (r_dash * c_phi))));
                }

                DtDr[j] = q * s_prop_nblades * sprop_sec_chord[j] * (cl * cos(phi) - cd * sin(phi));
                DqDr = q * s_prop_nblades * sprop_sec_chord[j] * rad * (cd * cos(phi) + cl * sin(phi));

                DtDr[j] *= t_loss;
                DqDr *= t_loss;

                tem2 = DqDr / (4.0 * PI_NUMBER * rad * rad * rad * rho * V * omega);
                bnew = 0.6 * b[j] + 0.4 * tem2;
                if (bnew > 0.9) bnew = 0.9;
                if (fabs(bnew - b[j]) < 1.0e-5) {
                  converged = 1;
                }
                if (bnew < 0.1) {
                  b[j] = bnew;
                }
                n_iter++;
                if (n_iter > BEM_MAX_ITER) {
                  converged = 1;
                }
              }
              thrust = thrust + DtDr[j] * delta_r[j];
              torque = torque + DqDr * delta_r[j];
              Dtorq[j] = DqDr;
            }

            tem1 = rho * n * n * dia * dia * dia * dia;
            tem2 = tem1 * dia;

            Torque = 2.0 * PI_NUMBER * torque;
            dp_av = 2.0 * PI_NUMBER * torque;

            for (j = 0; j < NR; j++) {
              DtDr[j] /= (2.0 * PI_NUMBER * sprop_sec_r1[j]);
              Dtorq[j] = Dtorq[j];
            }

            if (rad_p < sprop_sec_r1[0]) {
              tem2 = sprop_sec_r1[0] - r_hub;
              tem1 = (rad_p - r_hub) / tem2;
              tem2 = 1.0 - tem1;
              dp_at_r = DtDr[0] * tem1;
              Torque = Dtorq[0] * tem1;
            } else {
              if (rad_p > r_tip) {
                dp_at_r = 0.0;
                Torque = 0.0;
              } else {
                if (rad_p > sprop_sec_r1[NR - 1]) {
                  tem2 = r_tip - sprop_sec_r1[NR - 1];
                  tem1 = (rad_p - sprop_sec_r1[NR - 1]) / tem2;
                  tem2 = 1.0 - tem1;
                  dp_at_r = DtDr[NR - 1] * tem2;
                  Torque = Dtorq[NR - 1] * tem2;
                } else {
                  for (j = 0; j < NR - 1; j++) {
                    if ((sprop_sec_r1[j] < rad_p) && (sprop_sec_r1[j + 1] >= rad_p)) {
                      tem2 = sprop_sec_r1[j + 1] - sprop_sec_r1[j];
                      tem1 = (rad_p - sprop_sec_r1[j]) / tem2;
                      tem2 = 1.0 - tem1;
                      dp_at_r = DtDr[j] * tem2 + DtDr[j + 1] * tem1;
                      Torque = Dtorq[j] * tem2 + Dtorq[j + 1] * tem1;
                    }
                  }
                }
              }
            }
          }

          tot_area += Area;
          loc_Torque += Torque * Area;
          tot_tq += dp_av;
          loc_thrust += dp_at_r * Area;
          const su2double Target_Press_Jump = dp_at_r;

          ActDisk_DeltaP_r[iMarker][iVertex] = Target_Press_Jump;
          ActDisk_Thrust_r[iMarker][iVertex] = dp_at_r;
          ActDisk_Torque_r[iMarker][iVertex] = Torque / (2 * PI_NUMBER * radius);
          /*--- Non-dimensionalize the elemental load. ---*/
          const su2double dCp_v = Torque * ((Omega_sw * r_tip) / (rho * rps * rps * rps * pow(dia, 5)));
          /*--- Force radial load to 0 as there is no information of radial load from BEM. ---*/
          const su2double dCr_v = 0.0;
          const su2double rad_v = radius / r_tip;
          const su2double Fa = dp_at_r;
          const su2double Ft = (dCp_v * (2 * Dens_FreeStream * pow(Vel_FreeStream[0], 2)) /
                               ((ADBem_J * PI_NUMBER * rad_v) * (ADBem_J * PI_NUMBER * rad_v))) /
                               config->GetPressure_Ref();
          const su2double Fr = (dCr_v * (2 * Dens_FreeStream * pow(Vel_FreeStream[0], 2)) /
                               (pow(ADBem_J, 2) * PI_NUMBER * rad_v)) / config->GetPressure_Ref();
          const su2double Fx = (Ft + Fr) * (radius_[0] / (radius));
          const su2double Fy = (Ft + Fr) * (radius_[2] / (radius));
          const su2double Fz = -(Ft + Fr) * (radius_[1] / (radius));
          ActDisk_Fa_BEM[iMarker][iVertex] = Fa;
          ActDisk_Fx_BEM[iMarker][iVertex] = Fx;
          ActDisk_Fy_BEM[iMarker][iVertex] = Fy;
          ActDisk_Fz_BEM[iMarker][iVertex] = Fz;
        }
      }
    }
  }
}

void CEulerSolver::SetFarfield_AoA(CGeometry *geometry, CSolver **solver_container,
                                   CConfig *config, unsigned short iMesh, bool Output) {

  const auto InnerIter = config->GetInnerIter();
  /* --- Initialize values at first iteration --- */

  if (InnerIter == 0) {
    Total_CD_Prev = 0.0;
    Total_CL_Prev = 0.0;
    Total_CMx_Prev = 0.0;
    Total_CMy_Prev = 0.0;
    Total_CMz_Prev = 0.0;
    AoA_Prev = config->GetAoA();
    dCL_dAlpha = config->GetdCL_dAlpha();
    AoA_inc = 0.0;
  }

  /*--- Retrieve the AoA (degrees) ---*/

  su2double AoA = config->GetAoA();

  /* --- Set new AoA if needed --- */

  if (fabs(AoA_inc) > 0.0 && Output) {

    /* --- Update *_Prev values with current coefficients --- */

    SetCoefficient_Gradients(config);

    Total_CD_Prev = TotalCoeff.CD;
    Total_CL_Prev = TotalCoeff.CL;
    Total_CMx_Prev = TotalCoeff.CMx;
    Total_CMy_Prev = TotalCoeff.CMy;
    Total_CMz_Prev = TotalCoeff.CMz;
    AoA_Prev = AoA;

    /*--- Compute a new value for AoA on the fine mesh only (degrees)---*/

    if (iMesh == MESH_0) {
      AoA = AoA + AoA_inc;
      config->SetAoA(AoA);
    }
    UpdateFarfieldVelocity(config);
  }
}

bool CEulerSolver::FixedCL_Convergence(CConfig* config, bool convergence) {
  const su2double Target_CL = config->GetTarget_CL();
  const auto curr_iter = config->GetInnerIter();
  const auto Iter_dCL_dAlpha = config->GetIter_dCL_dAlpha();
  bool fixed_cl_conv = false;
  AoA_inc = 0.0;

  /*--- if in Fixed CL mode, before finite differencing --- */

  if (!Start_AoA_FD){
    if (convergence){

      /* --- C_L and solution are converged, start finite differencing --- */

      if (fabs(TotalCoeff.CL-Target_CL) < (config->GetCauchy_Eps()/2)) {

        /* --- If no finite differencing required --- */

        if (Iter_dCL_dAlpha == 0){
          fixed_cl_conv = true;
          return fixed_cl_conv;
        }

        /* --- Else, set up finite differencing routine ---*/

        Iter_Update_AoA = curr_iter;
        Start_AoA_FD = true;
        fixed_cl_conv = false;
        AoA_inc = 0.001;
      }

      /* --- C_L is not converged to target value and some iterations
          have passed since last update, so update AoA --- */

      else if ((curr_iter - Iter_Update_AoA) > config->GetStartConv_Iter()){
        Iter_Update_AoA = curr_iter;
        fixed_cl_conv = false;
        if (fabs(TotalCoeff.CL-Target_CL) > (config->GetCauchy_Eps()/2)) {
          AoA_inc = (1.0/dCL_dAlpha)*(Target_CL - TotalCoeff.CL);
        }
      }
    }

    /* --- If the iteration limit between AoA updates is met, so update AoA --- */

    else if ((curr_iter - Iter_Update_AoA) == config->GetUpdate_AoA_Iter_Limit()) {
      Iter_Update_AoA = curr_iter;
      fixed_cl_conv = false;
      if (fabs(TotalCoeff.CL-Target_CL) > (config->GetCauchy_Eps()/2)) {
        AoA_inc = (1.0/dCL_dAlpha)*(Target_CL - TotalCoeff.CL);
      }
    }

    /* --- If the total iteration limit is reached, start finite differencing --- */

    if (curr_iter == config->GetnInner_Iter() - Iter_dCL_dAlpha){
      if (Iter_dCL_dAlpha == 0){
        End_AoA_FD = true;
      }
      Iter_Update_AoA = curr_iter;
      Start_AoA_FD = true;
      fixed_cl_conv = false;
      AoA_inc = 0.001;
    }
  }

  /* --- If Finite Difference Mode has ended, end simulation --- */

  if (End_AoA_FD){
    //fixed_cl_conv = true;
    return true;
  }

  /* --- If starting Finite Difference Mode --- */

  if (Start_AoA_FD){

    /* --- Disable history writing --- */

    config->SetHistory_Wrt_Freq(2, 0);

    /* --- End Finite Difference Mode if iteration limit is reached, so simualtion is converged --- */

    End_AoA_FD = ((curr_iter - Iter_Update_AoA - 2) == Iter_dCL_dAlpha ||
      curr_iter == config->GetnInner_Iter()- 2 );

    if (convergence && (curr_iter - Iter_Update_AoA) > config->GetStartConv_Iter())
      End_AoA_FD = true;

    /* --- If Finite Difference mode is ending, reset AoA and calculate Coefficient Gradients --- */

    if (End_AoA_FD){
      SetCoefficient_Gradients(config);
      config->SetAoA(AoA_Prev);
    }
  }

  return fixed_cl_conv;

}

void CEulerSolver::SetCoefficient_Gradients(CConfig *config) const{

  const su2double AoA = config->GetAoA();

  if (AoA == AoA_Prev) return;

  /*--- Calculate gradients of coefficients w.r.t. CL ---*/

  const su2double dCL = TotalCoeff.CL - Total_CL_Prev;
  const su2double dCL_dAlpha_ = dCL / (AoA - AoA_Prev);
  const su2double dCD_dCL_ = (TotalCoeff.CD-Total_CD_Prev) / dCL;
  const su2double dCMx_dCL_ = (TotalCoeff.CMx-Total_CMx_Prev) / dCL;
  const su2double dCMy_dCL_ = (TotalCoeff.CMy-Total_CMy_Prev) / dCL;
  const su2double dCMz_dCL_ = (TotalCoeff.CMz-Total_CMz_Prev) / dCL;

  /*--- Set the value of the  dOF/dCL in the config file ---*/

  config->SetdCD_dCL(dCD_dCL_);
  config->SetdCMx_dCL(dCMx_dCL_);
  config->SetdCMy_dCL(dCMy_dCL_);
  config->SetdCMz_dCL(dCMz_dCL_);
  config->SetdCL_dAlpha(dCL_dAlpha_);
}

void CEulerSolver::Evaluate_ObjFunc(const CConfig *config, CSolver**) {

  unsigned short iMarker_Monitoring, Kind_ObjFunc;
  su2double Weight_ObjFunc;

  Total_ComboObj = EvaluateCommonObjFunc(*config);

  /*--- Loop over all monitored markers, add to the 'combo' objective ---*/

  if (config->GetFixed_CL_Mode()) {
    for (iMarker_Monitoring = 0; iMarker_Monitoring < config->GetnMarker_Monitoring(); iMarker_Monitoring++) {

      Weight_ObjFunc = config->GetWeight_ObjFunc(iMarker_Monitoring);
      Kind_ObjFunc = config->GetKind_ObjFunc(iMarker_Monitoring);

      switch(Kind_ObjFunc) {
        case DRAG_COEFFICIENT:
          Total_ComboObj -= Weight_ObjFunc*config->GetdCD_dCL()*(SurfaceCoeff.CL[iMarker_Monitoring]);
          break;
        case MOMENT_X_COEFFICIENT:
          Total_ComboObj -= Weight_ObjFunc*config->GetdCMx_dCL()*(SurfaceCoeff.CL[iMarker_Monitoring]);
          break;
        case MOMENT_Y_COEFFICIENT:
          Total_ComboObj -= Weight_ObjFunc*config->GetdCMy_dCL()*(SurfaceCoeff.CL[iMarker_Monitoring]);
          break;
        case MOMENT_Z_COEFFICIENT:
          Total_ComboObj -= Weight_ObjFunc*config->GetdCMz_dCL()*(SurfaceCoeff.CL[iMarker_Monitoring]);
          break;
        default:
          break;
      }
    }
  }

  /*--- The following are not per-surface, and so to avoid that they are
   double-counted when multiple surfaces are specified, they have been
   placed outside of the loop above. In addition, multi-objective mode is
   also disabled for these objective functions (error thrown at start). ---*/

  Weight_ObjFunc = config->GetWeight_ObjFunc(0);
  Kind_ObjFunc   = config->GetKind_ObjFunc(0);

  switch(Kind_ObjFunc) {
    case NEARFIELD_PRESSURE:
      Total_ComboObj+=Weight_ObjFunc*Total_CNearFieldOF;
      break;
    case SURFACE_MACH:
      Total_ComboObj+=Weight_ObjFunc*config->GetSurface_Mach(0);
      break;
    default:
      break;
  }
}

void CEulerSolver::BC_Far_Field(CGeometry *geometry, CSolver **solver_container, CNumerics *conv_numerics,
                                CNumerics *visc_numerics, CConfig *config, unsigned short val_marker) {

  unsigned short iDim;
  unsigned long iVertex, iPoint, Point_Normal;

  su2double *GridVel;
  su2double Area, UnitNormal[MAXNDIM] = {0.0};
  su2double Density, Pressure, Energy,  Velocity[MAXNDIM] = {0.0};
  su2double Density_Bound, Pressure_Bound, Vel_Bound[MAXNDIM] = {0.0};
  su2double Density_Infty, Pressure_Infty, Vel_Infty[MAXNDIM] = {0.0};
  su2double SoundSpeed, Entropy, Velocity2, Vn;
  su2double SoundSpeed_Bound, Entropy_Bound, Vel2_Bound, Vn_Bound;
  su2double SoundSpeed_Infty, Entropy_Infty, Vel2_Infty, Vn_Infty, Qn_Infty;
  su2double RiemannPlus, RiemannMinus;
  su2double *V_infty, *V_domain, *S_domain, *S_infty;

  su2double Gas_Constant     = config->GetGas_ConstantND();

  bool implicit       = config->GetKind_TimeIntScheme() == EULER_IMPLICIT;
  bool viscous        = config->GetViscous();
  bool tkeNeeded = config->GetKind_Turb_Model() == TURB_MODEL::SST;

  auto *Normal = new su2double[nDim];

  /*--- Loop over all the vertices on this boundary marker ---*/

  SU2_OMP_FOR_DYN(OMP_MIN_SIZE)
  for (iVertex = 0; iVertex < geometry->nVertex[val_marker]; iVertex++) {
    iPoint = geometry->vertex[val_marker][iVertex]->GetNode();

    /*--- Allocate the value at the infinity ---*/
    V_infty = GetCharacPrimVar(val_marker, iVertex);

    /*--- Check if the node belongs to the domain (i.e, not a halo node) ---*/

    if (geometry->nodes->GetDomain(iPoint)) {

      /*--- Index of the closest interior node ---*/

      Point_Normal = geometry->vertex[val_marker][iVertex]->GetNormal_Neighbor();

      /*--- Normal vector for this vertex (negate for outward convention) ---*/

      geometry->vertex[val_marker][iVertex]->GetNormal(Normal);
      for (iDim = 0; iDim < nDim; iDim++) Normal[iDim] = -Normal[iDim];
      conv_numerics->SetNormal(Normal);

      /*--- Retrieve solution at the farfield boundary node ---*/
      V_domain = nodes->GetPrimitive(iPoint);
      S_domain = nodes->GetSecondary(iPoint);

      /*--- Construct solution state at infinity for compressible flow by
         using Riemann invariants, and then impose a weak boundary condition
         by computing the flux using this new state for U. See CFD texts by
         Hirsch or Blazek for more detail. Adapted from an original
         implementation in the Stanford University multi-block (SUmb) solver
         in the routine bcFarfield.f90 written by Edwin van der Weide,
         last modified 06-12-2005. First, compute the unit normal at the
         boundary nodes. ---*/

      Area = GeometryToolbox::Norm(nDim, Normal);
      for (iDim = 0; iDim < nDim; iDim++)
        UnitNormal[iDim] = Normal[iDim]/Area;

      /*--- Store primitive variables (density, velocities, velocity squared,
         energy, pressure, and sound speed) at the boundary node, and set some
         other quantities for clarity. Project the current flow velocity vector
         at this boundary node into the local normal direction, i.e. compute
         v_bound.n.  ---*/

      Density_Bound = V_domain[nDim+2];
      Vel2_Bound = 0.0; Vn_Bound = 0.0;
      for (iDim = 0; iDim < nDim; iDim++) {
        Vel_Bound[iDim] = V_domain[iDim+1];
        Vel2_Bound     += Vel_Bound[iDim]*Vel_Bound[iDim];
        Vn_Bound       += Vel_Bound[iDim]*UnitNormal[iDim];
      }
      Pressure_Bound   = nodes->GetPressure(iPoint);
      SoundSpeed_Bound = sqrt(Gamma*Pressure_Bound/Density_Bound);
      Entropy_Bound    = pow(Density_Bound, Gamma)/Pressure_Bound;

      /*--- Store the primitive variable state for the freestream. Project
         the freestream velocity vector into the local normal direction,
         i.e. compute v_infty.n. ---*/

      Density_Infty = GetDensity_Inf();
      Vel2_Infty = 0.0; Vn_Infty = 0.0;
      for (iDim = 0; iDim < nDim; iDim++) {
        Vel_Infty[iDim] = GetVelocity_Inf(iDim);
        Vel2_Infty     += Vel_Infty[iDim]*Vel_Infty[iDim];
        Vn_Infty       += Vel_Infty[iDim]*UnitNormal[iDim];
      }
      Pressure_Infty   = GetPressure_Inf();
      SoundSpeed_Infty = sqrt(Gamma*Pressure_Infty/Density_Infty);
      Entropy_Infty    = pow(Density_Infty, Gamma)/Pressure_Infty;

      /*--- Adjust the normal freestream velocity for grid movement ---*/

      Qn_Infty = Vn_Infty;
      if (dynamic_grid) {
        GridVel = geometry->nodes->GetGridVel(iPoint);
        for (iDim = 0; iDim < nDim; iDim++)
          Qn_Infty -= GridVel[iDim]*UnitNormal[iDim];
      }

      /*--- Compute acoustic Riemann invariants: R = u.n +/- 2c/(gamma-1).
         These correspond with the eigenvalues (u+c) and (u-c), respectively,
         which represent the acoustic waves. Positive characteristics are
         incoming, and a physical boundary condition is imposed (freestream
         state). This occurs when either (u.n+c) > 0 or (u.n-c) > 0. Negative
         characteristics are leaving the domain, and numerical boundary
         conditions are required by extrapolating from the interior state
         using the Riemann invariants. This occurs when (u.n+c) < 0 or
         (u.n-c) < 0. Note that grid movement is taken into account when
         checking the sign of the eigenvalue. ---*/

      /*--- Check whether (u.n+c) is greater or less than zero ---*/

      if (Qn_Infty > -SoundSpeed_Infty) {
        /*--- Subsonic inflow or outflow ---*/
        RiemannPlus = Vn_Bound + 2.0*SoundSpeed_Bound/Gamma_Minus_One;
      } else {
        /*--- Supersonic inflow ---*/
        RiemannPlus = Vn_Infty + 2.0*SoundSpeed_Infty/Gamma_Minus_One;
      }

      /*--- Check whether (u.n-c) is greater or less than zero ---*/

      if (Qn_Infty > SoundSpeed_Infty) {
        /*--- Supersonic outflow ---*/
        RiemannMinus = Vn_Bound - 2.0*SoundSpeed_Bound/Gamma_Minus_One;
      } else {
        /*--- Subsonic outflow ---*/
        RiemannMinus = Vn_Infty - 2.0*SoundSpeed_Infty/Gamma_Minus_One;
      }

      /*--- Compute a new value for the local normal velocity and speed of
         sound from the Riemann invariants. ---*/

      Vn = 0.5 * (RiemannPlus + RiemannMinus);
      SoundSpeed = 0.25 * (RiemannPlus - RiemannMinus)*Gamma_Minus_One;

      /*--- Construct the primitive variable state at the boundary for
         computing the flux for the weak boundary condition. The values
         that we choose to construct the solution (boundary or freestream)
         depend on whether we are at an inflow or outflow. At an outflow, we
         choose boundary information (at most one characteristic is incoming),
         while at an inflow, we choose infinity values (at most one
         characteristic is outgoing). ---*/

      if (Qn_Infty > 0.0)   {
        /*--- Outflow conditions ---*/
        for (iDim = 0; iDim < nDim; iDim++)
          Velocity[iDim] = Vel_Bound[iDim] + (Vn-Vn_Bound)*UnitNormal[iDim];
        Entropy = Entropy_Bound;
      } else  {
        /*--- Inflow conditions ---*/
        for (iDim = 0; iDim < nDim; iDim++)
          Velocity[iDim] = Vel_Infty[iDim] + (Vn-Vn_Infty)*UnitNormal[iDim];
        Entropy = Entropy_Infty;
      }

      /*--- Recompute the primitive variables. ---*/

      Density = pow(Entropy*SoundSpeed*SoundSpeed/Gamma,1.0/Gamma_Minus_One);
      Velocity2 = 0.0;
      for (iDim = 0; iDim < nDim; iDim++) {
        Velocity2 += Velocity[iDim]*Velocity[iDim];
      }
      Pressure = Density*SoundSpeed*SoundSpeed/Gamma;
      /*--- Obtain fluid model for computing fluid properties at the inlet boundary. ---*/
      CFluidModel* FluidModel = solver_container[FLOW_SOL]->GetFluidModel();
      const su2double* Scalar_Inf = nullptr;
      if (config->GetKind_Species_Model() != SPECIES_MODEL::NONE) {
        Scalar_Inf = config->GetSpecies_Init();
      }
      FluidModel->SetTDState_Prho(Pressure, Density, Scalar_Inf);
      nodes->SetSecondaryVar(iVertex, GetFluidModel());
      S_infty = nodes->GetSecondary(iVertex);
      Energy   = FluidModel->GetStaticEnergy() + 0.5*Velocity2;
      if (tkeNeeded) Energy += GetTke_Inf();

      /*--- Store new primitive state for computing the flux. ---*/

      V_infty[0] = Pressure/(Gas_Constant*Density);
      for (iDim = 0; iDim < nDim; iDim++)
        V_infty[iDim+1] = Velocity[iDim];
      V_infty[nDim+1] = Pressure;
      V_infty[nDim+2] = Density;
      V_infty[nDim+3] = Energy + Pressure/Density;

      if (geometry->nodes->GetViscousBoundary(iPoint)) {
        /*--- match the velocity and pressure for the viscous wall---*/

        for (unsigned iDim = 0; iDim < nDim; iDim++)
          V_infty[iDim + prim_idx.Velocity()] = nodes->GetVelocity(iPoint, iDim);

        /*--- pressure obtained from interior ---*/

        V_infty[prim_idx.Pressure()] = nodes->GetPressure(iPoint);
        V_infty[prim_idx.Temperature()] = nodes->GetTemperature(iPoint);
        V_infty[prim_idx.Density()] = nodes->GetDensity(iPoint);
        V_infty[prim_idx.Enthalpy()] = nodes->GetEnthalpy(iPoint);
      }

      /*--- Set various quantities in the numerics class ---*/

      conv_numerics->SetPrimitive(V_domain, V_infty);
      conv_numerics->SetSecondary(S_domain, S_infty);

      if (dynamic_grid) {
        conv_numerics->SetGridVel(geometry->nodes->GetGridVel(iPoint),
                                  geometry->nodes->GetGridVel(iPoint));
      }

      /*--- Compute the convective residual using an upwind scheme ---*/

      auto residual = conv_numerics->ComputeResidual(config);

      /*--- Update residual value ---*/

      LinSysRes.AddBlock(iPoint, residual);

      /*--- Convective Jacobian contribution for implicit integration ---*/

      if (implicit)
        Jacobian.AddBlock2Diag(iPoint, residual.jacobian_i);

      /*--- Viscous residual contribution ---*/

      if (viscous) {

        /*--- Set laminar and eddy viscosity at the infinity ---*/

        V_infty[nDim+5] = nodes->GetLaminarViscosity(iPoint);
        V_infty[nDim+6] = nodes->GetEddyViscosity(iPoint);
        V_infty[nDim+7] = nodes->GetThermalConductivity(iPoint);
        V_infty[nDim+8] = nodes->GetSpecificHeatCp(iPoint);
        V_infty[nDim+9] = nodes->GetGamma(iPoint);

        /*--- Set the normal vector and the coordinates ---*/

        visc_numerics->SetNormal(Normal);
        su2double Coord_Reflected[MAXNDIM];
        GeometryToolbox::PointPointReflect(nDim, geometry->nodes->GetCoord(Point_Normal),
                                                 geometry->nodes->GetCoord(iPoint), Coord_Reflected);
        visc_numerics->SetCoord(geometry->nodes->GetCoord(iPoint), Coord_Reflected);

        /*--- Primitive variables, and gradient ---*/

        visc_numerics->SetPrimitive(V_domain, V_infty);
        visc_numerics->SetSecondary(S_domain, V_infty);
        visc_numerics->SetPrimVarGradient(nodes->GetGradient_Primitive(iPoint),
                                          nodes->GetGradient_Primitive(iPoint));

        /*--- Turbulent kinetic energy ---*/

        if (config->GetKind_Turb_Model() == TURB_MODEL::SST)
          visc_numerics->SetTurbKineticEnergy(solver_container[TURB_SOL]->GetNodes()->GetSolution(iPoint,0),
                                              solver_container[TURB_SOL]->GetNodes()->GetSolution(iPoint,0));

        /*--- Compute and update viscous residual ---*/

        auto residual = visc_numerics->ComputeResidual(config);
        LinSysRes.SubtractBlock(iPoint, residual);

        /*--- Viscous Jacobian contribution for implicit integration ---*/

        if (implicit)
          Jacobian.SubtractBlock2Diag(iPoint, residual.jacobian_i);

      }

    }
  }
  END_SU2_OMP_FOR

  /*--- Free locally allocated memory ---*/
  delete [] Normal;

}

void CEulerSolver::BC_Riemann(CGeometry *geometry, CSolver **solver_container,
                              CNumerics *conv_numerics, CNumerics *visc_numerics,
                              CConfig *config, unsigned short val_marker) {

  const string Marker_Tag = config->GetMarker_All_TagBound(val_marker);
  const bool viscous      = config->GetViscous(),
             implicit     = (config->GetKind_TimeIntScheme() == EULER_IMPLICIT),
             gravity      = config->GetGravityForce(),
             tkeNeeded    = (config->GetKind_Turb_Model() == TURB_MODEL::SST);

  su2double **P_Tensor = new su2double*[nVar],
            **invP_Tensor = new su2double*[nVar];
  for (auto iVar = 0u; iVar < nVar; iVar++){
    P_Tensor[iVar] = new su2double[nVar];
    invP_Tensor[iVar] = new su2double[nVar];
  }

  /*--- Loop over all the vertices on this boundary marker ---*/

  SU2_OMP_FOR_DYN(OMP_MIN_SIZE)
  for (auto iVertex = 0u; iVertex < geometry->nVertex[val_marker]; iVertex++) {

    auto iPoint = geometry->vertex[val_marker][iVertex]->GetNode();

    /*--- Check if the node belongs to the domain (i.e., not a halo node) ---*/
    if (geometry->nodes->GetDomain(iPoint)) {

      /*--- Index of the closest interior node ---*/
      const auto Point_Normal = geometry->vertex[val_marker][iVertex]->GetNormal_Neighbor();

      /*--- Normal vector for this vertex (negate for outward convention) ---*/
      su2double Normal[MAXNDIM] = {0};
      geometry->vertex[val_marker][iVertex]->GetNormal(Normal);
      for (auto iDim = 0u; iDim < nDim; iDim++) Normal[iDim] = -Normal[iDim];
      conv_numerics->SetNormal(Normal);

      const auto Area = GeometryToolbox::Norm(nDim, Normal);

      su2double UnitNormal[MAXNDIM] = {0};
      for (auto iDim = 0u; iDim < nDim; iDim++) UnitNormal[iDim] = Normal[iDim]/Area;

      /*--- Retrieve solution at this boundary node ---*/
      const auto V_domain = nodes->GetPrimitive(iPoint);

      /*--- Compute the internal state u_i ---*/
      su2double Velocity_i[MAXNDIM]={0};
      for (auto iDim=0u; iDim < nDim; iDim++)
        Velocity_i[iDim] = nodes->GetVelocity(iPoint,iDim);

      const auto Velocity2_i = GeometryToolbox::SquaredNorm(nDim, Velocity_i);

      const auto Density_i = nodes->GetDensity(iPoint);

      const auto Energy_i = nodes->GetEnergy(iPoint);
      const su2double StaticEnergy_i = Energy_i - 0.5*Velocity2_i;

      GetFluidModel()->SetTDState_rhoe(Density_i, StaticEnergy_i);

      const auto Pressure_i = GetFluidModel()->GetPressure();
      const su2double Enthalpy_i = Energy_i + Pressure_i/Density_i;

      const auto SoundSpeed_i = GetFluidModel()->GetSoundSpeed();

      const su2double Kappa_i = GetFluidModel()->GetdPde_rho() / Density_i;
      const su2double Chi_i = GetFluidModel()->GetdPdrho_e() - Kappa_i * StaticEnergy_i;

      /*--- Build the external state u_e from boundary data and internal node ---*/
      su2double T_static{0}, P_static{0}, Pressure_e{0}, Density_static{0}, Enthalpy_e{0}, Energy_e{0}, Entropy_e{0},
                T_Total{0},  P_Total{0},  Density_e{0}, StaticEnthalpy_e{0}, StaticEnergy_e{0};

      su2double Velocity2_e{0}, NormalVelocity{0}, TangVelocity{0}, VelMag_e{0};
      su2double Velocity_e[MAXNDIM] = {0};
      const su2double * Flow_Dir, * Mach;
      switch(config->GetKind_Data_Riemann(Marker_Tag))
      {
      case TOTAL_CONDITIONS_PT:

        /*--- Retrieve the specified total conditions for this boundary. ---*/
        if (gravity) P_Total = config->GetRiemann_Var1(Marker_Tag) - geometry->nodes->GetCoord(iPoint, nDim-1)*STANDARD_GRAVITY;/// check in which case is true (only freesurface?)
        else P_Total  = config->GetRiemann_Var1(Marker_Tag);
        T_Total  = config->GetRiemann_Var2(Marker_Tag);
        Flow_Dir = config->GetRiemann_FlowDir(Marker_Tag);

        /*--- Non-dim. the inputs if necessary. ---*/
        P_Total /= config->GetPressure_Ref();
        T_Total /= config->GetTemperature_Ref();

        /* --- Computes the total state --- */
        GetFluidModel()->SetTDState_PT(P_Total, T_Total);
        Enthalpy_e = GetFluidModel()->GetStaticEnergy()+ GetFluidModel()->GetPressure()/GetFluidModel()->GetDensity();
        Entropy_e = GetFluidModel()->GetEntropy();

        /* --- Compute the boundary state u_e --- */
        Velocity2_e = Velocity2_i;
        if (nDim == 2){
          NormalVelocity= -sqrt(Velocity2_e)*Flow_Dir[0];
          TangVelocity= -sqrt(Velocity2_e)*Flow_Dir[1];
          Velocity_e[0]= UnitNormal[0]*NormalVelocity - UnitNormal[1]*TangVelocity;
          Velocity_e[1]= UnitNormal[1]*NormalVelocity + UnitNormal[0]*TangVelocity;
        }else{
          for (auto iDim = 0u; iDim < nDim; iDim++)
            Velocity_e[iDim] = sqrt(Velocity2_e)*Flow_Dir[iDim];
        }
        StaticEnthalpy_e = Enthalpy_e - 0.5 * Velocity2_e;
        GetFluidModel()->SetTDState_hs(StaticEnthalpy_e, Entropy_e);
        Density_e = GetFluidModel()->GetDensity();
        StaticEnergy_e = GetFluidModel()->GetStaticEnergy();
        Energy_e = StaticEnergy_e + 0.5 * Velocity2_e;
        if (tkeNeeded) Energy_e += GetTke_Inf();
        break;

      case STATIC_SUPERSONIC_INFLOW_PT:

        /*--- Retrieve the specified total conditions for this boundary. ---*/
        if (gravity) P_static = config->GetRiemann_Var1(Marker_Tag) - geometry->nodes->GetCoord(iPoint, nDim-1)*STANDARD_GRAVITY;/// check in which case is true (only freesurface?)
        else P_static  = config->GetRiemann_Var1(Marker_Tag);
        T_static  = config->GetRiemann_Var2(Marker_Tag);
        Mach = config->GetRiemann_FlowDir(Marker_Tag);

        /*--- Non-dim. the inputs if necessary. ---*/
        P_static /= config->GetPressure_Ref();
        T_static /= config->GetTemperature_Ref();

        /* --- Computes the total state --- */
        GetFluidModel()->SetTDState_PT(P_static, T_static);

        /* --- Compute the boundary state u_e --- */
        for (auto iDim = 0u; iDim < nDim; iDim++)
          Velocity_e[iDim] = Mach[iDim]*GetFluidModel()->GetSoundSpeed();

        Velocity2_e = GeometryToolbox::SquaredNorm(nDim, Velocity_e);
        Density_e = GetFluidModel()->GetDensity();
        StaticEnergy_e = GetFluidModel()->GetStaticEnergy();
        Energy_e = StaticEnergy_e + 0.5 * Velocity2_e;
        if (tkeNeeded) Energy_e += GetTke_Inf();
        break;

      case STATIC_SUPERSONIC_INFLOW_PD:

        /*--- Retrieve the specified total conditions for this boundary. ---*/

        if (gravity) P_static = config->GetRiemann_Var1(Marker_Tag) - geometry->nodes->GetCoord(iPoint, nDim-1)*STANDARD_GRAVITY;/// check in which case is true (only freesurface?)
        else P_static  = config->GetRiemann_Var1(Marker_Tag);
        Density_static  = config->GetRiemann_Var2(Marker_Tag);
        Mach = config->GetRiemann_FlowDir(Marker_Tag);

        /*--- Non-dim. the inputs if necessary. ---*/
        P_static /= config->GetPressure_Ref();
        Density_static /= config->GetDensity_Ref();

        /* --- Computes the total state --- */
        GetFluidModel()->SetTDState_Prho(P_static, Density_static);

        /* --- Compute the boundary state u_e --- */
        for (auto iDim = 0u; iDim < nDim; iDim++)
          Velocity_e[iDim] = Mach[iDim]*GetFluidModel()->GetSoundSpeed();

        Velocity2_e = GeometryToolbox::SquaredNorm(nDim, Velocity_e);
        Density_e = GetFluidModel()->GetDensity();
        StaticEnergy_e = GetFluidModel()->GetStaticEnergy();
        Energy_e = StaticEnergy_e + 0.5 * Velocity2_e;
        if (tkeNeeded) Energy_e += GetTke_Inf();
        break;

      case DENSITY_VELOCITY:

        /*--- Retrieve the specified density and velocity magnitude ---*/
        Density_e  = config->GetRiemann_Var1(Marker_Tag);
        VelMag_e   = config->GetRiemann_Var2(Marker_Tag);
        Flow_Dir = config->GetRiemann_FlowDir(Marker_Tag);

        /*--- Non-dim. the inputs if necessary. ---*/
        Density_e /= config->GetDensity_Ref();
        VelMag_e /= config->GetVelocity_Ref();

        for (auto iDim = 0u; iDim < nDim; iDim++)
          Velocity_e[iDim] = VelMag_e*Flow_Dir[iDim];
        Energy_e = Energy_i;
        break;

      case STATIC_PRESSURE:

        /*--- Retrieve the static pressure for this boundary. ---*/
        Pressure_e = config->GetRiemann_Var1(Marker_Tag);
        Pressure_e /= config->GetPressure_Ref();
        Density_e = Density_i;

        /* --- Compute the boundary state u_e --- */
        GetFluidModel()->SetTDState_Prho(Pressure_e, Density_e);
        for (auto iDim = 0u; iDim < nDim; iDim++)
          Velocity_e[iDim] = Velocity_i[iDim];

        Velocity2_e = GeometryToolbox::SquaredNorm(nDim, Velocity_e);
        Energy_e = GetFluidModel()->GetStaticEnergy() + 0.5*Velocity2_e;
        break;

      default:
        SU2_MPI::Error("Invalid Riemann input!", CURRENT_FUNCTION);
        break;
      }

      /*--- Compute P (matrix of right eigenvectors) ---*/
      conv_numerics->GetPMatrix(&Density_i, Velocity_i, &SoundSpeed_i, &Enthalpy_i, &Chi_i, &Kappa_i, UnitNormal, P_Tensor);

      /*--- Compute inverse P (matrix of left eigenvectors)---*/
      conv_numerics->GetPMatrix_inv(invP_Tensor, &Density_i, Velocity_i, &SoundSpeed_i, &Chi_i, &Kappa_i, UnitNormal);

      /*--- eigenvalues contribution due to grid motion ---*/
      su2double ProjVelocity_i = GeometryToolbox::DotProduct(nDim, Velocity_i, UnitNormal);
      if (dynamic_grid) {
        const auto gridVel = geometry->nodes->GetGridVel(iPoint);
        const su2double ProjGridVel = GeometryToolbox::DotProduct(nDim, gridVel, UnitNormal);
        ProjVelocity_i -= ProjGridVel;
      }

      /*--- Flow eigenvalues, boundary state u_e and u_i ---*/
      su2double Lambda_i[MAXNVAR] = {0}, u_e[MAXNVAR] = {0}, u_i[MAXNVAR]={0}, u_b[MAXNVAR]={0},
                dw[MAXNVAR]={0};
      u_e[0] = Density_e;
      u_i[0] = Density_i;
      for (auto iDim = 0u; iDim < nDim; iDim++) {
        Lambda_i[iDim] = ProjVelocity_i;
        u_e[iDim+1] = Velocity_e[iDim]*Density_e;
        u_i[iDim+1] = Velocity_i[iDim]*Density_i;
      }
      Lambda_i[nVar-2] = ProjVelocity_i + SoundSpeed_i;
      Lambda_i[nVar-1] = ProjVelocity_i - SoundSpeed_i;
      u_e[nVar-1] = Energy_e*Density_e;
      u_i[nVar-1] = Energy_i*Density_i;

      /*--- Compute the characteristic jumps ---*/
      for (auto iVar = 0u; iVar < nVar; iVar++){
        dw[iVar] = 0;
        for (auto jVar = 0u; jVar < nVar; jVar++)
          dw[iVar] += invP_Tensor[iVar][jVar] * (u_e[jVar] - u_i[jVar]);
      }

      /*--- Compute the boundary state u_b using characteristics ---*/
      for (auto iVar = 0u; iVar < nVar; iVar++) {
        u_b[iVar] = u_i[iVar];
        for (auto jVar = 0u; jVar < nVar; jVar++) {
          if (Lambda_i[jVar] < 0)
            u_b[iVar] += P_Tensor[iVar][jVar]*dw[jVar];
        }
      }

      /*--- Compute the thermodynamic state in u_b ---*/
      su2double Velocity_b[MAXNDIM] = {0};
      const auto Density_b = u_b[0];
      for (auto iDim = 0u; iDim < nDim; iDim++)
        Velocity_b[iDim] = u_b[iDim+1]/Density_b;
      const auto Velocity2_b = GeometryToolbox::SquaredNorm(nDim, Velocity_b);

      const su2double Energy_b = u_b[nVar-1]/Density_b;
      const su2double StaticEnergy_b = Energy_b - 0.5*Velocity2_b;
      GetFluidModel()->SetTDState_rhoe(Density_b, StaticEnergy_b);

      /*--- Store number of Newton iterations at BC ---*/
      if(config->GetKind_FluidModel() == DATADRIVEN_FLUID)
        nodes->SetNewtonSolverIterations(iPoint, GetFluidModel()->GetnIter_Newton());

      const auto Pressure_b = GetFluidModel()->GetPressure();
      const auto Temperature_b = GetFluidModel()->GetTemperature();
      const su2double Enthalpy_b = Energy_b + Pressure_b/Density_b;
      const su2double Kappa_b = GetFluidModel()->GetdPde_rho() / Density_b;
      const su2double Chi_b = GetFluidModel()->GetdPdrho_e() - Kappa_b * StaticEnergy_b;

      /*--- Compute the residuals ---*/
      su2double Residual[MAXNVAR] = {0};
      conv_numerics->GetInviscidProjFlux(&Density_b, Velocity_b, &Pressure_b, &Enthalpy_b, Normal, Residual);

      /*--- Residual contribution due to grid motion ---*/
      if (dynamic_grid) {
        const auto gridVel = geometry->nodes->GetGridVel(iPoint);
        const auto projVelocity = GeometryToolbox::DotProduct(nDim, gridVel, Normal);
        for (auto iVar = 0u; iVar < nVar; iVar++)
          Residual[iVar] -= projVelocity *u_b[iVar];
      }

      /*--- Update residual value ---*/
      LinSysRes.AddBlock(iPoint, Residual);

      if (implicit) {
        su2double **Jacobian_b = new su2double*[nVar],
                  **Jacobian_i = new su2double*[nVar];
        su2double **DubDu = new su2double*[nVar];
        for (auto iVar = 0u; iVar < nVar; iVar++){
          Jacobian_b[iVar] = new su2double[nVar];
          Jacobian_i[iVar] = new su2double[nVar];
          /*--- Initialize DubDu to unit matrix---*/
          DubDu[iVar] = new su2double[nVar];
          for (auto jVar=0u; jVar < nVar; jVar++)
            DubDu[iVar][jVar] = 0;

          DubDu[iVar][iVar]=1;
        }

        /*--- Compute DubDu -= RNL---*/
        for (auto iVar=0u; iVar<nVar; iVar++){
          for (auto jVar=0u; jVar<nVar; jVar++){
            for (auto kVar=0u; kVar<nVar; kVar++){
              if (Lambda_i[kVar]<0)
                DubDu[iVar][jVar] -= P_Tensor[iVar][kVar] * invP_Tensor[kVar][jVar];
            }
          }
        }

        /*--- Compute flux Jacobian in state b ---*/
        conv_numerics->GetInviscidProjJac(Velocity_b, &Enthalpy_b, &Chi_b, &Kappa_b, Normal, 1.0, Jacobian_b);

        /*--- Jacobian contribution due to grid motion ---*/
        if (dynamic_grid){
          const auto gridVel = geometry->nodes->GetGridVel(iPoint);
          const auto projVelocity = GeometryToolbox::DotProduct(nDim, gridVel, Normal);
          for (auto iVar = 0u; iVar < nVar; iVar++)
            Jacobian_b[iVar][iVar] -= projVelocity;
        }

        /*--- initiate Jacobian_i to zero matrix ---*/
        for (auto iVar=0u; iVar<nVar; iVar++) {
          for (auto jVar=0u; jVar<nVar; jVar++) {
            Jacobian_i[iVar][jVar] = 0.0;
            /*--- Compute numerical flux Jacobian at node i ---*/
            for (auto kVar=0u; kVar<nVar; kVar++)
              Jacobian_i[iVar][jVar] += Jacobian_b[iVar][kVar] * DubDu[kVar][jVar];
          }
        }

        /*--- Jacobian contribution for implicit integration ---*/
        Jacobian.AddBlock2Diag(iPoint, Jacobian_i);

        for (auto iVar = 0u; iVar < nVar; iVar++) {
          delete [] Jacobian_b[iVar];
          delete [] DubDu[iVar];
          delete [] Jacobian_i[iVar];
        }
        delete [] Jacobian_b;
        delete [] DubDu;
        delete [] Jacobian_i;
      }

      /*--- Viscous contribution ---*/

      if (viscous) {

        /*--- Primitive variables, using the derived quantities ---*/
        auto V_boundary= GetCharacPrimVar(val_marker, iVertex);
        V_boundary[prim_idx.Temperature()] = Temperature_b;
        for (auto iDim = 0u; iDim < nDim; iDim++)
          V_boundary[prim_idx.Velocity() + iDim] = Velocity_b[iDim];
        V_boundary[prim_idx.Pressure()] = Pressure_b;
        V_boundary[prim_idx.Density()] = Density_b;
        V_boundary[prim_idx.Enthalpy()] = Enthalpy_b;

        /*--- Set laminar and eddy viscosity at the infinity ---*/

        V_boundary[prim_idx.LaminarViscosity()] = GetFluidModel()->GetLaminarViscosity();
        V_boundary[prim_idx.EddyViscosity()] = nodes->GetEddyViscosity(iPoint);
        V_boundary[prim_idx.ThermalConductivity()] = GetFluidModel()->GetThermalConductivity();
        V_boundary[prim_idx.CpTotal()] = GetFluidModel()->GetCp();

        /*--- Set the normal vector and the coordinates ---*/

        visc_numerics->SetNormal(Normal);
        su2double Coord_Reflected[MAXNDIM];
        GeometryToolbox::PointPointReflect(nDim, geometry->nodes->GetCoord(Point_Normal),
                                                 geometry->nodes->GetCoord(iPoint), Coord_Reflected);
        visc_numerics->SetCoord(geometry->nodes->GetCoord(iPoint), Coord_Reflected);

        /*--- Primitive variables, and gradient ---*/

        visc_numerics->SetPrimitive(V_domain, V_boundary);
        visc_numerics->SetPrimVarGradient(nodes->GetGradient_Primitive(iPoint), nodes->GetGradient_Primitive(iPoint));

        /*--- Secondary variables ---*/

        auto S_domain = nodes->GetSecondary(iPoint);

        /*--- Compute secondary thermodynamic properties (partial derivatives...) ---*/
        su2double S_boundary[8];
        S_boundary[0]= GetFluidModel()->GetdPdrho_e();
        S_boundary[1]= GetFluidModel()->GetdPde_rho();

        S_boundary[2]= GetFluidModel()->GetdTdrho_e();
        S_boundary[3]= GetFluidModel()->GetdTde_rho();

        /*--- Compute secondary thermo-physical properties (partial derivatives...) ---*/

        S_boundary[4]= GetFluidModel()->Getdmudrho_T();
        S_boundary[5]= GetFluidModel()->GetdmudT_rho();

        S_boundary[6]= GetFluidModel()->Getdktdrho_T();
        S_boundary[7]= GetFluidModel()->GetdktdT_rho();

        visc_numerics->SetSecondary(S_domain, S_boundary);

        /*--- Turbulent kinetic energy ---*/

        if (config->GetKind_Turb_Model() == TURB_MODEL::SST)
          visc_numerics->SetTurbKineticEnergy(solver_container[TURB_SOL]->GetNodes()->GetSolution(iPoint,0),
                                              solver_container[TURB_SOL]->GetNodes()->GetSolution(iPoint,0));

        /*--- Compute and update residual ---*/
        auto residual = visc_numerics->ComputeResidual(config);
        LinSysRes.SubtractBlock(iPoint, residual);

        /*--- Jacobian contribution for implicit integration ---*/
        if (implicit)
          Jacobian.SubtractBlock2Diag(iPoint, residual.jacobian_i);

      }
      /*--- Store number of Newton iterations at BC ---*/
      if(config->GetKind_FluidModel() == DATADRIVEN_FLUID)
        nodes->SetNewtonSolverIterations(iPoint, GetFluidModel()->GetnIter_Newton());

    }
  }
  END_SU2_OMP_FOR

  for(auto iVar=0u; iVar<nVar; iVar++) {
    delete [] P_Tensor[iVar];
    delete [] invP_Tensor[iVar];
  }
  delete[] P_Tensor;
  delete[] invP_Tensor;
}


void CEulerSolver::BC_TurboRiemann(CGeometry *geometry, CSolver **solver_container,
                                   CNumerics *conv_numerics, CNumerics *visc_numerics,
                                   CConfig *config, unsigned short val_marker) {

  unsigned short iDim, iVar, jVar, kVar, iSpan;
  unsigned long iPoint, Point_Normal, oldVertex, iVertex;
  const su2double *Flow_Dir;
  su2double P_Total, T_Total;
  su2double *Velocity_b, Velocity2_b, Enthalpy_b, Energy_b, StaticEnergy_b, Density_b, Kappa_b, Chi_b, Pressure_b, Temperature_b;
  su2double *Velocity_e, Velocity2_e, Enthalpy_e, Entropy_e, Energy_e = 0.0, StaticEnthalpy_e, StaticEnergy_e, Density_e = 0.0, Pressure_e;
  su2double *Velocity_i, Velocity2_i, Enthalpy_i, Energy_i, StaticEnergy_i, Density_i, Kappa_i, Chi_i, Pressure_i, SoundSpeed_i;
  su2double ProjVelocity_i;
  su2double **P_Tensor, **invP_Tensor, *Lambda_i, **Jacobian_b, **Jacobian_i, **DubDu, *dw, *u_e, *u_i, *u_b;
  su2double *gridVel, *Residual;
  su2double *V_boundary, *V_domain, *S_boundary, *S_domain;
  su2double AverageEnthalpy, AverageEntropy;
  unsigned short  iZone  = config->GetiZone();
  bool implicit = (config->GetKind_TimeIntScheme() == EULER_IMPLICIT);
  string Marker_Tag = config->GetMarker_All_TagBound(val_marker);
  unsigned short nSpanWiseSections = geometry->GetnSpanWiseSections(config->GetMarker_All_TurbomachineryFlag(val_marker));
  bool viscous = config->GetViscous();
  bool gravity = (config->GetGravityForce());
  bool tkeNeeded = (config->GetKind_Turb_Model() == TURB_MODEL::SST);

  su2double *Normal, *turboNormal, *UnitNormal, *FlowDirMix, FlowDirMixMag, *turboVelocity;
  Normal = new su2double[nDim];
  turboNormal = new su2double[nDim];
  UnitNormal = new su2double[nDim];

  Velocity_i = new su2double[nDim];
  Velocity_b = new su2double[nDim];
  Velocity_e = new su2double[nDim];
  turboVelocity = new su2double[nDim];
  FlowDirMix = new su2double[nDim];
  Lambda_i = new su2double[nVar];
  u_i = new su2double[nVar];
  u_e = new su2double[nVar];
  u_b = new su2double[nVar];
  dw = new su2double[nVar];

  Residual = new su2double[nVar];

  S_boundary = new su2double[8];

  P_Tensor = new su2double*[nVar];
  invP_Tensor = new su2double*[nVar];
  Jacobian_i = new su2double*[nVar];
  for (iVar = 0; iVar < nVar; iVar++)
  {
    P_Tensor[iVar] = new su2double[nVar];
    invP_Tensor[iVar] = new su2double[nVar];
    Jacobian_i[iVar] = new su2double[nVar];
  }

  /*--- Loop over all the vertices on this boundary marker ---*/
  for (iSpan= 0; iSpan < nSpanWiseSections; iSpan++){

    SU2_OMP_FOR_DYN(OMP_MIN_SIZE)
    for (iVertex = 0; iVertex < geometry->GetnVertexSpan(val_marker,iSpan); iVertex++) {

      /*--- using the other vertex information for retrieving some information ---*/
      oldVertex = geometry->turbovertex[val_marker][iSpan][iVertex]->GetOldVertex();
      V_boundary= GetCharacPrimVar(val_marker, oldVertex);

      /*--- Index of the closest interior node ---*/
      Point_Normal = geometry->vertex[val_marker][oldVertex]->GetNormal_Neighbor();

      /*--- Normal vector for this vertex (negate for outward convention),
       *    this normal is scaled with the area of the face of the element  ---*/
      geometry->vertex[val_marker][oldVertex]->GetNormal(Normal);
      for (iDim = 0; iDim < nDim; iDim++) Normal[iDim] = -Normal[iDim];
      conv_numerics->SetNormal(Normal);

      /*--- find the node related to the vertex ---*/
      iPoint = geometry->turbovertex[val_marker][iSpan][iVertex]->GetNode();
      if (geometry->nodes->GetDomain(iPoint)){

        /*--- Normalize Normal vector for this vertex (already for outward convention) ---*/
        geometry->turbovertex[val_marker][iSpan][iVertex]->GetNormal(UnitNormal);
        geometry->turbovertex[val_marker][iSpan][iVertex]->GetTurboNormal(turboNormal);

        /*--- Retrieve solution at this boundary node ---*/
        V_domain = nodes->GetPrimitive(iPoint);

        /* --- Compute the internal state u_i --- */
        Velocity2_i = 0;
        for (iDim=0; iDim < nDim; iDim++)
        {
          Velocity_i[iDim] = nodes->GetVelocity(iPoint,iDim);
          Velocity2_i += Velocity_i[iDim]*Velocity_i[iDim];
        }

        Density_i = nodes->GetDensity(iPoint);

        Energy_i = nodes->GetEnergy(iPoint);
        StaticEnergy_i = Energy_i - 0.5*Velocity2_i;

        GetFluidModel()->SetTDState_rhoe(Density_i, StaticEnergy_i);

        Pressure_i = GetFluidModel()->GetPressure();
        Enthalpy_i = Energy_i + Pressure_i/Density_i;

        SoundSpeed_i = GetFluidModel()->GetSoundSpeed();

        Kappa_i = GetFluidModel()->GetdPde_rho() / Density_i;
        Chi_i = GetFluidModel()->GetdPdrho_e() - Kappa_i * StaticEnergy_i;

        ProjVelocity_i = 0.0;
        for (iDim = 0; iDim < nDim; iDim++)
          ProjVelocity_i += Velocity_i[iDim]*UnitNormal[iDim];

        /*--- Build the external state u_e from boundary data and internal node ---*/

        switch(config->GetKind_Data_Riemann(Marker_Tag))
        {
          //TODO(turbo), generilize for 3D case
          //TODO(turbo), generilize for Inlet and Outlet in for backflow treatment
          //TODO(turbo), implement not uniform inlet and radial equilibrium for the outlet
          case TOTAL_CONDITIONS_PT:

            /*--- Retrieve the specified total conditions for this boundary. ---*/
            if (gravity) P_Total = config->GetRiemann_Var1(Marker_Tag) - geometry->nodes->GetCoord(iPoint, nDim-1)*STANDARD_GRAVITY;/// check in which case is true (only freesurface?)
            else P_Total  = config->GetRiemann_Var1(Marker_Tag);
            T_Total  = config->GetRiemann_Var2(Marker_Tag);
            Flow_Dir = config->GetRiemann_FlowDir(Marker_Tag);

            /*--- Non-dim. the inputs if necessary. ---*/
            P_Total /= config->GetPressure_Ref();
            T_Total /= config->GetTemperature_Ref();

            /* --- Computes the total state --- */
            GetFluidModel()->SetTDState_PT(P_Total, T_Total);
            Enthalpy_e = GetFluidModel()->GetStaticEnergy()+ GetFluidModel()->GetPressure()/GetFluidModel()->GetDensity();
            Entropy_e = GetFluidModel()->GetEntropy();

            /* --- Compute the boundary state u_e --- */
            Velocity2_e = Velocity2_i;
            for (iDim = 0; iDim < nDim; iDim++)
              turboVelocity[iDim] = sqrt(Velocity2_e)*Flow_Dir[iDim];
            ComputeBackVelocity(turboVelocity,turboNormal, Velocity_e, config->GetMarker_All_TurbomachineryFlag(val_marker),config->GetKind_TurboMachinery(iZone));
            StaticEnthalpy_e = Enthalpy_e - 0.5 * Velocity2_e;
            GetFluidModel()->SetTDState_hs(StaticEnthalpy_e, Entropy_e);
            Density_e = GetFluidModel()->GetDensity();
            StaticEnergy_e = GetFluidModel()->GetStaticEnergy();
            Energy_e = StaticEnergy_e + 0.5 * Velocity2_e;
            if (tkeNeeded) Energy_e += GetTke_Inf();
            break;

          case MIXING_IN:

            /* --- compute total averaged quantities ---*/
            GetFluidModel()->SetTDState_Prho(ExtAveragePressure[val_marker][iSpan], ExtAverageDensity[val_marker][iSpan]);
            AverageEnthalpy = GetFluidModel()->GetStaticEnergy() + ExtAveragePressure[val_marker][iSpan]/ExtAverageDensity[val_marker][iSpan];
            AverageEntropy  = GetFluidModel()->GetEntropy();

            FlowDirMixMag = 0;
            for (iDim = 0; iDim < nDim; iDim++)
              FlowDirMixMag += ExtAverageTurboVelocity[val_marker][iSpan][iDim]*ExtAverageTurboVelocity[val_marker][iSpan][iDim];
            for (iDim = 0; iDim < nDim; iDim++){
              FlowDirMix[iDim] = ExtAverageTurboVelocity[val_marker][iSpan][iDim]/sqrt(FlowDirMixMag);
            }


            /* --- Computes the total state --- */
            Enthalpy_e = AverageEnthalpy;
            Entropy_e = AverageEntropy;

            /* --- Compute the boundary state u_e --- */
            Velocity2_e = Velocity2_i;
            for (iDim = 0; iDim < nDim; iDim++){
              turboVelocity[iDim] = sqrt(Velocity2_e)*FlowDirMix[iDim];

            }
            ComputeBackVelocity(turboVelocity,turboNormal, Velocity_e, config->GetMarker_All_TurbomachineryFlag(val_marker),config->GetKind_TurboMachinery(iZone));

            StaticEnthalpy_e = Enthalpy_e - 0.5 * Velocity2_e;
            GetFluidModel()->SetTDState_hs(StaticEnthalpy_e, Entropy_e);
            Density_e = GetFluidModel()->GetDensity();
            StaticEnergy_e = GetFluidModel()->GetStaticEnergy();
            Energy_e = StaticEnergy_e + 0.5 * Velocity2_e;
            // if (tkeNeeded) Energy_e += GetTke_Inf();
            break;


          case MIXING_OUT:

            /*--- Retrieve the static pressure for this boundary. ---*/
            Pressure_e = ExtAveragePressure[val_marker][iSpan];
            Density_e = Density_i;

            /* --- Compute the boundary state u_e --- */
            GetFluidModel()->SetTDState_Prho(Pressure_e, Density_e);
            Velocity2_e = 0.0;
            for (iDim = 0; iDim < nDim; iDim++) {
              Velocity_e[iDim] = Velocity_i[iDim];
              Velocity2_e += Velocity_e[iDim]*Velocity_e[iDim];
            }
            Energy_e = GetFluidModel()->GetStaticEnergy() + 0.5*Velocity2_e;
            break;

          case STATIC_PRESSURE:

            /*--- Retrieve the static pressure for this boundary. ---*/
            Pressure_e = config->GetRiemann_Var1(Marker_Tag);
            Pressure_e /= config->GetPressure_Ref();
            Density_e = Density_i;

            /* --- Compute the boundary state u_e --- */
            GetFluidModel()->SetTDState_Prho(Pressure_e, Density_e);
            Velocity2_e = 0.0;
            for (iDim = 0; iDim < nDim; iDim++) {
              Velocity_e[iDim] = Velocity_i[iDim];
              Velocity2_e += Velocity_e[iDim]*Velocity_e[iDim];
            }
            Energy_e = GetFluidModel()->GetStaticEnergy() + 0.5*Velocity2_e;
            break;


          case RADIAL_EQUILIBRIUM:

            /*--- Retrieve the static pressure for this boundary. ---*/
            Pressure_e = RadialEquilibriumPressure[val_marker][iSpan];
            Density_e = Density_i;

            /* --- Compute the boundary state u_e --- */
            GetFluidModel()->SetTDState_Prho(Pressure_e, Density_e);
            Velocity2_e = 0.0;
            for (iDim = 0; iDim < nDim; iDim++) {
              Velocity_e[iDim] = Velocity_i[iDim];
              Velocity2_e += Velocity_e[iDim]*Velocity_e[iDim];
            }
            Energy_e = GetFluidModel()->GetStaticEnergy() + 0.5*Velocity2_e;
            break;

          default:
            SU2_MPI::Error("Invalid Riemann input!", CURRENT_FUNCTION);
            break;
        }

        /*--- Compute P (matrix of right eigenvectors) ---*/
        conv_numerics->GetPMatrix(&Density_i, Velocity_i, &SoundSpeed_i, &Enthalpy_i, &Chi_i, &Kappa_i, UnitNormal, P_Tensor);

        /*--- Compute inverse P (matrix of left eigenvectors)---*/
        conv_numerics->GetPMatrix_inv(invP_Tensor, &Density_i, Velocity_i, &SoundSpeed_i, &Chi_i, &Kappa_i, UnitNormal);

        /*--- eigenvalues contribution due to grid motion ---*/
        if (dynamic_grid){
          gridVel = geometry->nodes->GetGridVel(iPoint);

          su2double ProjGridVel = 0.0;
          for (iDim = 0; iDim < nDim; iDim++)
            ProjGridVel   += gridVel[iDim]*UnitNormal[iDim];
          ProjVelocity_i -= ProjGridVel;
        }

        /*--- Flow eigenvalues ---*/
        for (iDim = 0; iDim < nDim; iDim++)
          Lambda_i[iDim] = ProjVelocity_i;
        Lambda_i[nVar-2] = ProjVelocity_i + SoundSpeed_i;
        Lambda_i[nVar-1] = ProjVelocity_i - SoundSpeed_i;

        /* --- Compute the boundary state u_e --- */
        u_e[0] = Density_e;
        for (iDim = 0; iDim < nDim; iDim++)
          u_e[iDim+1] = Velocity_e[iDim]*Density_e;
        u_e[nVar-1] = Energy_e*Density_e;

        /* --- Compute the boundary state u_i --- */
        u_i[0] = Density_i;
        for (iDim = 0; iDim < nDim; iDim++)
          u_i[iDim+1] = Velocity_i[iDim]*Density_i;
        u_i[nVar-1] = Energy_i*Density_i;

        /*--- Compute the characteristic jumps ---*/
        for (iVar = 0; iVar < nVar; iVar++)
        {
          dw[iVar] = 0;
          for (jVar = 0; jVar < nVar; jVar++)
            dw[iVar] += invP_Tensor[iVar][jVar] * (u_e[jVar] - u_i[jVar]);

        }

        /*--- Compute the boundary state u_b using characteristics ---*/
        for (iVar = 0; iVar < nVar; iVar++)
        {
          u_b[iVar] = u_i[iVar];

          for (jVar = 0; jVar < nVar; jVar++)
          {
            if (Lambda_i[jVar] < 0)
            {
              u_b[iVar] += P_Tensor[iVar][jVar]*dw[jVar];

            }
          }
        }


        /*--- Compute the thermodynamic state in u_b ---*/
        Density_b = u_b[0];
        Velocity2_b = 0;
        for (iDim = 0; iDim < nDim; iDim++)
        {
          Velocity_b[iDim] = u_b[iDim+1]/Density_b;
          Velocity2_b += Velocity_b[iDim]*Velocity_b[iDim];
        }
        Energy_b = u_b[nVar-1]/Density_b;
        StaticEnergy_b = Energy_b - 0.5*Velocity2_b;
        GetFluidModel()->SetTDState_rhoe(Density_b, StaticEnergy_b);
        Pressure_b = GetFluidModel()->GetPressure();
        Temperature_b = GetFluidModel()->GetTemperature();
        Enthalpy_b = Energy_b + Pressure_b/Density_b;
        Kappa_b = GetFluidModel()->GetdPde_rho() / Density_b;
        Chi_b = GetFluidModel()->GetdPdrho_e() - Kappa_b * StaticEnergy_b;

        /*--- Compute the residuals ---*/
        conv_numerics->GetInviscidProjFlux(&Density_b, Velocity_b, &Pressure_b, &Enthalpy_b, Normal, Residual);

        /*--- Residual contribution due to grid motion ---*/
        if (dynamic_grid) {
          gridVel = geometry->nodes->GetGridVel(iPoint);
          su2double projVelocity = 0.0;

          for (iDim = 0; iDim < nDim; iDim++)
            projVelocity +=  gridVel[iDim]*Normal[iDim];
          for (iVar = 0; iVar < nVar; iVar++)
            Residual[iVar] -= projVelocity *(u_b[iVar]);
        }

        if (implicit) {

          Jacobian_b = new su2double*[nVar];
          DubDu = new su2double*[nVar];
          for (iVar = 0; iVar < nVar; iVar++)
          {
            Jacobian_b[iVar] = new su2double[nVar];
            DubDu[iVar] = new su2double[nVar];
          }

          /*--- Initialize DubDu to unit matrix---*/

          for (iVar = 0; iVar < nVar; iVar++)
          {
            for (jVar = 0; jVar < nVar; jVar++)
              DubDu[iVar][jVar]= 0;

            DubDu[iVar][iVar]= 1;
          }

          /*--- Compute DubDu -= RNL---*/
          for (iVar=0; iVar<nVar; iVar++)
          {
            for (jVar=0; jVar<nVar; jVar++)
            {
              for (kVar=0; kVar<nVar; kVar++)
              {
                if (Lambda_i[kVar]<0)
                  DubDu[iVar][jVar] -= P_Tensor[iVar][kVar] * invP_Tensor[kVar][jVar];
              }
            }
          }

          /*--- Compute flux Jacobian in state b ---*/
          conv_numerics->GetInviscidProjJac(Velocity_b, &Enthalpy_b, &Chi_b, &Kappa_b, Normal, 1.0, Jacobian_b);

          /*--- Jacobian contribution due to grid motion ---*/
          if (dynamic_grid)
          {
            gridVel = geometry->nodes->GetGridVel(iPoint);
            su2double projVelocity = 0.0;
            for (iDim = 0; iDim < nDim; iDim++)
              projVelocity +=  gridVel[iDim]*Normal[iDim];
            for (iVar = 0; iVar < nVar; iVar++){
              Residual[iVar] -= projVelocity *(u_b[iVar]);
              Jacobian_b[iVar][iVar] -= projVelocity;
            }

          }

          /*--- initiate Jacobian_i to zero matrix ---*/
          for (iVar=0; iVar<nVar; iVar++)
            for (jVar=0; jVar<nVar; jVar++)
              Jacobian_i[iVar][jVar] = 0.0;

          /*--- Compute numerical flux Jacobian at node i ---*/
          for (iVar=0; iVar<nVar; iVar++) {
            for (jVar=0; jVar<nVar; jVar++) {
              for (kVar=0; kVar<nVar; kVar++) {
                Jacobian_i[iVar][jVar] += Jacobian_b[iVar][kVar] * DubDu[kVar][jVar];
              }
            }
          }

          for (iVar = 0; iVar < nVar; iVar++) {
            delete [] Jacobian_b[iVar];
            delete [] DubDu[iVar];
          }
          delete [] Jacobian_b;
          delete [] DubDu;
        }

        /*--- Update residual value ---*/
        LinSysRes.AddBlock(iPoint, Residual);

        /*--- Jacobian contribution for implicit integration ---*/
        if (implicit)
          Jacobian.AddBlock2Diag(iPoint, Jacobian_i);

        /*--- Viscous contribution ---*/

        if (viscous) {

          /*--- Primitive variables, using the derived quantities ---*/

          V_boundary[0] = Temperature_b;
          for (iDim = 0; iDim < nDim; iDim++)
            V_boundary[iDim+1] = Velocity_b[iDim];
          V_boundary[nDim+1] = Pressure_b;
          V_boundary[nDim+2] = Density_b;
          V_boundary[nDim+3] = Enthalpy_b;

          /*--- Set laminar and eddy viscosity at the infinity ---*/

          V_boundary[nDim+5] = GetFluidModel()->GetLaminarViscosity();
          V_boundary[nDim+6] = nodes->GetEddyViscosity(iPoint);
          V_boundary[nDim+7] = GetFluidModel()->GetThermalConductivity();
          V_boundary[nDim+8] = GetFluidModel()->GetCp();

          /*--- Set the normal vector and the coordinates ---*/

          visc_numerics->SetNormal(Normal);
          su2double Coord_Reflected[MAXNDIM];
          GeometryToolbox::PointPointReflect(nDim, geometry->nodes->GetCoord(Point_Normal),
                                                   geometry->nodes->GetCoord(iPoint), Coord_Reflected);
          visc_numerics->SetCoord(geometry->nodes->GetCoord(iPoint), Coord_Reflected);

          /*--- Primitive variables, and gradient ---*/

          visc_numerics->SetPrimitive(V_domain, V_boundary);
          visc_numerics->SetPrimVarGradient(nodes->GetGradient_Primitive(iPoint), nodes->GetGradient_Primitive(iPoint));

          /*--- Secondary variables ---*/

          S_domain = nodes->GetSecondary(iPoint);

          /*--- Compute secondary thermodynamic properties (partial derivatives...) ---*/

          S_boundary[0]= GetFluidModel()->GetdPdrho_e();
          S_boundary[1]= GetFluidModel()->GetdPde_rho();

          S_boundary[2]= GetFluidModel()->GetdTdrho_e();
          S_boundary[3]= GetFluidModel()->GetdTde_rho();

          /*--- Compute secondary thermo-physical properties (partial derivatives...) ---*/

          S_boundary[4]= GetFluidModel()->Getdmudrho_T();
          S_boundary[5]= GetFluidModel()->GetdmudT_rho();

          S_boundary[6]= GetFluidModel()->Getdktdrho_T();
          S_boundary[7]= GetFluidModel()->GetdktdT_rho();

          visc_numerics->SetSecondary(S_domain, S_boundary);

          /*--- Turbulent kinetic energy ---*/

          if (config->GetKind_Turb_Model() == TURB_MODEL::SST)
            visc_numerics->SetTurbKineticEnergy(solver_container[TURB_SOL]->GetNodes()->GetSolution(iPoint,0),
                                                solver_container[TURB_SOL]->GetNodes()->GetSolution(iPoint,0));

          /*--- Compute and update residual ---*/

          auto residual = visc_numerics->ComputeResidual(config);
          LinSysRes.SubtractBlock(iPoint, residual);

          /*--- Jacobian contribution for implicit integration ---*/

          if (implicit)
            Jacobian.SubtractBlock2Diag(iPoint, residual.jacobian_i);

        }
      }
    }
    END_SU2_OMP_FOR
  }

  /*--- Free locally allocated memory ---*/
  delete [] Normal;
  delete [] UnitNormal;
  delete [] turboNormal;
  delete [] turboVelocity;
  delete [] Velocity_e;
  delete [] Velocity_b;
  delete [] Velocity_i;
  delete [] FlowDirMix;

  delete [] S_boundary;
  delete [] Lambda_i;
  delete [] u_i;
  delete [] u_e;
  delete [] u_b;
  delete [] dw;

  delete [] Residual;

  for (iVar = 0; iVar < nVar; iVar++)
  {
    delete [] P_Tensor[iVar];
    delete [] invP_Tensor[iVar];
    delete [] Jacobian_i[iVar];
  }
  delete [] P_Tensor;
  delete [] invP_Tensor;
  delete [] Jacobian_i;

}

void CEulerSolver::PreprocessBC_Giles(CGeometry *geometry, CConfig *config, CNumerics *conv_numerics, unsigned short marker_flag) {
  /* Implementation of Fuorier Transformations for non-regfelcting BC will come soon */
  su2double cj_inf,cj_out1, cj_out2, Density_i, Pressure_i, *turboNormal, *turboVelocity, *Velocity_i, AverageSoundSpeed;
  su2double *deltaprim, *cj, TwoPiThetaFreq_Pitch, pitch, theta, deltaTheta;
  unsigned short iMarker, iSpan, iMarkerTP, iDim;
  unsigned long  iPoint, kend_max, k, iVertex;
  long freq;
  unsigned short  iZone     = config->GetiZone();
  unsigned short nSpanWiseSections = geometry->GetnSpanWiseSections(marker_flag);
  turboNormal   = new su2double[nDim];
  turboVelocity = new su2double[nDim];
  Velocity_i    = new su2double[nDim];
  deltaprim     = new su2double[nVar];
  cj            = new su2double[nVar];
  complex<su2double> I, expArg;
  static complex<su2double> cktemp_inf, cktemp_out1, cktemp_out2;
  I = complex<su2double>(0.0,1.0);

  kend_max = geometry->GetnFreqSpanMax(marker_flag);
  for (iSpan= 0; iSpan < nSpanWiseSections ; iSpan++){
    for(k=0; k < 2*kend_max+1; k++){
      freq = k - kend_max;
      SU2_OMP_MASTER
      {
        cktemp_inf = complex<su2double>(0.0,0.0);
        cktemp_out1 = complex<su2double>(0.0,0.0);
        cktemp_out2 = complex<su2double>(0.0,0.0);
      } END_SU2_OMP_MASTER
      for (iMarker = 0; iMarker < config->GetnMarker_All(); iMarker++){
        for (iMarkerTP=1; iMarkerTP < config->GetnMarker_Turbomachinery()+1; iMarkerTP++){
          if (config->GetMarker_All_Turbomachinery(iMarker) == iMarkerTP){
            if (config->GetMarker_All_TurbomachineryFlag(iMarker) == marker_flag){
              complex<su2double> cktemp_inf_local{0.,0.},cktemp_out1_local{0.,0.}, cktemp_out2_local{0.,0.};
              SU2_OMP_FOR_DYN(roundUpDiv(geometry->GetnVertexSpan(iMarker,iSpan), 2*omp_get_max_threads()))
              for (iVertex = 0; iVertex < geometry->GetnVertexSpan(iMarker,iSpan); iVertex++) {

                /*--- find the node related to the vertex ---*/
                iPoint = geometry->turbovertex[iMarker][iSpan][iVertex]->GetNode();

                geometry->turbovertex[iMarker][iSpan][iVertex]->GetTurboNormal(turboNormal);
                /*--- Compute the internal state _i ---*/

                Pressure_i = nodes->GetPressure(iPoint);
                Density_i = nodes->GetDensity(iPoint);
                for (iDim = 0; iDim < nDim; iDim++)
                {
                  Velocity_i[iDim] = nodes->GetVelocity(iPoint,iDim);
                }

                ComputeTurboVelocity(Velocity_i, turboNormal, turboVelocity, marker_flag, config->GetKind_TurboMachinery(iZone));

                if(nDim ==2){
                  deltaprim[0] = Density_i - AverageDensity[iMarker][iSpan];
                  deltaprim[1] = turboVelocity[0] - AverageTurboVelocity[iMarker][iSpan][0];
                  deltaprim[2] = turboVelocity[1] - AverageTurboVelocity[iMarker][iSpan][1];
                  deltaprim[3] = Pressure_i - AveragePressure[iMarker][iSpan];
                }
                else{
                  //Here 3d
                  deltaprim[0] = Density_i - AverageDensity[iMarker][iSpan];
                  deltaprim[1] = turboVelocity[0] - AverageTurboVelocity[iMarker][iSpan][0];
                  deltaprim[2] = turboVelocity[1] - AverageTurboVelocity[iMarker][iSpan][1];
                  deltaprim[3] = turboVelocity[2] - AverageTurboVelocity[iMarker][iSpan][2]; //New char
                  deltaprim[4] = Pressure_i - AveragePressure[iMarker][iSpan];
                }

                GetFluidModel()->SetTDState_Prho(AveragePressure[iMarker][iSpan], AverageDensity[iMarker][iSpan]);
                AverageSoundSpeed = GetFluidModel()->GetSoundSpeed();
                conv_numerics->GetCharJump(AverageSoundSpeed, AverageDensity[iMarker][iSpan], deltaprim, cj);

                /*-----this is only valid 2D ----*/
                if(nDim ==2){
                  cj_out1 = cj[1];
                  cj_out2 = cj[2];
                  cj_inf  = cj[3];
                }
                else{
                  //Here 3D
                  cj_out1 = cj[1];
                  cj_out2 = cj[3];
                  cj_inf  = cj[4];
                }
                pitch      = geometry->GetMaxAngularCoord(iMarker, iSpan) - geometry->GetMinAngularCoord(iMarker,iSpan);
                theta      = geometry->turbovertex[iMarker][iSpan][iVertex]->GetRelAngularCoord();
                deltaTheta = geometry->turbovertex[iMarker][iSpan][iVertex]->GetDeltaAngularCoord();
                TwoPiThetaFreq_Pitch = 2*PI_NUMBER*freq*theta/pitch;

                expArg = complex<su2double>(cos(TwoPiThetaFreq_Pitch)) - I*complex<su2double>(sin(TwoPiThetaFreq_Pitch));
                if (freq != 0){
                  cktemp_out1_local +=  cj_out1*expArg*deltaTheta/pitch;
                  cktemp_out2_local +=  cj_out2*expArg*deltaTheta/pitch;
                  cktemp_inf_local  +=  cj_inf*expArg*deltaTheta/pitch;
                }
                else{
                  cktemp_inf_local += complex<su2double>(0.0,0.0);
                  cktemp_out1_local += complex<su2double>(0.0,0.0);
                  cktemp_out2_local += complex<su2double>(0.0,0.0);
                }
              }
              END_SU2_OMP_FOR
              SU2_OMP_CRITICAL
              {
                cktemp_inf += cktemp_inf_local;
                cktemp_out1 += cktemp_out1_local;
                cktemp_out2 += cktemp_out2_local;
              } END_SU2_OMP_CRITICAL
            }
          }
        }
      }

      BEGIN_SU2_OMP_SAFE_GLOBAL_ACCESS
      {
#ifdef HAVE_MPI
        su2double MyRe_inf = cktemp_inf.real(); su2double Re_inf = 0.0;
        su2double MyIm_inf = cktemp_inf.imag(); su2double Im_inf = 0.0;
        cktemp_inf = complex<su2double>(0.0,0.0);

        su2double MyRe_out1 = cktemp_out1.real(); su2double Re_out1 = 0.0;
        su2double MyIm_out1 = cktemp_out1.imag(); su2double Im_out1 = 0.0;
        cktemp_out1 = complex<su2double>(0.0,0.0);

        su2double MyRe_out2 = cktemp_out2.real(); su2double Re_out2 = 0.0;
        su2double MyIm_out2 = cktemp_out2.imag(); su2double Im_out2 = 0.0;
        cktemp_out2 = complex<su2double>(0.0,0.0);


        SU2_MPI::Allreduce(&MyRe_inf, &Re_inf, 1, MPI_DOUBLE, MPI_SUM, SU2_MPI::GetComm());
        SU2_MPI::Allreduce(&MyIm_inf, &Im_inf, 1, MPI_DOUBLE, MPI_SUM, SU2_MPI::GetComm());
        SU2_MPI::Allreduce(&MyRe_out1, &Re_out1, 1, MPI_DOUBLE, MPI_SUM, SU2_MPI::GetComm());
        SU2_MPI::Allreduce(&MyIm_out1, &Im_out1, 1, MPI_DOUBLE, MPI_SUM, SU2_MPI::GetComm());
        SU2_MPI::Allreduce(&MyRe_out2, &Re_out2, 1, MPI_DOUBLE, MPI_SUM, SU2_MPI::GetComm());
        SU2_MPI::Allreduce(&MyIm_out2, &Im_out2, 1, MPI_DOUBLE, MPI_SUM, SU2_MPI::GetComm());

        cktemp_inf = complex<su2double>(Re_inf,Im_inf);
        cktemp_out1 = complex<su2double>(Re_out1,Im_out1);
        cktemp_out2 = complex<su2double>(Re_out2,Im_out2);
#endif

        for (iMarker = 0; iMarker < config->GetnMarker_All(); iMarker++){
          for (iMarkerTP=1; iMarkerTP < config->GetnMarker_Turbomachinery()+1; iMarkerTP++){
            if (config->GetMarker_All_Turbomachinery(iMarker) == iMarkerTP){
              if (config->GetMarker_All_TurbomachineryFlag(iMarker) == marker_flag){
                /*-----this is only valid 2D ----*/
                if (marker_flag == INFLOW){
                  CkInflow[iMarker][iSpan][k]= cktemp_inf;
                }else{
                  CkOutflow1[iMarker][iSpan][k]=cktemp_out1;
                  CkOutflow2[iMarker][iSpan][k]=cktemp_out2;
                }
              }
            }
          }
        }
      } END_SU2_OMP_SAFE_GLOBAL_ACCESS
    }
  }

  delete [] turboVelocity;
  delete [] turboNormal;
  delete [] Velocity_i;
  delete [] deltaprim;
  delete [] cj;

}

void CEulerSolver::BC_Giles(CGeometry *geometry, CSolver **solver_container, CNumerics *conv_numerics,
                            CNumerics *visc_numerics, CConfig *config, unsigned short val_marker) {

  unsigned short iDim, iVar, jVar, iSpan;
  unsigned long  iPoint, Point_Normal, oldVertex, k, kend, kend_max, iVertex;
  su2double  *UnitNormal, *turboVelocity, *turboNormal;

  su2double *Velocity_b, Velocity2_b, Enthalpy_b, Energy_b, Density_b, Pressure_b, Temperature_b;
  su2double *Velocity_i, Velocity2_i, Energy_i, StaticEnergy_i, Density_i, Pressure_i;
  su2double Pressure_e;
  su2double *V_boundary, *V_domain, *S_boundary, *S_domain;
  unsigned short  iZone     = config->GetiZone();
  bool implicit             = (config->GetKind_TimeIntScheme() == EULER_IMPLICIT);
  string Marker_Tag         = config->GetMarker_All_TagBound(val_marker);
  bool viscous              = config->GetViscous();
  unsigned short nSpanWiseSections = geometry->GetnSpanWiseSections(config->GetMarker_All_TurbomachineryFlag(val_marker));
  su2double relfacAvgCfg       = config->GetGiles_RelaxFactorAverage(Marker_Tag);
  su2double relfacFouCfg       = config->GetGiles_RelaxFactorFourier(Marker_Tag);
  su2double *Normal;
  su2double TwoPiThetaFreq_Pitch, pitch,theta;
  const su2double *SpanWiseValues = nullptr, *FlowDir;
  su2double spanPercent, extrarelfacAvg = 0.0, deltaSpan = 0.0, relfacAvg, relfacFou, coeffrelfacAvg = 0.0;
  unsigned short Turbo_Flag;

  Normal                = new su2double[nDim];
  turboNormal           = new su2double[nDim];
  UnitNormal            = new su2double[nDim];
  turboVelocity         = new su2double[nDim];
  Velocity_i            = new su2double[nDim];
  Velocity_b            = new su2double[nDim];


  su2double AverageSoundSpeed, *AverageTurboMach, AverageEntropy, AverageEnthalpy;
  AverageTurboMach = new su2double[nDim];
  S_boundary       = new su2double[8];

  su2double  AvgMach , *cj, GilesBeta, *delta_c, **R_Matrix, *deltaprim, **R_c_inv,**R_c, alphaIn_BC, gammaIn_BC = 0,
      P_Total, T_Total, Enthalpy_BC, Entropy_BC, *R, *c_avg,*dcjs, Beta_inf2, c2js_Re, c3js_Re, cOutjs_Re, avgVel2 =0.0;

  long freq;

  delta_c       = new su2double[nVar];
  deltaprim     = new su2double[nVar];
  cj            = new su2double[nVar];
  R_Matrix      = new su2double*[nVar];
  R_c           = new su2double*[nVar-1];
  R_c_inv       = new su2double*[nVar-1];
  R             = new su2double[nVar-1];
  c_avg         = new su2double[nVar];
  dcjs          = new su2double[nVar];

  for (iVar = 0; iVar < nVar; iVar++)
  {
    R_Matrix[iVar] = new su2double[nVar];
    c_avg[iVar]    =  0.0;
    dcjs[iVar]     =  0.0;
  }
  for (iVar = 0; iVar < nVar-1; iVar++)
  {
    R_c[iVar] = new su2double[nVar-1];
    R_c_inv[iVar] = new su2double[nVar-1];
  }


  complex<su2double> I, c2ks, c2js, c3ks, c3js, cOutks, cOutjs, Beta_inf;
  I = complex<su2double>(0.0,1.0);

  /*--- Compute coeff for under relaxation of Avg and Fourier Coefficient for hub and shroud---*/
  if (nDim == 3){
    extrarelfacAvg  = config->GetExtraRelFacGiles(0);
    spanPercent     = config->GetExtraRelFacGiles(1);
    Turbo_Flag      = config->GetMarker_All_TurbomachineryFlag(val_marker);
    SpanWiseValues  = geometry->GetSpanWiseValue(Turbo_Flag);
    deltaSpan       = SpanWiseValues[nSpanWiseSections-1]*spanPercent;
    coeffrelfacAvg  = (relfacAvgCfg - extrarelfacAvg)/deltaSpan;
  }

  for (iSpan= 0; iSpan < nSpanWiseSections ; iSpan++){
    /*--- Compute under relaxation for the Hub and Shroud Avg and Fourier Coefficient---*/
    if(nDim == 3){
      if(SpanWiseValues[iSpan] <= SpanWiseValues[0] + deltaSpan){
        relfacAvg = extrarelfacAvg + coeffrelfacAvg*(SpanWiseValues[iSpan] - SpanWiseValues[0]);
        relfacFou = 0.0;
      }
      else if(SpanWiseValues[iSpan] >= SpanWiseValues[nSpanWiseSections -1] - deltaSpan){
        relfacAvg = extrarelfacAvg - coeffrelfacAvg*(SpanWiseValues[iSpan] - SpanWiseValues[nSpanWiseSections -1]);
        relfacFou = 0.0;
      }
      else{
        relfacAvg = relfacAvgCfg;
        relfacFou = relfacFouCfg;
      }
    }
    else{
      {
        relfacAvg = relfacAvgCfg;
        relfacFou = relfacFouCfg;
      }
    }

    GetFluidModel()->SetTDState_Prho(AveragePressure[val_marker][iSpan], AverageDensity[val_marker][iSpan]);
    AverageSoundSpeed = GetFluidModel()->GetSoundSpeed();
    AverageTurboMach[0] = AverageTurboVelocity[val_marker][iSpan][0]/AverageSoundSpeed;
    AverageTurboMach[1] = AverageTurboVelocity[val_marker][iSpan][1]/AverageSoundSpeed;

    if(dynamic_grid){
      AverageTurboMach[1] -= geometry->GetAverageTangGridVel(val_marker,iSpan)/AverageSoundSpeed;
    }

    AvgMach = AverageTurboMach[0]*AverageTurboMach[0] + AverageTurboMach[1]*AverageTurboMach[1];

    kend     = geometry->GetnFreqSpan(val_marker, iSpan);
    kend_max = geometry->GetnFreqSpanMax(config->GetMarker_All_TurbomachineryFlag(val_marker));
    conv_numerics->GetRMatrix(AverageSoundSpeed, AverageDensity[val_marker][iSpan], R_Matrix);

    switch(config->GetKind_Data_Giles(Marker_Tag)){

    case TOTAL_CONDITIONS_PT:

      /*--- Retrieve the specified total conditions for this inlet. ---*/
      P_Total  = config->GetGiles_Var1(Marker_Tag);
      T_Total  = config->GetGiles_Var2(Marker_Tag);
      FlowDir = config->GetGiles_FlowDir(Marker_Tag);
      alphaIn_BC = atan(FlowDir[1]/FlowDir[0]);

      gammaIn_BC = 0;
      if (nDim == 3){
        gammaIn_BC = FlowDir[2]; //atan(FlowDir[2]/FlowDir[0]);
      }

      /*--- Non-dim. the inputs---*/
      P_Total /= config->GetPressure_Ref();
      T_Total /= config->GetTemperature_Ref();

      /* --- Computes the total state --- */
      GetFluidModel()->SetTDState_PT(P_Total, T_Total);
      Enthalpy_BC = GetFluidModel()->GetStaticEnergy()+ GetFluidModel()->GetPressure()/GetFluidModel()->GetDensity();
      Entropy_BC = GetFluidModel()->GetEntropy();


      /* --- Computes the inverse matrix R_c --- */
      conv_numerics->ComputeResJacobianGiles(GetFluidModel(), AveragePressure[val_marker][iSpan], AverageDensity[val_marker][iSpan],
                                             AverageTurboVelocity[val_marker][iSpan], alphaIn_BC, gammaIn_BC, R_c, R_c_inv);

      GetFluidModel()->SetTDState_Prho(AveragePressure[val_marker][iSpan], AverageDensity[val_marker][iSpan]);
      AverageEnthalpy = GetFluidModel()->GetStaticEnergy() + AveragePressure[val_marker][iSpan]/AverageDensity[val_marker][iSpan];
      AverageEntropy  = GetFluidModel()->GetEntropy();

      avgVel2 = 0.0;
      for (iDim = 0; iDim < nDim; iDim++) avgVel2 += AverageVelocity[val_marker][iSpan][iDim]*AverageVelocity[val_marker][iSpan][iDim];
      if (nDim == 2){
        R[0] = -(AverageEntropy - Entropy_BC);
        R[1] = -(AverageTurboVelocity[val_marker][iSpan][1] - tan(alphaIn_BC)*AverageTurboVelocity[val_marker][iSpan][0]);
        R[2] = -(AverageEnthalpy + 0.5*avgVel2 - Enthalpy_BC);
      }

      else{
        R[0] = -(AverageEntropy - Entropy_BC);
        R[1] = -(AverageTurboVelocity[val_marker][iSpan][1] - tan(alphaIn_BC)*AverageTurboVelocity[val_marker][iSpan][0]);
        R[2] = -(AverageTurboVelocity[val_marker][iSpan][2] - tan(gammaIn_BC)*AverageTurboVelocity[val_marker][iSpan][0]);
        R[3] = -(AverageEnthalpy + 0.5*avgVel2 - Enthalpy_BC);

      }
      /* --- Compute the avg component  c_avg = R_c^-1 * R --- */
      for (iVar = 0; iVar < nVar-1; iVar++){
        c_avg[iVar] = 0.0;
        for (jVar = 0; jVar < nVar-1; jVar++){
          c_avg[iVar] += R_c_inv[iVar][jVar]*R[jVar];
        }
      }
      break;

    case TOTAL_CONDITIONS_PT_1D:

      /*--- Retrieve the specified total conditions for this inlet. ---*/
      P_Total  = config->GetGiles_Var1(Marker_Tag);
      T_Total  = config->GetGiles_Var2(Marker_Tag);
      FlowDir = config->GetGiles_FlowDir(Marker_Tag);
      alphaIn_BC = atan(FlowDir[1]/FlowDir[0]);

      gammaIn_BC = 0;
      if (nDim == 3){
        // Review definition of angle
        gammaIn_BC = FlowDir[2]; //atan(FlowDir[2]/FlowDir[0]);
      }

      /*--- Non-dim. the inputs---*/
      P_Total /= config->GetPressure_Ref();
      T_Total /= config->GetTemperature_Ref();

      /* --- Computes the total state --- */
      GetFluidModel()->SetTDState_PT(P_Total, T_Total);
      Enthalpy_BC = GetFluidModel()->GetStaticEnergy()+ GetFluidModel()->GetPressure()/GetFluidModel()->GetDensity();
      Entropy_BC = GetFluidModel()->GetEntropy();


      /* --- Computes the inverse matrix R_c --- */
      conv_numerics->ComputeResJacobianGiles(GetFluidModel(), AveragePressure[val_marker][iSpan], AverageDensity[val_marker][iSpan],
                                             AverageTurboVelocity[val_marker][iSpan], alphaIn_BC, gammaIn_BC, R_c, R_c_inv);

      GetFluidModel()->SetTDState_Prho(AveragePressure[val_marker][nSpanWiseSections], AverageDensity[val_marker][nSpanWiseSections]);
      AverageEnthalpy = GetFluidModel()->GetStaticEnergy() + AveragePressure[val_marker][nSpanWiseSections]/AverageDensity[val_marker][nSpanWiseSections];
      AverageEntropy  = GetFluidModel()->GetEntropy();


      avgVel2 = 0.0;
      for (iDim = 0; iDim < nDim; iDim++) avgVel2 += AverageVelocity[val_marker][iSpan][iDim]*AverageVelocity[val_marker][iSpan][iDim];
      if (nDim == 2){
        R[0] = -(AverageEntropy - Entropy_BC);
        R[1] = -(AverageTurboVelocity[val_marker][nSpanWiseSections][1] - tan(alphaIn_BC)*AverageTurboVelocity[val_marker][nSpanWiseSections][0]);
        R[2] = -(AverageEnthalpy + 0.5*avgVel2 - Enthalpy_BC);
      }

      else{
        R[0] = -(AverageEntropy - Entropy_BC);
        R[1] = -(AverageTurboVelocity[val_marker][nSpanWiseSections][1] - tan(alphaIn_BC)*AverageTurboVelocity[val_marker][nSpanWiseSections][0]);
        R[2] = -(AverageTurboVelocity[val_marker][nSpanWiseSections][2] - tan(gammaIn_BC)*AverageTurboVelocity[val_marker][nSpanWiseSections][0]);
        R[3] = -(AverageEnthalpy + 0.5*avgVel2 - Enthalpy_BC);

      }
      /* --- Compute the avg component  c_avg = R_c^-1 * R --- */
      for (iVar = 0; iVar < nVar-1; iVar++){
        c_avg[iVar] = 0.0;
        for (jVar = 0; jVar < nVar-1; jVar++){
          c_avg[iVar] += R_c_inv[iVar][jVar]*R[jVar];
        }
      }
      break;

    case MIXING_IN: case MIXING_OUT:

      /* --- Compute average jump of primitive at the mixing-plane interface--- */
      deltaprim[0] = ExtAverageDensity[val_marker][iSpan] - AverageDensity[val_marker][iSpan];
      deltaprim[1] = ExtAverageTurboVelocity[val_marker][iSpan][0] - AverageTurboVelocity[val_marker][iSpan][0];
      deltaprim[2] = ExtAverageTurboVelocity[val_marker][iSpan][1] - AverageTurboVelocity[val_marker][iSpan][1];
      if (nDim == 2){
        deltaprim[3] = ExtAveragePressure[val_marker][iSpan] - AveragePressure[val_marker][iSpan];
      }
      else
      {
        deltaprim[3] = ExtAverageTurboVelocity[val_marker][iSpan][2] - AverageTurboVelocity[val_marker][iSpan][2];
        deltaprim[4] = ExtAveragePressure[val_marker][iSpan] - AveragePressure[val_marker][iSpan];
      }


      /* --- Compute average jump of charachteristic variable at the mixing-plane interface--- */
      GetFluidModel()->SetTDState_Prho(AveragePressure[val_marker][iSpan], AverageDensity[val_marker][iSpan]);
      AverageSoundSpeed = GetFluidModel()->GetSoundSpeed();
      conv_numerics->GetCharJump(AverageSoundSpeed, AverageDensity[val_marker][iSpan], deltaprim, c_avg);
      break;

    case MIXING_IN_1D: case MIXING_OUT_1D:

      /* --- Compute average jump of primitive at the mixing-plane interface--- */
      deltaprim[0] = ExtAverageDensity[val_marker][nSpanWiseSections] - AverageDensity[val_marker][nSpanWiseSections];
      deltaprim[1] = ExtAverageTurboVelocity[val_marker][nSpanWiseSections][0] - AverageTurboVelocity[val_marker][nSpanWiseSections][0];
      deltaprim[2] = ExtAverageTurboVelocity[val_marker][nSpanWiseSections][1] - AverageTurboVelocity[val_marker][nSpanWiseSections][1];
      if (nDim == 2){
        deltaprim[3] = ExtAveragePressure[val_marker][nSpanWiseSections] - AveragePressure[val_marker][nSpanWiseSections];
      }
      else
      {
        deltaprim[3] = ExtAverageTurboVelocity[val_marker][nSpanWiseSections][2] - AverageTurboVelocity[val_marker][nSpanWiseSections][2];
        deltaprim[4] = ExtAveragePressure[val_marker][nSpanWiseSections] - AveragePressure[val_marker][nSpanWiseSections];
      }

      /* --- Compute average jump of charachteristic variable at the mixing-plane interface--- */
      GetFluidModel()->SetTDState_Prho(AveragePressure[val_marker][nSpanWiseSections], AverageDensity[val_marker][nSpanWiseSections]);
      AverageSoundSpeed = GetFluidModel()->GetSoundSpeed();
      conv_numerics->GetCharJump(AverageSoundSpeed, AverageDensity[val_marker][nSpanWiseSections], deltaprim, c_avg);
      break;


    case STATIC_PRESSURE:
      Pressure_e = config->GetGiles_Var1(Marker_Tag);
      Pressure_e /= config->GetPressure_Ref();

      /* --- Compute avg characteristic jump  --- */
      if (nDim == 2){
        c_avg[3] = -2.0*(AveragePressure[val_marker][iSpan]-Pressure_e);
      }
      else
      {
        c_avg[4] = -2.0*(AveragePressure[val_marker][iSpan]-Pressure_e);
      }
      break;

    case STATIC_PRESSURE_1D:
      Pressure_e = config->GetGiles_Var1(Marker_Tag);
      Pressure_e /= config->GetPressure_Ref();

      /* --- Compute avg characteristic jump  --- */
      if (nDim == 2){
        c_avg[3] = -2.0*(AveragePressure[val_marker][nSpanWiseSections]-Pressure_e);
      }
      else
      {
        c_avg[4] = -2.0*(AveragePressure[val_marker][nSpanWiseSections]-Pressure_e);
      }
      break;

    case RADIAL_EQUILIBRIUM:
      Pressure_e = RadialEquilibriumPressure[val_marker][iSpan];

      /* --- Compute avg characteristic jump  --- */
      c_avg[4] = -2.0*(AveragePressure[val_marker][iSpan]-Pressure_e);

      break;

    case MASS_FLOW_OUTLET:
      auto const MassFlowRate_e = config->GetGiles_Var1(Marker_Tag);
      auto const relFacMassFlowRate = config->GetGiles_Var2(Marker_Tag);

      Pressure_e = AveragePressure[val_marker][nSpanWiseSections]+relFacMassFlowRate*GetFluidModel()->GetdPdrho_e()*(AverageMassFlowRate[val_marker]-MassFlowRate_e);

      /*--- Compute avg characteristic jump  ---*/
      c_avg[nDim + 1] = -2.0*(AveragePressure[val_marker][iSpan]-Pressure_e);
      break;

    }

    /*--- Loop over all the vertices on this boundary marker ---*/

    SU2_OMP_FOR_DYN(OMP_MIN_SIZE)
    for (iVertex = 0; iVertex < geometry->GetnVertexSpan(val_marker,iSpan); iVertex++) {

      /*--- using the other vertex information for retrieving some information ---*/
      oldVertex = geometry->turbovertex[val_marker][iSpan][iVertex]->GetOldVertex();
      V_boundary= GetCharacPrimVar(val_marker, oldVertex);

      /*--- Index of the closest interior node ---*/
      Point_Normal = geometry->vertex[val_marker][oldVertex]->GetNormal_Neighbor();

      /*--- Normal vector for this vertex (negate for outward convention),
       *    this normal is scaled with the area of the face of the element  ---*/
      geometry->vertex[val_marker][oldVertex]->GetNormal(Normal);
      for (iDim = 0; iDim < nDim; iDim++) Normal[iDim] = -Normal[iDim];
      conv_numerics->SetNormal(Normal);

      /*--- find the node related to the vertex ---*/
      iPoint = geometry->turbovertex[val_marker][iSpan][iVertex]->GetNode();

      /*--- Normalize Normal vector for this vertex (already for outward convention) ---*/
      geometry->turbovertex[val_marker][iSpan][iVertex]->GetNormal(UnitNormal);
      geometry->turbovertex[val_marker][iSpan][iVertex]->GetTurboNormal(turboNormal);

      /*--- Retrieve solution at this boundary node ---*/
      V_domain = nodes->GetPrimitive(iPoint);

      /*--- Retrieve domain Secondary variables ---*/
      S_domain = nodes->GetSecondary(iPoint);


      /*--- Compute the internal state u_i ---*/
      Velocity2_i = 0;
      for (iDim = 0; iDim < nDim; iDim++)
      {
        Velocity_i[iDim] = nodes->GetVelocity(iPoint,iDim);
        Velocity2_i += Velocity_i[iDim]*Velocity_i[iDim];
      }


      Density_i = nodes->GetDensity(iPoint);

      Energy_i = nodes->GetEnergy(iPoint);
      StaticEnergy_i = Energy_i - 0.5*Velocity2_i;

      GetFluidModel()->SetTDState_rhoe(Density_i, StaticEnergy_i);

      Pressure_i = GetFluidModel()->GetPressure();

      ComputeTurboVelocity(Velocity_i, turboNormal, turboVelocity, config->GetMarker_All_TurbomachineryFlag(val_marker),config->GetKind_TurboMachinery(iZone));
      if (nDim == 2){
        deltaprim[0] = Density_i - AverageDensity[val_marker][iSpan];
        deltaprim[1] = turboVelocity[0] - AverageTurboVelocity[val_marker][iSpan][0];
        deltaprim[2] = turboVelocity[1] - AverageTurboVelocity[val_marker][iSpan][1];
        deltaprim[3] = Pressure_i - AveragePressure[val_marker][iSpan];
      }
      else{
        deltaprim[0] = Density_i - AverageDensity[val_marker][iSpan];
        deltaprim[1] = turboVelocity[0] - AverageTurboVelocity[val_marker][iSpan][0];
        deltaprim[2] = turboVelocity[1] - AverageTurboVelocity[val_marker][iSpan][1];
        deltaprim[3] = turboVelocity[2] - AverageTurboVelocity[val_marker][iSpan][2];
        deltaprim[4] = Pressure_i - AveragePressure[val_marker][iSpan];
      }

      GetFluidModel()->SetTDState_Prho(AveragePressure[val_marker][iSpan], AverageDensity[val_marker][iSpan]);
      AverageSoundSpeed = GetFluidModel()->GetSoundSpeed();
      conv_numerics->GetCharJump(AverageSoundSpeed, AverageDensity[val_marker][iSpan], deltaprim, cj);


      pitch      = geometry->GetMaxAngularCoord(val_marker, iSpan) - geometry->GetMinAngularCoord(val_marker,iSpan);
      theta      = geometry->turbovertex[val_marker][iSpan][iVertex]->GetRelAngularCoord();

      switch(config->GetKind_Data_Giles(Marker_Tag))
      {

      //Done, generilize for 3D case
      //TODO(turbo), generilize for Inlet and Outlet in for backflow treatment

      case TOTAL_CONDITIONS_PT: case MIXING_IN:case TOTAL_CONDITIONS_PT_1D: case MIXING_IN_1D:
        if(config->GetSpatialFourier()){
          if (AvgMach <= 1.0){
            Beta_inf= I*complex<su2double>(sqrt(1.0 - AvgMach));
            c2js = complex<su2double>(0.0,0.0);
            c3js = complex<su2double>(0.0,0.0);
            for(k=0; k < 2*kend_max+1; k++){
              freq = k - kend_max;
              if(freq >= (long)(-kend) && freq <= (long)(kend) && AverageTurboMach[0] > config->GetAverageMachLimit()){
                TwoPiThetaFreq_Pitch = 2*PI_NUMBER*freq*theta/pitch;

                c2ks = -CkInflow[val_marker][iSpan][k]*complex<su2double>(Beta_inf + AverageTurboMach[1])/complex<su2double>( 1.0 + AverageTurboMach[0]);
                c3ks =  CkInflow[val_marker][iSpan][k]*complex<su2double>(Beta_inf + AverageTurboMach[1])/complex<su2double>( 1.0 + AverageTurboMach[0]);
                c3ks *= complex<su2double>(Beta_inf + AverageTurboMach[1])/complex<su2double>( 1.0 + AverageTurboMach[0]);
                c2js += c2ks*(complex<su2double>(cos(TwoPiThetaFreq_Pitch))+I*complex<su2double>(sin(TwoPiThetaFreq_Pitch)));
                c3js += c3ks*(complex<su2double>(cos(TwoPiThetaFreq_Pitch))+I*complex<su2double>(sin(TwoPiThetaFreq_Pitch)));
              }
              else{
                c2js += complex<su2double>(0.0,0.0);
                c3js += complex<su2double>(0.0,0.0);
              }
            }
            c2js_Re = c2js.real();
            c3js_Re = c3js.real();

            if (nDim == 2){
              dcjs[0] = 0.0     - cj[0];
              dcjs[1] = c2js_Re - cj[1];
              dcjs[2] = c3js_Re - cj[2];
            }else{
              dcjs[0] = 0.0     - cj[0];
              dcjs[1] = c2js_Re - cj[1];
              dcjs[2] = 0.0     - cj[2];
              dcjs[3] = c3js_Re - cj[3];
            }

          }else{
            if (AverageTurboVelocity[val_marker][iSpan][1] >= 0.0){
              Beta_inf2= -sqrt(AvgMach - 1.0);
            }else{
              Beta_inf2= sqrt(AvgMach-1.0);
            }
            if (nDim == 2){
              c2js_Re = -cj[3]*(Beta_inf2 + AverageTurboMach[1])/( 1.0 + AverageTurboMach[0]);
              c3js_Re = cj[3]*(Beta_inf2 + AverageTurboMach[1])/( 1.0 + AverageTurboMach[0]);
              c3js_Re *= (Beta_inf2 + AverageTurboMach[1])/( 1.0 + AverageTurboMach[0]);
            }else{
              c2js_Re = -cj[4]*(Beta_inf2 + AverageTurboMach[1])/( 1.0 + AverageTurboMach[0]);
              c3js_Re = cj[4]*(Beta_inf2 + AverageTurboMach[1])/( 1.0 + AverageTurboMach[0]);
              c3js_Re *= (Beta_inf2 + AverageTurboMach[1])/( 1.0 + AverageTurboMach[0]);
            }


            if (nDim == 2){
              dcjs[0] = 0.0     - cj[0];
              dcjs[1] = c2js_Re - cj[1];
              dcjs[2] = c3js_Re - cj[2];
            }else{
              dcjs[0] = 0.0     - cj[0];
              dcjs[1] = c2js_Re - cj[1];
              dcjs[2] = 0.0     - cj[2];
              dcjs[3] = c3js_Re - cj[3];
            }
          }
        }
        else{
          if (nDim == 2){
            dcjs[0] = 0.0;
            dcjs[1] = 0.0;
            dcjs[2] = 0.0;
          }else{
            dcjs[0] = 0.0;
            dcjs[1] = 0.0;
            dcjs[2] = 0.0;
            dcjs[3] = 0.0;
          }
        }
        /* --- Impose Inlet BC Reflecting--- */
        delta_c[0] = relfacAvg*c_avg[0] + relfacFou*dcjs[0];
        delta_c[1] = relfacAvg*c_avg[1] + relfacFou*dcjs[1];
        delta_c[2] = relfacAvg*c_avg[2] + relfacFou*dcjs[2];
        if (nDim == 2){
          delta_c[3] = cj[3];
        }else{
          delta_c[3] = relfacAvg*c_avg[3] + relfacFou*dcjs[3];
          delta_c[4] = cj[4];
        }
        break;


      case STATIC_PRESSURE:case STATIC_PRESSURE_1D:case MIXING_OUT:case RADIAL_EQUILIBRIUM:case MIXING_OUT_1D: case MASS_FLOW_OUTLET:

        /* --- implementation of Giles BC---*/
        if(config->GetSpatialFourier()){
          if (AvgMach > 1.0){
            /* --- supersonic Giles implementation ---*/
            if (AverageTurboVelocity[val_marker][iSpan][1] >= 0.0){
              GilesBeta= -sqrt(AvgMach - 1.0);

            }else{
              GilesBeta= sqrt(AvgMach - 1.0);
            }
            if(nDim == 2){
              cOutjs_Re= (2.0 * AverageTurboMach[0])/(GilesBeta - AverageTurboMach[1])*cj[1] - (GilesBeta + AverageTurboMach[1])/(GilesBeta - AverageTurboMach[1])*cj[2];
            }
            else{
              cOutjs_Re= (2.0 * AverageTurboMach[0])/(GilesBeta - AverageTurboMach[1])*cj[1] - (GilesBeta + AverageTurboMach[1])/(GilesBeta - AverageTurboMach[1])*cj[3];
            }
            if (nDim == 2){
              dcjs[3] = cOutjs_Re - cj[3];
            }
            else{
              dcjs[4] = cOutjs_Re - cj[4];
            }
          }else{

            /* --- subsonic Giles implementation ---*/
            Beta_inf= I*complex<su2double>(sqrt(1.0  - AvgMach));
            cOutjs  = complex<su2double>(0.0,0.0);
            for(k=0; k < 2*kend_max+1; k++){
              freq = k - kend_max;
              if(freq >= (long)(-kend) && freq <= (long)(kend) && AverageTurboMach[0] > config->GetAverageMachLimit()){
                TwoPiThetaFreq_Pitch = 2*PI_NUMBER*freq*theta/pitch;
                cOutks  = complex<su2double>(2.0 * AverageTurboMach[0])/complex<su2double>(Beta_inf - AverageTurboMach[1])*CkOutflow1[val_marker][iSpan][k];
                cOutks -= complex<su2double>(Beta_inf + AverageTurboMach[1])/complex<su2double>(Beta_inf - AverageTurboMach[1])*CkOutflow2[val_marker][iSpan][k];

                cOutjs += cOutks*(complex<su2double>(cos(TwoPiThetaFreq_Pitch)) + I*complex<su2double>(sin(TwoPiThetaFreq_Pitch)));
              }
              else{
                cOutjs +=complex<su2double>(0.0,0.0);
              }
            }
            cOutjs_Re = cOutjs.real();

            if (nDim == 2){
              dcjs[3] = cOutjs_Re - cj[3];
            }
            else{
              dcjs[4] = cOutjs_Re - cj[4];
            }
          }
        }
        else{
          if (nDim == 2){
            dcjs[3] = 0.0;
          }
          else{
            dcjs[4] = 0.0;
          }
        }
        /* --- Impose Outlet BC Non-Reflecting  --- */
        delta_c[0] = cj[0];
        delta_c[1] = cj[1];
        delta_c[2] = cj[2];
        if (nDim == 2){
          delta_c[3] = relfacAvg*c_avg[3] + relfacFou*dcjs[3];
        }
        else{
          delta_c[3] = cj[3];
          delta_c[4] = relfacAvg*c_avg[4] + relfacFou*dcjs[4];
        }


        /*--- Automatically impose supersonic autoflow ---*/
        if (abs(AverageTurboMach[0]) > 1.0000){
          delta_c[0] = 0.0;
          delta_c[1] = 0.0;
          delta_c[2] = 0.0;
          delta_c[2] = 0.0;
          if (nDim == 3)delta_c[4] = 0.0;
        }

        break;

      default:
        SU2_MPI::Error("Invalid Giles input!", CURRENT_FUNCTION);
        break;
      }

      /*--- Compute primitive jump from characteristic variables  ---*/
      for (iVar = 0; iVar < nVar; iVar++)
      {
        deltaprim[iVar]=0.0;
        for (jVar = 0; jVar < nVar; jVar++)
        {
          deltaprim[iVar] +=  R_Matrix[iVar][jVar]*delta_c[jVar];
        }
      }

      /*--- retrieve boundary variables ---*/
      Density_b = AverageDensity[val_marker][iSpan] + deltaprim[0];
      turboVelocity[0] = AverageTurboVelocity[val_marker][iSpan][0] + deltaprim[1];
      turboVelocity[1] = AverageTurboVelocity[val_marker][iSpan][1] + deltaprim[2];
      if(nDim == 2){
        Pressure_b = AveragePressure[val_marker][iSpan] + deltaprim[3];
      }
      else{
        turboVelocity[2] = AverageTurboVelocity[val_marker][iSpan][2] + deltaprim[3];
        Pressure_b = AveragePressure[val_marker][iSpan] + deltaprim[4];
      }


      ComputeBackVelocity(turboVelocity, turboNormal, Velocity_b, config->GetMarker_All_TurbomachineryFlag(val_marker), config->GetKind_TurboMachinery(iZone));
      Velocity2_b = 0.0;
      for (iDim = 0; iDim < nDim; iDim++) {
        Velocity2_b+= Velocity_b[iDim]*Velocity_b[iDim];
      }

      if(Pressure_b <= 0.0 || Density_b <= 0.0 ){
        Pressure_b = Pressure_i;
        Density_b = Density_i;
        Velocity2_b = 0.0;
        for (iDim = 0; iDim < nDim; iDim++) {
          Velocity_b[iDim] = Velocity_i[iDim];
          Velocity2_b+= Velocity_b[iDim]*Velocity_b[iDim];
        }
      }

      GetFluidModel()->SetTDState_Prho(Pressure_b, Density_b);
      Energy_b = GetFluidModel()->GetStaticEnergy() + 0.5*Velocity2_b;
      Temperature_b= GetFluidModel()->GetTemperature();
      Enthalpy_b = Energy_b + Pressure_b/Density_b;

      /*--- Primitive variables, using the derived quantities ---*/
      V_boundary[0] = Temperature_b;
      for (iDim = 0; iDim < nDim; iDim++)
        V_boundary[iDim+1] = Velocity_b[iDim];
      V_boundary[nDim+1] = Pressure_b;
      V_boundary[nDim+2] = Density_b;
      V_boundary[nDim+3] = Enthalpy_b;

      S_boundary[0]= GetFluidModel()->GetdPdrho_e();
      S_boundary[1]= GetFluidModel()->GetdPde_rho();



      /*--- Set various quantities in the solver class ---*/

      conv_numerics->SetPrimitive(V_domain, V_boundary);
      conv_numerics->SetSecondary(S_domain, S_boundary);


      if (dynamic_grid)
        conv_numerics->SetGridVel(geometry->nodes->GetGridVel(iPoint), geometry->nodes->GetGridVel(iPoint));

      /*--- Compute the residual using an upwind scheme ---*/

      auto residual = conv_numerics->ComputeResidual(config);

      /*--- Update residual value ---*/
      LinSysRes.AddBlock(iPoint, residual);

      /*--- Jacobian contribution for implicit integration ---*/
      if (implicit)
        Jacobian.AddBlock2Diag(iPoint, residual.jacobian_i);

      /*--- Viscous contribution ---*/

      if (viscous) {

        /*--- Set laminar and eddy viscosity at the infinity ---*/

        V_boundary[nDim+5] = GetFluidModel()->GetLaminarViscosity();
        V_boundary[nDim+6] = nodes->GetEddyViscosity(iPoint);
        V_boundary[nDim+7] = GetFluidModel()->GetThermalConductivity();
        V_boundary[nDim+8] = GetFluidModel()->GetCp();

        /*--- Set the normal vector and the coordinates ---*/

        visc_numerics->SetNormal(Normal);
        su2double Coord_Reflected[MAXNDIM];
        GeometryToolbox::PointPointReflect(nDim, geometry->nodes->GetCoord(Point_Normal),
                                                 geometry->nodes->GetCoord(iPoint), Coord_Reflected);
        visc_numerics->SetCoord(geometry->nodes->GetCoord(iPoint), Coord_Reflected);

        /*--- Primitive variables, and gradient ---*/

        visc_numerics->SetPrimitive(V_domain, V_boundary);
        visc_numerics->SetPrimVarGradient(nodes->GetGradient_Primitive(iPoint), nodes->GetGradient_Primitive(iPoint));


        /*--- Compute secondary thermodynamic properties (partial derivatives...) ---*/

        S_boundary[0]= GetFluidModel()->GetdPdrho_e();
        S_boundary[1]= GetFluidModel()->GetdPde_rho();

        S_boundary[2]= GetFluidModel()->GetdTdrho_e();
        S_boundary[3]= GetFluidModel()->GetdTde_rho();

        /*--- Compute secondary thermo-physical properties (partial derivatives...) ---*/

        S_boundary[4]= GetFluidModel()->Getdmudrho_T();
        S_boundary[5]= GetFluidModel()->GetdmudT_rho();

        S_boundary[6]= GetFluidModel()->Getdktdrho_T();
        S_boundary[7]= GetFluidModel()->GetdktdT_rho();

        visc_numerics->SetSecondary(S_domain, S_boundary);

        /*--- Turbulent kinetic energy ---*/

        if (config->GetKind_Turb_Model() == TURB_MODEL::SST)
          visc_numerics->SetTurbKineticEnergy(solver_container[TURB_SOL]->GetNodes()->GetSolution(iPoint,0),
                                              solver_container[TURB_SOL]->GetNodes()->GetSolution(iPoint,0));

        /*--- Compute and update residual ---*/

        auto residual = visc_numerics->ComputeResidual(config);
        LinSysRes.SubtractBlock(iPoint, residual);

        /*--- Jacobian contribution for implicit integration ---*/

        if (implicit)
          Jacobian.SubtractBlock2Diag(iPoint, residual.jacobian_i);

      }
      /*--- Store number of Newton iterations at BC ---*/
      if(config->GetKind_FluidModel() == DATADRIVEN_FLUID)
        nodes->SetNewtonSolverIterations(iPoint, GetFluidModel()->GetnIter_Newton());

    }
    END_SU2_OMP_FOR
  }

  /*--- Free locally allocated memory ---*/
  delete [] Normal;

  delete [] Velocity_b;
  delete [] Velocity_i;

  delete [] S_boundary;
  delete [] delta_c;
  delete [] deltaprim;
  delete [] cj;
  for (iVar = 0; iVar < nVar; iVar++)
  {
    delete [] R_Matrix[iVar];
  }
  for (iVar = 0; iVar < nVar-1; iVar++)
  {
    delete [] R_c_inv[iVar];
    delete [] R_c[iVar];
  }
  delete [] R_Matrix;
  delete [] R_c;
  delete [] R_c_inv;
  delete [] R;
  delete [] c_avg;
  delete [] dcjs;

  delete [] AverageTurboMach;
  delete [] UnitNormal;
  delete [] turboNormal;
  delete [] turboVelocity;
}

void CEulerSolver::BC_Inlet(CGeometry *geometry, CSolver **solver_container,
                            CNumerics *conv_numerics, CNumerics *visc_numerics,
                            CConfig *config, unsigned short val_marker) {
  unsigned short iDim;
  unsigned long iVertex, iPoint;
  su2double P_Total, T_Total, Velocity[MAXNDIM], Velocity2, H_Total, Temperature, Riemann, Pressure, Density, Energy,
      Cp, Flow_Dir[MAXNDIM], Mach2, SoundSpeed2, SoundSpeed_Total2, Vel_Mag, alpha, aa, bb, cc, dd, Area,
      UnitNormal[MAXNDIM], Normal[MAXNDIM];
  su2double *V_inlet, *V_domain, *S_inlet, *S_domain;

  const bool implicit = (config->GetKind_TimeIntScheme() == EULER_IMPLICIT);
  const auto Kind_Inlet = config->GetKind_Inlet();
  const auto Marker_Tag = config->GetMarker_All_TagBound(val_marker);
  const bool tkeNeeded = (config->GetKind_Turb_Model() == TURB_MODEL::SST);

  /*--- Loop over all the vertices on this boundary marker ---*/

  SU2_OMP_FOR_DYN(OMP_MIN_SIZE)
  for (iVertex = 0; iVertex < geometry->nVertex[val_marker]; iVertex++) {

    /*--- Allocate the value at the inlet ---*/

    V_inlet = GetCharacPrimVar(val_marker, iVertex);

    iPoint = geometry->vertex[val_marker][iVertex]->GetNode();

    /*--- Check if the node belongs to the domain (i.e., not a halo node) ---*/

    if (geometry->nodes->GetDomain(iPoint)) {

      /*--- Normal vector for this vertex (negate for outward convention) ---*/

      geometry->vertex[val_marker][iVertex]->GetNormal(Normal);
      for (iDim = 0; iDim < nDim; iDim++) Normal[iDim] = -Normal[iDim];
      conv_numerics->SetNormal(Normal);

      Area = GeometryToolbox::Norm(nDim, Normal);
      for (iDim = 0; iDim < nDim; iDim++)
        UnitNormal[iDim] = Normal[iDim]/Area;

      /*--- Retrieve solution at this boundary node ---*/

      V_domain = nodes->GetPrimitive(iPoint);

      /*--- Obtain fluid model for computing fluid properties at the inlet boundary. ---*/
      CFluidModel* FluidModel = solver_container[FLOW_SOL]->GetFluidModel();

      const su2double* Scalar_Domain = nullptr;
      if (config->GetKind_Species_Model() != SPECIES_MODEL::NONE) {
        Scalar_Domain = solver_container[SPECIES_SOL]->GetNodes()->GetSolution(iPoint);
      }
      FluidModel->SetTDState_Prho(V_domain[nDim + 1], V_domain[nDim + 2], Scalar_Domain);
      nodes->SetSecondaryVar(iVertex, GetFluidModel());
      S_domain = nodes->GetSecondary(iVertex);

      /*--- Build the fictitious intlet state based on characteristics ---*/


      /*--- Subsonic inflow: there is one outgoing characteristic (u-c),
         therefore we can specify all but one state variable at the inlet.
         The outgoing Riemann invariant provides the final piece of info.
         Adapted from an original implementation in the Stanford University
         multi-block (SUmb) solver in the routine bcSubsonicInflow.f90
         written by Edwin van der Weide, last modified 04-20-2009. ---*/

      switch (Kind_Inlet) {

        /*--- Total properties have been specified at the inlet. ---*/

        case INLET_TYPE::TOTAL_CONDITIONS: {

          /*--- Retrieve the specified total conditions for this inlet. ---*/

          P_Total  = Inlet_Ptotal[val_marker][iVertex];
          T_Total  = Inlet_Ttotal[val_marker][iVertex];
          const su2double* dir = Inlet_FlowDir[val_marker][iVertex];
          const su2double mag = GeometryToolbox::Norm(nDim, dir);
          for (iDim = 0; iDim < nDim; iDim++) {
            Flow_Dir[iDim] = dir[iDim] / mag;
          }

          /*--- Non-dim. the inputs if necessary. ---*/

          P_Total /= config->GetPressure_Ref();
          T_Total /= config->GetTemperature_Ref();

          /*--- Store primitives and set some variables for clarity. ---*/

          Density = V_domain[nDim+2];
          Velocity2 = 0.0;
          for (iDim = 0; iDim < nDim; iDim++) {
            Velocity[iDim] = V_domain[iDim+1];
            Velocity2 += Velocity[iDim]*Velocity[iDim];
          }
          Energy      = V_domain[nDim+3] - V_domain[nDim+1]/V_domain[nDim+2];
          Pressure    = V_domain[nDim+1];
          Cp          = V_domain[nDim+8];
          Gamma       = V_domain[nDim+9];
          Gamma_Minus_One = Gamma -1.0;
          const su2double Gas_Constant = Gamma_Minus_One * Cp / Gamma;
          H_Total     = (Gamma*Gas_Constant/Gamma_Minus_One)*T_Total;
          SoundSpeed2 = Gamma*Pressure/Density;

          /*--- Compute the acoustic Riemann invariant that is extrapolated
             from the domain interior. ---*/

          Riemann   = 2.0*sqrt(SoundSpeed2)/Gamma_Minus_One;
          for (iDim = 0; iDim < nDim; iDim++)
            Riemann += Velocity[iDim]*UnitNormal[iDim];

          /*--- Total speed of sound ---*/

          SoundSpeed_Total2 = Gamma_Minus_One*(H_Total - (Energy + Pressure/Density)+0.5*Velocity2) + SoundSpeed2;

          /*--- Dot product of normal and flow direction. This should
             be negative due to outward facing boundary normal convention. ---*/

          alpha = 0.0;
          for (iDim = 0; iDim < nDim; iDim++)
            alpha += UnitNormal[iDim]*Flow_Dir[iDim];

          /*--- Coefficients in the quadratic equation for the velocity ---*/

          aa =  1.0 + 0.5*Gamma_Minus_One*alpha*alpha;
          bb = -1.0*Gamma_Minus_One*alpha*Riemann;
          cc =  0.5*Gamma_Minus_One*Riemann*Riemann
              -2.0*SoundSpeed_Total2/Gamma_Minus_One;

          /*--- Solve quadratic equation for velocity magnitude. Value must
             be positive, so the choice of root is clear. ---*/

          dd = bb*bb - 4.0*aa*cc;
          dd = sqrt(max(0.0, dd));
          Vel_Mag   = (-bb + dd)/(2.0*aa);
          Vel_Mag   = max(0.0, Vel_Mag);
          Velocity2 = Vel_Mag*Vel_Mag;

          /*--- Compute speed of sound from total speed of sound eqn. ---*/

          SoundSpeed2 = SoundSpeed_Total2 - 0.5*Gamma_Minus_One*Velocity2;

          /*--- Mach squared (cut between 0-1), use to adapt velocity ---*/

          Mach2 = Velocity2/SoundSpeed2;
          Mach2 = min(1.0, Mach2);
          Velocity2   = Mach2*SoundSpeed2;
          Vel_Mag     = sqrt(Velocity2);
          SoundSpeed2 = SoundSpeed_Total2 - 0.5*Gamma_Minus_One*Velocity2;

          /*--- Compute new velocity vector at the inlet ---*/

          for (iDim = 0; iDim < nDim; iDim++)
            Velocity[iDim] = Vel_Mag*Flow_Dir[iDim];

          /*--- Static temperature from the speed of sound relation ---*/

          Temperature = SoundSpeed2/(Gamma*Gas_Constant);

          /*--- Static pressure using isentropic relation at a point ---*/

          Pressure = P_Total*pow((Temperature/T_Total), Gamma/Gamma_Minus_One);

          /*--- Density at the inlet from the gas law ---*/

          Density = Pressure/(Gas_Constant*Temperature);

          /*--- Using pressure, density, & velocity, compute the energy ---*/

          Energy = Pressure/(Density*Gamma_Minus_One) + 0.5*Velocity2;
          if (tkeNeeded) {
            const su2double* Turb_Properties = config->GetInlet_TurbVal(config->GetMarker_All_TagBound(val_marker));
            const su2double Intensity = Turb_Properties[0];
            const su2double VelMag2 = GeometryToolbox::SquaredNorm(nDim, Velocity);
            const su2double Tke = 3.0 / 2.0 * (VelMag2 * pow(Intensity, 2));
            Energy += Tke;
          }

          /*--- Primitive variables, using the derived quantities ---*/

          V_inlet[0] = Temperature;
          for (iDim = 0; iDim < nDim; iDim++)
            V_inlet[iDim+1] = Velocity[iDim];
          V_inlet[nDim+1] = Pressure;
          V_inlet[nDim+2] = Density;
          V_inlet[nDim+3] = Energy + Pressure/Density;
          V_inlet[nDim+8] = Cp;
          V_inlet[nDim+9] = Gamma;
          FluidModel->SetTDState_Prho(Pressure, Density, Scalar_Domain);
          nodes->SetSecondaryVar(iVertex, GetFluidModel());
          S_inlet = nodes->GetSecondary(iVertex);

          break;
        }
        /*--- Mass flow has been specified at the inlet. ---*/

        case INLET_TYPE::MASS_FLOW: {

          /*--- Retrieve the specified mass flow for the inlet. ---*/

          Density  = Inlet_Ttotal[val_marker][iVertex];
          Vel_Mag  = Inlet_Ptotal[val_marker][iVertex];
          const su2double* dir = Inlet_FlowDir[val_marker][iVertex];
          const su2double mag = GeometryToolbox::Norm(nDim, dir);
          for (iDim = 0; iDim < nDim; iDim++) {
            Flow_Dir[iDim] = dir[iDim] / mag;
          }

          /*--- Non-dim. the inputs if necessary. ---*/

          Density /= config->GetDensity_Ref();
          Vel_Mag /= config->GetVelocity_Ref();

          /*--- Get primitives from current inlet state. ---*/

          for (iDim = 0; iDim < nDim; iDim++)
            Velocity[iDim] = nodes->GetVelocity(iPoint,iDim);
          Pressure    = nodes->GetPressure(iPoint);
          Cp = nodes->GetSpecificHeatCp(iPoint);
          Gamma = nodes->GetGamma(iPoint);
          Gamma_Minus_One = Gamma - 1.0;
          const su2double Two_Gamma_M1 = 2.0 / Gamma_Minus_One;
          const su2double Gas_Constant = Gamma_Minus_One * Cp / Gamma;
          SoundSpeed2 = Gamma*Pressure/V_domain[nDim+2];  

          /*--- Compute the acoustic Riemann invariant that is extrapolated
             from the domain interior. ---*/

          Riemann = Two_Gamma_M1*sqrt(SoundSpeed2);
          for (iDim = 0; iDim < nDim; iDim++)
            Riemann += Velocity[iDim]*UnitNormal[iDim];

          /*--- Speed of sound squared for fictitious inlet state ---*/

          SoundSpeed2 = Riemann;
          for (iDim = 0; iDim < nDim; iDim++)
            SoundSpeed2 -= Vel_Mag*Flow_Dir[iDim]*UnitNormal[iDim];

          SoundSpeed2 = max(0.0,0.5*Gamma_Minus_One*SoundSpeed2);
          SoundSpeed2 = SoundSpeed2*SoundSpeed2;

          /*--- Pressure for the fictitious inlet state ---*/

          Pressure = SoundSpeed2*Density/Gamma;

          /*--- Energy for the fictitious inlet state ---*/

          Energy = Pressure/(Density*Gamma_Minus_One) + 0.5*Vel_Mag*Vel_Mag;
          if (tkeNeeded) {
            const su2double* Turb_Properties = config->GetInlet_TurbVal(config->GetMarker_All_TagBound(val_marker));
            const su2double Intensity = Turb_Properties[0];
            const su2double VelMag2 = GeometryToolbox::SquaredNorm(nDim, Velocity);
            const su2double Tke = 3.0 / 2.0 * (VelMag2 * pow(Intensity, 2));
            Energy += Tke;
          }

          /*--- Primitive variables, using the derived quantities ---*/

          V_inlet[0] = Pressure / ( Gas_Constant * Density);
          for (iDim = 0; iDim < nDim; iDim++)
            V_inlet[iDim+1] = Vel_Mag*Flow_Dir[iDim];
          V_inlet[nDim+1] = Pressure;
          V_inlet[nDim+2] = Density;
          V_inlet[nDim+3] = Energy + Pressure/Density;
          V_inlet[nDim+8] = Cp;
          V_inlet[nDim+9] = Gamma;
          FluidModel->SetTDState_Prho(Pressure, Density, Scalar_Domain);
          nodes->SetSecondaryVar(iVertex, GetFluidModel());
          S_inlet = nodes->GetSecondary(iVertex);

          break;
        }
        default:
          SU2_MPI::Error("Unsupported INLET_TYPE.", CURRENT_FUNCTION);
          break;
      }

      /*--- Set transport properties at the inlet ---*/
      
      V_inlet[prim_idx.CpTotal()] = FluidModel->GetCp();
      V_inlet[prim_idx.Gamma()]= FluidModel->GetGamma();
      V_inlet[prim_idx.SoundSpeed()]= FluidModel->GetSoundSpeed();
      V_inlet[prim_idx.LaminarViscosity()] = FluidModel->GetLaminarViscosity();
      V_inlet[prim_idx.EddyViscosity()] = nodes->GetEddyViscosity(iPoint);
      V_inlet[prim_idx.ThermalConductivity()] = FluidModel->GetThermalConductivity();

      /*--- Set various quantities in the solver class ---*/

      conv_numerics->SetPrimitive(V_domain, V_inlet);
      conv_numerics->SetSecondary(S_domain, S_inlet);

      if (dynamic_grid)
        conv_numerics->SetGridVel(geometry->nodes->GetGridVel(iPoint), geometry->nodes->GetGridVel(iPoint));

      /*--- Compute the residual using an upwind scheme ---*/

      auto residual = conv_numerics->ComputeResidual(config);

      /*--- Update residual value ---*/

      LinSysRes.AddBlock(iPoint, residual);

      /*--- Jacobian contribution for implicit integration ---*/

      if (implicit)
        Jacobian.AddBlock2Diag(iPoint, residual.jacobian_i);

//      /*--- Viscous contribution, commented out because serious convergence problems ---*/
//
//      if (viscous) {
//
//        /*--- Set laminar and eddy viscosity at the infinity ---*/
//
//        V_inlet[nDim+5] = nodes->GetLaminarViscosity(iPoint);
//        V_inlet[nDim+6] = nodes->GetEddyViscosity(iPoint);
//
//        /*--- Set the normal vector and the coordinates ---*/
//
//        visc_numerics->SetNormal(Normal);
//        su2double Coord_Reflected[MAXNDIM];
//        GeometryToolbox::PointPointReflect(nDim, geometry->nodes->GetCoord(Point_Normal),
//                                                 geometry->nodes->GetCoord(iPoint), Coord_Reflected);
//        visc_numerics->SetCoord(geometry->nodes->GetCoord(iPoint), Coord_Reflected);
//
//        /*--- Primitive variables, and gradient ---*/
//
//        visc_numerics->SetPrimitive(V_domain, V_inlet);
//        visc_numerics->SetPrimVarGradient(nodes->GetGradient_Primitive(iPoint), nodes->GetGradient_Primitive(iPoint));
//
//        /*--- Turbulent kinetic energy ---*/
//
//        if (config->GetKind_Turb_Model() == TURB_MODEL::SST)
//          visc_numerics->SetTurbKineticEnergy(solver_container[TURB_SOL]->GetNodes()->GetSolution(iPoint,0),
//                                              solver_container[TURB_SOL]->GetNodes()->GetSolution(iPoint,0));
//
//        /*--- Compute and update residual ---*/
//
//        auto residual = visc_numerics->ComputeResidual(config);
//        LinSysRes.SubtractBlock(iPoint, residual);
//
//        /*--- Jacobian contribution for implicit integration ---*/
//
//        if (implicit)
//          Jacobian.SubtractBlock2Diag(iPoint, residual.jacobian_i);
//
//      }

    }
  }
  END_SU2_OMP_FOR

}

void CEulerSolver::BC_Outlet(CGeometry *geometry, CSolver **solver_container,
                             CNumerics *conv_numerics, CNumerics *visc_numerics,
                             CConfig *config, unsigned short val_marker) {
  unsigned short iVar, iDim;
  unsigned long iVertex, iPoint;
  su2double Pressure, P_Exit, Velocity[3],
  Velocity2, Entropy, Density, Energy, Gas_Constant, Riemann, Vn, SoundSpeed, Mach_Exit, Vn_Exit,
  Area, UnitNormal[3];
  su2double *V_outlet, *V_domain, *S_domain, *S_outlet;

  bool implicit           = (config->GetKind_TimeIntScheme() == EULER_IMPLICIT);
  string Marker_Tag       = config->GetMarker_All_TagBound(val_marker);
  bool gravity = (config->GetGravityForce());
  bool tkeNeeded = (config->GetKind_Turb_Model() == TURB_MODEL::SST);

  auto *Normal = new su2double[nDim];

  /*--- Loop over all the vertices on this boundary marker ---*/

  SU2_OMP_FOR_DYN(OMP_MIN_SIZE)
  for (iVertex = 0; iVertex < geometry->nVertex[val_marker]; iVertex++) {

    /*--- Allocate the value at the outlet ---*/
    V_outlet = GetCharacPrimVar(val_marker, iVertex);

    iPoint = geometry->vertex[val_marker][iVertex]->GetNode();

    /*--- Check if the node belongs to the domain (i.e., not a halo node) ---*/
    if (geometry->nodes->GetDomain(iPoint)) {

      /*--- Normal vector for this vertex (negate for outward convention) ---*/
      geometry->vertex[val_marker][iVertex]->GetNormal(Normal);
      for (iDim = 0; iDim < nDim; iDim++) Normal[iDim] = -Normal[iDim];
      conv_numerics->SetNormal(Normal);

      Area = GeometryToolbox::Norm(nDim, Normal);
      for (iDim = 0; iDim < nDim; iDim++)
        UnitNormal[iDim] = Normal[iDim]/Area;

      /*--- Current solution at this boundary node ---*/
      V_domain = nodes->GetPrimitive(iPoint);

      /*--- Obtain fluid model for computing the computing fluid properties at the inlet boundary. ---*/
      CFluidModel* FluidModel = solver_container[FLOW_SOL]->GetFluidModel();

      const su2double* Scalar_Outlet = nullptr;
      if (config->GetKind_Species_Model() != SPECIES_MODEL::NONE) {
        Scalar_Outlet = solver_container[SPECIES_SOL]->GetNodes()->GetSolution(iPoint);
      }
      FluidModel->SetTDState_Prho(V_domain[nDim + 1], V_domain[nDim + 2], Scalar_Outlet);
      nodes->SetSecondaryVar(iVertex, GetFluidModel());
      S_domain = nodes->GetSecondary(iVertex);

      /*--- Build the fictitious inlet state based on characteristics ---*/

      /*--- Retrieve the specified back pressure for this outlet. ---*/
      if (gravity) P_Exit = config->GetOutlet_Pressure(Marker_Tag) - geometry->nodes->GetCoord(iPoint, nDim-1)*STANDARD_GRAVITY;
      else P_Exit = config->GetOutlet_Pressure(Marker_Tag);

      /*--- Non-dim. the inputs if necessary. ---*/
      P_Exit = P_Exit/config->GetPressure_Ref();

      /*--- Check whether the flow is supersonic at the exit. The type
         of boundary update depends on this. ---*/
      Density = V_domain[nDim+2];
      Velocity2 = 0.0; Vn = 0.0;
      for (iDim = 0; iDim < nDim; iDim++) {
        Velocity[iDim] = V_domain[iDim+1];
        Velocity2 += Velocity[iDim]*Velocity[iDim];
        Vn += Velocity[iDim]*UnitNormal[iDim];
      }
      Gamma = V_domain[nDim+9];
      Gamma_Minus_One = Gamma - 1.0;
      Gas_Constant = Gamma_Minus_One * V_domain[nDim+8] / Gamma;
      Pressure   = V_domain[nDim+1];
      SoundSpeed = sqrt(Gamma*Pressure/Density);
      Mach_Exit  = sqrt(Velocity2)/SoundSpeed;

      if (Mach_Exit >= 1.0) {

        /*--- Supersonic exit flow: there are no incoming characteristics,
           so no boundary condition is necessary. Set outlet state to current
           state so that upwinding handles the direction of propagation. ---*/
        for (iVar = 0; iVar < nPrimVar; iVar++) V_outlet[iVar] = V_domain[iVar];
        S_outlet = S_domain;

      } else {

        /*--- Subsonic exit flow: there is one incoming characteristic,
           therefore one variable can be specified (back pressure) and is used
           to update the conservative variables. Compute the entropy and the
           acoustic Riemann variable. These invariants, as well as the
           tangential velocity components, are extrapolated. Adapted from an
           original implementation in the Stanford University multi-block
           (SUmb) solver in the routine bcSubsonicOutflow.f90 by Edwin van
           der Weide, last modified 09-10-2007. ---*/

        Entropy = Pressure*pow(1.0/Density, Gamma);
        Riemann = Vn + 2.0*SoundSpeed/Gamma_Minus_One;

        /*--- Compute the new fictious state at the outlet ---*/
        Density    = pow(P_Exit/Entropy,1.0/Gamma);
        Pressure   = P_Exit;
        FluidModel->SetTDState_Prho(Pressure, Density, Scalar_Outlet);
        SoundSpeed = FluidModel->GetSoundSpeed();
        Gamma_Minus_One = FluidModel->GetGamma() - 1.0;
        Vn_Exit    = Riemann - 2.0*SoundSpeed/Gamma_Minus_One;
        Velocity2  = 0.0;
        for (iDim = 0; iDim < nDim; iDim++) {
          Velocity[iDim] = Velocity[iDim] + (Vn_Exit-Vn)*UnitNormal[iDim];
          Velocity2 += Velocity[iDim]*Velocity[iDim];
        }
        Energy = P_Exit/(Density*Gamma_Minus_One) + 0.5*Velocity2;
        if (tkeNeeded) {
          const su2double Tke = solver_container[TURB_SOL]->GetNodes()->GetSolution(iPoint,0);
          Energy += Tke;
        }

        /*--- Conservative variables, using the derived quantities ---*/
        V_outlet[0] = Pressure / ( Gas_Constant * Density);
        for (iDim = 0; iDim < nDim; iDim++)
          V_outlet[iDim+1] = Velocity[iDim];
        V_outlet[nDim+1] = Pressure;
        V_outlet[nDim+2] = Density;
        V_outlet[nDim+3] = Energy + Pressure/Density;
        nodes->SetSecondaryVar(iVertex, GetFluidModel());
        S_outlet = nodes->GetSecondary(iVertex);

      }

      /*--- Set transport properties at the inlet ---*/
      
      V_outlet[prim_idx.CpTotal()] = FluidModel->GetCp();
      V_outlet[prim_idx.Gamma()]= FluidModel->GetGamma();
      V_outlet[prim_idx.SoundSpeed()]= FluidModel->GetSoundSpeed();
      V_outlet[prim_idx.LaminarViscosity()] = FluidModel->GetLaminarViscosity();
      V_outlet[prim_idx.EddyViscosity()] = nodes->GetEddyViscosity(iPoint);
      V_outlet[prim_idx.ThermalConductivity()] = FluidModel->GetThermalConductivity();

      /*--- Set various quantities in the solver class ---*/
      conv_numerics->SetPrimitive(V_domain, V_outlet);
      conv_numerics->SetSecondary(S_domain, S_outlet);

      if (dynamic_grid)
        conv_numerics->SetGridVel(geometry->nodes->GetGridVel(iPoint), geometry->nodes->GetGridVel(iPoint));

      /*--- Compute the residual using an upwind scheme ---*/

      auto residual = conv_numerics->ComputeResidual(config);

      /*--- Add Residuals and Jacobians ---*/

      LinSysRes.AddBlock(iPoint, residual);
      if (implicit)
        Jacobian.AddBlock2Diag(iPoint, residual.jacobian_i);

//      /*--- Viscous contribution, commented out because serious convergence problems  ---*/
//
//      if (viscous) {
//
//        /*--- Set laminar and eddy viscosity at the infinity ---*/
//
//        V_outlet[nDim+5] = nodes->GetLaminarViscosity(iPoint);
//        V_outlet[nDim+6] = nodes->GetEddyViscosity(iPoint);
//
//        /*--- Set the normal vector and the coordinates ---*/
//
//        visc_numerics->SetNormal(Normal);
//        su2double Coord_Reflected[MAXNDIM];
//        GeometryToolbox::PointPointReflect(nDim, geometry->nodes->GetCoord(Point_Normal),
//                                                 geometry->nodes->GetCoord(iPoint), Coord_Reflected);
//        visc_numerics->SetCoord(geometry->nodes->GetCoord(iPoint), Coord_Reflected);
//
//        /*--- Primitive variables, and gradient ---*/
//
//        visc_numerics->SetPrimitive(V_domain, V_outlet);
//        visc_numerics->SetPrimVarGradient(nodes->GetGradient_Primitive(iPoint), nodes->GetGradient_Primitive(iPoint));
//
//        /*--- Turbulent kinetic energy ---*/
//
//        if (config->GetKind_Turb_Model() == TURB_MODEL::SST)
//          visc_numerics->SetTurbKineticEnergy(solver_container[TURB_SOL]->GetNodes()->GetSolution(iPoint,0),
//                                              solver_container[TURB_SOL]->GetNodes()->GetSolution(iPoint,0));
//
//        /*--- Compute and update residual ---*/
//
//        auto residual = visc_numerics->ComputeResidual(config);
//        LinSysRes.SubtractBlock(iPoint, residual);
//
//        /*--- Jacobian contribution for implicit integration ---*/
//
//        if (implicit)
//         Jacobian.SubtractBlock2Diag(iPoint, residual.acobian_i);
//
//      }

    }
  }
  END_SU2_OMP_FOR

  /*--- Free locally allocated memory ---*/
  delete [] Normal;

}

void CEulerSolver::BC_Supersonic_Inlet(CGeometry *geometry, CSolver **solver_container,
                                       CNumerics *conv_numerics, CNumerics *visc_numerics,
                                       CConfig *config, unsigned short val_marker) {
  const bool implicit = (config->GetKind_TimeIntScheme() == EULER_IMPLICIT);
  const auto Marker_Tag = config->GetMarker_All_TagBound(val_marker);
  const bool tkeNeeded = (config->GetKind_Turb_Model() == TURB_MODEL::SST);

  /*--- Supersonic inlet flow: there are no outgoing characteristics,
   so all flow variables can be imposed at the inlet.
   First, retrieve the specified values for the primitive variables. ---*/

  const su2double Temperature = config->GetInlet_Temperature(Marker_Tag) / config->GetTemperature_Ref();
  const su2double Pressure = config->GetInlet_Pressure(Marker_Tag) / config->GetPressure_Ref();
  const auto* Vel = config->GetInlet_Velocity(Marker_Tag);

  su2double Velocity[MAXNDIM] = {0.0};
  for (unsigned short iDim = 0; iDim < nDim; iDim++)
    Velocity[iDim] = Vel[iDim] / config->GetVelocity_Ref();

  /*--- Obtain fluid model for computing fluid properties at the inlet boundary. ---*/
  CFluidModel* FluidModel = solver_container[FLOW_SOL]->GetFluidModel();

  const su2double* Scalar_Inlet = nullptr;
  if (config->GetKind_Species_Model() != SPECIES_MODEL::NONE) {
    Scalar_Inlet = config->GetInlet_SpeciesVal(config->GetMarker_All_TagBound(val_marker));
  }
  FluidModel->SetTDState_Prho(Pressure, Temperature, Scalar_Inlet);
  const su2double Cp = FluidModel->GetCp();
  const su2double Gamma = FluidModel->GetGamma();
  const su2double Gamma_Minus_One = Gamma - 1.0;
  const su2double Gas_Constant = Gamma_Minus_One * Cp / Gamma;

  /*--- Density at the inlet from the gas law ---*/

  const su2double Density = Pressure / (Gas_Constant * Temperature);

  /*--- Compute the energy from the specified state ---*/

  const su2double Velocity2 = GeometryToolbox::SquaredNorm(int(MAXNDIM), Velocity);
  su2double Energy = FluidModel->GetStaticEnergy() + 0.5 * Velocity2;
  if (tkeNeeded) {
    const su2double* Turb_Properties = config->GetInlet_TurbVal(config->GetMarker_All_TagBound(val_marker));
    const su2double Intensity = Turb_Properties[0];
    const su2double VelMag2 = GeometryToolbox::SquaredNorm(nDim, Velocity);
    const su2double Tke = 3.0 / 2.0 * (VelMag2 * pow(Intensity, 2));
    Energy += Tke;
  }

  /*--- Loop over all the vertices on this boundary marker ---*/

  SU2_OMP_FOR_DYN(OMP_MIN_SIZE)
  for (auto iVertex = 0ul; iVertex < geometry->nVertex[val_marker]; iVertex++) {
    const auto iPoint = geometry->vertex[val_marker][iVertex]->GetNode();

    if (!geometry->nodes->GetDomain(iPoint)) continue;

    /*--- Retrieve the inlet profile, note that total conditions are reused as static. ---*/

    const su2double Temperature = Inlet_Ttotal[val_marker][iVertex] / config->GetTemperature_Ref();
    const su2double Pressure = Inlet_Ptotal[val_marker][iVertex] / config->GetPressure_Ref();
    su2double Velocity[MAXNDIM] = {0.0};
    for (unsigned short iDim = 0; iDim < nDim; iDim++) {
      Velocity[iDim] = Inlet_FlowDir[val_marker][iVertex][iDim] / config->GetVelocity_Ref();
    }

    /*--- Density at the inlet from the gas law. ---*/

    const su2double Density = Pressure / (Gas_Constant * Temperature);

    /*--- Compute the energy from the specified state. ---*/

    const su2double Velocity2 = GeometryToolbox::SquaredNorm(int(MAXNDIM), Velocity);
    su2double Energy = Pressure / (Density * Gamma_Minus_One) + 0.5 * Velocity2;
    if (tkeNeeded) Energy += GetTke_Inf();

    /*--- Primitive variables, using the derived quantities. ---*/

    auto* V_inlet = GetCharacPrimVar(val_marker, iVertex);

    /*--- Current solution at this boundary node ---*/

    auto* V_domain = nodes->GetPrimitive(iPoint);
    auto* S_domain = nodes->GetSecondary(iPoint);

    /*--- Primitive variables, using the derived quantities ---*/

    V_inlet[prim_idx.Temperature()] = Temperature;
    V_inlet[prim_idx.Pressure()] = Pressure;
    V_inlet[prim_idx.Density()] = Density;
    V_inlet[prim_idx.Enthalpy()] = Energy + Pressure / Density;
    V_inlet[prim_idx.CpTotal()] = Cp ;
    V_inlet[prim_idx.Gamma()] = Gamma ;
    for (unsigned short iDim = 0; iDim < nDim; iDim++)
      V_inlet[iDim+prim_idx.Velocity()] = Velocity[iDim];
    nodes->SetSecondaryVar(iVertex, GetFluidModel());
    auto* S_inlet = nodes->GetSecondary(iPoint);

    if (geometry->nodes->GetViscousBoundary(iPoint)) {
      /*--- match the velocity and pressure for the viscous wall---*/

      for (unsigned iDim = 0; iDim < nDim; iDim++)
        V_inlet[iDim + prim_idx.Velocity()] = nodes->GetVelocity(iPoint, iDim);

      /*--- pressure obtained from interior ---*/

      V_inlet[prim_idx.Pressure()] = nodes->GetPressure(iPoint);
      V_inlet[prim_idx.Temperature()] = nodes->GetTemperature(iPoint);
      V_inlet[prim_idx.Density()] = nodes->GetDensity(iPoint);
      V_inlet[prim_idx.Enthalpy()] = nodes->GetEnthalpy(iPoint);
    }

    /*--- Normal vector for this vertex (negate for outward convention). ---*/

    su2double Normal[MAXNDIM] = {0.0};
    geometry->vertex[val_marker][iVertex]->GetNormal(Normal);
    for (unsigned short iDim = 0; iDim < nDim; iDim++) Normal[iDim] = -Normal[iDim];

    /*--- Set various quantities in the solver class. ---*/

    conv_numerics->SetNormal(Normal);
    conv_numerics->SetPrimitive(V_domain, V_inlet);
    conv_numerics->SetSecondary(S_domain, S_inlet);

    if (dynamic_grid)
      conv_numerics->SetGridVel(geometry->nodes->GetGridVel(iPoint),
                                geometry->nodes->GetGridVel(iPoint));

    /*--- Compute the residual using an upwind scheme. ---*/

    auto residual = conv_numerics->ComputeResidual(config);

    LinSysRes.AddBlock(iPoint, residual);

    /*--- Jacobian contribution for implicit integration. ---*/

    if (implicit)
      Jacobian.AddBlock2Diag(iPoint, residual.jacobian_i);

    /*--- Viscous contribution, omited to improve convergence. ---*/

  }
  END_SU2_OMP_FOR

}

void CEulerSolver::BC_Supersonic_Outlet(CGeometry *geometry, CSolver **solver_container,
                                        CNumerics *conv_numerics, CNumerics *visc_numerics,
                                        CConfig *config, unsigned short val_marker) {
  unsigned short iDim;
  unsigned long iVertex, iPoint;
  su2double *V_outlet, *V_domain, *S_domain;

  bool implicit = (config->GetKind_TimeIntScheme() == EULER_IMPLICIT);
  string Marker_Tag = config->GetMarker_All_TagBound(val_marker);

  auto *Normal = new su2double[nDim];

  /*--- Supersonic outlet flow: there are no ingoing characteristics,
   so all flow variables can should be interpolated from the domain. ---*/

  /*--- Loop over all the vertices on this boundary marker ---*/

  SU2_OMP_FOR_DYN(OMP_MIN_SIZE)
  for (iVertex = 0; iVertex < geometry->nVertex[val_marker]; iVertex++) {

    iPoint = geometry->vertex[val_marker][iVertex]->GetNode();

    /*--- Check if the node belongs to the domain (i.e, not a halo node) ---*/

    if (geometry->nodes->GetDomain(iPoint)) {

      /*--- Current solution at this boundary node ---*/

      V_domain = nodes->GetPrimitive(iPoint);

      /*--- Allocate the value at the outlet ---*/

      V_outlet = GetCharacPrimVar(val_marker, iVertex);

      /*--- Primitive variables, using the derived quantities ---*/

      V_outlet[0] = V_domain[0];
      for (iDim = 0; iDim < nDim; iDim++)
        V_outlet[iDim+1] = V_domain[iDim+1];
      V_outlet[nDim+1] = V_domain[nDim+1];
      V_outlet[nDim+2] = V_domain[nDim+2];
      V_outlet[nDim+3] = V_domain[nDim+3];

      /*--- Current solution at this boundary node ---*/

      V_domain = nodes->GetPrimitive(iPoint);
      S_domain = nodes->GetSecondary(iPoint);

      /*--- Normal vector for this vertex (negate for outward convention) ---*/

      geometry->vertex[val_marker][iVertex]->GetNormal(Normal);
      for (iDim = 0; iDim < nDim; iDim++) Normal[iDim] = -Normal[iDim];

      /*--- Set various quantities in the solver class ---*/

      conv_numerics->SetNormal(Normal);
      conv_numerics->SetPrimitive(V_domain, V_outlet);
      conv_numerics->SetSecondary(S_domain, S_domain);

      if (dynamic_grid)
        conv_numerics->SetGridVel(geometry->nodes->GetGridVel(iPoint),
                                  geometry->nodes->GetGridVel(iPoint));

      /*--- Compute the residual using an upwind scheme ---*/

      auto residual = conv_numerics->ComputeResidual(config);

      LinSysRes.AddBlock(iPoint, residual);

      /*--- Jacobian contribution for implicit integration ---*/

      if (implicit)
        Jacobian.AddBlock2Diag(iPoint, residual.jacobian_i);

//      /*--- Viscous contribution, commented out because serious convergence problems ---*/
//
//      if (viscous) {
//
//        /*--- Set laminar and eddy viscosity at the infinity ---*/
//
//        V_outlet[nDim+5] = nodes->GetLaminarViscosity(iPoint);
//        V_outlet[nDim+6] = nodes->GetEddyViscosity(iPoint);
//
//        /*--- Set the normal vector and the coordinates ---*/
//
//        visc_numerics->SetNormal(Normal);
//        su2double Coord_Reflected[MAXNDIM];
//        GeometryToolbox::PointPointReflect(nDim, geometry->nodes->GetCoord(Point_Normal),
//                                                 geometry->nodes->GetCoord(iPoint), Coord_Reflected);
//        visc_numerics->SetCoord(geometry->nodes->GetCoord(iPoint), Coord_Reflected);
//
//        /*--- Primitive variables, and gradient ---*/
//
//        visc_numerics->SetPrimitive(V_domain, V_outlet);
//        visc_numerics->SetPrimVarGradient(nodes->GetGradient_Primitive(iPoint), nodes->GetGradient_Primitive(iPoint));
//
//        /*--- Turbulent kinetic energy ---*/
//
//        if (config->GetKind_Turb_Model() == TURB_MODEL::SST)
//          visc_numerics->SetTurbKineticEnergy(solver_container[TURB_SOL]->GetNodes()->GetSolution(iPoint,0),
//                                              solver_container[TURB_SOL]->GetNodes()->GetSolution(iPoint,0));
//
//        /*--- Compute and update residual ---*/
//
//        auto residual = visc_numerics->ComputeResidual(config);
//        LinSysRes.SubtractBlock(iPoint, residual);
//
//        /*--- Jacobian contribution for implicit integration ---*/
//
//        if (implicit)
//          Jacobian.SubtractBlock2Diag(iPoint, residual.jacobian_i);
//      }

    }
  }
  END_SU2_OMP_FOR

  /*--- Free locally allocated memory ---*/

  delete [] Normal;

}

void CEulerSolver::BC_Engine_Inflow(CGeometry *geometry, CSolver **solver_container, CNumerics *conv_numerics, CNumerics *visc_numerics, CConfig *config, unsigned short val_marker) {

  unsigned short iDim;
  unsigned long iVertex, iPoint;
  su2double Pressure, Inflow_Pressure = 0.0, Velocity[3], Velocity2, Entropy, Target_Inflow_MassFlow = 0.0, Target_Inflow_Mach = 0.0, Density, Energy,
  Riemann, Area, UnitNormal[3], Vn, SoundSpeed, Vn_Exit, Inflow_Pressure_inc, Inflow_Pressure_old, Inflow_Mach_old, Inflow_MassFlow_old;
  su2double *V_inflow, *V_domain;

  su2double DampingFactor = config->GetDamp_Engine_Inflow();
  bool implicit = (config->GetKind_TimeIntScheme() == EULER_IMPLICIT);
  unsigned short Kind_Engine_Inflow = config->GetKind_Engine_Inflow();
  su2double Gas_Constant = config->GetGas_ConstantND();
  string Marker_Tag = config->GetMarker_All_TagBound(val_marker);
  bool tkeNeeded = (config->GetKind_Turb_Model() == TURB_MODEL::SST);
  su2double Baseline_Press = 0.75 * config->GetPressure_FreeStreamND();
  bool Engine_HalfModel = config->GetEngine_HalfModel();

  auto *Normal = new su2double[nDim];


  if (Kind_Engine_Inflow == FAN_FACE_MACH) {

    /*--- Retrieve the specified target fan face mach at the nacelle. ---*/

    Target_Inflow_Mach = config->GetEngineInflow_Target(Marker_Tag);

    /*--- Retrieve the old fan face pressure and mach number in the nacelle (this has been computed in a preprocessing). ---*/

    Inflow_Pressure_old = config->GetInflow_Pressure(Marker_Tag);  // Note that has been computed by the code (non-dimensional).
    Inflow_Mach_old = config->GetInflow_Mach(Marker_Tag);

    /*--- Compute the pressure increment (note that increasing pressure decreases flow speed) ---*/

    Inflow_Pressure_inc = - (1.0 - (Inflow_Mach_old/Target_Inflow_Mach)) * Baseline_Press;

    /*--- Estimate the new fan face pressure ---*/

    Inflow_Pressure = (1.0 - DampingFactor)*Inflow_Pressure_old + DampingFactor * (Inflow_Pressure_old + Inflow_Pressure_inc);

  }

  if (Kind_Engine_Inflow == FAN_FACE_MDOT) {

    /*--- Retrieve the specified target mass flow (non-dimensional) at the nacelle. ---*/

    Target_Inflow_MassFlow = config->GetEngineInflow_Target(Marker_Tag) / (config->GetDensity_Ref() * config->GetVelocity_Ref());

    if (config->GetSystemMeasurements() == US) Target_Inflow_MassFlow /= 32.174;

    if (Engine_HalfModel) Target_Inflow_MassFlow /= 2.0;

    /*--- Retrieve the old fan face pressure and mach number in the nacelle (this has been computed in a preprocessing). ---*/

    Inflow_Pressure_old = config->GetInflow_Pressure(Marker_Tag);  // Note that has been computed by the code (non-dimensional).
    Inflow_MassFlow_old = config->GetInflow_MassFlow(Marker_Tag);  // same here... it is a non dimensional value

    /*--- Compute the pressure increment (note that increasing pressure decreases flow speed) ---*/

    Inflow_Pressure_inc = - (1.0 - (Inflow_MassFlow_old/Target_Inflow_MassFlow)) * Baseline_Press;

    /*--- Estimate the new fan face pressure ---*/

    Inflow_Pressure = (1.0 - DampingFactor)*Inflow_Pressure_old + DampingFactor * (Inflow_Pressure_old + Inflow_Pressure_inc);

  }

  /*--- No iterative scheme if we provide the static pressure ---*/

  if (Kind_Engine_Inflow == FAN_FACE_PRESSURE) {

    /*--- Retrieve the specified pressure (non-dimensional) at the nacelle. ---*/

    Inflow_Pressure = config->GetEngineInflow_Target(Marker_Tag) / config->GetPressure_Ref();

  }


  /*--- Loop over all the vertices on this boundary marker ---*/

  SU2_OMP_FOR_DYN(OMP_MIN_SIZE)
  for (iVertex = 0; iVertex < geometry->nVertex[val_marker]; iVertex++) {

    /*--- Allocate the value at the outlet ---*/

    V_inflow = GetCharacPrimVar(val_marker, iVertex);

    iPoint = geometry->vertex[val_marker][iVertex]->GetNode();

    /*--- Check if the node belongs to the domain (i.e, not a halo node) ---*/

    if (geometry->nodes->GetDomain(iPoint)) {

      /*--- Normal vector for this vertex (negate for outward convention) ---*/

      geometry->vertex[val_marker][iVertex]->GetNormal(Normal);
      for (iDim = 0; iDim < nDim; iDim++) Normal[iDim] = -Normal[iDim];

      Area = GeometryToolbox::Norm(nDim, Normal);
      for (iDim = 0; iDim < nDim; iDim++)
        UnitNormal[iDim] = Normal[iDim]/Area;

      /*--- Current solution at this boundary node ---*/

      V_domain = nodes->GetPrimitive(iPoint);

      /*--- Subsonic nacelle inflow: there is one incoming characteristic,
       therefore one variable can be specified (back pressure) and is used
       to update the conservative variables.

       Compute the entropy and the acoustic variable. These
       riemann invariants, as well as the tangential velocity components,
       are extrapolated. ---*/

      Density = V_domain[nDim+2];
      Velocity2 = 0.0; Vn = 0.0;
      for (iDim = 0; iDim < nDim; iDim++) {
        Velocity[iDim] = V_domain[iDim+1];
        Velocity2 += Velocity[iDim]*Velocity[iDim];
        Vn += Velocity[iDim]*UnitNormal[iDim];
      }
      Pressure   = V_domain[nDim+1];
      SoundSpeed = sqrt(Gamma*Pressure/Density);
      Entropy = Pressure*pow(1.0/Density, Gamma);
      Riemann = Vn + 2.0*SoundSpeed/Gamma_Minus_One;

      /*--- Compute the new fictious state at the outlet ---*/

      Density    = pow(Inflow_Pressure/Entropy,1.0/Gamma);
      Pressure   = Inflow_Pressure;
      SoundSpeed = sqrt(Gamma*Inflow_Pressure/Density);
      Vn_Exit    = Riemann - 2.0*SoundSpeed/Gamma_Minus_One;
      Velocity2  = 0.0;
      for (iDim = 0; iDim < nDim; iDim++) {
        Velocity[iDim] = Velocity[iDim] + (Vn_Exit-Vn)*UnitNormal[iDim];
        Velocity2 += Velocity[iDim]*Velocity[iDim];
      }

      Energy = Inflow_Pressure/(Density*Gamma_Minus_One) + 0.5*Velocity2;
      if (tkeNeeded) Energy += GetTke_Inf();

      /*--- Conservative variables, using the derived quantities ---*/

      V_inflow[0] = Pressure / ( Gas_Constant * Density);
      for (iDim = 0; iDim < nDim; iDim++)
        V_inflow[iDim+1] = Velocity[iDim];
      V_inflow[nDim+1] = Pressure;
      V_inflow[nDim+2] = Density;
      V_inflow[nDim+3] = Energy + Pressure/Density;
      V_inflow[nDim+4] = SoundSpeed;

      /*--- Set various quantities in the solver class ---*/

      conv_numerics->SetNormal(Normal);
      conv_numerics->SetPrimitive(V_domain, V_inflow);

      /*--- Set grid movement ---*/

      if (dynamic_grid)
        conv_numerics->SetGridVel(geometry->nodes->GetGridVel(iPoint), geometry->nodes->GetGridVel(iPoint));

      /*--- Compute the residual using an upwind scheme ---*/

      auto residual = conv_numerics->ComputeResidual(config);

      LinSysRes.AddBlock(iPoint, residual);

      /*--- Jacobian contribution for implicit integration ---*/

      if (implicit)
        Jacobian.AddBlock2Diag(iPoint, residual.jacobian_i);

//      /*--- Viscous contribution, commented out because serious convergence problems ---*/
//
//      if (viscous) {
//
//        /*--- Set laminar and eddy viscosity at the infinity ---*/
//
//        V_inflow[nDim+5] = nodes->GetLaminarViscosity(iPoint);
//        V_inflow[nDim+6] = nodes->GetEddyViscosity(iPoint);
//
//        /*--- Set the normal vector and the coordinates ---*/
//
//        visc_numerics->SetNormal(Normal);
//        su2double Coord_Reflected[MAXNDIM];
//        GeometryToolbox::PointPointReflect(nDim, geometry->nodes->GetCoord(Point_Normal),
//                                                 geometry->nodes->GetCoord(iPoint), Coord_Reflected);
//        visc_numerics->SetCoord(geometry->nodes->GetCoord(iPoint), Coord_Reflected);
//
//        /*--- Primitive variables, and gradient ---*/
//
//        visc_numerics->SetPrimitive(V_domain, V_inflow);
//        visc_numerics->SetPrimVarGradient(nodes->GetGradient_Primitive(iPoint), nodes->GetGradient_Primitive(iPoint));
//
//        /*--- Turbulent kinetic energy ---*/
//
//        if (config->GetKind_Turb_Model() == TURB_MODEL::SST)
//          visc_numerics->SetTurbKineticEnergy(solver_container[TURB_SOL]->GetNodes()->GetSolution(iPoint,0),
//                                              solver_container[TURB_SOL]->GetNodes()->GetSolution(iPoint,0));
//
//        /*--- Compute and update residual ---*/
//
//        auto residual = visc_numerics->ComputeResidual(config);
//        LinSysRes.SubtractBlock(iPoint, residual);
//
//        /*--- Jacobian contribution for implicit integration ---*/
//
//        if (implicit)
//          Jacobian.SubtractBlock2Diag(iPoint, residual.jacobian_i);
//
//      }

    }
  }
  END_SU2_OMP_FOR

  delete [] Normal;

}

void CEulerSolver::BC_Engine_Exhaust(CGeometry *geometry, CSolver **solver_container, CNumerics *conv_numerics, CNumerics *visc_numerics, CConfig *config, unsigned short val_marker) {

  unsigned short iDim;
  unsigned long iVertex, iPoint;
  su2double Exhaust_Pressure, Exhaust_Temperature, Velocity[3], Velocity2, H_Exhaust, Temperature, Riemann, Area, UnitNormal[3], Pressure, Density, Energy, Mach2, SoundSpeed2, SoundSpeed_Exhaust2, Vel_Mag, alpha, aa, bb, cc, dd, Flow_Dir[3];
  su2double *V_exhaust, *V_domain, Target_Exhaust_Pressure, Exhaust_Pressure_old, Exhaust_Pressure_inc;

  su2double Gas_Constant = config->GetGas_ConstantND();
  bool implicit = (config->GetKind_TimeIntScheme() == EULER_IMPLICIT);
  string Marker_Tag = config->GetMarker_All_TagBound(val_marker);
  bool tkeNeeded = (config->GetKind_Turb_Model() == TURB_MODEL::SST);
  su2double DampingFactor = config->GetDamp_Engine_Exhaust();
  su2double Baseline_Press = 0.75 * config->GetPressure_FreeStreamND();

  auto *Normal = new su2double[nDim];

  /*--- Retrieve the specified exhaust pressure in the engine (non-dimensional). ---*/

  Target_Exhaust_Pressure = config->GetExhaust_Pressure_Target(Marker_Tag) / config->GetPressure_Ref();

  /*--- Retrieve the old exhaust pressure in the engine exhaust (this has been computed in a preprocessing). ---*/

  Exhaust_Pressure_old = config->GetExhaust_Pressure(Marker_Tag);

  /*--- Compute the Pressure increment ---*/

  Exhaust_Pressure_inc = (1.0 - (Exhaust_Pressure_old/Target_Exhaust_Pressure)) * Baseline_Press;

  /*--- Estimate the new exhaust pressure ---*/

  Exhaust_Pressure = (1.0 - DampingFactor) * Exhaust_Pressure_old + DampingFactor * (Exhaust_Pressure_old + Exhaust_Pressure_inc);

  /*--- The temperature is given (no iteration is required) ---*/

  Exhaust_Temperature  = config->GetExhaust_Temperature_Target(Marker_Tag);
  Exhaust_Temperature /= config->GetTemperature_Ref();

  /*--- The pressure is given (no iteration is required) ---*/

  Exhaust_Pressure  = config->GetExhaust_Pressure_Target(Marker_Tag);
  Exhaust_Pressure /= config->GetPressure_Ref();

  /*--- Loop over all the vertices on this boundary marker ---*/

  SU2_OMP_FOR_DYN(OMP_MIN_SIZE)
  for (iVertex = 0; iVertex < geometry->nVertex[val_marker]; iVertex++) {

    /*--- Allocate the value at the exhaust ---*/

    V_exhaust = GetCharacPrimVar(val_marker, iVertex);

    iPoint = geometry->vertex[val_marker][iVertex]->GetNode();

    /*--- Check if the node belongs to the domain (i.e, not a halo node) ---*/

    if (geometry->nodes->GetDomain(iPoint)) {

      /*--- Normal vector for this vertex (negate for outward convention) ---*/

      geometry->vertex[val_marker][iVertex]->GetNormal(Normal);
      for (iDim = 0; iDim < nDim; iDim++) Normal[iDim] = -Normal[iDim];

      Area = GeometryToolbox::Norm(nDim, Normal);
      for (iDim = 0; iDim < nDim; iDim++)
        UnitNormal[iDim] = Normal[iDim]/Area;

      /*--- Current solution at this boundary node ---*/

      V_domain = nodes->GetPrimitive(iPoint);

      /*--- Subsonic inflow: there is one outgoing characteristic (u-c),
       therefore we can specify all but one state variable at the inlet.
       The outgoing Riemann invariant provides the final piece of info. ---*/

      /*--- Store primitives and set some variables for clarity. ---*/

      Density = V_domain[nDim+2];
      Velocity2 = 0.0;
      for (iDim = 0; iDim < nDim; iDim++) {
        Velocity[iDim] = V_domain[iDim+1];
        Velocity2 += Velocity[iDim]*Velocity[iDim];
      }
      Energy      = V_domain[nDim+3] - V_domain[nDim+1]/V_domain[nDim+2];
      Pressure    = V_domain[nDim+1];
      H_Exhaust   = (Gamma*Gas_Constant/Gamma_Minus_One)*Exhaust_Temperature;
      SoundSpeed2 = Gamma*Pressure/Density;

      /*--- Compute the acoustic Riemann invariant that is extrapolated
       from the domain interior. ---*/

      Riemann   = 2.0*sqrt(SoundSpeed2)/Gamma_Minus_One;
      for (iDim = 0; iDim < nDim; iDim++)
        Riemann += Velocity[iDim]*UnitNormal[iDim];

      /*--- Total speed of sound ---*/

      SoundSpeed_Exhaust2 = Gamma_Minus_One*(H_Exhaust - (Energy + Pressure/Density)+0.5*Velocity2) + SoundSpeed2;

      /*--- The flow direction is defined by the surface normal ---*/

      for (iDim = 0; iDim < nDim; iDim++)
        Flow_Dir[iDim] = -UnitNormal[iDim];

      /*--- Dot product of normal and flow direction. This should
       be negative due to outward facing boundary normal convention. ---*/

      alpha = 0.0;
      for (iDim = 0; iDim < nDim; iDim++)
        alpha += UnitNormal[iDim]*Flow_Dir[iDim];

      /*--- Coefficients in the quadratic equation for the velocity ---*/

      aa =  1.0 + 0.5*Gamma_Minus_One*alpha*alpha;
      bb = -1.0*Gamma_Minus_One*alpha*Riemann;
      cc =  0.5*Gamma_Minus_One*Riemann*Riemann - 2.0*SoundSpeed_Exhaust2/Gamma_Minus_One;

      /*--- Solve quadratic equation for velocity magnitude. Value must
       be positive, so the choice of root is clear. ---*/

      dd      = bb*bb - 4.0*aa*cc;
      dd      = sqrt(max(0.0, dd));
      Vel_Mag = (-bb + dd)/(2.0*aa);

      if (Vel_Mag >= 0.0) {

        Velocity2 = Vel_Mag*Vel_Mag;

        /*--- Compute speed of sound from total speed of sound eqn. ---*/

        SoundSpeed2 = SoundSpeed_Exhaust2 - 0.5*Gamma_Minus_One*Velocity2;
        Mach2       = Velocity2/SoundSpeed2;
        Velocity2   = Mach2*SoundSpeed2;
        Vel_Mag     = sqrt(Velocity2);
        SoundSpeed2 = SoundSpeed_Exhaust2 - 0.5*Gamma_Minus_One*Velocity2;

        /*--- Compute new velocity vector at the inlet ---*/

        for (iDim = 0; iDim < nDim; iDim++)
          Velocity[iDim] = Vel_Mag*Flow_Dir[iDim];

        /*--- Static temperature from the speed of sound relation ---*/

        Temperature = SoundSpeed2/(Gamma*Gas_Constant);

        /*--- Static pressure using isentropic relation at a point ---*/

        Pressure = Exhaust_Pressure*pow((Temperature/Exhaust_Temperature), Gamma/Gamma_Minus_One);

        /*--- Density at the exhaust from the gas law ---*/

        Density = Pressure/(Gas_Constant*Temperature);

        /*--- Using pressure, density, & velocity, compute the energy ---*/

        Energy = Pressure/(Density*Gamma_Minus_One) + 0.5*Velocity2;
        if (tkeNeeded) Energy += GetTke_Inf();

        /*--- Primitive variables, using the derived quantities ---*/

        V_exhaust[0] = Temperature;
        for (iDim = 0; iDim < nDim; iDim++)
          V_exhaust[iDim+1] = Velocity[iDim];
        V_exhaust[nDim+1] = Pressure;
        V_exhaust[nDim+2] = Density;
        V_exhaust[nDim+3] = Energy + Pressure/Density;
        V_exhaust[nDim+4] = sqrt(SoundSpeed2);

      }
      /*--- The flow goes in the wrong direction ---*/

      else {

        V_exhaust[0] = V_domain[0];
        for (iDim = 0; iDim < nDim; iDim++)
          V_exhaust[iDim+1] = V_domain[iDim+1];
        V_exhaust[nDim+1] = V_domain[nDim+1];
        V_exhaust[nDim+2] = V_domain[nDim+2];
        V_exhaust[nDim+3] = V_domain[nDim+3];
        V_exhaust[nDim+4] = V_domain[nDim+4];

      }

      /*--- Set various quantities in the solver class ---*/

      conv_numerics->SetNormal(Normal);
      conv_numerics->SetPrimitive(V_domain, V_exhaust);

      /*--- Set grid movement ---*/

      if (dynamic_grid)
        conv_numerics->SetGridVel(geometry->nodes->GetGridVel(iPoint), geometry->nodes->GetGridVel(iPoint));

      /*--- Compute the residual using an upwind scheme ---*/

      auto residual = conv_numerics->ComputeResidual(config);

      LinSysRes.AddBlock(iPoint, residual);

      /*--- Jacobian contribution for implicit integration ---*/

      if (implicit)
        Jacobian.AddBlock2Diag(iPoint, residual.jacobian_i);

//      /*--- Viscous contribution, commented out because serious convergence problems ---*/
//
//      if (viscous) {
//
//        /*--- Set laminar and eddy viscosity at the infinity ---*/
//
//        V_exhaust[nDim+5] = nodes->GetLaminarViscosity(iPoint);
//        V_exhaust[nDim+6] = nodes->GetEddyViscosity(iPoint);
//
//        /*--- Set the normal vector and the coordinates ---*/
//
//        visc_numerics->SetNormal(Normal);
//        su2double Coord_Reflected[MAXNDIM];
//        GeometryToolbox::PointPointReflect(nDim, geometry->nodes->GetCoord(Point_Normal),
//                                                 geometry->nodes->GetCoord(iPoint), Coord_Reflected);
//        visc_numerics->SetCoord(geometry->nodes->GetCoord(iPoint), Coord_Reflected);
//
//        /*--- Primitive variables, and gradient ---*/
//
//        visc_numerics->SetPrimitive(V_domain, V_exhaust);
//        visc_numerics->SetPrimVarGradient(nodes->GetGradient_Primitive(iPoint), nodes->GetGradient_Primitive(iPoint));
//
//        /*--- Turbulent kinetic energy ---*/
//
//        if (config->GetKind_Turb_Model() == TURB_MODEL::SST)
//          visc_numerics->SetTurbKineticEnergy(solver_container[TURB_SOL]->GetNodes()->GetSolution(iPoint,0),
//                                              solver_container[TURB_SOL]->GetNodes()->GetSolution(iPoint,0));
//
//        /*--- Compute and update residual ---*/
//
//        auto residual = visc_numerics->ComputeResidual(config)
//        LinSysRes.SubtractBlock(iPoint, residual);
//
//        /*--- Jacobian contribution for implicit integration ---*/
//
//        if (implicit)
//          Jacobian.SubtractBlock2Diag(iPoint, residual.jacobian_i);
//
//      }

    }
  }
  END_SU2_OMP_FOR

  delete [] Normal;

}

void CEulerSolver::BC_ActDisk_Inlet(CGeometry *geometry, CSolver **solver_container, CNumerics *conv_numerics, CNumerics *visc_numerics,
                                    CConfig *config, unsigned short val_marker) {

  unsigned short Kind_ActDisk = config->GetKind_ActDisk();

  if (Kind_ActDisk == VARIABLE_LOAD || Kind_ActDisk == BLADE_ELEMENT) {
    BC_ActDisk_VariableLoad(geometry, solver_container, conv_numerics, visc_numerics, config, val_marker, true);
  }
  else{
    BC_ActDisk(geometry, solver_container, conv_numerics, visc_numerics, config, val_marker, true);
  }

}

void CEulerSolver::BC_ActDisk_Outlet(CGeometry *geometry, CSolver **solver_container, CNumerics *conv_numerics, CNumerics *visc_numerics,
                                     CConfig *config, unsigned short val_marker) {

  unsigned short Kind_ActDisk = config->GetKind_ActDisk();

  if (Kind_ActDisk == VARIABLE_LOAD || Kind_ActDisk == BLADE_ELEMENT) {
    BC_ActDisk_VariableLoad(geometry, solver_container, conv_numerics, visc_numerics, config, val_marker, false);
  }
  else{
    BC_ActDisk(geometry, solver_container, conv_numerics, visc_numerics, config, val_marker, false);
  }

}

void CEulerSolver::BC_ActDisk(CGeometry *geometry, CSolver **solver_container, CNumerics *conv_numerics, CNumerics *visc_numerics,
                              CConfig *config, unsigned short val_marker, bool val_inlet_surface) {

  unsigned short iDim;
  unsigned long iVertex, iPoint, GlobalIndex_donor, GlobalIndex;
  su2double Pressure, Velocity[3], Target_Press_Jump, Target_Temp_Jump,
  Velocity2, Entropy, Density, Energy, Riemann, Vn, SoundSpeed, Vn_Inlet, Mach_Outlet,
  Area, UnitNormal[3], *V_outlet, *V_domain, *V_inlet, P_Total, T_Total, H_Total, Temperature,
  Mach2, SoundSpeed2, SoundSpeed_Total2, Vel_Mag, alpha, aa, bb, cc, dd;
  su2double Factor, P_static, T_static, SoS_outlet, Rho_outlet, Rho_inlet;
  su2double Vel_normal_inlet[3], Vel_tangent_inlet[3], Vel_inlet[3];
  su2double Vel_normal_outlet[3], Vel_tangent_outlet[3], Vel_outlet[3];
  su2double Vel_normal_inlet_, Vel_tangent_inlet_, Vel_inlet_;
  su2double Vel_normal_outlet_, Vel_outlet_;

  su2double Pressure_out, Density_out, SoundSpeed_out, Velocity2_out,
  Mach_out, Pressure_in, Density_in, SoundSpeed_in, Velocity2_in,
  Mach_in, PressureAdj, TemperatureAdj;

  bool implicit           = (config->GetKind_TimeIntScheme() == EULER_IMPLICIT);
  su2double Gas_Constant  = config->GetGas_ConstantND();
  bool tkeNeeded          = (config->GetKind_Turb_Model() == TURB_MODEL::SST);
  bool ratio              = (config->GetActDisk_Jump() == RATIO);
  su2double SecondaryFlow = config->GetSecondaryFlow_ActDisk();

  auto *Normal = new su2double[nDim];
  auto *Flow_Dir = new su2double[nDim];

  /*--- Loop over all the vertices on this boundary marker ---*/

  SU2_OMP_FOR_DYN(OMP_MIN_SIZE)
  for (iVertex = 0; iVertex < geometry->nVertex[val_marker]; iVertex++) {

    iPoint = geometry->vertex[val_marker][iVertex]->GetNode();
    GlobalIndex = geometry->nodes->GetGlobalIndex(iPoint);
    GlobalIndex_donor = GetDonorGlobalIndex(val_marker, iVertex);

    /*--- Check if the node belongs to the domain (i.e., not a halo node) ---*/

    if ((geometry->nodes->GetDomain(iPoint)) &&
        (GlobalIndex != GlobalIndex_donor)) {

      /*--- Normal vector for this vertex (negative for outward convention) ---*/

      geometry->vertex[val_marker][iVertex]->GetNormal(Normal);
      for (iDim = 0; iDim < nDim; iDim++) Normal[iDim] = -Normal[iDim];
      conv_numerics->SetNormal(Normal);

      Area = GeometryToolbox::Norm(nDim, Normal);
      for (iDim = 0; iDim < nDim; iDim++)
        UnitNormal[iDim] = Normal[iDim]/Area;

      /*--- Current solution at this boundary node and jumps values ---*/

      V_domain = nodes->GetPrimitive(iPoint);
      Target_Press_Jump = ActDisk_DeltaP[val_marker][iVertex];
      Target_Temp_Jump = ActDisk_DeltaT[val_marker][iVertex];

      if (val_inlet_surface) {
        V_inlet  = nodes->GetPrimitive(iPoint);
        V_outlet = DonorPrimVar[val_marker][iVertex];

        Pressure_out    = V_outlet[nDim+1];
        Density_out     = V_outlet[nDim+2];
        SoundSpeed_out  = sqrt(Gamma*Pressure_out/Density_out);

        Pressure_in    = V_inlet[nDim+1];
        Density_in     = V_inlet[nDim+2];
        SoundSpeed_in  = sqrt(Gamma*Pressure_in/Density_in);

        Velocity2_out = 0.0; Velocity2_in = 0.0;
        for (iDim = 0; iDim < nDim; iDim++) {
          Velocity2_out += V_outlet[iDim+1]*V_outlet[iDim+1];
          Velocity2_in  += V_inlet[iDim+1]*V_inlet[iDim+1];
        }

        PressureAdj = 1.0; TemperatureAdj = 1.0;
        if ((Velocity2_out > 0.0) && (Velocity2_in > 0.0)) {

          Mach_out = sqrt(Velocity2_out)/SoundSpeed_out;
          Mach_in  = sqrt(Velocity2_in)/SoundSpeed_in;

          PressureAdj    = pow( 1.0 + Mach_out * Mach_out * 0.5 * (Gamma - 1.0), Gamma / (Gamma - 1.0)) /
          pow( 1.0 + Mach_in * Mach_in * 0.5 * (Gamma - 1.0), Gamma / (Gamma - 1.0));
          TemperatureAdj = (1.0 + Mach_out * Mach_out * 0.5 * (Gamma - 1.0)) /
          (1.0 + Mach_in * Mach_in * 0.5 * (Gamma - 1.0));

        }

        if (ratio) {
          P_static = V_outlet[nDim+1] / (Target_Press_Jump/PressureAdj);
          T_static = V_outlet[0] / (Target_Temp_Jump/TemperatureAdj);
        }
        else { P_static = V_outlet[nDim+1] - Target_Press_Jump; T_static = V_outlet[0] - Target_Temp_Jump; }
      }
      else {
        V_outlet = nodes->GetPrimitive(iPoint);
        V_inlet  = DonorPrimVar[val_marker][iVertex];

        Pressure_out    = V_outlet[nDim+1];
        Density_out     = V_outlet[nDim+2];
        SoundSpeed_out  = sqrt(Gamma*Pressure_out/Density_out);

        Pressure_in    = V_inlet[nDim+1];
        Density_in     = V_inlet[nDim+2];
        SoundSpeed_in  = sqrt(Gamma*Pressure_in/Density_in);

        Velocity2_out = 0.0; Velocity2_in = 0.0;
        for (iDim = 0; iDim < nDim; iDim++) {
          Velocity2_out += V_outlet[iDim+1]*V_outlet[iDim+1];
          Velocity2_in  += V_inlet[iDim+1]*V_inlet[iDim+1];
        }

        PressureAdj = 1.0; TemperatureAdj = 1.0;
        if ((Velocity2_out > 0.0) && (Velocity2_in > 0.0)) {

          Mach_out = sqrt(Velocity2_out)/SoundSpeed_out;
          Mach_in  = sqrt(Velocity2_in)/SoundSpeed_in;

          PressureAdj    = pow( 1.0 + Mach_out * Mach_out * 0.5 * (Gamma - 1.0), Gamma / (Gamma - 1.0)) /
          pow( 1.0 + Mach_in * Mach_in * 0.5 * (Gamma - 1.0), Gamma / (Gamma - 1.0));
          TemperatureAdj = (1.0 + Mach_out * Mach_out * 0.5 * (Gamma - 1.0)) /
          (1.0 + Mach_in * Mach_in * 0.5 * (Gamma - 1.0));
        }

        if (ratio) {
          P_static = V_inlet[nDim+1] * (Target_Press_Jump/PressureAdj);
          T_static = V_inlet[0] * (Target_Temp_Jump/TemperatureAdj);
        }
        else       { P_static = V_inlet[nDim+1] + Target_Press_Jump; T_static = V_inlet[0] + Target_Temp_Jump; }
      }

      /*--- Subsonic inlet ---*/

      if (val_inlet_surface) {

        /*--- Build the fictitious intlet state based on characteristics.
         Retrieve the specified back pressure for this inlet ---*/

        Density = V_domain[nDim+2];
        Velocity2 = 0.0; Vn = 0.0;
        for (iDim = 0; iDim < nDim; iDim++) {
          Velocity[iDim] = V_domain[iDim+1];
          Velocity2 += Velocity[iDim]*Velocity[iDim];
          Vn += Velocity[iDim]*UnitNormal[iDim];
        }
        Pressure   = V_domain[nDim+1];
        SoundSpeed = sqrt(Gamma*Pressure/Density);

        Entropy = Pressure*pow(1.0/Density, Gamma);
        Riemann = Vn + 2.0*SoundSpeed/Gamma_Minus_One;

        /*--- Compute the new fictious state at the outlet ---*/

        Pressure   = P_static;
        Density    = pow(Pressure/Entropy,1.0/Gamma);
        SoundSpeed = sqrt(Gamma*Pressure/Density);
        Vn_Inlet    = Riemann - 2.0*SoundSpeed/Gamma_Minus_One;

        Velocity2  = 0.0;
        for (iDim = 0; iDim < nDim; iDim++) {
          Velocity[iDim] = Velocity[iDim] + (Vn_Inlet-Vn)*UnitNormal[iDim];
          Velocity2 += Velocity[iDim]*Velocity[iDim];
        }
        Energy = Pressure/(Density*Gamma_Minus_One) + 0.5*Velocity2;
        if (tkeNeeded) Energy += GetTke_Inf();

        /*--- Conservative variables, using the derived quantities ---*/

        V_inlet[0] = Pressure / ( Gas_Constant * Density);
        for (iDim = 0; iDim < nDim; iDim++)
          V_inlet[iDim+1] = Velocity[iDim];
        V_inlet[nDim+1] = Pressure;
        V_inlet[nDim+2] = Density;
        V_inlet[nDim+3] = Energy + Pressure/Density;
        V_inlet[nDim+4] = SoundSpeed;
        conv_numerics->SetPrimitive(V_domain, V_inlet);

      }

      /*--- Subsonic outlet ---*/

      else {

        GetFluidModel()->SetTDState_PT(P_static, T_static);
        SoS_outlet = GetFluidModel()->GetSoundSpeed();
        Rho_outlet = GetFluidModel()->GetDensity();

        /*--- We use the velocity and the density from the flow inlet
         to evaluate flow direction and mass flow ---*/

        Rho_inlet = V_inlet[nDim+2];
        for (iDim = 0; iDim < nDim; iDim++)
          Vel_inlet[iDim] = V_inlet[iDim+1];

        Vel_normal_inlet_ = 0.0; Vel_inlet_ = 0.0;
        for (iDim = 0; iDim < nDim; iDim++) {
          Vel_normal_inlet[iDim] = -Vel_inlet[iDim]*UnitNormal[iDim];
          Vel_normal_inlet_ += Vel_normal_inlet[iDim]*Vel_normal_inlet[iDim];
          Vel_inlet_+= Vel_inlet[iDim]*Vel_inlet[iDim];
        }
        Vel_inlet_ = sqrt(Vel_inlet_);
        Vel_normal_inlet_ = sqrt(Vel_normal_inlet_);

        Vel_tangent_inlet_ = 0.0;
        for (iDim = 0; iDim < nDim; iDim++) {
          Vel_tangent_inlet[iDim] = Vel_inlet[iDim] - Vel_normal_inlet[iDim];
          Vel_tangent_inlet_ += Vel_tangent_inlet[iDim]*Vel_tangent_inlet[iDim];
        }
        Vel_tangent_inlet_ = sqrt(Vel_tangent_inlet_);

        /*--- Mass flow conservation (normal direction) and
         no jump in the tangential velocity ---*/

        Vel_normal_outlet_ = (1.0-SecondaryFlow/100.0)*(Rho_inlet*Vel_normal_inlet_)/Rho_outlet;

        Vel_outlet_ = 0.0;
        for (iDim = 0; iDim < nDim; iDim++) {
          Vel_normal_outlet[iDim] = -Vel_normal_outlet_*UnitNormal[iDim];
          Vel_tangent_outlet[iDim] = Vel_tangent_inlet[iDim];
          Vel_outlet[iDim] = Vel_normal_outlet[iDim] + Vel_tangent_outlet[iDim];
          Vel_outlet_ += Vel_outlet[iDim]*Vel_outlet[iDim];
        }
        Vel_outlet_ = sqrt(Vel_outlet_);

        Mach_Outlet = min(Vel_outlet_/SoS_outlet, 1.0);

        /*--- Reevaluate the Total Pressure and Total Temperature using the
         Fan Face Mach number and the static values from the jum condition ---*/

        Factor = 1.0 + 0.5*Mach_Outlet*Mach_Outlet*Gamma_Minus_One;
        P_Total = P_static * pow(Factor, Gamma/Gamma_Minus_One);
        T_Total = T_static * Factor;

        /*--- Flow direction using the velocity direction at the outlet  ---*/

        if (Vel_outlet_ != 0.0) {
          for (iDim = 0; iDim < nDim; iDim++) Flow_Dir[iDim] = Vel_outlet[iDim]/Vel_outlet_;
        }
        else {
          for (iDim = 0; iDim < nDim; iDim++) Flow_Dir[iDim] = 0.0;
        }

        /*--- Store primitives and set some variables for clarity. ---*/

        Density = V_domain[nDim+2];
        Velocity2 = 0.0;
        for (iDim = 0; iDim < nDim; iDim++) {
          Velocity[iDim] = V_domain[iDim+1];
          Velocity2 += Velocity[iDim]*Velocity[iDim];
        }
        Energy      = V_domain[nDim+3] - V_domain[nDim+1]/V_domain[nDim+2];
        Pressure    = V_domain[nDim+1];
        H_Total     = (Gamma*Gas_Constant/Gamma_Minus_One)*T_Total;
        SoundSpeed2 = Gamma*Pressure/Density;

        /*--- Compute the acoustic Riemann invariant that is extrapolated
         from the domain interior. ---*/

        Riemann   = 2.0*sqrt(SoundSpeed2)/Gamma_Minus_One;
        for (iDim = 0; iDim < nDim; iDim++)
          Riemann += Velocity[iDim]*UnitNormal[iDim];

        /*--- Total speed of sound ---*/

        SoundSpeed_Total2 = Gamma_Minus_One*(H_Total - (Energy + Pressure/Density)+0.5*Velocity2) + SoundSpeed2;

        /*--- Dot product of normal and flow direction. This should
         be negative due to outward facing boundary normal convention. ---*/

        alpha = 0.0;
        for (iDim = 0; iDim < nDim; iDim++)
          alpha += UnitNormal[iDim]*Flow_Dir[iDim];

        /*--- Coefficients in the quadratic equation for the velocity ---*/

        aa =  1.0 + 0.5*Gamma_Minus_One*alpha*alpha;
        bb = -1.0*Gamma_Minus_One*alpha*Riemann;
        cc =  0.5*Gamma_Minus_One*Riemann*Riemann - 2.0*SoundSpeed_Total2/Gamma_Minus_One;

        /*--- Solve quadratic equation for velocity magnitude. Value must
         be positive, so the choice of root is clear. ---*/

        dd = bb*bb - 4.0*aa*cc;
        dd = sqrt(max(0.0, dd));
        Vel_Mag   = (-bb + dd)/(2.0*aa);
        Vel_Mag   = max(0.0, Vel_Mag);
        Velocity2 = Vel_Mag*Vel_Mag;

        /*--- Compute speed of sound from total speed of sound eqn. ---*/

        SoundSpeed2 = SoundSpeed_Total2 - 0.5*Gamma_Minus_One*Velocity2;

        /*--- Mach squared (cut between 0-1), use to adapt velocity ---*/

        Mach2 = min(1.0, Velocity2/SoundSpeed2);
        Velocity2   = Mach2*SoundSpeed2;
        Vel_Mag     = sqrt(Velocity2);
        SoundSpeed2 = SoundSpeed_Total2 - 0.5*Gamma_Minus_One*Velocity2;

        /*--- Compute new velocity vector at the exit ---*/

        for (iDim = 0; iDim < nDim; iDim++)
          Velocity[iDim] = Vel_Mag*Flow_Dir[iDim];

        /*--- Static temperature from the speed of sound relation ---*/

        Temperature = SoundSpeed2/(Gamma*Gas_Constant);

        /*--- Static pressure using isentropic relation at a point ---*/

        Pressure = P_Total*pow((Temperature/T_Total), Gamma/Gamma_Minus_One);

        /*--- Density at the inlet from the gas law ---*/

        Density = Pressure/(Gas_Constant*Temperature);

        /*--- Using pressure, density, & velocity, compute the energy ---*/

        Energy = Pressure/(Density*Gamma_Minus_One) + 0.5*Velocity2;
        if (tkeNeeded) Energy += GetTke_Inf();

        /*--- Primitive variables, using the derived quantities ---*/

        V_outlet[0] = Temperature;
        for (iDim = 0; iDim < nDim; iDim++)
          V_outlet[iDim+1] = Velocity[iDim];
        V_outlet[nDim+1] = Pressure;
        V_outlet[nDim+2] = Density;
        V_outlet[nDim+3] = Energy + Pressure/Density;
        V_outlet[nDim+4] = sqrt(SoundSpeed2);
        conv_numerics->SetPrimitive(V_domain, V_outlet);

      }

      /*--- Grid Movement ---*/

      if (dynamic_grid)
        conv_numerics->SetGridVel(geometry->nodes->GetGridVel(iPoint), geometry->nodes->GetGridVel(iPoint));

      /*--- Compute the residual using an upwind scheme ---*/

      auto residual = conv_numerics->ComputeResidual(config);

      /*--- Update residual value ---*/

      LinSysRes.AddBlock(iPoint, residual);

      /*--- Jacobian contribution for implicit integration ---*/

      if (implicit) Jacobian.AddBlock2Diag(iPoint, residual.jacobian_i);

//      /*--- Viscous contribution, commented out because serious convergence problems ---*/
//
//      if (viscous) {
//
//        /*--- Set laminar and eddy viscosity at the infinity ---*/
//
//        if (val_inlet_surface) {
//          V_inlet[nDim+5] = nodes->GetLaminarViscosity(iPoint);
//          V_inlet[nDim+6] = nodes->GetEddyViscosity(iPoint);
//        }
//        else {
//          V_outlet[nDim+5] = nodes->GetLaminarViscosity(iPoint);
//          V_outlet[nDim+6] = nodes->GetEddyViscosity(iPoint);
//        }
//
//        /*--- Set the normal vector and the coordinates ---*/
//
//        visc_numerics->SetNormal(Normal);
//        su2double Coord_Reflected[MAXNDIM];
//        GeometryToolbox::PointPointReflect(nDim, geometry->nodes->GetCoord(Point_Normal),
//                                                 geometry->nodes->GetCoord(iPoint), Coord_Reflected);
//        visc_numerics->SetCoord(geometry->nodes->GetCoord(iPoint), Coord_Reflected);
//
//        /*--- Primitive variables, and gradient ---*/
//
//        if (val_inlet_surface) visc_numerics->SetPrimitive(V_domain, V_inlet);
//        else visc_numerics->SetPrimitive(V_domain, V_outlet);
//
//        visc_numerics->SetPrimVarGradient(nodes->GetGradient_Primitive(iPoint), nodes->GetGradient_Primitive(iPoint));
//
//        /*--- Turbulent kinetic energy ---*/
//
//        if (config->GetKind_Turb_Model() == TURB_MODEL::SST)
//          visc_numerics->SetTurbKineticEnergy(solver_container[TURB_SOL]->GetNodes()->GetSolution(iPoint,0),
//                                              solver_container[TURB_SOL]->GetNodes()->GetSolution(iPoint,0));
//
//        /*--- Compute and update residual ---*/
//
//        auto residual = visc_numerics->ComputeResidual(config);
//        LinSysRes.SubtractBlock(iPoint, residual);
//
//        /*--- Jacobian contribution for implicit integration ---*/
//
//        if (implicit) Jacobian.SubtractBlock2Diag(iPoint, residual.jacobian_i);
//
//      }

    }

  }
  END_SU2_OMP_FOR

  /*--- Free locally allocated memory ---*/

  delete [] Normal;
  delete [] Flow_Dir;

}

void CEulerSolver::BC_ActDisk_VariableLoad(CGeometry *geometry, CSolver **solver_container, CNumerics *conv_numerics, CNumerics *visc_numerics,
                              CConfig *config, unsigned short val_marker, bool val_inlet_surface) {

  /*!
   * \function BC_ActDisk_VariableLoad
   * \brief Actuator disk model with variable load along disk radius.
   * \author: E. Saetta, L. Russo, R. Tognaccini (GitHub references EttoreSaetta, lorenzorusso07, rtogna).
   * Theoretical and Applied Aerodynamics Research Group (TAARG), University of Naples Federico II.
   * First release date : July 1st 2020
   * modified on:
   *
   * Force coefficients distribution given in an input file. Actuator disk data initialized in function SetActDisk_BCThrust.
   * Entropy, acoustic Riemann invariant R+ and  tangential velocity extrapolated  from upstream flow;
   * acoustic Riemann invariant R- is extrapolated from downstream.
   * Hovering condition simulation not available yet: freestream velocity must be different than zero.
   */

  unsigned short iDim;
  unsigned long iVertex, iPoint, GlobalIndex_donor, GlobalIndex;
  su2double Pressure, Velocity[MAXNDIM],
  Velocity2, Entropy, Density, Energy, Riemann, Vn, SoundSpeed, Vn_Inlet,
  Area, UnitNormal[MAXNDIM] = {0.0}, *V_outlet, *V_domain, *V_inlet;

  su2double Pressure_out, Density_out,
  Pressure_in, Density_in;

  su2double Prop_Axis[MAXNDIM];
  su2double Fa, Fx, Fy, Fz;
  su2double u_in, v_in, w_in, u_out, v_out, w_out, uJ, vJ, wJ;
  su2double Temperature_out, H_in, H_out;
  su2double FQ, Q_out, Density_Disk;
  su2double SoSextr, Vnextr[MAXNDIM], Vnextr_, RiemannExtr, QdMnorm[MAXNDIM], QdMnorm2, appo2, SoS_out;
  su2double Normal[MAXNDIM];

  const bool implicit = (config->GetKind_TimeIntScheme() == EULER_IMPLICIT);
  const auto Gas_Constant = config->GetGas_ConstantND();
  const bool tkeNeeded = (config->GetKind_Turb_Model() == TURB_MODEL::SST);

  unsigned short Kind_ActDisk = config->GetKind_ActDisk();

  /*--- Get the actuator disk center and axis coordinates for the current marker. ---*/
  for (iDim = 0; iDim < nDim; iDim++){
    Prop_Axis[iDim] = ActDisk_Axis(val_marker, iDim);
  }

  /*--- Loop over all the vertices on this boundary marker. ---*/
  SU2_OMP_FOR_DYN(OMP_MIN_SIZE)
  for (iVertex = 0; iVertex < geometry->nVertex[val_marker]; iVertex++) {

    iPoint = geometry->vertex[val_marker][iVertex]->GetNode();
    GlobalIndex = geometry->nodes->GetGlobalIndex(iPoint);
    GlobalIndex_donor = GetDonorGlobalIndex(val_marker, iVertex);

    /*--- Check if the node belongs to the domain (i.e., not a halo node) ---*/

    if ((geometry->nodes->GetDomain(iPoint)) &&
       (GlobalIndex != GlobalIndex_donor)) {

      /*--- Normal vector for this vertex (negative for outward convention) ---*/

      geometry->vertex[val_marker][iVertex]->GetNormal(Normal);
      for (iDim = 0; iDim < nDim; iDim++) Normal[iDim] = -Normal[iDim];
      conv_numerics->SetNormal(Normal);

      Area = GeometryToolbox::Norm(nDim, Normal);
      for (iDim = 0; iDim < nDim; iDim++)
            UnitNormal[iDim] = Normal[iDim]/Area;

      /*--- Current solution at this boundary node. ---*/

      V_domain = nodes->GetPrimitive(iPoint);

      /*--- Get the values of Fa (axial force per unit area), Fx, Fy and Fz (x, y and z components of the tangential and
            radial forces per unit area resultant). ---*/
      if (Kind_ActDisk == BLADE_ELEMENT) {
        Fa = ActDisk_Fa_BEM[val_marker][iVertex];
        Fx = ActDisk_Fx_BEM[val_marker][iVertex];
        Fy = ActDisk_Fy_BEM[val_marker][iVertex];
        Fz = ActDisk_Fz_BEM[val_marker][iVertex];
      } else { /*--- default (Kind_ActDisk == VARIABLE_LOAD) ---*/
        Fa = ActDisk_Fa[val_marker][iVertex];
        Fx = ActDisk_Fx[val_marker][iVertex];
        Fy = ActDisk_Fy[val_marker][iVertex];
        Fz = ActDisk_Fz[val_marker][iVertex];
      }

      /*--- Get the primitive variables and the extrapolated variables. ---*/
      if (val_inlet_surface){
        V_inlet = nodes->GetPrimitive(iPoint);
        V_outlet = DonorPrimVar[val_marker][iVertex];}
      else{
        V_outlet = nodes->GetPrimitive(iPoint);
        V_inlet = DonorPrimVar[val_marker][iVertex];}

      /*--- u, v and w are the three momentum components. ---*/
      Pressure_out    = V_outlet[nDim+1];
      Density_out     = V_outlet[nDim+2];
      u_out = V_outlet[1]*V_outlet[nDim+2];
      v_out = V_outlet[2]*V_outlet[nDim+2];
      w_out = V_outlet[3]*V_outlet[nDim+2];

      Pressure_in    = V_inlet[nDim+1];
      Density_in     = V_inlet[nDim+2];
      u_in = V_inlet[1]*Density_in;
      v_in = V_inlet[2]*Density_in;
      w_in = V_inlet[3]*Density_in;
      H_in = V_inlet[nDim+3]*Density_in;

      /*--- Density on the disk is computed as an everage value between the inlet and outlet values. ---*/
      Density_Disk = 0.5*(Density_in + Density_out);

      /*--- Computation of the normal momentum flowing through the disk. ---*/
      Q_out = 0.5*((u_in + u_out)*Prop_Axis[0] + (v_in + v_out)*Prop_Axis[1] + (w_in + w_out)*Prop_Axis[2]);

      FQ = Q_out/Density_Disk;

      /*--- Computation of the momentum jumps due to the tnagential and radial forces per unit area. ---*/
      if (FQ < EPS){
        uJ = 0.0;
        vJ = 0.0;
        wJ = 0.0;}
      else{
        uJ = Fx/FQ;
        vJ = Fy/FQ;
        wJ = Fz/FQ;}

      if (val_inlet_surface) {
        /*--- Build the fictitious intlet state based on characteristics.
              Retrieve the specified back pressure for this inlet ---*/

        Density = V_domain[nDim+2];
        Velocity2 = 0.0; Vn = 0.0;
        for (iDim = 0; iDim < nDim; iDim++) {
          Velocity[iDim] = V_domain[iDim+1];
          Velocity2 += Velocity[iDim]*Velocity[iDim];
          Vn += Velocity[iDim]*UnitNormal[iDim];
        }
        Pressure   = V_domain[nDim+1];
        SoundSpeed = sqrt(Gamma*Pressure/Density);

        Entropy = Pressure*pow(1.0/Density, Gamma);
        Riemann = Vn + 2.0*SoundSpeed/Gamma_Minus_One;

        /*--- Compute the new fictious state at the outlet ---*/

        Pressure   = Pressure_out - Fa;
        Density    = pow(Pressure/Entropy,1.0/Gamma);
        SoundSpeed = sqrt(Gamma*Pressure/Density);
        Vn_Inlet    = Riemann - 2.0*SoundSpeed/Gamma_Minus_One;

        Velocity2  = 0.0;
        for (iDim = 0; iDim < nDim; iDim++) {
          Velocity[iDim] = Velocity[iDim] + (Vn_Inlet-Vn)*UnitNormal[iDim];
          Velocity2 += Velocity[iDim]*Velocity[iDim];
        }
        Energy = Pressure/(Density*Gamma_Minus_One) + 0.5*Velocity2;
        if (tkeNeeded) Energy += GetTke_Inf();

        /*--- Conservative variables, using the derived quantities ---*/

        V_inlet[0] = Pressure / ( Gas_Constant * Density);
        for (iDim = 0; iDim < nDim; iDim++) V_inlet[iDim+1] = Velocity[iDim];
        V_inlet[nDim+1] = Pressure;
        V_inlet[nDim+2] = Density;
        V_inlet[nDim+3] = Energy + Pressure/Density;
        V_inlet[nDim+4] = SoundSpeed;
        conv_numerics->SetPrimitive(V_domain, V_inlet);
      }
      else {
        /*--- Acoustic Riemann invariant extrapolation form the interior domain. ---*/
        SoSextr = V_domain[nDim+4];

        Vnextr_ = 0.0;
        for (iDim = 0; iDim < nDim; iDim++){
          Vnextr[iDim] = V_domain[iDim+1]*Prop_Axis[iDim];
          Vnextr_ += Vnextr[iDim]*Vnextr[iDim];
        }
        Vnextr_ = sqrt(max(0.0,Vnextr_));
        RiemannExtr = Vnextr_ - ((2*SoSextr)/(Gamma_Minus_One));

        /*--- Assigning the momentum in tangential direction jump and the pressure jump. ---*/
        Velocity[0] = u_in + uJ;
        Velocity[1] = v_in + vJ;
        Velocity[2] = w_in + wJ;
        Pressure_out = Pressure_in + Fa;

        /*--- Computation of the momentum normal to the disk plane. ---*/
        QdMnorm[0] = u_in*Prop_Axis[0];
        QdMnorm[1] = v_in*Prop_Axis[1];
        QdMnorm[2] = w_in*Prop_Axis[2];

        QdMnorm2 = 0.0;
        for (iDim = 0; iDim < nDim; iDim++) QdMnorm2 += QdMnorm[iDim]*QdMnorm[iDim];

        /*--- Resolving the second grade equation for the density. ---*/
        appo2 = -((2*sqrt(QdMnorm2)*RiemannExtr)+((4*Gamma*Pressure_out)/(pow(Gamma_Minus_One,2))));
        Density_out = (-appo2+sqrt(max(0.0,pow(appo2,2)-4*QdMnorm2*pow(RiemannExtr,2))))/(2*pow(RiemannExtr,2));

        Velocity2 = 0;
        for (iDim = 0; iDim < nDim; iDim++) Velocity2 += (Velocity[iDim]*Velocity[iDim]);

        /*--- Computation of the enthalpy, total energy, temperature and speed of sound. ---*/
        H_out = H_in/Density_in + Fa/Density_out;
        Energy = H_out - Pressure_out/Density_out;
        if (tkeNeeded) Energy += GetTke_Inf();
        Temperature_out = (Energy-0.5*Velocity2/(pow(Density_out,2)))*(Gamma_Minus_One/Gas_Constant);

        SoS_out = sqrt(Gamma*Gas_Constant*Temperature_out);

        /*--- Set the primitive variables. ---*/
        V_outlet[0] = Temperature_out;
        for (iDim = 0; iDim < nDim; iDim++)
          V_outlet[iDim+1] = Velocity[iDim]/Density_out;
        V_outlet[nDim+1] = Pressure_out;
        V_outlet[nDim+2] = Density_out;
        V_outlet[nDim+3] = H_out;
        V_outlet[nDim+4] = SoS_out;
        conv_numerics->SetPrimitive(V_domain, V_outlet);
      }

      /*--- Grid Movement (NOT TESTED!)---*/

      if (dynamic_grid)
        conv_numerics->SetGridVel(geometry->nodes->GetGridVel(iPoint), geometry->nodes->GetGridVel(iPoint));

      /*--- Compute the residual using an upwind scheme ---*/

      auto residual = conv_numerics->ComputeResidual(config);

      /*--- Update residual value ---*/

      LinSysRes.AddBlock(iPoint, residual);

      /*--- Jacobian contribution for implicit integration ---*/

      if (implicit) Jacobian.AddBlock2Diag(iPoint, residual.jacobian_i);
    }
  }
  END_SU2_OMP_FOR
}

void CEulerSolver::PrintVerificationError(const CConfig *config) const {

  if ((rank != MASTER_NODE) || (MGLevel != MESH_0)) return;

  if (config && !config->GetDiscrete_Adjoint()) {

    cout.precision(5);
    cout.setf(ios::scientific, ios::floatfield);

    cout << endl   << "------------------------ Global Error Analysis --------------------------" << endl;

    cout << setw(20) << "RMS Error  [Rho]: " << setw(12) << VerificationSolution->GetError_RMS(0) << "     | ";
    cout << setw(20) << "Max Error  [Rho]: " << setw(12) << VerificationSolution->GetError_Max(0);
    cout << endl;

    cout << setw(20) << "RMS Error [RhoU]: " << setw(12) << VerificationSolution->GetError_RMS(1) << "     | ";
    cout << setw(20) << "Max Error [RhoU]: " << setw(12) << VerificationSolution->GetError_Max(1);
    cout << endl;

    cout << setw(20) << "RMS Error [RhoV]: " << setw(12) << VerificationSolution->GetError_RMS(2) << "     | ";
    cout << setw(20) << "Max Error [RhoV]: " << setw(12) << VerificationSolution->GetError_Max(2);
    cout << endl;

    if (nDim == 3) {
      cout << setw(20) << "RMS Error [RhoW]: " << setw(12) << VerificationSolution->GetError_RMS(3) << "     | ";
      cout << setw(20) << "Max Error [RhoW]: " << setw(12) << VerificationSolution->GetError_Max(3);
      cout << endl;
    }

    cout << setw(20) << "RMS Error [RhoE]: " << setw(12) << VerificationSolution->GetError_RMS(nDim+1) << "     | ";
    cout << setw(20) << "Max Error [RhoE]: " << setw(12) << VerificationSolution->GetError_Max(nDim+1);
    cout << endl;

    cout << "-------------------------------------------------------------------------" << endl << endl;
    cout.unsetf(ios_base::floatfield);
  }
}

void CEulerSolver::SetFreeStream_Solution(const CConfig *config) {
  SU2_OMP_FOR_STAT(omp_chunk_size)
  for (auto iPoint = 0u; iPoint < nPoint; iPoint++) {
    nodes->SetSolution(iPoint,0, Density_Inf);
    for (auto iDim = 0u; iDim < nDim; iDim++) {
      nodes->SetSolution(iPoint,iDim+1, Density_Inf*Velocity_Inf[iDim]);
    }
    nodes->SetSolution(iPoint,nVar-1, Density_Inf*Energy_Inf);
  }
  END_SU2_OMP_FOR
}

void CEulerSolver::SetFreeStream_TurboSolution(CConfig *config) {

  const su2double Alpha            = config->GetAoA()*PI_NUMBER/180.0;
  const auto Mach             = config->GetMach();

  su2double turboVelocity[MAXNDIM] = {0}, cartVelocity[MAXNDIM] = {0};

  auto turboNormal = config->GetFreeStreamTurboNormal();

  GetFluidModel()->SetTDState_Prho(Pressure_Inf, Density_Inf);
  const auto SoundSpeed = GetFluidModel()->GetSoundSpeed();

  /*--- Compute the Free Stream velocity, using the Mach number ---*/
  turboVelocity[0] = cos(Alpha)*Mach*SoundSpeed;
  turboVelocity[1] = sin(Alpha)*Mach*SoundSpeed;

  const auto iZone  =  config->GetiZone();
  ComputeBackVelocity(turboVelocity, turboNormal, cartVelocity, INFLOW, config->GetKind_TurboMachinery(iZone));

  for (auto iPoint = 0u; iPoint < nPoint; iPoint++) {
    nodes->SetSolution(iPoint,0, Density_Inf);
    for (auto iDim = 0u; iDim < nDim; iDim++) {
      nodes->SetSolution(iPoint,iDim+1, Density_Inf*cartVelocity[iDim]);
    }
    nodes->SetSolution(iPoint,nVar-1, Density_Inf*Energy_Inf);

    nodes->SetPrimVar(iPoint, GetFluidModel());
    nodes->SetSecondaryVar(iPoint, GetFluidModel());
  }
}

void CEulerSolver::PreprocessAverage(CSolver **solver, CGeometry *geometry, CConfig *config, unsigned short marker_flag) {

  const auto nSpanWiseSections = config->GetnSpanWiseSections();
  const auto iZone = config->GetiZone();

  for (auto iSpan= 0u; iSpan < nSpanWiseSections; iSpan++){
    su2double TotalAreaVelocity[MAXNDIM]={0.0},
              TotalAreaPressure{0},
              TotalAreaDensity{0};
    for (auto iMarker = 0u; iMarker < config->GetnMarker_All(); iMarker++){
      for (auto iMarkerTP=1; iMarkerTP < config->GetnMarker_Turbomachinery()+1; iMarkerTP++){
        if (config->GetMarker_All_Turbomachinery(iMarker) == iMarkerTP){
          if (config->GetMarker_All_TurbomachineryFlag(iMarker) == marker_flag){

            /*--- Retrieve Old Solution ---*/

            /*--- Loop over the vertices to sum all the quantities pithc-wise ---*/
            for (auto iVertex = 0u; iVertex < geometry->GetnVertexSpan(iMarker,iSpan); iVertex++) {
              auto iPoint = geometry->turbovertex[iMarker][iSpan][iVertex]->GetNode();
              if (geometry->nodes->GetDomain(iPoint)){
                /*--- Compute the integral fluxes for the boundaries ---*/

                auto Pressure = nodes->GetPressure(iPoint);
                auto Density = nodes->GetDensity(iPoint);

                su2double UnitNormal[MAXNDIM]={0},
                          TurboNormal[MAXNDIM]={0},
                          TurboVelocity[MAXNDIM],
                          Area;
                /*--- Normal vector for this vertex (negate for outward convention) ---*/
                geometry->turbovertex[iMarker][iSpan][iVertex]->GetNormal(UnitNormal);
                geometry->turbovertex[iMarker][iSpan][iVertex]->GetTurboNormal(TurboNormal);
                Area = geometry->turbovertex[iMarker][iSpan][iVertex]->GetArea();

                su2double Velocity[MAXNDIM]={0};
                for (auto iDim=0u; iDim<nDim;iDim++) Velocity[iDim] = nodes->GetVelocity(iPoint, iDim);

                ComputeTurboVelocity(Velocity, TurboNormal , TurboVelocity, marker_flag, config->GetKind_TurboMachinery(iZone));

                /*--- Compute different integral quantities for the boundary of interest ---*/

                TotalAreaPressure += Area*Pressure;
                TotalAreaDensity  += Area*Density;
                for (auto iDim = 0u; iDim < nDim; iDim++)
                  TotalAreaVelocity[iDim] += Area*Velocity[iDim];
              }
            }
          }
        }
      } // iMarkerTP
    } // iMarker

#ifdef HAVE_MPI

    /*--- Add information using all the nodes ---*/

    su2double MyTotalAreaDensity = TotalAreaDensity;
    su2double MyTotalAreaPressure  = TotalAreaPressure;

    SU2_MPI::Allreduce(&MyTotalAreaDensity, &TotalAreaDensity, 1, MPI_DOUBLE, MPI_SUM, SU2_MPI::GetComm());
    SU2_MPI::Allreduce(&MyTotalAreaPressure, &TotalAreaPressure, 1, MPI_DOUBLE, MPI_SUM, SU2_MPI::GetComm());

    auto* MyTotalAreaVelocity = new su2double[nDim];

    for (auto iDim = 0u; iDim < nDim; iDim++) {
      MyTotalAreaVelocity[iDim] = TotalAreaVelocity[iDim];
    }

    SU2_MPI::Allreduce(MyTotalAreaVelocity, TotalAreaVelocity, nDim, MPI_DOUBLE, MPI_SUM, SU2_MPI::GetComm());

    delete [] MyTotalAreaVelocity;

#endif

    /*--- initialize spanwise average quantities ---*/


    for (auto iMarker = 0u; iMarker < config->GetnMarker_All(); iMarker++){
      for (auto iMarkerTP=1; iMarkerTP < config->GetnMarker_Turbomachinery()+1; iMarkerTP++){
        if (config->GetMarker_All_Turbomachinery(iMarker) == iMarkerTP){
          if (config->GetMarker_All_TurbomachineryFlag(iMarker) == marker_flag){

            auto TotalArea           = geometry->GetSpanArea(iMarker,iSpan);
            auto AverageTurboNormal  = geometry->GetAverageTurboNormal(iMarker,iSpan);

            /*--- Compute the averaged value for the boundary of interest for the span of interest ---*/

            AverageDensity[iMarker][iSpan]           = TotalAreaDensity / TotalArea;
            AveragePressure[iMarker][iSpan]          = TotalAreaPressure / TotalArea;
            for (auto iDim = 0u; iDim < nDim; iDim++)
              AverageVelocity[iMarker][iSpan][iDim]  = TotalAreaVelocity[iDim] / TotalArea;

            /* --- compute static averaged quantities ---*/
            ComputeTurboVelocity(AverageVelocity[iMarker][iSpan], AverageTurboNormal , AverageTurboVelocity[iMarker][iSpan], marker_flag, config->GetKind_TurboMachinery(iZone));

            OldAverageDensity[iMarker][iSpan]               = AverageDensity[iMarker][iSpan];
            OldAveragePressure[iMarker][iSpan]              = AveragePressure[iMarker][iSpan];
            for(auto iDim = 0u; iDim < nDim;iDim++)
              OldAverageTurboVelocity[iMarker][iSpan][iDim] = AverageTurboVelocity[iMarker][iSpan][iDim];

          }
        }
      } // iMarkerTP
    } // iMarker
  } // iSpan

  /*--- initialize 1D average quantities ---*/

  for (auto iMarker = 0u; iMarker < config->GetnMarker_All(); iMarker++){
    for (auto iMarkerTP=1; iMarkerTP < config->GetnMarker_Turbomachinery()+1; iMarkerTP++){
      if (config->GetMarker_All_Turbomachinery(iMarker) == iMarkerTP){
        if (config->GetMarker_All_TurbomachineryFlag(iMarker) == marker_flag){

          auto AverageTurboNormal  = geometry->GetAverageTurboNormal(iMarker,nSpanWiseSections);

          /*--- Compute the averaged value for the boundary of interest for the span of interest ---*/

          AverageDensity[iMarker][nSpanWiseSections]          = AverageDensity[iMarker][nSpanWiseSections/2];
          AveragePressure[iMarker][nSpanWiseSections]         = AveragePressure[iMarker][nSpanWiseSections/2];
          for (auto iDim = 0u; iDim < nDim; iDim++)
            AverageVelocity[iMarker][nSpanWiseSections][iDim] = AverageVelocity[iMarker][nSpanWiseSections/2][iDim];

          /* --- compute static averaged quantities ---*/
          ComputeTurboVelocity(AverageVelocity[iMarker][nSpanWiseSections], AverageTurboNormal , AverageTurboVelocity[iMarker][nSpanWiseSections], marker_flag, config->GetKind_TurboMachinery(iZone));

          OldAverageDensity[iMarker][nSpanWiseSections]               = AverageDensity[iMarker][nSpanWiseSections];
          OldAveragePressure[iMarker][nSpanWiseSections]              = AveragePressure[iMarker][nSpanWiseSections];
          for(auto iDim = 0u; iDim < nDim;iDim++)
            OldAverageTurboVelocity[iMarker][nSpanWiseSections][iDim] = AverageTurboVelocity[iMarker][nSpanWiseSections][iDim];

        }
      }
    } // iMarkerTP
  } // iMarker
}


void CEulerSolver::TurboAverageProcess(CSolver **solver, CGeometry *geometry, CConfig *config, unsigned short marker_flag) {

  const auto average_process = config->GetKind_AverageProcess();
  const auto performance_average_process = config->GetKind_PerformanceAverageProcess();
  const auto iZone     = config->GetiZone();
  const bool turbulent = (config->GetKind_Turb_Model() != TURB_MODEL::NONE);
  const bool spalart_allmaras = (config->GetKind_Turb_Model() == TURB_MODEL::SA);
  const bool menter_sst       = (config->GetKind_Turb_Model() == TURB_MODEL::SST);
  const auto nSpanWiseSections = config->GetnSpanWiseSections();

  for (auto iSpan= 0; iSpan < nSpanWiseSections + 1; iSpan++){
    su2double TotalDensity{0}, TotalPressure{0}, TotalNu{0}, TotalOmega{0}, TotalKine{0}, TotalVelocity[MAXNDIM],
              TotalAreaDensity{0}, TotalAreaPressure{0}, TotalAreaNu{0}, TotalAreaOmega{0}, TotalAreaKine{0}, TotalAreaVelocity[MAXNDIM],
              TotalMassDensity{0}, TotalMassPressure{0}, TotalMassNu{0}, TotalMassOmega{0}, TotalMassKine{0}, TotalMassVelocity[MAXNDIM];

    su2double TotalFluxes[MAXNVAR];
    /*--- Forces initialization for contenitors ---*/
    for (auto iVar=0u;iVar<nVar;iVar++)
      TotalFluxes[iVar]= 0.0;
    for (auto iDim=0u; iDim<nDim; iDim++) {
      TotalVelocity[iDim]     = 0.0;
      TotalAreaVelocity[iDim] = 0.0;
      TotalMassVelocity[iDim] = 0.0;
    }

    auto UpdateTotalQuantities = [&](const size_t iMarker, const size_t iSpan, const size_t iVertex){
      /*--- Increment integral quantities for averaging ---*/

      const auto iPoint = geometry->turbovertex[iMarker][iSpan][iVertex]->GetNode();

      /*--- Retrieve local quantities ---*/
      const auto Pressure = nodes->GetPressure(iPoint);
      const auto Density  = nodes->GetDensity(iPoint);
      const auto Enthalpy = nodes->GetEnthalpy(iPoint);

      su2double Velocity[MAXNDIM] = {0}, UnitNormal[MAXNDIM] = {0}, TurboNormal[MAXNDIM] = {0}, TurboVelocity[MAXNDIM] = {0};
      geometry->turbovertex[iMarker][iSpan][iVertex]->GetNormal(UnitNormal);
      geometry->turbovertex[iMarker][iSpan][iVertex]->GetTurboNormal(TurboNormal);
      const auto Area = geometry->turbovertex[iMarker][iSpan][iVertex]->GetArea();

      for (auto iDim=0u; iDim < nDim; iDim++) Velocity[iDim] = nodes->GetVelocity(iPoint, iDim);

      ComputeTurboVelocity(Velocity, TurboNormal , TurboVelocity, marker_flag, config->GetKind_TurboMachinery(iZone));

      /*--- Compute different integral quantities for the boundary of interest ---*/
      TotalDensity          += Density;
      TotalPressure         += Pressure;

      TotalAreaPressure         += Area*Pressure;
      TotalAreaDensity          += Area*Density;

      TotalMassPressure         += Area*(Density*TurboVelocity[0] )*Pressure;
      TotalMassDensity          += Area*(Density*TurboVelocity[0] )*Density;

      for (auto iDim = 0u; iDim < nDim; iDim++) {
        TotalVelocity[iDim] += Velocity[iDim];
        TotalAreaVelocity[iDim] += Area*Velocity[iDim];
        TotalMassVelocity[iDim] += Area*(Density*TurboVelocity[0] )*Velocity[iDim];
      }

      TotalFluxes[0]      += Area*(Density*TurboVelocity[0]);
      TotalFluxes[1]      += Area*(Density*TurboVelocity[0]*TurboVelocity[0] + Pressure);
      for (auto iDim = 2; iDim < nDim+1; iDim++)
        TotalFluxes[iDim] += Area*(Density*TurboVelocity[0]*TurboVelocity[iDim -1]);
      TotalFluxes[nDim+1] += Area*(Density*TurboVelocity[0]*Enthalpy);

      /*--- Compute turbulent integral quantities for the boundary of interest ---*/

      if(turbulent){
        su2double Kine{0}, Omega{0}, Nu{0};
        if(menter_sst){
          Kine = solver[TURB_SOL]->GetNodes()->GetSolution(iPoint,0);
          Omega = solver[TURB_SOL]->GetNodes()->GetSolution(iPoint,1);
        }
        if(spalart_allmaras){
          Nu = solver[TURB_SOL]->GetNodes()->GetSolution(iPoint,0);
        }

        TotalKine   += Kine;
        TotalOmega  += Omega;
        TotalNu     += Nu;

        TotalAreaKine    += Area*Kine;
        TotalAreaOmega   += Area*Omega;
        TotalAreaNu      += Area*Nu;

        TotalMassKine    += Area*(Density*TurboVelocity[0] )*Kine;
        TotalMassOmega   += Area*(Density*TurboVelocity[0] )*Omega;
        TotalMassNu      += Area*(Density*TurboVelocity[0] )*Nu;
      }
    };

    for (auto iMarker = 0u; iMarker < config->GetnMarker_All(); iMarker++){
      for (auto iMarkerTP=1; iMarkerTP < config->GetnMarker_Turbomachinery()+1; iMarkerTP++){
        if (config->GetMarker_All_Turbomachinery(iMarker) == iMarkerTP){
          if (config->GetMarker_All_TurbomachineryFlag(iMarker) == marker_flag){

            /*--- Loop over the vertices to sum all the quantities pitch-wise ---*/
            if(iSpan < nSpanWiseSections){
              for (auto iVertex = 0ul; iVertex < geometry->GetnVertexSpan(iMarker,iSpan); iVertex++) {
                UpdateTotalQuantities(iMarker, iSpan, iVertex);
              }
            } else {
              for (auto jSpan= 0u; jSpan < nSpanWiseSections; jSpan++){
                for (auto iVertex = 0ul; iVertex < geometry->GetnVertexSpan(iMarker,jSpan); iVertex++) {
                  UpdateTotalQuantities(iMarker, jSpan, iVertex);
                }
              }
            }

          } // marker_flag match
        } // iMarkerTP match
      } // iMarkerTP
    } // iMarker

#ifdef HAVE_MPI

    /*--- Add information using all the nodes ---*/

    auto Allreduce = [](su2double x) {
      su2double tmp = x; x = 0.0;
      SU2_MPI::Allreduce(&tmp, &x, 1, MPI_DOUBLE, MPI_SUM, SU2_MPI::GetComm());
      return x;
    };

    TotalDensity = Allreduce(TotalDensity);
    TotalPressure = Allreduce(TotalPressure);
    TotalAreaDensity = Allreduce(TotalAreaDensity);
    TotalAreaPressure = Allreduce(TotalAreaPressure);
    TotalMassDensity = Allreduce(TotalMassDensity);
    TotalMassPressure = Allreduce(TotalMassPressure);

    TotalNu = Allreduce(TotalNu);
    TotalKine = Allreduce(TotalKine);
    TotalOmega = Allreduce(TotalOmega);
    TotalAreaNu = Allreduce(TotalAreaNu);
    TotalAreaKine = Allreduce(TotalAreaKine);
    TotalAreaOmega = Allreduce(TotalAreaOmega);

    TotalMassNu = Allreduce(TotalMassNu);
    TotalMassKine = Allreduce(TotalMassKine);
    TotalMassOmega = Allreduce(TotalMassOmega);

    auto* buffer = new su2double[max(nVar,nDim)];

    auto Allreduce_inplace = [buffer](int size, su2double* x) {
      SU2_MPI::Allreduce(x, buffer, size, MPI_DOUBLE, MPI_SUM, SU2_MPI::GetComm());
      for(int i=0; i<size; ++i) x[i] = buffer[i];
    };

    Allreduce_inplace(nVar, TotalFluxes);
    Allreduce_inplace(nDim, TotalVelocity);
    Allreduce_inplace(nDim, TotalAreaVelocity);
    Allreduce_inplace(nDim, TotalMassVelocity);

    delete [] buffer;

#endif

    /*--- Compute pitch-wise averaged quantities ---*/
    for (auto iMarker = 0u; iMarker < config->GetnMarker_All(); iMarker++){
      for (auto iMarkerTP=1; iMarkerTP < config->GetnMarker_Turbomachinery()+1; iMarkerTP++){
        if (config->GetMarker_All_Turbomachinery(iMarker) == iMarkerTP){
          if (config->GetMarker_All_TurbomachineryFlag(iMarker) == marker_flag){

            const auto TotalArea           = geometry->GetSpanArea(iMarker,iSpan);
            const auto AverageTurboNormal  = geometry->GetAverageTurboNormal(iMarker,iSpan);
            const auto nVert               = geometry->GetnTotVertexSpan(iMarker,iSpan);

            /*--- compute normal Mach number as a check for massflow average and mixedout average ---*/
            GetFluidModel()->SetTDState_Prho(TotalAreaPressure/TotalArea, TotalAreaDensity / TotalArea);
            const su2double soundSpeed = GetFluidModel()->GetSoundSpeed(),
                      MachTest   = TotalFluxes[0]/(TotalAreaDensity*soundSpeed);

            /*--- Compute the averaged value for the boundary of interest for the span of interest ---*/

            const bool belowMachLimit = (abs(MachTest)< config->GetAverageMachLimit());
            su2double avgDensity{0}, avgPressure{0}, avgKine{0}, avgOmega{0}, avgNu{0}, avgVelocity[MAXNDIM] = {0};
            for (auto iVar = 0u; iVar<nVar; iVar++){
              AverageFlux[iMarker][iSpan][iVar]   = TotalFluxes[iVar]/TotalArea;
              SpanTotalFlux[iMarker][iSpan][iVar] = TotalFluxes[iVar];
            }

            switch (average_process)
            {
            case ALGEBRAIC:
              /*--- compute algebraic average ---*/
              avgDensity        = TotalDensity / nVert;
              avgPressure       = TotalPressure / nVert;
              for (auto iDim = 0u; iDim < nDim; iDim++) avgVelocity[iDim] = TotalVelocity[iDim] / nVert;
              if (turbulent) {
                avgKine           = TotalKine/nVert;
                avgOmega          = TotalOmega/nVert;
                avgNu             = TotalNu/nVert;
              }
              break;
            case AREA:
            /*--- compute area average ---*/
              avgDensity     = TotalAreaDensity / TotalArea;
              avgPressure    = TotalAreaPressure / TotalArea;
              for (auto iDim = 0u; iDim < nDim; iDim++) avgVelocity[iDim] = TotalAreaVelocity[iDim] / TotalArea;
              if (turbulent) {
                avgKine = TotalAreaKine / TotalArea;
                avgOmega = TotalAreaOmega / TotalArea;
                avgNu = TotalAreaNu / TotalArea;
              }
              break;
            case MASSFLUX:
            /*--- compute mass-flux average ---*/
              if (belowMachLimit) {
                avgDensity = TotalAreaDensity / TotalArea;
                avgPressure = TotalAreaPressure / TotalArea;
                for (auto iDim = 0u; iDim < nDim; iDim++)  avgVelocity[iDim] = TotalAreaVelocity[iDim] / TotalArea;
                if (turbulent) {
                  avgKine = TotalAreaKine / TotalArea;
                  avgOmega = TotalAreaOmega / TotalArea;
                  avgNu = TotalAreaNu / TotalArea;
                }
              } else {
                avgDensity = TotalMassDensity / TotalFluxes[0];
                avgPressure = TotalMassPressure / TotalFluxes[0];
                for (auto iDim = 0u; iDim < nDim; iDim++)  avgVelocity[iDim] = TotalMassVelocity[iDim] / TotalFluxes[0];
                if (turbulent) {
                  avgKine = TotalMassKine / TotalFluxes[0];
                  avgOmega = TotalMassOmega / TotalFluxes[0];
                  avgNu = TotalMassNu / TotalFluxes[0];
                }
              }
              break;
            case MIXEDOUT:
              /*--- compute mixed-out average ---*/
              avgDensity = TotalAreaDensity / TotalArea;
              avgPressure = TotalAreaPressure / TotalArea;
              if (belowMachLimit) {
                for (auto iDim = 0u; iDim < nDim; iDim++)
                  avgVelocity[iDim] = TotalAreaVelocity[iDim] / TotalArea;
                if (turbulent) {
                  avgKine = TotalAreaKine / TotalArea;
                  avgOmega = TotalAreaOmega / TotalArea;
                  avgNu = TotalAreaNu / TotalArea;
                }
              }else {
                auto val_init_pressure = OldAveragePressure[iMarker][iSpan];
                MixedOut_Average (config, val_init_pressure, AverageFlux[iMarker][iSpan], AverageTurboNormal, avgPressure, avgDensity);
                avgVelocity[0]         = ( AverageFlux[iMarker][iSpan][1] - avgPressure) / AverageFlux[iMarker][iSpan][0];
                for (auto iDim = 2; iDim < nDim +1;iDim++)
                  avgVelocity[iDim-1]  = AverageFlux[iMarker][iSpan][iDim] / AverageFlux[iMarker][iSpan][0];

                if (isnan(avgDensity) || isnan(avgPressure) || avgPressure < 0.0 || avgDensity < 0.0 ){
                  val_init_pressure = TotalAreaPressure / TotalArea;
                  MixedOut_Average (config, val_init_pressure, AverageFlux[iMarker][iSpan], AverageTurboNormal, avgPressure, avgDensity);
                  avgVelocity[0]          = ( AverageFlux[iMarker][iSpan][1] - avgPressure) / AverageFlux[iMarker][iSpan][0];
                  for (auto iDim = 2; iDim < nDim +1;iDim++)
                    avgVelocity[iDim-1]   = AverageFlux[iMarker][iSpan][iDim] / AverageFlux[iMarker][iSpan][0];
                }
                if (turbulent) {
                  avgKine       = TotalMassKine / TotalFluxes[0];
                  avgOmega      = TotalMassOmega / TotalFluxes[0];
                  avgNu         = TotalMassNu / TotalFluxes[0];
                }
              }

              if (iSpan == nSpanWiseSections){
                AverageMassFlowRate[iMarker] = TotalFluxes[0];
              }

              break;
            default:
              SU2_MPI::Error(" Invalid AVERAGE PROCESS input!", CURRENT_FUNCTION);
              break;
            }
            AverageDensity[iMarker][iSpan] = avgDensity;
            AveragePressure[iMarker][iSpan] = avgPressure;
            if ((average_process == MIXEDOUT) && !belowMachLimit) {
              for (auto iDim = 0u; iDim < nDim; iDim++) AverageTurboVelocity[iMarker][iSpan][iDim] = avgVelocity[iDim];
            } else {
              ComputeTurboVelocity(avgVelocity, AverageTurboNormal , AverageTurboVelocity[iMarker][iSpan], marker_flag, config->GetKind_TurboMachinery(iZone));
            }
            if (turbulent) {
              AverageKine[iMarker][iSpan] = avgKine;
              AverageOmega[iMarker][iSpan] = avgOmega;
              AverageNu[iMarker][iSpan] = avgNu;
            }

            /* --- check if averaged quantities are correct otherwise reset the old quantities ---*/
            const bool nanSolution = (isnan(AverageDensity[iMarker][iSpan]) || isnan(AveragePressure[iMarker][iSpan]));
            const bool negSolution = (AverageDensity[iMarker][iSpan] < 0.0 || AveragePressure[iMarker][iSpan] < 0.0);
            if (nanSolution || negSolution){
              if (nanSolution)
                cout<<"nan in mixing process routine for iSpan: " << iSpan<< " in marker " << config->GetMarker_All_TagBound(iMarker)<< endl;
              else
                cout << " negative density or pressure in mixing process routine for iSpan: " << iSpan<< " in marker " << config->GetMarker_All_TagBound(iMarker)<< endl;
              AverageDensity[iMarker][iSpan]               = OldAverageDensity[iMarker][iSpan];
              AveragePressure[iMarker][iSpan]              = OldAveragePressure[iMarker][iSpan];
              for(auto iDim = 0u; iDim < nDim;iDim++)
                AverageTurboVelocity[iMarker][iSpan][iDim] = OldAverageTurboVelocity[iMarker][iSpan][iDim];
            } else {
              /* --- update old average solution ---*/
              OldAverageDensity[iMarker][iSpan]               = AverageDensity[iMarker][iSpan];
              OldAveragePressure[iMarker][iSpan]              = AveragePressure[iMarker][iSpan];
              for(auto iDim = 0u; iDim < nDim;iDim++)
                OldAverageTurboVelocity[iMarker][iSpan][iDim] = AverageTurboVelocity[iMarker][iSpan][iDim];
            }

            /*--- to avoid back flow ---*/
            if (AverageTurboVelocity[iMarker][iSpan][0] < 0.0){
              AverageTurboVelocity[iMarker][iSpan][0]       = soundSpeed*config->GetAverageMachLimit();
            }

            /*--- compute cartesian average Velocity ---*/
            ComputeBackVelocity(AverageTurboVelocity[iMarker][iSpan], AverageTurboNormal , AverageVelocity[iMarker][iSpan], marker_flag, config->GetKind_TurboMachinery(iZone));

            /*--- Store averaged performance value for the selected average method ---*/
            if (marker_flag == INFLOW) {
              DensityIn[iMarkerTP - 1][iSpan] = AverageDensity[iMarker][iSpan];
              PressureIn[iMarkerTP - 1][iSpan]  = AveragePressure[iMarker][iSpan];
              KineIn[iMarkerTP - 1][iSpan]      = AverageKine[iMarker][iSpan];
              OmegaIn[iMarkerTP - 1][iSpan]     = AverageOmega[iMarker][iSpan];
              NuIn[iMarkerTP - 1][iSpan]        = AverageNu[iMarker][iSpan];
            } else {
              DensityOut[iMarkerTP - 1][iSpan]  = AverageDensity[iMarker][iSpan];
              PressureOut[iMarkerTP - 1][iSpan] = AveragePressure[iMarker][iSpan];
              KineOut[iMarkerTP - 1][iSpan]     = AverageKine[iMarker][iSpan];
              OmegaOut[iMarkerTP - 1][iSpan]    = AverageOmega[iMarker][iSpan];
              NuOut[iMarkerTP - 1][iSpan]       = AverageNu[iMarker][iSpan];
            }

            auto TurboVel = (marker_flag == INFLOW) ? TurboVelocityIn[iMarkerTP - 1][iSpan] : TurboVelocityOut[iMarkerTP - 1][iSpan];

            if (performance_average_process == MIXEDOUT) {
              for (auto iDim = 0u; iDim < nDim; iDim++) TurboVel[iDim] = avgVelocity[iDim];
            } else {
              ComputeTurboVelocity(avgVelocity, AverageTurboNormal , TurboVel, marker_flag, config->GetKind_TurboMachinery(iZone));
            }
          }
        }
      } // iMarkerTP
    } // iMarker
  } // iSpan

  /*--- Compute Outlet Static Pressure if Radial equilibrium is imposed ---*/

  for (auto iMarker = 0u; iMarker < config->GetnMarker_All(); iMarker++){
    for (auto iMarkerTP=1; iMarkerTP < config->GetnMarker_Turbomachinery()+1; iMarkerTP++){
      if (config->GetMarker_All_Turbomachinery(iMarker) == iMarkerTP){
        if (config->GetMarker_All_TurbomachineryFlag(iMarker) == marker_flag){
          auto Marker_Tag         = config->GetMarker_All_TagBound(iMarker);
          if(config->GetMarker_All_Giles(iMarker) || config->GetBoolRiemann()){ // May have to implement something similar for Riemann?
            if(config->GetBoolRiemann()){
              if(config->GetKind_Data_Riemann(Marker_Tag) == RADIAL_EQUILIBRIUM){
                RadialEquilibriumPressure[iMarker][nSpanWiseSections/2] = config->GetRiemann_Var1(Marker_Tag)/config->GetPressure_Ref();
              }
            } else {
              if(config->GetKind_Data_Giles(Marker_Tag) == RADIAL_EQUILIBRIUM){
                RadialEquilibriumPressure[iMarker][nSpanWiseSections/2] = config->GetGiles_Var1(Marker_Tag)/config->GetPressure_Ref();
              }
            }
            for (auto iSpan= nSpanWiseSections/2; iSpan < nSpanWiseSections-1; iSpan++){
              const auto Radius2    = geometry->GetTurboRadius(iMarker,iSpan+1);
              const auto Radius1    = geometry->GetTurboRadius(iMarker,iSpan);
              const su2double Vt2        = AverageTurboVelocity[iMarker][iSpan +1][1]*AverageTurboVelocity[iMarker][iSpan +1][1];
              RadialEquilibriumPressure[iMarker][iSpan +1] =  RadialEquilibriumPressure[iMarker][iSpan] + AverageDensity[iMarker][iSpan +1]*Vt2/Radius2*(Radius2 - Radius1);
            }
            for (auto iSpan= nSpanWiseSections/2; iSpan > 0; iSpan--){
              const su2double Radius2    = geometry->GetTurboRadius(iMarker,iSpan);
              su2double Radius1    = geometry->GetTurboRadius(iMarker,iSpan-1);
              const su2double Vt2        = AverageTurboVelocity[iMarker][iSpan -1][1]*AverageTurboVelocity[iMarker][iSpan - 1][1];
              Radius1    = (Radius1 > EPS)? Radius1 : Radius2;
              RadialEquilibriumPressure[iMarker][iSpan -1] =  RadialEquilibriumPressure[iMarker][iSpan] - AverageDensity[iMarker][iSpan -1]*Vt2/Radius1*(Radius2 - Radius1);
            }
          } // Giles or Riemann
        } // marker_flag
      } // iMarkerTP
    } // iMarker is iMarkerTP
  } // iMarker
}

void CEulerSolver::MixedOut_Average(CConfig *config, su2double val_init_pressure, const su2double *val_Averaged_Flux,
                                     const su2double *val_normal, su2double& pressure_mix, su2double& density_mix) {

  const auto relax_factor = config->GetMixedout_Coeff(0);
  const auto toll = config->GetMixedout_Coeff(1);
  unsigned short maxiter = SU2_TYPE::Int(config->GetMixedout_Coeff(2));

  pressure_mix = val_init_pressure;

  /*--- Newton-Raphson's method with central difference formula ---*/
  unsigned short iter{0};
  while ( iter <= maxiter ) {

    const su2double density_mix = val_Averaged_Flux[0]*val_Averaged_Flux[0]/(val_Averaged_Flux[1] - pressure_mix);
    GetFluidModel()->SetTDState_Prho(pressure_mix, density_mix);
    const su2double enthalpy_mix = GetFluidModel()->GetStaticEnergy() + (pressure_mix)/(density_mix);

    GetFluidModel()->ComputeDerivativeNRBC_Prho(pressure_mix, density_mix);
    const su2double dhdP   = GetFluidModel()->GetdhdP_rho();
    const su2double dhdrho = GetFluidModel()->Getdhdrho_P();

    su2double vel[MAXNDIM] = {0};
    vel[0]  = (val_Averaged_Flux[1] - pressure_mix) / val_Averaged_Flux[0];
    for (auto iDim = 1u; iDim < nDim; iDim++)
      vel[iDim]  = val_Averaged_Flux[iDim+1] / val_Averaged_Flux[0];


    const su2double velsq = GeometryToolbox::DotProduct(nDim, vel, vel);

    const su2double f = val_Averaged_Flux[nDim+1] - val_Averaged_Flux[0]*(enthalpy_mix + velsq/2);
    const su2double df = -val_Averaged_Flux[0]*(dhdP - 1/density_mix) - dhdrho*density_mix*density_mix/val_Averaged_Flux[0];
    const su2double dx = -f/df;
    const su2double resdl = dx/val_init_pressure;
    pressure_mix += relax_factor*dx;

    iter += 1;
    if ( abs(resdl) <= toll ) {
      break;
    }

  }
  density_mix = val_Averaged_Flux[0]*val_Averaged_Flux[0]/(val_Averaged_Flux[1] - pressure_mix);

}

void CEulerSolver::GatherInOutAverageValues(CConfig *config, CGeometry *geometry){

  unsigned short iMarker, iMarkerTP;
  unsigned short iSpan;
  int markerTP;
  su2double     densityIn, pressureIn, normalVelocityIn, tangVelocityIn, radialVelocityIn;
  su2double     densityOut, pressureOut, normalVelocityOut, tangVelocityOut, radialVelocityOut;
  su2double     kineIn, omegaIn, nuIn, kineOut, omegaOut, nuOut;
  //TODO (turbo) implement interpolation so that Inflow and Outflow spanwise section can be different

  const auto nSpanWiseSections = config->GetnSpanWiseSections();

  for (iSpan= 0; iSpan < nSpanWiseSections + 1 ; iSpan++) {

#ifdef HAVE_MPI
    unsigned short i, n1, n2, n1t,n2t;
    su2double *TurbPerfIn= nullptr,*TurbPerfOut= nullptr;
    su2double *TotTurbPerfIn = nullptr,*TotTurbPerfOut = nullptr;
    int *TotMarkerTP = nullptr;

    n1          = 8;
    n2          = 8;
    n1t         = n1*size;
    n2t         = n2*size;
    TurbPerfIn  = new su2double[n1];
    TurbPerfOut = new su2double[n2];

    for (i=0;i<n1;i++)
      TurbPerfIn[i]    = -1.0;
    for (i=0;i<n2;i++)
      TurbPerfOut[i]   = -1.0;
#endif

    densityIn            = -1.0;
    pressureIn           = -1.0;
    normalVelocityIn     = -1.0;
    tangVelocityIn       = -1.0;
    radialVelocityIn     = -1.0;
    densityOut           = -1.0;
    pressureOut          = -1.0;
    normalVelocityOut    = -1.0;
    tangVelocityOut      = -1.0;
    radialVelocityOut    = -1.0;
    kineIn               = -1.0;
    omegaIn              = -1.0;
    nuIn                 = -1.0;
    kineOut              = -1.0;
    omegaOut             = -1.0;
    nuOut                = -1.0;

    markerTP             = -1;

    for (iMarker = 0; iMarker < config->GetnMarker_All(); iMarker++){
      for (iMarkerTP = 1; iMarkerTP < config->GetnMarker_Turbomachinery()+1; iMarkerTP++){
        if (config->GetMarker_All_Turbomachinery(iMarker) == iMarkerTP){
          if (config->GetMarker_All_TurbomachineryFlag(iMarker) == INFLOW){
            markerTP            = iMarkerTP;
            densityIn           = DensityIn[iMarkerTP -1][iSpan];
            pressureIn          = PressureIn[iMarkerTP -1][iSpan];
            normalVelocityIn    = TurboVelocityIn[iMarkerTP -1][iSpan][0];
            tangVelocityIn      = TurboVelocityIn[iMarkerTP -1][iSpan][1];
            if (nDim ==3){
              radialVelocityIn  = TurboVelocityIn[iMarkerTP -1][iSpan][2];
            }
            kineIn              = KineIn[iMarkerTP -1][iSpan];
            omegaIn             = OmegaIn[iMarkerTP -1][iSpan];
            nuIn                = NuIn[iMarkerTP -1][iSpan];

#ifdef HAVE_MPI
            TurbPerfIn[0]  = densityIn;
            TurbPerfIn[1]  = pressureIn;
            TurbPerfIn[2]  = normalVelocityIn;
            TurbPerfIn[3]  = tangVelocityIn;
            TurbPerfIn[4]  = radialVelocityIn;
            TurbPerfIn[5]  = kineIn;
            TurbPerfIn[6]  = omegaIn;
            TurbPerfIn[7]  = nuIn;
#endif
          }

          /*--- retrieve outlet information ---*/
          if (config->GetMarker_All_TurbomachineryFlag(iMarker) == OUTFLOW){
            densityOut           = DensityOut[iMarkerTP -1][iSpan];
            pressureOut          = PressureOut[iMarkerTP -1][iSpan];
            normalVelocityOut    = TurboVelocityOut[iMarkerTP -1][iSpan][0];
            tangVelocityOut      = TurboVelocityOut[iMarkerTP -1][iSpan][1];
            if (nDim ==3){
              radialVelocityOut  = TurboVelocityOut[iMarkerTP -1][iSpan][2];
            }
            kineOut              = KineOut[iMarkerTP -1][iSpan];
            omegaOut             = OmegaOut[iMarkerTP -1][iSpan];
            nuOut                = NuOut[iMarkerTP -1][iSpan];

#ifdef HAVE_MPI
            TurbPerfOut[0]  = densityOut;
            TurbPerfOut[1]  = pressureOut;
            TurbPerfOut[2]  = normalVelocityOut;
            TurbPerfOut[3]  = tangVelocityOut;
            TurbPerfOut[4]  = radialVelocityOut;
            TurbPerfOut[5]  = kineOut;
            TurbPerfOut[6]  = omegaOut;
            TurbPerfOut[7]  = nuOut;
#endif
          }
        }
      }
    }

#ifdef HAVE_MPI
    if (rank == MASTER_NODE){
      TotTurbPerfIn       = new su2double[n1t];
      TotTurbPerfOut      = new su2double[n2t];
      for (i=0;i<n1t;i++)
        TotTurbPerfIn[i]  = -1.0;
      for (i=0;i<n2t;i++)
        TotTurbPerfOut[i] = -1.0;
      TotMarkerTP = new int[size];
      for(int i=0; i<size; i++){
        TotMarkerTP[i]    = -1;
      }
    }
    SU2_MPI::Gather(TurbPerfIn, n1, MPI_DOUBLE, TotTurbPerfIn, n1, MPI_DOUBLE, MASTER_NODE, SU2_MPI::GetComm());
    SU2_MPI::Gather(TurbPerfOut, n2, MPI_DOUBLE,TotTurbPerfOut, n2, MPI_DOUBLE, MASTER_NODE, SU2_MPI::GetComm());
    SU2_MPI::Gather(&markerTP, 1, MPI_INT,TotMarkerTP, 1, MPI_INT, MASTER_NODE, SU2_MPI::GetComm());
    if (rank == MASTER_NODE){
      delete [] TurbPerfIn, delete [] TurbPerfOut;
    }

    if (rank == MASTER_NODE){
      for (int i=0;i<size;i++){
        if(TotTurbPerfIn[n1*i] > 0.0){
          densityIn        = TotTurbPerfIn[n1*i];
          pressureIn       = TotTurbPerfIn[n1*i+1];
          normalVelocityIn = TotTurbPerfIn[n1*i+2];
          tangVelocityIn   = TotTurbPerfIn[n1*i+3];
          radialVelocityIn = TotTurbPerfIn[n1*i+4];
          kineIn           = TotTurbPerfIn[n1*i+5];
          omegaIn          = TotTurbPerfIn[n1*i+6];
          nuIn             = TotTurbPerfIn[n1*i+7];
          markerTP         = TotMarkerTP[i];
        }

        if(TotTurbPerfOut[n2*i] > 0.0){
          densityOut        = TotTurbPerfOut[n1*i];
          pressureOut       = TotTurbPerfOut[n1*i+1];
          normalVelocityOut = TotTurbPerfOut[n1*i+2];
          tangVelocityOut   = TotTurbPerfOut[n1*i+3];
          radialVelocityOut = TotTurbPerfOut[n1*i+4];
          kineOut           = TotTurbPerfOut[n1*i+5];
          omegaOut          = TotTurbPerfOut[n1*i+6];
          nuOut             = TotTurbPerfOut[n1*i+7];
        }
      }

      delete [] TotTurbPerfIn, delete [] TotTurbPerfOut; delete [] TotMarkerTP;
    }

#endif

    if (rank == MASTER_NODE && markerTP > -1){
      /*----Quantities needed for computing the turbomachinery performance -----*/
      DensityIn[markerTP -1][iSpan]              = densityIn;
      PressureIn[markerTP -1][iSpan]             = pressureIn;
      TurboVelocityIn[markerTP -1][iSpan][0]     = normalVelocityIn;
      TurboVelocityIn[markerTP -1][iSpan][1]     = tangVelocityIn;
      if (nDim == 3)
        TurboVelocityIn[markerTP -1][iSpan][2]   = radialVelocityIn;
      KineIn[markerTP -1][iSpan]                 = kineIn;
      OmegaIn[markerTP -1][iSpan]                = omegaIn;
      NuIn[markerTP -1][iSpan]                   = nuIn;

      DensityOut[markerTP -1][iSpan]             = densityOut;
      PressureOut[markerTP -1][iSpan]            = pressureOut;
      TurboVelocityOut[markerTP -1][iSpan][0]    = normalVelocityOut;
      TurboVelocityOut[markerTP -1][iSpan][1]    = tangVelocityOut;
      if (nDim == 3)
        TurboVelocityOut[markerTP -1][iSpan][2]  = radialVelocityOut;
      KineOut[markerTP -1][iSpan]                = kineOut;
      OmegaOut[markerTP -1][iSpan]               = omegaOut;
      NuOut[markerTP -1][iSpan]                  = nuOut;
    }
  }
}<|MERGE_RESOLUTION|>--- conflicted
+++ resolved
@@ -119,18 +119,12 @@
 
   nDim = geometry->GetnDim();
 
-<<<<<<< HEAD
   nVar = nDim+2;
-  nPrimVar = nDim+10; nPrimVarGrad = nDim+4;
-  nSecondaryVar = nSecVar; nSecondaryVarGrad = 2;
-=======
-  nVar = nDim + 2;
-  nPrimVar = nDim + 9;
+  nPrimVar = nDim+10; 
   /*--- Centered schemes only need gradients for viscous fluxes (T and v). ---*/
   nPrimVarGrad = nDim + (centered && !config->GetContinuous_Adjoint() ? 1 : 4);
   nSecondaryVar = nSecVar;
   nSecondaryVarGrad = 2;
->>>>>>> 492ada99
 
   /*--- Initialize nVarGrad for deallocation ---*/
 
@@ -903,7 +897,7 @@
     case FLUID_MIXTURE:
       
       config->SetGas_Constant(UNIVERSAL_GAS_CONSTANT / (config->GetMolecular_Weight() / 1000.0));
-      auxFluidModel = new CFluidScalar(config->GetSpecific_Heat_Cp(), config->GetGas_Constant(), config->GetPressure_Thermodynamic(), config);
+      auxFluidModel = new CFluidScalar(config->GetPressure_Thermodynamic(), config);
       break;
 
     default:
@@ -1146,7 +1140,7 @@
         break;
       
       case FLUID_MIXTURE:
-        FluidModel[thread] = new CFluidScalar(Specific_Heat_CpND, Gas_ConstantND, Pressure_ThermodynamicND, config);
+        FluidModel[thread] = new CFluidScalar(Pressure_ThermodynamicND, config);
         break;
     }
 
