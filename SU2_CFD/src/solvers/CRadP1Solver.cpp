--- conflicted
+++ resolved
@@ -553,13 +553,8 @@
 
   /*--- MPI solution ---*/
 
-<<<<<<< HEAD
-  InitiateComms(geometry, config, ENUM_MPI_QUANTITIES::SOLUTION);
-  CompleteComms(geometry, config, ENUM_MPI_QUANTITIES::SOLUTION);
-=======
   InitiateComms(geometry, config, MPI_QUANTITIES::SOLUTION);
   CompleteComms(geometry, config, MPI_QUANTITIES::SOLUTION);
->>>>>>> 83cac12a
 
   /*--- Compute the root mean square residual ---*/
 
