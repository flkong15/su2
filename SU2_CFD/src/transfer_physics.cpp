--- conflicted
+++ resolved
@@ -385,7 +385,6 @@
                           CConfig *target_config, unsigned long Marker_Target,
                           unsigned long Vertex_Target, unsigned long Point_Target) {
 
-<<<<<<< HEAD
   unsigned short iVar, iDonorVertex;
   /*--- Set the Sliding solution with the value of the Target Variable ---*/
 
@@ -393,15 +392,6 @@
 
   for (iVar = 0; iVar < nVar+1; iVar++)
     target_solution->SetSlidingState(Marker_Target, Vertex_Target, iVar, iDonorVertex, Target_Variable[iVar]);
-=======
-  unsigned short iVar, nTargetVar;
-  nTargetVar = target_solution->GetnPrimVar();
-
-  /*--- Set the Sliding solution with the value of the Target Variable ---*/
-
-  for (iVar = 0; iVar < nTargetVar; iVar++)
-    target_solution->SetSlidingState(Marker_Target, Vertex_Target, iVar, Target_Variable[iVar]);
->>>>>>> 91910a79
 
   target_solution->SetnSlidingStates( Marker_Target, Vertex_Target, iDonorVertex + 1 );
 }