--- conflicted
+++ resolved
@@ -58,37 +58,7 @@
 noinst_LIBRARIES+= libSU2Core_AD.a
 endif
 
-<<<<<<< HEAD
-libSU2Core_sources = \
-  ../include/definition_structure.hpp \
-  ../include/fluid_model.hpp \
-  ../include/fluid_model.inl \
-  ../include/integration_structure.hpp \
-  ../include/integration_structure.inl \
-  ../include/driver_structure.hpp \
-  ../include/error_estimation_structure.hpp \
-  ../include/iteration_structure.hpp \
-  ../include/numerics_structure.hpp \
-  ../include/numerics_structure.inl \
-  ../include/output_structure.hpp \
-  ../include/output_structure.inl \
-  ../include/sgs_model.hpp \
-  ../include/sgs_model.inl \
-  ../include/solver_structure.hpp \
-  ../include/solver_structure.inl \
-  ../include/SU2_CFD.hpp \
-  ../include/task_definition.hpp \
-  ../include/task_definition.inl \
-  ../include/transport_model.hpp \
-  ../include/transport_model.inl \
-  ../include/variable_structure.hpp \
-  ../include/variable_structure.inl \
-  ../include/transfer_structure.hpp \
-  ../include/transfer_structure.inl \
-  ../src/definition_structure.cpp \
-=======
 libSU2Core_sources = ../src/definition_structure.cpp \
->>>>>>> b12ec3aa
   ../src/fluid_model.cpp \
   ../src/fluid_model_pig.cpp \
   ../src/fluid_model_pvdw.cpp \
@@ -96,18 +66,11 @@
   ../src/fluid_model_inc.cpp \
   ../src/integration_structure.cpp \
   ../src/integration_time.cpp \
-<<<<<<< HEAD
-  ../src/driver_direct_multizone.cpp \
-  ../src/driver_direct_singlezone.cpp \
-  ../src/driver_adjoint_singlezone.cpp \
-  ../src/driver_structure.cpp \
-  ../src/error_estimation_structure.cpp \
-=======
   ../src/drivers/CMultizoneDriver.cpp \
   ../src/drivers/CSinglezoneDriver.cpp \
   ../src/drivers/CDiscAdjSinglezoneDriver.cpp \
   ../src/drivers/CDriver.cpp \
->>>>>>> b12ec3aa
+  ../src/error_estimation_structure.cpp \
   ../src/iteration_structure.cpp \
   ../src/numerics_adjoint_mean.cpp \
   ../src/numerics_adjoint_turbulent.cpp \
@@ -119,7 +82,6 @@
   ../src/numerics_direct_elasticity_nonlinear.cpp \
   ../src/numerics_direct_elasticity_linear.cpp \
   ../src/numerics_direct_elasticity.cpp \
-  ../src/numerics_direct_mesh.cpp \
   ../src/numerics_structure.cpp \
   ../src/numerics_template.cpp \
   ../src/output_cgns.cpp \
@@ -135,7 +97,6 @@
   ../src/solver_adjoint_turbulent.cpp \
   ../src/solver_adjoint_discrete.cpp \
   ../src/solver_adjoint_elasticity.cpp \
-  ../src/solver_adjoint_mesh.cpp \
   ../src/solver_direct_heat.cpp \
   ../src/solver_direct_mean.cpp \
   ../src/solver_direct_mean_fem.cpp \
@@ -143,28 +104,11 @@
   ../src/solver_direct_transition.cpp \
   ../src/solver_direct_turbulent.cpp \
   ../src/solver_direct_elasticity.cpp \
-  ../src/solver_direct_mesh.cpp \
   ../src/solver_structure.cpp \
   ../src/solver_template.cpp \
   ../src/transfer_physics.cpp \
   ../src/transfer_structure.cpp \
   ../src/transport_model.cpp \
-<<<<<<< HEAD
-  ../src/variable_adjoint_mean.cpp \
-  ../src/variable_adjoint_turbulent.cpp \
-  ../src/variable_adjoint_discrete.cpp \
-  ../src/variable_adjoint_elasticity.cpp \
-  ../src/variable_adjoint_mesh.cpp \
-  ../src/variable_direct_heat.cpp \
-  ../src/variable_direct_mean.cpp \
-  ../src/variable_direct_mean_inc.cpp \
-  ../src/variable_direct_transition.cpp \
-  ../src/variable_direct_turbulent.cpp \
-  ../src/variable_direct_elasticity.cpp \
-  ../src/variable_direct_mesh.cpp \
-  ../src/variable_structure.cpp \
-  ../src/variable_template.cpp
-=======
   ../src/variables/CFEABoundVariable.cpp \
   ../src/variables/CHeatFVMVariable.cpp \
   ../src/variables/CVariable.cpp \
@@ -183,7 +127,6 @@
   ../src/variables/CDiscAdjVariable.cpp \
   ../src/variables/CIncNSVariable.cpp \
   ../src/variables/CEulerVariable.cpp
->>>>>>> b12ec3aa
 
 su2_cfd_sources = \
   ../include/SU2_CFD.hpp \
