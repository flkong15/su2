--- conflicted
+++ resolved
@@ -46,17 +46,10 @@
  */
 class CAdjFlowCompOutput final: public COutput {
 private:
-<<<<<<< HEAD
-  
+
   bool cont_adj;             /*!< \brief Boolean indicating whether we run a cont. adjoint problem */
-  unsigned short turb_model; /*!< \brief The kind of turbulence model*/ 
-  
-=======
-
-  bool cont_adj; /*!< \brief Boolean indicating whether we run a cont. adjoint problem */
   unsigned short turb_model; /*!< \brief The kind of turbulence model*/
 
->>>>>>> c3af14fa
 public:
 
   /*!
