﻿/*!
 * \file CAdjFlowIncOutput.hpp
 * \brief Headers of the adjoint incompressible flow output.
 * \author T. Albring
 * \version 6.2.0 "Falcon"
 *
 * The current SU2 release has been coordinated by the
 * SU2 International Developers Society <www.su2devsociety.org>
 * with selected contributions from the open-source community.
 *
 * The main research teams contributing to the current release are:
 *  - Prof. Juan J. Alonso's group at Stanford University.
 *  - Prof. Piero Colonna's group at Delft University of Technology.
 *  - Prof. Nicolas R. Gauger's group at Kaiserslautern University of Technology.
 *  - Prof. Alberto Guardone's group at Polytechnic University of Milan.
 *  - Prof. Rafael Palacios' group at Imperial College London.
 *  - Prof. Vincent Terrapon's group at the University of Liege.
 *  - Prof. Edwin van der Weide's group at the University of Twente.
 *  - Lab. of New Concepts in Aeronautics at Tech. Institute of Aeronautics.
 *
 * Copyright 2012-2019, Francisco D. Palacios, Thomas D. Economon,
 *                      Tim Albring, and the SU2 contributors.
 *
 * SU2 is free software; you can redistribute it and/or
 * modify it under the terms of the GNU Lesser General Public
 * License as published by the Free Software Foundation; either
 * version 2.1 of the License, or (at your option) any later version.
 *
 * SU2 is distributed in the hope that it will be useful,
 * but WITHOUT ANY WARRANTY; without even the implied warranty of
 * MERCHANTABILITY or FITNESS FOR A PARTICULAR PURPOSE. See the GNU
 * Lesser General Public License for more details.
 *
 * You should have received a copy of the GNU Lesser General Public
 * License along with SU2. If not, see <http://www.gnu.org/licenses/>.
 */

#pragma once

#include "COutput.hpp"

/*! \class CAdjFlowIncOutput
 *  \brief Output class for incompressible flow discrete adjoint problems.
 *  \author R. Sanchez, T. Albring.
 *  \date June 5, 2018.
 */
class CAdjFlowIncOutput final: public COutput {
private:
<<<<<<< HEAD
  
  unsigned short turb_model; /*!< \brief The kind of turbulence model*/ 
  bool heat,                 /*!< \brief Boolean indicating whether have a heat problem*/ 
  weakly_coupled_heat;       /*!< \brief Boolean indicating whether have a weakly coupled heat equation*/
  
=======

  unsigned short turb_model; /*!< \brief The kind of turbulence model*/
  bool heat,                 /*!< \brief Boolean indicating whether have a heat problem*/
  weakly_coupled_heat; /*!< \brief Boolean indicating whether have a weakly coupled heat equation*/

>>>>>>> c3af14fa
public:


  /*!
   * \brief Constructor of the class
   * \param[in] config - Definition of the particular problem.
   */
  CAdjFlowIncOutput(CConfig *config, unsigned short nDim);

  /*!
   * \brief Destructor of the class.
   */
  ~CAdjFlowIncOutput(void) override;

  /*!
   * \brief Load the history output field values
   * \param[in] config - Definition of the particular problem.
   */
  void LoadHistoryData(CConfig *config, CGeometry *geometry, CSolver **solver) override;

  /*!
   * \brief Set the available history output fields
   * \param[in] config - Definition of the particular problem.
   */
  void SetHistoryOutputFields(CConfig *config) override;

  /*!
   * \brief Set the available volume output fields
   * \param[in] config - Definition of the particular problem.
   */
  void SetVolumeOutputFields(CConfig *config) override;

  /*!
   * \brief Set the values of the volume output fields for a point.
   * \param[in] config - Definition of the particular problem.
   * \param[in] geometry - Geometrical definition of the problem.
   * \param[in] solver - The container holding all solution data.
   * \param[in] iPoint - Index of the point.
   */
  void LoadVolumeData(CConfig *config, CGeometry *geometry, CSolver **solver, unsigned long iPoint) override;

  /*!
   * \brief Set the values of the volume output fields for a surface point.
   * \param[in] config - Definition of the particular problem.
   * \param[in] geometry - Geometrical definition of the problem.
   * \param[in] solver  - The container holding all solution data.
   * \param[in] iPoint - Index of the point.
   * \param[in] iMarker - Index of the surface marker.
   * \param[in] iVertex - Index of the vertex on the marker.
   */
  void LoadSurfaceData(CConfig *config, CGeometry *geometry, CSolver **solver,
                       unsigned long iPoint, unsigned short iMarker, unsigned long iVertex) override;

  /*!
   * \brief Check whether the base values for relative residuals should be initialized
   * \param[in] config - Definition of the particular problem.
   * \return <TRUE> if the residuals should be initialized.
   */
  bool SetInit_Residuals(CConfig *config) override;

  /*!
   * \brief Check whether the averaged values should be updated
   * \param[in] config - Definition of the particular problem.
   * \return <TRUE> averages should be updated.
   */
  bool SetUpdate_Averages(CConfig *config) override;

};<|MERGE_RESOLUTION|>--- conflicted
+++ resolved
@@ -46,19 +46,11 @@
  */
 class CAdjFlowIncOutput final: public COutput {
 private:
-<<<<<<< HEAD
-  
+
   unsigned short turb_model; /*!< \brief The kind of turbulence model*/ 
-  bool heat,                 /*!< \brief Boolean indicating whether have a heat problem*/ 
-  weakly_coupled_heat;       /*!< \brief Boolean indicating whether have a weakly coupled heat equation*/
-  
-=======
+  bool heat;                 /*!< \brief Boolean indicating whether have a heat problem*/ 
+  bool weakly_coupled_heat;  /*!< \brief Boolean indicating whether have a weakly coupled heat equation*/
 
-  unsigned short turb_model; /*!< \brief The kind of turbulence model*/
-  bool heat,                 /*!< \brief Boolean indicating whether have a heat problem*/
-  weakly_coupled_heat; /*!< \brief Boolean indicating whether have a weakly coupled heat equation*/
-
->>>>>>> c3af14fa
 public:
 
 
