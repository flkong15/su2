--- conflicted
+++ resolved
@@ -3498,34 +3498,6 @@
    * \param[in] config - Definition of the particular problem.
    */
   void ComputeResidual(su2double *val_residual, su2double **val_Jacobian_i, su2double **val_Jacobian_j, CConfig *config);
-
-<<<<<<< HEAD
-  /*!
-   * \brief Initialize the Reynolds Stress Matrix
-   * \param turb_ke turbulent kinetic energy of node
-   */
-  void SetReynoldsStressMatrix(su2double turb_ke);
-
-  /*!
-   * \brief Perturb the Reynolds stress tensor based on parameters
-   * \param turb_ke: turbulent kinetic energy of the noce
-   * \param Eig_Val_Comp: Defines type of eigenspace perturbation
-   * \param beta_delta: Defines the amount of eigenvalue perturbation
-   */
-  void SetPerturbedRSM(su2double turb_ke, CConfig *config);
-
-  /*!
-   * \brief Get the mean rate of strain matrix based on velocity gradients
-   * \param S_ij
-   */
-  void GetMeanRateOfStrainMatrix(su2double **S_ij);
-
-  /*!
-   * \brief Setting the UQ framework usage
-   * \param val_using_uq
-   */
-  void SetUsing_uq(bool val_using_uq);
-=======
   
   /*!
 	 * \brief Set the value of the wall shear stress at point i and j (wall functions).
@@ -3533,7 +3505,32 @@
 	 * \param[in] val_tauwall_j - Value of the wall shear stress at point j.
 	 */
   void SetTauWall(su2double val_tauwall_i, su2double val_tauwall_j);
->>>>>>> da96d8ee
+
+  /*!
+   * \brief Initialize the Reynolds Stress Matrix
+   * \param turb_ke turbulent kinetic energy of node
+   */
+  void SetReynoldsStressMatrix(su2double turb_ke);
+
+  /*!
+   * \brief Perturb the Reynolds stress tensor based on parameters
+   * \param turb_ke: turbulent kinetic energy of the noce
+   * \param Eig_Val_Comp: Defines type of eigenspace perturbation
+   * \param beta_delta: Defines the amount of eigenvalue perturbation
+   */
+  void SetPerturbedRSM(su2double turb_ke, CConfig *config);
+
+  /*!
+   * \brief Get the mean rate of strain matrix based on velocity gradients
+   * \param S_ij
+   */
+  void GetMeanRateOfStrainMatrix(su2double **S_ij);
+
+  /*!
+   * \brief Setting the UQ framework usage
+   * \param val_using_uq
+   */
+  void SetUsing_uq(bool val_using_uq);
 };
 
 
