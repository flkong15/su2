/*!
 * \file driver_structure.hpp
 * \brief Headers of the main subroutines for driving single or multi-zone problems.
 *        The subroutines and functions are in the <i>driver_structure.cpp</i> file.
 * \author T. Economon, H. Kline, R. Sanchez
 * \version 7.4.0 "Blackbird"
 *
 * SU2 Project Website: https://su2code.github.io
 *
 * The SU2 Project is maintained by the SU2 Foundation
 * (http://su2foundation.org)
 *
 * Copyright 2012-2022, SU2 Contributors (cf. AUTHORS.md)
 *
 * SU2 is free software; you can redistribute it and/or
 * modify it under the terms of the GNU Lesser General Public
 * License as published by the Free Software Foundation; either
 * version 2.1 of the License, or (at your option) any later version.
 *
 * SU2 is distributed in the hope that it will be useful,
 * but WITHOUT ANY WARRANTY; without even the implied warranty of
 * MERCHANTABILITY or FITNESS FOR A PARTICULAR PURPOSE. See the GNU
 * Lesser General Public License for more details.
 *
 * You should have received a copy of the GNU Lesser General Public
 * License along with SU2. If not, see <http://www.gnu.org/licenses/>.
 */

#pragma once

#include "../../../Common/include/parallelization/mpi_structure.hpp"

#include "../integration/CIntegration.hpp"
#include "../solvers/CSolver.hpp"
#include "../interfaces/CInterface.hpp"

#include "../../../Common/include/geometry/CGeometry.hpp"
#include "../../../Common/include/drivers/CDriverBase.hpp"

using namespace std;

class COutputLegacy;
class CInterpolator;
class CIteration;
class COutput;

/*!
 * \class CDriver
 * \ingroup Drivers
 * \brief Parent class for driving an iteration of a single or multi-zone problem.
 * \author T. Economon
 */

class CDriver : public CDriverBase {
    
protected:
    
    char runtime_file_name[MAX_STRING_SIZE];
    su2double UsedTimeOutput;                     /*!< \brief Elapsed time between Start and Stop point of the timer for tracking output phase.*/
    
    su2double BandwidthSum = 0.0;                 /*!< \brief Aggregate value of the bandwidth for writing restarts (to be average later).*/
    unsigned long IterCount,                       /*!< \brief Iteration count stored for performance benchmarking.*/
    OutputCount;                                  /*!< \brief Output count stored for performance benchmarking.*/
    unsigned long DOFsPerPoint;                    /*!< \brief Number of unknowns at each vertex, i.e., number of equations solved. */
    su2double Mpoints;                            /*!< \brief Total number of grid points in millions in the calculation (including ghost points).*/
    su2double MpointsDomain;                      /*!< \brief Total number of grid points in millions in the calculation (excluding ghost points).*/
    su2double MDOFs;                              /*!< \brief Total number of DOFs in millions in the calculation (including ghost points).*/
    su2double MDOFsDomain;                        /*!< \brief Total number of DOFs in millions in the calculation (excluding ghost points).*/
    
    ofstream **ConvHist_file;                     /*!< \brief Convergence history file.*/
    ofstream FSIHist_file;                        /*!< \brief FSI convergence history file.*/
    
    bool StopCalc,                                /*!< \brief Stop computation flag.*/
    mixingplane,                                  /*!< \brief mixing-plane simulation flag.*/
    fsi,                                          /*!< \brief FSI simulation flag.*/
    fem_solver;                                   /*!< \brief FEM fluid solver simulation flag. */
    
    CIteration ***iteration_container;            /*!< \brief Container vector with all the iteration methods. */
    CIntegration ****integration_container;       /*!< \brief Container vector with all the integration methods. */
    vector<vector<unique_ptr<CInterpolator> > >
    interpolator_container;                       /*!< \brief Definition of the interpolation method between non-matching discretizations of the interface. */
    CInterface ***interface_container;            /*!< \brief Definition of the interface of information and physics. */
    bool dry_run;                                 /*!< \brief Flag if SU2_CFD was started as dry-run via "SU2_CFD -d <config>.cfg" */
    
public:
    
    /*!
     * \brief Constructor of the class.
     * \param[in] confFile - Configuration file name.
     * \param[in] val_nZone - Total number of zones.
     * \param[in] val_nDim - Number of dimensions.
     * \param[in] MPICommunicator - MPI communicator for SU2.
     */
    CDriver(char* confFile,
            unsigned short val_nZone,
            SU2_Comm MPICommunicator, bool dummy_geo);
    
    /*!
     * \brief Destructor of the class.
     */
    virtual ~CDriver(void);
    
    /*!
     * \brief A virtual member.
     */
    virtual void Run() { };
    
protected:
<<<<<<< HEAD
    
    /*!
     * \brief Init_Containers
     */
    void SetContainers_Null();
    
    /*!
     * \brief Read in the config and mesh files.
     */
    void Input_Preprocessing(CConfig **&config, CConfig *&driver_config);
    
    /*!
     * \brief Construction of the edge-based data structure and the multigrid structure.
     */
    void Geometrical_Preprocessing(CConfig *config, CGeometry **&geometry, bool dummy);
    
    /*!
     * \brief Do the geometrical preprocessing for the DG FEM solver.
     */
    void Geometrical_Preprocessing_DGFEM(CConfig *config, CGeometry **&geometry);
    
    /*!
     * \brief Geometrical_Preprocessing_FVM
     */
    void Geometrical_Preprocessing_FVM(CConfig *config, CGeometry **&geometry);
    
    /*!
     * \brief Definition of the physics iteration class or within a single zone.
     * \param[in] iteration_container - Pointer to the iteration container to be instantiated.
     * \param[in] config - Definition of the particular problem.
     * \param[in] iZone - Index of the zone.
     */
    void Iteration_Preprocessing(CConfig *config, CIteration *&iteration) const;
    
    /*!
     * \brief Definition and allocation of all solution classes.
     * \param[in] solver_container - Container vector with all the solutions.
     * \param[in] geometry - Geometrical definition of the problem.
     * \param[in] config - Definition of the particular problem.
     */
    void Solver_Preprocessing(CConfig *config, CGeometry **geometry, CSolver ***&solver);
    
    /*!
     * \brief Restart of the solvers from the restart files.
     * \param[in] solver_container - Container vector with all the solutions.
     * \param[in] geometry - Geometrical definition of the problem.
     * \param[in] config - Definition of the particular problem.
     */
    void Solver_Restart(CSolver ***solver, CGeometry **geometry, CConfig *config, bool update_geo);
    
    /*!
     * \brief Definition and allocation of all solution classes.
     * \param[in] solver_container - Container vector with all the solutions.
     * \param[in] geometry - Geometrical definition of the problem.
     * \param[in] config - Definition of the particular problem.
     */
    void Solver_Postprocessing(CSolver ****solver, CGeometry **geometry, CConfig *config, unsigned short val_iInst);
    
    /*!
     * \brief Definition and allocation of all integration classes.
     * \param[in] config - Definition of the particular problem.
     * \param[in] solver - Container vector with all the solutions.
     * \param[out] integration - Container vector with all the integration methods.
     */
    void Integration_Preprocessing(CConfig *config, CSolver **solver, CIntegration **&integration) const;
    
    /*!
     * \brief Definition and allocation of all integration classes.
     * \param[in] integration_container - Container vector with all the integration methods.
     * \param[in] geometry - Geometrical definition of the problem.
     * \param[in] config - Definition of the particular problem.
     */
    void Integration_Postprocessing(CIntegration ***integration, CGeometry **geometry, CConfig *config, unsigned short val_iInst);
    
    /*!
     * \brief Definition and allocation of all interface classes.
     */
    void Interface_Preprocessing(CConfig **config, CSolver *****solver, CGeometry ****geometry,
                                 unsigned short **interface_types, CInterface ***interface,
                                 vector<vector<unique_ptr<CInterpolator> > > &interpolation);
    
    /*!
     * \brief Definition and allocation of all solver classes.
     * \param[in] numerics_container - Description of the numerical method (the way in which the equations are solved).
     * \param[in] geometry - Geometrical definition of the problem.
     * \param[in] solver_container - Container vector with all the solutions.
     * \param[in] config - Definition of the particular problem.
     */
    void Numerics_Preprocessing(CConfig *config, CGeometry **geometry, CSolver ***solver, CNumerics ****&numerics) const;
    
    /*!
     * \brief Helper to instantiate turbulence numerics specialized for different flow solvers.
     */
    template <class FlowIndices>
    void InstantiateTurbulentNumerics(unsigned short nVar_Turb, int offset, const CConfig *config,
                                      const CSolver* turb_solver, CNumerics ****&numerics) const;
    
    /*!
     * \brief Helper to instantiate species transport numerics specialized for different flow solvers.
     */
    template <class FlowIndices>
    void InstantiateSpeciesNumerics(unsigned short nVar_Species, int offset, const CConfig *config,
                                    const CSolver* species_solver, CNumerics ****&numerics) const;
    
    /*!
     * \brief Definition and allocation of all solver classes.
     * \param[in] numerics_container - Description of the numerical method (the way in which the equations are solved).
     * \param[in] solver_container - Container vector with all the solutions.
     * \param[in] geometry - Geometrical definition of the problem.
     * \param[in] config - Definition of the particular problem.
     */
    void Numerics_Postprocessing(CNumerics *****numerics, CSolver ***solver, CGeometry **geometry, CConfig *config, unsigned short val_iInst);
    
    /*!
     * \brief GridMovement_Preprocessing
     * \param config
     * \param geometry
     * \param solver
     * \param iteration
     * \param grid_movement
     * \param surface_movement
     */
    void DynamicMesh_Preprocessing(CConfig *config, CGeometry **geometry, CSolver ***solver, CIteration *iteration, CVolumetricMovement *&grid_movement, CSurfaceMovement *&surface_movement) const;
    
    /*!
     * \brief Initialize Python interface functionalities
     */
    void PythonInterface_Preprocessing(CConfig** config, CGeometry**** geometry, CSolver***** solver);
    
    /*!
     * \brief Preprocess the output container.
     */
    void Output_Preprocessing(CConfig **config, CConfig *driver_config, COutput **&output_container, COutput *&driver_output);
    
    /*!
     * \brief Initiate value for static mesh movement such as the gridVel for the ROTATING frame.
     */
    void StaticMesh_Preprocessing(const CConfig *config, CGeometry **geometry);
    
    /*!
     * \brief Initiate value for static mesh movement such as the gridVel for the ROTATING frame.
     */
    void Turbomachinery_Preprocessing(CConfig** config, CGeometry**** geometry, CSolver***** solver,
                                      CInterface*** interface);
    
    /*!
     * \brief A virtual member.
     * \param[in] donorZone - zone in which the displacements will be predicted.
     * \param[in] targetZone - zone which receives the predicted displacements.
     */
    virtual void Predict_Displacements(unsigned short donorZone, unsigned short targetZone) {}
    
    /*!
     * \brief A virtual member.
     * \param[in] donorZone - zone in which the tractions will be predicted.
     * \param[in] targetZone - zone which receives the predicted traction.
     */
    virtual void Predict_Tractions(unsigned short donorZone, unsigned short targetZone) {}
    
    /*!
     * \brief A virtual member.
     * \param[in] donorZone - zone in which the displacements will be transferred.
     * \param[in] targetZone - zone which receives the tractions transferred.
     */
    virtual void Transfer_Displacements(unsigned short donorZone, unsigned short targetZone) {}
    
    /*!
     * \brief A virtual member.
     * \param[in] donorZone - zone from which the tractions will be transferred.
     * \param[in] targetZone - zone which receives the tractions transferred.
     */
    virtual void Transfer_Tractions(unsigned short donorZone, unsigned short targetZone) {}
    
    /*!
     * \brief A virtual member.
     * \param[in] donorZone - origin of the information.
     * \param[in] targetZone - destination of the information.
     * \param[in] iOuterIter - Fluid-Structure Interaction subiteration.
     */
    virtual void Relaxation_Displacements(unsigned short donorZone, unsigned short targetZone, unsigned long iOuterIter) {}
    
    /*!
     * \brief A virtual member.
     * \param[in] donorZone - origin of the information.
     * \param[in] targetZone - destination of the information.
     * \param[in] iOuterIter - Fluid-Structure Interaction subiteration.
     */
    virtual void Relaxation_Tractions(unsigned short donorZone, unsigned short targetZone, unsigned long iOuterIter) {}
    
    /*!
     * \brief A virtual member to run a Block Gauss-Seidel iteration in multizone problems.
     */
    virtual void Run_GaussSeidel(){}
    
    /*!
     * \brief A virtual member to run a Block-Jacobi iteration in multizone problems.
     */
    virtual void Run_Jacobi(){}
    
    /*!
     * \brief A virtual member.
     */
    virtual void Update() {}
    
    /*!
     * \brief Print out the direct residuals.
     * \param[in] kind_recording - Type of recording (full list in ENUM_RECORDING, option_structure.hpp)
     */
    void Print_DirectResidual(RECORDING kind_recording);
    
=======

  /*!
   * \brief Init_Containers
   */
  void SetContainers_Null();

  /*!
   * \brief Read in the config and mesh files.
   */
  void Input_Preprocessing(CConfig **&config, CConfig *&driver_config);

  /*!
   * \brief Construction of the edge-based data structure and the multigrid structure.
   */
  void Geometrical_Preprocessing(CConfig *config, CGeometry **&geometry, bool dummy);

  /*!
   * \brief Do the geometrical preprocessing for the DG FEM solver.
   */
  void Geometrical_Preprocessing_DGFEM(CConfig *config, CGeometry **&geometry);

  /*!
   * \brief Geometrical_Preprocessing_FVM
   */
  void Geometrical_Preprocessing_FVM(CConfig *config, CGeometry **&geometry);

  /*!
   * \brief Definition of the physics iteration class or within a single zone.
   * \param[in] iteration_container - Pointer to the iteration container to be instantiated.
   * \param[in] config - Definition of the particular problem.
   * \param[in] iZone - Index of the zone.
   */
  void Iteration_Preprocessing(CConfig *config, CIteration *&iteration) const;

  /*!
   * \brief Definition and allocation of all solution classes.
   * \param[in] solver_container - Container vector with all the solutions.
   * \param[in] geometry - Geometrical definition of the problem.
   * \param[in] config - Definition of the particular problem.
   */
  void Solver_Preprocessing(CConfig *config, CGeometry **geometry, CSolver ***&solver);

  /*!
   * \brief Restart of the solvers from the restart files.
   * \param[in] solver_container - Container vector with all the solutions.
   * \param[in] geometry - Geometrical definition of the problem.
   * \param[in] config - Definition of the particular problem.
   */
  void Solver_Restart(CSolver ***solver, CGeometry **geometry, CConfig *config, bool update_geo);

  /*!
   * \brief Definition and allocation of all solution classes.
   * \param[in] solver_container - Container vector with all the solutions.
   * \param[in] geometry - Geometrical definition of the problem.
   * \param[in] config - Definition of the particular problem.
   */
  void Solver_Postprocessing(CSolver ****solver, CGeometry **geometry, CConfig *config, unsigned short val_iInst);

  /*!
   * \brief Definition and allocation of all integration classes.
   * \param[in] config - Definition of the particular problem.
   * \param[in] solver - Container vector with all the solutions.
   * \param[out] integration - Container vector with all the integration methods.
   */
  void Integration_Preprocessing(CConfig *config, CSolver **solver, CIntegration **&integration) const;

  /*!
   * \brief Definition and allocation of all integration classes.
   * \param[in] integration_container - Container vector with all the integration methods.
   * \param[in] geometry - Geometrical definition of the problem.
   * \param[in] config - Definition of the particular problem.
   */
  void Integration_Postprocessing(CIntegration ***integration, CGeometry **geometry, CConfig *config, unsigned short val_iInst);

  /*!
   * \brief Definition and allocation of all interface classes.
   */
  void Interface_Preprocessing(CConfig **config, CSolver *****solver, CGeometry ****geometry,
                               unsigned short **interface_types, CInterface ***interface,
                               vector<vector<unique_ptr<CInterpolator> > > &interpolation);

  /*!
   * \brief Definition and allocation of all solver classes.
   * \param[in] numerics_container - Description of the numerical method (the way in which the equations are solved).
   * \param[in] geometry - Geometrical definition of the problem.
   * \param[in] solver_container - Container vector with all the solutions.
   * \param[in] config - Definition of the particular problem.
   */
  void Numerics_Preprocessing(CConfig *config, CGeometry **geometry, CSolver ***solver, CNumerics ****&numerics) const;

  /*!
   * \brief Helper to instantiate turbulence numerics specialized for different flow solvers.
   */
  template <class FlowIndices>
  void InstantiateTurbulentNumerics(unsigned short nVar_Turb, int offset, const CConfig *config,
                                    const CSolver* turb_solver, CNumerics ****&numerics) const;

  /*!
   * \brief Helper to instantiate transition numerics specialized for different flow solvers.
   */
  template <class FlowIndices>
  void InstantiateTransitionNumerics(unsigned short nVar_Trans, int offset, const CConfig *config,
                                    const CSolver* trans_solver, CNumerics ****&numerics) const;
  /*!
   * \brief Helper to instantiate species transport numerics specialized for different flow solvers.
   */
  template <class FlowIndices>
  void InstantiateSpeciesNumerics(unsigned short nVar_Species, int offset, const CConfig *config,
                                  const CSolver* species_solver, CNumerics ****&numerics) const;

  /*!
   * \brief Definition and allocation of all solver classes.
   * \param[in] numerics_container - Description of the numerical method (the way in which the equations are solved).
   * \param[in] solver_container - Container vector with all the solutions.
   * \param[in] geometry - Geometrical definition of the problem.
   * \param[in] config - Definition of the particular problem.
   */
  void Numerics_Postprocessing(CNumerics *****numerics, CSolver ***solver, CGeometry **geometry, CConfig *config, unsigned short val_iInst);

  /*!
   * \brief GridMovement_Preprocessing
   * \param config
   * \param geometry
   * \param solver
   * \param iteration
   * \param grid_movement
   * \param surface_movement
   */
  void DynamicMesh_Preprocessing(CConfig *config, CGeometry **geometry, CSolver ***solver, CIteration *iteration, CVolumetricMovement *&grid_movement, CSurfaceMovement *&surface_movement) const;

  /*!
   * \brief Initialize Python interface functionalities
   */
  void PythonInterface_Preprocessing(CConfig** config, CGeometry**** geometry, CSolver***** solver);

  /*!
   * \brief Preprocess the output container.
   */
  void Output_Preprocessing(CConfig **config, CConfig *driver_config, COutput **&output_container, COutput *&driver_output);

  /*!
   * \brief Initiate value for static mesh movement such as the gridVel for the ROTATING frame.
   */
  void StaticMesh_Preprocessing(const CConfig *config, CGeometry **geometry);

  /*!
   * \brief Initiate value for static mesh movement such as the gridVel for the ROTATING frame.
   */
  void Turbomachinery_Preprocessing(CConfig** config, CGeometry**** geometry, CSolver***** solver,
                                    CInterface*** interface);

  /*!
   * \brief A virtual member.
   * \param[in] donorZone - zone in which the displacements will be predicted.
   * \param[in] targetZone - zone which receives the predicted displacements.
   */
  virtual void Predict_Displacements(unsigned short donorZone, unsigned short targetZone) {}

  /*!
   * \brief A virtual member.
   * \param[in] donorZone - zone in which the tractions will be predicted.
   * \param[in] targetZone - zone which receives the predicted traction.
   */
  virtual void Predict_Tractions(unsigned short donorZone, unsigned short targetZone) {}

  /*!
   * \brief A virtual member.
   * \param[in] donorZone - zone in which the displacements will be transferred.
   * \param[in] targetZone - zone which receives the tractions transferred.
   */
  virtual void Transfer_Displacements(unsigned short donorZone, unsigned short targetZone) {}

  /*!
   * \brief A virtual member.
   * \param[in] donorZone - zone from which the tractions will be transferred.
   * \param[in] targetZone - zone which receives the tractions transferred.
   */
  virtual void Transfer_Tractions(unsigned short donorZone, unsigned short targetZone) {}

  /*!
   * \brief A virtual member.
   * \param[in] donorZone - origin of the information.
   * \param[in] targetZone - destination of the information.
   * \param[in] iOuterIter - Fluid-Structure Interaction subiteration.
   */
  virtual void Relaxation_Displacements(unsigned short donorZone, unsigned short targetZone, unsigned long iOuterIter) {}

  /*!
   * \brief A virtual member.
   * \param[in] donorZone - origin of the information.
   * \param[in] targetZone - destination of the information.
   * \param[in] iOuterIter - Fluid-Structure Interaction subiteration.
   */
  virtual void Relaxation_Tractions(unsigned short donorZone, unsigned short targetZone, unsigned long iOuterIter) {}

  /*!
   * \brief A virtual member to run a Block Gauss-Seidel iteration in multizone problems.
   */
  virtual void Run_GaussSeidel(){}

  /*!
   * \brief A virtual member to run a Block-Jacobi iteration in multizone problems.
   */
  virtual void Run_Jacobi(){}

  /*!
   * \brief A virtual member.
   */
  virtual void Update() {}

  /*!
   * \brief Print out the direct residuals.
   * \param[in] kind_recording - Type of recording (full list in ENUM_RECORDING, option_structure.hpp)
   */
  void Print_DirectResidual(RECORDING kind_recording);

>>>>>>> 25149148
public:
    
    /*!
     * \brief Launch the computation for all zones and all physics.
     */
    virtual void StartSolver() {}
    
    /*!
     * \brief Deallocation routine
     */
    void Postprocessing();
    
    /*!
     * \brief A virtual member.
     */
    virtual void ResetConvergence();
    
    /*!
     * \brief Perform some pre-processing before an iteration of the physics.
     */
    virtual void Preprocess(unsigned long TimeIter){ }
    
    /*!
     * \brief Monitor the computation.
     */
    virtual bool Monitor(unsigned long TimeIter){ return false; }
    
    /*!
     * \brief Output the solution in solution file.
     */
    virtual void Output(unsigned long TimeIter){ }
    
    /*!
     * \brief Perform a dynamic mesh deformation, including grid velocity computation and update of the multigrid structure.
     */
    virtual void DynamicMeshUpdate(unsigned long TimeIter) { }
    
    /*!
     * \brief Perform a dynamic mesh deformation, including grid velocity computation and update of the multigrid structure.
     */
    virtual void DynamicMeshUpdate(unsigned short val_iZone, unsigned long TimeIter) { }
    
    /*!
     * \brief Perform a mesh deformation as initial condition.
     */
    virtual void SetInitialMesh() { }
    
    /*!
     * \brief Process the boundary conditions and update the multigrid structure.
     */
    void BoundaryConditionsUpdate();
    
    /*!
     * \brief Get the total drag.
     * \return Total drag.
     */
    passivedouble Get_Drag() const;
    
    /*!
     * \brief Get the total lift.
     * \return Total lift.
     */
    passivedouble Get_Lift() const;
    
    /*!
     * \brief Get the total x moment.
     * \return Total x moment.
     */
    passivedouble Get_Mx() const;
    
    /*!
     * \brief Get the total y moment.
     * \return Total y moment.
     */
    passivedouble Get_My() const;
    
    /*!
     * \brief Get the total z moment.
     * \return Total z moment.
     */
    passivedouble Get_Mz() const;
    
    /*!
     * \brief Get the total drag coefficient.
     * \return Total drag coefficient.
     */
    passivedouble Get_DragCoeff() const;
    
    /*!
     * \brief Get the total lift coefficient.
     * \return Total lift coefficient.
     */
    passivedouble Get_LiftCoeff() const;
    
    /*!
     * \brief Get the number of external iterations.
     * \return Number of external iterations.
     */
    unsigned long GetnTimeIter() const;
    
    /*!
     * \brief Get the current external iteration.
     * \return Current external iteration.
     */
    unsigned long GetTime_Iter() const;
    
    /*!
     * \brief Get the unsteady time step.
     * \return Unsteady time step.
     */
    passivedouble GetUnsteady_TimeStep() const;
    
    /*!
     * \brief Get the name of the output file for the surface.
     * \return File name for the surface output.
     */
    string GetSurfaceFileName() const;
    
    /*!
     * \brief Get the temperature at a vertex on a specified marker.
     * \param[in] iMarker - Marker identifier.
     * \param[in] iVertex - Vertex identifier.
     * \return Temperature of the vertex.
     */
    passivedouble GetVertexTemperature(unsigned short iMarker, unsigned long iVertex) const;
    
    /*!
     * \brief Set the temperature of a vertex on a specified marker.
     * \param[in] iMarker - Marker identifier.
     * \param[in] iVertex - Vertex identifier.
     * \param[in] val_WallTemp - Value of the temperature.
     */
    void SetVertexTemperature(unsigned short iMarker, unsigned long iVertex, passivedouble val_WallTemp);
    
    /*!
     * \brief Get the heat flux at a vertex on a specified marker (3 components).
     * \param[in] iMarker - Marker identifier.
     * \param[in] iVertex - Vertex identifier.
     * \return True if the vertex is a halo node.
     */
    vector<passivedouble> GetVertexHeatFluxes(unsigned short iMarker, unsigned long iVertex) const;
    
    /*!
     * \brief Get the wall normal component of the heat flux at a vertex on a specified marker.
     * \param[in] iMarker - Marker identifier.
     * \param[in] iVertex - Vertex identifier.
     * \return Wall normal component of the heat flux at the vertex.
     */
    passivedouble GetVertexNormalHeatFlux(unsigned short iMarker, unsigned long iVertex) const;
    
    /*!
     * \brief Set the wall normal component of the heat flux at a vertex on a specified marker.
     * \param[in] iMarker - Marker identifier.
     * \param[in] iVertex - Vertex identifier.
     * \param[in] val_WallHeatFlux - Value of the normal heat flux.
     */
    void SetVertexNormalHeatFlux(unsigned short iMarker, unsigned long iVertex, passivedouble val_WallHeatFlux);
    
    /*!
     * \brief Get the thermal conductivity at a vertex on a specified marker.
     * \param[in] iMarker - Marker identifier.
     * \param[in] iVertex - Vertex identifier.
     * \return Thermal conductivity at the vertex.
     */
    passivedouble GetThermalConductivity(unsigned short iMarker, unsigned long iVertex) const;
    
    /*!
     * \brief Preprocess the inlets via file input for all solvers.
     * \param[in] solver_container - Container vector with all the solutions.
     * \param[in] geometry - Geometrical definition of the problem.
     * \param[in] config - Definition of the particular problem.
     */
    void Inlet_Preprocessing(CSolver ***solver, CGeometry **geometry, CConfig *config) const;
    
    /*!
     * \brief Get all the CHT boundary marker tags.
     * \return List of CHT boundary markers tags.
     */
    vector<string> GetCHTMarkerTags() const;
    
    /*!
     * \brief Get all the inlet boundary marker tags.
     * \return List of inlet boundary markers tags.
     */
    vector<string> GetInletMarkerTags() const;
    
    /*!
     * \brief Return the sensitivities of the mesh boundary vertices.
     * \param[in] iMarker - Marker identifier.
     * \param[in] iVertex - Vertex identifier.
     * \return Vector of sensitivities.
     */
    vector<passivedouble> GetMeshDisp_Sensitivity(unsigned short iMarker, unsigned long iVertex) const;
    
    /*!
     * \brief Set the load in X direction for the structural solver.
     * \param[in] iMarker - Marker identifier.
     * \param[in] iVertex - Vertex identifier.
     * \param[in] LoadX - Value of the load in the direction X.
     * \param[in] LoadX - Value of the load in the direction Y.
     * \param[in] LoadX - Value of the load in the direction Z.
     */
    void SetFEA_Loads(unsigned short iMarker, unsigned long iVertex, passivedouble LoadX, passivedouble LoadY, passivedouble LoadZ);
    
    /*!
     * \brief Return the displacements from the FEA solver.
     * \param[in] iMarker - Marker identifier.
     * \param[in] iVertex - Vertex identifier.
     * \return Vector of displacements.
     */
    vector<passivedouble> GetFEA_Displacements(unsigned short iMarker, unsigned long iVertex) const;
    
    /*!
     * \brief Return the velocities from the FEA Solver.
     * \param[in] iMarker - Marker identifier.
     * \param[in] iVertex - Vertex identifier.
     * \return Vector of velocities.
     */
    vector<passivedouble> GetFEA_Velocity(unsigned short iMarker, unsigned long iVertex) const;
    
    /*!
     * \brief Return the velocities from the FEA Solver.
     * \param[in] iMarker - Marker identifier.
     * \param[in] iVertex - Vertex identifier.
     * \return Vector of velocities at time n.
     */
    vector<passivedouble> GetFEA_Velocity_n(unsigned short iMarker, unsigned long iVertex) const;
    
    /*!
     * \brief Get the sensitivity of the flow loads for the structural solver.
     * \param[in] iMarker - Marker identifier.
     * \param[in] iVertex - Vertex identifier.
     * \param[in] LoadX - Value of the load in the direction X.
     * \param[in] LoadX - Value of the load in the direction Y.
     * \param[in] LoadX - Value of the load in the direction Z.
     */
    vector<passivedouble> GetFlowLoad_Sensitivity(unsigned short iMarker, unsigned long iVertex) const;
    
    /*!
     * \brief Get the flow load (from the extra step - the repeated methods should be unified once the postprocessing
     * strategy is in place).
     * \param[in] iMarker - Marker identifier.
     * \param[in] iVertex - Vertex identifier.
     */
    vector<passivedouble> GetFlowLoad(unsigned short iMarker, unsigned long iVertex) const;
    
    /*!
     * \brief Set the adjoint of the flow tractions (from the extra step -
     * the repeated methods should be unified once the postprocessing strategy is in place).
     * \param[in] iMarker - Marker identifier.
     * \param[in] iVertex - Vertex identifier.
     * \param[in] val_AdjointX - Value of the adjoint in the direction X.
     * \param[in] val_AdjointY - Value of the adjoint in the direction Y.
     * \param[in] val_AdjointZ - Value of the adjoint in the direction Z.
     */
    void SetFlowLoad_Adjoint(unsigned short iMarker, unsigned long iVertex, passivedouble val_AdjointX,
                             passivedouble val_AdjointY, passivedouble val_AdjointZ);
    
    /*!
     * \brief Set the adjoint of the structural displacements (from an outside source)
     * \param[in] iMarker - Marker identifier.
     * \param[in] iVertex - Vertex identifier.
     * \param[in] val_AdjointX - Value of the adjoint in the direction X.
     * \param[in] val_AdjointY - Value of the adjoint in the direction Y.
     * \param[in] val_AdjointZ - Value of the adjoint in the direction Z.
     */
    void SetSourceTerm_DispAdjoint(unsigned short iMarker, unsigned long iVertex, passivedouble val_AdjointX,
                                   passivedouble val_AdjointY, passivedouble val_AdjointZ);
    void SetSourceTerm_VelAdjoint(unsigned short iMarker, unsigned long iVertex, passivedouble val_AdjointX,
                                  passivedouble val_AdjointY, passivedouble val_AdjointZ);
    
    /*!
     * \brief Set the position of the heat source.
     * \param[in] alpha - Angle of rotation respect to Z axis.
     * \param[in] pos_x - Position X.
     * \param[in] pos_y - Position Y.
     * \param[in] pos_z - Position Z.
     */
    void SetHeatSource_Position(passivedouble alpha, passivedouble pos_x, passivedouble pos_y, passivedouble pos_z);
    
    /*!
     * \brief Set the direction of the inlet.
     * \param[in] iMarker - Marker index.
     * \param[in] alpha - Angle (Zpos).
     */
    void SetInlet_Angle(unsigned short iMarker, passivedouble alpha);
    
    /*!
     * \brief Sum the number of primal or adjoint variables for all solvers in a given zone.
     * \param[in] iZone - Index of the zone.
     * \param[in] adjoint - True to consider adjoint solvers instead of primal.
     * \return Total number of solution variables.
     */
    unsigned short GetTotalNumberOfVariables(unsigned short iZone, bool adjoint) const {
        unsigned short nVar = 0;
        for (auto iSol = 0u; iSol < MAX_SOLS; iSol++) {
            auto solver = solver_container[iZone][INST_0][MESH_0][iSol];
            if (solver && (solver->GetAdjoint() == adjoint)) nVar += solver->GetnVar();
        }
        return nVar;
    }
    
    /*!
     * \brief Set the solution of all solvers (adjoint or primal) in a zone.
     * \param[in] iZone - Index of the zone.
     * \param[in] adjoint - True to consider adjoint solvers instead of primal.
     * \param[in] solution - Solution object with interface (iPoint,iVar).
     * \tparam Old - If true set "old solutions" instead.
     */
    template<class Container, bool Old = false>
    void SetAllSolutions(unsigned short iZone, bool adjoint, const Container& solution) {
        const auto nPoint = geometry_container[iZone][INST_0][MESH_0]->GetnPoint();
        for (auto iSol = 0u, offset = 0u; iSol < MAX_SOLS; ++iSol) {
            auto solver = solver_container[iZone][INST_0][MESH_0][iSol];
            if (!(solver && (solver->GetAdjoint() == adjoint))) continue;
            for (auto iPoint = 0ul; iPoint < nPoint; ++iPoint)
                for (auto iVar = 0ul; iVar < solver->GetnVar(); ++iVar)
                    if (!Old) solver->GetNodes()->SetSolution(iPoint, iVar, solution(iPoint,offset+iVar));
                    else solver->GetNodes()->SetSolution_Old(iPoint, iVar, solution(iPoint,offset+iVar));
            offset += solver->GetnVar();
        }
    }
    
    /*!
     * \brief Set the "old solution" of all solvers (adjoint or primal) in a zone.
     */
    template<class Container>
    void SetAllSolutionsOld(unsigned short iZone, bool adjoint, const Container& solution) {
        SetAllSolutions<Container,true>(iZone, adjoint, solution);
    }
    
    /*!
     * \brief Get the solution of all solvers (adjoint or primal) in a zone.
     * \param[in] iZone - Index of the zone.
     * \param[in] adjoint - True to consider adjoint solvers instead of primal.
     * \param[out] solution - Solution object with interface (iPoint,iVar).
     */
    template<class Container>
    void GetAllSolutions(unsigned short iZone, bool adjoint, Container& solution) const {
        const auto nPoint = geometry_container[iZone][INST_0][MESH_0]->GetnPoint();
        for (auto iSol = 0u, offset = 0u; iSol < MAX_SOLS; ++iSol) {
            auto solver = solver_container[iZone][INST_0][MESH_0][iSol];
            if (!(solver && (solver->GetAdjoint() == adjoint))) continue;
            const auto& sol = solver->GetNodes()->GetSolution();
            for (auto iPoint = 0ul; iPoint < nPoint; ++iPoint)
                for (auto iVar = 0ul; iVar < solver->GetnVar(); ++iVar)
                    solution(iPoint,offset+iVar) = SU2_TYPE::GetValue(sol(iPoint,iVar));
            offset += solver->GetnVar();
        }
    }
    
};

/*!
 * \class CFluidDriver
 * \ingroup Drivers
 * \brief Class for driving an iteration of the physics within multiple zones.
 * \author T. Economon, G. Gori
 */
class CFluidDriver : public CDriver {
    
protected:
    unsigned long Max_Iter;
    
protected:
    
    /*!
     * \brief Constructor of the class.
     * \param[in] confFile - Configuration file name.
     * \param[in] val_nZone - Total number of zones.
     * \param[in] val_nDim - Number of dimensions.
     * \param[in] MPICommunicator - MPI communicator for SU2.
     */
    CFluidDriver(char* confFile,
                 unsigned short val_nZone,
                 SU2_Comm MPICommunicator);
    
public:
    /*!
     * \brief Destructor of the class.
     */
    ~CFluidDriver(void) override;
    
    /*!
     * \brief Launch the computation for all zones and all physics.
     */
    void StartSolver() override;
    
    /*!
     * \brief Run a single iteration of the physics within multiple zones.
     */
    void Run() override;
    
    /*!
     * \brief Update the dual-time solution within multiple zones.
     */
    void Update() override;
    
    /*!
     * \brief Output the solution in solution file.
     */
    void Output(unsigned long InnerIter) override;
    
    /*!
     * \brief Monitor the computation.
     */
    bool Monitor(unsigned long ExtIter) override;
    
    /*!
     * \brief Perform some pre-processing before an iteration of the physics.
     */
    void Preprocess(unsigned long Iter) override;
    
    /*!
     * \brief Perform a dynamic mesh deformation, included grid velocity computation and the update of the multigrid structure (multiple zone).
     */
    void DynamicMeshUpdate(unsigned long TimeIter) override;
    
    /*!
     * \brief Transfer data among different zones (multiple zone).
     */
    void Transfer_Data(unsigned short donorZone, unsigned short targetZone);
    
};


/*!
 * \class CTurbomachineryDriver
 * \ingroup Drivers
 * \brief Class for driving an iteration for turbomachinery flow analysis.
 * \author S. Vitale
 */
class CTurbomachineryDriver : public CFluidDriver {
private:
    COutputLegacy* output_legacy;
    
public:
    
    /*!
     * \brief Constructor of the class.
     * \param[in] confFile - Configuration file name.
     * \param[in] val_nZone - Total number of zones.
     * \param[in] val_nDim - Number of dimensions.
     * \param[in] val_periodic - Bool for periodic BCs.
     * \param[in] MPICommunicator - MPI communicator for SU2.
     */
    CTurbomachineryDriver(char* confFile,
                          unsigned short val_nZone,
                          SU2_Comm MPICommunicator);
    
    /*!
     * \brief Destructor of the class.
     */
    ~CTurbomachineryDriver(void) override;
    
    /*!
     * \brief Run a single iteration of the physics within multiple zones.
     */
    
    void Run() override;
    
    /*!
     * \brief Set Mixing Plane interface within multiple zones.
     */
    void SetMixingPlane(unsigned short iZone);
    
    /*!
     * \brief Set Mixing Plane interface within multiple zones.
     */
    void SetTurboPerformance(unsigned short targetZone);
    
    /*!
     * \brief Monitor the computation.
     */
    bool Monitor(unsigned long TimeIter) override;
    
    
    
};

/*!
 * \class CHBDriver
 * \ingroup Drivers
 * \brief Class for driving an iteration of Harmonic Balance (HB) method problem using multiple time zones.
 * \author T. Economon
 */
class CHBDriver : public CFluidDriver {
    
private:
    COutputLegacy* output_legacy;
    unsigned short nInstHB;
    su2double **D; /*!< \brief Harmonic Balance operator. */
    
public:
    
    /*!
     * \brief Constructor of the class.
     * \param[in] confFile - Configuration file name.
     * \param[in] val_nZone - Total number of zones.
     * \param[in] val_nDim - Number of dimensions.
     * \param[in] MPICommunicator - MPI communicator for SU2.
     */
    CHBDriver(char* confFile,
              unsigned short val_nZone,
              SU2_Comm MPICommunicator);
    
    /*!
     * \brief Destructor of the class.
     */
    ~CHBDriver(void) override;
    
    /*!
     * \brief Run a single iteration of a Harmonic Balance problem.
     */
    void Run() override;
    
    /*!
     * \brief Computation and storage of the Harmonic Balance method source terms.
     * \author T. Economon, K. Naik
     * \param[in] iZone - Current zone number.
     */
    void SetHarmonicBalance(unsigned short iZone);
    
    /*!
     * \brief Precondition Harmonic Balance source term for stability
     * \author J. Howison
     */
    void StabilizeHarmonicBalance();
    
    /*!
     * \brief Computation of the Harmonic Balance operator matrix for harmonic balance.
     * \author A. Rubino, S. Nimmagadda
     */
    void ComputeHB_Operator();
    
    /*!
     * \brief Update the solution for the Harmonic Balance.
     */
    void Update() override;
    
    /*!
     * \brief Reset the convergence flag (set to false) of the solver for the Harmonic Balance.
     */
    void ResetConvergence() override;
};<|MERGE_RESOLUTION|>--- conflicted
+++ resolved
@@ -106,7 +106,6 @@
     virtual void Run() { };
     
 protected:
-<<<<<<< HEAD
     
     /*!
      * \brief Init_Containers
@@ -203,7 +202,13 @@
     template <class FlowIndices>
     void InstantiateTurbulentNumerics(unsigned short nVar_Turb, int offset, const CConfig *config,
                                       const CSolver* turb_solver, CNumerics ****&numerics) const;
-    
+
+    /*!
+     * \brief Helper to instantiate transition numerics specialized for different flow solvers.
+     */
+    template <class FlowIndices>
+    void InstantiateTransitionNumerics(unsigned short nVar_Trans, int offset, const CConfig *config,
+                                      const CSolver* trans_solver, CNumerics ****&numerics) const;
     /*!
      * \brief Helper to instantiate species transport numerics specialized for different flow solvers.
      */
@@ -317,224 +322,6 @@
      */
     void Print_DirectResidual(RECORDING kind_recording);
     
-=======
-
-  /*!
-   * \brief Init_Containers
-   */
-  void SetContainers_Null();
-
-  /*!
-   * \brief Read in the config and mesh files.
-   */
-  void Input_Preprocessing(CConfig **&config, CConfig *&driver_config);
-
-  /*!
-   * \brief Construction of the edge-based data structure and the multigrid structure.
-   */
-  void Geometrical_Preprocessing(CConfig *config, CGeometry **&geometry, bool dummy);
-
-  /*!
-   * \brief Do the geometrical preprocessing for the DG FEM solver.
-   */
-  void Geometrical_Preprocessing_DGFEM(CConfig *config, CGeometry **&geometry);
-
-  /*!
-   * \brief Geometrical_Preprocessing_FVM
-   */
-  void Geometrical_Preprocessing_FVM(CConfig *config, CGeometry **&geometry);
-
-  /*!
-   * \brief Definition of the physics iteration class or within a single zone.
-   * \param[in] iteration_container - Pointer to the iteration container to be instantiated.
-   * \param[in] config - Definition of the particular problem.
-   * \param[in] iZone - Index of the zone.
-   */
-  void Iteration_Preprocessing(CConfig *config, CIteration *&iteration) const;
-
-  /*!
-   * \brief Definition and allocation of all solution classes.
-   * \param[in] solver_container - Container vector with all the solutions.
-   * \param[in] geometry - Geometrical definition of the problem.
-   * \param[in] config - Definition of the particular problem.
-   */
-  void Solver_Preprocessing(CConfig *config, CGeometry **geometry, CSolver ***&solver);
-
-  /*!
-   * \brief Restart of the solvers from the restart files.
-   * \param[in] solver_container - Container vector with all the solutions.
-   * \param[in] geometry - Geometrical definition of the problem.
-   * \param[in] config - Definition of the particular problem.
-   */
-  void Solver_Restart(CSolver ***solver, CGeometry **geometry, CConfig *config, bool update_geo);
-
-  /*!
-   * \brief Definition and allocation of all solution classes.
-   * \param[in] solver_container - Container vector with all the solutions.
-   * \param[in] geometry - Geometrical definition of the problem.
-   * \param[in] config - Definition of the particular problem.
-   */
-  void Solver_Postprocessing(CSolver ****solver, CGeometry **geometry, CConfig *config, unsigned short val_iInst);
-
-  /*!
-   * \brief Definition and allocation of all integration classes.
-   * \param[in] config - Definition of the particular problem.
-   * \param[in] solver - Container vector with all the solutions.
-   * \param[out] integration - Container vector with all the integration methods.
-   */
-  void Integration_Preprocessing(CConfig *config, CSolver **solver, CIntegration **&integration) const;
-
-  /*!
-   * \brief Definition and allocation of all integration classes.
-   * \param[in] integration_container - Container vector with all the integration methods.
-   * \param[in] geometry - Geometrical definition of the problem.
-   * \param[in] config - Definition of the particular problem.
-   */
-  void Integration_Postprocessing(CIntegration ***integration, CGeometry **geometry, CConfig *config, unsigned short val_iInst);
-
-  /*!
-   * \brief Definition and allocation of all interface classes.
-   */
-  void Interface_Preprocessing(CConfig **config, CSolver *****solver, CGeometry ****geometry,
-                               unsigned short **interface_types, CInterface ***interface,
-                               vector<vector<unique_ptr<CInterpolator> > > &interpolation);
-
-  /*!
-   * \brief Definition and allocation of all solver classes.
-   * \param[in] numerics_container - Description of the numerical method (the way in which the equations are solved).
-   * \param[in] geometry - Geometrical definition of the problem.
-   * \param[in] solver_container - Container vector with all the solutions.
-   * \param[in] config - Definition of the particular problem.
-   */
-  void Numerics_Preprocessing(CConfig *config, CGeometry **geometry, CSolver ***solver, CNumerics ****&numerics) const;
-
-  /*!
-   * \brief Helper to instantiate turbulence numerics specialized for different flow solvers.
-   */
-  template <class FlowIndices>
-  void InstantiateTurbulentNumerics(unsigned short nVar_Turb, int offset, const CConfig *config,
-                                    const CSolver* turb_solver, CNumerics ****&numerics) const;
-
-  /*!
-   * \brief Helper to instantiate transition numerics specialized for different flow solvers.
-   */
-  template <class FlowIndices>
-  void InstantiateTransitionNumerics(unsigned short nVar_Trans, int offset, const CConfig *config,
-                                    const CSolver* trans_solver, CNumerics ****&numerics) const;
-  /*!
-   * \brief Helper to instantiate species transport numerics specialized for different flow solvers.
-   */
-  template <class FlowIndices>
-  void InstantiateSpeciesNumerics(unsigned short nVar_Species, int offset, const CConfig *config,
-                                  const CSolver* species_solver, CNumerics ****&numerics) const;
-
-  /*!
-   * \brief Definition and allocation of all solver classes.
-   * \param[in] numerics_container - Description of the numerical method (the way in which the equations are solved).
-   * \param[in] solver_container - Container vector with all the solutions.
-   * \param[in] geometry - Geometrical definition of the problem.
-   * \param[in] config - Definition of the particular problem.
-   */
-  void Numerics_Postprocessing(CNumerics *****numerics, CSolver ***solver, CGeometry **geometry, CConfig *config, unsigned short val_iInst);
-
-  /*!
-   * \brief GridMovement_Preprocessing
-   * \param config
-   * \param geometry
-   * \param solver
-   * \param iteration
-   * \param grid_movement
-   * \param surface_movement
-   */
-  void DynamicMesh_Preprocessing(CConfig *config, CGeometry **geometry, CSolver ***solver, CIteration *iteration, CVolumetricMovement *&grid_movement, CSurfaceMovement *&surface_movement) const;
-
-  /*!
-   * \brief Initialize Python interface functionalities
-   */
-  void PythonInterface_Preprocessing(CConfig** config, CGeometry**** geometry, CSolver***** solver);
-
-  /*!
-   * \brief Preprocess the output container.
-   */
-  void Output_Preprocessing(CConfig **config, CConfig *driver_config, COutput **&output_container, COutput *&driver_output);
-
-  /*!
-   * \brief Initiate value for static mesh movement such as the gridVel for the ROTATING frame.
-   */
-  void StaticMesh_Preprocessing(const CConfig *config, CGeometry **geometry);
-
-  /*!
-   * \brief Initiate value for static mesh movement such as the gridVel for the ROTATING frame.
-   */
-  void Turbomachinery_Preprocessing(CConfig** config, CGeometry**** geometry, CSolver***** solver,
-                                    CInterface*** interface);
-
-  /*!
-   * \brief A virtual member.
-   * \param[in] donorZone - zone in which the displacements will be predicted.
-   * \param[in] targetZone - zone which receives the predicted displacements.
-   */
-  virtual void Predict_Displacements(unsigned short donorZone, unsigned short targetZone) {}
-
-  /*!
-   * \brief A virtual member.
-   * \param[in] donorZone - zone in which the tractions will be predicted.
-   * \param[in] targetZone - zone which receives the predicted traction.
-   */
-  virtual void Predict_Tractions(unsigned short donorZone, unsigned short targetZone) {}
-
-  /*!
-   * \brief A virtual member.
-   * \param[in] donorZone - zone in which the displacements will be transferred.
-   * \param[in] targetZone - zone which receives the tractions transferred.
-   */
-  virtual void Transfer_Displacements(unsigned short donorZone, unsigned short targetZone) {}
-
-  /*!
-   * \brief A virtual member.
-   * \param[in] donorZone - zone from which the tractions will be transferred.
-   * \param[in] targetZone - zone which receives the tractions transferred.
-   */
-  virtual void Transfer_Tractions(unsigned short donorZone, unsigned short targetZone) {}
-
-  /*!
-   * \brief A virtual member.
-   * \param[in] donorZone - origin of the information.
-   * \param[in] targetZone - destination of the information.
-   * \param[in] iOuterIter - Fluid-Structure Interaction subiteration.
-   */
-  virtual void Relaxation_Displacements(unsigned short donorZone, unsigned short targetZone, unsigned long iOuterIter) {}
-
-  /*!
-   * \brief A virtual member.
-   * \param[in] donorZone - origin of the information.
-   * \param[in] targetZone - destination of the information.
-   * \param[in] iOuterIter - Fluid-Structure Interaction subiteration.
-   */
-  virtual void Relaxation_Tractions(unsigned short donorZone, unsigned short targetZone, unsigned long iOuterIter) {}
-
-  /*!
-   * \brief A virtual member to run a Block Gauss-Seidel iteration in multizone problems.
-   */
-  virtual void Run_GaussSeidel(){}
-
-  /*!
-   * \brief A virtual member to run a Block-Jacobi iteration in multizone problems.
-   */
-  virtual void Run_Jacobi(){}
-
-  /*!
-   * \brief A virtual member.
-   */
-  virtual void Update() {}
-
-  /*!
-   * \brief Print out the direct residuals.
-   * \param[in] kind_recording - Type of recording (full list in ENUM_RECORDING, option_structure.hpp)
-   */
-  void Print_DirectResidual(RECORDING kind_recording);
-
->>>>>>> 25149148
 public:
     
     /*!
