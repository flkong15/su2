--- conflicted
+++ resolved
@@ -367,21 +367,6 @@
                    bool val_update_geo) final;
 
   /*!
-<<<<<<< HEAD
-   * \brief Set the initial condition for the Euler Equations.
-   * \param[in] geometry - Geometrical definition of the problem.
-   * \param[in] solver_container - Container with all the solutions.
-   * \param[in] config - Definition of the particular problem.
-   * \param[in] ExtIter - External iteration.
-   */
-  void SetInitialCondition(CGeometry **geometry,
-                           CSolver ***solver_container,
-                           CConfig *config,
-                           unsigned long TimeIter) final;
-
-  /*!
-=======
->>>>>>> 46bb5001
    * \brief Set the solution using the Freestream values.
    * \param[in] config - Definition of the particular problem.
    */
