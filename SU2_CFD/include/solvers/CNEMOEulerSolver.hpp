/*!
 * \file CNEMOEulerSolver.hpp
 * \brief Headers of the CNEMOEulerSolver class
 * \author S. R. Copeland, F. Palacios, W. Maier.
 * \version 7.1.0 "Blackbird"
 *
 * SU2 Project Website: https://su2code.github.io
 *
 * The SU2 Project is maintained by the SU2 Foundation
 * (http://su2foundation.org)
 *
 * Copyright 2012-2020, SU2 Contributors (cf. AUTHORS.md)
 *
 * SU2 is free software; you can redistribute it and/or
 * modify it under the terms of the GNU Lesser General Public
 * License as published by the Free Software Foundation; either
 * version 2.1 of the License, or (at your option) any later version.
 *
 * SU2 is distributed in the hope that it will be useful,
 * but WITHOUT ANY WARRANTY; without even the implied warranty of
 * MERCHANTABILITY or FITNESS FOR A PARTICULAR PURPOSE. See the GNU
 * Lesser General Public License for more details.
 *
 * You should have received a copy of the GNU Lesser General Public
 * License along with SU2. If not, see <http://www.gnu.org/licenses/>.
 */

#pragma once

#include "../variables/CNEMOEulerVariable.hpp"
#include "../fluid/CNEMOGas.hpp"
#include "CFVMFlowSolverBase.hpp"

/*!
 * \class CNEMOEulerSolver
 * \brief Main class for defining the NEMO Euler's flow solver.
 * \ingroup Euler_Equations
 * \author S. R. Copeland, F. Palacios, W. Maier.
 * \version 7.1.0 "Blackbird"
 */
class CNEMOEulerSolver : public CFVMFlowSolverBase<CNEMOEulerVariable, COMPRESSIBLE> {
protected:

  su2double
  Prandtl_Lam = 0.0,              /*!< \brief Laminar Prandtl number. */
  Prandtl_Turb = 0.0;             /*!< \brief Turbulent Prandtl number. */

  unsigned short nSpecies;        /*!< \brief Number of species in the gas mixture. */

  su2double
  Energy_ve_Inf,                  /*!< \brief Vib.-el. free stream energy. */
  Temperature_ve_Inf;             /*!< \brief Vib.-el. free stream temperature. */
  const su2double *MassFrac_Inf;  /*!< \brief Free stream species mass fraction. */

  su2double *Source;              /*!< \brief Auxiliary vector to store source terms. */

  unsigned long ErrorCounter = 0; /*!< \brief Counter for number of un-physical states. */

  su2double Global_Delta_Time = 0.0, /*!< \brief Time-step for TIME_STEPPING time marching strategy. */
  Global_Delta_UnstTimeND = 0.0;     /*!< \brief Unsteady time step for the dual time strategy. */

  CNEMOGas  *FluidModel;          /*!< \brief fluid model used in the solver */

  CNEMOEulerVariable* node_infty = nullptr;

  /*!
   * \brief Set the maximum value of the eigenvalue.
   * \param[in] geometry - Geometrical definition of the problem.
   * \param[in] config - Definition of the particular problem.
   */
  void SetMax_Eigenvalue(CGeometry *geometry, CConfig *config);

  /*!
   * \brief Compute a pressure sensor switch.
   * \param[in] geometry - Geometrical definition of the problem.
   * \param[in] solver_container - Container vector with all the solutions.
   * \param[in] config - Definition of the particular problem.
   */
  inline void SetCentered_Dissipation_Sensor(CGeometry *geometry, CConfig *config) { }

  /*!
   * \brief Set the value of undivided laplacian.
   * \param[in] val_und_lapl_i Undivided laplacian at point i.
   * \param[in] val_und_lapl_j Undivided laplacian at point j.
   */
  inline void SetUndivided_Laplacian(CGeometry *geometry, CConfig *config) { }

public:

  /*!
   * \brief Constructor of the class.
   */
  CNEMOEulerSolver() : CFVMFlowSolverBase<CNEMOEulerVariable, COMPRESSIBLE>() {}

  /*!
     * \overload
     * \param[in] geometry - Geometrical definition of the problem.
     * \param[in] config - Definition of the particular problem.
     */
  CNEMOEulerSolver(CGeometry *geometry, CConfig *config, unsigned short iMesh, const bool navier_stokes = false);

  /*!
   * \brief Destructor of the class.
   */
  ~CNEMOEulerSolver(void) override;

  /*!
   * \brief Compute the time step for solving the Euler equations.
   * \param[in] geometry - Geometrical definition of the problem.
   * \param[in] solver_container - Container vector with all the solutions.
   * \param[in] config - Definition of the particular problem.
   * \param[in] iMesh - Index of the mesh in multigrid computations.
   * \param[in] Iteration - Value of the current iteration.
   */
  void SetTime_Step(CGeometry *geometry, CSolver **solver_container,
                    CConfig *config, unsigned short iMesh, unsigned long Iteration) final;

  /*!
   * \brief Set the initial condition for the Euler Equations.
   * \param[in] geometry - Geometrical definition of the problem.
   * \param[in] solver_container - Container with all the solutions.
   * \param[in] config - Definition of the particular problem.
   * \param[in] ExtIter - External iteration.
   */
  void SetInitialCondition(CGeometry **geometry, CSolver ***solver_container, CConfig *config, unsigned long ExtIter) final;

  /*!
   * \brief Load a solution from a restart file.
   * \param[in] geometry - Geometrical definition of the problem.
   * \param[in] solver - Container vector with all of the solvers.
   * \param[in] config - Definition of the particular problem.
   * \param[in] val_iter - Current external iteration number.
   * \param[in] val_update_geo - Flag for updating coords and grid velocity.
   */
  void LoadRestart(CGeometry **geometry, CSolver ***solver, CConfig *config, int val_iter, bool val_update_geo) final;

  /*!
   * \brief Compute the spatial integration using a centered scheme.
   * \param[in] geometry - Geometrical definition of the problem.
   * \param[in] solver_container - Container vector with all the solutions.
   * \param[in] numerics - Description of the numerical method.
   * \param[in] config - Definition of the particular problem.
   * \param[in] iMesh - Index of the mesh in multigrid computations.
   */
  void Centered_Residual(CGeometry *geometry, CSolver **solver_container, CNumerics **numerics,
                         CConfig *config, unsigned short iMesh, unsigned short iRKStep) final;

  /*!
   * \brief Compute the spatial integration using a upwind scheme.
   * \param[in] geometry - Geometrical definition of the problem.
   * \param[in] solver_container - Container vector with all the solutions.
   * \param[in] solver - Description of the numerical method.
   * \param[in] config - Definition of the particular problem.
   * \param[in] iMesh - Index of the mesh in multigrid computations.
   */
  void Upwind_Residual(CGeometry *geometry, CSolver **solver_container, CNumerics **numerics_container,
                       CConfig *config, unsigned short iMesh) final;

  /*!
   * \brief Recompute the extrapolated quantities, after MUSCL reconstruction,
   *        in a more thermodynamically consistent way.
   * \param[in] V - primitve variables.
   * \param[out] d*dU - reconstructed secondaryvariables.
   * \param[out] val_eves - reconstructed eve per species.
   * \param[out] val_cvves - reconstructed cvve per species.
   * \param[out] Gamma - reconstructed gamma.
   */
  static su2double ComputeConsistentExtrapolation(CNEMOGas *fluidmodel, unsigned short nSpecies, su2double *V,
                                                  su2double* dPdU, su2double* dTdU, su2double* dTvedU,
                                                  su2double* val_eves, su2double* val_cvves);
  /*!
   * \brief Source term integration.
   * \param[in] geometry - Geometrical definition of the problem.
   * \param[in] solver_container - Container vector with all the solutions.
   * \param[in] numerics - Description of the numerical method.
   * \param[in] second_numerics - Description of the second numerical method.
   * \param[in] config - Definition of the particular problem.
   * \param[in] iMesh - Index of the mesh in multigrid computations.
   */
  void Source_Residual(CGeometry *geometry, CSolver **solver_container, CNumerics **numerics_container,
                       CConfig *config, unsigned short iMesh) final;

  /*!
   * \brief Preprocessing actions common to the Euler and NS solvers.
   * \param[in] geometry - Geometrical definition of the problem.
   * \param[in] solver_container - Container vector with all the solutions.
   * \param[in] config - Definition of the particular problem.
   * \param[in] iRKStep - Current step of the Runge-Kutta iteration.
   * \param[in] RunTime_EqSystem - System of equations which is going to be solved.
   * \param[in] Output - boolean to determine whether to print output.
   */
  void CommonPreprocessing(CGeometry *geometry, CSolver **solver_container, CConfig *config, unsigned short iMesh,
                           unsigned short iRKStep, unsigned short RunTime_EqSystem, bool Output);

  /*!
   * \brief Compute the velocity^2, SoundSpeed, Pressure, Enthalpy, Viscosity.
   * \param[in] geometry - Geometrical definition of the problem.
   * \param[in] solver_container - Container vector with all the solutions.
   * \param[in] config - Definition of the particular problem.
   * \param[in] iRKStep - Current step of the Runge-Kutta iteration.
   * \param[in] RunTime_EqSystem - System of equations which is going to be solved.
   */
  void Preprocessing(CGeometry *geometry, CSolver **solver_container, CConfig *config, unsigned short iMesh,
                     unsigned short iRKStep, unsigned short RunTime_EqSystem, bool Output) override;

  /*!
   * \brief Computes primitive variables.
   * \param[in] solver_container - Container vector with all the solutions.
   * \param[in] config - Definition of the particular problem.
   * \param[in] Output - boolean to determine whether to print output.
   * \return - The number of non-physical points.
   */
  virtual unsigned long SetPrimitive_Variables(CSolver **solver_container,
                                               CConfig *config, bool Output);

  /*!
   * \brief Set the fluid solver nondimensionalization.
   * \param[in] geometry - Geometrical definition of the problem.
   * \param[in] config - Definition of the particular problem.
   */
  void SetNondimensionalization(CConfig *config, unsigned short iMesh);

  /*!
   * \brief Set all the conserved variables from the primitive vector..
   */
  void RecomputeConservativeVector(su2double *U, const su2double *V) const;

  /*!
   * \brief Check for unphysical points.
   * \return Boolean value of physical point
   */
  bool CheckNonPhys(const su2double *V) const;

  /*!
   * \brief Compute the pressure at the infinity.
   * \return Value of the pressure at the infinity.
   */
  inline CNEMOGas* GetFluidModel(void) const final { return FluidModel;}

  /*!
   * \brief Impose the far-field boundary condition using characteristics.
   * \param[in] geometry - Geometrical definition of the problem.
   * \param[in] solver_container - Container vector with all the solutions.
   * \param[in] conv_numerics - Description of the numerical method for convective terms.
   * \param[in] visc_numerics - Description of the numerical method for viscous terms.
   * \param[in] config - Definition of the particular problem.
   * \param[in] val_marker - Surface marker where the boundary condition is applied.
   */
  void BC_Far_Field(CGeometry *geometry, CSolver **solver_container, CNumerics *conv_numerics,
                    CNumerics *visc_numerics, CConfig *config, unsigned short val_marker) override;

  /*!
   * \brief Impose the symmetry boundary condition using the residual.
   * \param[in] geometry - Geometrical definition of the problem.
   * \param[in] solver_container - Container vector with all the solutions.
   * \param[in] conv_numerics - Description of the numerical method for convective terms.
   * \param[in] visc_numerics - Description of the numerical method for viscous terms.
   * \param[in] config - Definition of the particular problem.
   * \param[in] val_marker - Surface marker where the boundary condition is applied.
   */
  void BC_Sym_Plane(CGeometry *geometry, CSolver **solver_container, CNumerics *conv_numerics,
                    CNumerics *visc_numerics, CConfig *config, unsigned short val_marker) final;

  /*!
   * \brief Impose a subsonic inlet boundary condition.
   * \param[in] geometry - Geometrical definition of the problem.
   * \param[in] solver_container - Container vector with all the solutions.
   * \param[in] conv_numerics - Description of the numerical method for convective terms.
   * \param[in] visc_numerics - Description of the numerical method for viscous terms.
   * \param[in] config - Definition of the particular problem.
   * \param[in] val_marker - Surface marker where the boundary condition is applied.
   */
  void BC_Inlet(CGeometry *geometry, CSolver **solver_container, CNumerics *conv_numerics,
                CNumerics *visc_numerics, CConfig *config, unsigned short val_marker) override;

  /*!
   * \brief Impose a supersonic inlet boundary condition.
   * \param[in] geometry - Geometrical definition of the problem.
   * \param[in] solver_container - Container vector with all the solutions.
   * \param[in] conv_numerics - Description of the numerical method for convective terms.
   * \param[in] visc_numerics - Description of the numerical method for viscous terms.
   * \param[in] config - Definition of the particular problem.
   * \param[in] val_marker - Surface marker where the boundary condition is applied.
   */
  void BC_Supersonic_Inlet(CGeometry *geometry, CSolver **solver_container,
                           CNumerics *conv_numerics, CNumerics *visc_numerics,
                           CConfig *config, unsigned short val_marker) override;
  /*!
   * \brief Impose the supersonic outlet boundary condition.
   * \param[in] geometry - Geometrical definition of the problem.
   * \param[in] solver_container - Container vector with all the solutions.
   * \param[in] solver - Description of the numerical method.
   * \param[in] config - Definition of the particular problem.
   * \param[in] val_marker - Surface marker where the boundary condition is applied.
   */
  void BC_Supersonic_Outlet(CGeometry *geometry, CSolver **solver_container,
                            CNumerics *conv_numerics, CNumerics *visc_numerics,
                            CConfig *config, unsigned short val_marker) override;
  /*!
   * \brief Impose the outlet boundary condition.
   * \param[in] geometry - Geometrical definition of the problem.
   * \param[in] solver_container - Container vector with all the solutions.
   * \param[in] conv_numerics - Description of the numerical method for convective terms.
   * \param[in] visc_numerics - Description of the numerical method for viscous terms.
   * \param[in] config - Definition of the particular problem.
   * \param[in] val_marker - Surface marker where the boundary condition is applied.
<<<<<<< HEAD

=======
>>>>>>> 0baf91d9
   */
  void BC_Outlet(CGeometry *geometry, CSolver **solver_container, CNumerics *conv_numerics,
                 CNumerics *visc_numerics, CConfig *config, unsigned short val_marker) override;

  /*!
   * \brief Update the solution using an explicit Euler scheme.
   * \param[in] geometry - Geometrical definition of the problem.
   * \param[in] solver_container - Container vector with all the solutions.
   * \param[in] config - Definition of the particular problem.
   */
  void ExplicitEuler_Iteration(CGeometry *geometry, CSolver **solver_container, CConfig *config) final;

  /*!
   * \brief Update the solution using a general explicit RK scheme.
   * \param[in] geometry - Geometrical definition of the problem.
   * \param[in] solver_container - Container vector with all the solutions.
   * \param[in] config - Definition of the particular problem.
   * \param[in] iRKStep - Runge-Kutta step.
   */
  void ExplicitRK_Iteration(CGeometry *geometry, CSolver **solver_container,
                            CConfig *config, unsigned short iRKStep) final;
<<<<<<< HEAD

  /*!
   * \brief Update the solution using the classical RK4 scheme.
   * \param[in] geometry - Geometrical definition of the problem.
   * \param[in] solver_container - Container vector with all the solutions.
   * \param[in] config - Definition of the particular problem.
   * \param[in] iRKStep - Runge-Kutta step.
   */
  void ClassicalRK4_Iteration(CGeometry *geometry, CSolver **solver_container,
                              CConfig *config, unsigned short iRKStep) final;

  /*!
   * \brief Update the solution using an implicit Euler scheme.
=======

  /*!
   * \brief Update the solution using the classical RK4 scheme.
>>>>>>> 0baf91d9
   * \param[in] geometry - Geometrical definition of the problem.
   * \param[in] solver_container - Container vector with all the solutions.
   * \param[in] config - Definition of the particular problem.
   * \param[in] iRKStep - Runge-Kutta step.
   */
<<<<<<< HEAD
  void ImplicitEuler_Iteration(CGeometry *geometry, CSolver **solver_container, CConfig *config) final;

  /*!
   * \brief Set the total residual adding the term that comes from the Dual Time Strategy.
   * \param[in] geometry - Geometrical definition of the problem.
   * \param[in] solver_container - Container vector with all the solutions.
   * \param[in] config - Definition of the particular problem.
   * \param[in] iRKStep - Current step of the Runge-Kutta iteration.
   * \param[in] iMesh - Index of the mesh in multigrid computations.
   * \param[in] RunTime_EqSystem - System of equations which is going to be solved.
   */
  void SetResidual_DualTime(CGeometry *geometry, CSolver **solver_container, CConfig *config,
                            unsigned short iRKStep, unsigned short iMesh, unsigned short RunTime_EqSystem) final;
=======
  void ClassicalRK4_Iteration(CGeometry *geometry, CSolver **solver_container,
                              CConfig *config, unsigned short iRKStep) final;

  /*!
   * \brief Update the solution using an implicit Euler scheme.
   * \param[in] geometry - Geometrical definition of the problem.
   * \param[in] solver_container - Container vector with all the solutions.
   * \param[in] config - Definition of the particular problem.
   */
  void ImplicitEuler_Iteration(CGeometry *geometry, CSolver **solver_container, CConfig *config) final;
>>>>>>> 0baf91d9

  /*!
   * \brief Print verification error to screen.
   * \param[in] config - Definition of the particular problem.
   */
  void PrintVerificationError(const CConfig* config) const final { }

};<|MERGE_RESOLUTION|>--- conflicted
+++ resolved
@@ -304,10 +304,6 @@
    * \param[in] visc_numerics - Description of the numerical method for viscous terms.
    * \param[in] config - Definition of the particular problem.
    * \param[in] val_marker - Surface marker where the boundary condition is applied.
-<<<<<<< HEAD
-
-=======
->>>>>>> 0baf91d9
    */
   void BC_Outlet(CGeometry *geometry, CSolver **solver_container, CNumerics *conv_numerics,
                  CNumerics *visc_numerics, CConfig *config, unsigned short val_marker) override;
@@ -329,7 +325,6 @@
    */
   void ExplicitRK_Iteration(CGeometry *geometry, CSolver **solver_container,
                             CConfig *config, unsigned short iRKStep) final;
-<<<<<<< HEAD
 
   /*!
    * \brief Update the solution using the classical RK4 scheme.
@@ -343,44 +338,13 @@
 
   /*!
    * \brief Update the solution using an implicit Euler scheme.
-=======
-
-  /*!
-   * \brief Update the solution using the classical RK4 scheme.
->>>>>>> 0baf91d9
-   * \param[in] geometry - Geometrical definition of the problem.
-   * \param[in] solver_container - Container vector with all the solutions.
-   * \param[in] config - Definition of the particular problem.
-   * \param[in] iRKStep - Runge-Kutta step.
-   */
-<<<<<<< HEAD
+   * \param[in] geometry - Geometrical definition of the problem.
+   * \param[in] solver_container - Container vector with all the solutions.
+   * \param[in] config - Definition of the particular problem.
+   */
   void ImplicitEuler_Iteration(CGeometry *geometry, CSolver **solver_container, CConfig *config) final;
 
   /*!
-   * \brief Set the total residual adding the term that comes from the Dual Time Strategy.
-   * \param[in] geometry - Geometrical definition of the problem.
-   * \param[in] solver_container - Container vector with all the solutions.
-   * \param[in] config - Definition of the particular problem.
-   * \param[in] iRKStep - Current step of the Runge-Kutta iteration.
-   * \param[in] iMesh - Index of the mesh in multigrid computations.
-   * \param[in] RunTime_EqSystem - System of equations which is going to be solved.
-   */
-  void SetResidual_DualTime(CGeometry *geometry, CSolver **solver_container, CConfig *config,
-                            unsigned short iRKStep, unsigned short iMesh, unsigned short RunTime_EqSystem) final;
-=======
-  void ClassicalRK4_Iteration(CGeometry *geometry, CSolver **solver_container,
-                              CConfig *config, unsigned short iRKStep) final;
-
-  /*!
-   * \brief Update the solution using an implicit Euler scheme.
-   * \param[in] geometry - Geometrical definition of the problem.
-   * \param[in] solver_container - Container vector with all the solutions.
-   * \param[in] config - Definition of the particular problem.
-   */
-  void ImplicitEuler_Iteration(CGeometry *geometry, CSolver **solver_container, CConfig *config) final;
->>>>>>> 0baf91d9
-
-  /*!
    * \brief Print verification error to screen.
    * \param[in] config - Definition of the particular problem.
    */
