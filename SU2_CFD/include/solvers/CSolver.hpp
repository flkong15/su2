--- conflicted
+++ resolved
@@ -3983,17 +3983,6 @@
   /*!
    * \brief A virtual member.
    * \param[in] geometry - Geometrical definition of the problem.
-<<<<<<< HEAD
-   * \param[in] solver_container - Container vector with all the solutions.
-   * \param[in] config - Definition of the particular problem.
-   */
-  inline virtual void SetTauWall_WF(CGeometry *geometry,
-                                    CSolver** solver_container,
-                                    CConfig* config) { }
-
-  /*!
-   * \brief A virtual member.
-   * \param[in] geometry - Geometrical definition of the problem.
    * \param[in] solver_container - Container vector with all the solutions.
    * \param[in] config - Definition of the particular problem.
    */
@@ -4023,25 +4012,10 @@
                                          CSolver **solver_container,
                                          CConfig *config,
                                          unsigned short iRKStep) { }
-  
-  /*!
-   * \brief A virtual member.
-   * \param[in] geometry - Geometrical definition of the problem.
-   * \param[in] solver_container - Container vector with all the solutions.
-   * \param[in] config - Definition of the particular problem.
-   */
-  inline virtual void SetNuTilde_WF(CGeometry *geometry,
-                                    CSolver **solver_container,
-                                    CNumerics *conv_numerics,
-                                    CNumerics *visc_numerics,
-                                    CConfig *config,
-                                    unsigned short val_marker) { }
-
-  /*!
-   * \brief A virtual member.
-   * \param[in] geometry - Geometrical definition of the problem.
-=======
->>>>>>> 1d63dcd7
+ 
+  /*!
+   * \brief A virtual member.
+   * \param[in] geometry - Geometrical definition of the problem.
    * \param[in] config - Definition of the particular problem.
    */
   inline virtual void InitTurboContainers(CGeometry *geometry, CConfig *config) { }
