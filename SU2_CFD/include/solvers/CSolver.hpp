/*!
 * \file CSolver.hpp
 * \brief Headers of the CSolver class which is inherited by all of the other solvers
 * \author F. Palacios, T. Economon
 * \version 7.5.1 "Blackbird"
 *
 * SU2 Project Website: https://su2code.github.io
 *
 * The SU2 Project is maintained by the SU2 Foundation
 * (http://su2foundation.org)
 *
 * Copyright 2012-2023, SU2 Contributors (cf. AUTHORS.md)
 *
 * SU2 is free software; you can redistribute it and/or
 * modify it under the terms of the GNU Lesser General Public
 * License as published by the Free Software Foundation; either
 * version 2.1 of the License, or (at your option) any later version.
 *
 * SU2 is distributed in the hope that it will be useful,
 * but WITHOUT ANY WARRANTY; without even the implied warranty of
 * MERCHANTABILITY or FITNESS FOR A PARTICULAR PURPOSE. See the GNU
 * Lesser General Public License for more details.
 *
 * You should have received a copy of the GNU Lesser General Public
 * License along with SU2. If not, see <http://www.gnu.org/licenses/>.
 */

#pragma once

#include "../../../Common/include/parallelization/mpi_structure.hpp"

#include <cmath>
#include <cstddef>
#include <string>
#include <fstream>
#include <sstream>
#include <algorithm>
#include <memory>
#include <iostream>
#include <set>
#include <stdlib.h>
#include <stdio.h>

#include "../fluid/CFluidModel.hpp"
#include "../task_definition.hpp"
#include "../numerics/CNumerics.hpp"
#include "../sgs_model.hpp"
#include "../../../Common/include/fem/fem_geometry_structure.hpp"
#include "../../../Common/include/geometry/CGeometry.hpp"
#include "../../../Common/include/CConfig.hpp"
#include "../../../Common/include/linear_algebra/CSysMatrix.hpp"
#include "../../../Common/include/linear_algebra/CSysVector.hpp"
#include "../../../Common/include/linear_algebra/CSysSolve.hpp"
#include "../../../Common/include/grid_movement/CSurfaceMovement.hpp"
#include "../../../Common/include/grid_movement/CVolumetricMovement.hpp"
#include "../../../Common/include/linear_algebra/blas_structure.hpp"
#include "../../../Common/include/graph_coloring_structure.hpp"
#include "../../../Common/include/toolboxes/MMS/CVerificationSolution.hpp"
#include "../variables/CVariable.hpp"
#include "../objectives/turbomachinery/CTurbomachineryPerformance.hpp"

#ifdef HAVE_LIBROM
#include "librom.h"
#endif

using namespace std;

class CSolver {
protected:
  enum : size_t {OMP_MIN_SIZE = 32}; /*!< \brief Chunk size for small loops. */

  int rank,       /*!< \brief MPI Rank. */
  size;           /*!< \brief MPI Size. */
  bool adjoint;   /*!< \brief Boolean to determine whether solver is initialized as a direct or an adjoint solver. */
  unsigned short MGLevel;        /*!< \brief Multigrid level of this solver object. */
  unsigned short IterLinSolver;  /*!< \brief Linear solver iterations. */
  su2double ResLinSolver;        /*!< \brief Final linear solver residual. */
  unsigned short NonLinRes_Counter;   /*!< \brief Number of elements of the nonlinear residual indicator series. */
  vector<su2double> NonLinRes_Series; /*!< \brief Vector holding the nonlinear residual indicator series. */
  su2double Old_Func,  /*!< \brief Old value of the nonlinear residual indicator. */
  New_Func;            /*!< \brief Current value of the nonlinear residual indicator. */
  unsigned short nVar,           /*!< \brief Number of variables of the problem. */
  nPrimVar,                      /*!< \brief Number of primitive variables of the problem. */
  nPrimVarGrad,                  /*!< \brief Number of primitive variables of the problem in the gradient computation. */
  nSecondaryVar,                 /*!< \brief Number of primitive variables of the problem. */
  nSecondaryVarGrad,             /*!< \brief Number of primitive variables of the problem in the gradient computation. */
  nVarGrad,                      /*!< \brief Number of variables for deallocating the LS Cvector. */
  nDim;                          /*!< \brief Number of dimensions of the problem. */
  unsigned long nPoint;          /*!< \brief Number of points of the computational grid. */
  unsigned long nPointDomain;    /*!< \brief Number of points of the computational grid. */
  su2double Max_Delta_Time, /*!< \brief Maximum value of the delta time for all the control volumes. */
  Min_Delta_Time;           /*!< \brief Minimum value of the delta time for all the control volumes. */
  su2double Max_CFL_Local;  /*!< \brief Maximum value of the CFL across all the control volumes. */
  su2double Min_CFL_Local;  /*!< \brief Minimum value of the CFL across all the control volumes. */
  su2double Avg_CFL_Local;  /*!< \brief Average value of the CFL across all the control volumes. */
  vector<su2double> Residual_RMS;      /*!< \brief Vector with the mean residual for each variable. */
  vector<su2double> Residual_Max;      /*!< \brief Vector with the maximal residual for each variable. */
  vector<su2double> Residual_BGS;      /*!< \brief Vector with the mean residual for each variable for BGS subiterations. */
  vector<su2double> Residual_Max_BGS;  /*!< \brief Vector with the maximal residual for each variable for BGS subiterations. */
  vector<unsigned long> Point_Max;     /*!< \brief Vector with the maximal residual for each variable. */
  vector<unsigned long> Point_Max_BGS; /*!< \brief Vector with the maximal residual for each variable. */
  su2activematrix Point_Max_Coord;     /*!< \brief Vector with pointers to the coords of the maximal residual for each variable. */
  su2activematrix Point_Max_Coord_BGS; /*!< \brief Vector with pointers to the coords of the maximal residual for each variable. */

  su2double Total_Custom_ObjFunc = 0.0; /*!< \brief Total custom objective function. */
  su2double Total_ComboObj = 0.0;       /*!< \brief Total 'combo' objective for all monitored boundaries */

  /*--- Variables that need to go. ---*/

  su2double *Residual,      /*!< \brief Auxiliary nVar vector. */
  *Residual_i,              /*!< \brief Auxiliary nVar vector for storing the residual at point i. */
  *Residual_j;              /*!< \brief Auxiliary nVar vector for storing the residual at point j. */
  su2double *Solution,    /*!< \brief Auxiliary nVar vector. */
  *Solution_i,            /*!< \brief Auxiliary nVar vector for storing the solution at point i. */
  *Solution_j;            /*!< \brief Auxiliary nVar vector for storing the solution at point j. */
  su2double *Vector,  /*!< \brief Auxiliary nDim vector. */
  *Vector_i,          /*!< \brief Auxiliary nDim vector to do the reconstruction of the variables at point i. */
  *Vector_j;          /*!< \brief Auxiliary nDim vector to do the reconstruction of the variables at point j. */
  su2double *Res_Conv,  /*!< \brief Auxiliary nVar vector for storing the convective residual. */
  *Res_Visc,            /*!< \brief Auxiliary nVar vector for storing the viscous residual. */
  *Res_Sour,            /*!< \brief Auxiliary nVar vector for storing the viscous residual. */
  *Res_Conv_i,          /*!< \brief Auxiliary vector for storing the convective residual at point i. */
  *Res_Visc_i,          /*!< \brief Auxiliary vector for storing the viscous residual at point i. */
  *Res_Conv_j,          /*!< \brief Auxiliary vector for storing the convective residual at point j. */
  *Res_Visc_j;          /*!< \brief Auxiliary vector for storing the viscous residual at point j. */
  su2double **Jacobian_i,   /*!< \brief Auxiliary matrices for storing point to point Jacobians at point i. */
  **Jacobian_j;             /*!< \brief Auxiliary matrices for storing point to point Jacobians at point j. */
  su2double **Jacobian_ii,  /*!< \brief Auxiliary matrices for storing point to point Jacobians. */
  **Jacobian_ij,            /*!< \brief Auxiliary matrices for storing point to point Jacobians. */
  **Jacobian_ji,            /*!< \brief Auxiliary matrices for storing point to point Jacobians. */
  **Jacobian_jj;            /*!< \brief Auxiliary matrices for storing point to point Jacobians. */

  /*--- End variables that need to go. ---*/

  su2activevector iPoint_UndLapl;  /*!< \brief Auxiliary variable for the undivided Laplacians. */
  su2activevector jPoint_UndLapl;  /*!< \brief Auxiliary variable for the undivided Laplacians. */

  vector<su2double> TurboPrimitive;

  int *Restart_Vars;                /*!< \brief Auxiliary structure for holding the number of variables and points in a restart. */
  int Restart_ExtIter;              /*!< \brief Auxiliary structure for holding the external iteration offset from a restart. */
  passivedouble *Restart_Data;      /*!< \brief Auxiliary structure for holding the data values from a restart. */
  unsigned short nOutputVariables;  /*!< \brief Number of variables to write. */

  unsigned long nMarker;            /*!< \brief Total number of markers using the grid information. */
  vector<unsigned long> nVertex;    /*!< \brief Store nVertex at each marker for deallocation */

  bool rotate_periodic;    /*!< \brief Flag that controls whether the periodic solution needs to be rotated for the solver. */
  bool implicit_periodic;  /*!< \brief Flag that controls whether the implicit system should be treated by the periodic BC comms. */

  bool dynamic_grid;       /*!< \brief Flag that determines whether the grid is dynamic (moving or deforming + grid velocities). */

  vector<su2activematrix> VertexTraction;          /*- Temporary, this will be moved to a new postprocessing structure once in place -*/
  vector<su2activematrix> VertexTractionAdjoint;   /*- Also temporary -*/

  string SolverName;      /*!< \brief Store the name of the solver for output purposes. */

  /*!
   * \brief Pure virtual function, all derived solvers MUST implement a method returning their "nodes".
   * \note Don't forget to call SetBaseClassPointerToNodes() in the constructor of the derived CSolver.
   * \return Nodes of the solver, upcast to their base class (CVariable).
   */
  virtual CVariable* GetBaseClassPointerToNodes() = 0;

  /*!
   * \brief Call this method to set "base_nodes" after the "nodes" variable of the derived solver is instantiated.
   * \note One could set base_nodes directly if it were not private but that could lead to confusion
   */
  inline void SetBaseClassPointerToNodes() { base_nodes = GetBaseClassPointerToNodes(); }

  /*!
   * \brief Compute the undivided laplacian for the solution variables.
   * \param[in] geometry - Geometrical definition of the problem.
   * \param[in] config - Definition of the particular problem.
   */
  void SetUndivided_Laplacian(CGeometry *geometry, const CConfig *config);

private:

  /*!
   * \brief Interpolate Restart_Data after reading it.
   * \param[in] geometry - Geometrical definition of the problem.
   * \param[in] config - Definition of the particular problem.
   */
  void InterpolateRestartData(const CGeometry *geometry, const CConfig *config);

  /*--- Private to prevent use by derived solvers, each solver MUST have its own "nodes" member of the
   most derived type possible, e.g. CEulerSolver has nodes of CEulerVariable* and not CVariable*.
   This variable is to avoid two virtual functions calls per call i.e. CSolver::GetNodes() returns
   directly instead of calling GetBaseClassPointerToNodes() or doing something equivalent. ---*/
  CVariable* base_nodes;  /*!< \brief Pointer to CVariable to allow polymorphic access to solver nodes. */

public:

  CSysVector<su2double> LinSysSol;    /*!< \brief vector to store iterative solution of implicit linear system. */
  CSysVector<su2double> LinSysRes;    /*!< \brief vector to store iterative residual of implicit linear system. */
#ifndef CODI_FORWARD_TYPE
  CSysMatrix<su2mixedfloat> Jacobian; /*!< \brief Complete sparse Jacobian structure for implicit computations. */
  CSysSolve<su2mixedfloat>  System;   /*!< \brief Linear solver/smoother. */
#else
  CSysMatrix<su2double> Jacobian;
  CSysSolve<su2double>  System;
#endif

  CSysVector<su2double> OutputVariables;    /*!< \brief vector to store the extra variables to be written. */
  string* OutputHeadingNames;               /*!< \brief vector of strings to store the headings for the exra variables */

  CVerificationSolution *VerificationSolution; /*!< \brief Verification solution class used within the solver. */

  vector<string> fields;

#ifdef HAVE_LIBROM
  std::unique_ptr<CAROM::BasisGenerator> u_basis_generator;
#endif

  /*!
   * \brief Constructor of the class.
   */
  CSolver(LINEAR_SOLVER_MODE linear_solver_mode = LINEAR_SOLVER_MODE::STANDARD);

  /*!
   * \brief Destructor of the class.
   */
  virtual ~CSolver(void);

  /*!
   * \brief Allow outside access to the nodes of the solver, containing conservatives, primitives, etc.
   * \return Nodes of the solver.
   */
  inline CVariable* GetNodes() {
    assert(base_nodes!=nullptr && "CSolver::base_nodes was not set properly, see brief for CSolver::SetBaseClassPointerToNodes()");
    return base_nodes;
  }
  inline const CVariable* GetNodes() const {
    assert(base_nodes!=nullptr && "CSolver::base_nodes was not set properly, see brief for CSolver::SetBaseClassPointerToNodes()");
    return base_nodes;
  }

  /*!
   * \brief Helper function to define the type and number of variables per point for each communication type.
   * \param[in] config - Definition of the particular problem.
   * \param[in] commType - Enumerated type for the quantity to be communicated.
   * \param[out] COUNT_PER_POINT - Number of communicated variables per point.
   * \param[out] MPI_TYPE - Enumerated type for the datatype of the quantity to be communicated.
   */
  void GetCommCountAndType(const CConfig* config,
                           unsigned short commType,
                           unsigned short &COUNT_PER_POINT,
                           unsigned short &MPI_TYPE) const;

  /*!
   * \brief Routine to load a solver quantity into the data structures for MPI point-to-point communication and to launch non-blocking sends and recvs.
   * \param[in] geometry - Geometrical definition of the problem.
   * \param[in] config   - Definition of the particular problem.
   * \param[in] commType - Enumerated type for the quantity to be communicated.
   */
  void InitiateComms(CGeometry *geometry,
                     const CConfig *config,
                     unsigned short commType);

  /*!
   * \brief Routine to complete the set of non-blocking communications launched by InitiateComms() and unpacking of the data in the solver class.
   * \param[in] geometry - Geometrical definition of the problem.
   * \param[in] config   - Definition of the particular problem.
   * \param[in] commType - Enumerated type for the quantity to be unpacked.
   */
  void CompleteComms(CGeometry *geometry,
                     const CConfig *config,
                     unsigned short commType);

  /*!
   * \brief Helper function to define the type and number of variables per point for each communication type.
   * \param[in] config - Definition of the particular problem.
   * \param[in] commType - Enumerated type for the quantity to be communicated.
   * \param[out] COUNT_PER_POINT - Number of communicated variables per point.
   * \param[out] MPI_TYPE - Enumerated type for the datatype of the quantity to be communicated.
   * \param[out] ICOUNT - Number of rows of matrices associated with the communication.
   * \param[out] JCOUNT - Number of columns of the same matrices.
   */
  void GetPeriodicCommCountAndType(const CConfig* config,
                                   unsigned short commType,
                                   unsigned short &COUNT_PER_POINT,
                                   unsigned short &MPI_TYPE,
                                   unsigned short &ICOUNT,
                                   unsigned short &JCOUNT) const;

  /*!
   * \brief Routine to load a solver quantity into the data structures for MPI periodic communication and to launch non-blocking sends and recvs.
   * \param[in] geometry - Geometrical definition of the problem.
   * \param[in] config   - Definition of the particular problem.
   * \param[in] val_periodic_index - Index for the periodic marker to be treated (first in a pair).
   * \param[in] commType - Enumerated type for the quantity to be communicated.
   */
  void InitiatePeriodicComms(CGeometry *geometry,
                             const CConfig *config,
                             unsigned short val_periodic_index,
                             unsigned short commType);

  /*!
   * \brief Routine to complete the set of non-blocking periodic communications launched by InitiatePeriodicComms() and unpacking of the data in the solver class.
   * \param[in] geometry - Geometrical definition of the problem.
   * \param[in] config   - Definition of the particular problem.
   * \param[in] val_periodic_index - Index for the periodic marker to be treated (first in a pair).
   * \param[in] commType - Enumerated type for the quantity to be unpacked.
   */
  void CompletePeriodicComms(CGeometry *geometry,
                             const CConfig *config,
                             unsigned short val_periodic_index,
                             unsigned short commType);

  /*!
   * \brief Set number of linear solver iterations.
   * \param[in] val_iterlinsolver - Number of linear iterations.
   */
  inline void SetIterLinSolver(unsigned short val_iterlinsolver) { IterLinSolver = val_iterlinsolver; }

  /*!
   * \brief Set the final linear solver residual.
   * \param[in] val_reslinsolver - Value of final linear solver residual.
   */
  inline void SetResLinSolver(su2double val_reslinsolver) { ResLinSolver = val_reslinsolver; }

  /*!
   * \brief Set the value of the max residual and RMS residual.
   * \param[in] val_iterlinsolver - Number of linear iterations.
   */
  void SetResidual_RMS(const CGeometry *geometry, const CConfig *config);

  /*!
   * \brief Communicate the value of the max residual and RMS residual.
   * \param[in] val_iterlinsolver - Number of linear iterations.
   */
  void SetResidual_BGS(const CGeometry *geometry, const CConfig *config);

  /*!
   * \brief Set the value of the max residual and RMS residual.
   * \param[in] val_iterlinsolver - Number of linear iterations.
   */
  void ComputeResidual_Multizone(const CGeometry *geometry, const CConfig *config);

  /*!
   * \brief Move the mesh in time
   */
  inline virtual void SetDualTime_Mesh(void){ }

  /*!
   * \brief Get information whether the initialization is an adjoint solver or not.
   * \return <code>TRUE</code> means that it is an adjoint solver.
   */
  inline bool GetAdjoint(void) const { return adjoint; }

  /*!
   * \brief Compute the pressure at the infinity.
   * \return Value of the pressure at the infinity.
   */
  inline virtual CFluidModel* GetFluidModel(void) const { return nullptr;}

  /*!
   * \brief Get number of linear solver iterations.
   * \return Number of linear solver iterations.
   */
  inline unsigned short GetIterLinSolver(void) const { return IterLinSolver; }

  /*!
   * \brief Get the final linear solver residual.
   * \return Value of final linear solver residual.
   */
  inline su2double GetResLinSolver(void) const { return ResLinSolver; }

  /*!
   * \brief Get the value of the maximum delta time.
   * \return Value of the maximum delta time.
   */
  inline su2double GetMax_Delta_Time(void) const { return Max_Delta_Time; }

  /*!
   * \brief Get the value of the minimum delta time.
   * \return Value of the minimum delta time.
   */
  inline su2double GetMin_Delta_Time(void) const { return Min_Delta_Time; }

  /*!
   * \brief Get the value of the maximum local CFL number.
   * \return Value of the maximum local CFL number.
   */
  inline su2double GetMax_CFL_Local(void) const { return Max_CFL_Local; }

  /*!
   * \brief Get the value of the minimum local CFL number.
   * \return Value of the minimum local CFL number.
   */
  inline su2double GetMin_CFL_Local(void) const { return Min_CFL_Local; }

  /*!
   * \brief Get the value of the average local CFL number.
   * \return Value of the average local CFL number.
   */
  inline su2double GetAvg_CFL_Local(void) const { return Avg_CFL_Local; }

  /*!
   * \brief Get the number of variables of the problem.
   */
  inline unsigned short GetnVar(void) const { return nVar; }

  /*!
   * \brief Get the number of variables of the problem.
   */
  inline unsigned short GetnPrimVar(void) const { return nPrimVar; }

  /*!
   * \brief Get the number of variables of the problem.
   */
  inline unsigned short GetnPrimVarGrad(void) const { return nPrimVarGrad; }

  /*!
   * \brief Get the number of variables of the problem.
   */
  inline unsigned short GetnSecondaryVar(void) const { return nSecondaryVar; }

  /*!
   * \brief Get the number of variables of the problem.
   */
  inline unsigned short GetnSecondaryVarGrad(void) const { return nSecondaryVarGrad; }

  /*!
   * \brief Get the number of variables of the problem.
   */
  inline unsigned short GetnOutputVariables(void) const { return nOutputVariables; }

  /*!
   * \brief A virtual member.
   * \param[in] geometry - Geometrical definition of the problem.
   * \param[in] solver_container - Container vector with all the solutions.
   * \param[in] config - Definition of the particular problem.
   * \param[in] iRKStep - Current step of the Runge-Kutta iteration.
   * \param[in] iMesh - Index of the mesh in multigrid computations.
   * \param[in] RunTime_EqSystem - System of equations which is going to be solved.
   */
  inline virtual void SetResidual_DualTime(CGeometry *geometry,
                                           CSolver **solver_container,
                                           CConfig *config,
                                           unsigned short iRKStep,
                                           unsigned short iMesh,
                                           unsigned short RunTime_EqSystem) { }

  /*!
   * \brief Get the maximal residual, this is useful for the convergence history.
   * \param[in] val_var - Index of the variable.
   * \return Value of the biggest residual for the variable in the position <i>val_var</i>.
   */
  inline su2double GetRes_RMS(unsigned short val_var) const { return Residual_RMS[val_var]; }

  /*!
   * \brief Get the maximal residual, this is useful for the convergence history.
   * \param[in] val_var - Index of the variable.
   * \return Value of the biggest residual for the variable in the position <i>val_var</i>.
   */
  inline su2double GetRes_Max(unsigned short val_var) const { return Residual_Max[val_var]; }

  /*!
   * \brief Get the residual for BGS subiterations.
   * \param[in] val_var - Index of the variable.
   * \return Value of the biggest residual for the variable in the position <i>val_var</i>.
   */
  inline su2double GetRes_BGS(unsigned short val_var) const { return Residual_BGS[val_var]; }

  /*!
   * \brief Get the maximal residual for BGS subiterations.
   * \param[in] val_var - Index of the variable.
   * \return Value of the biggest residual for the variable in the position <i>val_var</i>.
   */
  inline su2double GetRes_Max_BGS(unsigned short val_var) const { return Residual_Max_BGS[val_var]; }

  /*!
   * \brief Get the residual for FEM structural analysis.
   * \param[in] val_var - Index of the variable.
   * \return Value of the residual for the variable in the position <i>val_var</i>.
   */
  inline virtual su2double GetRes_FEM(unsigned short val_var) const { return 0.0; }

  /*!
   * \brief Get the maximal residual, this is useful for the convergence history.
   * \param[in] val_var - Index of the variable.
   * \return Value of the biggest residual for the variable in the position <i>val_var</i>.
   */
  inline unsigned long GetPoint_Max(unsigned short val_var) const { return Point_Max[val_var]; }

  /*!
   * \brief Get the location of the maximal residual, this is useful for the convergence history.
   * \param[in] val_var - Index of the variable.
   * \return Pointer to the location (x, y, z) of the biggest residual for the variable <i>val_var</i>.
   */
  inline const su2double* GetPoint_Max_Coord(unsigned short val_var) const { return Point_Max_Coord[val_var]; }

  /*!
   * \brief Get the maximal residual, this is useful for the convergence history.
   * \param[in] val_var - Index of the variable.
   * \return Value of the biggest residual for the variable in the position <i>val_var</i>.
   */
  inline unsigned long GetPoint_Max_BGS(unsigned short val_var) const { return Point_Max_BGS[val_var]; }

  /*!
   * \brief Get the location of the maximal residual, this is useful for the convergence history.
   * \param[in] val_var - Index of the variable.
   * \return Pointer to the location (x, y, z) of the biggest residual for the variable <i>val_var</i>.
   */
  inline const su2double* GetPoint_Max_Coord_BGS(unsigned short val_var) const { return Point_Max_Coord_BGS[val_var]; }

  /*!
   * \brief Set Value of the residual due to the Geometric Conservation Law (GCL) for steady rotating frame problems.
   * \param[in] geometry - Geometrical definition of the problem.
   * \param[in] config - Definition of the particular problem.
   */
  void SetRotatingFrame_GCL(CGeometry *geometry, const CConfig *config);

  /*!
   * \brief Compute the Green-Gauss gradient of the auxiliary variable.
   * \param[in] geometry - Geometrical definition of the problem.
   */
  void SetAuxVar_Gradient_GG(CGeometry *geometry, const CConfig *config);

  /*!
   * \brief Compute the Least Squares gradient of the auxiliary variable.
   * \param[in] geometry - Geometrical definition of the problem.
   * \param[in] config - Definition of the particular problem.
   */
  void SetAuxVar_Gradient_LS(CGeometry *geometry, const CConfig *config);

  /*!
   * \brief Add External to Solution vector.
   */
  void Add_External_To_Solution();

  /*!
   * \brief Add the current Solution vector to External.
   */
  void Add_Solution_To_External();

  /*!
   * \brief Update a given cross-term with relaxation and the running total (External).
   * \param[in] config - Definition of the particular problem.
   * \param[in,out] cross_term - The cross-term being updated.
   */
  void Update_Cross_Term(CConfig *config, su2passivematrix &cross_term);

  /*!
   * \brief Compute the Green-Gauss gradient of the solution.
   * \param[in] geometry - Geometrical definition of the problem.
   * \param[in] config - Definition of the particular problem.
   * \param[in] reconstruction - indicator that the gradient being computed is for upwind reconstruction.
   */
  void SetSolution_Gradient_GG(CGeometry *geometry, const CConfig *config, bool reconstruction = false);

  /*!
   * \brief Compute the Least Squares gradient of the solution.
   * \param[in] geometry - Geometrical definition of the problem.
   * \param[in] config - Definition of the particular problem.
   * \param[in] reconstruction - indicator that the gradient being computed is for upwind reconstruction.
   */
  void SetSolution_Gradient_LS(CGeometry *geometry, const CConfig *config, bool reconstruction = false);

  /*!
   * \brief Compute the Least Squares gradient of the grid velocity.
   * \param[in] geometry - Geometrical definition of the problem.
   * \param[in] config - Definition of the particular problem.
   */
  void SetGridVel_Gradient(CGeometry *geometry, const CConfig *config);

  /*!
   * \brief Compute slope limiter.
   * \param[in] geometry - Geometrical definition of the problem.
   * \param[in] config - Definition of the particular problem.
   */
  void SetSolution_Limiter(CGeometry *geometry, const CConfig *config);

  /*!
   * \brief A virtual member.
   * \param[in] geometry - Geometrical definition of the problem.
   * \param[in] config - Definition of the particular problem.
   */
  inline virtual void SetPrimitive_Limiter(CGeometry *geometry, const CConfig *config) { }

  /*!
   * \brief Set the old solution variables to the current solution value for Runge-Kutta iteration.
   *        It is a virtual function, because for the DG-FEM solver a different version is needed.
   */
  inline virtual void Set_OldSolution() { base_nodes->Set_OldSolution(); }

  /*!
   * \brief Set the new solution variables to the current solution value for classical RK.
   */
  inline virtual void Set_NewSolution() { }

  /*!
   * \brief Load the geometries at the previous time states n and nM1.
   * \param[in] geometry - Geometrical definition of the problem.
   * \param[in] config - Definition of the particular problem.
   */
  void Restart_OldGeometry(CGeometry *geometry, CConfig *config);

  /*!
   * \brief A virtual member.
   * \param[in] geometry - Geometrical definition of the problem.
   * \param[in] solver_container - Container vector with all the solutions.
   * \param[in] config - Definition of the particular problem.
   * \param[in] iMesh - Index of the mesh in multigrid computations.
   * \param[in] Iteration - Index of the current iteration.
   */
  inline virtual void SetTime_Step(CGeometry *geometry,
                                   CSolver **solver_container,
                                   CConfig *config,
                                   unsigned short iMesh,
                                   unsigned long Iteration) { }

  /*!
   * \brief A virtual member.
   * \param[in]     config          - Definition of the particular problem.
   * \param[in]     TimeSync        - The synchronization time.
   * \param[in,out] timeEvolved     - On input the time evolved before the time step,
                                      on output the time evolved after the time step.
   * \param[out]    syncTimeReached - Whether or not the synchronization time is reached.
   */
  inline virtual void CheckTimeSynchronization(CConfig         *config,
                                               const su2double TimeSync,
                                               su2double       &timeEvolved,
                                               bool            &syncTimeReached) {}

  /*!
   * \brief A virtual member.
   * \param[in] geometry - Geometrical definition of the problem.
   * \param[in] solver_container - Container vector with all the solutions.
   * \param[in] numerics - Description of the numerical method.
   * \param[in] config - Definition of the particular problem.
   * \param[in] iMesh - Index of the mesh in multigrid computations.
   */
  inline virtual void ProcessTaskList_DG(CGeometry *geometry,
                                         CSolver **solver_container,
                                         CNumerics **numerics,
                                         CConfig *config,
                                         unsigned short iMesh) {}

  /*!
   * \brief A virtual member.
   * \param[in] geometry - Geometrical definition of the problem.
   * \param[in] solver_container - Container vector with all the solutions.
   * \param[in] numerics - Description of the numerical method.
   * \param[in] config - Definition of the particular problem.
   * \param[in] iMesh - Index of the mesh in multigrid computations.
   */
  inline virtual void ADER_SpaceTimeIntegration(CGeometry *geometry,
                                                CSolver **solver_container,
                                                CNumerics **numerics,
                                                CConfig *config,
                                                unsigned short iMesh,
                                                unsigned short RunTime_EqSystem) {}

  /*!
   * \brief A virtual member.
   * \param[in] geometry - Geometrical definition of the problem.
   * \param[in] solver_container - Container vector with all the solutions.
   * \param[in] numerics - Description of the numerical method.
   * \param[in] config - Definition of the particular problem.
   * \param[in] iMesh - Index of the mesh in multigrid computations.
   */
  inline virtual void ComputeSpatialJacobian(CGeometry *geometry,  CSolver **solver_container,
                                             CNumerics **numerics, CConfig *config,
                                             unsigned short iMesh, unsigned short RunTime_EqSystem) {}

  /*!
   * \brief A virtual member.
   * \param[in] geometry - Geometrical definition of the problem.
   * \param[in] solver_container - Container vector with all the solutions.
   * \param[in] config - Definition of the particular problem.
   * \param[in] iMesh - Index of the mesh in multigrid computations.
   */
  inline virtual void Postprocessing(CGeometry *geometry,
                                     CSolver **solver_container,
                                     CConfig *config,
                                     unsigned short iMesh) { }

  /*!
   * \brief A virtual member, overloaded.
   * \param[in] geometry - Geometrical definition of the problem.
   * \param[in] config - Definition of the particular problem.
   * \param[in] numerics - Implementation of numerical method.
   * \param[in] of_comp_mode - Mode to compute just the objective function.
   */
  inline virtual void Postprocessing(CGeometry *geometry,
                                     CConfig *config,
                                     CNumerics **numerics,
                                     bool of_comp_mode = false) { }

  /*!
   * \brief A virtual member.
   * \param[in] geometry - Geometrical definition of the problem.
   * \param[in] solver_container - Container vector with all the solutions.
   * \param[in] numerics_container - Description of the numerical method.
   * \param[in] config - Definition of the particular problem.
   * \param[in] iMesh - Index of the mesh in multigrid computations.
   * \param[in] iRKStep - Current step of the Runge-Kutta iteration.
   */
  inline virtual void Centered_Residual(CGeometry *geometry,
                                        CSolver **solver_container,
                                        CNumerics **numerics_container,
                                        CConfig *config,
                                        unsigned short iMesh,
                                        unsigned short iRKStep) { }

  /*!
   * \brief A virtual member.
   * \param[in] geometry - Geometrical definition of the problem.
   * \param[in] solver_container - Container vector with all the solutions.
   * \param[in] numerics_container - Description of the numerical method.
   * \param[in] config - Definition of the particular problem.
   * \param[in] iMesh - Index of the mesh in multigrid computations.
   */
  inline virtual void Upwind_Residual(CGeometry *geometry,
                                      CSolver **solver_container,
                                      CNumerics **numerics_container,
                                      CConfig *config,
                                      unsigned short iMesh) { }

  /*!
   * \brief A virtual member.
   * \param[in] geometry - Geometrical definition of the problem.
   * \param[in] solver_container - Container vector with all the solutions.
   * \param[in] config - Definition of the particular problem.
   * \param[in] iRKStep - Current step of the Runge-Kutta iteration.
   * \param[in] RunTime_EqSystem - System of equations which is going to be solved.
   * \param[in] Output - boolean to determine whether to print output.
   */
  inline virtual void Preprocessing(CGeometry *geometry,
                                    CSolver **solver_container,
                                    CConfig *config,
                                    unsigned short iMesh,
                                    unsigned short iRKStep,
                                    unsigned short RunTime_EqSystem,
                                    bool Output) { }

  /*!
   * \brief A virtual member overloaded.
   * \param[in] geometry - Geometrical definition of the problem.
   * \param[in] solver_container - Container vector with all the solutions.
   * \param[in] numerics - Container vector of the numerics of the problem.
   * \param[in] config - Definition of the particular problem.
   * \param[in] iRKStep - Current step of the Runge-Kutta iteration.
   * \param[in] RunTime_EqSystem - System of equations which is going to be solved.
   * \param[in] Output - boolean to determine whether to print output.
   */
  inline virtual void Preprocessing(CGeometry *geometry,
                                    CSolver **solver_container,
                                    CConfig *config,
                                    CNumerics **numerics,
                                    unsigned short iMesh,
                                    unsigned long Iteration,
                                    unsigned short RunTime_EqSystem,
                                    bool Output) { }

  /*!
   * \brief A virtual member.
   * \param[in] geometry - Geometrical definition of the problem.
   * \param[in] solver_container - Container vector with all the solutions.
   * \param[in] config - Definition of the particular problem.
   */
  inline virtual void Set_Heatflux_Areas(CGeometry *geometry, CConfig *config) { }

  /*!
   * \author H. Kline
   * \brief Compute weighted-sum "combo" objective output
   * \param[in] config - Definition of the particular problem.
   * \param[in] solver - Container vector with all the solutions.
   */
  inline virtual void Evaluate_ObjFunc(const CConfig *config, CSolver **solver) {};

  /*!
   * \brief A virtual member.
   * \param[in] geometry - Geometrical definition of the problem.
   * \param[in] solver_container - Container vector with all the solutions.
   * \param[in] conv_numerics - Description of the numerical method.
   * \param[in] visc_numerics - Description of the numerical method.
   * \param[in] config - Definition of the particular problem.
   * \param[in] val_marker - Surface marker where the boundary condition is applied.
   */
  inline virtual void BC_Euler_Wall(CGeometry      *geometry,
                                    CSolver        **solver_container,
                                    CNumerics      *conv_numerics,
                                    CNumerics      *visc_numerics,
                                    CConfig        *config,
                                    unsigned short val_marker) { }

  /*!
   * \brief A virtual member.
   * \param[in] geometry - Geometrical definition of the problem.
   * \param[in] config - Definition of the particular problem.
   * \param[in] val_marker - Surface marker where the boundary condition is applied.
   */
  inline virtual void BC_Clamped(CGeometry *geometry,
                                 const CConfig *config,
                                 unsigned short val_marker) { }

  /*!
   * \brief A virtual member.
   * \param[in] geometry - Geometrical definition of the problem.
   * \param[in] config - Definition of the particular problem.
   * \param[in] val_marker - Surface marker where the boundary condition is applied.
   */
  inline virtual void BC_Clamped_Post(CGeometry *geometry,
                                      const CConfig *config,
                                      unsigned short val_marker) { }

  /*!
   * \brief A virtual member.
   * \param[in] geometry - Geometrical definition of the problem.
   * \param[in] config - Definition of the particular problem.
   * \param[in] val_marker - Surface marker where the boundary condition is applied.
   */
  inline virtual void BC_Sym_Plane(CGeometry *geometry,
                                   const CConfig *config,
                                   unsigned short val_marker) { }

  /*!
   * \brief A virtual member.
   * \param[in] geometry - Geometrical definition of the problem.
   * \param[in] config - Definition of the particular problem.
   * \param[in] val_marker - Surface marker where the boundary condition is applied.
   */
  inline virtual void BC_DispDir(CGeometry *geometry,
                                 const CConfig *config,
                                 unsigned short val_marker) { }

  /*!
   * \brief A virtual member.
   * \param[in] geometry - Geometrical definition of the problem.
   * \param[in] solver - Description of the numerical method.
   * \param[in] config - Definition of the particular problem.
   * \param[in] val_marker - Surface marker where the boundary condition is applied.
   */
  inline virtual void BC_Normal_Displacement(CGeometry *geometry,
                                             CNumerics *numerics,
                                             const CConfig *config,
                                             unsigned short val_marker) { }

  /*!
   * \brief A virtual member.
   * \param[in] geometry - Geometrical definition of the problem.
   * \param[in] config - Definition of the particular problem.
   * \param[in] val_marker - Surface marker where the boundary condition is applied.
   */
  inline virtual void BC_Normal_Load(CGeometry *geometry,
                                     const CConfig *config,
                                     unsigned short val_marker) { }

  /*!
   * \brief A virtual member.
   * \param[in] geometry - Geometrical definition of the problem.
   * \param[in] config - Definition of the particular problem.
   * \param[in] val_marker - Surface marker where the boundary condition is applied.
   */
  inline virtual void BC_Dir_Load(CGeometry *geometry,
                                  const CConfig *config,
                                  unsigned short val_marker) { }

  /*!
   * \brief A virtual member.
   * \param[in] geometry - Geometrical definition of the problem.
   * \param[in] config - Definition of the particular problem.
   * \param[in] val_marker - Surface marker where the boundary condition is applied.
   */

  inline virtual void BC_Sine_Load(CGeometry *geometry,
                                   const CConfig *config,
                                   unsigned short val_marker) { }

  /*!
   * \brief A virtual member.
   * \param[in] geometry - Geometrical definition of the problem.
   * \param[in] config - Definition of the particular problem.
   * \param[in] val_marker - Surface marker where the boundary condition is applied.
   */
  inline virtual void BC_Damper(CGeometry *geometry,
                                const CConfig *config,
                                unsigned short val_marker) { }

  /*!
   * \brief A virtual member.
   * \param[in] geometry - Geometrical definition of the problem.
   * \param[in] solver_container - Container vector with all the solutions.
   * \param[in] numerics - Description of the numerical method.
   * \param[in] config - Definition of the particular problem.
   */
  inline virtual void BC_Periodic(CGeometry *geometry,
                                  CSolver **solver_container,
                                  CNumerics *numerics,
                                  CConfig *config) { }

  /*!
   * \brief Impose the interface state across sliding meshes.
   * \param[in] geometry - Geometrical definition of the problem.
   * \param[in] solver_container - Container vector with all the solutions.
   * \param[in] conv_numerics - Description of the numerical method.
   * \param[in] visc_numerics - Description of the numerical method.
   * \param[in] config - Definition of the particular problem.
   */
  inline virtual void BC_Fluid_Interface(CGeometry *geometry,
                                         CSolver **solver_container,
                                         CNumerics *conv_numerics,
                                         CNumerics *visc_numerics,
                                         CConfig *config) { }

  /*!
   * \brief A virtual member.
   * \param[in] geometry - Geometrical definition of the problem.
   * \param[in] solver_container - Container vector with all the solutions.
   * \param[in] conv_numerics - Description of the numerical method.
   * \param[in] visc_numerics - Description of the numerical method.
   * \param[in] config - Definition of the particular problem.
   * \param[in] val_marker - Surface marker where the boundary condition is applied.
   */
  inline virtual void BC_ActDisk_Inlet(CGeometry *geometry,
                                       CSolver **solver_container,
                                       CNumerics *conv_numerics,
                                       CNumerics *visc_numerics,
                                       CConfig *config,
                                       unsigned short val_marker) { }

  /*!
   * \brief A virtual member.
   * \param[in] geometry - Geometrical definition of the problem.
   * \param[in] solver_container - Container vector with all the solutions.
   * \param[in] conv_numerics - Description of the numerical method.
   * \param[in] visc_numerics - Description of the numerical method.
   * \param[in] config - Definition of the particular problem.
   * \param[in] val_marker - Surface marker where the boundary condition is applied.
   */
  inline virtual void BC_ActDisk_Outlet(CGeometry *geometry,
                                        CSolver **solver_container,
                                        CNumerics *conv_numerics,
                                        CNumerics *visc_numerics,
                                        CConfig *config,
                                        unsigned short val_marker) { }

  /*!
   * \brief A virtual member.
   * \param[in] geometry - Geometrical definition of the problem.
   * \param[in] solver_container - Container vector with all the solutions.
   * \param[in] conv_numerics - Description of the numerical method.
   * \param[in] visc_numerics - Description of the numerical method.
   * \param[in] config - Definition of the particular problem.
   * \param[in] val_marker - Surface marker where the boundary condition is applied.
   * \param[in] val_inlet_surface - Boolean for whether val_marker is an inlet
   */
  inline virtual void BC_ActDisk(CGeometry *geometry,
                                 CSolver **solver_container,
                                 CNumerics *conv_numerics,
                                 CNumerics *visc_numerics,
                                 CConfig *config,
                                 unsigned short val_marker,
                                 bool val_inlet_surface) { }

  /*!
   * \brief A virtual member.
   * \param[in] geometry - Geometrical definition of the problem.
   * \param[in] solver_container - Container vector with all the solutions.
   * \param[in] conv_numerics - Description of the numerical method.
   * \param[in] visc_numerics - Description of the numerical method.
   * \param[in] config - Definition of the particular problem.
   * \param[in] val_marker - Surface marker where the boundary condition is applied.
   */
  inline virtual void BC_Isothermal_Wall(CGeometry *geometry,
                                         CSolver **solver_container,
                                         CNumerics *conv_numerics,
                                         CNumerics *visc_numerics,
                                         CConfig *config,
                                         unsigned short val_marker) { }

  /*!
   * \brief A virtual member.
   * \param[in] geometry - Geometrical definition of the problem.
   * \param[in] solver_container - Container vector with all the solutions.
   * \param[in] conv_numerics - Description of the numerical method.
   * \param[in] visc_numerics - Description of the numerical method.
   * \param[in] config - Definition of the particular problem.
   * \param[in] val_marker - Surface marker where the boundary condition is applied.
   */
  inline virtual void BC_HeatFlux_Wall(CGeometry *geometry,
                                       CSolver **solver_container,
                                       CNumerics *conv_numerics,
                                       CNumerics *visc_numerics,
                                       CConfig *config,
                                       unsigned short val_marker) { }

  /*!
   * \brief Impose a heat flux by prescribing a heat transfer coefficient and a temperature at infinity.
   * \param[in] geometry - Geometrical definition of the problem.
   * \param[in] config - Definition of the particular problem.
   * \param[in] val_marker - Surface marker where the boundary condition is applied.
   */
  inline virtual void BC_HeatTransfer_Wall(const CGeometry *geometry,
                                           const CConfig *config,
                                           const unsigned short val_marker) { }

  /*!
   * \brief A virtual member.
   * \param[in] geometry - Geometrical definition of the problem.
   * \param[in] solver_container - Container vector with all the solutions.
   * \param[in] conv_numerics - Description of the numerical method.
   * \param[in] visc_numerics - Description of the numerical method.
   * \param[in] config - Definition of the particular problem.
   * \param[in] val_marker - Surface marker where the boundary condition is applied.
   */
  inline virtual void BC_Far_Field(CGeometry *geometry,
                                   CSolver **solver_container,
                                   CNumerics *conv_numerics,
                                   CNumerics *visc_numerics,
                                   CConfig *config,
                                   unsigned short val_marker) { }

  /*!
   * \brief Impose via the residual the Euler boundary condition.
   * \param[in] geometry - Geometrical definition of the problem.
   * \param[in] solver_container - Container vector with all the solutions.
   * \param[in] conv_numerics - Description of the numerical method.
   * \param[in] visc_numerics - Description of the numerical method.
   * \param[in] config - Definition of the particular problem.
   * \param[in] val_marker - Surface marker where the boundary condition is applied.
   */
  inline virtual void BC_Sym_Plane(CGeometry      *geometry,
                                   CSolver        **solver_container,
                                   CNumerics      *conv_numerics,
                                   CNumerics      *visc_numerics,
                                   CConfig        *config,
                                   unsigned short val_marker) { }

  /*!
   * \brief A virtual member.
   * \param[in] geometry - Geometrical definition of the problem.
   * \param[in] solver_container - Container vector with all the solutions.
   * \param[in] conv_numerics - Description of the numerical method.
   * \param[in] visc_numerics - Description of the numerical method.
   * \param[in] config - Definition of the particular problem.
   * \param[in] val_marker - Surface marker where the boundary condition is applied.
   */
  inline virtual void BC_Riemann(CGeometry *geometry,
                                 CSolver **solver_container,
                                 CNumerics *conv_numerics,
                                 CNumerics *visc_numerics,
                                 CConfig *config,
                                 unsigned short val_marker) { }

  /*!
   * \brief A virtual member.
   * \param[in] geometry - Geometrical definition of the problem.
   * \param[in] solver_container - Container vector with all the solutions.
   * \param[in] conv_numerics - Description of the numerical method.
   * \param[in] visc_numerics - Description of the numerical method.
   * \param[in] config - Definition of the particular problem.
   * \param[in] val_marker - Surface marker where the boundary condition is applied.
   */
  inline virtual void BC_TurboRiemann(CGeometry *geometry,
                                      CSolver **solver_container,
                                      CNumerics *conv_numerics,
                                      CNumerics *visc_numerics,
                                      CConfig *config,
                                      unsigned short val_marker) { }

  /*!
   * \brief It computes Fourier transformation for the needed quantities along the pitch for each span in turbomachinery analysis.
   * \param[in] geometry - Geometrical definition of the problem.
   * \param[in] solver_container - Container vector with all the solutions.
   * \param[in] config - Definition of the particular problem.
   * \param[in] marker_flag - Surface marker flag where the function is applied.
   */
  inline virtual void PreprocessBC_Giles(CGeometry *geometry,
                                         CConfig *config,
                                         CNumerics *conv_numerics,
                                         unsigned short marker_flag) { }

  /*!
   * \brief A virtual member.
   * \param[in] geometry - Geometrical definition of the problem.
   * \param[in] solver_container - Container vector with all the solutions.
   * \param[in] conv_numerics - Description of the numerical method.
   * \param[in] visc_numerics - Description of the numerical method.
   * \param[in] config - Definition of the particular problem.
   * \param[in] val_marker - Surface marker where the boundary condition is applied.
   */
  inline virtual void BC_Giles(CGeometry *geometry,
                               CSolver **solver_container,
                               CNumerics *conv_numerics,
                               CNumerics *visc_numerics,
                               CConfig *config,
                               unsigned short val_marker) { }

  /*!
   * \brief A virtual member.
   * \param[in] geometry - Geometrical definition of the problem.
   * \param[in] solver_container - Container vector with all the solutions.
   * \param[in] conv_numerics - Description of the numerical method.
   * \param[in] visc_numerics - Description of the numerical method.
   * \param[in] config - Definition of the particular problem.
   * \param[in] val_marker - Surface marker where the boundary condition is applied.
   */
  inline virtual void BC_Inlet(CGeometry *geometry,
                               CSolver **solver_container,
                               CNumerics *conv_numerics,
                               CNumerics *visc_numerics,
                               CConfig *config,
                               unsigned short val_marker) { }

  /*!
   * \brief A virtual member.
   * \param[in] geometry - Geometrical definition of the problem.
   * \param[in] solver_container - Container vector with all the solutions.
   * \param[in] conv_numerics - Description of the numerical method.
   * \param[in] visc_numerics - Description of the numerical method.
   * \param[in] config - Definition of the particular problem.
   * \param[in] val_marker - Surface marker where the boundary condition is applied.
   */
  inline virtual void BC_Inlet_Turbo(CGeometry *geometry,
                                     CSolver **solver_container,
                                     CNumerics *conv_numerics,
                                     CNumerics *visc_numerics,
                                     CConfig *config,
                                     unsigned short val_marker) { }
  /*!
   * \brief A virtual member.
   * \param[in] geometry - Geometrical definition of the problem.
   * \param[in] solver_container - Container vector with all the solutions.
   * \param[in] conv_numerics - Description of the numerical method.
   * \param[in] visc_numerics - Description of the numerical method.
   * \param[in] config - Definition of the particular problem.
   * \param[in] val_marker - Surface marker where the boundary condition is applied.
   */
  inline virtual void BC_Inlet_MixingPlane(CGeometry *geometry,
                                           CSolver **solver_container,
                                           CNumerics *conv_numerics,
                                           CNumerics *visc_numerics,
                                           CConfig *config,
                                           unsigned short val_marker) { }

  /*!
   * \brief A virtual member.
   * \param[in] geometry - Geometrical definition of the problem.
   * \param[in] solver_container - Container vector with all the solutions.
   * \param[in] conv_numerics - Description of the numerical method.
   * \param[in] visc_numerics - Description of the numerical method.
   * \param[in] config - Definition of the particular problem.
   * \param[in] val_marker - Surface marker where the boundary condition is applied.
   */
  inline virtual void BC_Supersonic_Inlet(CGeometry *geometry,
                                          CSolver **solver_container,
                                          CNumerics *conv_numerics,
                                          CNumerics *visc_numerics,
                                          CConfig *config,
                                          unsigned short val_marker) { }

  /*!
   * \brief A virtual member.
   * \param[in] geometry - Geometrical definition of the problem.
   * \param[in] solver_container - Container vector with all the solutions.
   * \param[in] conv_numerics - Description of the numerical method.
   * \param[in] visc_numerics - Description of the numerical method.
   * \param[in] config - Definition of the particular problem.
   * \param[in] val_marker - Surface marker where the boundary condition is applied.
   */
  inline virtual void BC_Supersonic_Outlet(CGeometry *geometry,
                                           CSolver **solver_container,
                                           CNumerics *conv_numerics,
                                           CNumerics *visc_numerics,
                                           CConfig *config,
                                           unsigned short val_marker) { }

  /*!
   * \brief A virtual member.
   * \param[in] geometry         - Geometrical definition of the problem.
   * \param[in] solver_container - Container vector with all the solutions.
   * \param[in] conv_numerics    - Description of the convective numerical method.
   * \param[in] visc_numerics    - Description of the viscous numerical method.
   * \param[in] config           - Definition of the particular problem.
   * \param[in] val_marker       - Surface marker where the boundary condition is applied.
   */
  inline virtual void BC_Custom(CGeometry *geometry,
                                CSolver **solver_container,
                                CNumerics *conv_numerics,
                                CNumerics *visc_numerics,
                                CConfig *config,
                                unsigned short val_marker) { }

  /*!
   * \brief A virtual member.
   * \param[in] geometry - Geometrical definition of the problem.
   * \param[in] solver_container - Container vector with all the solutions.
   * \param[in] conv_numerics - Description of the numerical method.
   * \param[in] visc_numerics - Description of the numerical method.
   * \param[in] config - Definition of the particular problem.
   * \param[in] val_marker - Surface marker where the boundary condition is applied.
   */
  inline virtual void BC_Outlet(CGeometry *geometry,
                                CSolver **solver_container,
                                CNumerics *conv_numerics,
                                CNumerics *visc_numerics,
                                CConfig *config,
                                unsigned short val_marker) { }

  /*!
   * \brief A virtual member.
   * \param[in] geometry - Geometrical definition of the problem.
   * \param[in] solver_container - Container vector with all the solutions.
   * \param[in] conv_numerics - Description of the numerical method.
   * \param[in] visc_numerics - Description of the numerical method.
   * \param[in] config - Definition of the particular problem.
   * \param[in] val_marker - Surface marker where the boundary condition is applied.
   */
  inline virtual void BC_Engine_Inflow(CGeometry *geometry,
                                       CSolver **solver_container,
                                       CNumerics *conv_numerics,
                                       CNumerics *visc_numerics,
                                       CConfig *config,
                                       unsigned short val_marker) { }

  /*!
   * \brief A virtual member.
   * \param[in] geometry - Geometrical definition of the problem.
   * \param[in] solver_container - Container vector with all the solutions.
   * \param[in] conv_numerics - Description of the numerical method.
   * \param[in] visc_numerics - Description of the numerical method.
   * \param[in] config - Definition of the particular problem.
   * \param[in] val_marker - Surface marker where the boundary condition is applied.
   */
  inline virtual void BC_Engine_Exhaust(CGeometry *geometry,
                                        CSolver **solver_container,
                                        CNumerics *conv_numerics,
                                        CNumerics *visc_numerics,
                                        CConfig *config,
                                        unsigned short val_marker) { }

  /*!
   * \brief A virtual member.
   * \param[in] geometry - Geometrical definition of the problem.
   * \param[in] solver_container - Container vector with all the solutions.
   * \param[in] numerics - Description of the numerical method.
   * \param[in] config - Definition of the particular problem.
   * \param[in] val_marker - Surface marker where the boundary condition is applied.
   */
  inline virtual void BC_ConjugateHeat_Interface(CGeometry *geometry,
                                                 CSolver **solver_container,
                                                 CNumerics *numerics,
                                                 CConfig *config,
                                                 unsigned short val_marker) { }

  /*!
   * \brief A virtual member.
   * \param[in] geometry - Geometrical definition of the problem.
   * \param[in] solver_container - Container vector with all the solutions.
   * \param[in] conv_numerics - Description of the numerical method.
   * \param[in] visc_numerics - Description of the numerical method.
   * \param[in] config - Definition of the particular problem.
   * \param[in] val_marker - Surface marker where the boundary condition is applied.
   */
  inline virtual void BC_Smoluchowski_Maxwell(CGeometry *geometry,
                                              CSolver **solver_container,
                                              CNumerics *conv_numerics,
                                              CNumerics *visc_numerics,
                                              CConfig *config,
                                              unsigned short val_marker) { }
  /*!
   * \brief Virtual function to apply something like a strong BC to the whole domain.
   * \details Overridden in CTurbSolver to impose fixed values to turbulence quantities
   * in a specified upstream half-plane.
   * \param[in] geometry - Geometrical definition of the problem.
   * \param[in] config - Definition of the particular problem.
   */
  virtual void Impose_Fixed_Values(const CGeometry *geometry, const CConfig *config) { }

 /*!
   * \brief Get the outer state for fluid interface nodes.
   * \param[in] val_marker - marker index
   * \param[in] val_vertex - vertex index
   * \param[in] val_state  - requested state component
   * \param[in] donor_index- index of the donor node to get
   */
  inline virtual su2double GetSlidingState(unsigned short val_marker,
                                           unsigned long val_vertex,
                                           unsigned short val_state,
                                           unsigned long donor_index) const { return 0; }

  /*!
   * \brief Allocates the final pointer of SlidingState depending on how many donor vertex donate to it. That number is stored in SlidingStateNodes[val_marker][val_vertex].
   * \param[in] val_marker   - marker index
   * \param[in] val_vertex   - vertex index
   */
  inline virtual void SetSlidingStateStructure(unsigned short val_marker, unsigned long val_vertex){}

  /*!
   * \brief Set the outer state for fluid interface nodes.
   * \param[in] val_marker - marker index
   * \param[in] val_vertex - vertex index
   * \param[in] val_state  - requested state component
   * \param[in] donor_index- index of the donor node to set
   * \param[in] component  - set value
   */
  inline virtual void SetSlidingState(unsigned short val_marker,
                                      unsigned long val_vertex,
                                      unsigned short val_state,
                                      unsigned long donor_index,
                                      su2double component){ }

  /*!
   * \brief Get the number of outer states for fluid interface nodes.
   * \param[in] val_marker - marker index
   * \param[in] val_vertex - vertex index
   */
  inline virtual int GetnSlidingStates(unsigned short val_marker, unsigned long val_vertex) const { return 0; }

  /*!
   * \brief Set the number of outer states for fluid interface nodes.
   * \param[in] val_marker - marker index
   * \param[in] val_vertex - vertex index
   * \param[in] value      - number of outer states
   */
  inline virtual void SetnSlidingStates(unsigned short val_marker, unsigned long val_vertex, int value) { }

  /*!
   * \brief Set the conjugate heat variables.
   * \param[in] val_marker        - marker index
   * \param[in] val_vertex        - vertex index
   * \param[in] pos_var           - variable position (in vector of all conjugate heat variables)
   * \param[in] relaxation factor - relaxation factor for the change of the variables
   * \param[in] val_var           - value of the variable
   */
  inline virtual void SetConjugateHeatVariable(unsigned short val_marker,
                                               unsigned long val_vertex,
                                               unsigned short pos_var,
                                               su2double relaxation_factor,
                                               su2double val_var) { }

  /*!
   * \brief Set the conjugate heat variables.
   * \param[in] val_marker        - marker index
   * \param[in] val_vertex        - vertex index
   * \param[in] pos_var           - variable position (in vector of all conjugate heat variables)
   */
  inline virtual su2double GetConjugateHeatVariable(unsigned short val_marker,
                                                    unsigned long val_vertex,
                                                    unsigned short pos_var) const { return 0.0; }

  /*!
   * \brief A virtual member.
   * \param[in] geometry - Geometrical definition of the problem.
   * \param[in] solver_container - Container vector with all the solutions.
   * \param[in] config - Definition of the particular problem.
   * \param[in] iRKStep - Current step of the Runge-Kutta iteration.
   */
  inline virtual void ExplicitRK_Iteration(CGeometry *geometry,
                                           CSolver **solver_container,
                                           CConfig *config,
                                           unsigned short iRKStep) { }

  /*!
   * \brief A virtual member.
   * \param[in] geometry - Geometrical definition of the problem.
   * \param[in] solver_container - Container vector with all the solutions.
   * \param[in] config - Definition of the particular problem.
   * \param[in] iRKStep - Current step of the Runge-Kutta iteration.
   */
  inline virtual void ClassicalRK4_Iteration(CGeometry *geometry,
                                             CSolver **solver_container,
                                             CConfig *config,
                                             unsigned short iRKStep) { }

  /*!
   * \brief A virtual member.
   * \param[in] geometry - Geometrical definition of the problem.
   * \param[in] solver_container - Container vector with all the solutions.
   * \param[in] config - Definition of the particular problem.
   */
  inline virtual void ExplicitEuler_Iteration(CGeometry *geometry,
                                              CSolver **solver_container,
                                              CConfig *config) { }

  /*!
   * \brief A virtual member.
   * \param[in] geometry - Geometrical definition of the problem.
   * \param[in] solver_container - Container vector with all the solutions.
   * \param[in] config - Definition of the particular problem.
   */
  inline virtual void PrepareImplicitIteration(CGeometry *geometry,
                                               CSolver **solver_container,
                                               CConfig *config) { }

  /*!
   * \brief A virtual member.
   * \param[in] geometry - Geometrical definition of the problem.
   * \param[in] solver_container - Container vector with all the solutions.
   * \param[in] config - Definition of the particular problem.
   */
  inline virtual void CompleteImplicitIteration(CGeometry *geometry,
                                                CSolver **solver_container,
                                                CConfig *config) { }

  /*!
   * \brief A virtual member.
   * \param[in] geometry - Geometrical definition of the problem.
   * \param[in] solver_container - Container vector with all the solutions.
   * \param[in] config - Definition of the particular problem.
   */
  inline virtual void ImplicitEuler_Iteration(CGeometry *geometry,
                                              CSolver **solver_container,
                                              CConfig *config) { }

  /*!
   * \brief Adapt the CFL number based on the local under-relaxation parameters
   *        computed for each nonlinear iteration.
   * \param[in] geometry - Geometrical definition of the problem.
   * \param[in] config - Definition of the particular problem.
   * \param[in] solver_container - Container vector with all the solutions.
   */
  void AdaptCFLNumber(CGeometry **geometry, CSolver ***solver_container, CConfig *config);

  /*!
   * \brief Reset the local CFL adaption variables
   */
  void ResetCFLAdapt();

  /*!
   * \brief A virtual member.
   * \param[in] geometry - Geometrical definition of the problem.
   * \param[in] numerics - Numerical methods.
   * \param[in] config - Definition of the particular problem.
   */
  inline virtual void ImplicitNewmark_Iteration(const CGeometry *geometry,
                                                CNumerics **numerics,
                                                const CConfig *config) { }

  /*!
   * \brief A virtual member.
   * \param[in] geometry - Geometrical definition of the problem.
   * \param[in] solver_container - Container vector with all the solutions.
   * \param[in] config - Definition of the particular problem.
   */
  inline virtual void ImplicitNewmark_Update(const CGeometry *geometry,
                                             const CConfig *config) { }

  /*!
   * \brief A virtual member.
   * \param[in] geometry - Geometrical definition of the problem.
   * \param[in] solver_container - Container vector with all the solutions.
   * \param[in] config - Definition of the particular problem.
   */
  inline virtual void ImplicitNewmark_Relaxation(const CGeometry *geometry,
                                                 const CConfig *config) { }

  /*!
   * \brief A virtual member.
   * \param[in] geometry - Geometrical definition of the problem.
   * \param[in] numerics - Numerical methods.
   * \param[in] config - Definition of the particular problem.
   */
  inline virtual void GeneralizedAlpha_Iteration(const CGeometry *geometry,
                                                 CNumerics **numerics,
                                                 const CConfig *config) { }

  /*!
   * \brief A virtual member.
   * \param[in] geometry - Geometrical definition of the problem.
   * \param[in] solver_container - Container vector with all the solutions.
   * \param[in] config - Definition of the particular problem.
   */
  inline virtual void GeneralizedAlpha_UpdateDisp(const CGeometry *geometry,
                                                  const CConfig *config) { }

  /*!
   * \brief A virtual member.
   * \param[in] geometry - Geometrical definition of the problem.
   * \param[in] solver_container - Container vector with all the solutions.
   * \param[in] config - Definition of the particular problem.
   */
  inline virtual void GeneralizedAlpha_UpdateSolution(const CGeometry *geometry,
                                                      const CConfig *config) { }

  /*!
   * \brief A virtual member.
   * \param[in] geometry - Geometrical definition of the problem.
   * \param[in] solver_container - Container vector with all the solutions.
   * \param[in] config - Definition of the particular problem.
   */
  inline virtual void GeneralizedAlpha_UpdateLoads(const CGeometry *geometry,
                                                   const CConfig *config) { }

  /*!
   * \brief A virtual member.
   * \param[in] geometry - Geometrical definition of the problem.
   * \param[in] config - Definition of the particular problem.
   */
  inline virtual void Pressure_Forces(const CGeometry* geometry, const CConfig* config) { }

  /*!
   * \brief A virtual member.
   * \param[in] geometry - Geometrical definition of the problem.
   * \param[in] config - Definition of the particular problem.
   */
  inline virtual void Momentum_Forces(const CGeometry* geometry, const CConfig* config) { }

  /*!
   * \brief A virtual member.
   * \param[in] geometry - Geometrical definition of the problem.
   * \param[in] config - Definition of the particular problem.
   */
  inline virtual void Friction_Forces(const CGeometry* geometry, const CConfig* config) { }

  /*!
   * \brief A virtual member.
   * \param[in] geometry - Geometrical definition of the problem.
   * \param[in] solver_container - Container vector with all the solutions.
   * \param[in] config - Definition of the particular problem.
   */
  inline virtual void Heat_Fluxes(CGeometry *geometry,
                                  CSolver **solver_container,
                                  CConfig *config) { }

  /*!
   * \brief A virtual member.
   * \param[in] geometry - Geometrical definition of the problem.
   * \param[in] config - Definition of the particular problem.
   * \param[in] reconstruction - indicator that the gradient being computed is for upwind reconstruction.
   */
  inline virtual void SetPrimitive_Gradient_GG(CGeometry *geometry,
                                               const CConfig *config,
                                               bool reconstruction = false) { }

  /*!
   * \brief A virtual member.
   * \param[in] geometry - Geometrical definition of the problem.
   * \param[in] config - Definition of the particular problem.
   * \param[in] reconstruction - indicator that the gradient being computed is for upwind reconstruction.
   */
  inline virtual void SetPrimitive_Gradient_LS(CGeometry *geometry,
                                               const CConfig *config,
                                               bool reconstruction = false) { }

  /*!
   * \brief A virtual member.
   * \param[in] geometry - Geometrical definition of the problem.
   * \param[in] solver_container - Container vector with all the solutions.
   * \param[in] numerics_container - Description of the numerical method.
   * \param[in] config - Definition of the particular problem.
   * \param[in] iMesh - Index of the mesh in multigrid computations.
   * \param[in] iRKStep - Current step of the Runge-Kutta iteration.
   */
  inline virtual void Viscous_Residual(CGeometry *geometry,
                                       CSolver **solver_container,
                                       CNumerics **numerics_container,
                                       CConfig *config,
                                       unsigned short iMesh,
                                       unsigned short iRKStep) { }

  /*!
   * \brief A virtual member.
   * \param[in] geometry - Geometrical definition of the problem.
   * \param[in] solver_container - Container vector with all the solutions.
   * \param[in] numerics_container - Description of the numerical method.
   * \param[in] second_numerics - Description of the second numerical method.
   * \param[in] config - Definition of the particular problem.
   * \param[in] iMesh - Index of the mesh in multigrid computations.
   */
  inline virtual void Source_Residual(CGeometry *geometry,
                                      CSolver **solver_container,
                                      CNumerics **numerics_container,
                                      CConfig *config,
                                      unsigned short iMesh) { }

  /*!
   * \brief A virtual member.
   * \param[in] geometry - Geometrical definition of the problem.
   * \param[in] solver_container - Container vector with all the solutions.
   * \param[in] numerics - Description of the numerical method.
   * \param[in] config - Definition of the particular problem.
   * \param[in] iMesh - Index of the mesh in multigrid computations.
   */
  inline virtual void Source_Template(CGeometry *geometry,
                                      CSolver **solver_container,
                                      CNumerics *numerics,
                                      CConfig *config,
                                      unsigned short iMesh) { }

  /*!
   * \brief A virtual member.
   * \param[in] val_marker - Surface marker where the coefficient is computed.
   * \param[in] val_vertex - Vertex of the marker <i>val_marker</i> where the coefficient is evaluated.
   * \param[in] val_sensitivity - Value of the sensitivity coefficient.
   */
  inline virtual void SetCSensitivity(unsigned short val_marker,
                                      unsigned long val_vertex,
                                      su2double val_sensitivity) { }

  /*!
   * \brief A virtual member.
   * \param[in] geometry - Geometrical definition of the problem.
   * \param[in] solver_container - Container vector with all the solutions.
   * \param[in] config - Definition of the particular problem.
   */
  inline virtual void SetForceProj_Vector(CGeometry *geometry,
                                          CSolver **solver_container,
                                          CConfig *config) { }

  /*!
   * \brief A virtual member.
   * \param[in] val_Total_CD - Value of the total drag coefficient.
   */
  inline virtual void SetTotal_CD(su2double val_Total_CD) { }

  /*!
   * \brief A virtual member.
   * \param[in] val_Total_CL - Value of the total lift coefficient.
   */
  inline virtual void SetTotal_CL(su2double val_Total_CL) { }

  /*!
   * \brief A virtual member.
   * \param[in] val_Total_CD - Value of the total drag coefficient.
   */
  inline virtual void SetTotal_NetThrust(su2double val_Total_NetThrust) { }

  /*!
   * \brief A virtual member.
   * \param[in] val_Total_CD - Value of the total drag coefficient.
   */
  inline virtual void SetTotal_Power(su2double val_Total_Power) { }

  /*!
   * \brief A virtual member.
   * \param[in] val_Total_CD - Value of the total drag coefficient.
   */
  inline virtual void SetTotal_SolidCD(su2double val_Total_SolidCD) { }

  /*!
   * \brief A virtual member.
   * \param[in] val_Total_CD - Value of the total drag coefficient.
   */
  inline virtual void SetTotal_ReverseFlow(su2double val_Total_ReverseFlow) { }

  /*!
   * \brief A virtual member.
   * \param[in] val_Total_CD - Value of the total drag coefficient.
   */
  inline virtual void SetTotal_MFR(su2double val_Total_MFR) { }

  /*!
   * \brief A virtual member.
   * \param[in] val_Total_CD - Value of the total drag coefficient.
   */
  inline virtual void SetTotal_Prop_Eff(su2double val_Total_Prop_Eff) { }

  /*!
   * \brief A virtual member.
   * \param[in] val_Total_CD - Value of the total drag coefficient.
   */
  inline virtual void SetTotal_ByPassProp_Eff(su2double val_Total_ByPassProp_Eff) { }

  /*!
   * \brief A virtual member.
   * \param[in] val_Total_CD - Value of the total drag coefficient.
   */
  inline virtual void SetTotal_Adiab_Eff(su2double val_Total_Adiab_Eff) { }

  /*!
   * \brief A virtual member.
   * \param[in] val_Total_CD - Value of the total drag coefficient.
   */
  inline virtual void SetTotal_Poly_Eff(su2double val_Total_Poly_Eff) { }

  /*!
   * \brief A virtual member.
   * \param[in] val_Total_CD - Value of the total drag coefficient.
   */
  inline virtual void SetTotal_IDC(su2double val_Total_IDC) { }

  /*!
   * \brief A virtual member.
   * \param[in] val_Total_CD - Value of the total drag coefficient.
   */
  inline virtual void SetTotal_IDC_Mach(su2double val_Total_IDC_Mach) { }

  /*!
   * \brief A virtual member.
   * \param[in] val_Total_CD - Value of the total drag coefficient.
   */
  inline virtual void SetTotal_IDR(su2double val_Total_IDR) { }

  /*!
   * \brief A virtual member.
   * \param[in] val_Total_CD - Value of the total drag coefficient.
   */
  inline virtual void SetTotal_DC60(su2double val_Total_DC60) { }

  /*!
   * \brief A virtual member.
   * \param[in] val_Total_CT - Value of the total thrust coefficient.
   */
  inline virtual void SetTotal_CT(su2double val_Total_CT) { }

  /*!
   * \brief A virtual member.
   * \param[in] val_Total_CQ - Value of the total torque coefficient.
   */
  inline virtual void SetTotal_CQ(su2double val_Total_CQ) { }

  /*!
   * \brief A virtual member.
   * \param[in] val_Total_Heat - Value of the total heat load.
   */
  inline virtual void SetTotal_HeatFlux(su2double val_Total_Heat) { }

  /*!
   * \brief A virtual member.
   * \param[in] val_Total_MaxHeat - Value of the total heat load.
   */
  inline virtual void SetTotal_MaxHeatFlux(su2double val_Total_MaxHeat) { }

  /*!
   * \brief A virtual member.
   * \param[in] geometry - Geometrical definition of the problem.
   * \param[in] solver_container - Container vector with all the solutions.
   * \param[in] numerics - Description of the numerical method.
   * \param[in] config - Definition of the particular problem.
   */
  inline virtual void Inviscid_Sensitivity(CGeometry *geometry,
                                           CSolver **solver_container,
                                           CNumerics *numerics,
                                           CConfig *config) { }

  /*!
   * \brief A virtual member.
   * \param[in] geometry - Geometrical definition of the problem.
   * \param[in] solver_container - Container vector with all the solutions.
   * \param[in] numerics - Description of the numerical method.
   * \param[in] config - Definition of the particular problem.
   */
  inline virtual void Smooth_Sensitivity(CGeometry *geometry,
                                         CSolver **solver_container,
                                         CNumerics *numerics,
                                         CConfig *config) { }

  /*!
   * \brief A virtual member.
   * \param[in] geometry - Geometrical definition of the problem.
   * \param[in] solver_container - Container vector with all the solutions.
   * \param[in] numerics - Description of the numerical method.
   * \param[in] config - Definition of the particular problem.
   */
  inline virtual void Viscous_Sensitivity(CGeometry *geometry,
                                          CSolver **solver_container,
                                          CNumerics *numerics,
                                          CConfig *config) { }

  /*!
   * \author H. Kline
   * \brief Provide the total "combo" objective (weighted sum of other values).
   * \return Value of the "combo" objective values.
   */
  inline su2double GetTotal_ComboObj() const { return Total_ComboObj; }

  /*!
   * \brief Sets the value of the custom objective function.
   * \param[in] value - Value of the total custom objective function.
   */
  inline void SetTotal_Custom_ObjFunc(su2double value) { Total_Custom_ObjFunc = value; }

  /*!
   * \brief A virtual member.
   * \param[in] val_marker - Surface marker where the coefficient is computed.
   * \return Value of the lift coefficient (inviscid contribution) on the surface <i>val_marker</i>.
   */
  inline virtual su2double GetCL_Inv(unsigned short val_marker) const { return 0; }

  /*!
   * \brief A virtual member.
   * \param[in] val_marker - Surface marker where the coefficient is computed.
   * \return Value of the lift coefficient (viscous contribution) on the surface <i>val_marker</i>.
   */
  inline virtual su2double GetCL_Visc(unsigned short val_marker) const { return 0; }

  /*!
   * \brief A virtual member.
   * \param[in] val_marker - Surface marker where the coefficient is computed.
   * \return Value of the lift coefficient on the surface <i>val_marker</i>.
   */
  inline virtual su2double GetSurface_CL(unsigned short val_marker) const { return 0; }

  /*!
   * \brief A virtual member.
   * \param[in] val_marker - Surface marker where the coefficient is computed.
   * \return Value of the drag coefficient on the surface <i>val_marker</i>.
   */
  inline virtual su2double GetSurface_CD(unsigned short val_marker) const { return 0; }

  /*!
   * \brief A virtual member.
   * \param[in] val_marker - Surface marker where the coefficient is computed.
   * \return Value of the side force coefficient on the surface <i>val_marker</i>.
   */
  inline virtual su2double GetSurface_CSF(unsigned short val_marker) const { return 0; }

  /*!
   * \brief A virtual member.
   * \param[in] val_marker - Surface marker where the coefficient is computed.
   * \return Value of the side force coefficient on the surface <i>val_marker</i>.
   */
  inline virtual su2double GetSurface_CEff(unsigned short val_marker) const { return 0; }

  /*!
   * \brief A virtual member.
   * \param[in] val_marker - Surface marker where the coefficient is computed.
   * \return Value of the x force coefficient on the surface <i>val_marker</i>.
   */
  inline virtual su2double GetSurface_CFx(unsigned short val_marker) const { return 0; }

  /*!
   * \brief A virtual member.
   * \param[in] val_marker - Surface marker where the coefficient is computed.
   * \return Value of the y force coefficient on the surface <i>val_marker</i>.
   */
  inline virtual su2double GetSurface_CFy(unsigned short val_marker) const { return 0; }

  /*!
   * \brief A virtual member.
   * \param[in] val_marker - Surface marker where the coefficient is computed.
   * \return Value of the z force coefficient on the surface <i>val_marker</i>.
   */
  inline virtual su2double GetSurface_CFz(unsigned short val_marker) const { return 0; }

  /*!
   * \brief A virtual member.
   * \param[in] val_marker - Surface marker where the coefficient is computed.
   * \return Value of the x moment coefficient on the surface <i>val_marker</i>.
   */
  inline virtual su2double GetSurface_CMx(unsigned short val_marker) const { return 0; }

  /*!
   * \brief A virtual member.
   * \param[in] val_marker - Surface marker where the coefficient is computed.
   * \return Value of the y moment coefficient on the surface <i>val_marker</i>.
   */
  inline virtual su2double GetSurface_CMy(unsigned short val_marker) const { return 0; }

  /*!
   * \brief A virtual member.
   * \param[in] val_marker - Surface marker where the coefficient is computed.
   * \return Value of the z moment coefficient on the surface <i>val_marker</i>.
   */
  inline virtual su2double GetSurface_CMz(unsigned short val_marker) const { return 0; }

  /*!
   * \brief A virtual member.
   * \param[in] val_marker - Surface marker where the coefficient is computed.
   * \return Value of the lift coefficient on the surface <i>val_marker</i>.
   */
  inline virtual su2double GetSurface_CL_Inv(unsigned short val_marker) const { return 0; }

  /*!
   * \brief A virtual member.
   * \param[in] val_marker - Surface marker where the coefficient is computed.
   * \return Value of the drag coefficient on the surface <i>val_marker</i>.
   */
  inline virtual su2double GetSurface_CD_Inv(unsigned short val_marker) const { return 0; }

  /*!
   * \brief A virtual member.
   * \param[in] val_marker - Surface marker where the coefficient is computed.
   * \return Value of the side force coefficient on the surface <i>val_marker</i>.
   */
  inline virtual su2double GetSurface_CSF_Inv(unsigned short val_marker) const { return 0; }

  /*!
   * \brief A virtual member.
   * \param[in] val_marker - Surface marker where the coefficient is computed.
   * \return Value of the side force coefficient on the surface <i>val_marker</i>.
   */
  inline virtual su2double GetSurface_CEff_Inv(unsigned short val_marker) const { return 0; }

  /*!
   * \brief A virtual member.
   * \param[in] val_marker - Surface marker where the coefficient is computed.
   * \return Value of the x force coefficient on the surface <i>val_marker</i>.
   */
  inline virtual su2double GetSurface_CFx_Inv(unsigned short val_marker) const { return 0; }

  /*!
   * \brief A virtual member.
   * \param[in] val_marker - Surface marker where the coefficient is computed.
   * \return Value of the y force coefficient on the surface <i>val_marker</i>.
   */
  inline virtual su2double GetSurface_CFy_Inv(unsigned short val_marker) const { return 0; }

  /*!
   * \brief A virtual member.
   * \param[in] val_marker - Surface marker where the coefficient is computed.
   * \return Value of the z force coefficient on the surface <i>val_marker</i>.
   */
  inline virtual su2double GetSurface_CFz_Inv(unsigned short val_marker) const { return 0; }

  /*!
   * \brief A virtual member.
   * \param[in] val_marker - Surface marker where the coefficient is computed.
   * \return Value of the x moment coefficient on the surface <i>val_marker</i>.
   */
  inline virtual su2double GetSurface_CMx_Inv(unsigned short val_marker) const { return 0; }

  /*!
   * \brief A virtual member.
   * \param[in] val_marker - Surface marker where the coefficient is computed.
   * \return Value of the y moment coefficient on the surface <i>val_marker</i>.
   */
  inline virtual su2double GetSurface_CMy_Inv(unsigned short val_marker) const { return 0; }

  /*!
   * \brief A virtual member.
   * \param[in] val_marker - Surface marker where the coefficient is computed.
   * \return Value of the z moment coefficient on the surface <i>val_marker</i>.
   */
  inline virtual su2double GetSurface_CMz_Inv(unsigned short val_marker) const { return 0; }

  /*!
   * \brief A virtual member.
   * \param[in] val_marker - Surface marker where the coefficient is computed.
   * \return Value of the lift coefficient on the surface <i>val_marker</i>.
   */
  inline virtual su2double GetSurface_CL_Visc(unsigned short val_marker) const { return 0; }

  /*!
   * \brief A virtual member.
   * \param[in] val_marker - Surface marker where the coefficient is computed.
   * \return Value of the drag coefficient on the surface <i>val_marker</i>.
   */
  inline virtual su2double GetSurface_CD_Visc(unsigned short val_marker) const { return 0; }

  /*!
   * \brief A virtual member.
   * \param[in] val_marker - Surface marker where the coefficient is computed.
   * \return Value of the side force coefficient on the surface <i>val_marker</i>.
   */
  inline virtual su2double GetSurface_CSF_Visc(unsigned short val_marker) const { return 0; }

  /*!
   * \brief A virtual member.
   * \param[in] val_marker - Surface marker where the coefficient is computed.
   * \return Value of the side force coefficient on the surface <i>val_marker</i>.
   */
  inline virtual su2double GetSurface_CEff_Visc(unsigned short val_marker) const { return 0; }

  /*!
   * \brief A virtual member.
   * \param[in] val_marker - Surface marker where the coefficient is computed.
   * \return Value of the x force coefficient on the surface <i>val_marker</i>.
   */
  inline virtual su2double GetSurface_CFx_Visc(unsigned short val_marker) const { return 0; }

  /*!
   * \brief A virtual member.
   * \param[in] val_marker - Surface marker where the coefficient is computed.
   * \return Value of the y force coefficient on the surface <i>val_marker</i>.
   */
  inline virtual su2double GetSurface_CFy_Visc(unsigned short val_marker) const { return 0; }

  /*!
   * \brief A virtual member.
   * \param[in] val_marker - Surface marker where the coefficient is computed.
   * \return Value of the z force coefficient on the surface <i>val_marker</i>.
   */
  inline virtual su2double GetSurface_CFz_Visc(unsigned short val_marker) const { return 0; }

  /*!
   * \brief A virtual member.
   * \param[in] val_marker - Surface marker where the coefficient is computed.
   * \return Value of the x moment coefficient on the surface <i>val_marker</i>.
   */
  inline virtual su2double GetSurface_CMx_Visc(unsigned short val_marker) const { return 0; }

  /*!
   * \brief A virtual member.
   * \param[in] val_marker - Surface marker where the coefficient is computed.
   * \return Value of the y moment coefficient on the surface <i>val_marker</i>.
   */
  inline virtual su2double GetSurface_CMy_Visc(unsigned short val_marker) const { return 0; }

  /*!
   * \brief A virtual member.
   * \param[in] val_marker - Surface marker where the coefficient is computed.
   * \return Value of the z moment coefficient on the surface <i>val_marker</i>.
   */
  inline virtual su2double GetSurface_CMz_Visc(unsigned short val_marker) const { return 0; }

  /*!
   * \brief A virtual member.
   * \param[in] val_marker - Surface marker where the coefficient is computed.
   * \return Value of the buffet metric on the surface <i>val_marker</i>.
   */
  inline virtual su2double GetSurface_Buffet_Metric(unsigned short val_marker) const { return 0; }

  /*!
   * \brief A virtual member.
   * \param[in] val_marker - Surface marker where the coefficient is computed.
   * \return Value of the lift coefficient on the surface <i>val_marker</i>.
   */
  inline virtual su2double GetSurface_CL_Mnt(unsigned short val_marker) const { return 0; }

  /*!
   * \brief A virtual member.
   * \param[in] val_marker - Surface marker where the coefficient is computed.
   * \return Value of the drag coefficient on the surface <i>val_marker</i>.
   */
  inline virtual su2double GetSurface_CD_Mnt(unsigned short val_marker) const { return 0; }

  /*!
   * \brief A virtual member.
   * \param[in] val_marker - Surface marker where the coefficient is computed.
   * \return Value of the side force coefficient on the surface <i>val_marker</i>.
   */
  inline virtual su2double GetSurface_CSF_Mnt(unsigned short val_marker) const { return 0; }

  /*!
   * \brief A virtual member.
   * \param[in] val_marker - Surface marker where the coefficient is computed.
   * \return Value of the side force coefficient on the surface <i>val_marker</i>.
   */
  inline virtual su2double GetSurface_CEff_Mnt(unsigned short val_marker) const { return 0; }

  /*!
   * \brief A virtual member.
   * \param[in] val_marker - Surface marker where the coefficient is computed.
   * \return Value of the x force coefficient on the surface <i>val_marker</i>.
   */
  inline virtual su2double GetSurface_CFx_Mnt(unsigned short val_marker) const { return 0; }

  /*!
   * \brief A virtual member.
   * \param[in] val_marker - Surface marker where the coefficient is computed.
   * \return Value of the y force coefficient on the surface <i>val_marker</i>.
   */
  inline virtual su2double GetSurface_CFy_Mnt(unsigned short val_marker) const { return 0; }

  /*!
   * \brief A virtual member.
   * \param[in] val_marker - Surface marker where the coefficient is computed.
   * \return Value of the z force coefficient on the surface <i>val_marker</i>.
   */
  inline virtual su2double GetSurface_CFz_Mnt(unsigned short val_marker) const { return 0; }

  /*!
   * \brief A virtual member.
   * \param[in] val_marker - Surface marker where the coefficient is computed.
   * \return Value of the x moment coefficient on the surface <i>val_marker</i>.
   */
  inline virtual su2double GetSurface_CMx_Mnt(unsigned short val_marker) const { return 0; }

  /*!
   * \brief A virtual member.
   * \param[in] val_marker - Surface marker where the coefficient is computed.
   * \return Value of the y moment coefficient on the surface <i>val_marker</i>.
   */
  inline virtual su2double GetSurface_CMy_Mnt(unsigned short val_marker) const { return 0; }

  /*!
   * \brief A virtual member.
   * \param[in] val_marker - Surface marker where the coefficient is computed.
   * \return Value of the z moment coefficient on the surface <i>val_marker</i>.
   */
  inline virtual su2double GetSurface_CMz_Mnt(unsigned short val_marker) const { return 0; }

  /*!
   * \brief A virtual member.
   * \param[in] val_marker - Surface marker where the coefficient is computed.
   * \return Value of the lift coefficient (viscous contribution) on the surface <i>val_marker</i>.
   */
  inline virtual su2double GetCSF_Visc(unsigned short val_marker) const { return 0; }

  /*!
   * \brief A virtual member.
   * \param[in] val_marker - Surface marker where the coefficient is computed.
   * \return Value of the drag coefficient (inviscid contribution) on the surface <i>val_marker</i>.
   */
  inline virtual su2double GetCD_Inv(unsigned short val_marker) const { return 0; }

  /*!
   * \brief A virtual member.
   * \param[in] val_marker - Surface marker where the coefficient is computed.
   * \return Value of the mass flow rate on the surface <i>val_marker</i>.
   */
  inline virtual su2double GetInflow_MassFlow(unsigned short val_marker) const { return 0; }

  /*!
   * \brief A virtual member.
   * \param[in] config - Definition of the particular problem.
   * \param[in] convergence - boolean for whether the solution is converged
   * \return boolean for whether the Fixed C_L mode is converged to target C_L
   */
  inline virtual bool FixedCL_Convergence(CConfig *config, bool convergence) { return false; }

  /*!
   * \brief A virtual member.
   * \return boolean for whether the Fixed C_L mode is currently in finite-differencing mode
   */
  inline virtual bool GetStart_AoA_FD(void) const { return false; }

  /*!
   * \brief A virtual member.
   * \return boolean for whether the Fixed C_L mode is currently in finite-differencing mode
   */
  inline virtual bool GetEnd_AoA_FD(void) const { return false; }

  /*!
   * \brief A virtual member.
   * \return value for the last iteration that the AoA was updated
   */
  inline virtual unsigned long GetIter_Update_AoA(void) const { return 0; }

  /*!
   * \brief A virtual member.
   * \return value of the AoA before most recent update
   */
  inline virtual su2double GetPrevious_AoA(void) const { return 0.0; }

  /*!
   * \brief A virtual member.
   * \return value of CL Driver control command (AoA_inc)
   */
  inline virtual su2double GetAoA_inc(void) const { return 0.0; }

  /*!
   * \brief A virtual member.
   * \param[in] val_marker - Surface marker where the coefficient is computed.
   * \return Value of the mass flow rate on the surface <i>val_marker</i>.
   */
  inline virtual su2double GetExhaust_MassFlow(unsigned short val_marker) const { return 0; }

  /*!
   * \brief A virtual member.
   * \param[in] val_marker - Surface marker where the coefficient is computed.
   * \return Value of the fan face pressure on the surface <i>val_marker</i>.
   */
  inline virtual su2double GetInflow_Pressure(unsigned short val_marker) const { return 0; }

  /*!
   * \brief A virtual member.
   * \param[in] val_marker - Surface marker where the coefficient is computed.
   * \return Value of the fan face mach on the surface <i>val_marker</i>.
   */
  inline virtual su2double GetInflow_Mach(unsigned short val_marker) const { return 0; }

  /*!
   * \brief A virtual member.
   * \param[in] val_marker - Surface marker where the coefficient is computed.
   * \return Value of the sideforce coefficient (inviscid contribution) on the surface <i>val_marker</i>.
   */
  inline virtual su2double GetCSF_Inv(unsigned short val_marker) const { return 0; }

  /*!
   * \brief A virtual member.
   * \param[in] val_marker - Surface marker where the coefficient is computed.
   * \return Value of the efficiency coefficient (inviscid contribution) on the surface <i>val_marker</i>.
   */
  inline virtual su2double GetCEff_Inv(unsigned short val_marker) const { return 0; }

  /*!
   * \brief A virtual member.
   * \param[in] val_marker - Surface marker where the heat flux is computed.
   * \return Value of the integrated heat flux (viscous contribution) on the surface <i>val_marker</i>.
   */
  inline virtual su2double GetSurface_HF_Visc(unsigned short val_marker) const { return 0; }

  /*!
   * \brief A virtual member.
   * \param[in] val_marker - Surface marker where the heat flux is computed.
   * \return Value of the maximum heat flux (viscous contribution) on the surface <i>val_marker</i>.
   */
  inline virtual su2double GetSurface_MaxHF_Visc(unsigned short val_marker) const { return 0; }

  /*!
   * \brief A virtual member.
   * \param[in] val_marker - Surface marker where the coefficient is computed.
   * \return Value of the drag coefficient (viscous contribution) on the surface <i>val_marker</i>.
   */
  inline virtual su2double GetCD_Visc(unsigned short val_marker) const { return 0; }

  /*!
   * \brief A virtual member.
   * \return Value of the sideforce coefficient (inviscid + viscous contribution).
   */
  inline virtual su2double GetTotal_CSF() const { return 0; }

  /*!
   * \brief A virtual member.
   * \return Value of the efficiency coefficient (inviscid + viscous contribution).
   */
  inline virtual su2double GetTotal_CEff() const { return 0; }

  /*!
   * \brief A virtual member.
   * \return Value of the thrust coefficient (force in the -x direction, inviscid + viscous contribution).
   */
  inline virtual su2double GetTotal_CT() const { return 0; }

  /*!
   * \brief A virtual member.
   * \return Value of the torque coefficient (moment in the -x direction, inviscid + viscous contribution).
   */
  inline virtual su2double GetTotal_CQ() const { return 0; }

  /*!
   * \brief A virtual member.
   * \return Value of the heat load (integrated heat flux).
   */
  inline virtual su2double GetTotal_HeatFlux() const { return 0; }

  /*!
   * \brief A virtual member.
   * \return Value of the heat load (integrated heat flux).
   */
  inline virtual su2double GetTotal_MaxHeatFlux() const { return 0; }

  /*!
   * \brief A virtual member.
   * \return Value of the average temperature.
   */
  inline virtual su2double GetTotal_AvgTemperature() const { return 0; }

  /*!
   * \brief A virtual member.
   * \return Value of the rotor Figure of Merit (FM) (inviscid + viscous contribution).
   */
  inline virtual su2double GetTotal_CMerit() const { return 0; }

  /*!
   * \brief A virtual member.
   * \return Value of the Equivalent Area coefficient (inviscid + viscous contribution).
   */
  inline virtual su2double GetTotal_CEquivArea() const { return 0; }

  /*!
   * \brief A virtual member.
   * \return Value of the Aero drag (inviscid + viscous contribution).
   */
  inline virtual su2double GetTotal_AeroCD() const { return 0; }

  /*!
   * \brief A virtual member.
   * \return Value of the difference of the presure and the target pressure.
   */
  inline virtual su2double GetTotal_CpDiff() const { return 0; }

  /*!
   * \brief A virtual member.
   * \return Value of the difference of the heat and the target heat.
   */
  inline virtual su2double GetTotal_HeatFluxDiff() const { return 0; }

  /*!
   * \brief A virtual member.
   * \return Value of the FEA coefficient (inviscid + viscous contribution).
   */
  inline virtual su2double GetTotal_CFEA() const { return 0; }

  /*!
   * \brief A virtual member.
   * \return Value of the Near-Field Pressure coefficient (inviscid + viscous contribution).
   */
  inline virtual su2double GetTotal_CNearFieldOF() const { return 0; }

  /*!
   * \brief A virtual member.
   * \return Value of the objective function for a reference geometry.
   */
  inline virtual su2double GetTotal_OFRefGeom() const { return 0; }

  /*!
   * \brief A virtual member.
   * \return Value of the objective function for a reference node.
   */
  inline virtual su2double GetTotal_OFRefNode() const { return 0; }

  /*!
   * \brief A virtual member.
   * \return Value of the objective function for the volume fraction.
   */
  inline virtual su2double GetTotal_OFVolFrac() const { return 0; }

  /*!
   * \brief Retrieve the value of the discreteness objective function.
   */
  inline virtual su2double GetTotal_OFDiscreteness() const { return 0; }

  /*!
   * \brief A virtual member.
   * \return Value of the compliance objective function.
   */
  inline virtual su2double GetTotal_OFCompliance() const { return 0; }

  /*!
   * \brief A virtual member.
   * \return Value of the stress penalty objective function.
   */
  inline virtual su2double GetTotal_OFStressPenalty() const { return 0; }

  /*!
   * \brief A virtual member.
   * \return Bool that defines whether the solution has an element-based file or not
   */
  inline virtual bool IsElementBased(void) const { return false; }

  /*!
   * \brief A virtual member.
   * \param[in] val_cequivarea - Value of the Equivalent Area coefficient.
   */
  inline virtual void SetTotal_CEquivArea(su2double val_cequivarea) { }

  /*!
   * \brief A virtual member.
   * \param[in] val_aerocd - Value of the aero drag.
   */
  inline virtual void SetTotal_AeroCD(su2double val_aerocd) { }

  /*!
   * \brief A virtual member.
   * \param[in] val_pressure - Value of the difference between pressure and the target pressure.
   */
  inline virtual void SetTotal_CpDiff(su2double val_pressure) { }

  /*!
   * \brief A virtual member.
   * \param[in] val_pressure - Value of the difference between heat and the target heat.
   */
  inline virtual void SetTotal_HeatFluxDiff(su2double val_heat) { }

  /*!
   * \brief A virtual member.
   * \param[in] val_cfea - Value of the FEA coefficient.
   */
  inline virtual void SetTotal_CFEA(su2double val_cfea) { }

  /*!
   * \brief A virtual member.
   * \param[in] val_ofrefgeom - Value of the objective function for a reference geometry.
   */
  inline virtual void SetTotal_OFRefGeom(su2double val_ofrefgeom) { }

  /*!
   * \brief A virtual member.
   * \param[in] val_ofrefgeom - Value of the objective function for a reference node.
   */
  inline virtual void SetTotal_OFRefNode(su2double val_ofrefnode) { }

  /*!
   * \brief A virtual member.
   * \param[in] val_cnearfieldpress - Value of the Near-Field pressure coefficient.
   */
  inline virtual void SetTotal_CNearFieldOF(su2double val_cnearfieldpress) { }

  /*!
   * \brief Get the reference force used to compute CL, CD, etc.
   */
  inline virtual su2double GetAeroCoeffsReferenceForce() const { return 0; }

  /*!
   * \brief Get the reference dynamic pressure, for Cp, Cf, etc.
   */
  inline virtual su2double GetReferenceDynamicPressure() const { return 0; }

  /*!
   * \brief A virtual member.
   * \return Value of the lift coefficient (inviscid + viscous contribution).
   */
  inline virtual su2double GetTotal_CL() const { return 0; }

  /*!
   * \brief A virtual member.
   * \return Value of the drag coefficient (inviscid + viscous contribution).
   */
  inline virtual su2double GetTotal_CD() const { return 0; }

  /*!
   * \brief A virtual member.
   * \return Value of the drag coefficient (inviscid + viscous contribution).
   */
  inline virtual su2double GetTotal_NetThrust() const { return 0; }

  /*!
   * \brief A virtual member.
   * \return Value of the drag coefficient (inviscid + viscous contribution).
   */
  inline virtual su2double GetTotal_Power() const { return 0; }

  /*!
   * \brief A virtual member.
   * \return Value of the drag coefficient (inviscid + viscous contribution).
   */
  inline virtual su2double GetTotal_SolidCD() const { return 0; }

  /*!
   * \brief A virtual member.
   * \return Value of the drag coefficient (inviscid + viscous contribution).
   */
  inline virtual su2double GetTotal_ReverseFlow() const { return 0; }

  /*!
   * \brief A virtual member.
   * \return Value of the drag coefficient (inviscid + viscous contribution).
   */
  inline virtual su2double GetTotal_MFR() const { return 0; }

  /*!
   * \brief A virtual member.
   * \return Value of the drag coefficient (inviscid + viscous contribution).
   */
  inline virtual su2double GetTotal_Prop_Eff() const { return 0; }

  /*!
   * \brief A virtual member.
   * \return Value of the drag coefficient (inviscid + viscous contribution).
   */
  inline virtual su2double GetTotal_ByPassProp_Eff() const { return 0; }

  /*!
   * \brief A virtual member.
   * \return Value of the drag coefficient (inviscid + viscous contribution).
   */
  inline virtual su2double GetTotal_Adiab_Eff() const { return 0; }

  /*!
   * \brief A virtual member.
   * \return Value of the drag coefficient (inviscid + viscous contribution).
   */
  inline virtual su2double GetTotal_Poly_Eff() const { return 0; }

  /*!
   * \brief A virtual member.
   * \return Value of the drag coefficient (inviscid + viscous contribution).
   */
  inline virtual su2double GetTotal_IDC() const { return 0; }

  /*!
   * \brief A virtual member.
   * \return Value of the drag coefficient (inviscid + viscous contribution).
   */
  inline virtual su2double GetTotal_IDC_Mach() const { return 0; }

  /*!
   * \brief A virtual member.
   * \return Value of the drag coefficient (inviscid + viscous contribution).
   */
  inline virtual su2double GetTotal_IDR() const { return 0; }

  /*!
   * \brief A virtual member.
   * \return Value of the drag coefficient (inviscid + viscous contribution).
   */
  inline virtual su2double GetTotal_DC60() const { return 0; }

  /*!
   * \brief A virtual member.
   * \return Value of the moment x coefficient (inviscid + viscous contribution).
   */
  inline virtual su2double GetTotal_CMx() const { return 0; }

  /*!
   * \brief A virtual member.
   * \return Value of the moment y coefficient (inviscid + viscous contribution).
   */
  inline virtual su2double GetTotal_CMy() const { return 0; }

  /*!
   * \brief A virtual member.
   * \return Value of the moment y coefficient (inviscid + viscous contribution).
   */
  inline virtual su2double GetTotal_CMz() const { return 0; }

  /*!
   * \brief A virtual member.
   * \return Value of the moment x coefficient (inviscid + viscous contribution).
   */
  inline virtual su2double GetTotal_CoPx() const { return 0; }

  /*!
   * \brief A virtual member.
   * \return Value of the moment y coefficient (inviscid + viscous contribution).
   */
  inline virtual su2double GetTotal_CoPy() const { return 0; }

  /*!
   * \brief A virtual member.
   * \return Value of the moment y coefficient (inviscid + viscous contribution).
   */
  inline virtual su2double GetTotal_CoPz() const { return 0; }

  /*!
   * \brief A virtual member.
   * \return Value of the force x coefficient (inviscid + viscous contribution).
   */
  inline virtual su2double GetTotal_CFx() const { return 0; }

  /*!
   * \brief A virtual member.
   * \return Value of the force y coefficient (inviscid + viscous contribution).
   */
  inline virtual su2double GetTotal_CFy() const { return 0; }

  /*!
   * \brief A virtual member.
   * \return Value of the force y coefficient (inviscid + viscous contribution).
   */
  inline virtual su2double GetTotal_CFz() const { return 0; }

  /*!
   * \brief A virtual member.
   * \return Value of the lift coefficient (inviscid contribution).
   */
  inline virtual su2double GetAllBound_CL_Inv() const { return 0; }

  /*!
   * \brief A virtual member.
   * \return Value of the drag coefficient (inviscid contribution).
   */
  inline virtual su2double GetAllBound_CD_Inv() const { return 0; }

  /*!
   * \brief A virtual member.
   * \return Value of the drag coefficient (inviscid contribution).
   */
  inline virtual su2double GetAllBound_CSF_Inv() const { return 0; }

  /*!
   * \brief A virtual member.
   * \return Value of the drag coefficient (inviscid contribution).
   */
  inline virtual su2double GetAllBound_CEff_Inv() const { return 0; }

  /*!
   * \brief A virtual member.
   * \return Value of the drag coefficient (inviscid contribution).
   */
  inline virtual su2double GetAllBound_CMx_Inv() const { return 0; }

  /*!
   * \brief A virtual member.
   * \return Value of the drag coefficient (inviscid contribution).
   */
  inline virtual su2double GetAllBound_CMy_Inv() const { return 0; }

  /*!
   * \brief A virtual member.
   * \return Value of the drag coefficient (inviscid contribution).
   */
  inline virtual su2double GetAllBound_CMz_Inv() const { return 0; }

  /*!
   * \brief A virtual member.
   * \return Value of the drag coefficient (inviscid contribution).
   */
  inline virtual su2double GetAllBound_CoPx_Inv() const { return 0; }

  /*!
   * \brief A virtual member.
   * \return Value of the drag coefficient (inviscid contribution).
   */
  inline virtual su2double GetAllBound_CoPy_Inv() const { return 0; }

  /*!
   * \brief A virtual member.
   * \return Value of the drag coefficient (inviscid contribution).
   */
  inline virtual su2double GetAllBound_CoPz_Inv() const { return 0; }

  /*!
   * \brief A virtual member.
   * \return Value of the drag coefficient (inviscid contribution).
   */
  inline virtual su2double GetAllBound_CFx_Inv() const { return 0; }

  /*!
   * \brief A virtual member.
   * \return Value of the drag coefficient (inviscid contribution).
   */
  inline virtual su2double GetAllBound_CFy_Inv() const { return 0; }

  /*!
   * \brief A virtual member.
   * \return Value of the drag coefficient (inviscid contribution).
   */
  inline virtual su2double GetAllBound_CFz_Inv() const { return 0; }

  /*!
   * \brief A virtual member.
   * \return Value of the lift coefficient (inviscid contribution).
   */
  inline virtual su2double GetAllBound_CL_Visc() const { return 0; }

  /*!
   * \brief A virtual member.
   * \return Value of the drag coefficient (inviscid contribution).
   */
  inline virtual su2double GetAllBound_CD_Visc() const { return 0; }

  /*!
   * \brief A virtual member.
   * \return Value of the drag coefficient (inviscid contribution).
   */
  inline virtual su2double GetAllBound_CSF_Visc() const { return 0; }

  /*!
   * \brief A virtual member.
   * \return Value of the drag coefficient (inviscid contribution).
   */
  inline virtual su2double GetAllBound_CEff_Visc() const { return 0; }

  /*!
   * \brief A virtual member.
   * \return Value of the drag coefficient (inviscid contribution).
   */
  inline virtual su2double GetAllBound_CMx_Visc() const { return 0; }

  /*!
   * \brief A virtual member.
   * \return Value of the drag coefficient (inviscid contribution).
   */
  inline virtual su2double GetAllBound_CMy_Visc() const { return 0; }

  /*!
   * \brief A virtual member.
   * \return Value of the drag coefficient (inviscid contribution).
   */
  inline virtual su2double GetAllBound_CMz_Visc() const { return 0; }

  /*!
   * \brief A virtual member.
   * \return Value of the drag coefficient (inviscid contribution).
   */
  inline virtual su2double GetAllBound_CoPx_Visc() const { return 0; }

  /*!
   * \brief A virtual member.
   * \return Value of the drag coefficient (inviscid contribution).
   */
  inline virtual su2double GetAllBound_CoPy_Visc() const { return 0; }

  /*!
   * \brief A virtual member.
   * \return Value of the drag coefficient (inviscid contribution).
   */
  inline virtual su2double GetAllBound_CoPz_Visc() const { return 0; }

  /*!
   * \brief A virtual member.
   * \return Value of the drag coefficient (inviscid contribution).
   */
  inline virtual su2double GetAllBound_CFx_Visc() const { return 0; }

  /*!
   * \brief A virtual member.
   * \return Value of the drag coefficient (inviscid contribution).
   */
  inline virtual su2double GetAllBound_CFy_Visc() const { return 0; }

  /*!
   * \brief A virtual member.
   * \return Value of the drag coefficient (inviscid contribution).
   */
  inline virtual su2double GetAllBound_CFz_Visc() const { return 0; }

  /*!
   * \brief A virtual member.
   * \return Value of the lift coefficient (inviscid contribution).
   */
  inline virtual su2double GetAllBound_CL_Mnt() const { return 0; }

  /*!
   * \brief A virtual member.
   * \return Value of the drag coefficient (inviscid contribution).
   */
  inline virtual su2double GetAllBound_CD_Mnt() const { return 0; }

  /*!
   * \brief A virtual member.
   * \return Value of the drag coefficient (inviscid contribution).
   */
  inline virtual su2double GetAllBound_CSF_Mnt() const { return 0; }

  /*!
   * \brief A virtual member.
   * \return Value of the drag coefficient (inviscid contribution).
   */
  inline virtual su2double GetAllBound_CEff_Mnt() const { return 0; }

  /*!
   * \brief A virtual member.
   * \return Value of the drag coefficient (inviscid contribution).
   */
  inline virtual su2double GetAllBound_CMx_Mnt() const { return 0; }
  /*!
   * \brief A virtual member.
   * \return Value of the drag coefficient (inviscid contribution).
   */
  inline virtual su2double GetAllBound_CMy_Mnt() const { return 0; }

  /*!
   * \brief A virtual member.
   * \return Value of the drag coefficient (inviscid contribution).
   */
  inline virtual su2double GetAllBound_CMz_Mnt() const { return 0; }

  /*!
   * \brief A virtual member.
   * \return Value of the drag coefficient (inviscid contribution).
   */
  inline virtual su2double GetAllBound_CoPx_Mnt() const { return 0; }

  /*!
   * \brief A virtual member.
   * \return Value of the drag coefficient (inviscid contribution).
   */
  inline virtual su2double GetAllBound_CoPy_Mnt() const { return 0; }

  /*!
   * \brief A virtual member.
   * \return Value of the drag coefficient (inviscid contribution).
   */
  inline virtual su2double GetAllBound_CoPz_Mnt() const { return 0; }

  /*!
   * \brief A virtual member.
   * \return Value of the drag coefficient (inviscid contribution).
   */
  inline virtual su2double GetAllBound_CFx_Mnt() const { return 0; }

  /*!
   * \brief A virtual member.
   * \return Value of the drag coefficient (inviscid contribution).
   */
  inline virtual su2double GetAllBound_CFy_Mnt() const { return 0; }

  /*!
   * \brief A virtual member.
   * \return Value of the drag coefficient (inviscid contribution).
   */
  inline virtual su2double GetAllBound_CFz_Mnt() const { return 0; }

  /*!
   * \brief A virtual member.
   * \return Value of the buffet metric.
   */
  inline virtual su2double GetTotal_Buffet_Metric() const { return 0; }

  /*!
   * \brief A virtual member.
   * \param[in] val_marker - Surface marker where the coefficient is computed.
   * \param[in] val_vertex - Vertex of the marker <i>val_marker</i> where the coefficient is evaluated.
   * \return Value of the pressure coefficient.
   */
  inline virtual su2double GetCPressure(unsigned short val_marker, unsigned long val_vertex) const { return 0; }

  /*!
   * \brief A virtual member.
   * \param[in] val_marker - Surface marker where the coefficient is computed.
   * \param[in] val_vertex - Vertex of the marker <i>val_marker</i> where the coefficient is evaluated.
   * \return Value of the pressure coefficient.
   */
  inline virtual su2double GetCPressureTarget(unsigned short val_marker, unsigned long val_vertex) const { return 0; }

  /*!
   * \brief A virtual member.
   * \param[in] val_marker - Surface marker where the coefficient is computed.
   * \param[in] val_vertex - Vertex of the marker <i>val_marker</i> where the coefficient is evaluated.
   * \return Value of the pressure coefficient.
   */
  inline virtual void SetCPressureTarget(unsigned short val_marker,
                                         unsigned long val_vertex,
                                         su2double val_pressure) { }

  /*!
   * \brief A virtual member.
   * \param[in] val_marker - Surface marker where the coefficient is computed.
   * \param[in] val_vertex - Vertex of the marker <i>val_marker</i> where the coefficient is evaluated.
   * \return Value of the pressure coefficient.
   */

  inline virtual void SetCharacPrimVar(unsigned short val_marker,
                                       unsigned long val_vertex,
                                       unsigned short val_var,
                                       su2double val_value) { }

  /*!
   * \brief A virtual member.
   * \param[in] val_marker - Surface marker where the coefficient is computed.
   * \param[in] val_vertex - Vertex of the marker <i>val_marker</i> where the coefficient is evaluated.
   * \return Value of the pressure coefficient.
   */
  inline virtual unsigned long GetDonorGlobalIndex(unsigned short val_marker,
                                                   unsigned long val_vertex) const {
    return 0;
  }

  /*!
   * \brief A virtual member.
   * \param[in] val_marker - Surface marker where the coefficient is computed.
   * \param[in] val_vertex - Vertex of the marker <i>val_marker</i> where the coefficient is evaluated.
   * \return Value of the pressure coefficient.
   */
  inline virtual void SetDonorGlobalIndex(unsigned short val_marker,
                                          unsigned long val_vertex,
                                          unsigned long val_index) { }

  /*!
   * \brief A virtual member.
   * \param[in] val_marker - Surface marker where the coefficient is computed.
   * \param[in] val_vertex - Vertex of the marker <i>val_marker</i> where the coefficient is evaluated.
   * \return Value of the pressure coefficient.
   */
  inline virtual su2double *GetCharacPrimVar(unsigned short val_marker,
                                             unsigned long val_vertex) { return nullptr; }

  /*!
   * \brief A virtual member
   * \param[in] val_marker - Surface marker where the total temperature is evaluated.
   * \param[in] val_vertex - Vertex of the marker <i>val_marker</i> where the total temperature is evaluated.
   * \return Value of the total temperature
   */
  inline virtual su2double GetInlet_Ttotal(unsigned short val_marker, unsigned long val_vertex) const { return 0; }

  /*!
   * \brief A virtual member
   * \param[in] val_marker - Surface marker where the total pressure is evaluated.
   * \param[in] val_vertex - Vertex of the marker <i>val_marker</i> where the total pressure is evaluated.
   * \return Value of the total pressure
   */
  inline virtual su2double GetInlet_Ptotal(unsigned short val_marker, unsigned long val_vertex) const { return 0; }

  /*!
   * \brief A virtual member
   * \param[in] val_marker - Surface marker where the flow direction is evaluated
   * \param[in] val_vertex - Vertex of the marker <i>val_marker</i> where the flow direction is evaluated
   * \param[in] val_dim - The component of the flow direction unit vector to be evaluated
   * \return Component of a unit vector representing the flow direction.
   */
  inline virtual su2double GetInlet_FlowDir(unsigned short val_marker,
                                            unsigned long val_vertex,
                                            unsigned short val_dim) const { return 0; }

  /*!
   * \brief A virtual member
   * \param[in] val_marker - Surface marker where the total temperature is set.
   * \param[in] val_vertex - Vertex of the marker <i>val_marker</i> where the total temperature is set.
   * \param[in] val_ttotal - Value of the total temperature
   */
  inline virtual void SetInlet_Ttotal(unsigned short val_marker,
                                      unsigned long val_vertex,
                                      su2double val_ttotal) { }

  /*!
   * \brief A virtual member
   * \param[in] val_marker - Surface marker where the total pressure is set.
   * \param[in] val_vertex - Vertex of the marker <i>val_marker</i> where the total pressure is set.
   * \param[in] val_ptotal - Value of the total pressure
   */
  inline virtual void SetInlet_Ptotal(unsigned short val_marker,
                                      unsigned long val_vertex,
                                      su2double val_ptotal) { }

  /*!
   * \brief A virtual member
   * \param[in] val_marker - Surface marker where the flow direction is set.
   * \param[in] val_vertex - Vertex of the marker <i>val_marker</i> where the flow direction is set.
   * \param[in] val_dim - The component of the flow direction unit vector to be set
   * \param[in] val_flowdir - Component of a unit vector representing the flow direction.
   */
  inline virtual void SetInlet_FlowDir(unsigned short val_marker,
                                       unsigned long val_vertex,
                                       unsigned short val_dim,
                                       su2double val_flowdir) { }

  /*!
   * \brief A virtual member
   * \param[in] iMarker - Marker identifier.
   * \param[in] iVertex - Vertex identifier.
   * \param[in] iDim - Index of the turbulence variable (i.e. k is 0 in SST)
   * \param[in] val_turb_var - Value of the turbulence variable to be used.
   */
  inline virtual void SetInlet_TurbVar(unsigned short val_marker,
                                       unsigned long val_vertex,
                                       unsigned short val_dim,
                                       su2double val_turb_var) { }

  /*!
   * \brief A virtual member
   * \param[in] config - Definition of the particular problem.
   * \param[in] iMarker - Surface marker where the coefficient is computed.
   */
  inline virtual void SetUniformInlet(const CConfig* config, unsigned short iMarker) {};

  /*!
   * \brief A virtual member
   * \param[in] val_inlet - vector containing the inlet values for the current vertex.
   * \param[in] iMarker - Surface marker where the coefficient is computed.
   * \param[in] iVertex - Vertex of the marker <i>iMarker</i> where the inlet is being set.
   */
  inline virtual void SetInletAtVertex(const su2double *val_inlet,
                                       unsigned short iMarker,
                                       unsigned long iVertex) { };

  /*!
   * \brief A virtual member
   * \param[in] val_inlet - vector returning the inlet values for the current vertex.
   * \param[in] val_inlet_point - Node index where the inlet is being set.
   * \param[in] val_kind_marker - Enumerated type for the particular inlet type.
   * \param[in] geometry - Geometrical definition of the problem.
   * \param config - Definition of the particular problem.
   * \return Value of the face area at the vertex.
   */
  inline virtual su2double GetInletAtVertex(su2double *val_inlet,
                                            unsigned long val_inlet_point,
                                            unsigned short val_kind_marker,
                                            string val_marker,
                                            const CGeometry *geometry,
                                            const CConfig *config) const { return 0; }

  /*!
   * \brief Update the multi-grid structure for the customized boundary conditions
   * \param geometry_container - Geometrical definition.
   * \param config - Definition of the particular problem.
   */
  inline virtual void UpdateCustomBoundaryConditions(CGeometry **geometry_container, CConfig *config) { }

  /*!
   * \brief A virtual member.
   * \param[in] val_marker - Surface marker where the coefficient is computed.
   * \param[in] val_vertex - Vertex of the marker <i>val_marker</i> where the coefficient is evaluated.
   * \return Value of the skin friction coefficient.
   */
  inline virtual su2double GetCSkinFriction(unsigned short val_marker,
                                            unsigned long val_vertex,
                                            unsigned short val_dim) const { return 0; }

  /*!
   * \brief A virtual member.
   * \param[in] val_marker - Surface marker where the wall shear stress is computed.
   * \param[in] val_vertex - Vertex of the marker <i>val_marker</i> where the wall shear stress is evaluated.
   * \return Value of the wall shear stress.
   */
  inline virtual su2double GetWallShearStress(unsigned short val_marker,
                                              unsigned long val_vertex) const { return 0; }

  /*!
   * \brief A virtual member.
   * \param[in] val_marker - Surface marker where the coefficient is computed.
   * \param[in] val_vertex - Vertex of the marker <i>val_marker</i> where the coefficient is evaluated.
   * \return Value of the heat transfer coefficient.
   */
  inline virtual su2double GetHeatFlux(unsigned short val_marker, unsigned long val_vertex) const { return 0; }

  /*!
   * \brief A virtual member.
   * \param[in] val_marker - Surface marker where the coefficient is computed.
   * \param[in] val_vertex - Vertex of the marker <i>val_marker</i> where the coefficient is evaluated.
   * \return Value of the heat transfer coefficient.
   */
  inline virtual su2double GetHeatFluxTarget(unsigned short val_marker, unsigned long val_vertex) const { return 0; }

  /*!
   * \brief A virtual member.
   * \param[in] val_marker - Surface marker where the coefficient is computed.
   * \param[in] val_vertex - Vertex of the marker <i>val_marker</i> where the coefficient is evaluated.
   * \return Value of the pressure coefficient.
   */
  inline virtual void SetHeatFluxTarget(unsigned short val_marker,
                                        unsigned long val_vertex,
                                        su2double val_heat) { }

  /*!
   * \brief A virtual member.
   * \param[in] val_marker - Surface marker where the coefficient is computed.
   * \param[in] val_vertex - Vertex of the marker <i>val_marker</i> where the coefficient is evaluated.
   * \return Value of the buffet sensor.
   */
  inline virtual su2double GetBuffetSensor(unsigned short val_marker, unsigned long val_vertex) const { return 0; }

  /*!
   * \brief A virtual member.
   * \param[in] val_marker - Surface marker where the coefficient is computed.
   * \param[in] val_vertex - Vertex of the marker <i>val_marker</i> where the coefficient is evaluated.
   * \return Value of the y plus.
   */
  inline virtual su2double GetYPlus(unsigned short val_marker, unsigned long val_vertex) const { return 0; }

  /*!
   * \brief A virtual member.
   * \param[in] val_marker - Surface marker where the coefficient is computed.
   * \param[in] val_vertex - Vertex of the marker <i>val_marker</i> where the coefficient is evaluated.
   * \return Value of the u tau.
   */
  inline virtual su2double GetUTau(unsigned short val_marker, unsigned long val_vertex) const { return 0; }

  /*!
   * \brief A virtual member.
   * \param[in] val_marker - Surface marker where the coefficient is computed.
   * \param[in] val_vertex - Vertex of the marker <i>val_marker</i> where the coefficient is evaluated.
   * \return Value of the eddy viscosity.
   */
  inline virtual su2double GetEddyViscWall(unsigned short val_marker, unsigned long val_vertex) const { return 0; }

  /*!
   * \brief A virtual member
   * \return The mass fluxes (from flow solvers) across the edges.
   */
  inline virtual const su2activevector* GetEdgeMassFluxes() const { return nullptr; }

  /*!
   * \brief A virtual member.
   * \return Value of the StrainMag_Max
   */
  inline virtual su2double GetStrainMag_Max(void) const { return 0; }

  /*!
   * \brief A virtual member.
   * \return Value of the Omega_Max
   */
  inline virtual su2double GetOmega_Max(void) const { return 0; }

  /*!
   * \brief A virtual member.
   * \return Value of the adjoint density at the infinity.
   */
  inline virtual su2double GetPsiRho_Inf(void) const { return 0; }

  /*!
   * \brief A virtual member.
   * \return Value of the adjoint energy at the infinity.
   */
  inline virtual su2double GetPsiE_Inf(void) const { return 0; }

  /*!
   * \brief A virtual member.
   * \param[in] val_dim - Index of the adjoint velocity vector.
   * \return Value of the adjoint velocity vector at the infinity.
   */
  inline virtual su2double GetPhi_Inf(unsigned short val_dim) const { return 0; }

  /*!
   * \brief A virtual member.
   * \return Value of the geometrical sensitivity coefficient
   *         (inviscid + viscous contribution).
   */
  inline virtual su2double GetTotal_Sens_Geo() const { return 0; }

  /*!
   * \brief A virtual member.
   * \return Value of the Mach sensitivity coefficient
   *         (inviscid + viscous contribution).
   */
  inline virtual su2double GetTotal_Sens_Mach() const { return 0; }

  /*!
   * \brief A virtual member.
   * \return Value of the angle of attack sensitivity coefficient
   *         (inviscid + viscous contribution).
   */
  inline virtual su2double GetTotal_Sens_AoA() const { return 0; }

  /*!
   * \brief Set the total farfield pressure sensitivity coefficient.
   * \return Value of the farfield pressure sensitivity coefficient
   *         (inviscid + viscous contribution).
   */
  inline virtual su2double GetTotal_Sens_Press() const { return 0; }

  /*!
   * \brief Set the total farfield temperature sensitivity coefficient.
   * \return Value of the farfield temperature sensitivity coefficient
   *         (inviscid + viscous contribution).
   */
  inline virtual su2double GetTotal_Sens_Temp() const { return 0; }

  /*!
   * \author H. Kline
   * \brief Get the total back pressure sensitivity coefficient.
   * \return Value of the back pressure sensitivity coefficient
   *         (inviscid + viscous contribution).
   */
  inline virtual su2double GetTotal_Sens_BPress() const { return 0; }

  /*!
   * \brief A virtual member.
   * \return Value of the density sensitivity.
   */
  inline virtual su2double GetTotal_Sens_Density() const { return 0; }

  /*!
   * \brief A virtual member.
   * \return Value of the velocity magnitude sensitivity.
   */
  inline virtual su2double GetTotal_Sens_ModVel() const { return 0; }

  /*!
   * \brief A virtual member.
   * \return Value of the density at the infinity.
   */
  inline virtual su2double GetDensity_Inf(void) const { return 0; }

  /*!
   * \brief A virtual member.
   * \return Value of the velocity at the infinity.
   */
  inline virtual su2double GetModVelocity_Inf(void) const { return 0; }

  /*!
   * \brief A virtual member.
   * \return Value of the density x energy at the infinity.
   */
  inline virtual su2double GetDensity_Energy_Inf(void) const { return 0; }

  /*!
   * \brief A virtual member.
   * \return Value of the pressure at the infinity.
   */
  inline virtual su2double GetPressure_Inf(void) const { return 0; }

  /*!
   * \brief A virtual member.
   * \param[in] val_dim - Index of the velocity vector.
   * \return Value of the velocity at the infinity.
   */
  inline virtual su2double GetVelocity_Inf(unsigned short val_dim) const { return 0; }

  /*!
   * \brief A virtual member.
   * \return Value of the velocity at the infinity.
   */
  inline virtual su2double *GetVelocity_Inf(void) { return nullptr; }

  /*!
   * \brief A virtual member.
   * \return Value of the viscosity at the infinity.
   */
  inline virtual su2double GetViscosity_Inf(void) const { return 0; }

  /*!
   * \brief A virtual member.
   * \return Value of nu tilde at the far-field.
   */
  inline virtual su2double GetNuTilde_Inf(void) const { return 0; }

  /*!
   * \brief A virtual member.
   * \return Value of the turbulent kinetic energy.
   */
  inline virtual su2double GetTke_Inf(void) const { return 0; }

  /*!
   * \brief A virtual member.
   * \return Value of the turbulent frequency.
   */
  inline virtual su2double GetOmega_Inf(void) const { return 0; }

  /*!
   * \brief Get value of the Intermittency.
   * \return Value of the Intermittency.
   */
  inline virtual su2double GetIntermittency_Inf() const { return 0; }

  /*!
   * \brief Get value of the momentum thickness Reynolds number.
   * \return Value of the momentum thickness Reynolds number.
   */
  inline virtual su2double GetReThetaT_Inf() const { return 0; }

  /*!
   * \brief A virtual member.
   * \return Value of the sensitivity coefficient for the Young Modulus E
   */
  inline virtual su2double GetTotal_Sens_E(unsigned short iVal) const { return 0.0; }

  /*!
   * \brief A virtual member.
   * \return Value of the sensitivity for the Poisson's ratio Nu
   */
  inline virtual su2double GetTotal_Sens_Nu(unsigned short iVal) const { return 0.0; }

  /*!
   * \brief A virtual member.
   * \return Value of the structural density sensitivity
   */
  inline virtual su2double GetTotal_Sens_Rho(unsigned short iVal) const { return 0.0; }

  /*!
   * \brief A virtual member.
   * \return Value of the structural weight sensitivity
   */
  inline virtual su2double GetTotal_Sens_Rho_DL(unsigned short iVal) const { return 0.0; }

  /*!
   * \brief A virtual member.
   * \return Value of the sensitivity coefficient for the Electric Field in the region iEField
   */
  inline virtual su2double GetTotal_Sens_EField(unsigned short iEField) const { return 0.0; }

  /*!
   * \brief A virtual member.
   * \return Value of the sensitivity coefficient for the FEA DV in the region iDVFEA
   */
  inline virtual su2double GetTotal_Sens_DVFEA(unsigned short iDVFEA) const { return 0.0; }

  /*!
   * \brief A virtual member.
   * \return Value of the sensitivity coefficient for the Young Modulus E
   */
  inline virtual su2double GetGlobal_Sens_E(unsigned short iVal) const { return 0.0; }

  /*!
   * \brief A virtual member.
   * \return Value of the sensitivity coefficient for the Poisson's ratio Nu
   */
  inline virtual su2double GetGlobal_Sens_Nu(unsigned short iVal) const { return 0.0; }

  /*!
   * \brief A virtual member.
   * \return Value of the structural density sensitivity
   */
  inline virtual su2double GetGlobal_Sens_Rho(unsigned short iVal) const { return 0.0; }

  /*!
   * \brief A virtual member.
   * \return Value of the structural weight sensitivity
   */
  inline virtual su2double GetGlobal_Sens_Rho_DL(unsigned short iVal) const { return 0.0; }

  /*!
   * \brief A virtual member.
   * \return Value of the sensitivity coefficient for the Electric Field in the region iEField
   */
  inline virtual su2double GetGlobal_Sens_EField(unsigned short iEField) const { return 0.0; }

  /*!
   * \brief A virtual member.
   * \return Value of the sensitivity coefficient for the FEA DV in the region iDVFEA
   */
  inline virtual su2double GetGlobal_Sens_DVFEA(unsigned short iDVFEA) const { return 0.0; }

  /*!
   * \brief A virtual member.
   * \return Value of the Young modulus from the adjoint solver
   */
  inline virtual su2double GetVal_Young(unsigned short iVal) const { return 0.0; }

  /*!
   * \brief A virtual member.
   * \return Value of the Poisson's ratio from the adjoint solver
   */
  inline virtual su2double GetVal_Poisson(unsigned short iVal) const { return 0.0; }

  /*!
   * \brief A virtual member.
   * \return Value of the density for inertial effects, from the adjoint solver
   */
  inline virtual su2double GetVal_Rho(unsigned short iVal) const { return 0.0; }

  /*!
   * \brief A virtual member.
   * \return Value of the density for dead loads, from the adjoint solver
   */
  inline virtual su2double GetVal_Rho_DL(unsigned short iVal) const { return 0.0; }

  /*!
   * \brief A virtual member.
   * \return Number of electric field variables from the adjoint solver
   */
  inline virtual unsigned short GetnEField(void) const { return 0; }

  /*!
   * \brief A virtual member.
   * \return Number of design variables from the adjoint solver
   */
  inline virtual unsigned short GetnDVFEA(void) const { return 0; }

  /*!
   * \brief A virtual member.
   * \return Pointer to the values of the Electric Field
   */
  inline virtual su2double GetVal_EField(unsigned short iVal) const { return 0.0; }

  /*!
   * \brief A virtual member.
   * \return Pointer to the values of the design variables
   */
  inline virtual su2double GetVal_DVFEA(unsigned short iVal) const { return 0.0; }

  /*!
   * \brief A virtual member.
   * \param[in] val_marker - Surface marker where the coefficient is computed.
   * \param[in] val_vertex - Vertex of the marker <i>val_marker</i> where the coefficient is evaluated.
   * \return Value of the sensitivity coefficient.
   */
  inline virtual su2double GetCSensitivity(unsigned short val_marker,
                                           unsigned long val_vertex) const {
    return 0;
  }

  /*!
   * \brief A virtual member.
   * \return A pointer to an array containing a set of constants
   */
  inline virtual const su2double* GetConstants() const { return nullptr; }

  /*!
   * \brief A virtual member.
   * \param[in] iBGS - Number of BGS iteration.
   * \param[in] val_forcecoeff_history - Value of the force coefficient.
   */
  inline virtual void SetForceCoeff(su2double val_forcecoeff_history) { }

  /*!
   * \brief A virtual member.
   * \param[in] val_relaxcoeff_history - Value of the force coefficient.
   */
  inline virtual void SetRelaxCoeff(su2double val_relaxcoeff_history) { }

  /*!
   * \brief A virtual member.
   * \param[in] iBGS - Number of BGS iteration.
   * \param[in] val_FSI_residual - Value of the residual.
   */
  inline virtual void SetFSI_Residual(su2double val_FSI_residual) { }

  /*!
   * \brief A virtual member.
   * \param[out] val_forcecoeff_history - Value of the force coefficient.
   */
  inline virtual su2double GetForceCoeff(void) const { return 0.0; }

  /*!
   * \brief A virtual member.
   * \param[out] val_relaxcoeff_history - Value of the relax coefficient.
   */
  inline virtual su2double GetRelaxCoeff(void) const { return 0.0; }

  /*!
   * \brief A virtual member.
   * \param[out] val_FSI_residual - Value of the residual.
   */
  inline virtual su2double GetFSI_Residual(void) const { return 0.0; }

  /*!
   * \brief A virtual member.
   * \param[in] geometry - Geometrical definition of the problem.
   * \param[in] solver_container - Container with all the solutions.
   * \param[in] config - Definition of the particular problem.
   * \param[in] ExtIter - External iteration.
   */
  inline virtual void SetInitialCondition(CGeometry **geometry,
                                          CSolver ***solver_container,
                                          CConfig *config,
                                          unsigned long TimeIter) { }

  /*!
   * \brief A virtual member.
   * \param[in] geometry - Geometrical definition of the problem.
   * \param[in] config - Definition of the problem.
   */
  inline virtual void PredictStruct_Displacement(CGeometry *geometry,
                                                 const CConfig *config) { }

  /*!
   * \brief A virtual member.
   * \param[in] geometry - Geometrical definition of the problem.
   * \param[in] config - Definition of the problem.
   * \param[in] iOuterIter - Current outer iteration.
   */
  inline virtual void ComputeAitken_Coefficient(CGeometry *geometry,
                                                const CConfig *config,
                                                unsigned long iOuterIter) { }

  /*!
   * \brief A virtual member.
   * \param[in] geometry - Geometrical definition of the problem.
   * \param[in] config - Definition of the particular problem.
   */
  inline virtual void SetAitken_Relaxation(CGeometry *geometry,
                                           const CConfig *config) { }

  /*!
   * \brief Loads the solution from the restart file.
   * \param[in] geometry - Geometrical definition of the problem.
   * \param[in] config - Definition of the particular problem.
   * \param[in] filename - Name of the restart file.
   * \param[in] skipVars - Number of variables preceeding the solution.
   */
  void BasicLoadRestart(CGeometry *geometry,
                        const CConfig *config,
                        const string& filename,
                        unsigned long skipVars);

  /*!
   * \brief A virtual member.
   * \param[in] geometry - Geometrical definition of the problem.
   * \param[in] solver - Container vector with all of the solvers.
   * \param[in] config - Definition of the particular problem.
   * \param[in] val_iter - Current external iteration number.
   * \param[in] val_update_geo - Flag for updating coords and grid velocity.
   */
  inline virtual void LoadRestart(CGeometry **geometry,
                                  CSolver ***solver,
                                  CConfig *config,
                                  int val_iter,
                                  bool val_update_geo) { }

  /*!
   * \brief Read a native SU2 restart file in ASCII format.
   * \param[in] geometry - Geometrical definition of the problem.
   * \param[in] config - Definition of the particular problem.
   * \param[in] val_filename - String name of the restart file.
   */
  void Read_SU2_Restart_ASCII(CGeometry *geometry,
                              const CConfig *config,
                              string val_filename);

  /*!
   * \brief Read a native SU2 restart file in binary format.
   * \param[in] geometry - Geometrical definition of the problem.
   * \param[in] config - Definition of the particular problem.
   * \param[in] val_filename - String name of the restart file.
   */
  void Read_SU2_Restart_Binary(CGeometry *geometry,
                               const CConfig *config,
                               string val_filename);

  /*!
   * \brief Read the metadata from a native SU2 restart file (ASCII or binary).
   * \param[in] geometry - Geometrical definition of the problem.
   * \param[in] config - Definition of the particular problem.
   * \param[in] adjoint - Boolean to identify the restart file of an adjoint run.
   * \param[in] val_filename - String name of the restart file.
   */
  void Read_SU2_Restart_Metadata(CGeometry *geometry,
                                 CConfig *config,
                                 bool adjoint_run,
                                 string val_filename) const;

  /*!
   * \brief Load a inlet profile data from file into a particular solver.
   * \param[in] geometry - Geometrical definition of the problem.
   * \param[in] solver - Container vector with all of the solvers.
   * \param[in] config - Definition of the particular problem.
   * \param[in] val_iter - Current external iteration number.
   * \param[in] val_kind_solver - Solver container position.
   * \param[in] val_kind_marker - Kind of marker to apply the profiles.
   */
  void LoadInletProfile(CGeometry **geometry,
                        CSolver ***solver,
                        CConfig *config,
                        int val_iter,
                        unsigned short val_kind_solver,
                        unsigned short val_kind_marker) const;

  /*!
   * \brief A virtual member.
   * \param[in] geometry - Geometrical definition of the problem.
   * \param[in] config - Definition of the particular problem.
   * \param[in] val_iter - Current external iteration number.
   */
  inline virtual void LoadRestart_FSI(CGeometry *geometry,
                                      CConfig *config,
                                      int val_iter) { }

  /*!
   * \brief A virtual member.
   * \param[in] iElem - element parameter.
   * \param[out] iElem_iDe - ID of the Dielectric Elastomer region.
   */
  inline virtual unsigned short Get_iElem_iDe(unsigned long iElem) const { return 0; }

  /*!
   * \brief A virtual member.
   * \param[in] i_DV - number of design variable.
   * \param[in] val_EField - value of the design variable.
   */
  inline virtual void Set_DV_Val(su2double val_EField, unsigned short i_DV) { }

  /*!
   * \brief A virtual member.
   * \param[in] i_DV - number of design variable.
   * \param[out] DV_Val - value of the design variable.
   */
  inline virtual su2double Get_DV_Val(unsigned short i_DV) const { return 0.0; }

  /*!
   * \brief Gauss method for solving a linear system.
   * \param[in] A - Matrix Ax = b.
   * \param[in] rhs - Right hand side.
   * \param[in] nVar - Number of variables.
   */
  void Gauss_Elimination(su2double** A,
                         su2double* rhs,
                         unsigned short nVar);

  /*!
   * \brief Prepares and solves the aeroelastic equations.
   * \param[in] surface_movement - Surface movement classes of the problem.
   * \param[in] geometry - Geometrical definition of the problem.
   * \param[in] config - Definition of the particular problem.
   * \param[in] TimeIter - Physical iteration number.
   */
  void Aeroelastic(CSurfaceMovement *surface_movement,
                   CGeometry *geometry,
                   CConfig *config,
                   unsigned long TimeIter);

  /*!
   * \brief Sets up the generalized eigenvectors and eigenvalues needed to solve the aeroelastic equations.
   * \param[in] PHI - Matrix of the generalized eigenvectors.
   * \param[in] w - The eigenvalues of the generalized eigensystem.
   * \param[in] config - Definition of the particular problem.
   */
  void SetUpTypicalSectionWingModel(vector<vector<su2double> >& PHI,
                                    vector<su2double>& w,
                                    CConfig *config);

  /*!
   * \brief Solve the typical section wing model.
   * \param[in] geometry - Geometrical definition of the problem.
   * \param[in] Cl - Coefficient of lift at particular iteration.
   * \param[in] Cm - Moment coefficient about z-axis at particular iteration.
   * \param[in] config - Definition of the particular problem.
   * \param[in] val_Marker - Surface that is being monitored.
   * \param[in] displacements - solution of typical section wing model.
   */
  void SolveTypicalSectionWingModel(CGeometry *geometry,
                                    su2double Cl, su2double Cm,
                                    CConfig *config,
                                    unsigned short val_Marker,
                                    vector<su2double>& displacements);

  /*!
   * \brief A virtual member.
   * \param[in] geometry - Geometrical definition of the problem.
   * \param[in] config_container - The particular config.
   */
  inline virtual void RegisterSolution(CGeometry *geometry_container, CConfig *config) { }

  /*!
   * \brief A virtual member.
   * \param[in] geometry - Geometrical definition of the problem.
   * \param[in] config_container - The particular config.
   */
  inline virtual void RegisterOutput(CGeometry *geometry_container, CConfig *config) { }

  /*!
   * \brief A virtual member.
   * \param[in] geometry - The geometrical definition of the problem.
   * \param[in] config - The particular config.
   */
  inline virtual void SetAdjoint_Output(CGeometry *geometry, CConfig *config){}

  /*!
   * \brief A virtual member.
   * \param[in] geometry - The geometrical definition of the problem.
   * \param[in] solver_container - The solver container holding all solutions.
   * \param[in] config - The particular config.
   * \param[in] CrossTerm - Boolean to determine if this is a cross term extraction.
   */
  inline virtual void ExtractAdjoint_Solution(CGeometry *geometry, CConfig *config, bool CrossTerm){}

  /*!
   * \brief Register In- or Output.
   * \param[in] input - Boolean whether In- or Output should be registered.
   * \param[in] config - The particular config.
   * \returns The number of extra variables.
   */
  virtual unsigned long RegisterSolutionExtra(bool input, const CConfig* config) { return 0; }

  /*!
   * \brief Seed the adjoint of the extra solution at the output.
   * \param[in] adj_sol - Vector containing the adjoint solution to seed.
   * \param[in] config - The particular config.
   */
  virtual void SetAdjoint_SolutionExtra(const su2activevector& adj_sol, const CConfig* config) {}

  /*!
   * \brief Extract the adjoint of the extra solution at the input.
   * \param[out] adj_sol - Vector to store the adjoint into.
   * \param[in] config - The particular config.
   */
  virtual void ExtractAdjoint_SolutionExtra(su2activevector& adj_sol, const CConfig* config) {}

  /*!
   * \brief  A virtual member.
   * \param[in] geometry - Geometrical definition of the problem.
   * \param[in] config - Definition of the particular problem.
   */
  inline virtual void SetSurface_Sensitivity(CGeometry *geometry, CConfig *config) { }

  /*!
   * \brief A virtual member. Extract and set the geometrical sensitivity.
   * \param[in] geometry - Geometrical definition of the problem.
   * \param[in] config - Definition of the particular problem.
   * \param[in] target_solver - The target solver for the sensitivities, optional, for when the mesh solver is used.
   */
  inline virtual void SetSensitivity(CGeometry *geometry, CConfig *config, CSolver *target_solver = nullptr){ }

  /*!
   * \brief A virtual member.
   * \param[in] Set value of interest: 0 - Initial value, 1 - Current value.
   */
  inline virtual void SetFSI_ConvValue(unsigned short val_index, su2double val_criteria) { };

  /*!
   * \brief A virtual member.
   * \param[in]  Value of interest: 0 - Initial value, 1 - Current value.
   * \return Values to compare
   */
  inline virtual su2double GetFSI_ConvValue(unsigned short val_index)const  { return 0.0; }

  /*!
   * \brief A virtual member.
   * \param[in] CurrentTime - Current time step.
   * \param[in] RampTime - Time for application of the ramp.*
   * \param[in] config - Definition of the particular problem.
   */
  inline virtual su2double Compute_LoadCoefficient(su2double CurrentTime,
                                                   su2double RampTime,
                                                   const CConfig *config) { return 0.0; }

  /*!
   * \brief A virtual member.
   * \param[in] geometry - Geometrical definition of the problem.
   * \param[in] numerics - Description of the numerical method.
   * \param[in] config - Definition of the particular problem.
   */
  inline virtual void Compute_StiffMatrix(CGeometry *geometry,
                                          CNumerics **numerics,
                                          const CConfig *config) { }

  /*!
   * \brief A virtual member.
   * \param[in] geometry - Geometrical definition of the problem.
   * \param[in] numerics - Description of the numerical method.
   * \param[in] config - Definition of the particular problem.
   */
  inline virtual void Compute_StiffMatrix_NodalStressRes(CGeometry *geometry,
                                                         CNumerics **numerics,
                                                         const CConfig *config) { }

  /*!
   * \brief A virtual member.
   * \param[in] geometry - Geometrical definition of the problem.
   * \param[in] numerics - Description of the numerical method.
   * \param[in] config - Definition of the particular problem.
   */
  inline virtual void Compute_MassMatrix(const CGeometry *geometry,
                                         CNumerics **numerics,
                                         const CConfig *config) { }

  /*!
   * \brief A virtual member.
   * \param[in] geometry - Geometrical definition of the problem.
   * \param[in] numerics - Description of the numerical method.
   * \param[in] config - Definition of the particular problem.
   */
  inline virtual void Compute_MassRes(const CGeometry *geometry,
                                      CNumerics **numerics,
                                      const CConfig *config) { }

  /*!
   * \brief A virtual member.
   * \param[in] geometry - Geometrical definition of the problem.
   * \param[in] numerics - Description of the numerical method.
   * \param[in] config - Definition of the particular problem.
   */
  inline virtual void Compute_NodalStressRes(CGeometry *geometry,
                                             CNumerics **numerics,
                                             const CConfig *config) { }

  /*!
   * \brief A virtual member.
   * \param[in] geometry - Geometrical definition of the problem.
   * \param[in] numerics - Description of the numerical method.
   * \param[in] config - Definition of the particular problem.
   */
  inline virtual void Compute_DeadLoad(CGeometry *geometry,
                                       CNumerics **numerics,
                                       const CConfig *config) { }

  /*!
   * \brief A virtual member. Set the volumetric heat source
   * \param[in] geometry - Geometrical definition of the problem.
   * \param[in] config - Definition of the particular problem.
   */
  inline virtual void SetVolumetricHeatSource(CGeometry *geometry,
                                              CConfig *config) { }

  /*!
   * \brief A virtual member.
   * \param[in] geometry - Geometrical definition of the problem.
   * \param[in] solver_container - Container vector with the solutions.
   * \param[in] config - Definition of the particular problem.
   */
  inline virtual void Solve_System(CGeometry *geometry, CConfig *config) { }

  /*!
   * \brief A virtual member.
   * \return Value of the dynamic Aitken relaxation factor
   */
  inline virtual su2double GetWAitken_Dyn(void) const { return 0; }

  /*!
   * \brief A virtual member.
   * \return Value of the last Aitken relaxation factor in the previous time step.
   */
  inline virtual su2double GetWAitken_Dyn_tn1(void) const { return 0; }

  /*!
   * \brief A virtual member.
   * \param[in] Value of the dynamic Aitken relaxation factor
   */
  inline virtual void SetWAitken_Dyn(su2double waitk) {  }

  /*!
   * \brief A virtual member.
   * \param[in] Value of the last Aitken relaxation factor in the previous time step.
   */
  inline virtual void SetWAitken_Dyn_tn1(su2double waitk_tn1) {  }

  /*!
   * \brief A virtual member.
   * \param[in] Index of the increment.
   * \param[in] Value of the load increment for nonlinear structural analysis.
   */
  inline virtual void SetLoad_Increment(unsigned long iInc, su2double loadInc) {  }

  /*!
   * \brief A virtual member.
   * \param[in] Value of the load increment for nonlinear structural analysis
   */
  inline virtual su2double GetLoad_Increment() const { return 0.0; }

  /*!
   * \brief A virtual member.
   * \param[in] Value of freestream pressure.
   */
  inline virtual void SetPressure_Inf(su2double p_inf){}

  /*!
   * \brief A virtual member.
   * \param[in] Value of freestream temperature.
   */
  inline virtual void SetTemperature_Inf(su2double t_inf){}

  /*!
   * \brief A virtual member.
   * \param[in] Value of freestream density.
   */
  inline virtual void SetDensity_Inf(su2double rho_inf){}

  /*!
   * \brief A virtual member.
   * \param[in] val_dim - Index of the velocity vector.
   * \param[in] val_velocity - Value of the velocity.
   */
  inline virtual void SetVelocity_Inf(unsigned short val_dim, su2double val_velocity) { }

  /*!
   * \brief A virtual member.
   * \param[in] kind_recording - Kind of AD recording.
   */
  inline virtual void SetRecording(CGeometry *geometry, CConfig *config){}

  /*!
   * \brief A virtual member.
   * \param[in] geometry - Geometrical definition of the problem.
   * \param[in] config - Definition of the particular problem.
   * \param[in] reset - If true reset variables to their initial values.
   */
  inline virtual void RegisterVariables(CGeometry *geometry,
                                        CConfig *config,
                                        bool reset = false) { }

  /*!
   * \brief A virtual member.
   * \param[in] geometry - Geometrical definition of the problem.
   * \param[in] config - Definition of the particular problem.
   */
  inline virtual void ExtractAdjoint_Variables(CGeometry *geometry, CConfig *config) { }

  /*!
   * \brief A virtual member.
   * \param[in] config - Definition of the particular problem.
   */
  inline virtual void SetFreeStream_Solution(const CConfig *config) { }

  /*!
   * \brief A virtual member.
   */
  inline virtual su2double* GetVecSolDOFs(void) { return nullptr; }

  /*!
   * \brief A virtual member.
   */
  inline virtual unsigned long GetnDOFsGlobal(void) const { return 0; }

  /*!
   * \brief A virtual member.
   * \param[in] geometry - Geometrical definition of the problem.
   * \param[in] config - Definition of the particular problem.
   */
  inline virtual void InitTurboContainers(CGeometry *geometry, CConfig *config) { }


  /*!
   * \brief A virtual member.
   * \param[in] geometry - Geometrical definition of the problem.
   * \param[in] config - Definition of the particular problem.
   */
   inline virtual void InitTurboPerformance(CGeometry *geometry, CConfig *config) { }

  /*!
   * \brief virtual member.
   * \param[in] geometry - Geometrical definition of the problem.
   * \param[in] solver_container - Container vector with all the solutions.
   * \param[in] config - Definition of the particular problem.
   * \param[in] val_marker - Surface marker where the average is evaluated.
   */
  inline virtual void PreprocessAverage(CSolver **solver,
                                        CGeometry *geometry,
                                        CConfig *config,
                                        unsigned short marker_flag) { }

  /*!
   * \brief virtual member.
   * \param[in] geometry - Geometrical definition of the problem.
   * \param[in] solver_container - Container vector with all the solutions.
   * \param[in] config - Definition of the particular problem.
   * \param[in] val_marker - Surface marker where the average is evaluated.
   */
  inline virtual void TurboAverageProcess(CSolver **solver,
                                          CGeometry *geometry,
                                          CConfig *config,
                                          unsigned short marker_flag) { }

  /*!
   * \brief virtual member.
   * \param[in] config - Definition of the particular problem.
   * \param[in] geometry - Geometrical definition of the problem.
   */
  inline virtual void GatherInOutAverageValues(CConfig *config, CGeometry *geometry) { }

  /*!
   * \brief virtual member.
   * \param[in] config - Definition of the particular problem.
   * \param[in] geometry - Geometrical definition of the problem.
   */
  // inline virtual void ComputeTurboPerformance(CConfig *config, CGeometry *geometry) { }

  /*!
   * \brief A virtual member.
   * \param[in] val_marker - bound marker.
   * \return Value of the Average Density on the surface <i>val_marker</i>.
   */
  inline virtual su2double GetAverageDensity(unsigned short valMarker, unsigned short valSpan) const { return 0.0; }

  /*!
   * \brief A virtual member.
   * \param[in] val_marker - bound marker.
   * \return Value of the Average Mass Flow Rate on the surface <i>val_marker</i>.
   */
  inline virtual su2double GetAverageMassFlowRate(unsigned short valMarker) const { return 0.0; }

  /*!
   * \brief A virtual member.
   * \param[in] val_marker - bound marker.
   * \return Value of the Average Pressure on the surface <i>val_marker</i>.
   */
  inline virtual su2double GetAveragePressure(unsigned short valMarker, unsigned short valSpan) const { return 0.0; }

  /*!
   * \brief A virtual member.
   * \param[in] val_marker - bound marker.
   * \return Value of the Average Total Pressure on the surface <i>val_marker</i>.
   */
  inline virtual const su2double* GetAverageTurboVelocity(unsigned short valMarker, unsigned short valSpan) const { return nullptr; }

  /*!
   * \brief A virtual member.
   * \param[in] val_marker - bound marker.
   * \return Value of the Average Nu on the surface <i>val_marker</i>.
   */
  inline virtual su2double GetAverageNu(unsigned short valMarker, unsigned short valSpan) const { return 0.0; }

  /*!
   * \brief A virtual member.
   * \param[in] val_marker - bound marker.
   * \return Value of the Average Kine on the surface <i>val_marker</i>.
   */
  inline virtual su2double GetAverageKine(unsigned short valMarker, unsigned short valSpan) const { return 0.0; }

  /*!
   * \brief A virtual member.
   * \param[in] val_marker - bound marker.
   * \return Value of the Average Omega on the surface <i>val_marker</i>.
   */
  inline virtual su2double GetAverageOmega(unsigned short valMarker, unsigned short valSpan) const { return 0.0; }

  /*!
   * \brief A virtual member.
   * \param[in] val_marker - bound marker.
   * \return Value of the Average Nu on the surface <i>val_marker</i>.
   */
  inline virtual su2double GetExtAverageNu(unsigned short valMarker, unsigned short valSpan) const { return 0.0; }

  /*!
   * \brief A virtual member.
   * \param[in] val_marker - bound marker.
   * \return Value of the Average Kine on the surface <i>val_marker</i>.
   */
  inline virtual su2double GetExtAverageKine(unsigned short valMarker, unsigned short valSpan) const { return 0.0; }

  /*!
   * \brief A virtual member.
   * \param[in] val_marker - bound marker.
   * \return Value of the Average Omega on the surface <i>val_marker</i>.
   */
  inline virtual su2double GetExtAverageOmega(unsigned short valMarker, unsigned short valSpan) const { return 0.0; }

  /*!
   * \brief A virtual member.
   * \param[in] val_marker - bound marker.
   * \return Value of the Average Density on the surface <i>val_marker</i>.
   */
  inline virtual void SetExtAverageDensity(unsigned short valMarker,
                                           unsigned short valSpan,
                                           su2double valDensity) { }

  /*!
   * \brief A virtual member.
   * \param[in] val_marker - bound marker.
   * \return Value of the Average Pressure on the surface <i>val_marker</i>.
   */
  inline virtual void SetExtAveragePressure(unsigned short valMarker,
                                            unsigned short valSpan,
                                            su2double valPressure) { }

  /*!
   * \brief A virtual member.
   * \param[in] val_marker - bound marker.
   * \return Value of the Average Total Pressure on the surface <i>val_marker</i>.
   */
  inline virtual void SetExtAverageTurboVelocity(unsigned short valMarker,
                                                 unsigned short valSpan,
                                                 unsigned short valIndex,
                                                 su2double valTurboVelocity) { }

  /*!
   * \brief A virtual member.
   * \param[in] val_marker - bound marker.
   * \return Value of the Average Nu on the surface <i>val_marker</i>.
   */
  inline virtual void SetExtAverageNu(unsigned short valMarker,
                                      unsigned short valSpan,
                                      su2double valNu) { }

  /*!
   * \brief A virtual member.
   * \param[in] val_marker - bound marker.
   * \return Value of the Average Kine on the surface <i>val_marker</i>.
   */
  inline virtual void SetExtAverageKine(unsigned short valMarker,
                                        unsigned short valSpan,
                                        su2double valKine) { }

  /*!
   * \brief A virtual member.
   * \param[in] val_marker - bound marker.
   * \return Value of the Average Omega on the surface <i>val_marker</i>.
   */
  inline virtual void SetExtAverageOmega(unsigned short valMarker,
                                         unsigned short valSpan,
                                         su2double valOmega) { }

  /*!
   * \brief Getter for TurbomachineryPerformance
   * \return TurbomachineryPerformance container
   */
  inline virtual shared_ptr<CTurbomachineryPerformance> GetTurbomachineryPerformance() const {return 0;}

  /*!
   * \brief A virtual member.
   * \param[in] inMarkerTP - bound marker.
   * \return Value of the inlet density.
   */
  inline virtual su2double GetDensityIn(unsigned short inMarkerTP, unsigned short valSpan) const {return 0;}

  /*!
   * \brief A virtual member.
   * \param[in] inMarkerTP - bound marker.
   * \return Value of inlet pressure.
   */
  inline virtual su2double GetPressureIn(unsigned short inMarkerTP, unsigned short valSpan) const {return 0;}

  /*!
   * \brief A virtual member.
   * \param[in] inMarkerTP - bound marker.
   * \return Value of the inlet normal velocity.
   */
  inline virtual const su2double* GetTurboVelocityIn(unsigned short inMarkerTP, unsigned short valSpan) const {return nullptr;}

  /*!
   * \brief A virtual member.
   * \param[in] inMarkerTP - bound marker.
   * \return Value of the outlet density.
   */
  inline virtual su2double GetDensityOut(unsigned short inMarkerTP, unsigned short valSpan) const {return 0;}

  /*!
   * \brief A virtual member.
   * \param[in] inMarkerTP - bound marker.
   * \return Value of the outlet pressure.
   */
  inline virtual su2double GetPressureOut(unsigned short inMarkerTP, unsigned short valSpan) const {return 0;}

  /*!
   * \brief A virtual member.
   * \param[in] inMarkerTP - bound marker.
   * \return Value of the outlet normal velocity.
   */
  inline virtual const su2double* GetTurboVelocityOut(unsigned short inMarkerTP, unsigned short valSpan) const {return nullptr;}

  /*!
   * \brief A virtual member.
   * \param[in] inMarkerTP - bound marker.
   * \return Value of the inlet density.
   */
  inline virtual su2double GetKineIn(unsigned short inMarkerTP, unsigned short valSpan) const {return 0;}

  /*!
   * \brief A virtual member.
   * \param[in] inMarkerTP - bound marker.
   * \return Value of the inlet density.
   */
  inline virtual su2double GetOmegaIn(unsigned short inMarkerTP, unsigned short valSpan) const {return 0;}

  /*!
   * \brief A virtual member.
   * \param[in] inMarkerTP - bound marker.
   * \return Value of the inlet density.
   */
  inline virtual su2double GetNuIn(unsigned short inMarkerTP, unsigned short valSpan) const {return 0;}

  /*!
   * \brief A virtual member.
   * \param[in] inMarkerTP - bound marker.
   * \return Value of the inlet density.
   */
  inline virtual su2double GetKineOut(unsigned short inMarkerTP, unsigned short valSpan) const {return 0;}

  /*!
   * \brief A virtual member.
   * \param[in] inMarkerTP - bound marker.
   * \return Value of the inlet density.
   */
  inline virtual su2double GetOmegaOut(unsigned short inMarkerTP, unsigned short valSpan) const {return 0;}

  /*!
   * \brief A virtual member.
   * \param[in] inMarkerTP - bound marker.
   * \return Value of the inlet density.
   */
  inline virtual su2double GetNuOut(unsigned short inMarkerTP, unsigned short valSpan) const {return 0;}

  /*!
   * \brief A virtual member.
   * \param[in] value      - turboperformance value to set.
   * \param[in] inMarkerTP - turboperformance marker.
   */
  inline virtual void SetDensityIn(su2double value,
                                   unsigned short inMarkerTP,
                                   unsigned short valSpan) { }

  /*!
   * \brief A virtual member.
   * \param[in] value      - turboperformance value to set.
   * \param[in] inMarkerTP - turboperformance marker.
   */
  inline virtual void SetPressureIn(su2double value,
                                    unsigned short inMarkerTP,
                                    unsigned short valSpan) { }

  /*!
   * \brief A virtual member.
   * \param[in] value      - turboperformance value to set.
   * \param[in] inMarkerTP - turboperformance marker.
   */
  inline virtual void SetTurboVelocityIn(const su2double *value,
                                         unsigned short inMarkerTP,
                                         unsigned short valSpan) { }

  /*!
   * \brief A virtual member.
   * \param[in] value      - turboperformance value to set.
   * \param[in] inMarkerTP - turboperformance marker.
   */
  inline virtual void SetDensityOut(su2double value,
                                    unsigned short inMarkerTP,
                                    unsigned short valSpan) { }

  /*!
   * \brief A virtual member.
   * \param[in] value      - turboperformance value to set.
   * \param[in] inMarkerTP - turboperformance marker.
   */
  inline virtual void SetPressureOut(su2double value,
                                     unsigned short inMarkerTP,
                                     unsigned short valSpan) { }

  /*!
   * \brief A virtual member.
   * \param[in] value      - turboperformance value to set.
   * \param[in] inMarkerTP - turboperformance marker.
   */
  inline virtual void SetTurboVelocityOut(const su2double *value,
                                          unsigned short inMarkerTP,
                                          unsigned short valSpan) { }

  /*!
   * \brief A virtual member.
   * \param[in] value      - turboperformance value to set.
   * \param[in] inMarkerTP - turboperformance marker.
   */
  inline virtual void SetKineIn(su2double value,
                                unsigned short inMarkerTP,
                                unsigned short valSpan) { }

  /*!
   * \brief A virtual member.
   * \param[in] value      - turboperformance value to set.
   * \param[in] inMarkerTP - turboperformance marker.
   */
  inline virtual void SetOmegaIn(su2double value,
                                 unsigned short inMarkerTP,
                                 unsigned short valSpan) { }

  /*!
   * \brief A virtual member.
   * \param[in] value      - turboperformance value to set.
   * \param[in] inMarkerTP - turboperformance marker.
   */
  inline virtual void SetNuIn(su2double value,
                              unsigned short inMarkerTP,
                              unsigned short valSpan) { }

  /*!
   * \brief A virtual member.
   * \param[in] value      - turboperformance value to set.
   * \param[in] inMarkerTP - turboperformance marker.
   */
  inline virtual void SetKineOut(su2double value,
                                 unsigned short inMarkerTP,
                                 unsigned short valSpan) { }

  /*!
   * \brief A virtual member.
   * \param[in] value      - turboperformance value to set.
   * \param[in] inMarkerTP - turboperformance marker.
   */
  inline virtual void SetOmegaOut(su2double value,
                                  unsigned short inMarkerTP,
                                  unsigned short valSpan) { }

  /*!
   * \brief A virtual member.
   * \param[in] value      - turboperformance value to set.
   * \param[in] inMarkerTP - turboperformance marker.
   */
  inline virtual void SetNuOut(su2double value,
                               unsigned short inMarkerTP,
                               unsigned short valSpan) { }

  /*!
   * \brief A virtual member.
   * \param[in] config - Definition of the particular problem.
   */
  inline virtual void SetFreeStream_TurboSolution(CConfig *config) { }

  /*!
   * \brief A virtual member.
   * \param[in] geometry - Geometrical definition.
   * \param[in] config - Definition of the particular problem.
   * \param[in] referenceCoord - Determine if the mesh is deformed from the reference or from the current coordinates.
   */
  inline virtual void DeformMesh(CGeometry **geometry,
                                 CNumerics **numerics,
                                 CConfig *config) { }

  /*!
   * \brief A virtual member.
   * \param[in] geometry - Geometrical definition.
   * \param[in] config - Definition of the particular problem.
   * \param[in] referenceCoord - Determine if the mesh is deformed from the reference or from the current coordinates.
   */
  inline virtual void SetMesh_Stiffness(CGeometry **geometry,
                                        CNumerics **numerics,
                                        CConfig *config) { }

  /*!
   * \brief A virtual member.
   * \param[in] geometry - Geometrical definition.
   * \param[in] solver - the discrete adjoint flow solver corresponding to the problem.
   * \param[in] numerics - the numerics for this problem.
   * \param[in] config - Definition of the particular problem.
   */
  virtual void ApplyGradientSmoothingVolume(CGeometry* geometry, CNumerics* numerics, const CConfig* config) {}

  /*!
   * \brief A virtual member.
   * \param[in] geometry - Geometrical definition.
   * \param[in] solver - the discrete adjoint flow solver corresponding to the problem.
   * \param[in] numerics - the numerics for this problem.
   * \param[in] config - Definition of the particular problem.
   *
   */
  virtual void ApplyGradientSmoothingSurface(CGeometry* geometry, CNumerics* numerics, const CConfig* config) {}

  /*!
   * \brief All steps required for smoothing the whole system on DV level in an iterative way
   */
  virtual void ApplyGradientSmoothingDV(CGeometry *geometry,
                                        CNumerics *numerics,
                                        CSurfaceMovement *surface_movement,
                                        CVolumetricMovement *grid_movement,
                                        CConfig *config,
                                        su2double** Gradient) { }

  /*!
   * \brief A virtual member.
   * \param[in] geometry - Geometrical definition.
   * \param[in] config - Definition of the particular problem.
   */
  virtual void RecordTapeAndCalculateOriginalGradient(CGeometry *geometry,
                                                     CSurfaceMovement *surface_movement,
                                                     CVolumetricMovement *grid_movement,
                                                     CConfig *config,
                                                     su2double** Gradient) { }

  /*!
   * \brief A virtual member.
   * \param[in] geometry - Geometrical definition of the problem.
   */
  virtual void ReadSensFromGeometry(const CGeometry* geometry) {}

  /*!
   * \brief A virtual member.
   * \param[in] geometry - Geometrical definition of the problem.
   * \param[in] config - Definition of the particular problem.
   */
  virtual void WriteSensToGeometry(CGeometry* geometry) const {}

  /*!
   * \brief Routine that sets the flag controlling implicit treatment for periodic BCs.
   * \param[in] val_implicit_periodic - Flag controlling implicit treatment for periodic BCs.
   */
  inline void SetImplicitPeriodic(bool val_implicit_periodic) { implicit_periodic = val_implicit_periodic; }

  /*!
   * \brief Routine that sets the flag controlling solution rotation for periodic BCs.
   * \param[in] val_implicit_periodic - Flag controlling solution rotation for periodic BCs.
   */
  inline void SetRotatePeriodic(bool val_rotate_periodic) { rotate_periodic = val_rotate_periodic; }

  /*!
   * \brief Retrieve the solver name for output purposes.
   * \param[out] val_solvername - Name of the solver.
   */
  inline string GetSolverName(void) {return SolverName;}

  /*!
   * \brief Get the solution fields.
   * \return A vector containing the solution fields.
   */
  inline vector<string> GetSolutionFields() const{return fields;}

  /*!
   * \brief A virtual member.
   * \param[in] geometry - Geometrical definition.
   * \param[in] config   - Definition of the particular problem.
   */
  inline virtual void ComputeVerificationError(CGeometry *geometry, CConfig *config) { }

  /*!
   * \brief Compute the tractions at the vertices.
   * \param[in] geometry - Geometrical definition.
   * \param[in] config   - Definition of the particular problem.
   */
  void ComputeVertexTractions(CGeometry *geometry, const CConfig *config);

  /*!
   * \brief Set the adjoints of the vertex tractions.
   * \param[in] iMarker  - Index of the marker
   * \param[in] iVertex  - Index of the relevant vertex
   * \param[in] iDim     - Dimension
   */
  inline su2double GetVertexTractions(unsigned short iMarker, unsigned long iVertex, unsigned short iDim) const {
    return VertexTraction[iMarker][iVertex][iDim];
  }

  /*!
   * \brief Register the vertex tractions as output.
   * \param[in] geometry - Geometrical definition.
   * \param[in] config   - Definition of the particular problem.
   */
  void RegisterVertexTractions(CGeometry *geometry, const CConfig *config);

  /*!
   * \brief Store the adjoints of the vertex tractions.
   * \param[in] iMarker  - Index of the marker
   * \param[in] iVertex  - Index of the relevant vertex
   * \param[in] iDim     - Dimension
   * \param[in] val_adjoint - Value received for the adjoint (from another solver)
   */
  inline void StoreVertexTractionsAdjoint(unsigned short iMarker,
                                          unsigned long iVertex,
                                          unsigned short iDim,
                                          su2double val_adjoint){
    VertexTractionAdjoint[iMarker][iVertex][iDim] = val_adjoint;
  }

  /*!
   * \brief Set the adjoints of the vertex tractions to the AD structure.
   * \param[in] geometry - Geometrical definition.
   * \param[in] config   - Definition of the particular problem.
   */
  void SetVertexTractionsAdjoint(CGeometry *geometry, const CConfig *config);

  /*!
   * \brief Get minimun volume in the mesh
   * \return
   */
  virtual su2double GetMinimum_Volume() const { return 0.0; }

  /*!
   * \brief Get maximum volume in the mesh
   * \return
   */
  virtual su2double GetMaximum_Volume() const { return 0.0; }

  /*!
   * \brief Whether the methods of the solver called by multi/single-grid
   *        iteration can be executed by multiple threads.
   * \return Should return true if "yes", false if "no".
   */
  inline virtual bool GetHasHybridParallel() const { return false; }

  /*!
<<<<<<< HEAD
   * \brief Get values for streamwise periodic flow: delta P, m_dot, inlet T, integrated heat, etc.
   * \return Struct holding streamwise periodic values.
=======
   * \brief Get Primal variables for turbo performance computation
   *        iteration can be executed by multiple threads.
   * \return returns Density, pressure and TurboVelocity (IN/OUTLET)
   */
  virtual vector<su2double> GetTurboPrimitive(unsigned short iBlade, unsigned short iSpan, bool INLET) {return TurboPrimitive;}

  /*!
   * \brief Get values for streamwise periodc flow: delta P, m_dot, inlet T, integrated heat.
   * \return Struct holding 4 su2doubles.
>>>>>>> a151f7d3
   */
  virtual StreamwisePeriodicValues GetStreamwisePeriodicValues() const { return StreamwisePeriodicValues(); }

  /*!
   * \brief Save snapshot or POD data using libROM
   * \param[in] geometry - Geometrical definition of the problem.
   * \param[in] config - Definition of the particular problem.
   * \param[in] converged - Whether or not solution has converged.
   */
  void SavelibROM(CGeometry *geometry, CConfig *config, bool converged);

  /*!
   * \brief Interpolate variables to a coarser grid level.
   * \note Halo values are not communicated in this function.
   * \param[in] geoFine - Fine grid.
   * \param[in] varsFine - Matrix of variables on the fine grid.
   * \param[in] geoCoarse - Coarse grid.
   * \param[in] varsCoarse - Matrix of variables interpolated to the coarse grid.
   */
  inline static void MultigridRestriction(const CGeometry& geoFine, const su2activematrix& varsFine,
                                          const CGeometry& geoCoarse, su2activematrix& varsCoarse) {
    SU2_OMP_FOR_STAT(roundUpDiv(geoCoarse.GetnPointDomain(), omp_get_num_threads()))
    for (auto iPointCoarse = 0ul; iPointCoarse < geoCoarse.GetnPointDomain(); ++iPointCoarse) {

      for (auto iVar = 0ul; iVar < varsCoarse.cols(); iVar++) {
        varsCoarse(iPointCoarse, iVar) = 0.0;
      }
      const su2double scale = 1 / geoCoarse.nodes->GetVolume(iPointCoarse);

      for (auto iChildren = 0ul; iChildren < geoCoarse.nodes->GetnChildren_CV(iPointCoarse); ++iChildren) {
        const auto iPointFine = geoCoarse.nodes->GetChildren_CV(iPointCoarse, iChildren);
        const su2double w = geoFine.nodes->GetVolume(iPointFine) * scale;
        for (auto iVar = 0ul; iVar < varsCoarse.cols(); ++iVar) {
          varsCoarse(iPointCoarse, iVar) += w * varsFine(iPointFine, iVar);
        }
      }
    }
    END_SU2_OMP_FOR
  }

protected:
  /*!
   * \brief Allocate the memory for the verification solution, if necessary.
   * \param[in] nDim   - Number of dimensions of the problem.
   * \param[in] nVar   - Number of variables of the problem.
   * \param[in] config - Definition of the particular problem.
   */
  void SetVerificationSolution(unsigned short nDim,
                               unsigned short nVar,
                               CConfig        *config);

  /*!
   * \brief "Add" residual at (iPoint,iVar) to residual variables local to the thread.
   *  \param[in] iPoint - Point index.
   *  \param[in] iVar - Variable index.
   *  \param[in] res - Residual at (iPoint,iVar), e.g. LinSysRes(iPoint,iVar)
   *  \param[in,out] resRMS - increases by pow(Residual, 2)
   *  \param[in,out] resMax - increases to max(resMax, Residual)
   *  \param[in,out] idxMax - changes when resMax increases
   */
  static inline void ResidualReductions_PerThread(unsigned long iPoint, unsigned short iVar, su2double res, su2double* resRMS, su2double* resMax,
                                                  unsigned long* idxMax) {
    res = fabs(res);
    resRMS[iVar] += res * res;
    if (res > resMax[iVar]) {
      resMax[iVar] = res;
      idxMax[iVar] = iPoint;
    }
  }

  /*!
   * \brief "Add" local residual variables of all threads to compute global residual variables.
   */
  inline void ResidualReductions_FromAllThreads(const CGeometry* geometry, const CConfig* config, const su2double* resRMS, const su2double* resMax,
                                                const unsigned long* idxMax){
    SetResToZero();

    SU2_OMP_CRITICAL
    for (unsigned short iVar = 0; iVar < nVar; iVar++) {
      Residual_RMS[iVar] += resRMS[iVar];
      AddRes_Max(iVar, resMax[iVar], geometry->nodes->GetGlobalIndex(idxMax[iVar]), geometry->nodes->GetCoord(idxMax[iVar]));
    }
    END_SU2_OMP_CRITICAL
    SU2_OMP_BARRIER

    /*--- Compute the root mean square residual ---*/
    SetResidual_RMS(geometry, config);
  }

  /*!
   * \brief Set the RMS and MAX residual to zero.
   */
  inline void SetResToZero() {
    BEGIN_SU2_OMP_SAFE_GLOBAL_ACCESS {
      for (auto& r : Residual_RMS) r = 0;
      for (auto& r : Residual_Max) r = 0;
      for (auto& p : Point_Max) p = 0;
    }
    END_SU2_OMP_SAFE_GLOBAL_ACCESS
  }

  /*!
   * \brief Adds the maximal residual, this is useful for the convergence history.
   * \param[in] val_var - Index of the variable.
   * \param[in] val_residual - Value of the residual to store in the position <i>val_var</i>.
   * \param[in] val_point - Value of the point index for the max residual.
   * \param[in] val_coord - Location (x, y, z) of the max residual point.
   */
  inline void AddRes_Max(unsigned short val_var,
                         su2double val_residual,
                         unsigned long val_point,
                         const su2double* val_coord) {
    if (val_residual > Residual_Max[val_var]) {
      Residual_Max[val_var] = val_residual;
      Point_Max[val_var] = val_point;
      for (unsigned short iDim = 0; iDim < nDim; iDim++)
        Point_Max_Coord[val_var][iDim] = val_coord[iDim];
    }
  }

  /*!
   * \brief Adds the maximal residual for BGS subiterations.
   * \param[in] val_var - Index of the variable.
   * \param[in] val_residual - Value of the residual to store in the position <i>val_var</i>.
   * \param[in] val_point - Value of the point index for the max residual.
   * \param[in] val_coord - Location (x, y, z) of the max residual point.
   */
  inline void AddRes_Max_BGS(unsigned short val_var,
                             su2double val_residual,
                             unsigned long val_point,
                             const su2double* val_coord) {
    if (val_residual > Residual_Max_BGS[val_var]) {
    Residual_Max_BGS[val_var] = val_residual;
    Point_Max_BGS[val_var] = val_point;
    for (unsigned short iDim = 0; iDim < nDim; iDim++)
      Point_Max_Coord_BGS[val_var][iDim] = val_coord[iDim];
    }
  }

};<|MERGE_RESOLUTION|>--- conflicted
+++ resolved
@@ -4352,10 +4352,6 @@
   inline virtual bool GetHasHybridParallel() const { return false; }
 
   /*!
-<<<<<<< HEAD
-   * \brief Get values for streamwise periodic flow: delta P, m_dot, inlet T, integrated heat, etc.
-   * \return Struct holding streamwise periodic values.
-=======
    * \brief Get Primal variables for turbo performance computation
    *        iteration can be executed by multiple threads.
    * \return returns Density, pressure and TurboVelocity (IN/OUTLET)
@@ -4363,9 +4359,8 @@
   virtual vector<su2double> GetTurboPrimitive(unsigned short iBlade, unsigned short iSpan, bool INLET) {return TurboPrimitive;}
 
   /*!
-   * \brief Get values for streamwise periodc flow: delta P, m_dot, inlet T, integrated heat.
-   * \return Struct holding 4 su2doubles.
->>>>>>> a151f7d3
+   * \brief Get values for streamwise periodic flow: delta P, m_dot, inlet T, integrated heat, etc.
+   * \return Struct holding streamwise periodic values.
    */
   virtual StreamwisePeriodicValues GetStreamwisePeriodicValues() const { return StreamwisePeriodicValues(); }
 
