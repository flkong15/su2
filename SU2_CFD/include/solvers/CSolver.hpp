/*!
 * \file CSolver.hpp
 * \brief Headers of the CSolver class which is inherited by all of the other solvers
 * \author F. Palacios, T. Economon
 * \version 8.0.1 "Harrier"
 *
 * SU2 Project Website: https://su2code.github.io
 *
 * The SU2 Project is maintained by the SU2 Foundation
 * (http://su2foundation.org)
 *
 * Copyright 2012-2024, SU2 Contributors (cf. AUTHORS.md)
 *
 * SU2 is free software; you can redistribute it and/or
 * modify it under the terms of the GNU Lesser General Public
 * License as published by the Free Software Foundation; either
 * version 2.1 of the License, or (at your option) any later version.
 *
 * SU2 is distributed in the hope that it will be useful,
 * but WITHOUT ANY WARRANTY; without even the implied warranty of
 * MERCHANTABILITY or FITNESS FOR A PARTICULAR PURPOSE. See the GNU
 * Lesser General Public License for more details.
 *
 * You should have received a copy of the GNU Lesser General Public
 * License along with SU2. If not, see <http://www.gnu.org/licenses/>.
 */

#pragma once

#include "../../../Common/include/parallelization/mpi_structure.hpp"

#include <cmath>
#include <cstddef>
#include <string>
#include <fstream>
#include <sstream>
#include <algorithm>
#include <iostream>
#include <set>
#include <stdlib.h>
#include <stdio.h>

#include "../fluid/CFluidModel.hpp"
#include "../task_definition.hpp"
#include "../numerics/CNumerics.hpp"
#include "../sgs_model.hpp"
#include "../../../Common/include/fem/fem_geometry_structure.hpp"
#include "../../../Common/include/geometry/CGeometry.hpp"
#include "../../../Common/include/CConfig.hpp"
#include "../../../Common/include/linear_algebra/CSysMatrix.hpp"
#include "../../../Common/include/linear_algebra/CSysVector.hpp"
#include "../../../Common/include/linear_algebra/CSysSolve.hpp"
#include "../../../Common/include/grid_movement/CSurfaceMovement.hpp"
#include "../../../Common/include/grid_movement/CVolumetricMovement.hpp"
#include "../../../Common/include/linear_algebra/blas_structure.hpp"
#include "../../../Common/include/graph_coloring_structure.hpp"
#include "../../../Common/include/toolboxes/MMS/CVerificationSolution.hpp"
#include "../variables/CVariable.hpp"

#ifdef HAVE_LIBROM
#include "librom.h"
#endif

using namespace std;

class CSolver {
protected:
  enum : size_t {OMP_MIN_SIZE = 32}; /*!< \brief Chunk size for small loops. */

  int rank,       /*!< \brief MPI Rank. */
  size;           /*!< \brief MPI Size. */
  bool adjoint;   /*!< \brief Boolean to determine whether solver is initialized as a direct or an adjoint solver. */
  unsigned short MGLevel;        /*!< \brief Multigrid level of this solver object. */
  unsigned short IterLinSolver;  /*!< \brief Linear solver iterations. */
  su2double ResLinSolver;        /*!< \brief Final linear solver residual. */
  unsigned short NonLinRes_Counter;   /*!< \brief Number of elements of the nonlinear residual indicator series. */
  vector<su2double> NonLinRes_Series; /*!< \brief Vector holding the nonlinear residual indicator series. */
  su2double Old_Func,  /*!< \brief Old value of the nonlinear residual indicator. */
  New_Func;            /*!< \brief Current value of the nonlinear residual indicator. */
  unsigned short nVar,           /*!< \brief Number of variables of the problem. */
  nPrimVar,                      /*!< \brief Number of primitive variables of the problem. */
  nPrimVarGrad,                  /*!< \brief Number of primitive variables of the problem in the gradient computation. */
  nSecondaryVar,                 /*!< \brief Number of primitive variables of the problem. */
  nSecondaryVarGrad,             /*!< \brief Number of primitive variables of the problem in the gradient computation. */
  nVarGrad,                      /*!< \brief Number of variables for deallocating the LS Cvector. */
  nDim;                          /*!< \brief Number of dimensions of the problem. */
  unsigned long nPoint;          /*!< \brief Number of points of the computational grid. */
  unsigned long nPointDomain;    /*!< \brief Number of points of the computational grid. */
  su2double Max_Delta_Time, /*!< \brief Maximum value of the delta time for all the control volumes. */
  Min_Delta_Time;           /*!< \brief Minimum value of the delta time for all the control volumes. */
  su2double Max_CFL_Local;  /*!< \brief Maximum value of the CFL across all the control volumes. */
  su2double Min_CFL_Local;  /*!< \brief Minimum value of the CFL across all the control volumes. */
  su2double Avg_CFL_Local;  /*!< \brief Average value of the CFL across all the control volumes. */
  vector<su2double> Residual_RMS;      /*!< \brief Vector with the mean residual for each variable. */
  vector<su2double> Residual_Max;      /*!< \brief Vector with the maximal residual for each variable. */
  vector<su2double> Residual_BGS;      /*!< \brief Vector with the mean residual for each variable for BGS subiterations. */
  vector<su2double> Residual_Max_BGS;  /*!< \brief Vector with the maximal residual for each variable for BGS subiterations. */
  vector<unsigned long> Point_Max;     /*!< \brief Vector with the maximal residual for each variable. */
  vector<unsigned long> Point_Max_BGS; /*!< \brief Vector with the maximal residual for each variable. */
  su2activematrix Point_Max_Coord;     /*!< \brief Vector with pointers to the coords of the maximal residual for each variable. */
  su2activematrix Point_Max_Coord_BGS; /*!< \brief Vector with pointers to the coords of the maximal residual for each variable. */

  su2double Total_Custom_ObjFunc = 0.0; /*!< \brief Total custom objective function. */
  su2double Total_ComboObj = 0.0;       /*!< \brief Total 'combo' objective for all monitored boundaries */

  /*--- Variables that need to go. ---*/

  su2double *Residual,      /*!< \brief Auxiliary nVar vector. */
  *Residual_i,              /*!< \brief Auxiliary nVar vector for storing the residual at point i. */
  *Residual_j;              /*!< \brief Auxiliary nVar vector for storing the residual at point j. */
  su2double *Solution,    /*!< \brief Auxiliary nVar vector. */
  *Solution_i,            /*!< \brief Auxiliary nVar vector for storing the solution at point i. */
  *Solution_j;            /*!< \brief Auxiliary nVar vector for storing the solution at point j. */
  su2double *Vector,  /*!< \brief Auxiliary nDim vector. */
  *Vector_i,          /*!< \brief Auxiliary nDim vector to do the reconstruction of the variables at point i. */
  *Vector_j;          /*!< \brief Auxiliary nDim vector to do the reconstruction of the variables at point j. */
  su2double *Res_Conv,  /*!< \brief Auxiliary nVar vector for storing the convective residual. */
  *Res_Visc,            /*!< \brief Auxiliary nVar vector for storing the viscous residual. */
  *Res_Sour,            /*!< \brief Auxiliary nVar vector for storing the viscous residual. */
  *Res_Conv_i,          /*!< \brief Auxiliary vector for storing the convective residual at point i. */
  *Res_Visc_i,          /*!< \brief Auxiliary vector for storing the viscous residual at point i. */
  *Res_Conv_j,          /*!< \brief Auxiliary vector for storing the convective residual at point j. */
  *Res_Visc_j;          /*!< \brief Auxiliary vector for storing the viscous residual at point j. */
  su2double **Jacobian_i,   /*!< \brief Auxiliary matrices for storing point to point Jacobians at point i. */
  **Jacobian_j;             /*!< \brief Auxiliary matrices for storing point to point Jacobians at point j. */
  su2double **Jacobian_ii,  /*!< \brief Auxiliary matrices for storing point to point Jacobians. */
  **Jacobian_ij,            /*!< \brief Auxiliary matrices for storing point to point Jacobians. */
  **Jacobian_ji,            /*!< \brief Auxiliary matrices for storing point to point Jacobians. */
  **Jacobian_jj;            /*!< \brief Auxiliary matrices for storing point to point Jacobians. */

  /*--- End variables that need to go. ---*/

  su2activevector iPoint_UndLapl;  /*!< \brief Auxiliary variable for the undivided Laplacians. */
  su2activevector jPoint_UndLapl;  /*!< \brief Auxiliary variable for the undivided Laplacians. */

  vector<int> Restart_Vars;            /*!< \brief Auxiliary structure for holding the number of variables and points in a restart. */
  int Restart_ExtIter;                 /*!< \brief Auxiliary structure for holding the external iteration offset from a restart. */
  vector<passivedouble> Restart_Data;  /*!< \brief Auxiliary structure for holding the data values from a restart. */
  unsigned short nOutputVariables;     /*!< \brief Number of variables to write. */

  unsigned long nMarker;            /*!< \brief Total number of markers using the grid information. */
  vector<unsigned long> nVertex;    /*!< \brief Store nVertex at each marker for deallocation */

  bool rotate_periodic;    /*!< \brief Flag that controls whether the periodic solution needs to be rotated for the solver. */
  bool implicit_periodic;  /*!< \brief Flag that controls whether the implicit system should be treated by the periodic BC comms. */

  bool dynamic_grid;       /*!< \brief Flag that determines whether the grid is dynamic (moving or deforming + grid velocities). */

  vector<su2activematrix> VertexTraction;          /*- Temporary, this will be moved to a new postprocessing structure once in place -*/
  vector<su2activematrix> VertexTractionAdjoint;   /*- Also temporary -*/

  string SolverName;      /*!< \brief Store the name of the solver for output purposes. */

  /*!
   * \brief Pure virtual function, all derived solvers MUST implement a method returning their "nodes".
   * \note Don't forget to call SetBaseClassPointerToNodes() in the constructor of the derived CSolver.
   * \return Nodes of the solver, upcast to their base class (CVariable).
   */
  virtual CVariable* GetBaseClassPointerToNodes() = 0;

  /*!
   * \brief Call this method to set "base_nodes" after the "nodes" variable of the derived solver is instantiated.
   * \note One could set base_nodes directly if it were not private but that could lead to confusion
   */
  inline void SetBaseClassPointerToNodes() { base_nodes = GetBaseClassPointerToNodes(); }

  /*!
   * \brief Compute the undivided laplacian for the solution variables.
   * \param[in] geometry - Geometrical definition of the problem.
   * \param[in] config - Definition of the particular problem.
   */
  void SetUndivided_Laplacian(CGeometry *geometry, const CConfig *config);

private:

  /*!
   * \brief Interpolate Restart_Data after reading it.
   * \param[in] geometry - Geometrical definition of the problem.
   * \param[in] config - Definition of the particular problem.
   */
  void InterpolateRestartData(const CGeometry *geometry, const CConfig *config);

  /*--- Private to prevent use by derived solvers, each solver MUST have its own "nodes" member of the
   most derived type possible, e.g. CEulerSolver has nodes of CEulerVariable* and not CVariable*.
   This variable is to avoid two virtual functions calls per call i.e. CSolver::GetNodes() returns
   directly instead of calling GetBaseClassPointerToNodes() or doing something equivalent. ---*/
  CVariable* base_nodes;  /*!< \brief Pointer to CVariable to allow polymorphic access to solver nodes. */

public:

  CSysVector<su2double> LinSysSol;    /*!< \brief vector to store iterative solution of implicit linear system. */
  CSysVector<su2double> LinSysRes;    /*!< \brief vector to store iterative residual of implicit linear system. */
#ifndef CODI_FORWARD_TYPE
  CSysMatrix<su2mixedfloat> Jacobian; /*!< \brief Complete sparse Jacobian structure for implicit computations. */
  CSysSolve<su2mixedfloat>  System;   /*!< \brief Linear solver/smoother. */
#else
  CSysMatrix<su2double> Jacobian;
  CSysSolve<su2double>  System;
#endif

  CSysVector<su2double> OutputVariables;    /*!< \brief vector to store the extra variables to be written. */
  string* OutputHeadingNames;               /*!< \brief vector of strings to store the headings for the exra variables */

  CVerificationSolution *VerificationSolution; /*!< \brief Verification solution class used within the solver. */

  vector<string> fields;

#ifdef HAVE_LIBROM
  std::unique_ptr<CAROM::BasisGenerator> u_basis_generator;
#endif

  /*!
   * \brief Constructor of the class.
   */
  CSolver(LINEAR_SOLVER_MODE linear_solver_mode = LINEAR_SOLVER_MODE::STANDARD);

  /*!
   * \brief Destructor of the class.
   */
  virtual ~CSolver(void);

  /*!
   * \brief Allow outside access to the nodes of the solver, containing conservatives, primitives, etc.
   * \return Nodes of the solver.
   */
  inline CVariable* GetNodes() {
    assert(base_nodes!=nullptr && "CSolver::base_nodes was not set properly, see brief for CSolver::SetBaseClassPointerToNodes()");
    return base_nodes;
  }
  inline const CVariable* GetNodes() const {
    assert(base_nodes!=nullptr && "CSolver::base_nodes was not set properly, see brief for CSolver::SetBaseClassPointerToNodes()");
    return base_nodes;
  }

  /*!
   * \brief Helper function to define the type and number of variables per point for each communication type.
   * \param[in] config - Definition of the particular problem.
   * \param[in] commType - Enumerated type for the quantity to be communicated.
   * \param[out] COUNT_PER_POINT - Number of communicated variables per point.
   * \param[out] MPI_TYPE - Enumerated type for the datatype of the quantity to be communicated.
   */
  void GetCommCountAndType(const CConfig* config,
<<<<<<< HEAD
                           ENUM_MPI_QUANTITIES commType,
=======
                           MPI_QUANTITIES commType,
>>>>>>> 83cac12a
                           unsigned short &COUNT_PER_POINT,
                           unsigned short &MPI_TYPE) const;

  /*!
   * \brief Routine to load a solver quantity into the data structures for MPI point-to-point communication and to launch non-blocking sends and recvs.
   * \param[in] geometry - Geometrical definition of the problem.
   * \param[in] config   - Definition of the particular problem.
   * \param[in] commType - Enumerated type for the quantity to be communicated.
   */
  void InitiateComms(CGeometry *geometry,
                     const CConfig *config,
<<<<<<< HEAD
                     ENUM_MPI_QUANTITIES commType);
=======
                     MPI_QUANTITIES commType);
>>>>>>> 83cac12a

  /*!
   * \brief Routine to complete the set of non-blocking communications launched by InitiateComms() and unpacking of the data in the solver class.
   * \param[in] geometry - Geometrical definition of the problem.
   * \param[in] config   - Definition of the particular problem.
   * \param[in] commType - Enumerated type for the quantity to be unpacked.
   */
  void CompleteComms(CGeometry *geometry,
                     const CConfig *config,
<<<<<<< HEAD
                     ENUM_MPI_QUANTITIES commType);
=======
                     MPI_QUANTITIES commType);
>>>>>>> 83cac12a

  /*!
   * \brief Helper function to define the type and number of variables per point for each communication type.
   * \param[in] config - Definition of the particular problem.
   * \param[in] commType - Enumerated type for the quantity to be communicated.
   * \param[out] COUNT_PER_POINT - Number of communicated variables per point.
   * \param[out] MPI_TYPE - Enumerated type for the datatype of the quantity to be communicated.
   * \param[out] ICOUNT - Number of rows of matrices associated with the communication.
   * \param[out] JCOUNT - Number of columns of the same matrices.
   */
  void GetPeriodicCommCountAndType(const CConfig* config,
                                   unsigned short commType,
                                   unsigned short &COUNT_PER_POINT,
                                   unsigned short &MPI_TYPE,
                                   unsigned short &ICOUNT,
                                   unsigned short &JCOUNT) const;

  /*!
   * \brief Routine to load a solver quantity into the data structures for MPI periodic communication and to launch non-blocking sends and recvs.
   * \param[in] geometry - Geometrical definition of the problem.
   * \param[in] config   - Definition of the particular problem.
   * \param[in] val_periodic_index - Index for the periodic marker to be treated (first in a pair).
   * \param[in] commType - Enumerated type for the quantity to be communicated.
   */
  void InitiatePeriodicComms(CGeometry *geometry,
                             const CConfig *config,
                             unsigned short val_periodic_index,
                             unsigned short commType);

  /*!
   * \brief Routine to complete the set of non-blocking periodic communications launched by InitiatePeriodicComms() and unpacking of the data in the solver class.
   * \param[in] geometry - Geometrical definition of the problem.
   * \param[in] config   - Definition of the particular problem.
   * \param[in] val_periodic_index - Index for the periodic marker to be treated (first in a pair).
   * \param[in] commType - Enumerated type for the quantity to be unpacked.
   */
  void CompletePeriodicComms(CGeometry *geometry,
                             const CConfig *config,
                             unsigned short val_periodic_index,
                             unsigned short commType);

  /*!
   * \brief Set number of linear solver iterations.
   * \param[in] val_iterlinsolver - Number of linear iterations.
   */
  inline void SetIterLinSolver(unsigned short val_iterlinsolver) { IterLinSolver = val_iterlinsolver; }

  /*!
   * \brief Set the final linear solver residual.
   * \param[in] val_reslinsolver - Value of final linear solver residual.
   */
  inline void SetResLinSolver(su2double val_reslinsolver) { ResLinSolver = val_reslinsolver; }

  /*!
   * \brief Set the value of the max residual and RMS residual.
   * \param[in] val_iterlinsolver - Number of linear iterations.
   */
  void SetResidual_RMS(const CGeometry *geometry, const CConfig *config);

  /*!
   * \brief Communicate the value of the max residual and RMS residual.
   * \param[in] val_iterlinsolver - Number of linear iterations.
   */
  void SetResidual_BGS(const CGeometry *geometry, const CConfig *config);

  /*!
   * \brief Set the value of the max residual and RMS residual.
   * \param[in] val_iterlinsolver - Number of linear iterations.
   */
  void ComputeResidual_Multizone(const CGeometry *geometry, const CConfig *config);

  /*!
   * \brief Move the mesh in time
   */
  inline virtual void SetDualTime_Mesh(void){ }

  /*!
   * \brief Get information whether the initialization is an adjoint solver or not.
   * \return <code>TRUE</code> means that it is an adjoint solver.
   */
  inline bool GetAdjoint(void) const { return adjoint; }

  /*!
   * \brief Compute the pressure at the infinity.
   * \return Value of the pressure at the infinity.
   */
  inline virtual CFluidModel* GetFluidModel(void) const { return nullptr;}

  /*!
   * \brief Get number of linear solver iterations.
   * \return Number of linear solver iterations.
   */
  inline unsigned short GetIterLinSolver(void) const { return IterLinSolver; }

  /*!
   * \brief Get the final linear solver residual.
   * \return Value of final linear solver residual.
   */
  inline su2double GetResLinSolver(void) const { return ResLinSolver; }

  /*!
   * \brief Get the value of the maximum delta time.
   * \return Value of the maximum delta time.
   */
  inline su2double GetMax_Delta_Time(void) const { return Max_Delta_Time; }

  /*!
   * \brief Get the value of the minimum delta time.
   * \return Value of the minimum delta time.
   */
  inline su2double GetMin_Delta_Time(void) const { return Min_Delta_Time; }

  /*!
   * \brief Get the value of the maximum local CFL number.
   * \return Value of the maximum local CFL number.
   */
  inline su2double GetMax_CFL_Local(void) const { return Max_CFL_Local; }

  /*!
   * \brief Get the value of the minimum local CFL number.
   * \return Value of the minimum local CFL number.
   */
  inline su2double GetMin_CFL_Local(void) const { return Min_CFL_Local; }

  /*!
   * \brief Get the value of the average local CFL number.
   * \return Value of the average local CFL number.
   */
  inline su2double GetAvg_CFL_Local(void) const { return Avg_CFL_Local; }

  /*!
   * \brief Get the number of variables of the problem.
   */
  inline unsigned short GetnVar(void) const { return nVar; }

  /*!
   * \brief Get the number of variables of the problem.
   */
  inline unsigned short GetnPrimVar(void) const { return nPrimVar; }

  /*!
   * \brief Get the number of variables of the problem.
   */
  inline unsigned short GetnPrimVarGrad(void) const { return nPrimVarGrad; }

  /*!
   * \brief Get the number of variables of the problem.
   */
  inline unsigned short GetnSecondaryVar(void) const { return nSecondaryVar; }

  /*!
   * \brief Get the number of variables of the problem.
   */
  inline unsigned short GetnSecondaryVarGrad(void) const { return nSecondaryVarGrad; }

  /*!
   * \brief Get the number of variables of the problem.
   */
  inline unsigned short GetnOutputVariables(void) const { return nOutputVariables; }

  /*!
   * \brief A virtual member.
   * \param[in] geometry - Geometrical definition of the problem.
   * \param[in] solver_container - Container vector with all the solutions.
   * \param[in] config - Definition of the particular problem.
   * \param[in] iRKStep - Current step of the Runge-Kutta iteration.
   * \param[in] iMesh - Index of the mesh in multigrid computations.
   * \param[in] RunTime_EqSystem - System of equations which is going to be solved.
   */
  inline virtual void SetResidual_DualTime(CGeometry *geometry,
                                           CSolver **solver_container,
                                           CConfig *config,
                                           unsigned short iRKStep,
                                           unsigned short iMesh,
                                           unsigned short RunTime_EqSystem) { }

  /*!
   * \brief Get the maximal residual, this is useful for the convergence history.
   * \param[in] val_var - Index of the variable.
   * \return Value of the biggest residual for the variable in the position <i>val_var</i>.
   */
  inline su2double GetRes_RMS(unsigned short val_var) const { return Residual_RMS[val_var]; }

  /*!
   * \brief Get the maximal residual, this is useful for the convergence history.
   * \param[in] val_var - Index of the variable.
   * \return Value of the biggest residual for the variable in the position <i>val_var</i>.
   */
  inline su2double GetRes_Max(unsigned short val_var) const { return Residual_Max[val_var]; }

  /*!
   * \brief Get the residual for BGS subiterations.
   * \param[in] val_var - Index of the variable.
   * \return Value of the biggest residual for the variable in the position <i>val_var</i>.
   */
  inline su2double GetRes_BGS(unsigned short val_var) const { return Residual_BGS[val_var]; }

  /*!
   * \brief Get the maximal residual for BGS subiterations.
   * \param[in] val_var - Index of the variable.
   * \return Value of the biggest residual for the variable in the position <i>val_var</i>.
   */
  inline su2double GetRes_Max_BGS(unsigned short val_var) const { return Residual_Max_BGS[val_var]; }

  /*!
   * \brief Get the residual for FEM structural analysis.
   * \param[in] val_var - Index of the variable.
   * \return Value of the residual for the variable in the position <i>val_var</i>.
   */
  inline virtual su2double GetRes_FEM(unsigned short val_var) const { return 0.0; }

  /*!
   * \brief Get the maximal residual, this is useful for the convergence history.
   * \param[in] val_var - Index of the variable.
   * \return Value of the biggest residual for the variable in the position <i>val_var</i>.
   */
  inline unsigned long GetPoint_Max(unsigned short val_var) const { return Point_Max[val_var]; }

  /*!
   * \brief Get the location of the maximal residual, this is useful for the convergence history.
   * \param[in] val_var - Index of the variable.
   * \return Pointer to the location (x, y, z) of the biggest residual for the variable <i>val_var</i>.
   */
  inline const su2double* GetPoint_Max_Coord(unsigned short val_var) const { return Point_Max_Coord[val_var]; }

  /*!
   * \brief Get the maximal residual, this is useful for the convergence history.
   * \param[in] val_var - Index of the variable.
   * \return Value of the biggest residual for the variable in the position <i>val_var</i>.
   */
  inline unsigned long GetPoint_Max_BGS(unsigned short val_var) const { return Point_Max_BGS[val_var]; }

  /*!
   * \brief Get the location of the maximal residual, this is useful for the convergence history.
   * \param[in] val_var - Index of the variable.
   * \return Pointer to the location (x, y, z) of the biggest residual for the variable <i>val_var</i>.
   */
  inline const su2double* GetPoint_Max_Coord_BGS(unsigned short val_var) const { return Point_Max_Coord_BGS[val_var]; }

  /*!
   * \brief Set Value of the residual due to the Geometric Conservation Law (GCL) for steady rotating frame problems.
   * \param[in] geometry - Geometrical definition of the problem.
   * \param[in] config - Definition of the particular problem.
   */
  void SetRotatingFrame_GCL(CGeometry *geometry, const CConfig *config);

  /*!
   * \brief Compute the Green-Gauss gradient of the auxiliary variable.
   * \param[in] geometry - Geometrical definition of the problem.
   */
  void SetAuxVar_Gradient_GG(CGeometry *geometry, const CConfig *config);

  /*!
   * \brief Compute the Least Squares gradient of the auxiliary variable.
   * \param[in] geometry - Geometrical definition of the problem.
   * \param[in] config - Definition of the particular problem.
   */
  void SetAuxVar_Gradient_LS(CGeometry *geometry, const CConfig *config);

  /*!
   * \brief Add External to Solution vector.
   */
  void Add_External_To_Solution();

  /*!
   * \brief Add the current Solution vector to External.
   */
  void Add_Solution_To_External();

  /*!
   * \brief Update a given cross-term with relaxation and the running total (External).
   * \param[in] config - Definition of the particular problem.
   * \param[in,out] cross_term - The cross-term being updated.
   */
  void Update_Cross_Term(CConfig *config, su2passivematrix &cross_term);

  /*!
   * \brief Compute the Green-Gauss gradient of the solution.
   * \param[in] geometry - Geometrical definition of the problem.
   * \param[in] config - Definition of the particular problem.
   * \param[in] idx_vel - index to velocity, or -1 when no velocity present.
   * \param[in] reconstruction - indicator that the gradient being computed is for upwind reconstruction.
   */
  void SetSolution_Gradient_GG(CGeometry *geometry, const CConfig *config, int idx_vel, bool reconstruction = false);

  /*!
   * \brief Compute the Least Squares gradient of the solution.
   * \param[in] geometry - Geometrical definition of the problem.
   * \param[in] config - Definition of the particular problem.
   * \param[in] idx_vel - index to velocity, or -1 when no velocity present.
   * \param[in] reconstruction - indicator that the gradient being computed is for upwind reconstruction.
   */
  void SetSolution_Gradient_LS(CGeometry *geometry, const CConfig *config, int idx_vel, bool reconstruction = false);

  /*!
   * \brief Compute the Least Squares gradient of the grid velocity.
   * \param[in] geometry - Geometrical definition of the problem.
   * \param[in] config - Definition of the particular problem.
   */
  void SetGridVel_Gradient(CGeometry *geometry, const CConfig *config) const;

  /*!
   * \brief Compute slope limiter.
   * \param[in] geometry - Geometrical definition of the problem.
   * \param[in] config - Definition of the particular problem.
   */
  void SetSolution_Limiter(CGeometry *geometry, const CConfig *config);

  /*!
   * \brief A virtual member.
   * \param[in] geometry - Geometrical definition of the problem.
   * \param[in] config - Definition of the particular problem.
   */
  inline virtual void SetPrimitive_Limiter(CGeometry *geometry, const CConfig *config) { }

  /*!
   * \brief Set the old solution variables to the current solution value for Runge-Kutta iteration.
   *        It is a virtual function, because for the DG-FEM solver a different version is needed.
   */
  inline virtual void Set_OldSolution() { base_nodes->Set_OldSolution(); }

  /*!
   * \brief Set the new solution variables to the current solution value for classical RK.
   */
  inline virtual void Set_NewSolution() { }

  /*!
   * \brief Load the geometries at the previous time states n and nM1.
   * \param[in] geometry - Geometrical definition of the problem.
   * \param[in] config - Definition of the particular problem.
   */
  void Restart_OldGeometry(CGeometry *geometry, CConfig *config) const;

  /*!
   * \brief A virtual member.
   * \param[in] geometry - Geometrical definition of the problem.
   * \param[in] solver_container - Container vector with all the solutions.
   * \param[in] config - Definition of the particular problem.
   * \param[in] iMesh - Index of the mesh in multigrid computations.
   * \param[in] Iteration - Index of the current iteration.
   */
  inline virtual void SetTime_Step(CGeometry *geometry,
                                   CSolver **solver_container,
                                   CConfig *config,
                                   unsigned short iMesh,
                                   unsigned long Iteration) { }

  /*!
   * \brief A virtual member.
   * \param[in]     config          - Definition of the particular problem.
   * \param[in]     TimeSync        - The synchronization time.
   * \param[in,out] timeEvolved     - On input the time evolved before the time step,
                                      on output the time evolved after the time step.
   * \param[out]    syncTimeReached - Whether or not the synchronization time is reached.
   */
  inline virtual void CheckTimeSynchronization(CConfig         *config,
                                               const su2double TimeSync,
                                               su2double       &timeEvolved,
                                               bool            &syncTimeReached) {}

  /*!
   * \brief A virtual member.
   * \param[in] geometry - Geometrical definition of the problem.
   * \param[in] solver_container - Container vector with all the solutions.
   * \param[in] numerics - Description of the numerical method.
   * \param[in] config - Definition of the particular problem.
   * \param[in] iMesh - Index of the mesh in multigrid computations.
   */
  inline virtual void ProcessTaskList_DG(CGeometry *geometry,
                                         CSolver **solver_container,
                                         CNumerics **numerics,
                                         CConfig *config,
                                         unsigned short iMesh) {}

  /*!
   * \brief A virtual member.
   * \param[in] geometry - Geometrical definition of the problem.
   * \param[in] solver_container - Container vector with all the solutions.
   * \param[in] numerics - Description of the numerical method.
   * \param[in] config - Definition of the particular problem.
   * \param[in] iMesh - Index of the mesh in multigrid computations.
   */
  inline virtual void ADER_SpaceTimeIntegration(CGeometry *geometry,
                                                CSolver **solver_container,
                                                CNumerics **numerics,
                                                CConfig *config,
                                                unsigned short iMesh,
                                                unsigned short RunTime_EqSystem) {}

  /*!
   * \brief A virtual member.
   * \param[in] geometry - Geometrical definition of the problem.
   * \param[in] solver_container - Container vector with all the solutions.
   * \param[in] numerics - Description of the numerical method.
   * \param[in] config - Definition of the particular problem.
   * \param[in] iMesh - Index of the mesh in multigrid computations.
   */
  inline virtual void ComputeSpatialJacobian(CGeometry *geometry,  CSolver **solver_container,
                                             CNumerics **numerics, CConfig *config,
                                             unsigned short iMesh, unsigned short RunTime_EqSystem) {}

  /*!
   * \brief A virtual member.
   * \param[in] geometry - Geometrical definition of the problem.
   * \param[in] solver_container - Container vector with all the solutions.
   * \param[in] config - Definition of the particular problem.
   * \param[in] iMesh - Index of the mesh in multigrid computations.
   */
  inline virtual void Postprocessing(CGeometry *geometry,
                                     CSolver **solver_container,
                                     CConfig *config,
                                     unsigned short iMesh) { }

  /*!
   * \brief A virtual member, overloaded.
   * \param[in] geometry - Geometrical definition of the problem.
   * \param[in] config - Definition of the particular problem.
   * \param[in] numerics - Implementation of numerical method.
   * \param[in] of_comp_mode - Mode to compute just the objective function.
   */
  inline virtual void Postprocessing(CGeometry *geometry,
                                     CConfig *config,
                                     CNumerics **numerics,
                                     bool of_comp_mode = false) { }

  /*!
   * \brief A virtual member.
   * \param[in] geometry - Geometrical definition of the problem.
   * \param[in] solver_container - Container vector with all the solutions.
   * \param[in] numerics_container - Description of the numerical method.
   * \param[in] config - Definition of the particular problem.
   * \param[in] iMesh - Index of the mesh in multigrid computations.
   * \param[in] iRKStep - Current step of the Runge-Kutta iteration.
   */
  inline virtual void Centered_Residual(CGeometry *geometry,
                                        CSolver **solver_container,
                                        CNumerics **numerics_container,
                                        CConfig *config,
                                        unsigned short iMesh,
                                        unsigned short iRKStep) { }

  /*!
   * \brief A virtual member.
   * \param[in] geometry - Geometrical definition of the problem.
   * \param[in] solver_container - Container vector with all the solutions.
   * \param[in] numerics_container - Description of the numerical method.
   * \param[in] config - Definition of the particular problem.
   * \param[in] iMesh - Index of the mesh in multigrid computations.
   */
  inline virtual void Upwind_Residual(CGeometry *geometry,
                                      CSolver **solver_container,
                                      CNumerics **numerics_container,
                                      CConfig *config,
                                      unsigned short iMesh) { }

  /*!
   * \brief A virtual member.
   * \param[in] geometry - Geometrical definition of the problem.
   * \param[in] solver_container - Container vector with all the solutions.
   * \param[in] config - Definition of the particular problem.
   * \param[in] iRKStep - Current step of the Runge-Kutta iteration.
   * \param[in] RunTime_EqSystem - System of equations which is going to be solved.
   * \param[in] Output - boolean to determine whether to print output.
   */
  inline virtual void Preprocessing(CGeometry *geometry,
                                    CSolver **solver_container,
                                    CConfig *config,
                                    unsigned short iMesh,
                                    unsigned short iRKStep,
                                    unsigned short RunTime_EqSystem,
                                    bool Output) { }

  /*!
   * \brief A virtual member overloaded.
   * \param[in] geometry - Geometrical definition of the problem.
   * \param[in] solver_container - Container vector with all the solutions.
   * \param[in] numerics - Container vector of the numerics of the problem.
   * \param[in] config - Definition of the particular problem.
   * \param[in] iRKStep - Current step of the Runge-Kutta iteration.
   * \param[in] RunTime_EqSystem - System of equations which is going to be solved.
   * \param[in] Output - boolean to determine whether to print output.
   */
  inline virtual void Preprocessing(CGeometry *geometry,
                                    CSolver **solver_container,
                                    CConfig *config,
                                    CNumerics **numerics,
                                    unsigned short iMesh,
                                    unsigned long Iteration,
                                    unsigned short RunTime_EqSystem,
                                    bool Output) { }

  /*!
   * \brief A virtual member.
   * \param[in] geometry - Geometrical definition of the problem.
   * \param[in] solver_container - Container vector with all the solutions.
   * \param[in] config - Definition of the particular problem.
   */
  inline virtual void Set_Heatflux_Areas(CGeometry *geometry, CConfig *config) { }

  /*!
   * \author H. Kline
   * \brief Compute weighted-sum "combo" objective output
   * \param[in] config - Definition of the particular problem.
   * \param[in] solver - Container vector with all the solutions.
   */
  inline virtual void Evaluate_ObjFunc(const CConfig *config, CSolver **solver) {};

  /*!
   * \brief A virtual member.
   * \param[in] geometry - Geometrical definition of the problem.
   * \param[in] solver_container - Container vector with all the solutions.
   * \param[in] conv_numerics - Description of the numerical method.
   * \param[in] visc_numerics - Description of the numerical method.
   * \param[in] config - Definition of the particular problem.
   * \param[in] val_marker - Surface marker where the boundary condition is applied.
   */
  inline virtual void BC_Euler_Wall(CGeometry      *geometry,
                                    CSolver        **solver_container,
                                    CNumerics      *conv_numerics,
                                    CNumerics      *visc_numerics,
                                    CConfig        *config,
                                    unsigned short val_marker) { }

  /*!
   * \brief A virtual member.
   * \param[in] geometry - Geometrical definition of the problem.
   * \param[in] config - Definition of the particular problem.
   * \param[in] val_marker - Surface marker where the boundary condition is applied.
   */
  inline virtual void BC_Clamped(CGeometry *geometry,
                                 const CConfig *config,
                                 unsigned short val_marker) { }

  /*!
   * \brief A virtual member.
   * \param[in] geometry - Geometrical definition of the problem.
   * \param[in] config - Definition of the particular problem.
   * \param[in] val_marker - Surface marker where the boundary condition is applied.
   */
  inline virtual void BC_Clamped_Post(CGeometry *geometry,
                                      const CConfig *config,
                                      unsigned short val_marker) { }

  /*!
   * \brief A virtual member.
   * \param[in] geometry - Geometrical definition of the problem.
   * \param[in] config - Definition of the particular problem.
   * \param[in] val_marker - Surface marker where the boundary condition is applied.
   */
  inline virtual void BC_Sym_Plane(CGeometry *geometry,
                                   const CConfig *config,
                                   unsigned short val_marker) { }

  /*!
   * \brief A virtual member.
   * \param[in] geometry - Geometrical definition of the problem.
   * \param[in] config - Definition of the particular problem.
   * \param[in] val_marker - Surface marker where the boundary condition is applied.
   */
  inline virtual void BC_DispDir(CGeometry *geometry,
                                 const CConfig *config,
                                 unsigned short val_marker) { }

  /*!
   * \brief A virtual member.
   * \param[in] geometry - Geometrical definition of the problem.
   * \param[in] solver - Description of the numerical method.
   * \param[in] config - Definition of the particular problem.
   * \param[in] val_marker - Surface marker where the boundary condition is applied.
   */
  inline virtual void BC_Normal_Displacement(CGeometry *geometry,
                                             CNumerics *numerics,
                                             const CConfig *config,
                                             unsigned short val_marker) { }

  /*!
   * \brief A virtual member.
   * \param[in] geometry - Geometrical definition of the problem.
   * \param[in] config - Definition of the particular problem.
   * \param[in] val_marker - Surface marker where the boundary condition is applied.
   */
  inline virtual void BC_Normal_Load(CGeometry *geometry,
                                     const CConfig *config,
                                     unsigned short val_marker) { }

  /*!
   * \brief A virtual member.
   * \param[in] geometry - Geometrical definition of the problem.
   * \param[in] config - Definition of the particular problem.
   * \param[in] val_marker - Surface marker where the boundary condition is applied.
   */
  inline virtual void BC_Dir_Load(CGeometry *geometry,
                                  const CConfig *config,
                                  unsigned short val_marker) { }

  /*!
   * \brief A virtual member.
   * \param[in] geometry - Geometrical definition of the problem.
   * \param[in] config - Definition of the particular problem.
   * \param[in] val_marker - Surface marker where the boundary condition is applied.
   */

  inline virtual void BC_Sine_Load(CGeometry *geometry,
                                   const CConfig *config,
                                   unsigned short val_marker) { }

  /*!
   * \brief A virtual member.
   * \param[in] geometry - Geometrical definition of the problem.
   * \param[in] config - Definition of the particular problem.
   * \param[in] val_marker - Surface marker where the boundary condition is applied.
   */
  inline virtual void BC_Damper(CGeometry *geometry,
                                const CConfig *config,
                                unsigned short val_marker) { }

  /*!
   * \brief A virtual member.
   * \param[in] geometry - Geometrical definition of the problem.
   * \param[in] solver_container - Container vector with all the solutions.
   * \param[in] numerics - Description of the numerical method.
   * \param[in] config - Definition of the particular problem.
   */
  inline virtual void BC_Periodic(CGeometry *geometry,
                                  CSolver **solver_container,
                                  CNumerics *numerics,
                                  CConfig *config) { }

  /*!
   * \brief Impose the interface state across sliding meshes.
   * \param[in] geometry - Geometrical definition of the problem.
   * \param[in] solver_container - Container vector with all the solutions.
   * \param[in] conv_numerics - Description of the numerical method.
   * \param[in] visc_numerics - Description of the numerical method.
   * \param[in] config - Definition of the particular problem.
   */
  inline virtual void BC_Fluid_Interface(CGeometry *geometry,
                                         CSolver **solver_container,
                                         CNumerics *conv_numerics,
                                         CNumerics *visc_numerics,
                                         CConfig *config) { }

  /*!
   * \brief A virtual member.
   * \param[in] geometry - Geometrical definition of the problem.
   * \param[in] solver_container - Container vector with all the solutions.
   * \param[in] conv_numerics - Description of the numerical method.
   * \param[in] visc_numerics - Description of the numerical method.
   * \param[in] config - Definition of the particular problem.
   * \param[in] val_marker - Surface marker where the boundary condition is applied.
   */
  inline virtual void BC_ActDisk_Inlet(CGeometry *geometry,
                                       CSolver **solver_container,
                                       CNumerics *conv_numerics,
                                       CNumerics *visc_numerics,
                                       CConfig *config,
                                       unsigned short val_marker) { }

  /*!
   * \brief A virtual member.
   * \param[in] geometry - Geometrical definition of the problem.
   * \param[in] solver_container - Container vector with all the solutions.
   * \param[in] conv_numerics - Description of the numerical method.
   * \param[in] visc_numerics - Description of the numerical method.
   * \param[in] config - Definition of the particular problem.
   * \param[in] val_marker - Surface marker where the boundary condition is applied.
   */
  inline virtual void BC_ActDisk_Outlet(CGeometry *geometry,
                                        CSolver **solver_container,
                                        CNumerics *conv_numerics,
                                        CNumerics *visc_numerics,
                                        CConfig *config,
                                        unsigned short val_marker) { }

  /*!
   * \brief A virtual member.
   * \param[in] geometry - Geometrical definition of the problem.
   * \param[in] solver_container - Container vector with all the solutions.
   * \param[in] conv_numerics - Description of the numerical method.
   * \param[in] visc_numerics - Description of the numerical method.
   * \param[in] config - Definition of the particular problem.
   * \param[in] val_marker - Surface marker where the boundary condition is applied.
   * \param[in] val_inlet_surface - Boolean for whether val_marker is an inlet
   */
  inline virtual void BC_ActDisk(CGeometry *geometry,
                                 CSolver **solver_container,
                                 CNumerics *conv_numerics,
                                 CNumerics *visc_numerics,
                                 CConfig *config,
                                 unsigned short val_marker,
                                 bool val_inlet_surface) { }

  /*!
   * \brief A virtual member.
   * \param[in] geometry - Geometrical definition of the problem.
   * \param[in] solver_container - Container vector with all the solutions.
   * \param[in] conv_numerics - Description of the numerical method.
   * \param[in] visc_numerics - Description of the numerical method.
   * \param[in] config - Definition of the particular problem.
   * \param[in] val_marker - Surface marker where the boundary condition is applied.
   */
  inline virtual void BC_Isothermal_Wall(CGeometry *geometry,
                                         CSolver **solver_container,
                                         CNumerics *conv_numerics,
                                         CNumerics *visc_numerics,
                                         CConfig *config,
                                         unsigned short val_marker) { }

  /*!
   * \brief A virtual member.
   * \param[in] geometry - Geometrical definition of the problem.
   * \param[in] solver_container - Container vector with all the solutions.
   * \param[in] conv_numerics - Description of the numerical method.
   * \param[in] visc_numerics - Description of the numerical method.
   * \param[in] config - Definition of the particular problem.
   * \param[in] val_marker - Surface marker where the boundary condition is applied.
   */
  inline virtual void BC_HeatFlux_Wall(CGeometry *geometry,
                                       CSolver **solver_container,
                                       CNumerics *conv_numerics,
                                       CNumerics *visc_numerics,
                                       CConfig *config,
                                       unsigned short val_marker) { }

  /*!
   * \brief Impose a heat flux by prescribing a heat transfer coefficient and a temperature at infinity.
   * \param[in] geometry - Geometrical definition of the problem.
   * \param[in] config - Definition of the particular problem.
   * \param[in] val_marker - Surface marker where the boundary condition is applied.
   */
  inline virtual void BC_HeatTransfer_Wall(const CGeometry *geometry,
                                           const CConfig *config,
                                           const unsigned short val_marker) { }

  /*!
   * \brief A virtual member.
   * \param[in] geometry - Geometrical definition of the problem.
   * \param[in] solver_container - Container vector with all the solutions.
   * \param[in] conv_numerics - Description of the numerical method.
   * \param[in] visc_numerics - Description of the numerical method.
   * \param[in] config - Definition of the particular problem.
   * \param[in] val_marker - Surface marker where the boundary condition is applied.
   */
  inline virtual void BC_Far_Field(CGeometry *geometry,
                                   CSolver **solver_container,
                                   CNumerics *conv_numerics,
                                   CNumerics *visc_numerics,
                                   CConfig *config,
                                   unsigned short val_marker) { }

  /*!
   * \brief Impose via the residual the Euler boundary condition.
   * \param[in] geometry - Geometrical definition of the problem.
   * \param[in] solver_container - Container vector with all the solutions.
   * \param[in] conv_numerics - Description of the numerical method.
   * \param[in] visc_numerics - Description of the numerical method.
   * \param[in] config - Definition of the particular problem.
   * \param[in] val_marker - Surface marker where the boundary condition is applied.
   */
  inline virtual void BC_Sym_Plane(CGeometry      *geometry,
                                   CSolver        **solver_container,
                                   CNumerics      *conv_numerics,
                                   CNumerics      *visc_numerics,
                                   CConfig        *config,
                                   unsigned short val_marker) { }

  /*!
   * \brief A virtual member.
   * \param[in] geometry - Geometrical definition of the problem.
   * \param[in] solver_container - Container vector with all the solutions.
   * \param[in] conv_numerics - Description of the numerical method.
   * \param[in] visc_numerics - Description of the numerical method.
   * \param[in] config - Definition of the particular problem.
   * \param[in] val_marker - Surface marker where the boundary condition is applied.
   */
  inline virtual void BC_Riemann(CGeometry *geometry,
                                 CSolver **solver_container,
                                 CNumerics *conv_numerics,
                                 CNumerics *visc_numerics,
                                 CConfig *config,
                                 unsigned short val_marker) { }

  /*!
   * \brief A virtual member.
   * \param[in] geometry - Geometrical definition of the problem.
   * \param[in] solver_container - Container vector with all the solutions.
   * \param[in] conv_numerics - Description of the numerical method.
   * \param[in] visc_numerics - Description of the numerical method.
   * \param[in] config - Definition of the particular problem.
   * \param[in] val_marker - Surface marker where the boundary condition is applied.
   */
  inline virtual void BC_TurboRiemann(CGeometry *geometry,
                                      CSolver **solver_container,
                                      CNumerics *conv_numerics,
                                      CNumerics *visc_numerics,
                                      CConfig *config,
                                      unsigned short val_marker) { }

  /*!
   * \brief It computes Fourier transformation for the needed quantities along the pitch for each span in turbomachinery analysis.
   * \param[in] geometry - Geometrical definition of the problem.
   * \param[in] solver_container - Container vector with all the solutions.
   * \param[in] config - Definition of the particular problem.
   * \param[in] marker_flag - Surface marker flag where the function is applied.
   */
  inline virtual void PreprocessBC_Giles(CGeometry *geometry,
                                         CConfig *config,
                                         CNumerics *conv_numerics,
                                         unsigned short marker_flag) { }

  /*!
   * \brief A virtual member.
   * \param[in] geometry - Geometrical definition of the problem.
   * \param[in] solver_container - Container vector with all the solutions.
   * \param[in] conv_numerics - Description of the numerical method.
   * \param[in] visc_numerics - Description of the numerical method.
   * \param[in] config - Definition of the particular problem.
   * \param[in] val_marker - Surface marker where the boundary condition is applied.
   */
  inline virtual void BC_Giles(CGeometry *geometry,
                               CSolver **solver_container,
                               CNumerics *conv_numerics,
                               CNumerics *visc_numerics,
                               CConfig *config,
                               unsigned short val_marker) { }

  /*!
   * \brief A virtual member.
   * \param[in] geometry - Geometrical definition of the problem.
   * \param[in] solver_container - Container vector with all the solutions.
   * \param[in] conv_numerics - Description of the numerical method.
   * \param[in] visc_numerics - Description of the numerical method.
   * \param[in] config - Definition of the particular problem.
   * \param[in] val_marker - Surface marker where the boundary condition is applied.
   */
  inline virtual void BC_Inlet(CGeometry *geometry,
                               CSolver **solver_container,
                               CNumerics *conv_numerics,
                               CNumerics *visc_numerics,
                               CConfig *config,
                               unsigned short val_marker) { }

  /*!
   * \brief A virtual member.
   * \param[in] geometry - Geometrical definition of the problem.
   * \param[in] solver_container - Container vector with all the solutions.
   * \param[in] conv_numerics - Description of the numerical method.
   * \param[in] visc_numerics - Description of the numerical method.
   * \param[in] config - Definition of the particular problem.
   * \param[in] val_marker - Surface marker where the boundary condition is applied.
   */
  inline virtual void BC_Inlet_Turbo(CGeometry *geometry,
                                     CSolver **solver_container,
                                     CNumerics *conv_numerics,
                                     CNumerics *visc_numerics,
                                     CConfig *config,
                                     unsigned short val_marker) { }
  /*!
   * \brief A virtual member.
   * \param[in] geometry - Geometrical definition of the problem.
   * \param[in] solver_container - Container vector with all the solutions.
   * \param[in] conv_numerics - Description of the numerical method.
   * \param[in] visc_numerics - Description of the numerical method.
   * \param[in] config - Definition of the particular problem.
   * \param[in] val_marker - Surface marker where the boundary condition is applied.
   */
  inline virtual void BC_Inlet_MixingPlane(CGeometry *geometry,
                                           CSolver **solver_container,
                                           CNumerics *conv_numerics,
                                           CNumerics *visc_numerics,
                                           CConfig *config,
                                           unsigned short val_marker) { }

  /*!
   * \brief A virtual member.
   * \param[in] geometry - Geometrical definition of the problem.
   * \param[in] solver_container - Container vector with all the solutions.
   * \param[in] conv_numerics - Description of the numerical method.
   * \param[in] visc_numerics - Description of the numerical method.
   * \param[in] config - Definition of the particular problem.
   * \param[in] val_marker - Surface marker where the boundary condition is applied.
   */
  inline virtual void BC_Supersonic_Inlet(CGeometry *geometry,
                                          CSolver **solver_container,
                                          CNumerics *conv_numerics,
                                          CNumerics *visc_numerics,
                                          CConfig *config,
                                          unsigned short val_marker) { }

  /*!
   * \brief A virtual member.
   * \param[in] geometry - Geometrical definition of the problem.
   * \param[in] solver_container - Container vector with all the solutions.
   * \param[in] conv_numerics - Description of the numerical method.
   * \param[in] visc_numerics - Description of the numerical method.
   * \param[in] config - Definition of the particular problem.
   * \param[in] val_marker - Surface marker where the boundary condition is applied.
   */
  inline virtual void BC_Supersonic_Outlet(CGeometry *geometry,
                                           CSolver **solver_container,
                                           CNumerics *conv_numerics,
                                           CNumerics *visc_numerics,
                                           CConfig *config,
                                           unsigned short val_marker) { }

  /*!
   * \brief A virtual member.
   * \param[in] geometry         - Geometrical definition of the problem.
   * \param[in] solver_container - Container vector with all the solutions.
   * \param[in] conv_numerics    - Description of the convective numerical method.
   * \param[in] visc_numerics    - Description of the viscous numerical method.
   * \param[in] config           - Definition of the particular problem.
   * \param[in] val_marker       - Surface marker where the boundary condition is applied.
   */
  inline virtual void BC_Custom(CGeometry *geometry,
                                CSolver **solver_container,
                                CNumerics *conv_numerics,
                                CNumerics *visc_numerics,
                                CConfig *config,
                                unsigned short val_marker) { }

  /*!
   * \brief A virtual member.
   * \param[in] geometry - Geometrical definition of the problem.
   * \param[in] solver_container - Container vector with all the solutions.
   * \param[in] conv_numerics - Description of the numerical method.
   * \param[in] visc_numerics - Description of the numerical method.
   * \param[in] config - Definition of the particular problem.
   * \param[in] val_marker - Surface marker where the boundary condition is applied.
   */
  inline virtual void BC_Outlet(CGeometry *geometry,
                                CSolver **solver_container,
                                CNumerics *conv_numerics,
                                CNumerics *visc_numerics,
                                CConfig *config,
                                unsigned short val_marker) { }

  /*!
   * \brief A virtual member.
   * \param[in] geometry - Geometrical definition of the problem.
   * \param[in] solver_container - Container vector with all the solutions.
   * \param[in] conv_numerics - Description of the numerical method.
   * \param[in] visc_numerics - Description of the numerical method.
   * \param[in] config - Definition of the particular problem.
   * \param[in] val_marker - Surface marker where the boundary condition is applied.
   */
  inline virtual void BC_Engine_Inflow(CGeometry *geometry,
                                       CSolver **solver_container,
                                       CNumerics *conv_numerics,
                                       CNumerics *visc_numerics,
                                       CConfig *config,
                                       unsigned short val_marker) { }

  /*!
   * \brief A virtual member.
   * \param[in] geometry - Geometrical definition of the problem.
   * \param[in] solver_container - Container vector with all the solutions.
   * \param[in] conv_numerics - Description of the numerical method.
   * \param[in] visc_numerics - Description of the numerical method.
   * \param[in] config - Definition of the particular problem.
   * \param[in] val_marker - Surface marker where the boundary condition is applied.
   */
  inline virtual void BC_Engine_Exhaust(CGeometry *geometry,
                                        CSolver **solver_container,
                                        CNumerics *conv_numerics,
                                        CNumerics *visc_numerics,
                                        CConfig *config,
                                        unsigned short val_marker) { }

  /*!
   * \brief A virtual member.
   * \param[in] geometry - Geometrical definition of the problem.
   * \param[in] solver_container - Container vector with all the solutions.
   * \param[in] numerics - Description of the numerical method.
   * \param[in] config - Definition of the particular problem.
   * \param[in] val_marker - Surface marker where the boundary condition is applied.
   */
  inline virtual void BC_ConjugateHeat_Interface(CGeometry *geometry,
                                                 CSolver **solver_container,
                                                 CNumerics *numerics,
                                                 CConfig *config,
                                                 unsigned short val_marker) { }

  /*!
   * \brief A virtual member.
   * \param[in] geometry - Geometrical definition of the problem.
   * \param[in] solver_container - Container vector with all the solutions.
   * \param[in] conv_numerics - Description of the numerical method.
   * \param[in] visc_numerics - Description of the numerical method.
   * \param[in] config - Definition of the particular problem.
   * \param[in] val_marker - Surface marker where the boundary condition is applied.
   */
  inline virtual void BC_Smoluchowski_Maxwell(CGeometry *geometry,
                                              CSolver **solver_container,
                                              CNumerics *conv_numerics,
                                              CNumerics *visc_numerics,
                                              CConfig *config,
                                              unsigned short val_marker) { }
  /*!
   * \brief Virtual function to apply something like a strong BC to the whole domain.
   * \details Overridden in CTurbSolver to impose fixed values to turbulence quantities
   * in a specified upstream half-plane.
   * \param[in] geometry - Geometrical definition of the problem.
   * \param[in] config - Definition of the particular problem.
   */
  virtual void Impose_Fixed_Values(const CGeometry *geometry, const CConfig *config) { }

 /*!
   * \brief Get the outer state for fluid interface nodes.
   * \param[in] val_marker - marker index
   * \param[in] val_vertex - vertex index
   * \param[in] val_state  - requested state component
   * \param[in] donor_index- index of the donor node to get
   */
  inline virtual su2double GetSlidingState(unsigned short val_marker,
                                           unsigned long val_vertex,
                                           unsigned short val_state,
                                           unsigned long donor_index) const { return 0; }

  /*!
   * \brief Allocates the final pointer of SlidingState depending on how many donor vertex donate to it. That number is stored in SlidingStateNodes[val_marker][val_vertex].
   * \param[in] val_marker   - marker index
   * \param[in] val_vertex   - vertex index
   */
  inline virtual void SetSlidingStateStructure(unsigned short val_marker, unsigned long val_vertex){}

  /*!
   * \brief Set the outer state for fluid interface nodes.
   * \param[in] val_marker - marker index
   * \param[in] val_vertex - vertex index
   * \param[in] val_state  - requested state component
   * \param[in] donor_index- index of the donor node to set
   * \param[in] component  - set value
   */
  inline virtual void SetSlidingState(unsigned short val_marker,
                                      unsigned long val_vertex,
                                      unsigned short val_state,
                                      unsigned long donor_index,
                                      su2double component){ }

  /*!
   * \brief Get the number of outer states for fluid interface nodes.
   * \param[in] val_marker - marker index
   * \param[in] val_vertex - vertex index
   */
  inline virtual int GetnSlidingStates(unsigned short val_marker, unsigned long val_vertex) const { return 0; }

  /*!
   * \brief Set the number of outer states for fluid interface nodes.
   * \param[in] val_marker - marker index
   * \param[in] val_vertex - vertex index
   * \param[in] value      - number of outer states
   */
  inline virtual void SetnSlidingStates(unsigned short val_marker, unsigned long val_vertex, int value) { }

  /*!
   * \brief Set the conjugate heat variables.
   * \param[in] val_marker        - marker index
   * \param[in] val_vertex        - vertex index
   * \param[in] pos_var           - variable position (in vector of all conjugate heat variables)
   * \param[in] relaxation factor - relaxation factor for the change of the variables
   * \param[in] val_var           - value of the variable
   */
  inline virtual void SetConjugateHeatVariable(unsigned short val_marker,
                                               unsigned long val_vertex,
                                               unsigned short pos_var,
                                               su2double relaxation_factor,
                                               su2double val_var) { }

  /*!
   * \brief Set the conjugate heat variables.
   * \param[in] val_marker        - marker index
   * \param[in] val_vertex        - vertex index
   * \param[in] pos_var           - variable position (in vector of all conjugate heat variables)
   */
  inline virtual su2double GetConjugateHeatVariable(unsigned short val_marker,
                                                    unsigned long val_vertex,
                                                    unsigned short pos_var) const { return 0.0; }

  /*!
   * \brief A virtual member.
   * \param[in] geometry - Geometrical definition of the problem.
   * \param[in] solver_container - Container vector with all the solutions.
   * \param[in] config - Definition of the particular problem.
   * \param[in] iRKStep - Current step of the Runge-Kutta iteration.
   */
  inline virtual void ExplicitRK_Iteration(CGeometry *geometry,
                                           CSolver **solver_container,
                                           CConfig *config,
                                           unsigned short iRKStep) { }

  /*!
   * \brief A virtual member.
   * \param[in] geometry - Geometrical definition of the problem.
   * \param[in] solver_container - Container vector with all the solutions.
   * \param[in] config - Definition of the particular problem.
   * \param[in] iRKStep - Current step of the Runge-Kutta iteration.
   */
  inline virtual void ClassicalRK4_Iteration(CGeometry *geometry,
                                             CSolver **solver_container,
                                             CConfig *config,
                                             unsigned short iRKStep) { }

  /*!
   * \brief A virtual member.
   * \param[in] geometry - Geometrical definition of the problem.
   * \param[in] solver_container - Container vector with all the solutions.
   * \param[in] config - Definition of the particular problem.
   */
  inline virtual void ExplicitEuler_Iteration(CGeometry *geometry,
                                              CSolver **solver_container,
                                              CConfig *config) { }

  /*!
   * \brief A virtual member.
   * \param[in] geometry - Geometrical definition of the problem.
   * \param[in] solver_container - Container vector with all the solutions.
   * \param[in] config - Definition of the particular problem.
   */
  inline virtual void PrepareImplicitIteration(CGeometry *geometry,
                                               CSolver **solver_container,
                                               CConfig *config) { }

  /*!
   * \brief A virtual member.
   * \param[in] geometry - Geometrical definition of the problem.
   * \param[in] solver_container - Container vector with all the solutions.
   * \param[in] config - Definition of the particular problem.
   */
  inline virtual void CompleteImplicitIteration(CGeometry *geometry,
                                                CSolver **solver_container,
                                                CConfig *config) { }

  /*!
   * \brief A virtual member.
   * \param[in] geometry - Geometrical definition of the problem.
   * \param[in] solver_container - Container vector with all the solutions.
   * \param[in] config - Definition of the particular problem.
   */
  inline virtual void ImplicitEuler_Iteration(CGeometry *geometry,
                                              CSolver **solver_container,
                                              CConfig *config) { }

  /*!
   * \brief Adapt the CFL number based on the local under-relaxation parameters
   *        computed for each nonlinear iteration.
   * \param[in] geometry - Geometrical definition of the problem.
   * \param[in] config - Definition of the particular problem.
   * \param[in] solver_container - Container vector with all the solutions.
   */
  void AdaptCFLNumber(CGeometry **geometry, CSolver ***solver_container, CConfig *config);

  /*!
   * \brief Reset the local CFL adaption variables
   */
  void ResetCFLAdapt();

  /*!
   * \brief A virtual member.
   * \param[in] geometry - Geometrical definition of the problem.
   * \param[in] numerics - Numerical methods.
   * \param[in] config - Definition of the particular problem.
   */
  inline virtual void ImplicitNewmark_Iteration(const CGeometry *geometry,
                                                CNumerics **numerics,
                                                const CConfig *config) { }

  /*!
   * \brief A virtual member.
   * \param[in] geometry - Geometrical definition of the problem.
   * \param[in] solver_container - Container vector with all the solutions.
   * \param[in] config - Definition of the particular problem.
   */
  inline virtual void ImplicitNewmark_Update(const CGeometry *geometry,
                                             const CConfig *config) { }

  /*!
   * \brief A virtual member.
   * \param[in] geometry - Geometrical definition of the problem.
   * \param[in] solver_container - Container vector with all the solutions.
   * \param[in] config - Definition of the particular problem.
   */
  inline virtual void ImplicitNewmark_Relaxation(const CGeometry *geometry,
                                                 const CConfig *config) { }

  /*!
   * \brief A virtual member.
   * \param[in] geometry - Geometrical definition of the problem.
   * \param[in] numerics - Numerical methods.
   * \param[in] config - Definition of the particular problem.
   */
  inline virtual void GeneralizedAlpha_Iteration(const CGeometry *geometry,
                                                 CNumerics **numerics,
                                                 const CConfig *config) { }

  /*!
   * \brief A virtual member.
   * \param[in] geometry - Geometrical definition of the problem.
   * \param[in] solver_container - Container vector with all the solutions.
   * \param[in] config - Definition of the particular problem.
   */
  inline virtual void GeneralizedAlpha_UpdateDisp(const CGeometry *geometry,
                                                  const CConfig *config) { }

  /*!
   * \brief A virtual member.
   * \param[in] geometry - Geometrical definition of the problem.
   * \param[in] solver_container - Container vector with all the solutions.
   * \param[in] config - Definition of the particular problem.
   */
  inline virtual void GeneralizedAlpha_UpdateSolution(const CGeometry *geometry,
                                                      const CConfig *config) { }

  /*!
   * \brief A virtual member.
   * \param[in] geometry - Geometrical definition of the problem.
   * \param[in] solver_container - Container vector with all the solutions.
   * \param[in] config - Definition of the particular problem.
   */
  inline virtual void GeneralizedAlpha_UpdateLoads(const CGeometry *geometry,
                                                   const CConfig *config) { }

  /*!
   * \brief A virtual member.
   * \param[in] geometry - Geometrical definition of the problem.
   * \param[in] config - Definition of the particular problem.
   */
  inline virtual void Pressure_Forces(const CGeometry* geometry, const CConfig* config) { }

  /*!
   * \brief A virtual member.
   * \param[in] geometry - Geometrical definition of the problem.
   * \param[in] config - Definition of the particular problem.
   */
  inline virtual void Momentum_Forces(const CGeometry* geometry, const CConfig* config) { }

  /*!
   * \brief A virtual member.
   * \param[in] geometry - Geometrical definition of the problem.
   * \param[in] config - Definition of the particular problem.
   */
  inline virtual void Friction_Forces(const CGeometry* geometry, const CConfig* config) { }

  /*!
   * \brief A virtual member.
   * \param[in] geometry - Geometrical definition of the problem.
   * \param[in] solver_container - Container vector with all the solutions.
   * \param[in] config - Definition of the particular problem.
   */
  inline virtual void Heat_Fluxes(CGeometry *geometry,
                                  CSolver **solver_container,
                                  CConfig *config) { }

  /*!
   * \brief A virtual member.
   * \param[in] geometry - Geometrical definition of the problem.
   * \param[in] config - Definition of the particular problem.
   * \param[in] reconstruction - indicator that the gradient being computed is for upwind reconstruction.
   */
  inline virtual void SetPrimitive_Gradient_GG(CGeometry *geometry,
                                               const CConfig *config,
                                               bool reconstruction = false) { }

  /*!
   * \brief A virtual member.
   * \param[in] geometry - Geometrical definition of the problem.
   * \param[in] config - Definition of the particular problem.
   * \param[in] reconstruction - indicator that the gradient being computed is for upwind reconstruction.
   */
  inline virtual void SetPrimitive_Gradient_LS(CGeometry *geometry,
                                               const CConfig *config,
                                               bool reconstruction = false) { }

  /*!
   * \brief A virtual member.
   * \param[in] geometry - Geometrical definition of the problem.
   * \param[in] solver_container - Container vector with all the solutions.
   * \param[in] numerics_container - Description of the numerical method.
   * \param[in] config - Definition of the particular problem.
   * \param[in] iMesh - Index of the mesh in multigrid computations.
   * \param[in] iRKStep - Current step of the Runge-Kutta iteration.
   */
  inline virtual void Viscous_Residual(CGeometry *geometry,
                                       CSolver **solver_container,
                                       CNumerics **numerics_container,
                                       CConfig *config,
                                       unsigned short iMesh,
                                       unsigned short iRKStep) { }

  /*!
   * \brief A virtual member.
   * \param[in] geometry - Geometrical definition of the problem.
   * \param[in] solver_container - Container vector with all the solutions.
   * \param[in] numerics_container - Description of the numerical method.
   * \param[in] second_numerics - Description of the second numerical method.
   * \param[in] config - Definition of the particular problem.
   * \param[in] iMesh - Index of the mesh in multigrid computations.
   */
  inline virtual void Source_Residual(CGeometry *geometry,
                                      CSolver **solver_container,
                                      CNumerics **numerics_container,
                                      CConfig *config,
                                      unsigned short iMesh) { }

  /*!
   * \brief A virtual member.
   * \param[in] geometry - Geometrical definition of the problem.
   * \param[in] solver_container - Container vector with all the solutions.
   * \param[in] numerics - Description of the numerical method.
   * \param[in] config - Definition of the particular problem.
   * \param[in] iMesh - Index of the mesh in multigrid computations.
   */
  inline virtual void Source_Template(CGeometry *geometry,
                                      CSolver **solver_container,
                                      CNumerics *numerics,
                                      CConfig *config,
                                      unsigned short iMesh) { }

  /*!
   * \brief A virtual member.
   * \param[in] val_marker - Surface marker where the coefficient is computed.
   * \param[in] val_vertex - Vertex of the marker <i>val_marker</i> where the coefficient is evaluated.
   * \param[in] val_sensitivity - Value of the sensitivity coefficient.
   */
  inline virtual void SetCSensitivity(unsigned short val_marker,
                                      unsigned long val_vertex,
                                      su2double val_sensitivity) { }

  /*!
   * \brief A virtual member.
   * \param[in] geometry - Geometrical definition of the problem.
   * \param[in] solver_container - Container vector with all the solutions.
   * \param[in] config - Definition of the particular problem.
   */
  inline virtual void SetForceProj_Vector(CGeometry *geometry,
                                          CSolver **solver_container,
                                          CConfig *config) { }

  /*!
   * \brief A virtual member.
   * \param[in] val_Total_CD - Value of the total drag coefficient.
   */
  inline virtual void SetTotal_CD(su2double val_Total_CD) { }

  /*!
   * \brief A virtual member.
   * \param[in] val_Total_CL - Value of the total lift coefficient.
   */
  inline virtual void SetTotal_CL(su2double val_Total_CL) { }

  /*!
   * \brief A virtual member.
   * \param[in] val_Total_CD - Value of the total drag coefficient.
   */
  inline virtual void SetTotal_NetThrust(su2double val_Total_NetThrust) { }

  /*!
   * \brief A virtual member.
   * \param[in] val_Total_CD - Value of the total drag coefficient.
   */
  inline virtual void SetTotal_Power(su2double val_Total_Power) { }

  /*!
   * \brief A virtual member.
   * \param[in] val_Total_CD - Value of the total drag coefficient.
   */
  inline virtual void SetTotal_SolidCD(su2double val_Total_SolidCD) { }

  /*!
   * \brief A virtual member.
   * \param[in] val_Total_CD - Value of the total drag coefficient.
   */
  inline virtual void SetTotal_ReverseFlow(su2double val_Total_ReverseFlow) { }

  /*!
   * \brief A virtual member.
   * \param[in] val_Total_CD - Value of the total drag coefficient.
   */
  inline virtual void SetTotal_MFR(su2double val_Total_MFR) { }

  /*!
   * \brief A virtual member.
   * \param[in] val_Total_CD - Value of the total drag coefficient.
   */
  inline virtual void SetTotal_Prop_Eff(su2double val_Total_Prop_Eff) { }

  /*!
   * \brief A virtual member.
   * \param[in] val_Total_CD - Value of the total drag coefficient.
   */
  inline virtual void SetTotal_ByPassProp_Eff(su2double val_Total_ByPassProp_Eff) { }

  /*!
   * \brief A virtual member.
   * \param[in] val_Total_CD - Value of the total drag coefficient.
   */
  inline virtual void SetTotal_Adiab_Eff(su2double val_Total_Adiab_Eff) { }

  /*!
   * \brief A virtual member.
   * \param[in] val_Total_CD - Value of the total drag coefficient.
   */
  inline virtual void SetTotal_Poly_Eff(su2double val_Total_Poly_Eff) { }

  /*!
   * \brief A virtual member.
   * \param[in] val_Total_CD - Value of the total drag coefficient.
   */
  inline virtual void SetTotal_IDC(su2double val_Total_IDC) { }

  /*!
   * \brief A virtual member.
   * \param[in] val_Total_CD - Value of the total drag coefficient.
   */
  inline virtual void SetTotal_IDC_Mach(su2double val_Total_IDC_Mach) { }

  /*!
   * \brief A virtual member.
   * \param[in] val_Total_CD - Value of the total drag coefficient.
   */
  inline virtual void SetTotal_IDR(su2double val_Total_IDR) { }

  /*!
   * \brief A virtual member.
   * \param[in] val_Total_CD - Value of the total drag coefficient.
   */
  inline virtual void SetTotal_DC60(su2double val_Total_DC60) { }

  /*!
   * \brief A virtual member.
   * \param[in] val_Total_CT - Value of the total thrust coefficient.
   */
  inline virtual void SetTotal_CT(su2double val_Total_CT) { }

  /*!
   * \brief A virtual member.
   * \param[in] val_Total_CQ - Value of the total torque coefficient.
   */
  inline virtual void SetTotal_CQ(su2double val_Total_CQ) { }

  /*!
   * \brief A virtual member.
   * \param[in] val_Total_Heat - Value of the total heat load.
   */
  inline virtual void SetTotal_HeatFlux(su2double val_Total_Heat) { }

  /*!
   * \brief A virtual member.
   * \param[in] val_Total_MaxHeat - Value of the total heat load.
   */
  inline virtual void SetTotal_MaxHeatFlux(su2double val_Total_MaxHeat) { }

  /*!
   * \brief A virtual member.
   * \param[in] geometry - Geometrical definition of the problem.
   * \param[in] solver_container - Container vector with all the solutions.
   * \param[in] numerics - Description of the numerical method.
   * \param[in] config - Definition of the particular problem.
   */
  inline virtual void Inviscid_Sensitivity(CGeometry *geometry,
                                           CSolver **solver_container,
                                           CNumerics *numerics,
                                           CConfig *config) { }

  /*!
   * \brief A virtual member.
   * \param[in] geometry - Geometrical definition of the problem.
   * \param[in] solver_container - Container vector with all the solutions.
   * \param[in] numerics - Description of the numerical method.
   * \param[in] config - Definition of the particular problem.
   */
  inline virtual void Smooth_Sensitivity(CGeometry *geometry,
                                         CSolver **solver_container,
                                         CNumerics *numerics,
                                         CConfig *config) { }

  /*!
   * \brief A virtual member.
   * \param[in] geometry - Geometrical definition of the problem.
   * \param[in] solver_container - Container vector with all the solutions.
   * \param[in] numerics - Description of the numerical method.
   * \param[in] config - Definition of the particular problem.
   */
  inline virtual void Viscous_Sensitivity(CGeometry *geometry,
                                          CSolver **solver_container,
                                          CNumerics *numerics,
                                          CConfig *config) { }

  /*!
   * \author H. Kline
   * \brief Provide the total "combo" objective (weighted sum of other values).
   * \return Value of the "combo" objective values.
   */
  inline su2double GetTotal_ComboObj() const { return Total_ComboObj; }

  /*!
   * \brief Sets the value of the custom objective function.
   * \param[in] value - Value of the total custom objective function.
   */
  inline void SetTotal_Custom_ObjFunc(su2double value) { Total_Custom_ObjFunc = value; }

  /*!
   * \brief A virtual member.
   * \param[in] val_marker - Surface marker where the coefficient is computed.
   * \return Value of the lift coefficient (inviscid contribution) on the surface <i>val_marker</i>.
   */
  inline virtual su2double GetCL_Inv(unsigned short val_marker) const { return 0; }

  /*!
   * \brief A virtual member.
   * \param[in] val_marker - Surface marker where the coefficient is computed.
   * \return Value of the lift coefficient (viscous contribution) on the surface <i>val_marker</i>.
   */
  inline virtual su2double GetCL_Visc(unsigned short val_marker) const { return 0; }

  /*!
   * \brief A virtual member.
   * \param[in] val_marker - Surface marker where the coefficient is computed.
   * \return Value of the lift coefficient on the surface <i>val_marker</i>.
   */
  inline virtual su2double GetSurface_CL(unsigned short val_marker) const { return 0; }

  /*!
   * \brief A virtual member.
   * \param[in] val_marker - Surface marker where the coefficient is computed.
   * \return Value of the drag coefficient on the surface <i>val_marker</i>.
   */
  inline virtual su2double GetSurface_CD(unsigned short val_marker) const { return 0; }

  /*!
   * \brief A virtual member.
   * \param[in] val_marker - Surface marker where the coefficient is computed.
   * \return Value of the side force coefficient on the surface <i>val_marker</i>.
   */
  inline virtual su2double GetSurface_CSF(unsigned short val_marker) const { return 0; }

  /*!
   * \brief A virtual member.
   * \param[in] val_marker - Surface marker where the coefficient is computed.
   * \return Value of the side force coefficient on the surface <i>val_marker</i>.
   */
  inline virtual su2double GetSurface_CEff(unsigned short val_marker) const { return 0; }

  /*!
   * \brief A virtual member.
   * \param[in] val_marker - Surface marker where the coefficient is computed.
   * \return Value of the x force coefficient on the surface <i>val_marker</i>.
   */
  inline virtual su2double GetSurface_CFx(unsigned short val_marker) const { return 0; }

  /*!
   * \brief A virtual member.
   * \param[in] val_marker - Surface marker where the coefficient is computed.
   * \return Value of the y force coefficient on the surface <i>val_marker</i>.
   */
  inline virtual su2double GetSurface_CFy(unsigned short val_marker) const { return 0; }

  /*!
   * \brief A virtual member.
   * \param[in] val_marker - Surface marker where the coefficient is computed.
   * \return Value of the z force coefficient on the surface <i>val_marker</i>.
   */
  inline virtual su2double GetSurface_CFz(unsigned short val_marker) const { return 0; }

  /*!
   * \brief A virtual member.
   * \param[in] val_marker - Surface marker where the coefficient is computed.
   * \return Value of the x moment coefficient on the surface <i>val_marker</i>.
   */
  inline virtual su2double GetSurface_CMx(unsigned short val_marker) const { return 0; }

  /*!
   * \brief A virtual member.
   * \param[in] val_marker - Surface marker where the coefficient is computed.
   * \return Value of the y moment coefficient on the surface <i>val_marker</i>.
   */
  inline virtual su2double GetSurface_CMy(unsigned short val_marker) const { return 0; }

  /*!
   * \brief A virtual member.
   * \param[in] val_marker - Surface marker where the coefficient is computed.
   * \return Value of the z moment coefficient on the surface <i>val_marker</i>.
   */
  inline virtual su2double GetSurface_CMz(unsigned short val_marker) const { return 0; }

  /*!
   * \brief A virtual member.
   * \param[in] val_marker - Surface marker where the coefficient is computed.
   * \return Value of the lift coefficient on the surface <i>val_marker</i>.
   */
  inline virtual su2double GetSurface_CL_Inv(unsigned short val_marker) const { return 0; }

  /*!
   * \brief A virtual member.
   * \param[in] val_marker - Surface marker where the coefficient is computed.
   * \return Value of the drag coefficient on the surface <i>val_marker</i>.
   */
  inline virtual su2double GetSurface_CD_Inv(unsigned short val_marker) const { return 0; }

  /*!
   * \brief A virtual member.
   * \param[in] val_marker - Surface marker where the coefficient is computed.
   * \return Value of the side force coefficient on the surface <i>val_marker</i>.
   */
  inline virtual su2double GetSurface_CSF_Inv(unsigned short val_marker) const { return 0; }

  /*!
   * \brief A virtual member.
   * \param[in] val_marker - Surface marker where the coefficient is computed.
   * \return Value of the side force coefficient on the surface <i>val_marker</i>.
   */
  inline virtual su2double GetSurface_CEff_Inv(unsigned short val_marker) const { return 0; }

  /*!
   * \brief A virtual member.
   * \param[in] val_marker - Surface marker where the coefficient is computed.
   * \return Value of the x force coefficient on the surface <i>val_marker</i>.
   */
  inline virtual su2double GetSurface_CFx_Inv(unsigned short val_marker) const { return 0; }

  /*!
   * \brief A virtual member.
   * \param[in] val_marker - Surface marker where the coefficient is computed.
   * \return Value of the y force coefficient on the surface <i>val_marker</i>.
   */
  inline virtual su2double GetSurface_CFy_Inv(unsigned short val_marker) const { return 0; }

  /*!
   * \brief A virtual member.
   * \param[in] val_marker - Surface marker where the coefficient is computed.
   * \return Value of the z force coefficient on the surface <i>val_marker</i>.
   */
  inline virtual su2double GetSurface_CFz_Inv(unsigned short val_marker) const { return 0; }

  /*!
   * \brief A virtual member.
   * \param[in] val_marker - Surface marker where the coefficient is computed.
   * \return Value of the x moment coefficient on the surface <i>val_marker</i>.
   */
  inline virtual su2double GetSurface_CMx_Inv(unsigned short val_marker) const { return 0; }

  /*!
   * \brief A virtual member.
   * \param[in] val_marker - Surface marker where the coefficient is computed.
   * \return Value of the y moment coefficient on the surface <i>val_marker</i>.
   */
  inline virtual su2double GetSurface_CMy_Inv(unsigned short val_marker) const { return 0; }

  /*!
   * \brief A virtual member.
   * \param[in] val_marker - Surface marker where the coefficient is computed.
   * \return Value of the z moment coefficient on the surface <i>val_marker</i>.
   */
  inline virtual su2double GetSurface_CMz_Inv(unsigned short val_marker) const { return 0; }

  /*!
   * \brief A virtual member.
   * \param[in] val_marker - Surface marker where the coefficient is computed.
   * \return Value of the lift coefficient on the surface <i>val_marker</i>.
   */
  inline virtual su2double GetSurface_CL_Visc(unsigned short val_marker) const { return 0; }

  /*!
   * \brief A virtual member.
   * \param[in] val_marker - Surface marker where the coefficient is computed.
   * \return Value of the drag coefficient on the surface <i>val_marker</i>.
   */
  inline virtual su2double GetSurface_CD_Visc(unsigned short val_marker) const { return 0; }

  /*!
   * \brief A virtual member.
   * \param[in] val_marker - Surface marker where the coefficient is computed.
   * \return Value of the side force coefficient on the surface <i>val_marker</i>.
   */
  inline virtual su2double GetSurface_CSF_Visc(unsigned short val_marker) const { return 0; }

  /*!
   * \brief A virtual member.
   * \param[in] val_marker - Surface marker where the coefficient is computed.
   * \return Value of the side force coefficient on the surface <i>val_marker</i>.
   */
  inline virtual su2double GetSurface_CEff_Visc(unsigned short val_marker) const { return 0; }

  /*!
   * \brief A virtual member.
   * \param[in] val_marker - Surface marker where the coefficient is computed.
   * \return Value of the x force coefficient on the surface <i>val_marker</i>.
   */
  inline virtual su2double GetSurface_CFx_Visc(unsigned short val_marker) const { return 0; }

  /*!
   * \brief A virtual member.
   * \param[in] val_marker - Surface marker where the coefficient is computed.
   * \return Value of the y force coefficient on the surface <i>val_marker</i>.
   */
  inline virtual su2double GetSurface_CFy_Visc(unsigned short val_marker) const { return 0; }

  /*!
   * \brief A virtual member.
   * \param[in] val_marker - Surface marker where the coefficient is computed.
   * \return Value of the z force coefficient on the surface <i>val_marker</i>.
   */
  inline virtual su2double GetSurface_CFz_Visc(unsigned short val_marker) const { return 0; }

  /*!
   * \brief A virtual member.
   * \param[in] val_marker - Surface marker where the coefficient is computed.
   * \return Value of the x moment coefficient on the surface <i>val_marker</i>.
   */
  inline virtual su2double GetSurface_CMx_Visc(unsigned short val_marker) const { return 0; }

  /*!
   * \brief A virtual member.
   * \param[in] val_marker - Surface marker where the coefficient is computed.
   * \return Value of the y moment coefficient on the surface <i>val_marker</i>.
   */
  inline virtual su2double GetSurface_CMy_Visc(unsigned short val_marker) const { return 0; }

  /*!
   * \brief A virtual member.
   * \param[in] val_marker - Surface marker where the coefficient is computed.
   * \return Value of the z moment coefficient on the surface <i>val_marker</i>.
   */
  inline virtual su2double GetSurface_CMz_Visc(unsigned short val_marker) const { return 0; }

  /*!
   * \brief A virtual member.
   * \param[in] val_marker - Surface marker where the coefficient is computed.
   * \return Value of the buffet metric on the surface <i>val_marker</i>.
   */
  inline virtual su2double GetSurface_Buffet_Metric(unsigned short val_marker) const { return 0; }

  /*!
   * \brief A virtual member.
   * \param[in] val_marker - Surface marker where the coefficient is computed.
   * \return Value of the lift coefficient on the surface <i>val_marker</i>.
   */
  inline virtual su2double GetSurface_CL_Mnt(unsigned short val_marker) const { return 0; }

  /*!
   * \brief A virtual member.
   * \param[in] val_marker - Surface marker where the coefficient is computed.
   * \return Value of the drag coefficient on the surface <i>val_marker</i>.
   */
  inline virtual su2double GetSurface_CD_Mnt(unsigned short val_marker) const { return 0; }

  /*!
   * \brief A virtual member.
   * \param[in] val_marker - Surface marker where the coefficient is computed.
   * \return Value of the side force coefficient on the surface <i>val_marker</i>.
   */
  inline virtual su2double GetSurface_CSF_Mnt(unsigned short val_marker) const { return 0; }

  /*!
   * \brief A virtual member.
   * \param[in] val_marker - Surface marker where the coefficient is computed.
   * \return Value of the side force coefficient on the surface <i>val_marker</i>.
   */
  inline virtual su2double GetSurface_CEff_Mnt(unsigned short val_marker) const { return 0; }

  /*!
   * \brief A virtual member.
   * \param[in] val_marker - Surface marker where the coefficient is computed.
   * \return Value of the x force coefficient on the surface <i>val_marker</i>.
   */
  inline virtual su2double GetSurface_CFx_Mnt(unsigned short val_marker) const { return 0; }

  /*!
   * \brief A virtual member.
   * \param[in] val_marker - Surface marker where the coefficient is computed.
   * \return Value of the y force coefficient on the surface <i>val_marker</i>.
   */
  inline virtual su2double GetSurface_CFy_Mnt(unsigned short val_marker) const { return 0; }

  /*!
   * \brief A virtual member.
   * \param[in] val_marker - Surface marker where the coefficient is computed.
   * \return Value of the z force coefficient on the surface <i>val_marker</i>.
   */
  inline virtual su2double GetSurface_CFz_Mnt(unsigned short val_marker) const { return 0; }

  /*!
   * \brief A virtual member.
   * \param[in] val_marker - Surface marker where the coefficient is computed.
   * \return Value of the x moment coefficient on the surface <i>val_marker</i>.
   */
  inline virtual su2double GetSurface_CMx_Mnt(unsigned short val_marker) const { return 0; }

  /*!
   * \brief A virtual member.
   * \param[in] val_marker - Surface marker where the coefficient is computed.
   * \return Value of the y moment coefficient on the surface <i>val_marker</i>.
   */
  inline virtual su2double GetSurface_CMy_Mnt(unsigned short val_marker) const { return 0; }

  /*!
   * \brief A virtual member.
   * \param[in] val_marker - Surface marker where the coefficient is computed.
   * \return Value of the z moment coefficient on the surface <i>val_marker</i>.
   */
  inline virtual su2double GetSurface_CMz_Mnt(unsigned short val_marker) const { return 0; }

  /*!
   * \brief A virtual member.
   * \param[in] val_marker - Surface marker where the coefficient is computed.
   * \return Value of the lift coefficient (viscous contribution) on the surface <i>val_marker</i>.
   */
  inline virtual su2double GetCSF_Visc(unsigned short val_marker) const { return 0; }

  /*!
   * \brief A virtual member.
   * \param[in] val_marker - Surface marker where the coefficient is computed.
   * \return Value of the drag coefficient (inviscid contribution) on the surface <i>val_marker</i>.
   */
  inline virtual su2double GetCD_Inv(unsigned short val_marker) const { return 0; }

  /*!
   * \brief A virtual member.
   * \param[in] val_marker - Surface marker where the coefficient is computed.
   * \return Value of the mass flow rate on the surface <i>val_marker</i>.
   */
  inline virtual su2double GetInflow_MassFlow(unsigned short val_marker) const { return 0; }

  /*!
   * \brief A virtual member.
   * \param[in] config - Definition of the particular problem.
   * \param[in] convergence - boolean for whether the solution is converged
   * \return boolean for whether the Fixed C_L mode is converged to target C_L
   */
  inline virtual bool FixedCL_Convergence(CConfig *config, bool convergence) { return false; }

  /*!
   * \brief A virtual member.
   * \return boolean for whether the Fixed C_L mode is currently in finite-differencing mode
   */
  inline virtual bool GetStart_AoA_FD(void) const { return false; }

  /*!
   * \brief A virtual member.
   * \return boolean for whether the Fixed C_L mode is currently in finite-differencing mode
   */
  inline virtual bool GetEnd_AoA_FD(void) const { return false; }

  /*!
   * \brief A virtual member.
   * \return value for the last iteration that the AoA was updated
   */
  inline virtual unsigned long GetIter_Update_AoA(void) const { return 0; }

  /*!
   * \brief A virtual member.
   * \return value of the AoA before most recent update
   */
  inline virtual su2double GetPrevious_AoA(void) const { return 0.0; }

  /*!
   * \brief A virtual member.
   * \return value of CL Driver control command (AoA_inc)
   */
  inline virtual su2double GetAoA_inc(void) const { return 0.0; }

  /*!
   * \brief A virtual member.
   * \param[in] val_marker - Surface marker where the coefficient is computed.
   * \return Value of the mass flow rate on the surface <i>val_marker</i>.
   */
  inline virtual su2double GetExhaust_MassFlow(unsigned short val_marker) const { return 0; }

  /*!
   * \brief A virtual member.
   * \param[in] val_marker - Surface marker where the coefficient is computed.
   * \return Value of the fan face pressure on the surface <i>val_marker</i>.
   */
  inline virtual su2double GetInflow_Pressure(unsigned short val_marker) const { return 0; }

  /*!
   * \brief A virtual member.
   * \param[in] val_marker - Surface marker where the coefficient is computed.
   * \return Value of the fan face mach on the surface <i>val_marker</i>.
   */
  inline virtual su2double GetInflow_Mach(unsigned short val_marker) const { return 0; }

  /*!
   * \brief A virtual member.
   * \param[in] val_marker - Surface marker where the coefficient is computed.
   * \return Value of the sideforce coefficient (inviscid contribution) on the surface <i>val_marker</i>.
   */
  inline virtual su2double GetCSF_Inv(unsigned short val_marker) const { return 0; }

  /*!
   * \brief A virtual member.
   * \param[in] val_marker - Surface marker where the coefficient is computed.
   * \return Value of the efficiency coefficient (inviscid contribution) on the surface <i>val_marker</i>.
   */
  inline virtual su2double GetCEff_Inv(unsigned short val_marker) const { return 0; }

  /*!
   * \brief A virtual member.
   * \param[in] val_marker - Surface marker where the heat flux is computed.
   * \return Value of the integrated heat flux (viscous contribution) on the surface <i>val_marker</i>.
   */
  inline virtual su2double GetSurface_HF_Visc(unsigned short val_marker) const { return 0; }

  /*!
   * \brief A virtual member.
   * \param[in] val_marker - Surface marker where the heat flux is computed.
   * \return Value of the maximum heat flux (viscous contribution) on the surface <i>val_marker</i>.
   */
  inline virtual su2double GetSurface_MaxHF_Visc(unsigned short val_marker) const { return 0; }

  /*!
   * \brief A virtual member.
   * \param[in] val_marker - Surface marker where the coefficient is computed.
   * \return Value of the drag coefficient (viscous contribution) on the surface <i>val_marker</i>.
   */
  inline virtual su2double GetCD_Visc(unsigned short val_marker) const { return 0; }

  /*!
   * \brief A virtual member.
   * \return Value of the sideforce coefficient (inviscid + viscous contribution).
   */
  inline virtual su2double GetTotal_CSF() const { return 0; }

  /*!
   * \brief A virtual member.
   * \return Value of the efficiency coefficient (inviscid + viscous contribution).
   */
  inline virtual su2double GetTotal_CEff() const { return 0; }

  /*!
   * \brief A virtual member.
   * \return Value of the thrust coefficient (force in the -x direction, inviscid + viscous contribution).
   */
  inline virtual su2double GetTotal_CT() const { return 0; }

  /*!
   * \brief A virtual member.
   * \return Value of the torque coefficient (moment in the -x direction, inviscid + viscous contribution).
   */
  inline virtual su2double GetTotal_CQ() const { return 0; }

  /*!
   * \brief A virtual member.
   * \return Value of the heat load (integrated heat flux).
   */
  inline virtual su2double GetTotal_HeatFlux() const { return 0; }

  /*!
   * \brief A virtual member.
   * \return Value of the heat load (integrated heat flux).
   */
  inline virtual su2double GetTotal_MaxHeatFlux() const { return 0; }

  /*!
   * \brief A virtual member.
   * \return Value of the average temperature.
   */
  inline virtual su2double GetTotal_AvgTemperature() const { return 0; }

  /*!
   * \brief A virtual member.
   * \return Value of the rotor Figure of Merit (FM) (inviscid + viscous contribution).
   */
  inline virtual su2double GetTotal_CMerit() const { return 0; }

  /*!
   * \brief A virtual member.
   * \return Value of the Equivalent Area coefficient (inviscid + viscous contribution).
   */
  inline virtual su2double GetTotal_CEquivArea() const { return 0; }

  /*!
   * \brief A virtual member.
   * \return Value of the Aero drag (inviscid + viscous contribution).
   */
  inline virtual su2double GetTotal_AeroCD() const { return 0; }

  /*!
   * \brief A virtual member.
   * \return Value of the difference of the presure and the target pressure.
   */
  inline virtual su2double GetTotal_CpDiff() const { return 0; }

  /*!
   * \brief A virtual member.
   * \return Value of the difference of the heat and the target heat.
   */
  inline virtual su2double GetTotal_HeatFluxDiff() const { return 0; }

  /*!
   * \brief A virtual member.
   * \return Value of the FEA coefficient (inviscid + viscous contribution).
   */
  inline virtual su2double GetTotal_CFEA() const { return 0; }

  /*!
   * \brief A virtual member.
   * \return Value of the Near-Field Pressure coefficient (inviscid + viscous contribution).
   */
  inline virtual su2double GetTotal_CNearFieldOF() const { return 0; }

  /*!
   * \brief A virtual member.
   * \return Value of the objective function for a reference geometry.
   */
  inline virtual su2double GetTotal_OFRefGeom() const { return 0; }

  /*!
   * \brief A virtual member.
   * \return Value of the objective function for a reference node.
   */
  inline virtual su2double GetTotal_OFRefNode() const { return 0; }

  /*!
   * \brief A virtual member.
   * \return Value of the objective function for the volume fraction.
   */
  inline virtual su2double GetTotal_OFVolFrac() const { return 0; }

  /*!
   * \brief Retrieve the value of the discreteness objective function.
   */
  inline virtual su2double GetTotal_OFDiscreteness() const { return 0; }

  /*!
   * \brief A virtual member.
   * \return Value of the compliance objective function.
   */
  inline virtual su2double GetTotal_OFCompliance() const { return 0; }

  /*!
   * \brief A virtual member.
   * \return Value of the stress penalty objective function.
   */
  inline virtual su2double GetTotal_OFStressPenalty() const { return 0; }

  /*!
   * \brief A virtual member.
   * \return Bool that defines whether the solution has an element-based file or not
   */
  inline virtual bool IsElementBased(void) const { return false; }

  /*!
   * \brief A virtual member.
   * \param[in] val_cequivarea - Value of the Equivalent Area coefficient.
   */
  inline virtual void SetTotal_CEquivArea(su2double val_cequivarea) { }

  /*!
   * \brief A virtual member.
   * \param[in] val_aerocd - Value of the aero drag.
   */
  inline virtual void SetTotal_AeroCD(su2double val_aerocd) { }

  /*!
   * \brief A virtual member.
   * \param[in] val_pressure - Value of the difference between pressure and the target pressure.
   */
  inline virtual void SetTotal_CpDiff(su2double val_pressure) { }

  /*!
   * \brief A virtual member.
   * \param[in] val_pressure - Value of the difference between heat and the target heat.
   */
  inline virtual void SetTotal_HeatFluxDiff(su2double val_heat) { }

  /*!
   * \brief A virtual member.
   * \param[in] val_cfea - Value of the FEA coefficient.
   */
  inline virtual void SetTotal_CFEA(su2double val_cfea) { }

  /*!
   * \brief A virtual member.
   * \param[in] val_ofrefgeom - Value of the objective function for a reference geometry.
   */
  inline virtual void SetTotal_OFRefGeom(su2double val_ofrefgeom) { }

  /*!
   * \brief A virtual member.
   * \param[in] val_ofrefgeom - Value of the objective function for a reference node.
   */
  inline virtual void SetTotal_OFRefNode(su2double val_ofrefnode) { }

  /*!
   * \brief A virtual member.
   * \param[in] val_cnearfieldpress - Value of the Near-Field pressure coefficient.
   */
  inline virtual void SetTotal_CNearFieldOF(su2double val_cnearfieldpress) { }

  /*!
   * \brief Get the reference force used to compute CL, CD, etc.
   */
  inline virtual su2double GetAeroCoeffsReferenceForce() const { return 0; }

  /*!
   * \brief Get the reference dynamic pressure, for Cp, Cf, etc.
   */
  inline virtual su2double GetReferenceDynamicPressure() const { return 0; }

  /*!
   * \brief A virtual member.
   * \return Value of the lift coefficient (inviscid + viscous contribution).
   */
  inline virtual su2double GetTotal_CL() const { return 0; }

  /*!
   * \brief A virtual member.
   * \return Value of the drag coefficient (inviscid + viscous contribution).
   */
  inline virtual su2double GetTotal_CD() const { return 0; }

  /*!
   * \brief A virtual member.
   * \return Value of the drag coefficient (inviscid + viscous contribution).
   */
  inline virtual su2double GetTotal_NetThrust() const { return 0; }

  /*!
   * \brief A virtual member.
   * \return Value of the drag coefficient (inviscid + viscous contribution).
   */
  inline virtual su2double GetTotal_Power() const { return 0; }

  /*!
   * \brief A virtual member.
   * \return Value of the drag coefficient (inviscid + viscous contribution).
   */
  inline virtual su2double GetTotal_SolidCD() const { return 0; }

  /*!
   * \brief A virtual member.
   * \return Value of the drag coefficient (inviscid + viscous contribution).
   */
  inline virtual su2double GetTotal_ReverseFlow() const { return 0; }

  /*!
   * \brief A virtual member.
   * \return Value of the drag coefficient (inviscid + viscous contribution).
   */
  inline virtual su2double GetTotal_MFR() const { return 0; }

  /*!
   * \brief A virtual member.
   * \return Value of the drag coefficient (inviscid + viscous contribution).
   */
  inline virtual su2double GetTotal_Prop_Eff() const { return 0; }

  /*!
   * \brief A virtual member.
   * \return Value of the drag coefficient (inviscid + viscous contribution).
   */
  inline virtual su2double GetTotal_ByPassProp_Eff() const { return 0; }

  /*!
   * \brief A virtual member.
   * \return Value of the drag coefficient (inviscid + viscous contribution).
   */
  inline virtual su2double GetTotal_Adiab_Eff() const { return 0; }

  /*!
   * \brief A virtual member.
   * \return Value of the drag coefficient (inviscid + viscous contribution).
   */
  inline virtual su2double GetTotal_Poly_Eff() const { return 0; }

  /*!
   * \brief A virtual member.
   * \return Value of the drag coefficient (inviscid + viscous contribution).
   */
  inline virtual su2double GetTotal_IDC() const { return 0; }

  /*!
   * \brief A virtual member.
   * \return Value of the drag coefficient (inviscid + viscous contribution).
   */
  inline virtual su2double GetTotal_IDC_Mach() const { return 0; }

  /*!
   * \brief A virtual member.
   * \return Value of the drag coefficient (inviscid + viscous contribution).
   */
  inline virtual su2double GetTotal_IDR() const { return 0; }

  /*!
   * \brief A virtual member.
   * \return Value of the drag coefficient (inviscid + viscous contribution).
   */
  inline virtual su2double GetTotal_DC60() const { return 0; }

  /*!
   * \brief A virtual member.
   * \return Value of the moment x coefficient (inviscid + viscous contribution).
   */
  inline virtual su2double GetTotal_CMx() const { return 0; }

  /*!
   * \brief A virtual member.
   * \return Value of the moment y coefficient (inviscid + viscous contribution).
   */
  inline virtual su2double GetTotal_CMy() const { return 0; }

  /*!
   * \brief A virtual member.
   * \return Value of the moment y coefficient (inviscid + viscous contribution).
   */
  inline virtual su2double GetTotal_CMz() const { return 0; }

  /*!
   * \brief A virtual member.
   * \return Value of the moment x coefficient (inviscid + viscous contribution).
   */
  inline virtual su2double GetTotal_CoPx() const { return 0; }

  /*!
   * \brief A virtual member.
   * \return Value of the moment y coefficient (inviscid + viscous contribution).
   */
  inline virtual su2double GetTotal_CoPy() const { return 0; }

  /*!
   * \brief A virtual member.
   * \return Value of the moment y coefficient (inviscid + viscous contribution).
   */
  inline virtual su2double GetTotal_CoPz() const { return 0; }

  /*!
   * \brief A virtual member.
   * \return Value of the force x coefficient (inviscid + viscous contribution).
   */
  inline virtual su2double GetTotal_CFx() const { return 0; }

  /*!
   * \brief A virtual member.
   * \return Value of the force y coefficient (inviscid + viscous contribution).
   */
  inline virtual su2double GetTotal_CFy() const { return 0; }

  /*!
   * \brief A virtual member.
   * \return Value of the force y coefficient (inviscid + viscous contribution).
   */
  inline virtual su2double GetTotal_CFz() const { return 0; }

  /*!
   * \brief A virtual member.
   * \return Value of the lift coefficient (inviscid contribution).
   */
  inline virtual su2double GetAllBound_CL_Inv() const { return 0; }

  /*!
   * \brief A virtual member.
   * \return Value of the drag coefficient (inviscid contribution).
   */
  inline virtual su2double GetAllBound_CD_Inv() const { return 0; }

  /*!
   * \brief A virtual member.
   * \return Value of the drag coefficient (inviscid contribution).
   */
  inline virtual su2double GetAllBound_CSF_Inv() const { return 0; }

  /*!
   * \brief A virtual member.
   * \return Value of the drag coefficient (inviscid contribution).
   */
  inline virtual su2double GetAllBound_CEff_Inv() const { return 0; }

  /*!
   * \brief A virtual member.
   * \return Value of the drag coefficient (inviscid contribution).
   */
  inline virtual su2double GetAllBound_CMx_Inv() const { return 0; }

  /*!
   * \brief A virtual member.
   * \return Value of the drag coefficient (inviscid contribution).
   */
  inline virtual su2double GetAllBound_CMy_Inv() const { return 0; }

  /*!
   * \brief A virtual member.
   * \return Value of the drag coefficient (inviscid contribution).
   */
  inline virtual su2double GetAllBound_CMz_Inv() const { return 0; }

  /*!
   * \brief A virtual member.
   * \return Value of the drag coefficient (inviscid contribution).
   */
  inline virtual su2double GetAllBound_CoPx_Inv() const { return 0; }

  /*!
   * \brief A virtual member.
   * \return Value of the drag coefficient (inviscid contribution).
   */
  inline virtual su2double GetAllBound_CoPy_Inv() const { return 0; }

  /*!
   * \brief A virtual member.
   * \return Value of the drag coefficient (inviscid contribution).
   */
  inline virtual su2double GetAllBound_CoPz_Inv() const { return 0; }

  /*!
   * \brief A virtual member.
   * \return Value of the drag coefficient (inviscid contribution).
   */
  inline virtual su2double GetAllBound_CFx_Inv() const { return 0; }

  /*!
   * \brief A virtual member.
   * \return Value of the drag coefficient (inviscid contribution).
   */
  inline virtual su2double GetAllBound_CFy_Inv() const { return 0; }

  /*!
   * \brief A virtual member.
   * \return Value of the drag coefficient (inviscid contribution).
   */
  inline virtual su2double GetAllBound_CFz_Inv() const { return 0; }

  /*!
   * \brief A virtual member.
   * \return Value of the lift coefficient (inviscid contribution).
   */
  inline virtual su2double GetAllBound_CL_Visc() const { return 0; }

  /*!
   * \brief A virtual member.
   * \return Value of the drag coefficient (inviscid contribution).
   */
  inline virtual su2double GetAllBound_CD_Visc() const { return 0; }

  /*!
   * \brief A virtual member.
   * \return Value of the drag coefficient (inviscid contribution).
   */
  inline virtual su2double GetAllBound_CSF_Visc() const { return 0; }

  /*!
   * \brief A virtual member.
   * \return Value of the drag coefficient (inviscid contribution).
   */
  inline virtual su2double GetAllBound_CEff_Visc() const { return 0; }

  /*!
   * \brief A virtual member.
   * \return Value of the drag coefficient (inviscid contribution).
   */
  inline virtual su2double GetAllBound_CMx_Visc() const { return 0; }

  /*!
   * \brief A virtual member.
   * \return Value of the drag coefficient (inviscid contribution).
   */
  inline virtual su2double GetAllBound_CMy_Visc() const { return 0; }

  /*!
   * \brief A virtual member.
   * \return Value of the drag coefficient (inviscid contribution).
   */
  inline virtual su2double GetAllBound_CMz_Visc() const { return 0; }

  /*!
   * \brief A virtual member.
   * \return Value of the drag coefficient (inviscid contribution).
   */
  inline virtual su2double GetAllBound_CoPx_Visc() const { return 0; }

  /*!
   * \brief A virtual member.
   * \return Value of the drag coefficient (inviscid contribution).
   */
  inline virtual su2double GetAllBound_CoPy_Visc() const { return 0; }

  /*!
   * \brief A virtual member.
   * \return Value of the drag coefficient (inviscid contribution).
   */
  inline virtual su2double GetAllBound_CoPz_Visc() const { return 0; }

  /*!
   * \brief A virtual member.
   * \return Value of the drag coefficient (inviscid contribution).
   */
  inline virtual su2double GetAllBound_CFx_Visc() const { return 0; }

  /*!
   * \brief A virtual member.
   * \return Value of the drag coefficient (inviscid contribution).
   */
  inline virtual su2double GetAllBound_CFy_Visc() const { return 0; }

  /*!
   * \brief A virtual member.
   * \return Value of the drag coefficient (inviscid contribution).
   */
  inline virtual su2double GetAllBound_CFz_Visc() const { return 0; }

  /*!
   * \brief A virtual member.
   * \return Value of the lift coefficient (inviscid contribution).
   */
  inline virtual su2double GetAllBound_CL_Mnt() const { return 0; }

  /*!
   * \brief A virtual member.
   * \return Value of the drag coefficient (inviscid contribution).
   */
  inline virtual su2double GetAllBound_CD_Mnt() const { return 0; }

  /*!
   * \brief A virtual member.
   * \return Value of the drag coefficient (inviscid contribution).
   */
  inline virtual su2double GetAllBound_CSF_Mnt() const { return 0; }

  /*!
   * \brief A virtual member.
   * \return Value of the drag coefficient (inviscid contribution).
   */
  inline virtual su2double GetAllBound_CEff_Mnt() const { return 0; }

  /*!
   * \brief A virtual member.
   * \return Value of the drag coefficient (inviscid contribution).
   */
  inline virtual su2double GetAllBound_CMx_Mnt() const { return 0; }
  /*!
   * \brief A virtual member.
   * \return Value of the drag coefficient (inviscid contribution).
   */
  inline virtual su2double GetAllBound_CMy_Mnt() const { return 0; }

  /*!
   * \brief A virtual member.
   * \return Value of the drag coefficient (inviscid contribution).
   */
  inline virtual su2double GetAllBound_CMz_Mnt() const { return 0; }

  /*!
   * \brief A virtual member.
   * \return Value of the drag coefficient (inviscid contribution).
   */
  inline virtual su2double GetAllBound_CoPx_Mnt() const { return 0; }

  /*!
   * \brief A virtual member.
   * \return Value of the drag coefficient (inviscid contribution).
   */
  inline virtual su2double GetAllBound_CoPy_Mnt() const { return 0; }

  /*!
   * \brief A virtual member.
   * \return Value of the drag coefficient (inviscid contribution).
   */
  inline virtual su2double GetAllBound_CoPz_Mnt() const { return 0; }

  /*!
   * \brief A virtual member.
   * \return Value of the drag coefficient (inviscid contribution).
   */
  inline virtual su2double GetAllBound_CFx_Mnt() const { return 0; }

  /*!
   * \brief A virtual member.
   * \return Value of the drag coefficient (inviscid contribution).
   */
  inline virtual su2double GetAllBound_CFy_Mnt() const { return 0; }

  /*!
   * \brief A virtual member.
   * \return Value of the drag coefficient (inviscid contribution).
   */
  inline virtual su2double GetAllBound_CFz_Mnt() const { return 0; }

  /*!
   * \brief A virtual member.
   * \return Value of the buffet metric.
   */
  inline virtual su2double GetTotal_Buffet_Metric() const { return 0; }

  /*!
   * \brief A virtual member.
   * \param[in] val_marker - Surface marker where the coefficient is computed.
   * \param[in] val_vertex - Vertex of the marker <i>val_marker</i> where the coefficient is evaluated.
   * \return Value of the pressure coefficient.
   */
  inline virtual su2double GetCPressure(unsigned short val_marker, unsigned long val_vertex) const { return 0; }

  /*!
   * \brief A virtual member.
   * \param[in] val_marker - Surface marker where the coefficient is computed.
   * \param[in] val_vertex - Vertex of the marker <i>val_marker</i> where the coefficient is evaluated.
   * \return Value of the pressure coefficient.
   */
  inline virtual su2double GetCPressureTarget(unsigned short val_marker, unsigned long val_vertex) const { return 0; }

  /*!
   * \brief A virtual member.
   * \param[in] val_marker - Surface marker where the coefficient is computed.
   * \param[in] val_vertex - Vertex of the marker <i>val_marker</i> where the coefficient is evaluated.
   * \return Value of the pressure coefficient.
   */
  inline virtual void SetCPressureTarget(unsigned short val_marker,
                                         unsigned long val_vertex,
                                         su2double val_pressure) { }

  /*!
   * \brief A virtual member.
   * \param[in] val_marker - Surface marker where the coefficient is computed.
   * \param[in] val_vertex - Vertex of the marker <i>val_marker</i> where the coefficient is evaluated.
   * \return Value of the pressure coefficient.
   */

  inline virtual void SetCharacPrimVar(unsigned short val_marker,
                                       unsigned long val_vertex,
                                       unsigned short val_var,
                                       su2double val_value) { }

  /*!
   * \brief A virtual member.
   * \param[in] val_marker - Surface marker where the coefficient is computed.
   * \param[in] val_vertex - Vertex of the marker <i>val_marker</i> where the coefficient is evaluated.
   * \return Value of the pressure coefficient.
   */
  inline virtual unsigned long GetDonorGlobalIndex(unsigned short val_marker,
                                                   unsigned long val_vertex) const {
    return 0;
  }

  /*!
   * \brief A virtual member.
   * \param[in] val_marker - Surface marker where the coefficient is computed.
   * \param[in] val_vertex - Vertex of the marker <i>val_marker</i> where the coefficient is evaluated.
   * \return Value of the pressure coefficient.
   */
  inline virtual void SetDonorGlobalIndex(unsigned short val_marker,
                                          unsigned long val_vertex,
                                          unsigned long val_index) { }

  /*!
   * \brief A virtual member.
   * \param[in] val_marker - Surface marker where the coefficient is computed.
   * \param[in] val_vertex - Vertex of the marker <i>val_marker</i> where the coefficient is evaluated.
   * \return Value of the pressure coefficient.
   */
  inline virtual su2double *GetCharacPrimVar(unsigned short val_marker,
                                             unsigned long val_vertex) { return nullptr; }

  /*!
   * \brief A virtual member
   * \param[in] val_marker - Surface marker where the total temperature is evaluated.
   * \param[in] val_vertex - Vertex of the marker <i>val_marker</i> where the total temperature is evaluated.
   * \return Value of the total temperature
   */
  inline virtual su2double GetInlet_Ttotal(unsigned short val_marker, unsigned long val_vertex) const { return 0; }

  /*!
   * \brief A virtual member
   * \param[in] val_marker - Surface marker where the total pressure is evaluated.
   * \param[in] val_vertex - Vertex of the marker <i>val_marker</i> where the total pressure is evaluated.
   * \return Value of the total pressure
   */
  inline virtual su2double GetInlet_Ptotal(unsigned short val_marker, unsigned long val_vertex) const { return 0; }

  /*!
   * \brief A virtual member
   * \param[in] val_marker - Surface marker where the flow direction is evaluated
   * \param[in] val_vertex - Vertex of the marker <i>val_marker</i> where the flow direction is evaluated
   * \param[in] val_dim - The component of the flow direction unit vector to be evaluated
   * \return Component of a unit vector representing the flow direction.
   */
  inline virtual su2double GetInlet_FlowDir(unsigned short val_marker,
                                            unsigned long val_vertex,
                                            unsigned short val_dim) const { return 0; }

  /*!
   * \brief A virtual member
   * \param[in] val_marker - Surface marker where the total temperature is set.
   * \param[in] val_vertex - Vertex of the marker <i>val_marker</i> where the total temperature is set.
   * \param[in] val_ttotal - Value of the total temperature
   */
  inline virtual void SetInlet_Ttotal(unsigned short val_marker,
                                      unsigned long val_vertex,
                                      su2double val_ttotal) { }

  /*!
   * \brief A virtual member
   * \param[in] val_marker - Surface marker where the total pressure is set.
   * \param[in] val_vertex - Vertex of the marker <i>val_marker</i> where the total pressure is set.
   * \param[in] val_ptotal - Value of the total pressure
   */
  inline virtual void SetInlet_Ptotal(unsigned short val_marker,
                                      unsigned long val_vertex,
                                      su2double val_ptotal) { }

  /*!
   * \brief A virtual member
   * \param[in] val_marker - Surface marker where the flow direction is set.
   * \param[in] val_vertex - Vertex of the marker <i>val_marker</i> where the flow direction is set.
   * \param[in] val_dim - The component of the flow direction unit vector to be set
   * \param[in] val_flowdir - Component of a unit vector representing the flow direction.
   */
  inline virtual void SetInlet_FlowDir(unsigned short val_marker,
                                       unsigned long val_vertex,
                                       unsigned short val_dim,
                                       su2double val_flowdir) { }

  /*!
   * \brief Updates the components of the farfield velocity vector.
   */
  inline virtual void UpdateFarfieldVelocity(const CConfig* config) {}

  /*!
   * \brief A virtual member
   * \param[in] iMarker - Marker identifier.
   * \param[in] iVertex - Vertex identifier.
   * \param[in] iDim - Index of the turbulence variable (i.e. k is 0 in SST)
   * \param[in] val_turb_var - Value of the turbulence variable to be used.
   */
  inline virtual void SetInlet_TurbVar(unsigned short val_marker,
                                       unsigned long val_vertex,
                                       unsigned short val_dim,
                                       su2double val_turb_var) { }

  /*!
   * \brief A virtual member
   * \param[in] config - Definition of the particular problem.
   * \param[in] iMarker - Surface marker where the coefficient is computed.
   */
  inline virtual void SetUniformInlet(const CConfig* config, unsigned short iMarker) {};

  /*!
   * \brief A virtual member
   * \param[in] val_inlet - vector containing the inlet values for the current vertex.
   * \param[in] iMarker - Surface marker where the coefficient is computed.
   * \param[in] iVertex - Vertex of the marker <i>iMarker</i> where the inlet is being set.
   */
  inline virtual void SetInletAtVertex(const su2double *val_inlet,
                                       unsigned short iMarker,
                                       unsigned long iVertex) { };

  /*!
   * \brief A virtual member
   * \param[in] val_inlet - vector returning the inlet values for the current vertex.
   * \param[in] val_inlet_point - Node index where the inlet is being set.
   * \param[in] val_kind_marker - Enumerated type for the particular inlet type.
   * \param[in] geometry - Geometrical definition of the problem.
   * \param config - Definition of the particular problem.
   * \return Value of the face area at the vertex.
   */
  inline virtual su2double GetInletAtVertex(su2double *val_inlet,
                                            unsigned long val_inlet_point,
                                            unsigned short val_kind_marker,
                                            string val_marker,
                                            const CGeometry *geometry,
                                            const CConfig *config) const { return 0; }

  /*!
   * \brief Update the multi-grid structure for the customized boundary conditions
   * \param geometry_container - Geometrical definition.
   * \param config - Definition of the particular problem.
   */
  inline virtual void UpdateCustomBoundaryConditions(CGeometry **geometry_container, CConfig *config) { }

  /*!
   * \brief A virtual member.
   * \param[in] val_marker - Surface marker where the coefficient is computed.
   * \param[in] val_vertex - Vertex of the marker <i>val_marker</i> where the coefficient is evaluated.
   * \return Value of the skin friction coefficient.
   */
  inline virtual su2double GetCSkinFriction(unsigned short val_marker,
                                            unsigned long val_vertex,
                                            unsigned short val_dim) const { return 0; }

  /*!
   * \brief A virtual member.
   * \param[in] val_marker - Surface marker where the wall shear stress is computed.
   * \param[in] val_vertex - Vertex of the marker <i>val_marker</i> where the wall shear stress is evaluated.
   * \return Value of the wall shear stress.
   */
  inline virtual su2double GetWallShearStress(unsigned short val_marker,
                                              unsigned long val_vertex) const { return 0; }

  /*!
   * \brief A virtual member.
   * \param[in] val_marker - Surface marker where the coefficient is computed.
   * \param[in] val_vertex - Vertex of the marker <i>val_marker</i> where the coefficient is evaluated.
   * \return Value of the heat transfer coefficient.
   */
  inline virtual su2double GetHeatFlux(unsigned short val_marker, unsigned long val_vertex) const { return 0; }

  /*!
   * \brief A virtual member.
   * \param[in] val_marker - Surface marker where the coefficient is computed.
   * \param[in] val_vertex - Vertex of the marker <i>val_marker</i> where the coefficient is evaluated.
   * \return Value of the heat transfer coefficient.
   */
  inline virtual su2double GetHeatFluxTarget(unsigned short val_marker, unsigned long val_vertex) const { return 0; }

  /*!
   * \brief A virtual member.
   * \param[in] val_marker - Surface marker where the coefficient is computed.
   * \param[in] val_vertex - Vertex of the marker <i>val_marker</i> where the coefficient is evaluated.
   * \return Value of the pressure coefficient.
   */
  inline virtual void SetHeatFluxTarget(unsigned short val_marker,
                                        unsigned long val_vertex,
                                        su2double val_heat) { }

  /*!
   * \brief A virtual member.
   * \param[in] val_marker - Surface marker where the coefficient is computed.
   * \param[in] val_vertex - Vertex of the marker <i>val_marker</i> where the coefficient is evaluated.
   * \return Value of the buffet sensor.
   */
  inline virtual su2double GetBuffetSensor(unsigned short val_marker, unsigned long val_vertex) const { return 0; }

  /*!
   * \brief A virtual member.
   * \param[in] val_marker - Surface marker where the coefficient is computed.
   * \param[in] val_vertex - Vertex of the marker <i>val_marker</i> where the coefficient is evaluated.
   * \return Value of the y plus.
   */
  inline virtual su2double GetYPlus(unsigned short val_marker, unsigned long val_vertex) const { return 0; }

  /*!
   * \brief A virtual member.
   * \param[in] val_marker - Surface marker where the coefficient is computed.
   * \param[in] val_vertex - Vertex of the marker <i>val_marker</i> where the coefficient is evaluated.
   * \return Value of the u tau.
   */
  inline virtual su2double GetUTau(unsigned short val_marker, unsigned long val_vertex) const { return 0; }

  /*!
   * \brief A virtual member.
   * \param[in] val_marker - Surface marker where the coefficient is computed.
   * \param[in] val_vertex - Vertex of the marker <i>val_marker</i> where the coefficient is evaluated.
   * \return Value of the eddy viscosity.
   */
  inline virtual su2double GetEddyViscWall(unsigned short val_marker, unsigned long val_vertex) const { return 0; }

  /*!
   * \brief A virtual member
   * \return The mass fluxes (from flow solvers) across the edges.
   */
  inline virtual const su2activevector* GetEdgeMassFluxes() const { return nullptr; }

  /*!
   * \brief A virtual member.
   * \return Value of the StrainMag_Max
   */
  inline virtual su2double GetStrainMag_Max(void) const { return 0; }

  /*!
   * \brief A virtual member.
   * \return Value of the Omega_Max
   */
  inline virtual su2double GetOmega_Max(void) const { return 0; }

  /*!
   * \brief A virtual member.
   * \return Value of the adjoint density at the infinity.
   */
  inline virtual su2double GetPsiRho_Inf(void) const { return 0; }

  /*!
   * \brief A virtual member.
   * \return Value of the adjoint energy at the infinity.
   */
  inline virtual su2double GetPsiE_Inf(void) const { return 0; }

  /*!
   * \brief A virtual member.
   * \param[in] val_dim - Index of the adjoint velocity vector.
   * \return Value of the adjoint velocity vector at the infinity.
   */
  inline virtual su2double GetPhi_Inf(unsigned short val_dim) const { return 0; }

  /*!
   * \brief A virtual member.
   * \return Value of the geometrical sensitivity coefficient
   *         (inviscid + viscous contribution).
   */
  inline virtual su2double GetTotal_Sens_Geo() const { return 0; }

  /*!
   * \brief A virtual member.
   * \return Value of the Mach sensitivity coefficient
   *         (inviscid + viscous contribution).
   */
  inline virtual su2double GetTotal_Sens_Mach() const { return 0; }

  /*!
   * \brief A virtual member.
   * \return Value of the angle of attack sensitivity coefficient
   *         (inviscid + viscous contribution).
   */
  inline virtual su2double GetTotal_Sens_AoA() const { return 0; }

  /*!
   * \brief Set the total farfield pressure sensitivity coefficient.
   * \return Value of the farfield pressure sensitivity coefficient
   *         (inviscid + viscous contribution).
   */
  inline virtual su2double GetTotal_Sens_Press() const { return 0; }

  /*!
   * \brief Set the total farfield temperature sensitivity coefficient.
   * \return Value of the farfield temperature sensitivity coefficient
   *         (inviscid + viscous contribution).
   */
  inline virtual su2double GetTotal_Sens_Temp() const { return 0; }

  /*!
   * \author H. Kline
   * \brief Get the total back pressure sensitivity coefficient.
   * \return Value of the back pressure sensitivity coefficient
   *         (inviscid + viscous contribution).
   */
  inline virtual su2double GetTotal_Sens_BPress() const { return 0; }

  /*!
   * \brief A virtual member.
   * \return Value of the density sensitivity.
   */
  inline virtual su2double GetTotal_Sens_Density() const { return 0; }

  /*!
   * \brief A virtual member.
   * \return Value of the velocity magnitude sensitivity.
   */
  inline virtual su2double GetTotal_Sens_ModVel() const { return 0; }

  /*!
   * \brief A virtual member.
   * \return Value of the density at the infinity.
   */
  inline virtual su2double GetDensity_Inf(void) const { return 0; }

  /*!
   * \brief A virtual member.
   * \return Value of the velocity at the infinity.
   */
  inline virtual su2double GetModVelocity_Inf(void) const { return 0; }

  /*!
   * \brief A virtual member.
   * \return Value of the density x energy at the infinity.
   */
  inline virtual su2double GetDensity_Energy_Inf(void) const { return 0; }

  /*!
   * \brief A virtual member.
   * \return Value of the pressure at the infinity.
   */
  inline virtual su2double GetPressure_Inf(void) const { return 0; }

  /*!
   * \brief A virtual member.
   * \param[in] val_dim - Index of the velocity vector.
   * \return Value of the velocity at the infinity.
   */
  inline virtual su2double GetVelocity_Inf(unsigned short val_dim) const { return 0; }

  /*!
   * \brief A virtual member.
   * \return Value of the velocity at the infinity.
   */
  inline virtual su2double *GetVelocity_Inf(void) { return nullptr; }

  /*!
   * \brief A virtual member.
   * \return Value of the viscosity at the infinity.
   */
  inline virtual su2double GetViscosity_Inf(void) const { return 0; }

  /*!
   * \brief A virtual member.
   * \return Value of nu tilde at the far-field.
   */
  inline virtual su2double GetNuTilde_Inf(void) const { return 0; }

  /*!
   * \brief A virtual member.
   * \return Value of the turbulent kinetic energy.
   */
  inline virtual su2double GetTke_Inf(void) const { return 0; }

  /*!
   * \brief A virtual member.
   * \return Value of the turbulent frequency.
   */
  inline virtual su2double GetOmega_Inf(void) const { return 0; }

  /*!
   * \brief Get value of the Intermittency.
   * \return Value of the Intermittency.
   */
  inline virtual su2double GetIntermittency_Inf() const { return 0; }

  /*!
   * \brief Get value of the momentum thickness Reynolds number.
   * \return Value of the momentum thickness Reynolds number.
   */
  inline virtual su2double GetReThetaT_Inf() const { return 0; }

  /*!
   * \brief A virtual member.
   * \return Value of the sensitivity coefficient for the Young Modulus E
   */
  inline virtual su2double GetTotal_Sens_E(unsigned short iVal) const { return 0.0; }

  /*!
   * \brief A virtual member.
   * \return Value of the sensitivity for the Poisson's ratio Nu
   */
  inline virtual su2double GetTotal_Sens_Nu(unsigned short iVal) const { return 0.0; }

  /*!
   * \brief A virtual member.
   * \return Value of the structural density sensitivity
   */
  inline virtual su2double GetTotal_Sens_Rho(unsigned short iVal) const { return 0.0; }

  /*!
   * \brief A virtual member.
   * \return Value of the structural weight sensitivity
   */
  inline virtual su2double GetTotal_Sens_Rho_DL(unsigned short iVal) const { return 0.0; }

  /*!
   * \brief A virtual member.
   * \return Value of the sensitivity coefficient for the Electric Field in the region iEField
   */
  inline virtual su2double GetTotal_Sens_EField(unsigned short iEField) const { return 0.0; }

  /*!
   * \brief A virtual member.
   * \return Value of the sensitivity coefficient for the FEA DV in the region iDVFEA
   */
  inline virtual su2double GetTotal_Sens_DVFEA(unsigned short iDVFEA) const { return 0.0; }

  /*!
   * \brief A virtual member.
   * \return Value of the Young modulus from the adjoint solver
   */
  inline virtual su2double GetVal_Young(unsigned short iVal) const { return 0.0; }

  /*!
   * \brief A virtual member.
   * \return Value of the Poisson's ratio from the adjoint solver
   */
  inline virtual su2double GetVal_Poisson(unsigned short iVal) const { return 0.0; }

  /*!
   * \brief A virtual member.
   * \return Value of the density for inertial effects, from the adjoint solver
   */
  inline virtual su2double GetVal_Rho(unsigned short iVal) const { return 0.0; }

  /*!
   * \brief A virtual member.
   * \return Value of the density for dead loads, from the adjoint solver
   */
  inline virtual su2double GetVal_Rho_DL(unsigned short iVal) const { return 0.0; }

  /*!
   * \brief A virtual member.
   * \return Number of electric field variables from the adjoint solver
   */
  inline virtual unsigned short GetnEField(void) const { return 0; }

  /*!
   * \brief A virtual member.
   * \return Number of design variables from the adjoint solver
   */
  inline virtual unsigned short GetnDVFEA(void) const { return 0; }

  /*!
   * \brief A virtual member.
   * \return Pointer to the values of the Electric Field
   */
  inline virtual su2double GetVal_EField(unsigned short iVal) const { return 0.0; }

  /*!
   * \brief A virtual member.
   * \return Pointer to the values of the design variables
   */
  inline virtual su2double GetVal_DVFEA(unsigned short iVal) const { return 0.0; }

  /*!
   * \brief A virtual member.
   * \param[in] val_marker - Surface marker where the coefficient is computed.
   * \param[in] val_vertex - Vertex of the marker <i>val_marker</i> where the coefficient is evaluated.
   * \return Value of the sensitivity coefficient.
   */
  inline virtual su2double GetCSensitivity(unsigned short val_marker,
                                           unsigned long val_vertex) const {
    return 0;
  }

  /*!
   * \brief A virtual member.
   * \return A pointer to an array containing a set of constants
   */
  inline virtual const su2double* GetConstants() const { return nullptr; }

  /*!
   * \brief A virtual member.
   * \param[in] iBGS - Number of BGS iteration.
   * \param[in] val_forcecoeff_history - Value of the force coefficient.
   */
  inline virtual void SetForceCoeff(su2double val_forcecoeff_history) { }

  /*!
   * \brief A virtual member.
   * \param[in] val_relaxcoeff_history - Value of the force coefficient.
   */
  inline virtual void SetRelaxCoeff(su2double val_relaxcoeff_history) { }

  /*!
   * \brief A virtual member.
   * \param[in] iBGS - Number of BGS iteration.
   * \param[in] val_FSI_residual - Value of the residual.
   */
  inline virtual void SetFSI_Residual(su2double val_FSI_residual) { }

  /*!
   * \brief A virtual member.
   * \param[out] val_forcecoeff_history - Value of the force coefficient.
   */
  inline virtual su2double GetForceCoeff(void) const { return 0.0; }

  /*!
   * \brief A virtual member.
   * \param[out] val_relaxcoeff_history - Value of the relax coefficient.
   */
  inline virtual su2double GetRelaxCoeff(void) const { return 0.0; }

  /*!
   * \brief A virtual member.
   * \param[out] val_FSI_residual - Value of the residual.
   */
  inline virtual su2double GetFSI_Residual(void) const { return 0.0; }

  /*!
   * \brief A virtual member.
   * \param[in] geometry - Geometrical definition of the problem.
   * \param[in] solver_container - Container with all the solutions.
   * \param[in] config - Definition of the particular problem.
   * \param[in] ExtIter - External iteration.
   */
  inline virtual void SetInitialCondition(CGeometry **geometry,
                                          CSolver ***solver_container,
                                          CConfig *config,
                                          unsigned long TimeIter) { }

  /*!
   * \brief A virtual member.
   * \param[in] geometry - Geometrical definition of the problem.
   * \param[in] config - Definition of the problem.
   */
  inline virtual void PredictStruct_Displacement(CGeometry *geometry,
                                                 const CConfig *config) { }

  /*!
   * \brief A virtual member.
   * \param[in] geometry - Geometrical definition of the problem.
   * \param[in] config - Definition of the problem.
   * \param[in] iOuterIter - Current outer iteration.
   */
  inline virtual void ComputeAitken_Coefficient(CGeometry *geometry,
                                                const CConfig *config,
                                                unsigned long iOuterIter) { }

  /*!
   * \brief A virtual member.
   * \param[in] geometry - Geometrical definition of the problem.
   * \param[in] config - Definition of the particular problem.
   */
  inline virtual void SetAitken_Relaxation(CGeometry *geometry,
                                           const CConfig *config) { }

  /*!
   * \brief Loads the solution from the restart file.
   * \param[in] geometry - Geometrical definition of the problem.
   * \param[in] config - Definition of the particular problem.
   * \param[in] filename - Name of the restart file.
   * \param[in] skipVars - Number of variables preceeding the solution.
   */
  void BasicLoadRestart(CGeometry *geometry,
                        const CConfig *config,
                        const string& filename,
                        unsigned long skipVars);

  /*!
   * \brief A virtual member.
   * \param[in] geometry - Geometrical definition of the problem.
   * \param[in] solver - Container vector with all of the solvers.
   * \param[in] config - Definition of the particular problem.
   * \param[in] val_iter - Current external iteration number.
   * \param[in] val_update_geo - Flag for updating coords and grid velocity.
   */
  inline virtual void LoadRestart(CGeometry **geometry,
                                  CSolver ***solver,
                                  CConfig *config,
                                  int val_iter,
                                  bool val_update_geo) { }

  /*!
   * \brief Read a native SU2 restart file in ASCII format.
   * \param[in] geometry - Geometrical definition of the problem.
   * \param[in] config - Definition of the particular problem.
   * \param[in] val_filename - String name of the restart file.
   */
  void Read_SU2_Restart_ASCII(CGeometry *geometry,
                              const CConfig *config,
                              string val_filename);

  /*!
   * \brief Read a native SU2 restart file in binary format.
   * \param[in] geometry - Geometrical definition of the problem.
   * \param[in] config - Definition of the particular problem.
   * \param[in] val_filename - String name of the restart file.
   */
  void Read_SU2_Restart_Binary(CGeometry *geometry,
                               const CConfig *config,
                               string val_filename);

  /*!
   * \brief Read the metadata from a native SU2 restart file (ASCII or binary).
   * \param[in] geometry - Geometrical definition of the problem.
   * \param[in] config - Definition of the particular problem.
   * \param[in] adjoint - Boolean to identify the restart file of an adjoint run.
   * \param[in] val_filename - String name of the restart file.
   */
  void Read_SU2_Restart_Metadata(CGeometry *geometry,
                                 CConfig *config,
                                 bool adjoint_run,
                                 const string& val_filename) const;

  /*!
   * \brief Load a inlet profile data from file into a particular solver.
   * \param[in] geometry - Geometrical definition of the problem.
   * \param[in] solver - Container vector with all of the solvers.
   * \param[in] config - Definition of the particular problem.
   * \param[in] val_iter - Current external iteration number.
   * \param[in] val_kind_solver - Solver container position.
   * \param[in] val_kind_marker - Kind of marker to apply the profiles.
   */
  void LoadInletProfile(CGeometry **geometry,
                        CSolver ***solver,
                        CConfig *config,
                        int val_iter,
                        unsigned short val_kind_solver,
                        unsigned short val_kind_marker) const;

  /*!
   * \brief A virtual member.
   * \param[in] geometry - Geometrical definition of the problem.
   * \param[in] config - Definition of the particular problem.
   * \param[in] val_iter - Current external iteration number.
   */
  inline virtual void LoadRestart_FSI(CGeometry *geometry,
                                      CConfig *config,
                                      int val_iter) { }

  /*!
   * \brief A virtual member.
   * \param[in] iElem - element parameter.
   * \param[out] iElem_iDe - ID of the Dielectric Elastomer region.
   */
  inline virtual unsigned short Get_iElem_iDe(unsigned long iElem) const { return 0; }

  /*!
   * \brief A virtual member.
   * \param[in] i_DV - number of design variable.
   * \param[in] val_EField - value of the design variable.
   */
  inline virtual void Set_DV_Val(su2double val_EField, unsigned short i_DV) { }

  /*!
   * \brief A virtual member.
   * \param[in] i_DV - number of design variable.
   * \param[out] DV_Val - value of the design variable.
   */
  inline virtual su2double Get_DV_Val(unsigned short i_DV) const { return 0.0; }

  /*!
   * \brief Gauss method for solving a linear system.
   * \param[in] A - Matrix Ax = b.
   * \param[in] rhs - Right hand side.
   * \param[in] nVar - Number of variables.
   */
  void Gauss_Elimination(su2double** A,
                         su2double* rhs,
                         unsigned short nVar);

  /*!
   * \brief Prepares and solves the aeroelastic equations.
   * \param[in] surface_movement - Surface movement classes of the problem.
   * \param[in] geometry - Geometrical definition of the problem.
   * \param[in] config - Definition of the particular problem.
   * \param[in] TimeIter - Physical iteration number.
   */
  void Aeroelastic(CSurfaceMovement *surface_movement,
                   CGeometry *geometry,
                   CConfig *config,
                   unsigned long TimeIter);

  /*!
   * \brief Sets up the generalized eigenvectors and eigenvalues needed to solve the aeroelastic equations.
   * \param[in] PHI - Matrix of the generalized eigenvectors.
   * \param[in] w - The eigenvalues of the generalized eigensystem.
   * \param[in] config - Definition of the particular problem.
   */
  void SetUpTypicalSectionWingModel(vector<vector<su2double> >& PHI,
                                    vector<su2double>& w,
                                    CConfig *config);

  /*!
   * \brief Solve the typical section wing model.
   * \param[in] geometry - Geometrical definition of the problem.
   * \param[in] Cl - Coefficient of lift at particular iteration.
   * \param[in] Cm - Moment coefficient about z-axis at particular iteration.
   * \param[in] config - Definition of the particular problem.
   * \param[in] val_Marker - Surface that is being monitored.
   * \param[in] displacements - solution of typical section wing model.
   */
  void SolveTypicalSectionWingModel(CGeometry *geometry,
                                    su2double Cl, su2double Cm,
                                    CConfig *config,
                                    unsigned short val_Marker,
                                    vector<su2double>& displacements);

  /*!
   * \brief A virtual member.
   * \param[in] geometry - Geometrical definition of the problem.
   * \param[in] config_container - The particular config.
   */
  inline virtual void RegisterSolution(CGeometry *geometry_container, CConfig *config) { }

  /*!
   * \brief A virtual member.
   * \param[in] geometry - Geometrical definition of the problem.
   * \param[in] config_container - The particular config.
   */
  inline virtual void RegisterOutput(CGeometry *geometry_container, CConfig *config) { }

  /*!
   * \brief A virtual member.
   * \param[in] geometry - The geometrical definition of the problem.
   * \param[in] config - The particular config.
   */
  inline virtual void SetAdjoint_Output(CGeometry *geometry, CConfig *config){}

  /*!
   * \brief A virtual member.
   * \param[in] geometry - The geometrical definition of the problem.
   * \param[in] solver_container - The solver container holding all solutions.
   * \param[in] config - The particular config.
   * \param[in] CrossTerm - Boolean to determine if this is a cross term extraction.
   */
  inline virtual void ExtractAdjoint_Solution(CGeometry *geometry, CConfig *config, bool CrossTerm){}

  /*!
   * \brief Register In- or Output.
   * \param[in] input - Boolean whether In- or Output should be registered.
   * \param[in] config - The particular config.
   * \returns The number of extra variables.
   */
  virtual unsigned long RegisterSolutionExtra(bool input, const CConfig* config) { return 0; }

  /*!
   * \brief Seed the adjoint of the extra solution at the output.
   * \param[in] adj_sol - Vector containing the adjoint solution to seed.
   * \param[in] config - The particular config.
   */
  virtual void SetAdjoint_SolutionExtra(const su2activevector& adj_sol, const CConfig* config) {}

  /*!
   * \brief Extract the adjoint of the extra solution at the input.
   * \param[out] adj_sol - Vector to store the adjoint into.
   * \param[in] config - The particular config.
   */
  virtual void ExtractAdjoint_SolutionExtra(su2activevector& adj_sol, const CConfig* config) {}

  /*!
   * \brief  A virtual member.
   * \param[in] geometry - Geometrical definition of the problem.
   * \param[in] config - Definition of the particular problem.
   */
  inline virtual void SetSurface_Sensitivity(CGeometry *geometry, CConfig *config) { }

  /*!
   * \brief A virtual member. Extract and set the geometrical sensitivity.
   * \param[in] geometry - Geometrical definition of the problem.
   * \param[in] config - Definition of the particular problem.
   * \param[in] target_solver - The target solver for the sensitivities, optional, for when the mesh solver is used.
   */
  inline virtual void SetSensitivity(CGeometry *geometry, CConfig *config, CSolver *target_solver = nullptr){ }

  /*!
   * \brief A virtual member.
   * \param[in] Set value of interest: 0 - Initial value, 1 - Current value.
   */
  inline virtual void SetFSI_ConvValue(unsigned short val_index, su2double val_criteria) { };

  /*!
   * \brief A virtual member.
   * \param[in]  Value of interest: 0 - Initial value, 1 - Current value.
   * \return Values to compare
   */
  inline virtual su2double GetFSI_ConvValue(unsigned short val_index)const  { return 0.0; }

  /*!
   * \brief A virtual member.
   * \param[in] CurrentTime - Current time step.
   * \param[in] RampTime - Time for application of the ramp.*
   * \param[in] config - Definition of the particular problem.
   */
  inline virtual su2double Compute_LoadCoefficient(su2double CurrentTime,
                                                   su2double RampTime,
                                                   const CConfig *config) { return 0.0; }

  /*!
   * \brief A virtual member.
   * \param[in] geometry - Geometrical definition of the problem.
   * \param[in] numerics - Description of the numerical method.
   * \param[in] config - Definition of the particular problem.
   */
  inline virtual void Compute_StiffMatrix(CGeometry *geometry,
                                          CNumerics **numerics,
                                          const CConfig *config) { }

  /*!
   * \brief A virtual member.
   * \param[in] geometry - Geometrical definition of the problem.
   * \param[in] numerics - Description of the numerical method.
   * \param[in] config - Definition of the particular problem.
   */
  inline virtual void Compute_StiffMatrix_NodalStressRes(CGeometry *geometry,
                                                         CNumerics **numerics,
                                                         const CConfig *config) { }

  /*!
   * \brief A virtual member.
   * \param[in] geometry - Geometrical definition of the problem.
   * \param[in] numerics - Description of the numerical method.
   * \param[in] config - Definition of the particular problem.
   */
  inline virtual void Compute_MassMatrix(const CGeometry *geometry,
                                         CNumerics **numerics,
                                         const CConfig *config) { }

  /*!
   * \brief A virtual member.
   * \param[in] geometry - Geometrical definition of the problem.
   * \param[in] numerics - Description of the numerical method.
   * \param[in] config - Definition of the particular problem.
   */
  inline virtual void Compute_MassRes(const CGeometry *geometry,
                                      CNumerics **numerics,
                                      const CConfig *config) { }

  /*!
   * \brief A virtual member.
   * \param[in] geometry - Geometrical definition of the problem.
   * \param[in] numerics - Description of the numerical method.
   * \param[in] config - Definition of the particular problem.
   */
  inline virtual void Compute_NodalStressRes(CGeometry *geometry,
                                             CNumerics **numerics,
                                             const CConfig *config) { }

  /*!
   * \brief A virtual member.
   * \param[in] geometry - Geometrical definition of the problem.
   * \param[in] numerics - Description of the numerical method.
   * \param[in] config - Definition of the particular problem.
   */
  inline virtual void Compute_DeadLoad(CGeometry *geometry,
                                       CNumerics **numerics,
                                       const CConfig *config) { }

  /*!
   * \brief A virtual member. Set the volumetric heat source
   * \param[in] geometry - Geometrical definition of the problem.
   * \param[in] config - Definition of the particular problem.
   */
  inline virtual void SetVolumetricHeatSource(CGeometry *geometry,
                                              CConfig *config) { }

  /*!
   * \brief A virtual member.
   * \param[in] geometry - Geometrical definition of the problem.
   * \param[in] solver_container - Container vector with the solutions.
   * \param[in] config - Definition of the particular problem.
   */
  inline virtual void Solve_System(CGeometry *geometry, CConfig *config) { }

  /*!
   * \brief A virtual member.
   */
  inline virtual void SetWAitken_Dyn_tn1() {  }

  /*!
   * \brief A virtual member.
   * \param[in] Index of the increment.
   * \param[in] Value of the load increment for nonlinear structural analysis.
   */
  inline virtual void SetLoad_Increment(unsigned long iInc, su2double loadInc) {  }

  /*!
   * \brief A virtual member.
   * \param[in] Value of the load increment for nonlinear structural analysis
   */
  inline virtual su2double GetLoad_Increment() const { return 0.0; }

  /*!
   * \brief A virtual member.
   * \param[in] Value of freestream pressure.
   */
  inline virtual void SetPressure_Inf(su2double p_inf){}

  /*!
   * \brief A virtual member.
   * \param[in] Value of freestream temperature.
   */
  inline virtual void SetTemperature_Inf(su2double t_inf){}

  /*!
   * \brief A virtual member.
   * \param[in] Value of freestream density.
   */
  inline virtual void SetDensity_Inf(su2double rho_inf){}

  /*!
   * \brief A virtual member.
   * \param[in] val_dim - Index of the velocity vector.
   * \param[in] val_velocity - Value of the velocity.
   */
  inline virtual void SetVelocity_Inf(unsigned short val_dim, su2double val_velocity) { }

  /*!
   * \brief A virtual member.
   * \param[in] kind_recording - Kind of AD recording.
   */
  inline virtual void SetRecording(CGeometry *geometry, CConfig *config){}

  /*!
   * \brief A virtual member.
   * \param[in] geometry - Geometrical definition of the problem.
   * \param[in] config - Definition of the particular problem.
   * \param[in] reset - If true reset variables to their initial values.
   */
  inline virtual void RegisterVariables(CGeometry *geometry,
                                        CConfig *config,
                                        bool reset = false) { }

  /*!
   * \brief A virtual member.
   * \param[in] geometry - Geometrical definition of the problem.
   * \param[in] config - Definition of the particular problem.
   */
  inline virtual void ExtractAdjoint_Variables(CGeometry *geometry, CConfig *config) { }

  /*!
   * \brief A virtual member.
   * \param[in] config - Definition of the particular problem.
   */
  inline virtual void SetFreeStream_Solution(const CConfig *config) { }

  /*!
   * \brief A virtual member.
   */
  inline virtual su2double* GetVecSolDOFs(void) { return nullptr; }

  /*!
   * \brief A virtual member.
   */
  inline virtual unsigned long GetnDOFsGlobal(void) const { return 0; }

  /*!
   * \brief A virtual member.
   * \param[in] geometry - Geometrical definition of the problem.
   * \param[in] config - Definition of the particular problem.
   */
  inline virtual void InitTurboContainers(CGeometry *geometry, CConfig *config) { }

   /*!
   * \brief Get Primal variables for turbo performance computation
   *        iteration can be executed by multiple threads.
   * \return returns Density, pressure and TurboVelocity (IN/OUTLET)
   */
  virtual vector<su2double> GetTurboPrimitive(unsigned short iBlade, unsigned short iSpan, bool Inlet) { return {}; }

  /*!
   * \brief virtual member.
   * \param[in] geometry - Geometrical definition of the problem.
   * \param[in] solver_container - Container vector with all the solutions.
   * \param[in] config - Definition of the particular problem.
   * \param[in] val_marker - Surface marker where the average is evaluated.
   */
  inline virtual void PreprocessAverage(CSolver **solver,
                                        CGeometry *geometry,
                                        CConfig *config,
                                        unsigned short marker_flag) { }

  /*!
   * \brief virtual member.
   * \param[in] geometry - Geometrical definition of the problem.
   * \param[in] solver_container - Container vector with all the solutions.
   * \param[in] config - Definition of the particular problem.
   * \param[in] val_marker - Surface marker where the average is evaluated.
   */
  inline virtual void TurboAverageProcess(CSolver **solver,
                                          CGeometry *geometry,
                                          CConfig *config,
                                          unsigned short marker_flag) { }

  /*!
   * \brief virtual member.
   * \param[in] config - Definition of the particular problem.
   * \param[in] geometry - Geometrical definition of the problem.
   */
  inline virtual void GatherInOutAverageValues(CConfig *config, CGeometry *geometry) { }

  /*!
   * \brief A virtual member.
   * \param[in] val_marker - bound marker.
   * \return Value of the Average Density on the surface <i>val_marker</i>.
   */
  inline virtual su2double GetAverageDensity(unsigned short valMarker, unsigned short valSpan) const { return 0.0; }

  /*!
   * \brief A virtual member.
   * \param[in] val_marker - bound marker.
   * \return Value of the Average Pressure on the surface <i>val_marker</i>.
   */
  inline virtual su2double GetAveragePressure(unsigned short valMarker, unsigned short valSpan) const { return 0.0; }

  /*!
   * \brief A virtual member.
   * \param[in] val_marker - bound marker.
   * \return Value of the Average Total Pressure on the surface <i>val_marker</i>.
   */
  inline virtual const su2double* GetAverageTurboVelocity(unsigned short valMarker, unsigned short valSpan) const { return nullptr; }

  /*!
   * \brief A virtual member.
   * \param[in] val_marker - bound marker.
   * \return Value of the Average Nu on the surface <i>val_marker</i>.
   */
  inline virtual su2double GetAverageNu(unsigned short valMarker, unsigned short valSpan) const { return 0.0; }

  /*!
   * \brief A virtual member.
   * \param[in] val_marker - bound marker.
   * \return Value of the Average Kine on the surface <i>val_marker</i>.
   */
  inline virtual su2double GetAverageKine(unsigned short valMarker, unsigned short valSpan) const { return 0.0; }

  /*!
   * \brief A virtual member.
   * \param[in] val_marker - bound marker.
   * \return Value of the Average Omega on the surface <i>val_marker</i>.
   */
  inline virtual su2double GetAverageOmega(unsigned short valMarker, unsigned short valSpan) const { return 0.0; }

  /*!
   * \brief A virtual member.
   * \param[in] val_marker - bound marker.
   * \return Value of the Average Nu on the surface <i>val_marker</i>.
   */
  inline virtual su2double GetExtAverageNu(unsigned short valMarker, unsigned short valSpan) const { return 0.0; }

  /*!
   * \brief A virtual member.
   * \param[in] val_marker - bound marker.
   * \return Value of the Average Kine on the surface <i>val_marker</i>.
   */
  inline virtual su2double GetExtAverageKine(unsigned short valMarker, unsigned short valSpan) const { return 0.0; }

  /*!
   * \brief A virtual member.
   * \param[in] val_marker - bound marker.
   * \return Value of the Average Omega on the surface <i>val_marker</i>.
   */
  inline virtual su2double GetExtAverageOmega(unsigned short valMarker, unsigned short valSpan) const { return 0.0; }

  /*!
   * \brief A virtual member.
   * \param[in] val_marker - bound marker.
   * \return Value of the Average Density on the surface <i>val_marker</i>.
   */
  inline virtual void SetExtAverageDensity(unsigned short valMarker,
                                           unsigned short valSpan,
                                           su2double valDensity) { }

  /*!
   * \brief A virtual member.
   * \param[in] val_marker - bound marker.
   * \return Value of the Average Pressure on the surface <i>val_marker</i>.
   */
  inline virtual void SetExtAveragePressure(unsigned short valMarker,
                                            unsigned short valSpan,
                                            su2double valPressure) { }

  /*!
   * \brief A virtual member.
   * \param[in] val_marker - bound marker.
   * \return Value of the Average Total Pressure on the surface <i>val_marker</i>.
   */
  inline virtual void SetExtAverageTurboVelocity(unsigned short valMarker,
                                                 unsigned short valSpan,
                                                 unsigned short valIndex,
                                                 su2double valTurboVelocity) { }

  /*!
   * \brief A virtual member.
   * \param[in] val_marker - bound marker.
   * \return Value of the Average Nu on the surface <i>val_marker</i>.
   */
  inline virtual void SetExtAverageNu(unsigned short valMarker,
                                      unsigned short valSpan,
                                      su2double valNu) { }

  /*!
   * \brief A virtual member.
   * \param[in] val_marker - bound marker.
   * \return Value of the Average Kine on the surface <i>val_marker</i>.
   */
  inline virtual void SetExtAverageKine(unsigned short valMarker,
                                        unsigned short valSpan,
                                        su2double valKine) { }

  /*!
   * \brief A virtual member.
   * \param[in] val_marker - bound marker.
   * \return Value of the Average Omega on the surface <i>val_marker</i>.
   */
  inline virtual void SetExtAverageOmega(unsigned short valMarker,
                                         unsigned short valSpan,
                                         su2double valOmega) { }

  /*!
   * \brief A virtual member.
   * \param[in] inMarkerTP - bound marker.
   * \return Value of the inlet density.
   */
  inline virtual su2double GetDensityIn(unsigned short inMarkerTP, unsigned short valSpan) const {return 0;}

  /*!
   * \brief A virtual member.
   * \param[in] inMarkerTP - bound marker.
   * \return Value of inlet pressure.
   */
  inline virtual su2double GetPressureIn(unsigned short inMarkerTP, unsigned short valSpan) const {return 0;}

  /*!
   * \brief A virtual member.
   * \param[in] inMarkerTP - bound marker.
   * \return Value of the inlet normal velocity.
   */
  inline virtual const su2double* GetTurboVelocityIn(unsigned short inMarkerTP, unsigned short valSpan) const {return nullptr;}

  /*!
   * \brief A virtual member.
   * \param[in] inMarkerTP - bound marker.
   * \return Value of the outlet density.
   */
  inline virtual su2double GetDensityOut(unsigned short inMarkerTP, unsigned short valSpan) const {return 0;}

  /*!
   * \brief A virtual member.
   * \param[in] inMarkerTP - bound marker.
   * \return Value of the outlet pressure.
   */
  inline virtual su2double GetPressureOut(unsigned short inMarkerTP, unsigned short valSpan) const {return 0;}

  /*!
   * \brief A virtual member.
   * \param[in] inMarkerTP - bound marker.
   * \return Value of the outlet normal velocity.
   */
  inline virtual const su2double* GetTurboVelocityOut(unsigned short inMarkerTP, unsigned short valSpan) const {return nullptr;}

  /*!
   * \brief A virtual member.
   * \param[in] inMarkerTP - bound marker.
   * \return Value of the inlet density.
   */
  inline virtual su2double GetKineIn(unsigned short inMarkerTP, unsigned short valSpan) const {return 0;}

  /*!
   * \brief A virtual member.
   * \param[in] inMarkerTP - bound marker.
   * \return Value of the inlet density.
   */
  inline virtual su2double GetOmegaIn(unsigned short inMarkerTP, unsigned short valSpan) const {return 0;}

  /*!
   * \brief A virtual member.
   * \param[in] inMarkerTP - bound marker.
   * \return Value of the inlet density.
   */
  inline virtual su2double GetNuIn(unsigned short inMarkerTP, unsigned short valSpan) const {return 0;}

  /*!
   * \brief A virtual member.
   * \param[in] inMarkerTP - bound marker.
   * \return Value of the inlet density.
   */
  inline virtual su2double GetKineOut(unsigned short inMarkerTP, unsigned short valSpan) const {return 0;}

  /*!
   * \brief A virtual member.
   * \param[in] inMarkerTP - bound marker.
   * \return Value of the inlet density.
   */
  inline virtual su2double GetOmegaOut(unsigned short inMarkerTP, unsigned short valSpan) const {return 0;}

  /*!
   * \brief A virtual member.
   * \param[in] inMarkerTP - bound marker.
   * \return Value of the inlet density.
   */
  inline virtual su2double GetNuOut(unsigned short inMarkerTP, unsigned short valSpan) const {return 0;}

  /*!
   * \brief A virtual member.
   * \param[in] value      - turboperformance value to set.
   * \param[in] inMarkerTP - turboperformance marker.
   */
  inline virtual void SetDensityIn(su2double value,
                                   unsigned short inMarkerTP,
                                   unsigned short valSpan) { }

  /*!
   * \brief A virtual member.
   * \param[in] value      - turboperformance value to set.
   * \param[in] inMarkerTP - turboperformance marker.
   */
  inline virtual void SetPressureIn(su2double value,
                                    unsigned short inMarkerTP,
                                    unsigned short valSpan) { }

  /*!
   * \brief A virtual member.
   * \param[in] value      - turboperformance value to set.
   * \param[in] inMarkerTP - turboperformance marker.
   */
  inline virtual void SetTurboVelocityIn(const su2double *value,
                                         unsigned short inMarkerTP,
                                         unsigned short valSpan) { }

  /*!
   * \brief A virtual member.
   * \param[in] value      - turboperformance value to set.
   * \param[in] inMarkerTP - turboperformance marker.
   */
  inline virtual void SetDensityOut(su2double value,
                                    unsigned short inMarkerTP,
                                    unsigned short valSpan) { }

  /*!
   * \brief A virtual member.
   * \param[in] value      - turboperformance value to set.
   * \param[in] inMarkerTP - turboperformance marker.
   */
  inline virtual void SetPressureOut(su2double value,
                                     unsigned short inMarkerTP,
                                     unsigned short valSpan) { }

  /*!
   * \brief A virtual member.
   * \param[in] value      - turboperformance value to set.
   * \param[in] inMarkerTP - turboperformance marker.
   */
  inline virtual void SetTurboVelocityOut(const su2double *value,
                                          unsigned short inMarkerTP,
                                          unsigned short valSpan) { }

  /*!
   * \brief A virtual member.
   * \param[in] value      - turboperformance value to set.
   * \param[in] inMarkerTP - turboperformance marker.
   */
  inline virtual void SetKineIn(su2double value,
                                unsigned short inMarkerTP,
                                unsigned short valSpan) { }

  /*!
   * \brief A virtual member.
   * \param[in] value      - turboperformance value to set.
   * \param[in] inMarkerTP - turboperformance marker.
   */
  inline virtual void SetOmegaIn(su2double value,
                                 unsigned short inMarkerTP,
                                 unsigned short valSpan) { }

  /*!
   * \brief A virtual member.
   * \param[in] value      - turboperformance value to set.
   * \param[in] inMarkerTP - turboperformance marker.
   */
  inline virtual void SetNuIn(su2double value,
                              unsigned short inMarkerTP,
                              unsigned short valSpan) { }

  /*!
   * \brief A virtual member.
   * \param[in] value      - turboperformance value to set.
   * \param[in] inMarkerTP - turboperformance marker.
   */
  inline virtual void SetKineOut(su2double value,
                                 unsigned short inMarkerTP,
                                 unsigned short valSpan) { }

  /*!
   * \brief A virtual member.
   * \param[in] value      - turboperformance value to set.
   * \param[in] inMarkerTP - turboperformance marker.
   */
  inline virtual void SetOmegaOut(su2double value,
                                  unsigned short inMarkerTP,
                                  unsigned short valSpan) { }

  /*!
   * \brief A virtual member.
   * \param[in] value      - turboperformance value to set.
   * \param[in] inMarkerTP - turboperformance marker.
   */
  inline virtual void SetNuOut(su2double value,
                               unsigned short inMarkerTP,
                               unsigned short valSpan) { }

  /*!
   * \brief A virtual member.
   * \param[in] config - Definition of the particular problem.
   */
  inline virtual void SetFreeStream_TurboSolution(CConfig *config) { }

  /*!
   * \brief A virtual member.
   * \param[in] geometry - Geometrical definition.
   * \param[in] config - Definition of the particular problem.
   * \param[in] referenceCoord - Determine if the mesh is deformed from the reference or from the current coordinates.
   */
  inline virtual void DeformMesh(CGeometry **geometry,
                                 CNumerics **numerics,
                                 CConfig *config) { }

  /*!
   * \brief A virtual member.
   * \param[in] geometry - Geometrical definition.
   * \param[in] config - Definition of the particular problem.
   * \param[in] referenceCoord - Determine if the mesh is deformed from the reference or from the current coordinates.
   */
  inline virtual void DeformMesh(CGeometry *geometry,
                                 CNumerics **numerics,
                                 CConfig *config) { }

  /*!
   * \brief A virtual member.
   * \param[in] config - Definition of the particular problem.
   * \param[in] referenceCoord - Determine if the mesh is deformed from the reference or from the current coordinates.
   */
  inline virtual void SetMesh_Stiffness(CNumerics **numerics,
                                        CConfig *config) { }

  /*!
   * \brief A virtual member.
   * \param[in] geometry - Geometrical definition.
   * \param[in] solver - the discrete adjoint flow solver corresponding to the problem.
   * \param[in] numerics - the numerics for this problem.
   * \param[in] config - Definition of the particular problem.
   */
  virtual void ApplyGradientSmoothingVolume(CGeometry* geometry, CNumerics* numerics, const CConfig* config) {}

  /*!
   * \brief A virtual member.
   * \param[in] geometry - Geometrical definition.
   * \param[in] solver - the discrete adjoint flow solver corresponding to the problem.
   * \param[in] numerics - the numerics for this problem.
   * \param[in] config - Definition of the particular problem.
   *
   */
  virtual void ApplyGradientSmoothingSurface(CGeometry* geometry, CNumerics* numerics, const CConfig* config) {}

  /*!
   * \brief All steps required for smoothing the whole system on DV level in an iterative way
   */
  virtual void ApplyGradientSmoothingDV(CGeometry *geometry,
                                        CNumerics *numerics,
                                        CSurfaceMovement *surface_movement,
                                        CVolumetricMovement *grid_movement,
                                        CConfig *config,
                                        su2double** Gradient) { }

  /*!
   * \brief A virtual member.
   * \param[in] geometry - Geometrical definition.
   * \param[in] config - Definition of the particular problem.
   */
  virtual void RecordTapeAndCalculateOriginalGradient(CGeometry *geometry,
                                                     CSurfaceMovement *surface_movement,
                                                     CVolumetricMovement *grid_movement,
                                                     CConfig *config,
                                                     su2double** Gradient) { }

  /*!
   * \brief A virtual member.
   * \param[in] geometry - Geometrical definition of the problem.
   */
  virtual void ReadSensFromGeometry(const CGeometry* geometry) {}

  /*!
   * \brief A virtual member.
   * \param[in] geometry - Geometrical definition of the problem.
   * \param[in] config - Definition of the particular problem.
   */
  virtual void WriteSensToGeometry(CGeometry* geometry) const {}

  /*!
   * \brief Routine that sets the flag controlling implicit treatment for periodic BCs.
   * \param[in] val_implicit_periodic - Flag controlling implicit treatment for periodic BCs.
   */
  inline void SetImplicitPeriodic(bool val_implicit_periodic) { implicit_periodic = val_implicit_periodic; }

  /*!
   * \brief Routine that sets the flag controlling solution rotation for periodic BCs.
   * \param[in] val_implicit_periodic - Flag controlling solution rotation for periodic BCs.
   */
  inline void SetRotatePeriodic(bool val_rotate_periodic) { rotate_periodic = val_rotate_periodic; }

  /*!
   * \brief Retrieve the solver name for output purposes.
   * \returns Name of the solver.
   */
  inline const string& GetSolverName() const  { return SolverName; }

  /*!
   * \brief Get the solution fields.
   * \return A vector containing the solution fields.
   */
  inline vector<string> GetSolutionFields() const{return fields;}

  /*!
   * \brief A virtual member.
   * \param[in] geometry - Geometrical definition.
   * \param[in] config   - Definition of the particular problem.
   */
  inline virtual void ComputeVerificationError(CGeometry *geometry, CConfig *config) { }

  /*!
   * \brief Compute the tractions at the vertices.
   * \param[in] geometry - Geometrical definition.
   * \param[in] config   - Definition of the particular problem.
   */
  void ComputeVertexTractions(CGeometry *geometry, const CConfig *config);

  /*!
   * \brief Set the adjoints of the vertex tractions.
   * \param[in] iMarker  - Index of the marker
   * \param[in] iVertex  - Index of the relevant vertex
   * \param[in] iDim     - Dimension
   */
  inline su2double GetVertexTractions(unsigned short iMarker, unsigned long iVertex, unsigned short iDim) const {
    return VertexTraction[iMarker][iVertex][iDim];
  }

  /*!
   * \brief Register the vertex tractions as output.
   * \param[in] geometry - Geometrical definition.
   * \param[in] config   - Definition of the particular problem.
   */
  void RegisterVertexTractions(CGeometry *geometry, const CConfig *config);

  /*!
   * \brief Store the adjoints of the vertex tractions.
   * \param[in] iMarker  - Index of the marker
   * \param[in] iVertex  - Index of the relevant vertex
   * \param[in] iDim     - Dimension
   * \param[in] val_adjoint - Value received for the adjoint (from another solver)
   */
  inline void StoreVertexTractionsAdjoint(unsigned short iMarker,
                                          unsigned long iVertex,
                                          unsigned short iDim,
                                          su2double val_adjoint){
    VertexTractionAdjoint[iMarker][iVertex][iDim] = val_adjoint;
  }

  /*!
   * \brief Set the adjoints of the vertex tractions to the AD structure.
   * \param[in] geometry - Geometrical definition.
   * \param[in] config   - Definition of the particular problem.
   */
  void SetVertexTractionsAdjoint(CGeometry *geometry, const CConfig *config);

  /*!
   * \brief Get minimun volume in the mesh
   * \return
   */
  virtual su2double GetMinimum_Volume() const { return 0.0; }

  /*!
   * \brief Get maximum volume in the mesh
   * \return
   */
  virtual su2double GetMaximum_Volume() const { return 0.0; }

  /*!
   * \brief Whether the methods of the solver called by multi/single-grid
   *        iteration can be executed by multiple threads.
   * \return Should return true if "yes", false if "no".
   */
  inline virtual bool GetHasHybridParallel() const { return false; }

  /*!
   * \brief Get values for streamwise periodic flow: delta P, m_dot, inlet T, integrated heat, etc.
   * \return Struct holding streamwise periodic values.
   */
  virtual StreamwisePeriodicValues GetStreamwisePeriodicValues() const { return StreamwisePeriodicValues(); }

  /*!
   * \brief Save snapshot or POD data using libROM
   * \param[in] geometry - Geometrical definition of the problem.
   * \param[in] config - Definition of the particular problem.
   * \param[in] converged - Whether or not solution has converged.
   */
  void SavelibROM(CGeometry *geometry, CConfig *config, bool converged);

  /*!
   * \brief Interpolate variables to a coarser grid level.
   * \note Halo values are not communicated in this function.
   * \param[in] geoFine - Fine grid.
   * \param[in] varsFine - Matrix of variables on the fine grid.
   * \param[in] geoCoarse - Coarse grid.
   * \param[in] varsCoarse - Matrix of variables interpolated to the coarse grid.
   */
  inline static void MultigridRestriction(const CGeometry& geoFine, const su2activematrix& varsFine,
                                          const CGeometry& geoCoarse, su2activematrix& varsCoarse) {
    SU2_OMP_FOR_STAT(roundUpDiv(geoCoarse.GetnPointDomain(), omp_get_num_threads()))
    for (auto iPointCoarse = 0ul; iPointCoarse < geoCoarse.GetnPointDomain(); ++iPointCoarse) {

      for (auto iVar = 0ul; iVar < varsCoarse.cols(); iVar++) {
        varsCoarse(iPointCoarse, iVar) = 0.0;
      }
      const su2double scale = 1 / geoCoarse.nodes->GetVolume(iPointCoarse);

      for (auto iChildren = 0ul; iChildren < geoCoarse.nodes->GetnChildren_CV(iPointCoarse); ++iChildren) {
        const auto iPointFine = geoCoarse.nodes->GetChildren_CV(iPointCoarse, iChildren);
        const su2double w = geoFine.nodes->GetVolume(iPointFine) * scale;
        for (auto iVar = 0ul; iVar < varsCoarse.cols(); ++iVar) {
          varsCoarse(iPointCoarse, iVar) += w * varsFine(iPointFine, iVar);
        }
      }
    }
    END_SU2_OMP_FOR
  }

protected:
  /*!
   * \brief Allocate the memory for the verification solution, if necessary.
   * \param[in] nDim   - Number of dimensions of the problem.
   * \param[in] nVar   - Number of variables of the problem.
   * \param[in] config - Definition of the particular problem.
   */
  void SetVerificationSolution(unsigned short nDim,
                               unsigned short nVar,
                               CConfig        *config);

  /*!
   * \brief "Add" residual at (iPoint,iVar) to residual variables local to the thread.
   *  \param[in] iPoint - Point index.
   *  \param[in] iVar - Variable index.
   *  \param[in] res - Residual at (iPoint,iVar), e.g. LinSysRes(iPoint,iVar)
   *  \param[in,out] resRMS - increases by pow(Residual, 2)
   *  \param[in,out] resMax - increases to max(resMax, Residual)
   *  \param[in,out] idxMax - changes when resMax increases
   */
  static inline void ResidualReductions_PerThread(unsigned long iPoint, unsigned short iVar, su2double res, su2double* resRMS, su2double* resMax,
                                                  unsigned long* idxMax) {
    res = fabs(res);
    resRMS[iVar] += res * res;
    if (res > resMax[iVar]) {
      resMax[iVar] = res;
      idxMax[iVar] = iPoint;
    }
  }

  /*!
   * \brief "Add" local residual variables of all threads to compute global residual variables.
   */
  inline void ResidualReductions_FromAllThreads(const CGeometry* geometry, const CConfig* config, const su2double* resRMS, const su2double* resMax,
                                                const unsigned long* idxMax){
    SetResToZero();

    SU2_OMP_CRITICAL
    for (unsigned short iVar = 0; iVar < nVar; iVar++) {
      Residual_RMS[iVar] += resRMS[iVar];
      AddRes_Max(iVar, resMax[iVar], geometry->nodes->GetGlobalIndex(idxMax[iVar]), geometry->nodes->GetCoord(idxMax[iVar]));
    }
    END_SU2_OMP_CRITICAL
    SU2_OMP_BARRIER

    /*--- Compute the root mean square residual ---*/
    SetResidual_RMS(geometry, config);
  }

  /*!
   * \brief Set the RMS and MAX residual to zero.
   */
  inline void SetResToZero() {
    BEGIN_SU2_OMP_SAFE_GLOBAL_ACCESS {
      for (auto& r : Residual_RMS) r = 0;
      for (auto& r : Residual_Max) r = 0;
      for (auto& p : Point_Max) p = 0;
    }
    END_SU2_OMP_SAFE_GLOBAL_ACCESS
  }

  /*!
   * \brief Adds the maximal residual, this is useful for the convergence history.
   * \param[in] val_var - Index of the variable.
   * \param[in] val_residual - Value of the residual to store in the position <i>val_var</i>.
   * \param[in] val_point - Value of the point index for the max residual.
   * \param[in] val_coord - Location (x, y, z) of the max residual point.
   */
  inline void AddRes_Max(unsigned short val_var,
                         su2double val_residual,
                         unsigned long val_point,
                         const su2double* val_coord) {
    if (val_residual > Residual_Max[val_var]) {
      Residual_Max[val_var] = val_residual;
      Point_Max[val_var] = val_point;
      for (unsigned short iDim = 0; iDim < nDim; iDim++)
        Point_Max_Coord[val_var][iDim] = val_coord[iDim];
    }
  }

  /*!
   * \brief Adds the maximal residual for BGS subiterations.
   * \param[in] val_var - Index of the variable.
   * \param[in] val_residual - Value of the residual to store in the position <i>val_var</i>.
   * \param[in] val_point - Value of the point index for the max residual.
   * \param[in] val_coord - Location (x, y, z) of the max residual point.
   */
  inline void AddRes_Max_BGS(unsigned short val_var,
                             su2double val_residual,
                             unsigned long val_point,
                             const su2double* val_coord) {
    if (val_residual > Residual_Max_BGS[val_var]) {
    Residual_Max_BGS[val_var] = val_residual;
    Point_Max_BGS[val_var] = val_point;
    for (unsigned short iDim = 0; iDim < nDim; iDim++)
      Point_Max_Coord_BGS[val_var][iDim] = val_coord[iDim];
    }
  }

};<|MERGE_RESOLUTION|>--- conflicted
+++ resolved
@@ -240,11 +240,7 @@
    * \param[out] MPI_TYPE - Enumerated type for the datatype of the quantity to be communicated.
    */
   void GetCommCountAndType(const CConfig* config,
-<<<<<<< HEAD
-                           ENUM_MPI_QUANTITIES commType,
-=======
                            MPI_QUANTITIES commType,
->>>>>>> 83cac12a
                            unsigned short &COUNT_PER_POINT,
                            unsigned short &MPI_TYPE) const;
 
@@ -256,11 +252,7 @@
    */
   void InitiateComms(CGeometry *geometry,
                      const CConfig *config,
-<<<<<<< HEAD
-                     ENUM_MPI_QUANTITIES commType);
-=======
                      MPI_QUANTITIES commType);
->>>>>>> 83cac12a
 
   /*!
    * \brief Routine to complete the set of non-blocking communications launched by InitiateComms() and unpacking of the data in the solver class.
@@ -270,11 +262,7 @@
    */
   void CompleteComms(CGeometry *geometry,
                      const CConfig *config,
-<<<<<<< HEAD
-                     ENUM_MPI_QUANTITIES commType);
-=======
                      MPI_QUANTITIES commType);
->>>>>>> 83cac12a
 
   /*!
    * \brief Helper function to define the type and number of variables per point for each communication type.
