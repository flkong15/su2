/*!
 * \file CFVMFlowSolverBase.inl
 * \brief Base class template for all FVM flow solvers.
 * \version 7.2.0 "Blackbird"
 *
 * SU2 Project Website: https://su2code.github.io
 *
 * The SU2 Project is maintained by the SU2 Foundation
 * (http://su2foundation.org)
 *
 * Copyright 2012-2021, SU2 Contributors (cf. AUTHORS.md)
 *
 * SU2 is free software; you can redistribute it and/or
 * modify it under the terms of the GNU Lesser General Public
 * License as published by the Free Software Foundation; either
 * version 2.1 of the License, or (at your option) any later version.
 *
 * SU2 is distributed in the hope that it will be useful,
 * but WITHOUT ANY WARRANTY; without even the implied warranty of
 * MERCHANTABILITY or FITNESS FOR A PARTICULAR PURPOSE. See the GNU
 * Lesser General Public License for more details.
 *
 * You should have received a copy of the GNU Lesser General Public
 * License along with SU2. If not, see <http://www.gnu.org/licenses/>.
 */

#pragma once

#include "../gradients/computeGradientsGreenGauss.hpp"
#include "../gradients/computeGradientsLeastSquares.hpp"
#include "../limiters/computeLimiters.hpp"
#include "../numerics_simd/CNumericsSIMD.hpp"
#include "CFVMFlowSolverBase.hpp"

template <class V, ENUM_REGIME R>
void CFVMFlowSolverBase<V, R>::AeroCoeffsArray::allocate(int size) {
  _size = size;
  CD = new su2double[size];
  CL = new su2double[size];
  CSF = new su2double[size];
  CEff = new su2double[size];
  CFx = new su2double[size];
  CFy = new su2double[size];
  CFz = new su2double[size];
  CMx = new su2double[size];
  CMy = new su2double[size];
  CMz = new su2double[size];
  CoPx = new su2double[size];
  CoPy = new su2double[size];
  CoPz = new su2double[size];
  CT = new su2double[size];
  CQ = new su2double[size];
  CMerit = new su2double[size];
  setZero();
}

template <class V, ENUM_REGIME R>
CFVMFlowSolverBase<V, R>::AeroCoeffsArray::~AeroCoeffsArray() {
  delete[] CD;
  delete[] CL;
  delete[] CSF;
  delete[] CEff;
  delete[] CFx;
  delete[] CFy;
  delete[] CFz;
  delete[] CMx;
  delete[] CMy;
  delete[] CMz;
  delete[] CoPx;
  delete[] CoPy;
  delete[] CoPz;
  delete[] CT;
  delete[] CQ;
  delete[] CMerit;
}

template <class V, ENUM_REGIME R>
void CFVMFlowSolverBase<V, R>::AeroCoeffsArray::setZero(int i) {
  CD[i] = CL[i] = CSF[i] = CEff[i] = 0.0;
  CFx[i] = CFy[i] = CFz[i] = CMx[i] = 0.0;
  CMy[i] = CMz[i] = CoPx[i] = CoPy[i] = 0.0;
  CoPz[i] = CT[i] = CQ[i] = CMerit[i] = 0.0;
}

template <class V, ENUM_REGIME R>
void CFVMFlowSolverBase<V, R>::Allocate(const CConfig& config) {
  /*--- Define some auxiliar vector related with the residual ---*/

  Residual_RMS.resize(nVar,0.0);
  Residual_Max.resize(nVar,0.0);
  Point_Max.resize(nVar,0);
  Point_Max_Coord.resize(nVar,nDim) = su2double(0.0);

  /*--- Define some auxiliar vector related with the undivided lapalacian computation ---*/

  if ((config.GetKind_ConvNumScheme_Flow() == SPACE_CENTERED) && (MGLevel == MESH_0)) {
    iPoint_UndLapl.resize(nPointDomain);
    jPoint_UndLapl.resize(nPointDomain);
  }

  /*--- Initialize the solution and right hand side vectors for storing
   the residuals and updating the solution (always needed even for
   explicit schemes). ---*/

  LinSysSol.Initialize(nPoint, nPointDomain, nVar, 0.0);
  LinSysRes.Initialize(nPoint, nPointDomain, nVar, 0.0);

  /*--- LinSysSol will always be init to 0. ---*/
  System.SetxIsZero(true);

  /*--- Store the value of the characteristic primitive variables at the boundaries ---*/

  AllocVectorOfMatrices(nVertex, nPrimVar, CharacPrimVar);

  /*--- Store the value of the Total Pressure at the inlet BC ---*/

  AllocVectorOfVectors(nVertex, Inlet_Ttotal);

  /*--- Store the value of the Total Temperature at the inlet BC ---*/

  AllocVectorOfVectors(nVertex, Inlet_Ptotal);

  /*--- Store the value of the Flow direction at the inlet BC ---*/

  AllocVectorOfMatrices(nVertex, nDim, Inlet_FlowDir);

  /*--- Force definition and coefficient arrays for all of the markers ---*/

  AllocVectorOfVectors(nVertex, CPressure);
  AllocVectorOfVectors(nVertex, CPressureTarget);

  /*--- Non dimensional aerodynamic coefficients ---*/

  InvCoeff.allocate(nMarker);
  MntCoeff.allocate(nMarker);
  ViscCoeff.allocate(nMarker);
  SurfaceInvCoeff.allocate(config.GetnMarker_Monitoring());
  SurfaceMntCoeff.allocate(config.GetnMarker_Monitoring());
  SurfaceViscCoeff.allocate(config.GetnMarker_Monitoring());
  SurfaceCoeff.allocate(config.GetnMarker_Monitoring());

  /*--- Heat flux coefficients. ---*/

  HF_Visc.resize(nMarker,0.0);
  MaxHF_Visc.resize(nMarker,0.0);

  Surface_HF_Visc.resize(config.GetnMarker_Monitoring());
  Surface_MaxHF_Visc.resize(config.GetnMarker_Monitoring());

  /*--- Supersonic coefficients ---*/

  CNearFieldOF_Inv.resize(nMarker,0.0);

  /*--- Initializate quantities for SlidingMesh Interface ---*/

  SlidingState.resize(nMarker);
  SlidingStateNodes.resize(nMarker);

  for (unsigned long iMarker = 0; iMarker < nMarker; iMarker++) {
    if (config.GetMarker_All_KindBC(iMarker) == FLUID_INTERFACE) {
      SlidingState[iMarker].resize(nVertex[iMarker], nPrimVar+1) = nullptr;
      SlidingStateNodes[iMarker].resize(nVertex[iMarker],0);
    }
  }

  /*--- Heat flux in all the markers ---*/

  AllocVectorOfVectors(nVertex, HeatFlux);
  AllocVectorOfVectors(nVertex, HeatFluxTarget);

  /*--- Y plus in all the markers ---*/

  AllocVectorOfVectors(nVertex, YPlus);

  /*--- U Tau in all the markers ---*/

  AllocVectorOfVectors(nVertex, UTau);

  /*--- wall eddy viscosity in all the markers ---*/

  AllocVectorOfVectors(nVertex, EddyViscWall);

  /*--- Skin friction in all the markers ---*/

  AllocVectorOfMatrices(nVertex, nDim, CSkinFriction);

  /*--- Wall Shear Stress in all the markers ---*/

  AllocVectorOfVectors(nVertex, WallShearStress);

  /*--- Store the values of the temperature and the heat flux density at the boundaries,
   used for coupling with a solid donor cell ---*/
  constexpr auto nHeatConjugateVar = 4u;
  AllocVectorOfMatrices(nVertex, nHeatConjugateVar, HeatConjugateVar, config.GetTemperature_FreeStreamND());

  if (MGLevel == MESH_0) {
    auto nSolidVertex = nVertex;
    for (unsigned long iMarker = 0; iMarker < nMarker; iMarker++)
      if (!config.GetSolid_Wall(iMarker))
        nSolidVertex[iMarker] = 0;

    AllocVectorOfMatrices(nSolidVertex, nDim, VertexTraction);

    if (config.GetDiscrete_Adjoint()) AllocVectorOfMatrices(nSolidVertex, nDim, VertexTractionAdjoint);
  }

  /*--- Initialize the BGS residuals in FSI problems. ---*/
  if (config.GetMultizone_Residual()) {
    Residual_BGS.resize(nVar,1.0);
    Residual_Max_BGS.resize(nVar,1.0);
    Point_Max_BGS.resize(nVar,0);
    Point_Max_Coord_BGS.resize(nVar,nDim) = su2double(0.0);
  }
}

template <class V, ENUM_REGIME R>
void CFVMFlowSolverBase<V, R>::AllocateTerribleLegacyTemporaryVariables() {
  /*--- Define some auxiliary vectors related to the residual ---*/

  Residual = new su2double[nVar]();
  Res_Conv = new su2double[nVar]();
  Res_Visc = new su2double[nVar]();
  Res_Sour = new su2double[nVar]();

  /*--- Define some auxiliary vectors related to the solution ---*/

  Solution = new su2double[nVar]();
  Solution_i = new su2double[nVar]();
  Solution_j = new su2double[nVar]();

  /*--- Define some auxiliary vectors related to the geometry ---*/

  Vector = new su2double[nDim]();
  Vector_i = new su2double[nDim]();
  Vector_j = new su2double[nDim]();

  /*--- Jacobian temporaries. ---*/

  Jacobian_i = new su2double*[nVar];
  Jacobian_j = new su2double*[nVar];
  for (auto iVar = 0u; iVar < nVar; iVar++) {
    Jacobian_i[iVar] = new su2double[nVar];
    Jacobian_j[iVar] = new su2double[nVar];
  }
}

template <class V, ENUM_REGIME R>
void CFVMFlowSolverBase<V, R>::CommunicateInitialState(CGeometry* geometry, const CConfig* config) {
  /*--- Define solver parameters needed for execution of destructor ---*/

  space_centered = (config->GetKind_ConvNumScheme_Flow() == SPACE_CENTERED);
  euler_implicit = (config->GetKind_TimeIntScheme_Flow() == EULER_IMPLICIT);
  least_squares = (config->GetKind_Gradient_Method() == WEIGHTED_LEAST_SQUARES);

  /*--- Communicate and store volume and the number of neighbors for
   any dual CVs that lie on on periodic markers. ---*/

  for (unsigned short iPeriodic = 1; iPeriodic <= config->GetnMarker_Periodic() / 2; iPeriodic++) {
    InitiatePeriodicComms(geometry, config, iPeriodic, PERIODIC_VOLUME);
    CompletePeriodicComms(geometry, config, iPeriodic, PERIODIC_VOLUME);
    InitiatePeriodicComms(geometry, config, iPeriodic, PERIODIC_NEIGHBORS);
    CompletePeriodicComms(geometry, config, iPeriodic, PERIODIC_NEIGHBORS);
  }
  SetImplicitPeriodic(euler_implicit);
  if (MGLevel == MESH_0) SetRotatePeriodic(true);

  /*--- Perform the MPI communication of the solution ---*/

  InitiateComms(geometry, config, SOLUTION);
  CompleteComms(geometry, config, SOLUTION);

  /*--- Store the initial CFL number for all grid points. ---*/

  const auto CFL = config->GetCFL(MGLevel);
  for (auto iPoint = 0ul; iPoint < nPoint; iPoint++) {
    nodes->SetLocalCFL(iPoint, CFL);
  }
  Min_CFL_Local = CFL;
  Max_CFL_Local = CFL;
  Avg_CFL_Local = CFL;
}

template <class V, ENUM_REGIME R>
void CFVMFlowSolverBase<V, R>::HybridParallelInitialization(const CConfig& config, CGeometry& geometry) {
#ifdef HAVE_OMP
  /*--- Get the edge coloring. If the expected parallel efficiency becomes too low setup the
   *    reducer strategy. Where one loop is performed over edges followed by a point loop to
   *    sum the fluxes for each cell and set the diagonal of the system matrix. ---*/

  su2double parallelEff = 1.0;
  const auto& coloring = geometry.GetEdgeColoring(&parallelEff);

  /*--- The decision to use the strategy is local to each rank. ---*/
  ReducerStrategy = parallelEff < COLORING_EFF_THRESH;

  /*--- When using the reducer force a single color to reduce the color loop overhead. ---*/
  if (ReducerStrategy && (coloring.getOuterSize() > 1)) geometry.SetNaturalEdgeColoring();

  if (!coloring.empty()) {
    /*--- If the reducer strategy is used we are not constrained by group
     *    size as we have no other edge loops in the Euler/NS solvers. ---*/
    auto groupSize = ReducerStrategy ? 1ul : geometry.GetEdgeColorGroupSize();
    auto nColor = coloring.getOuterSize();
    EdgeColoring.reserve(nColor);

    for (auto iColor = 0ul; iColor < nColor; ++iColor)
      EdgeColoring.emplace_back(coloring.innerIdx(iColor), coloring.getNumNonZeros(iColor), groupSize);
  }

  /*--- If the reducer strategy is not being forced (by EDGE_COLORING_GROUP_SIZE=0) print some messages. ---*/
  if (config.GetEdgeColoringGroupSize() != 1 << 30) {
    su2double minEff = 1.0;
    SU2_MPI::Reduce(&parallelEff, &minEff, 1, MPI_DOUBLE, MPI_MIN, MASTER_NODE, SU2_MPI::GetComm());

    int tmp = ReducerStrategy, numRanksUsingReducer = 0;
    SU2_MPI::Reduce(&tmp, &numRanksUsingReducer, 1, MPI_INT, MPI_SUM, MASTER_NODE, SU2_MPI::GetComm());

    if (minEff < COLORING_EFF_THRESH) {
      cout << "WARNING: On " << numRanksUsingReducer << " MPI ranks the coloring efficiency was less than "
           << COLORING_EFF_THRESH << " (min value was " << minEff << ").\n"
           << "         Those ranks will now use a fallback strategy, better performance may be possible\n"
           << "         with a different value of config option EDGE_COLORING_GROUP_SIZE (default 512)."
#ifdef HAVE_OPDI
           << "\n         The memory usage of the discrete adjoint solver is higher when using the fallback."
#endif
           << endl;
    }

    if (config.GetUseVectorization() && (omp_get_max_threads() > 1) &&
        (config.GetEdgeColoringGroupSize() % Double::Size != 0)) {
      SU2_MPI::Error("When using vectorization, the EDGE_COLORING_GROUP_SIZE must be divisible "
                     "by the SIMD length (2, 4, or 8).", CURRENT_FUNCTION);
    }
  }

  if (ReducerStrategy) EdgeFluxes.Initialize(geometry.GetnEdge(), geometry.GetnEdge(), nVar, nullptr);

  omp_chunk_size = computeStaticChunkSize(nPoint, omp_get_max_threads(), OMP_MAX_SIZE);
#else
  EdgeColoring[0] = DummyGridColor<>(geometry.GetnEdge());
#endif
}

template <class V, ENUM_REGIME R>
CFVMFlowSolverBase<V, R>::~CFVMFlowSolverBase() {

  for (auto& mat : SlidingState) {
    for (auto ptr : mat) delete [] ptr;
  }

  delete nodes;
  delete edgeNumerics;
}

template <class V, ENUM_REGIME R>
void CFVMFlowSolverBase<V, R>::SetPrimitive_Gradient_GG(CGeometry* geometry, const CConfig* config,
                                                        bool reconstruction) {
  const auto& primitives = nodes->GetPrimitive();
  auto& gradient = reconstruction ? nodes->GetGradient_Reconstruction() : nodes->GetGradient_Primitive();
  const auto comm = reconstruction? PRIMITIVE_GRAD_REC : PRIMITIVE_GRADIENT;
  const auto commPer = reconstruction? PERIODIC_PRIM_GG_R : PERIODIC_PRIM_GG;

  computeGradientsGreenGauss(this, comm, commPer, *geometry, *config, primitives, 0, nPrimVarGrad, gradient);
}

template <class V, ENUM_REGIME R>
void CFVMFlowSolverBase<V, R>::SetPrimitive_Gradient_LS(CGeometry* geometry, const CConfig* config,
                                                        bool reconstruction) {
  /*--- Set a flag for unweighted or weighted least-squares. ---*/
  bool weighted;
  PERIODIC_QUANTITIES commPer;

  if (reconstruction) {
    weighted = (config->GetKind_Gradient_Method_Recon() == WEIGHTED_LEAST_SQUARES);
    commPer = weighted? PERIODIC_PRIM_LS_R : PERIODIC_PRIM_ULS_R;
  }
  else {
    weighted = (config->GetKind_Gradient_Method() == WEIGHTED_LEAST_SQUARES);
    commPer = weighted? PERIODIC_PRIM_LS : PERIODIC_PRIM_ULS;
  }

  const auto& primitives = nodes->GetPrimitive();
  auto& rmatrix = nodes->GetRmatrix();
  auto& gradient = reconstruction ? nodes->GetGradient_Reconstruction() : nodes->GetGradient_Primitive();
  const auto comm = reconstruction? PRIMITIVE_GRAD_REC : PRIMITIVE_GRADIENT;

  computeGradientsLeastSquares(this, comm, commPer, *geometry, *config, weighted,
                               primitives, 0, nPrimVarGrad, gradient, rmatrix);
}

template <class V, ENUM_REGIME R>
void CFVMFlowSolverBase<V, R>::SetPrimitive_Limiter(CGeometry* geometry, const CConfig* config) {
  auto kindLimiter = static_cast<ENUM_LIMITER>(config->GetKind_SlopeLimit_Flow());
  const auto& primitives = nodes->GetPrimitive();
  const auto& gradient = nodes->GetGradient_Reconstruction();
  auto& primMin = nodes->GetSolution_Min();
  auto& primMax = nodes->GetSolution_Max();
  auto& limiter = nodes->GetLimiter_Primitive();

  computeLimiters(kindLimiter, this, PRIMITIVE_LIMITER, PERIODIC_LIM_PRIM_1, PERIODIC_LIM_PRIM_2, *geometry, *config, 0,
                  nPrimVarGrad, primitives, gradient, primMin, primMax, limiter);
}

template <class V, ENUM_REGIME R>
void CFVMFlowSolverBase<V, R>::Viscous_Residual_impl(unsigned long iEdge, CGeometry *geometry, CSolver **solver_container,
                                                     CNumerics *numerics, CConfig *config) {

  const bool implicit  = (config->GetKind_TimeIntScheme() == EULER_IMPLICIT);
  const bool tkeNeeded = (config->GetKind_Turb_Model() == SST) ||
                         (config->GetKind_Turb_Model() == SST_SUST);

  CVariable* turbNodes = nullptr;
  if (tkeNeeded) turbNodes = solver_container[TURB_SOL]->GetNodes();

  /*--- Points, coordinates and normal vector in edge ---*/

  auto iPoint = geometry->edges->GetNode(iEdge,0);
  auto jPoint = geometry->edges->GetNode(iEdge,1);

  numerics->SetCoord(geometry->nodes->GetCoord(iPoint),
                     geometry->nodes->GetCoord(jPoint));

  numerics->SetNormal(geometry->edges->GetNormal(iEdge));

  /*--- Primitive and secondary variables. ---*/

  numerics->SetPrimitive(nodes->GetPrimitive(iPoint),
                         nodes->GetPrimitive(jPoint));

  numerics->SetSecondary(nodes->GetSecondary(iPoint),
                         nodes->GetSecondary(jPoint));

  /*--- Gradients. ---*/

  numerics->SetPrimVarGradient(nodes->GetGradient_Primitive(iPoint),
                               nodes->GetGradient_Primitive(jPoint));

  /*--- Turbulent kinetic energy. ---*/

  if (tkeNeeded)
    numerics->SetTurbKineticEnergy(turbNodes->GetSolution(iPoint,0),
                                   turbNodes->GetSolution(jPoint,0));

  /*--- Wall shear stress values (wall functions) ---*/

  numerics->SetTau_Wall(nodes->GetTau_Wall(iPoint),
                        nodes->GetTau_Wall(jPoint));

  /*--- Compute and update residual ---*/

  auto residual = numerics->ComputeResidual(config);

  if (ReducerStrategy) {
    EdgeFluxes.SubtractBlock(iEdge, residual);
    if (implicit)
      Jacobian.UpdateBlocksSub(iEdge, residual.jacobian_i, residual.jacobian_j);
  }
  else {
    LinSysRes.SubtractBlock(iPoint, residual);
    LinSysRes.AddBlock(jPoint, residual);

    if (implicit)
      Jacobian.UpdateBlocksSub(iEdge, iPoint, jPoint, residual.jacobian_i, residual.jacobian_j);
  }

}

template <class V, ENUM_REGIME R>
void CFVMFlowSolverBase<V, R>::ComputeVerificationError(CGeometry* geometry, CConfig* config) {

  /*--- The errors only need to be computed on the finest grid. ---*/
  if (MGLevel != MESH_0) return;

  /*--- If this is a verification case, we can compute the global
   error metrics by using the difference between the local error
   and the known solution at each DOF. This is then collected into
   RMS (L2) and maximum (Linf) global error norms. From these
   global measures, one can compute the order of accuracy. ---*/

  bool write_heads =
      ((((config->GetInnerIter() % (config->GetScreen_Wrt_Freq(2) * 40)) == 0) && (config->GetInnerIter() != 0)) ||
       (config->GetInnerIter() == 1));
  if (!write_heads) return;

  SU2_OMP_MASTER {

  /*--- Check if there actually is an exact solution for this
        verification case, if computed at all. ---*/
  if (VerificationSolution && VerificationSolution->ExactSolutionKnown()) {
    /*--- Get the physical time if necessary. ---*/
    su2double time = 0.0;
    if (config->GetTime_Marching() != TIME_MARCHING::STEADY) time = config->GetPhysicalTime();

    /*--- Reset the global error measures to zero. ---*/
    for (unsigned short iVar = 0; iVar < nVar; iVar++) {
      VerificationSolution->SetError_RMS(iVar, 0.0);
      VerificationSolution->SetError_Max(iVar, 0.0, 0);
    }

    /*--- Loop over all owned points. ---*/
    for (unsigned long iPoint = 0; iPoint < nPointDomain; iPoint++) {
      /* Set the pointers to the coordinates and solution of this DOF. */
      const su2double* coor = geometry->nodes->GetCoord(iPoint);
      su2double* solDOF = nodes->GetSolution(iPoint);

      /* Get local error from the verification solution class. */
      vector<su2double> error(nVar, 0.0);
      VerificationSolution->GetLocalError(coor, time, solDOF, error.data());

      /* Increment the global error measures */
      for (unsigned short iVar = 0; iVar < nVar; iVar++) {
        VerificationSolution->AddError_RMS(iVar, error[iVar] * error[iVar]);
        VerificationSolution->AddError_Max(iVar, fabs(error[iVar]), geometry->nodes->GetGlobalIndex(iPoint),
                                           geometry->nodes->GetCoord(iPoint));
      }
    }

    /* Finalize the calculation of the global error measures. */
    VerificationSolution->SetVerificationError(geometry->GetGlobal_nPointDomain(), config);

    /*--- Screen output of the error metrics. This can be improved
     once the new output classes are in place. ---*/

    PrintVerificationError(config);
  }

  }
  END_SU2_OMP_MASTER
  SU2_OMP_BARRIER
}

template <class V, ENUM_REGIME R>
void CFVMFlowSolverBase<V, R>::ComputeUnderRelaxationFactor(const CConfig* config) {
  /* Loop over the solution update given by relaxing the linear
   system for this nonlinear iteration. */

  const su2double allowableRatio = 0.2;

  SU2_OMP_FOR_STAT(omp_chunk_size)
  for (unsigned long iPoint = 0; iPoint < nPointDomain; iPoint++) {
    su2double localUnderRelaxation = 1.0;

    for (unsigned short iVar = 0; iVar < nVar; iVar++) {
      /* We impose a limit on the maximum percentage that the
       density and energy can change over a nonlinear iteration. */

      if ((iVar == 0) || (iVar == nVar - 1)) {
        const unsigned long index = iPoint * nVar + iVar;
        su2double ratio = fabs(LinSysSol[index]) / (fabs(nodes->GetSolution(iPoint, iVar)) + EPS);
        if (ratio > allowableRatio) {
          localUnderRelaxation = min(allowableRatio / ratio, localUnderRelaxation);
        }
      }
    }

    /* Threshold the relaxation factor in the event that there is
     a very small value. This helps avoid catastrophic crashes due
     to non-realizable states by canceling the update. */

    if (localUnderRelaxation < 1e-10) localUnderRelaxation = 0.0;

    /* Store the under-relaxation factor for this point. */

    nodes->SetUnderRelaxation(iPoint, localUnderRelaxation);
  }
  END_SU2_OMP_FOR
}

template <class V, ENUM_REGIME R>
void CFVMFlowSolverBase<V, R>::ImplicitEuler_Iteration(CGeometry *geometry, CSolver**, CConfig *config) {

  PrepareImplicitIteration(geometry, nullptr, config);

  /*--- Solve or smooth the linear system. ---*/

  SU2_OMP_FOR_(schedule(static,OMP_MIN_SIZE) SU2_NOWAIT)
  for (unsigned long iPoint = nPointDomain; iPoint < nPoint; iPoint++) {
    LinSysRes.SetBlock_Zero(iPoint);
    LinSysSol.SetBlock_Zero(iPoint);
  }
  END_SU2_OMP_FOR

  auto iter = System.Solve(Jacobian, LinSysRes, LinSysSol, geometry, config);

  SU2_OMP_MASTER {
    SetIterLinSolver(iter);
    SetResLinSolver(System.GetResidual());
  }
  END_SU2_OMP_MASTER
  SU2_OMP_BARRIER

  CompleteImplicitIteration(geometry, nullptr, config);
}

template <class V, ENUM_REGIME R>
void CFVMFlowSolverBase<V, R>::SetInletAtVertex(const su2double* val_inlet, unsigned short iMarker,
                                                unsigned long iVertex) {
  /*--- Alias positions within inlet file for readability ---*/

  unsigned short T_position = nDim;
  unsigned short P_position = nDim + 1;
  unsigned short FlowDir_position = nDim + 2;

  /*--- Check that the norm of the flow unit vector is actually 1 ---*/

  su2double norm = 0.0;
  for (unsigned short iDim = 0; iDim < nDim; iDim++) {
    norm += pow(val_inlet[FlowDir_position + iDim], 2);
  }
  norm = sqrt(norm);

  /*--- The tolerance here needs to be loose.  When adding a very
   * small number (1e-10 or smaller) to a number close to 1.0, floating
   * point roundoff errors can occur. ---*/

  if (abs(norm - 1.0) > 1e-6) {
    ostringstream error_msg;
    error_msg << "ERROR: Found these values in columns ";
    error_msg << FlowDir_position << " - ";
    error_msg << FlowDir_position + nDim - 1 << endl;
    error_msg << std::scientific;
    error_msg << "  [" << val_inlet[FlowDir_position];
    error_msg << ", " << val_inlet[FlowDir_position + 1];
    if (nDim == 3) error_msg << ", " << val_inlet[FlowDir_position + 2];
    error_msg << "]" << endl;
    error_msg << "  These values should be components of a unit vector for direction," << endl;
    error_msg << "  but their magnitude is: " << norm << endl;
    SU2_MPI::Error(error_msg.str(), CURRENT_FUNCTION);
  }

  /*--- Store the values in our inlet data structures. ---*/

  Inlet_Ttotal[iMarker][iVertex] = val_inlet[T_position];
  Inlet_Ptotal[iMarker][iVertex] = val_inlet[P_position];
  for (unsigned short iDim = 0; iDim < nDim; iDim++) {
    Inlet_FlowDir[iMarker][iVertex][iDim] = val_inlet[FlowDir_position + iDim];
  }
}

template <class V, ENUM_REGIME R>
su2double CFVMFlowSolverBase<V, R>::GetInletAtVertex(su2double* val_inlet, unsigned long val_inlet_point,
                                                     unsigned short val_kind_marker, string val_marker,
                                                     const CGeometry* geometry, const CConfig* config) const {
  /*--- Local variables ---*/

  unsigned short iMarker, iDim;
  unsigned long iPoint, iVertex;
  su2double Area = 0.0;
  su2double Normal[3] = {0.0, 0.0, 0.0};

  /*--- Alias positions within inlet file for readability ---*/

  unsigned short T_position = nDim;
  unsigned short P_position = nDim + 1;
  unsigned short FlowDir_position = nDim + 2;

  if (val_kind_marker == INLET_FLOW) {
    for (iMarker = 0; iMarker < config->GetnMarker_All(); iMarker++) {
      if ((config->GetMarker_All_KindBC(iMarker) == INLET_FLOW) &&
          (config->GetMarker_All_TagBound(iMarker) == val_marker)) {
        for (iVertex = 0; iVertex < nVertex[iMarker]; iVertex++) {
          iPoint = geometry->vertex[iMarker][iVertex]->GetNode();

          if (iPoint == val_inlet_point) {
            /*-- Compute boundary face area for this vertex. ---*/

            geometry->vertex[iMarker][iVertex]->GetNormal(Normal);
            Area = GeometryToolbox::Norm(nDim, Normal);

            /*--- Access and store the inlet variables for this vertex. ---*/

            val_inlet[T_position] = Inlet_Ttotal[iMarker][iVertex];
            val_inlet[P_position] = Inlet_Ptotal[iMarker][iVertex];
            for (iDim = 0; iDim < nDim; iDim++) {
              val_inlet[FlowDir_position + iDim] = Inlet_FlowDir[iMarker][iVertex][iDim];
            }

            /*--- Exit once we find the point. ---*/

            return Area;
          }
        }
      }
    }
  }

  /*--- If we don't find a match, then the child point is not on the
   current inlet boundary marker. Return zero area so this point does
   not contribute to the restriction operator and continue. ---*/

  return Area;
}

template <class V, ENUM_REGIME R>
void CFVMFlowSolverBase<V, R>::SetUniformInlet(const CConfig* config, unsigned short iMarker) {
  if (config->GetMarker_All_KindBC(iMarker) == INLET_FLOW) {
    string Marker_Tag = config->GetMarker_All_TagBound(iMarker);
    su2double p_total = config->GetInlet_Ptotal(Marker_Tag);
    su2double t_total = config->GetInlet_Ttotal(Marker_Tag);
    auto flow_dir = config->GetInlet_FlowDir(Marker_Tag);

    for (unsigned long iVertex = 0; iVertex < nVertex[iMarker]; iVertex++) {
      Inlet_Ttotal[iMarker][iVertex] = t_total;
      Inlet_Ptotal[iMarker][iVertex] = p_total;
      for (unsigned short iDim = 0; iDim < nDim; iDim++) Inlet_FlowDir[iMarker][iVertex][iDim] = flow_dir[iDim];
    }

  } else {
    /*--- For now, non-inlets just get set to zero. In the future, we
     can do more customization for other boundary types here. ---*/

    for (unsigned long iVertex = 0; iVertex < nVertex[iMarker]; iVertex++) {
      Inlet_Ttotal[iMarker][iVertex] = 0.0;
      Inlet_Ptotal[iMarker][iVertex] = 0.0;
      for (unsigned short iDim = 0; iDim < nDim; iDim++) Inlet_FlowDir[iMarker][iVertex][iDim] = 0.0;
    }
  }
}

template <class V, ENUM_REGIME R>
void CFVMFlowSolverBase<V, R>::LoadRestart_impl(CGeometry **geometry, CSolver ***solver, CConfig *config,
                                                int iter, bool update_geo, su2double* SolutionRestart,
                                                unsigned short nVar_Restart) {

  /*--- Restart the solution from file information ---*/

  unsigned short iDim, iVar, iMesh;
  unsigned long iPoint, index, iChildren, Point_Fine;
  unsigned short turb_model = config->GetKind_Turb_Model();
  su2double Area_Children, Area_Parent;
  const su2double* Solution_Fine = nullptr;
  const passivedouble* Coord = nullptr;
  bool dual_time = ((config->GetTime_Marching() == TIME_MARCHING::DT_STEPPING_1ST) ||
                    (config->GetTime_Marching() == TIME_MARCHING::DT_STEPPING_2ND));
  bool static_fsi = ((config->GetTime_Marching() == TIME_MARCHING::STEADY) && config->GetFSI_Simulation());
  bool steady_restart = config->GetSteadyRestart();
  bool turbulent = (config->GetKind_Turb_Model() != NONE);

  string restart_filename = config->GetFilename(config->GetSolution_FileName(), "", iter);

  /*--- To make this routine safe to call in parallel most of it can only be executed by one thread. ---*/
  SU2_OMP_MASTER {

  if (nVar_Restart == 0) nVar_Restart = nVar;

  /*--- Skip coordinates ---*/

  unsigned short skipVars = geometry[MESH_0]->GetnDim();

  /*--- Store the number of variables for the turbulence model
   (that could appear in the restart file before the grid velocities). ---*/
  unsigned short turbVars = 0;
  if (turbulent){
    if ((turb_model == SST) || (turb_model == SST_SUST)) turbVars = 2;
    else turbVars = 1;
  }

  /*--- Read the restart data from either an ASCII or binary SU2 file. ---*/

  if (config->GetRead_Binary_Restart()) {
    Read_SU2_Restart_Binary(geometry[MESH_0], config, restart_filename);
  } else {
    Read_SU2_Restart_ASCII(geometry[MESH_0], config, restart_filename);
  }

  if (update_geo && dynamic_grid) {
    auto notFound = fields.end();
    if (find(fields.begin(), notFound, string("\"Grid_Velocity_x\"")) == notFound) {
      if (rank == MASTER_NODE)
        cout << "\nWARNING: The restart file does not contain grid velocities, these will be set to zero.\n" << endl;
      steady_restart = true;
    }
  }

  /*--- Load data from the restart into correct containers. ---*/

  unsigned long counter = 0, iPoint_Global = 0;
  for (; iPoint_Global < geometry[MESH_0]->GetGlobal_nPointDomain(); iPoint_Global++) {

    /*--- Retrieve local index. If this node from the restart file lives
     on the current processor, we will load and instantiate the vars. ---*/

    auto iPoint_Local = geometry[MESH_0]->GetGlobal_to_Local_Point(iPoint_Global);

    if (iPoint_Local > -1) {

      /*--- We need to store this point's data, so jump to the correct
       offset in the buffer of data from the restart file and load it. ---*/

      index = counter*Restart_Vars[1] + skipVars;

      if (SolutionRestart == nullptr) {
        for (iVar = 0; iVar < nVar_Restart; iVar++)
          nodes->SetSolution(iPoint_Local, iVar, Restart_Data[index+iVar]);
      }
      else {
        /*--- Used as buffer, allows defaults for nVar > nVar_Restart. ---*/
        for (iVar = 0; iVar < nVar_Restart; iVar++)
          SolutionRestart[iVar] = Restart_Data[index+iVar];
        nodes->SetSolution(iPoint_Local, SolutionRestart);
      }

      /*--- For dynamic meshes, read in and store the
       grid coordinates and grid velocities for each node. ---*/

      if (dynamic_grid && update_geo) {

        /*--- Read in the next 2 or 3 variables which are the grid velocities ---*/
        /*--- If we are restarting the solution from a previously computed static calculation (no grid movement) ---*/
        /*--- the grid velocities are set to 0. This is useful for FSI computations ---*/

        /*--- Rewind the index to retrieve the Coords. ---*/
        index = counter*Restart_Vars[1];
        Coord = &Restart_Data[index];

        su2double GridVel[MAXNDIM] = {0.0};
        if (!steady_restart) {
          /*--- Move the index forward to get the grid velocities. ---*/
          index += skipVars + nVar_Restart + turbVars;
          for (iDim = 0; iDim < nDim; iDim++) { GridVel[iDim] = Restart_Data[index+iDim]; }
        }

        for (iDim = 0; iDim < nDim; iDim++) {
          geometry[MESH_0]->nodes->SetCoord(iPoint_Local, iDim, Coord[iDim]);
          geometry[MESH_0]->nodes->SetGridVel(iPoint_Local, iDim, GridVel[iDim]);
        }
      }

      /*--- For static FSI problems, grid_movement is 0 but we need to read in and store the
       grid coordinates for each node (but not the grid velocities, as there are none). ---*/

      if (static_fsi && update_geo) {
       /*--- Rewind the index to retrieve the Coords. ---*/
        index = counter*Restart_Vars[1];
        Coord = &Restart_Data[index];

        for (iDim = 0; iDim < nDim; iDim++) {
          geometry[MESH_0]->nodes->SetCoord(iPoint_Local, iDim, Coord[iDim]);
        }
      }

      /*--- Increment the overall counter for how many points have been loaded. ---*/
      counter++;
    }

  }

  /*--- Detect a wrong solution file ---*/

  if (counter != nPointDomain) {
    SU2_MPI::Error(string("The solution file ") + restart_filename + string(" doesn't match with the mesh file!\n") +
                   string("It could be empty lines at the end of the file."), CURRENT_FUNCTION);
  }
  }
  END_SU2_OMP_MASTER
  SU2_OMP_BARRIER

  /*--- Update the geometry for flows on deforming meshes. ---*/

  if ((dynamic_grid || static_fsi) && update_geo) {

    CGeometry::UpdateGeometry(geometry, config);

    if (dynamic_grid) {
      for (iMesh = 0; iMesh <= config->GetnMGLevels(); iMesh++) {

        /*--- Compute the grid velocities on the coarser levels. ---*/
        if (iMesh) geometry[iMesh]->SetRestricted_GridVelocity(geometry[iMesh-1]);
        else {
          geometry[MESH_0]->InitiateComms(geometry[MESH_0], config, GRID_VELOCITY);
          geometry[MESH_0]->CompleteComms(geometry[MESH_0], config, GRID_VELOCITY);
        }
      }
    }
  }

  /*--- Communicate the loaded solution on the fine grid before we transfer
   it down to the coarse levels. We also call the preprocessing routine
   on the fine level in order to have all necessary quantities updated,
   especially if this is a turbulent simulation (eddy viscosity). ---*/

  solver[MESH_0][FLOW_SOL]->InitiateComms(geometry[MESH_0], config, SOLUTION);
  solver[MESH_0][FLOW_SOL]->CompleteComms(geometry[MESH_0], config, SOLUTION);

  /*--- For turbulent simulations the flow preprocessing is done by the turbulence solver
   *    after it loads its variables (they are needed to compute flow primitives). ---*/
  if (!turbulent) {
    solver[MESH_0][FLOW_SOL]->Preprocessing(geometry[MESH_0], solver[MESH_0], config, MESH_0, NO_RK_ITER, RUNTIME_FLOW_SYS, false);
  }

  /*--- Interpolate the solution down to the coarse multigrid levels ---*/

  for (iMesh = 1; iMesh <= config->GetnMGLevels(); iMesh++) {
    SU2_OMP_FOR_STAT(omp_chunk_size)
    for (iPoint = 0; iPoint < geometry[iMesh]->GetnPoint(); iPoint++) {
      Area_Parent = geometry[iMesh]->nodes->GetVolume(iPoint);
      su2double Solution_Coarse[MAXNVAR] = {0.0};
      for (iChildren = 0; iChildren < geometry[iMesh]->nodes->GetnChildren_CV(iPoint); iChildren++) {
        Point_Fine = geometry[iMesh]->nodes->GetChildren_CV(iPoint, iChildren);
        Area_Children = geometry[iMesh-1]->nodes->GetVolume(Point_Fine);
        Solution_Fine = solver[iMesh-1][FLOW_SOL]->GetNodes()->GetSolution(Point_Fine);
        for (iVar = 0; iVar < nVar; iVar++) {
          Solution_Coarse[iVar] += Solution_Fine[iVar]*Area_Children/Area_Parent;
        }
      }
      solver[iMesh][FLOW_SOL]->GetNodes()->SetSolution(iPoint,Solution_Coarse);
    }
    END_SU2_OMP_FOR

    solver[iMesh][FLOW_SOL]->InitiateComms(geometry[iMesh], config, SOLUTION);
    solver[iMesh][FLOW_SOL]->CompleteComms(geometry[iMesh], config, SOLUTION);

    if (!turbulent) {
      solver[iMesh][FLOW_SOL]->Preprocessing(geometry[iMesh], solver[iMesh], config, iMesh, NO_RK_ITER, RUNTIME_FLOW_SYS, false);
    }
  }

  /*--- Update the old geometry (coordinates n and n-1) in dual time-stepping strategy. ---*/
  if (dual_time && config->GetGrid_Movement() && !config->GetDeform_Mesh() &&
      (config->GetKind_GridMovement() != RIGID_MOTION)) {
    Restart_OldGeometry(geometry[MESH_0], config);
  }

  /*--- Go back to single threaded execution. ---*/
  SU2_OMP_MASTER
  {
  /*--- Delete the class memory that is used to load the restart. ---*/

  delete [] Restart_Vars; Restart_Vars = nullptr;
  delete [] Restart_Data; Restart_Data = nullptr;

  }
  END_SU2_OMP_MASTER
  SU2_OMP_BARRIER

}

template <class V, ENUM_REGIME R>
void CFVMFlowSolverBase<V, R>::LoadRestart(CGeometry **geometry, CSolver ***solver,
                                           CConfig *config, int iter, bool update_geo) {
  LoadRestart_impl(geometry, solver, config, iter, update_geo);
}

template <class V, ENUM_REGIME R>
void CFVMFlowSolverBase<V, R>::SetInitialCondition(CGeometry **geometry, CSolver ***solver_container,
                                                   CConfig *config, unsigned long TimeIter) {

  const bool restart = (config->GetRestart() || config->GetRestart_Flow());
  const bool rans = (config->GetKind_Turb_Model() != NONE);
  const bool dual_time = ((config->GetTime_Marching() == TIME_MARCHING::DT_STEPPING_1ST) ||
                          (config->GetTime_Marching() == TIME_MARCHING::DT_STEPPING_2ND));

  /*--- Start OpenMP parallel region. ---*/

  SU2_OMP_PARALLEL {

  unsigned long iPoint;
  unsigned short iMesh;

  /*--- Check if a verification solution is to be computed. ---*/
  if ((VerificationSolution) && (TimeIter == 0) && !restart) {

    /*--- Loop over the multigrid levels. ---*/
    for (iMesh = 0; iMesh <= config->GetnMGLevels(); iMesh++) {

      /*--- Loop over all grid points. ---*/
      SU2_OMP_FOR_STAT(omp_chunk_size)
      for (iPoint = 0; iPoint < geometry[iMesh]->GetnPoint(); iPoint++) {

        /* Set the pointers to the coordinates and solution of this DOF. */
        const su2double *coor = geometry[iMesh]->nodes->GetCoord(iPoint);
        su2double *solDOF     = solver_container[iMesh][FLOW_SOL]->GetNodes()->GetSolution(iPoint);

        /* Set the solution in this DOF to the initial condition provided by
           the verification solution class. This can be the exact solution,
           but this is not necessary. */
        VerificationSolution->GetInitialCondition(coor, solDOF);
      }
      END_SU2_OMP_FOR
    }
  }

  /*--- The value of the solution for the first iteration of the dual time ---*/

  if (dual_time && TimeIter == config->GetRestart_Iter()) {
    PushSolutionBackInTime(TimeIter, restart, rans, solver_container, geometry, config);
  }

  }
  END_SU2_OMP_PARALLEL

}

template <class V, ENUM_REGIME R>
void CFVMFlowSolverBase<V, R>::PushSolutionBackInTime(unsigned long TimeIter, bool restart, bool rans,
                                                      CSolver*** solver_container, CGeometry** geometry,
                                                      CConfig* config) {
  /*--- Push back the initial condition to previous solution containers
   for a 1st-order restart or when simply intitializing to freestream. ---*/

  for (unsigned short iMesh = 0; iMesh <= config->GetnMGLevels(); iMesh++) {
    solver_container[iMesh][FLOW_SOL]->GetNodes()->Set_Solution_time_n();
    solver_container[iMesh][FLOW_SOL]->GetNodes()->Set_Solution_time_n1();
    if (rans) {
      solver_container[iMesh][TURB_SOL]->GetNodes()->Set_Solution_time_n();
      solver_container[iMesh][TURB_SOL]->GetNodes()->Set_Solution_time_n1();
    }

    if (dynamic_grid) {
      geometry[iMesh]->nodes->SetVolume_n();
      geometry[iMesh]->nodes->SetVolume_nM1();
    }

    if (config->GetGrid_Movement()) {
      geometry[iMesh]->nodes->SetCoord_n();
      geometry[iMesh]->nodes->SetCoord_n1();
    }
  }

  if (restart && (config->GetTime_Marching() == TIME_MARCHING::DT_STEPPING_2ND)) {

    /*--- Load an additional restart file for a 2nd-order restart. ---*/

    solver_container[MESH_0][FLOW_SOL]->LoadRestart(geometry, solver_container, config, TimeIter-1, true);

    /*--- Load an additional restart file for the turbulence model. ---*/
    if (rans)
      solver_container[MESH_0][TURB_SOL]->LoadRestart(geometry, solver_container, config, TimeIter-1, false);

    /*--- Push back this new solution to time level N. ---*/

    for (unsigned short iMesh = 0; iMesh <= config->GetnMGLevels(); iMesh++) {
      solver_container[iMesh][FLOW_SOL]->GetNodes()->Set_Solution_time_n();
      if (rans) solver_container[iMesh][TURB_SOL]->GetNodes()->Set_Solution_time_n();

      geometry[iMesh]->nodes->SetVolume_n();
      if (config->GetGrid_Movement()) geometry[iMesh]->nodes->SetCoord_n();
    }
  }
}

template <class V, ENUM_REGIME R>
void CFVMFlowSolverBase<V, R>::BC_Sym_Plane(CGeometry* geometry, CSolver** solver_container, CNumerics* conv_numerics,
                                            CNumerics* visc_numerics, CConfig* config, unsigned short val_marker) {
  unsigned short iDim, iVar;
  unsigned long iVertex, iPoint;

  bool implicit = (config->GetKind_TimeIntScheme() == EULER_IMPLICIT);
  bool viscous = config->GetViscous();
  bool preprocessed = false;

  /*--- Allocation of variables necessary for convective fluxes. ---*/
  su2double Area, ProjVelocity_i, *V_reflected, *V_domain, Normal[MAXNDIM] = {0.0}, UnitNormal[MAXNDIM] = {0.0};

  /*--- Allocation of variables necessary for viscous fluxes. ---*/
  su2double ProjGradient, ProjNormVelGrad, ProjTangVelGrad, TangentialNorm,
      Tangential[MAXNDIM] = {0.0}, GradNormVel[MAXNDIM] = {0.0}, GradTangVel[MAXNDIM] = {0.0};

  /*--- Allocation of primitive gradient arrays for viscous fluxes. ---*/
  su2activematrix Grad_Reflected(nPrimVarGrad, nDim);

  /*--- Loop over all the vertices on this boundary marker. ---*/

  SU2_OMP_FOR_DYN(OMP_MIN_SIZE)
  for (iVertex = 0; iVertex < geometry->nVertex[val_marker]; iVertex++) {
    if (!preprocessed || geometry->bound_is_straight[val_marker] != true) {
      /*----------------------------------------------------------------------------------------------*/
      /*--- Preprocessing:                                                                         ---*/
      /*--- Compute the unit normal and (in case of viscous flow) a corresponding unit tangential  ---*/
      /*--- to that normal. On a straight(2D)/plane(3D) boundary these two vectors are constant.   ---*/
      /*--- This circumstance is checked in gemoetry->ComputeSurf_Straightness(...) and stored     ---*/
      /*--- such that the recomputation does not occur for each node. On true symmetry planes, the ---*/
      /*--- normal is constant but this routines is used for Symmetry, Euler-Wall in inviscid flow ---*/
      /*--- and Euler Wall in viscous flow as well. In the latter curvy boundaries are likely to   ---*/
      /*--- happen. In doubt, the conditional above which checks straightness can be thrown out    ---*/
      /*--- such that the recomputation is done for each node (which comes with a tiny performance ---*/
      /*--- penalty).                                                                              ---*/
      /*----------------------------------------------------------------------------------------------*/

      preprocessed = true;

      /*--- Normal vector for a random vertex (zero) on this marker (negate for outward convention). ---*/
      geometry->vertex[val_marker][iVertex]->GetNormal(Normal);
      for (iDim = 0; iDim < nDim; iDim++) Normal[iDim] = -Normal[iDim];

      /*--- Compute unit normal, to be used for unit tangential, projected velocity and velocity
            component gradients. ---*/
      Area = GeometryToolbox::Norm(nDim, Normal);

      for (iDim = 0; iDim < nDim; iDim++) UnitNormal[iDim] = -Normal[iDim] / Area;

      /*--- Preprocessing: Compute unit tangential, the direction is arbitrary as long as
            t*n=0 && |t|_2 = 1 ---*/
      if (viscous) {
        switch (nDim) {
          case 2: {
            Tangential[0] = -UnitNormal[1];
            Tangential[1] = UnitNormal[0];
            break;
          }
          case 3: {
            /*--- n = ai + bj + ck, if |b| > |c| ---*/
            if (abs(UnitNormal[1]) > abs(UnitNormal[2])) {
              /*--- t = bi + (c-a)j - bk  ---*/
              Tangential[0] = UnitNormal[1];
              Tangential[1] = UnitNormal[2] - UnitNormal[0];
              Tangential[2] = -UnitNormal[1];
            } else {
              /*--- t = ci - cj + (b-a)k  ---*/
              Tangential[0] = UnitNormal[2];
              Tangential[1] = -UnitNormal[2];
              Tangential[2] = UnitNormal[1] - UnitNormal[0];
            }
            /*--- Make it a unit vector. ---*/
            TangentialNorm = sqrt(pow(Tangential[0], 2) + pow(Tangential[1], 2) + pow(Tangential[2], 2));
            Tangential[0] = Tangential[0] / TangentialNorm;
            Tangential[1] = Tangential[1] / TangentialNorm;
            Tangential[2] = Tangential[2] / TangentialNorm;
            break;
          }
        }  // switch
      }    // if viscous
    }      // if bound_is_straight

    iPoint = geometry->vertex[val_marker][iVertex]->GetNode();

    /*--- Check if the node belongs to the domain (i.e., not a halo node) ---*/
    if (geometry->nodes->GetDomain(iPoint)) {
      /*-------------------------------------------------------------------------------*/
      /*--- Step 1: For the convective fluxes, create a reflected state of the      ---*/
      /*---         Primitive variables by copying all interior values to the       ---*/
      /*---         reflected. Only the velocity is mirrored along the symmetry     ---*/
      /*---         axis. Based on the Upwind_Residual routine.                     ---*/
      /*-------------------------------------------------------------------------------*/

      /*--- Allocate the reflected state at the symmetry boundary. ---*/
      V_reflected = GetCharacPrimVar(val_marker, iVertex);

      /*--- Grid movement ---*/
      if (dynamic_grid)
        conv_numerics->SetGridVel(geometry->nodes->GetGridVel(iPoint), geometry->nodes->GetGridVel(iPoint));

      /*--- Normal vector for this vertex (negate for outward convention). ---*/
      geometry->vertex[val_marker][iVertex]->GetNormal(Normal);
      for (iDim = 0; iDim < nDim; iDim++) Normal[iDim] = -Normal[iDim];
      conv_numerics->SetNormal(Normal);

      /*--- Get current solution at this boundary node ---*/
      V_domain = nodes->GetPrimitive(iPoint);

      /*--- Set the reflected state based on the boundary node. Scalars are copied and
            the velocity is mirrored along the symmetry boundary, i.e. the velocity in
            normal direction is substracted twice. ---*/
      for (iVar = 0; iVar < nPrimVar; iVar++) V_reflected[iVar] = nodes->GetPrimitive(iPoint, iVar);

      /*--- Compute velocity in normal direction (ProjVelcity_i=(v*n)) und substract twice from
            velocity in normal direction: v_r = v - 2 (v*n)n ---*/
      ProjVelocity_i = nodes->GetProjVel(iPoint, UnitNormal);

      /*--- Adjustment to v.n due to grid movement. ---*/
      if (dynamic_grid) {
        ProjVelocity_i -= GeometryToolbox::DotProduct(nDim, geometry->nodes->GetGridVel(iPoint), UnitNormal);
      }

      for (iDim = 0; iDim < nDim; iDim++)
        V_reflected[iDim + 1] = nodes->GetVelocity(iPoint, iDim) - 2.0 * ProjVelocity_i * UnitNormal[iDim];

      /*--- Set Primitive and Secondary for numerics class. ---*/
      conv_numerics->SetPrimitive(V_domain, V_reflected);
      conv_numerics->SetSecondary(nodes->GetSecondary(iPoint), nodes->GetSecondary(iPoint));

      /*--- Compute the residual using an upwind scheme. ---*/

      auto residual = conv_numerics->ComputeResidual(config);

      /*--- Update residual value ---*/
      LinSysRes.AddBlock(iPoint, residual);

      /*--- Jacobian contribution for implicit integration. ---*/
      if (implicit) {
        Jacobian.AddBlock2Diag(iPoint, residual.jacobian_i);
      }

      if (viscous) {
        /*-------------------------------------------------------------------------------*/
        /*--- Step 2: The viscous fluxes of the Navier-Stokes equations depend on the ---*/
        /*---         Primitive variables and their gradients. The viscous numerics   ---*/
        /*---         container is filled just as the convective numerics container,  ---*/
        /*---         but the primitive gradients of the reflected state have to be   ---*/
        /*---         determined additionally such that symmetry at the boundary is   ---*/
        /*---         enforced. Based on the Viscous_Residual routine.                ---*/
        /*-------------------------------------------------------------------------------*/

        /*--- Set the normal vector and the coordinates. ---*/
        visc_numerics->SetCoord(geometry->nodes->GetCoord(iPoint), geometry->nodes->GetCoord(iPoint));
        visc_numerics->SetNormal(Normal);

        /*--- Set the primitive and Secondary variables. ---*/
        visc_numerics->SetPrimitive(V_domain, V_reflected);
        visc_numerics->SetSecondary(nodes->GetSecondary(iPoint), nodes->GetSecondary(iPoint));

        /*--- For viscous Fluxes also the gradients of the primitives need to be determined.
              1. The gradients of scalars are mirrored along the sym plane just as velocity for the primitives
              2. The gradients of the velocity components need more attention, i.e. the gradient of the
                 normal velocity in tangential direction is mirrored and the gradient of the tangential velocity in
                 normal direction is mirrored. ---*/

        /*--- Get gradients of primitives of boundary cell ---*/
        for (iVar = 0; iVar < nPrimVarGrad; iVar++)
          for (iDim = 0; iDim < nDim; iDim++)
            Grad_Reflected[iVar][iDim] = nodes->GetGradient_Primitive(iPoint, iVar, iDim);

        /*--- Reflect the gradients for all scalars including the velocity components.
              The gradients of the velocity components are set later with the
              correct values: grad(V)_r = grad(V) - 2 [grad(V)*n]n, V beeing any primitive ---*/
        for (iVar = 0; iVar < nPrimVarGrad; iVar++) {
          if (iVar == 0 || iVar > nDim) {  // Exclude velocity component gradients

            /*--- Compute projected part of the gradient in a dot product ---*/
            ProjGradient = 0.0;
            for (iDim = 0; iDim < nDim; iDim++) ProjGradient += Grad_Reflected[iVar][iDim] * UnitNormal[iDim];

            for (iDim = 0; iDim < nDim; iDim++)
              Grad_Reflected[iVar][iDim] = Grad_Reflected[iVar][iDim] - 2.0 * ProjGradient * UnitNormal[iDim];
          }
        }

        /*--- Compute gradients of normal and tangential velocity:
              grad(v*n) = grad(v_x) n_x + grad(v_y) n_y (+ grad(v_z) n_z)
              grad(v*t) = grad(v_x) t_x + grad(v_y) t_y (+ grad(v_z) t_z) ---*/
        for (iVar = 0; iVar < nDim; iVar++) {  // counts gradient components
          GradNormVel[iVar] = 0.0;
          GradTangVel[iVar] = 0.0;
          for (iDim = 0; iDim < nDim; iDim++) {  // counts sum with unit normal/tangential
            GradNormVel[iVar] += Grad_Reflected[iDim + 1][iVar] * UnitNormal[iDim];
            GradTangVel[iVar] += Grad_Reflected[iDim + 1][iVar] * Tangential[iDim];
          }
        }

        /*--- Refelect gradients in tangential and normal direction by substracting the normal/tangential
              component twice, just as done with velocity above.
              grad(v*n)_r = grad(v*n) - 2 {grad([v*n])*t}t
              grad(v*t)_r = grad(v*t) - 2 {grad([v*t])*n}n ---*/
        ProjNormVelGrad = 0.0;
        ProjTangVelGrad = 0.0;
        for (iDim = 0; iDim < nDim; iDim++) {
          ProjNormVelGrad += GradNormVel[iDim] * Tangential[iDim];  // grad([v*n])*t
          ProjTangVelGrad += GradTangVel[iDim] * UnitNormal[iDim];  // grad([v*t])*n
        }

        for (iDim = 0; iDim < nDim; iDim++) {
          GradNormVel[iDim] = GradNormVel[iDim] - 2.0 * ProjNormVelGrad * Tangential[iDim];
          GradTangVel[iDim] = GradTangVel[iDim] - 2.0 * ProjTangVelGrad * UnitNormal[iDim];
        }

        /*--- Transfer reflected gradients back into the Cartesian Coordinate system:
              grad(v_x)_r = grad(v*n)_r n_x + grad(v*t)_r t_x
              grad(v_y)_r = grad(v*n)_r n_y + grad(v*t)_r t_y
              ( grad(v_z)_r = grad(v*n)_r n_z + grad(v*t)_r t_z ) ---*/
        for (iVar = 0; iVar < nDim; iVar++)    // loops over the velocity component gradients
          for (iDim = 0; iDim < nDim; iDim++)  // loops over the entries of the above
            Grad_Reflected[iVar + 1][iDim] =
                GradNormVel[iDim] * UnitNormal[iVar] + GradTangVel[iDim] * Tangential[iVar];

        /*--- Set the primitive gradients of the boundary and reflected state. ---*/
        visc_numerics->SetPrimVarGradient(nodes->GetGradient_Primitive(iPoint), CMatrixView<su2double>(Grad_Reflected));

        /*--- Turbulent kinetic energy. ---*/
        if ((config->GetKind_Turb_Model() == SST) || (config->GetKind_Turb_Model() == SST_SUST))
          visc_numerics->SetTurbKineticEnergy(solver_container[TURB_SOL]->GetNodes()->GetSolution(iPoint, 0),
                                              solver_container[TURB_SOL]->GetNodes()->GetSolution(iPoint, 0));

        /*--- Compute and update residual. Note that the viscous shear stress tensor is computed in the
              following routine based upon the velocity-component gradients. ---*/
        auto residual = visc_numerics->ComputeResidual(config);

        LinSysRes.SubtractBlock(iPoint, residual);

        /*--- Jacobian contribution for implicit integration. ---*/
        if (implicit) Jacobian.SubtractBlock2Diag(iPoint, residual.jacobian_i);
      }  // if viscous
    }    // if GetDomain
  }      // for iVertex
  END_SU2_OMP_FOR

}

template <class V, ENUM_REGIME R>
void CFVMFlowSolverBase<V, R>::BC_Periodic(CGeometry* geometry, CSolver** solver_container, CNumerics* numerics,
                                           CConfig* config) {
  /*--- Complete residuals for periodic boundary conditions. We loop over
   the periodic BCs in matching pairs so that, in the event that there are
   adjacent periodic markers, the repeated points will have their residuals
   accumulated correctly during the communications. For implicit calculations,
   the Jacobians and linear system are also correctly adjusted here. ---*/

  for (unsigned short iPeriodic = 1; iPeriodic <= config->GetnMarker_Periodic() / 2; iPeriodic++) {
    InitiatePeriodicComms(geometry, config, iPeriodic, PERIODIC_RESIDUAL);
    CompletePeriodicComms(geometry, config, iPeriodic, PERIODIC_RESIDUAL);
  }
}

template <class V, ENUM_REGIME FlowRegime>
void CFVMFlowSolverBase<V, FlowRegime>::BC_Fluid_Interface(CGeometry* geometry, CSolver** solver_container,
                                                           CNumerics* conv_numerics, CNumerics* visc_numerics,
                                                           CConfig* config) {
  unsigned long iVertex, jVertex, iPoint, Point_Normal = 0;
  unsigned short iDim, iVar, jVar, iMarker, nDonorVertex;

  bool implicit = (config->GetKind_TimeIntScheme() == EULER_IMPLICIT);
  bool viscous = config->GetViscous();

  su2double Normal[MAXNDIM] = {0.0};
  su2double PrimVar_i[MAXNVAR] = {0.0};
  su2double PrimVar_j[MAXNVAR] = {0.0};
  su2double Secondary_j[MAXNVAR] = {0.0};
  su2double Residual[MAXNVAR] = {0.0};
  su2double** Jacobian_i = new su2double*[nVar];
  for (iVar = 0; iVar < nVar; iVar++) Jacobian_i[iVar] = new su2double[nVar];

  su2double weight;
  su2double P_static, rho_static;

  for (iMarker = 0; iMarker < config->GetnMarker_All(); iMarker++) {
    if (config->GetMarker_All_KindBC(iMarker) == FLUID_INTERFACE) {
      SU2_OMP_FOR_DYN(OMP_MIN_SIZE)
      for (iVertex = 0; iVertex < geometry->nVertex[iMarker]; iVertex++) {
        iPoint = geometry->vertex[iMarker][iVertex]->GetNode();

        if (geometry->nodes->GetDomain(iPoint)) {
          nDonorVertex = GetnSlidingStates(iMarker, iVertex);

          /*--- Initialize Residual, this will serve to accumulate the average ---*/

          for (iVar = 0; iVar < nVar; iVar++) {
            Residual[iVar] = 0.0;
            for (jVar = 0; jVar < nVar; jVar++) Jacobian_i[iVar][jVar] = 0.0;
          }

          /*--- Loop over the nDonorVertexes and compute the averaged flux ---*/

          for (jVertex = 0; jVertex < nDonorVertex; jVertex++) {
            Point_Normal = geometry->vertex[iMarker][iVertex]->GetNormal_Neighbor();

            for (iVar = 0; iVar < nPrimVar; iVar++) {
              PrimVar_i[iVar] = nodes->GetPrimitive(iPoint, iVar);
              PrimVar_j[iVar] = GetSlidingState(iMarker, iVertex, iVar, jVertex);
            }

            /*--- Get the weight computed in the interpolator class for the j-th donor vertex ---*/

            weight = GetSlidingState(iMarker, iVertex, nPrimVar, jVertex);

            /*--- Set primitive variables ---*/

            conv_numerics->SetPrimitive(PrimVar_i, PrimVar_j);

            if (FlowRegime == ENUM_REGIME::COMPRESSIBLE) {
              if (!(config->GetKind_FluidModel() == STANDARD_AIR || config->GetKind_FluidModel() == IDEAL_GAS)) {
                auto Secondary_i = nodes->GetSecondary(iPoint);

                P_static = PrimVar_j[nDim + 1];
                rho_static = PrimVar_j[nDim + 2];
                GetFluidModel()->SetTDState_Prho(P_static, rho_static);

                Secondary_j[0] = GetFluidModel()->GetdPdrho_e();
                Secondary_j[1] = GetFluidModel()->GetdPde_rho();

                conv_numerics->SetSecondary(Secondary_i, Secondary_j);
              }
            }

            /*--- Set the normal vector ---*/

            geometry->vertex[iMarker][iVertex]->GetNormal(Normal);
            for (iDim = 0; iDim < nDim; iDim++) Normal[iDim] = -Normal[iDim];

            conv_numerics->SetNormal(Normal);

            if (dynamic_grid)
              conv_numerics->SetGridVel(geometry->nodes->GetGridVel(iPoint), geometry->nodes->GetGridVel(iPoint));

            /*--- Compute the convective residual using an upwind scheme ---*/

            auto residual = conv_numerics->ComputeResidual(config);

            /*--- Accumulate the residuals to compute the average ---*/

            for (iVar = 0; iVar < nVar; iVar++) {
              Residual[iVar] += weight * residual[iVar];
              for (jVar = 0; jVar < nVar; jVar++) Jacobian_i[iVar][jVar] += weight * residual.jacobian_i[iVar][jVar];
            }
          }

          /*--- Add Residuals and Jacobians ---*/

          LinSysRes.AddBlock(iPoint, Residual);

          if (implicit) Jacobian.AddBlock2Diag(iPoint, Jacobian_i);

          if (viscous) {
            /*--- Initialize Residual, this will serve to accumulate the average ---*/

            for (iVar = 0; iVar < nVar; iVar++) {
              Residual[iVar] = 0.0;
              for (jVar = 0; jVar < nVar; jVar++) Jacobian_i[iVar][jVar] = 0.0;
            }

            /*--- Loop over the nDonorVertexes and compute the averaged flux ---*/

            for (jVertex = 0; jVertex < nDonorVertex; jVertex++) {
              PrimVar_j[nDim + 5] = GetSlidingState(iMarker, iVertex, nDim + 5, jVertex);
              PrimVar_j[nDim + 6] = GetSlidingState(iMarker, iVertex, nDim + 6, jVertex);

              /*--- Get the weight computed in the interpolator class for the j-th donor vertex ---*/

              weight = GetSlidingState(iMarker, iVertex, nPrimVar, jVertex);

              /*--- Set the normal vector and the coordinates ---*/

              visc_numerics->SetNormal(Normal);
              su2double Coord_Reflected[MAXNDIM];
              GeometryToolbox::PointPointReflect(nDim, geometry->nodes->GetCoord(Point_Normal),
                                                        geometry->nodes->GetCoord(iPoint), Coord_Reflected);
              visc_numerics->SetCoord(geometry->nodes->GetCoord(iPoint), Coord_Reflected);

              /*--- Primitive variables, and gradient ---*/

              visc_numerics->SetPrimitive(PrimVar_i, PrimVar_j);
              visc_numerics->SetPrimVarGradient(nodes->GetGradient_Primitive(iPoint),
                                                nodes->GetGradient_Primitive(iPoint));

              /*--- Turbulent kinetic energy ---*/

              if ((config->GetKind_Turb_Model() == SST) || (config->GetKind_Turb_Model() == SST_SUST))
                visc_numerics->SetTurbKineticEnergy(solver_container[TURB_SOL]->GetNodes()->GetSolution(iPoint, 0),
                                                    solver_container[TURB_SOL]->GetNodes()->GetSolution(iPoint, 0));

              /*--- Compute and update residual ---*/

              auto residual = visc_numerics->ComputeResidual(config);

              /*--- Accumulate the residuals to compute the average ---*/

              for (iVar = 0; iVar < nVar; iVar++) {
                Residual[iVar] += weight * residual[iVar];
                for (jVar = 0; jVar < nVar; jVar++) Jacobian_i[iVar][jVar] += weight * residual.jacobian_i[iVar][jVar];
              }
            }

            LinSysRes.SubtractBlock(iPoint, Residual);

            /*--- Jacobian contribution for implicit integration ---*/

            if (implicit) Jacobian.SubtractBlock2Diag(iPoint, Jacobian_i);
          }
        }
      }
      END_SU2_OMP_FOR
    }
  }

  for (iVar = 0; iVar < nVar; iVar++) delete[] Jacobian_i[iVar];
  delete[] Jacobian_i;
}

template <class V, ENUM_REGIME R>
void CFVMFlowSolverBase<V, R>::BC_Custom(CGeometry* geometry, CSolver** solver_container, CNumerics* conv_numerics,
                                         CNumerics* visc_numerics, CConfig* config, unsigned short val_marker) {
  /* Check for a verification solution. */

  if (VerificationSolution) {
    unsigned short iVar;
    unsigned long iVertex, iPoint, total_index;

    bool implicit = (config->GetKind_TimeIntScheme() == EULER_IMPLICIT);

    /*--- Get the physical time. ---*/

    su2double time = 0.0;
    if (config->GetTime_Marching() != TIME_MARCHING::STEADY) time = config->GetPhysicalTime();

    /*--- Loop over all the vertices on this boundary marker ---*/

    SU2_OMP_FOR_STAT(OMP_MIN_SIZE)
    for (iVertex = 0; iVertex < geometry->nVertex[val_marker]; iVertex++) {
      /*--- Get the point index for the current node. ---*/

      iPoint = geometry->vertex[val_marker][iVertex]->GetNode();

      /*--- Check if the node belongs to the domain (i.e, not a halo node) ---*/

      if (geometry->nodes->GetDomain(iPoint)) {
        /*--- Get the coordinates for the current node. ---*/

        const su2double* coor = geometry->nodes->GetCoord(iPoint);

        /*--- Get the conservative state from the verification solution. ---*/

        su2double Solution[MAXNVAR] = {0.0};
        VerificationSolution->GetBCState(coor, time, Solution);

        /*--- For verification cases, we will apply a strong Dirichlet
         condition by setting the solution values at the boundary nodes
         directly and setting the residual to zero at those nodes. ---*/

        nodes->SetSolution_Old(iPoint, Solution);
        nodes->SetSolution(iPoint, Solution);
        nodes->SetRes_TruncErrorZero(iPoint);
        LinSysRes.SetBlock_Zero(iPoint);

        /*--- Adjust rows of the Jacobian (includes 1 in the diagonal) ---*/

        if (implicit) {
          for (iVar = 0; iVar < nVar; iVar++) {
            total_index = iPoint * nVar + iVar;
            Jacobian.DeleteValsRowi(total_index);
          }
        }
      }
    }
    END_SU2_OMP_FOR

  } else {
    /* The user must specify the custom BC's here. */
    SU2_MPI::Error("Implement customized boundary conditions here.", CURRENT_FUNCTION);
  }
}

template <class V, ENUM_REGIME R>
void CFVMFlowSolverBase<V, R>::EdgeFluxResidual(const CGeometry *geometry,
                                                const CSolver* const* solvers,
                                                const CConfig *config) {
  if (!edgeNumerics) {
    InstantiateEdgeNumerics(solvers, config);
  }

  /*--- For hybrid parallel AD, pause preaccumulation if there is shared reading of
  * variables, otherwise switch to the faster adjoint evaluation mode. ---*/
  bool pausePreacc = false;
  if (ReducerStrategy) pausePreacc = AD::PausePreaccumulation();
  else AD::StartNoSharedReading();

  /*--- Loop over edge colors. ---*/
  for (auto color : EdgeColoring) {
    /*--- Chunk size is at least OMP_MIN_SIZE and a multiple of the color group size. ---*/
    SU2_OMP_FOR_DYN(nextMultiple(OMP_MIN_SIZE, color.groupSize))
    for(auto k = 0ul; k < color.size; k += Double::Size) {
      Int iEdge;
      Double mask;
      for (auto j = 0ul; j < Double::Size; ++j) {
        bool in = (k+j < color.size);
        mask[j] = in;
        iEdge[j] = color.indices[k+j*in];
      }

      if (ReducerStrategy) {
        edgeNumerics->ComputeFlux(iEdge, *config, *geometry, *nodes, UpdateType::REDUCTION, mask, EdgeFluxes, Jacobian);
      } else {
        edgeNumerics->ComputeFlux(iEdge, *config, *geometry, *nodes, UpdateType::COLORING, mask, LinSysRes, Jacobian);
      }
    }
    END_SU2_OMP_FOR
  }

  /*--- Restore preaccumulation and adjoint evaluation state. ---*/
  AD::ResumePreaccumulation(pausePreacc);
  if (!ReducerStrategy) AD::EndNoSharedReading();

  if (ReducerStrategy) {
    SumEdgeFluxes(geometry);
    if (config->GetKind_TimeIntScheme() == EULER_IMPLICIT) {
      Jacobian.SetDiagonalAsColumnSum();
    }
  }
}

template <class V, ENUM_REGIME R>
void CFVMFlowSolverBase<V, R>::SumEdgeFluxes(const CGeometry* geometry) {

  SU2_OMP_FOR_STAT(omp_chunk_size)
  for (unsigned long iPoint = 0; iPoint < nPoint; ++iPoint) {

    LinSysRes.SetBlock_Zero(iPoint);

    for (auto iEdge : geometry->nodes->GetEdges(iPoint)) {
      if (iPoint == geometry->edges->GetNode(iEdge,0))
        LinSysRes.AddBlock(iPoint, EdgeFluxes.GetBlock(iEdge));
      else
        LinSysRes.SubtractBlock(iPoint, EdgeFluxes.GetBlock(iEdge));
    }
  }
  END_SU2_OMP_FOR
}

template <class V, ENUM_REGIME FlowRegime>
void CFVMFlowSolverBase<V, FlowRegime>::SetResidual_DualTime(CGeometry *geometry, CSolver **solver_container,
                                                             CConfig *config, unsigned short iRKStep, unsigned short iMesh,
                                                             unsigned short RunTime_EqSystem) {
  /*--- Local variables ---*/

  unsigned short iVar, iMarker, iDim, iNeigh;
  unsigned long iPoint, jPoint, iEdge, iVertex;

  const su2double *U_time_nM1 = nullptr, *U_time_n = nullptr, *U_time_nP1 = nullptr;
  su2double Volume_nM1, Volume_nP1, TimeStep;
  const su2double *Normal = nullptr, *GridVel_i = nullptr, *GridVel_j = nullptr;
  su2double Residual_GCL;

  const bool implicit = (config->GetKind_TimeIntScheme() == EULER_IMPLICIT);
  const bool first_order = (config->GetTime_Marching() == TIME_MARCHING::DT_STEPPING_1ST);
  const bool second_order = (config->GetTime_Marching() == TIME_MARCHING::DT_STEPPING_2ND);

  /*--- Store the physical time step ---*/

  TimeStep = config->GetDelta_UnstTimeND();

  /*--- Compute the dual time-stepping source term for static meshes ---*/

  if (!dynamic_grid) {

    /*--- Loop over all nodes (excluding halos) ---*/

    AD::StartNoSharedReading();

    SU2_OMP_FOR_STAT(omp_chunk_size)
    for (iPoint = 0; iPoint < nPointDomain; iPoint++) {

      /*--- Retrieve the solution at time levels n-1, n, and n+1. Note that
       we are currently iterating on U^n+1 and that U^n & U^n-1 are fixed,
       previous solutions that are stored in memory. ---*/

      U_time_nM1 = nodes->GetSolution_time_n1(iPoint);
      U_time_n   = nodes->GetSolution_time_n(iPoint);
      U_time_nP1 = nodes->GetSolution(iPoint);

      /*--- CV volume at time n+1. As we are on a static mesh, the volume
       of the CV will remained fixed for all time steps. ---*/

      Volume_nP1 = geometry->nodes->GetVolume(iPoint);

      /*--- Compute the dual time-stepping source term based on the chosen
       time discretization scheme (1st- or 2nd-order).---*/

      for (iVar = 0; iVar < nVar; iVar++) {
        if (first_order)
          LinSysRes(iPoint,iVar) += (U_time_nP1[iVar] - U_time_n[iVar])*Volume_nP1 / TimeStep;
        if (second_order)
          LinSysRes(iPoint,iVar) += ( 3.0*U_time_nP1[iVar] - 4.0*U_time_n[iVar]
                                     +1.0*U_time_nM1[iVar])*Volume_nP1 / (2.0*TimeStep);
      }

      /*--- Compute the Jacobian contribution due to the dual time source term. ---*/
      if (implicit) {
        if (first_order) Jacobian.AddVal2Diag(iPoint, Volume_nP1/TimeStep);
        if (second_order) Jacobian.AddVal2Diag(iPoint, (Volume_nP1*3.0)/(2.0*TimeStep));
      }
    }
    END_SU2_OMP_FOR

    AD::EndNoSharedReading();

  }

  else {

    /*--- For unsteady flows on dynamic meshes (rigidly transforming or
     dynamically deforming), the Geometric Conservation Law (GCL) should be
     satisfied in conjunction with the ALE formulation of the governing
     equations. The GCL prevents accuracy issues caused by grid motion, i.e.
     a uniform free-stream should be preserved through a moving grid. First,
     we will loop over the edges and boundaries to compute the GCL component
     of the dual time source term that depends on grid velocities. ---*/

    SU2_OMP_FOR_STAT(omp_chunk_size)
    for (iPoint = 0; iPoint < nPointDomain; ++iPoint) {

      GridVel_i = geometry->nodes->GetGridVel(iPoint);
      U_time_n = nodes->GetSolution_time_n(iPoint);

      for (iNeigh = 0; iNeigh < geometry->nodes->GetnPoint(iPoint); iNeigh++) {

        iEdge = geometry->nodes->GetEdge(iPoint, iNeigh);
        Normal = geometry->edges->GetNormal(iEdge);

        jPoint = geometry->nodes->GetPoint(iPoint, iNeigh);
        GridVel_j = geometry->nodes->GetGridVel(jPoint);

        /*--- Determine whether to consider the normal outward or inward. ---*/
        su2double dir = (iPoint < jPoint)? 0.5 : -0.5;

        Residual_GCL = 0.0;
        for (iDim = 0; iDim < nDim; iDim++)
          Residual_GCL += dir*(GridVel_i[iDim]+GridVel_j[iDim])*Normal[iDim];

        for (iVar = 0; iVar < nVar; iVar++)
          LinSysRes(iPoint,iVar) += U_time_n[iVar]*Residual_GCL;
      }
    }
    END_SU2_OMP_FOR

    /*--- Loop over the boundary edges ---*/

    for (iMarker = 0; iMarker < geometry->GetnMarker(); iMarker++) {
      if ((config->GetMarker_All_KindBC(iMarker) != INTERNAL_BOUNDARY) &&
          (config->GetMarker_All_KindBC(iMarker) != NEARFIELD_BOUNDARY) &&
          (config->GetMarker_All_KindBC(iMarker) != PERIODIC_BOUNDARY)) {

        SU2_OMP_FOR_STAT(OMP_MIN_SIZE)
        for (iVertex = 0; iVertex < geometry->GetnVertex(iMarker); iVertex++) {

          /*--- Get the index for node i plus the boundary face normal ---*/

          iPoint = geometry->vertex[iMarker][iVertex]->GetNode();
          Normal = geometry->vertex[iMarker][iVertex]->GetNormal();

          /*--- Grid velocities stored at boundary node i ---*/

          GridVel_i = geometry->nodes->GetGridVel(iPoint);

          /*--- Compute the GCL term by dotting the grid velocity with the face
           normal. The normal is negated to match the boundary convention. ---*/

          Residual_GCL = 0.0;
          for (iDim = 0; iDim < nDim; iDim++)
            Residual_GCL -= 0.5*(GridVel_i[iDim]+GridVel_i[iDim])*Normal[iDim];

          /*--- Compute the GCL component of the source term for node i ---*/

          U_time_n = nodes->GetSolution_time_n(iPoint);
          for (iVar = 0; iVar < nVar; iVar++)
            LinSysRes(iPoint,iVar) += U_time_n[iVar]*Residual_GCL;
        }
        END_SU2_OMP_FOR
      }
    }

    /*--- Loop over all nodes (excluding halos) to compute the remainder
     of the dual time-stepping source term. ---*/

    AD::StartNoSharedReading();

    SU2_OMP_FOR_STAT(omp_chunk_size)
    for (iPoint = 0; iPoint < nPointDomain; iPoint++) {

      /*--- Retrieve the solution at time levels n-1, n, and n+1. Note that
       we are currently iterating on U^n+1 and that U^n & U^n-1 are fixed,
       previous solutions that are stored in memory. ---*/

      U_time_nM1 = nodes->GetSolution_time_n1(iPoint);
      U_time_n   = nodes->GetSolution_time_n(iPoint);
      U_time_nP1 = nodes->GetSolution(iPoint);

      /*--- CV volume at time n-1 and n+1. In the case of dynamically deforming
       grids, the volumes will change. On rigidly transforming grids, the
       volumes will remain constant. ---*/

      Volume_nM1 = geometry->nodes->GetVolume_nM1(iPoint);
      Volume_nP1 = geometry->nodes->GetVolume(iPoint);

      /*--- Compute the dual time-stepping source residual. Due to the
       introduction of the GCL term above, the remainder of the source residual
       due to the time discretization has a new form.---*/

      for (iVar = 0; iVar < nVar; iVar++) {
        if (first_order)
          LinSysRes(iPoint,iVar) += (U_time_nP1[iVar] - U_time_n[iVar])*(Volume_nP1/TimeStep);
        if (second_order)
          LinSysRes(iPoint,iVar) += (U_time_nP1[iVar] - U_time_n[iVar])*(3.0*Volume_nP1/(2.0*TimeStep))
                                     + (U_time_nM1[iVar] - U_time_n[iVar])*(Volume_nM1/(2.0*TimeStep));
      }

      /*--- Compute the Jacobian contribution due to the dual time source term. ---*/
      if (implicit) {
        if (first_order) Jacobian.AddVal2Diag(iPoint, Volume_nP1/TimeStep);
        if (second_order) Jacobian.AddVal2Diag(iPoint, (Volume_nP1*3.0)/(2.0*TimeStep));
      }
    }
    END_SU2_OMP_FOR

    AD::EndNoSharedReading();
  }

}

template <class V, ENUM_REGIME FlowRegime>
void CFVMFlowSolverBase<V, FlowRegime>::Pressure_Forces(const CGeometry* geometry, const CConfig* config) {
  unsigned long iVertex, iPoint;
  unsigned short iDim, iMarker, Boundary, Monitoring, iMarker_Monitoring;
  su2double Pressure = 0.0, NFPressOF, RefPressure;
  const su2double *Normal = nullptr, *Coord = nullptr;
  string Marker_Tag, Monitoring_Tag;
  su2double AxiFactor;

  su2double Alpha = config->GetAoA() * PI_NUMBER / 180.0;
  su2double Beta = config->GetAoS() * PI_NUMBER / 180.0;
  su2double RefArea = config->GetRefArea();
  su2double RefLength = config->GetRefLength();
  auto Origin = config->GetRefOriginMoment(0);
  bool axisymmetric = config->GetAxisymmetric();

  SetReferenceValues(*config);

  const su2double factor = 1.0 / AeroCoeffForceRef;

  /*--- Reference pressure is always the far-field value. ---*/

  RefPressure = Pressure_Inf;

  /*-- Variables initialization ---*/

  TotalCoeff.setZero();

  Total_CNearFieldOF = 0.0;
  Total_Heat = 0.0;
  Total_MaxHeat = 0.0;

  AllBoundInvCoeff.setZero();

  AllBound_CNearFieldOF_Inv = 0.0;

  SurfaceInvCoeff.setZero();
  SurfaceCoeff.setZero();

  /*--- Loop over the Euler and Navier-Stokes markers ---*/

  for (iMarker = 0; iMarker < nMarker; iMarker++) {
    Boundary = config->GetMarker_All_KindBC(iMarker);
    Monitoring = config->GetMarker_All_Monitoring(iMarker);

    /*--- Obtain the origin for the moment computation for a particular marker ---*/

    if (Monitoring == YES) {
      for (iMarker_Monitoring = 0; iMarker_Monitoring < config->GetnMarker_Monitoring(); iMarker_Monitoring++) {
        Monitoring_Tag = config->GetMarker_Monitoring_TagBound(iMarker_Monitoring);
        Marker_Tag = config->GetMarker_All_TagBound(iMarker);
        if (Marker_Tag == Monitoring_Tag) Origin = config->GetRefOriginMoment(iMarker_Monitoring);
      }
    }

    if (config->GetSolid_Wall(iMarker) || (Boundary == NEARFIELD_BOUNDARY) || (Boundary == INLET_FLOW) ||
        (Boundary == OUTLET_FLOW) || (Boundary == ACTDISK_INLET) || (Boundary == ACTDISK_OUTLET) ||
        (Boundary == ENGINE_INFLOW) || (Boundary == ENGINE_EXHAUST)) {
      /*--- Forces initialization at each Marker ---*/

      InvCoeff.setZero(iMarker);

      CNearFieldOF_Inv[iMarker] = 0.0;

      su2double ForceInviscid[MAXNDIM] = {0.0}, MomentInviscid[MAXNDIM] = {0.0};
      su2double MomentX_Force[MAXNDIM] = {0.0}, MomentY_Force[MAXNDIM] = {0.0}, MomentZ_Force[MAXNDIM] = {0.0};

      NFPressOF = 0.0;

      /*--- Loop over the vertices to compute the forces ---*/

      for (iVertex = 0; iVertex < geometry->GetnVertex(iMarker); iVertex++) {
        iPoint = geometry->vertex[iMarker][iVertex]->GetNode();

        Pressure = nodes->GetPressure(iPoint);

        CPressure[iMarker][iVertex] = (Pressure - RefPressure) * factor * RefArea;

        /*--- Note that the pressure coefficient is computed at the
         halo cells (for visualization purposes), but not the forces ---*/

        if ((geometry->nodes->GetDomain(iPoint)) && (Monitoring == YES)) {
          Normal = geometry->vertex[iMarker][iVertex]->GetNormal();
          Coord = geometry->nodes->GetCoord(iPoint);

          /*--- Quadratic objective function for the near-field.
           This uses the infinity pressure regardless of Mach number. ---*/

          NFPressOF += 0.5 * (Pressure - Pressure_Inf) * (Pressure - Pressure_Inf) * Normal[nDim - 1];

          su2double MomentDist[MAXNDIM] = {0.0};
          for (iDim = 0; iDim < nDim; iDim++) {
            MomentDist[iDim] = Coord[iDim] - Origin[iDim];
          }

          /*--- Axisymmetric simulations ---*/

          if (axisymmetric)
            AxiFactor = 2.0 * PI_NUMBER * geometry->nodes->GetCoord(iPoint, 1);
          else
            AxiFactor = 1.0;

          /*--- Force computation, note the minus sign due to the
           orientation of the normal (outward) ---*/

          su2double Force[MAXNDIM] = {0.0};
          for (iDim = 0; iDim < nDim; iDim++) {
            Force[iDim] = -(Pressure - Pressure_Inf) * Normal[iDim] * factor * AxiFactor;
            ForceInviscid[iDim] += Force[iDim];
          }

          /*--- Moment with respect to the reference axis ---*/

          if (nDim == 3) {
            MomentInviscid[0] += (Force[2] * MomentDist[1] - Force[1] * MomentDist[2]) / RefLength;
            MomentX_Force[1] += (-Force[1] * Coord[2]);
            MomentX_Force[2] += (Force[2] * Coord[1]);

            MomentInviscid[1] += (Force[0] * MomentDist[2] - Force[2] * MomentDist[0]) / RefLength;
            MomentY_Force[2] += (-Force[2] * Coord[0]);
            MomentY_Force[0] += (Force[0] * Coord[2]);
          }
          MomentInviscid[2] += (Force[1] * MomentDist[0] - Force[0] * MomentDist[1]) / RefLength;
          MomentZ_Force[0] += (-Force[0] * Coord[1]);
          MomentZ_Force[1] += (Force[1] * Coord[0]);
        }
      }

      /*--- Project forces and store the non-dimensional coefficients ---*/

      if (Monitoring == YES) {
        if (Boundary != NEARFIELD_BOUNDARY) {
          if (nDim == 2) {
            InvCoeff.CD[iMarker] = ForceInviscid[0] * cos(Alpha) + ForceInviscid[1] * sin(Alpha);
            InvCoeff.CL[iMarker] = -ForceInviscid[0] * sin(Alpha) + ForceInviscid[1] * cos(Alpha);
            InvCoeff.CEff[iMarker] = InvCoeff.CL[iMarker] / (InvCoeff.CD[iMarker] + EPS);
            InvCoeff.CMz[iMarker] = MomentInviscid[2];
            InvCoeff.CoPx[iMarker] = MomentZ_Force[1];
            InvCoeff.CoPy[iMarker] = -MomentZ_Force[0];
            InvCoeff.CFx[iMarker] = ForceInviscid[0];
            InvCoeff.CFy[iMarker] = ForceInviscid[1];
            InvCoeff.CT[iMarker] = -InvCoeff.CFx[iMarker];
            InvCoeff.CQ[iMarker] = -InvCoeff.CMz[iMarker];
            InvCoeff.CMerit[iMarker] = InvCoeff.CT[iMarker] / (InvCoeff.CQ[iMarker] + EPS);
          }
          if (nDim == 3) {
            InvCoeff.CD[iMarker] = ForceInviscid[0] * cos(Alpha) * cos(Beta) + ForceInviscid[1] * sin(Beta) +
                                   ForceInviscid[2] * sin(Alpha) * cos(Beta);
            InvCoeff.CL[iMarker] = -ForceInviscid[0] * sin(Alpha) + ForceInviscid[2] * cos(Alpha);
            InvCoeff.CSF[iMarker] = -ForceInviscid[0] * sin(Beta) * cos(Alpha) + ForceInviscid[1] * cos(Beta) -
                                    ForceInviscid[2] * sin(Beta) * sin(Alpha);
            InvCoeff.CEff[iMarker] = InvCoeff.CL[iMarker] / (InvCoeff.CD[iMarker] + EPS);
            InvCoeff.CMx[iMarker] = MomentInviscid[0];
            InvCoeff.CMy[iMarker] = MomentInviscid[1];
            InvCoeff.CMz[iMarker] = MomentInviscid[2];
            InvCoeff.CoPx[iMarker] = -MomentY_Force[0];
            InvCoeff.CoPz[iMarker] = MomentY_Force[2];
            InvCoeff.CFx[iMarker] = ForceInviscid[0];
            InvCoeff.CFy[iMarker] = ForceInviscid[1];
            InvCoeff.CFz[iMarker] = ForceInviscid[2];
            InvCoeff.CT[iMarker] = -InvCoeff.CFz[iMarker];
            InvCoeff.CQ[iMarker] = -InvCoeff.CMz[iMarker];
            InvCoeff.CMerit[iMarker] = InvCoeff.CT[iMarker] / (InvCoeff.CQ[iMarker] + EPS);
          }

          AllBoundInvCoeff.CD += InvCoeff.CD[iMarker];
          AllBoundInvCoeff.CL += InvCoeff.CL[iMarker];
          AllBoundInvCoeff.CSF += InvCoeff.CSF[iMarker];
          AllBoundInvCoeff.CEff = AllBoundInvCoeff.CL / (AllBoundInvCoeff.CD + EPS);
          AllBoundInvCoeff.CMx += InvCoeff.CMx[iMarker];
          AllBoundInvCoeff.CMy += InvCoeff.CMy[iMarker];
          AllBoundInvCoeff.CMz += InvCoeff.CMz[iMarker];
          AllBoundInvCoeff.CoPx += InvCoeff.CoPx[iMarker];
          AllBoundInvCoeff.CoPy += InvCoeff.CoPy[iMarker];
          AllBoundInvCoeff.CoPz += InvCoeff.CoPz[iMarker];
          AllBoundInvCoeff.CFx += InvCoeff.CFx[iMarker];
          AllBoundInvCoeff.CFy += InvCoeff.CFy[iMarker];
          AllBoundInvCoeff.CFz += InvCoeff.CFz[iMarker];
          AllBoundInvCoeff.CT += InvCoeff.CT[iMarker];
          AllBoundInvCoeff.CQ += InvCoeff.CQ[iMarker];
          AllBoundInvCoeff.CMerit = AllBoundInvCoeff.CT / (AllBoundInvCoeff.CQ + EPS);

          /*--- Compute the coefficients per surface ---*/

          for (iMarker_Monitoring = 0; iMarker_Monitoring < config->GetnMarker_Monitoring(); iMarker_Monitoring++) {
            Monitoring_Tag = config->GetMarker_Monitoring_TagBound(iMarker_Monitoring);
            Marker_Tag = config->GetMarker_All_TagBound(iMarker);
            if (Marker_Tag == Monitoring_Tag) {
              SurfaceInvCoeff.CL[iMarker_Monitoring] += InvCoeff.CL[iMarker];
              SurfaceInvCoeff.CD[iMarker_Monitoring] += InvCoeff.CD[iMarker];
              SurfaceInvCoeff.CSF[iMarker_Monitoring] += InvCoeff.CSF[iMarker];
              SurfaceInvCoeff.CEff[iMarker_Monitoring] = SurfaceInvCoeff.CL[iMarker_Monitoring] / (SurfaceInvCoeff.CD[iMarker_Monitoring] + EPS);
              SurfaceInvCoeff.CFx[iMarker_Monitoring] += InvCoeff.CFx[iMarker];
              SurfaceInvCoeff.CFy[iMarker_Monitoring] += InvCoeff.CFy[iMarker];
              SurfaceInvCoeff.CFz[iMarker_Monitoring] += InvCoeff.CFz[iMarker];
              SurfaceInvCoeff.CMx[iMarker_Monitoring] += InvCoeff.CMx[iMarker];
              SurfaceInvCoeff.CMy[iMarker_Monitoring] += InvCoeff.CMy[iMarker];
              SurfaceInvCoeff.CMz[iMarker_Monitoring] += InvCoeff.CMz[iMarker];
            }
          }

        }

        /*--- At the Nearfield SU2 only cares about the pressure coeffient ---*/

        else {
          CNearFieldOF_Inv[iMarker] = NFPressOF;
          AllBound_CNearFieldOF_Inv += CNearFieldOF_Inv[iMarker];
        }
      }
    }
  }

#ifdef HAVE_MPI

  /*--- Add AllBound information using all the nodes ---*/

  if (config->GetComm_Level() == COMM_FULL) {
    auto Allreduce = [](su2double x) {
      su2double tmp = x;
      x = 0.0;
      SU2_MPI::Allreduce(&tmp, &x, 1, MPI_DOUBLE, MPI_SUM, SU2_MPI::GetComm());
      return x;
    };
    AllBoundInvCoeff.CD = Allreduce(AllBoundInvCoeff.CD);
    AllBoundInvCoeff.CL = Allreduce(AllBoundInvCoeff.CL);
    AllBoundInvCoeff.CSF = Allreduce(AllBoundInvCoeff.CSF);
    AllBoundInvCoeff.CEff = AllBoundInvCoeff.CL / (AllBoundInvCoeff.CD + EPS);

    AllBoundInvCoeff.CMx = Allreduce(AllBoundInvCoeff.CMx);
    AllBoundInvCoeff.CMy = Allreduce(AllBoundInvCoeff.CMy);
    AllBoundInvCoeff.CMz = Allreduce(AllBoundInvCoeff.CMz);

    AllBoundInvCoeff.CoPx = Allreduce(AllBoundInvCoeff.CoPx);
    AllBoundInvCoeff.CoPy = Allreduce(AllBoundInvCoeff.CoPy);
    AllBoundInvCoeff.CoPz = Allreduce(AllBoundInvCoeff.CoPz);

    AllBoundInvCoeff.CFx = Allreduce(AllBoundInvCoeff.CFx);
    AllBoundInvCoeff.CFy = Allreduce(AllBoundInvCoeff.CFy);
    AllBoundInvCoeff.CFz = Allreduce(AllBoundInvCoeff.CFz);

    AllBoundInvCoeff.CT = Allreduce(AllBoundInvCoeff.CT);
    AllBoundInvCoeff.CQ = Allreduce(AllBoundInvCoeff.CQ);
    AllBoundInvCoeff.CMerit = AllBoundInvCoeff.CT / (AllBoundInvCoeff.CQ + EPS);
    AllBound_CNearFieldOF_Inv = Allreduce(AllBound_CNearFieldOF_Inv);
  }

  /*--- Add the forces on the surfaces using all the nodes ---*/

  if (config->GetComm_Level() == COMM_FULL) {
    int nMarkerMon = config->GetnMarker_Monitoring();

    /*--- Use the same buffer for all reductions. We could avoid the copy back into
     *    the original variable by swaping pointers, but it is safer this way... ---*/

    su2double* buffer = new su2double[nMarkerMon];

    auto Allreduce_inplace = [buffer](int size, su2double* x) {
      SU2_MPI::Allreduce(x, buffer, size, MPI_DOUBLE, MPI_SUM, SU2_MPI::GetComm());
      for (int i = 0; i < size; ++i) x[i] = buffer[i];
    };

    Allreduce_inplace(nMarkerMon, SurfaceInvCoeff.CL);
    Allreduce_inplace(nMarkerMon, SurfaceInvCoeff.CD);
    Allreduce_inplace(nMarkerMon, SurfaceInvCoeff.CSF);

    for (iMarker_Monitoring = 0; iMarker_Monitoring < nMarkerMon; iMarker_Monitoring++)
      SurfaceInvCoeff.CEff[iMarker_Monitoring] =
          SurfaceInvCoeff.CL[iMarker_Monitoring] / (SurfaceInvCoeff.CD[iMarker_Monitoring] + EPS);

    Allreduce_inplace(nMarkerMon, SurfaceInvCoeff.CFx);
    Allreduce_inplace(nMarkerMon, SurfaceInvCoeff.CFy);
    Allreduce_inplace(nMarkerMon, SurfaceInvCoeff.CFz);

    Allreduce_inplace(nMarkerMon, SurfaceInvCoeff.CMx);
    Allreduce_inplace(nMarkerMon, SurfaceInvCoeff.CMy);
    Allreduce_inplace(nMarkerMon, SurfaceInvCoeff.CMz);

    delete[] buffer;
  }

#endif

  /*--- Update the total coefficients (note that all the nodes have the same value) ---*/

  TotalCoeff.CD = AllBoundInvCoeff.CD;
  TotalCoeff.CL = AllBoundInvCoeff.CL;
  TotalCoeff.CSF = AllBoundInvCoeff.CSF;
  TotalCoeff.CEff = TotalCoeff.CL / (TotalCoeff.CD + EPS);
  TotalCoeff.CFx = AllBoundInvCoeff.CFx;
  TotalCoeff.CFy = AllBoundInvCoeff.CFy;
  TotalCoeff.CFz = AllBoundInvCoeff.CFz;
  TotalCoeff.CMx = AllBoundInvCoeff.CMx;
  TotalCoeff.CMy = AllBoundInvCoeff.CMy;
  TotalCoeff.CMz = AllBoundInvCoeff.CMz;
  TotalCoeff.CoPx = AllBoundInvCoeff.CoPx;
  TotalCoeff.CoPy = AllBoundInvCoeff.CoPy;
  TotalCoeff.CoPz = AllBoundInvCoeff.CoPz;
  TotalCoeff.CT = AllBoundInvCoeff.CT;
  TotalCoeff.CQ = AllBoundInvCoeff.CQ;
  TotalCoeff.CMerit = TotalCoeff.CT / (TotalCoeff.CQ + EPS);
  Total_CNearFieldOF = AllBound_CNearFieldOF_Inv;

  /*--- Update the total coefficients per surface (note that all the nodes have the same value)---*/

  for (iMarker_Monitoring = 0; iMarker_Monitoring < config->GetnMarker_Monitoring(); iMarker_Monitoring++) {
    SurfaceCoeff.CL[iMarker_Monitoring] = SurfaceInvCoeff.CL[iMarker_Monitoring];
    SurfaceCoeff.CD[iMarker_Monitoring] = SurfaceInvCoeff.CD[iMarker_Monitoring];
    SurfaceCoeff.CSF[iMarker_Monitoring] = SurfaceInvCoeff.CSF[iMarker_Monitoring];
    SurfaceCoeff.CEff[iMarker_Monitoring] =
        SurfaceCoeff.CL[iMarker_Monitoring] / (SurfaceCoeff.CD[iMarker_Monitoring] + EPS);
    SurfaceCoeff.CFx[iMarker_Monitoring] = SurfaceInvCoeff.CFx[iMarker_Monitoring];
    SurfaceCoeff.CFy[iMarker_Monitoring] = SurfaceInvCoeff.CFy[iMarker_Monitoring];
    SurfaceCoeff.CFz[iMarker_Monitoring] = SurfaceInvCoeff.CFz[iMarker_Monitoring];
    SurfaceCoeff.CMx[iMarker_Monitoring] = SurfaceInvCoeff.CMx[iMarker_Monitoring];
    SurfaceCoeff.CMy[iMarker_Monitoring] = SurfaceInvCoeff.CMy[iMarker_Monitoring];
    SurfaceCoeff.CMz[iMarker_Monitoring] = SurfaceInvCoeff.CMz[iMarker_Monitoring];
  }
}

template <class V, ENUM_REGIME FlowRegime>
void CFVMFlowSolverBase<V, FlowRegime>::Momentum_Forces(const CGeometry* geometry, const CConfig* config) {
  unsigned long iVertex, iPoint;
  unsigned short iDim, iMarker, Boundary, Monitoring, iMarker_Monitoring;
  su2double MassFlow, Density;
  const su2double *Normal = nullptr, *Coord = nullptr;
  string Marker_Tag, Monitoring_Tag;
  su2double AxiFactor;

  su2double Alpha = config->GetAoA() * PI_NUMBER / 180.0;
  su2double Beta = config->GetAoS() * PI_NUMBER / 180.0;
  su2double RefLength = config->GetRefLength();
  auto Origin = config->GetRefOriginMoment(0);
  bool axisymmetric = config->GetAxisymmetric();

  const su2double factor = 1.0 / AeroCoeffForceRef;

  /*-- Variables initialization ---*/

  AllBoundMntCoeff.setZero();
  SurfaceMntCoeff.setZero();

  /*--- Loop over the Inlet -Outlet Markers  ---*/

  for (iMarker = 0; iMarker < nMarker; iMarker++) {
    Boundary = config->GetMarker_All_KindBC(iMarker);
    Monitoring = config->GetMarker_All_Monitoring(iMarker);

    /*--- Obtain the origin for the moment computation for a particular marker ---*/

    if (Monitoring == YES) {
      for (iMarker_Monitoring = 0; iMarker_Monitoring < config->GetnMarker_Monitoring(); iMarker_Monitoring++) {
        Monitoring_Tag = config->GetMarker_Monitoring_TagBound(iMarker_Monitoring);
        Marker_Tag = config->GetMarker_All_TagBound(iMarker);
        if (Marker_Tag == Monitoring_Tag) Origin = config->GetRefOriginMoment(iMarker_Monitoring);
      }
    }

    if ((Boundary == INLET_FLOW) || (Boundary == OUTLET_FLOW) || (Boundary == ACTDISK_INLET) ||
        (Boundary == ACTDISK_OUTLET) || (Boundary == ENGINE_INFLOW) || (Boundary == ENGINE_EXHAUST)) {
      /*--- Forces initialization at each Marker ---*/

      MntCoeff.setZero(iMarker);

      su2double ForceMomentum[MAXNDIM] = {0.0}, MomentMomentum[MAXNDIM] = {0.0};
      su2double MomentX_Force[3] = {0.0}, MomentY_Force[3] = {0.0}, MomentZ_Force[3] = {0.0};

      /*--- Loop over the vertices to compute the forces ---*/

      for (iVertex = 0; iVertex < geometry->GetnVertex(iMarker); iVertex++) {
        iPoint = geometry->vertex[iMarker][iVertex]->GetNode();

        /*--- Note that the pressure coefficient is computed at the
         halo cells (for visualization purposes), but not the forces ---*/

        if ((geometry->nodes->GetDomain(iPoint)) && (Monitoring == YES)) {
          Normal = geometry->vertex[iMarker][iVertex]->GetNormal();
          Coord = geometry->nodes->GetCoord(iPoint);
          Density = nodes->GetDensity(iPoint);
          MassFlow = 0.0;
          su2double Velocity[MAXNDIM] = {0.0}, MomentDist[MAXNDIM] = {0.0};
          for (iDim = 0; iDim < nDim; iDim++) {
            Velocity[iDim] = nodes->GetVelocity(iPoint, iDim);
            MomentDist[iDim] = Coord[iDim] - Origin[iDim];
            MassFlow -= Normal[iDim] * Velocity[iDim] * Density;
          }

          /*--- Axisymmetric simulations ---*/

          if (axisymmetric)
            AxiFactor = 2.0 * PI_NUMBER * geometry->nodes->GetCoord(iPoint, 1);
          else
            AxiFactor = 1.0;

          /*--- Force computation, note the minus sign due to the
           orientation of the normal (outward) ---*/

          su2double Force[MAXNDIM] = {0.0};
          for (iDim = 0; iDim < nDim; iDim++) {
            Force[iDim] = MassFlow * Velocity[iDim] * factor * AxiFactor;
            ForceMomentum[iDim] += Force[iDim];
          }

          /*--- Moment with respect to the reference axis ---*/

          if (nDim == 3) {
            MomentMomentum[0] += (Force[2] * MomentDist[1] - Force[1] * MomentDist[2]) / RefLength;
            MomentX_Force[1] += (-Force[1] * Coord[2]);
            MomentX_Force[2] += (Force[2] * Coord[1]);

            MomentMomentum[1] += (Force[0] * MomentDist[2] - Force[2] * MomentDist[0]) / RefLength;
            MomentY_Force[2] += (-Force[2] * Coord[0]);
            MomentY_Force[0] += (Force[0] * Coord[2]);
          }
          MomentMomentum[2] += (Force[1] * MomentDist[0] - Force[0] * MomentDist[1]) / RefLength;
          MomentZ_Force[0] += (-Force[0] * Coord[1]);
          MomentZ_Force[1] += (Force[1] * Coord[0]);
        }
      }

      /*--- Project forces and store the non-dimensional coefficients ---*/

      if (Monitoring == YES) {
        if (nDim == 2) {
          MntCoeff.CD[iMarker] = ForceMomentum[0] * cos(Alpha) + ForceMomentum[1] * sin(Alpha);
          MntCoeff.CL[iMarker] = -ForceMomentum[0] * sin(Alpha) + ForceMomentum[1] * cos(Alpha);
          MntCoeff.CEff[iMarker] = MntCoeff.CL[iMarker] / (MntCoeff.CD[iMarker] + EPS);
          MntCoeff.CFx[iMarker] = ForceMomentum[0];
          MntCoeff.CFy[iMarker] = ForceMomentum[1];
          MntCoeff.CMz[iMarker] = MomentMomentum[2];
          MntCoeff.CoPx[iMarker] = MomentZ_Force[1];
          MntCoeff.CoPy[iMarker] = -MomentZ_Force[0];
          MntCoeff.CT[iMarker] = -MntCoeff.CFx[iMarker];
          MntCoeff.CQ[iMarker] = -MntCoeff.CMz[iMarker];
          MntCoeff.CMerit[iMarker] = MntCoeff.CT[iMarker] / (MntCoeff.CQ[iMarker] + EPS);
        }
        if (nDim == 3) {
          MntCoeff.CD[iMarker] = ForceMomentum[0] * cos(Alpha) * cos(Beta) + ForceMomentum[1] * sin(Beta) +
                                 ForceMomentum[2] * sin(Alpha) * cos(Beta);
          MntCoeff.CL[iMarker] = -ForceMomentum[0] * sin(Alpha) + ForceMomentum[2] * cos(Alpha);
          MntCoeff.CSF[iMarker] = -ForceMomentum[0] * sin(Beta) * cos(Alpha) + ForceMomentum[1] * cos(Beta) -
                                  ForceMomentum[2] * sin(Beta) * sin(Alpha);
          MntCoeff.CEff[iMarker] = MntCoeff.CL[iMarker] / (MntCoeff.CD[iMarker] + EPS);
          MntCoeff.CFx[iMarker] = ForceMomentum[0];
          MntCoeff.CFy[iMarker] = ForceMomentum[1];
          MntCoeff.CFz[iMarker] = ForceMomentum[2];
          MntCoeff.CMx[iMarker] = MomentMomentum[0];
          MntCoeff.CMy[iMarker] = MomentMomentum[1];
          MntCoeff.CMz[iMarker] = MomentMomentum[2];
          MntCoeff.CoPx[iMarker] = -MomentY_Force[0];
          MntCoeff.CoPz[iMarker] = MomentY_Force[2];
          MntCoeff.CT[iMarker] = -MntCoeff.CFz[iMarker];
          MntCoeff.CQ[iMarker] = -MntCoeff.CMz[iMarker];
          MntCoeff.CMerit[iMarker] = MntCoeff.CT[iMarker] / (MntCoeff.CQ[iMarker] + EPS);
        }

        AllBoundMntCoeff.CD += MntCoeff.CD[iMarker];
        AllBoundMntCoeff.CL += MntCoeff.CL[iMarker];
        AllBoundMntCoeff.CSF += MntCoeff.CSF[iMarker];
        AllBoundMntCoeff.CEff = AllBoundMntCoeff.CL / (AllBoundMntCoeff.CD + EPS);
        AllBoundMntCoeff.CFx += MntCoeff.CFx[iMarker];
        AllBoundMntCoeff.CFy += MntCoeff.CFy[iMarker];
        AllBoundMntCoeff.CFz += MntCoeff.CFz[iMarker];
        AllBoundMntCoeff.CMx += MntCoeff.CMx[iMarker];
        AllBoundMntCoeff.CMy += MntCoeff.CMy[iMarker];
        AllBoundMntCoeff.CMx += MntCoeff.CMz[iMarker];
        AllBoundMntCoeff.CoPx += MntCoeff.CoPx[iMarker];
        AllBoundMntCoeff.CoPy += MntCoeff.CoPy[iMarker];
        AllBoundMntCoeff.CoPz += MntCoeff.CoPz[iMarker];
        AllBoundMntCoeff.CT += MntCoeff.CT[iMarker];
        AllBoundMntCoeff.CQ += MntCoeff.CQ[iMarker];
        AllBoundMntCoeff.CMerit += AllBoundMntCoeff.CT / (AllBoundMntCoeff.CQ + EPS);

        /*--- Compute the coefficients per surface ---*/

        for (iMarker_Monitoring = 0; iMarker_Monitoring < config->GetnMarker_Monitoring(); iMarker_Monitoring++) {
          Monitoring_Tag = config->GetMarker_Monitoring_TagBound(iMarker_Monitoring);
          Marker_Tag = config->GetMarker_All_TagBound(iMarker);
          if (Marker_Tag == Monitoring_Tag) {
            SurfaceMntCoeff.CL[iMarker_Monitoring] += MntCoeff.CL[iMarker];
            SurfaceMntCoeff.CD[iMarker_Monitoring] += MntCoeff.CD[iMarker];
            SurfaceMntCoeff.CSF[iMarker_Monitoring] += MntCoeff.CSF[iMarker];
            SurfaceMntCoeff.CEff[iMarker_Monitoring] = SurfaceMntCoeff.CL[iMarker_Monitoring] / (SurfaceMntCoeff.CD[iMarker_Monitoring] + EPS);
            SurfaceMntCoeff.CFx[iMarker_Monitoring] += MntCoeff.CFx[iMarker];
            SurfaceMntCoeff.CFy[iMarker_Monitoring] += MntCoeff.CFy[iMarker];
            SurfaceMntCoeff.CFz[iMarker_Monitoring] += MntCoeff.CFz[iMarker];
            SurfaceMntCoeff.CMx[iMarker_Monitoring] += MntCoeff.CMx[iMarker];
            SurfaceMntCoeff.CMy[iMarker_Monitoring] += MntCoeff.CMy[iMarker];
            SurfaceMntCoeff.CMz[iMarker_Monitoring] += MntCoeff.CMz[iMarker];
          }
        }
      }
    }
  }

#ifdef HAVE_MPI

  /*--- Add AllBound information using all the nodes ---*/

  if (config->GetComm_Level() == COMM_FULL) {
    auto Allreduce = [](su2double x) {
      su2double tmp = x;
      x = 0.0;
      SU2_MPI::Allreduce(&tmp, &x, 1, MPI_DOUBLE, MPI_SUM, SU2_MPI::GetComm());
      return x;
    };

    AllBoundMntCoeff.CD = Allreduce(AllBoundMntCoeff.CD);
    AllBoundMntCoeff.CL = Allreduce(AllBoundMntCoeff.CL);
    AllBoundMntCoeff.CSF = Allreduce(AllBoundMntCoeff.CSF);
    AllBoundMntCoeff.CEff = AllBoundMntCoeff.CL / (AllBoundMntCoeff.CD + EPS);

    AllBoundMntCoeff.CFx = Allreduce(AllBoundMntCoeff.CFx);
    AllBoundMntCoeff.CFy = Allreduce(AllBoundMntCoeff.CFy);
    AllBoundMntCoeff.CFz = Allreduce(AllBoundMntCoeff.CFz);

    AllBoundMntCoeff.CMx = Allreduce(AllBoundMntCoeff.CMx);
    AllBoundMntCoeff.CMy = Allreduce(AllBoundMntCoeff.CMy);
    AllBoundMntCoeff.CMz = Allreduce(AllBoundMntCoeff.CMz);

    AllBoundMntCoeff.CoPx = Allreduce(AllBoundMntCoeff.CoPx);
    AllBoundMntCoeff.CoPy = Allreduce(AllBoundMntCoeff.CoPy);
    AllBoundMntCoeff.CoPz = Allreduce(AllBoundMntCoeff.CoPz);

    AllBoundMntCoeff.CT = Allreduce(AllBoundMntCoeff.CT);
    AllBoundMntCoeff.CQ = Allreduce(AllBoundMntCoeff.CQ);
    AllBoundMntCoeff.CMerit = AllBoundMntCoeff.CT / (AllBoundMntCoeff.CQ + EPS);
  }

  /*--- Add the forces on the surfaces using all the nodes ---*/

  if (config->GetComm_Level() == COMM_FULL) {
    int nMarkerMon = config->GetnMarker_Monitoring();

    /*--- Use the same buffer for all reductions. We could avoid the copy back into
     *    the original variable by swaping pointers, but it is safer this way... ---*/

    su2double* buffer = new su2double[nMarkerMon];

    auto Allreduce_inplace = [buffer](int size, su2double* x) {
      SU2_MPI::Allreduce(x, buffer, size, MPI_DOUBLE, MPI_SUM, SU2_MPI::GetComm());
      for (int i = 0; i < size; ++i) x[i] = buffer[i];
    };

    Allreduce_inplace(nMarkerMon, SurfaceMntCoeff.CL);
    Allreduce_inplace(nMarkerMon, SurfaceMntCoeff.CD);
    Allreduce_inplace(nMarkerMon, SurfaceMntCoeff.CSF);

    for (iMarker_Monitoring = 0; iMarker_Monitoring < nMarkerMon; iMarker_Monitoring++)
      SurfaceMntCoeff.CEff[iMarker_Monitoring] =
          SurfaceMntCoeff.CL[iMarker_Monitoring] / (SurfaceMntCoeff.CD[iMarker_Monitoring] + EPS);

    Allreduce_inplace(nMarkerMon, SurfaceMntCoeff.CFx);
    Allreduce_inplace(nMarkerMon, SurfaceMntCoeff.CFy);
    Allreduce_inplace(nMarkerMon, SurfaceMntCoeff.CFz);

    Allreduce_inplace(nMarkerMon, SurfaceMntCoeff.CMx);
    Allreduce_inplace(nMarkerMon, SurfaceMntCoeff.CMy);
    Allreduce_inplace(nMarkerMon, SurfaceMntCoeff.CMz);

    delete[] buffer;
  }

#endif

  /*--- Update the total coefficients (note that all the nodes have the same value) ---*/

  TotalCoeff.CD += AllBoundMntCoeff.CD;
  TotalCoeff.CL += AllBoundMntCoeff.CL;
  TotalCoeff.CSF += AllBoundMntCoeff.CSF;
  TotalCoeff.CEff = TotalCoeff.CL / (TotalCoeff.CD + EPS);
  TotalCoeff.CFx += AllBoundMntCoeff.CFx;
  TotalCoeff.CFy += AllBoundMntCoeff.CFy;
  TotalCoeff.CFz += AllBoundMntCoeff.CFz;
  TotalCoeff.CMx += AllBoundMntCoeff.CMx;
  TotalCoeff.CMy += AllBoundMntCoeff.CMy;
  TotalCoeff.CMz += AllBoundMntCoeff.CMz;
  TotalCoeff.CoPx += AllBoundMntCoeff.CoPx;
  TotalCoeff.CoPy += AllBoundMntCoeff.CoPy;
  TotalCoeff.CoPz += AllBoundMntCoeff.CoPz;
  TotalCoeff.CT += AllBoundMntCoeff.CT;
  TotalCoeff.CQ += AllBoundMntCoeff.CQ;
  TotalCoeff.CMerit = TotalCoeff.CT / (TotalCoeff.CQ + EPS);

  /*--- Update the total coefficients per surface (note that all the nodes have the same value)---*/

  for (iMarker_Monitoring = 0; iMarker_Monitoring < config->GetnMarker_Monitoring(); iMarker_Monitoring++) {
    SurfaceCoeff.CL[iMarker_Monitoring] += SurfaceMntCoeff.CL[iMarker_Monitoring];
    SurfaceCoeff.CD[iMarker_Monitoring] += SurfaceMntCoeff.CD[iMarker_Monitoring];
    SurfaceCoeff.CSF[iMarker_Monitoring] += SurfaceMntCoeff.CSF[iMarker_Monitoring];
    SurfaceCoeff.CEff[iMarker_Monitoring] =
        SurfaceCoeff.CL[iMarker_Monitoring] / (SurfaceCoeff.CD[iMarker_Monitoring] + EPS);
    SurfaceCoeff.CFx[iMarker_Monitoring] += SurfaceMntCoeff.CFx[iMarker_Monitoring];
    SurfaceCoeff.CFy[iMarker_Monitoring] += SurfaceMntCoeff.CFy[iMarker_Monitoring];
    SurfaceCoeff.CFz[iMarker_Monitoring] += SurfaceMntCoeff.CFz[iMarker_Monitoring];
    SurfaceCoeff.CMx[iMarker_Monitoring] += SurfaceMntCoeff.CMx[iMarker_Monitoring];
    SurfaceCoeff.CMy[iMarker_Monitoring] += SurfaceMntCoeff.CMy[iMarker_Monitoring];
    SurfaceCoeff.CMz[iMarker_Monitoring] += SurfaceMntCoeff.CMz[iMarker_Monitoring];
  }
}

template <class V, ENUM_REGIME FlowRegime>
void CFVMFlowSolverBase<V, FlowRegime>::Friction_Forces(const CGeometry* geometry, const CConfig* config) {
  /// TODO: Major cleanup needed.

  if (!config->GetViscous()) return;

  unsigned long iVertex, iPoint, iPointNormal;
  unsigned short iMarker, iMarker_Monitoring, iDim, jDim;
<<<<<<< HEAD
  unsigned short T_INDEX = 0, TVE_INDEX = 0, VEL_INDEX = 0, RHOS_INDEX = 0;
  su2double Viscosity = 0.0, Area, Density = 0.0, GradTemperature = 0.0, WallDistMod, FrictionVel,
            UnitNormal[3] = {0.0}, TauElem[3] = {0.0}, Tau[3][3] = {{0.0}}, Cp,
=======
  unsigned short T_INDEX = 0, TVE_INDEX = 0, VEL_INDEX = 0;
  su2double Viscosity = 0.0, WallDist[3] = {0.0}, Area, Density = 0.0, GradTemperature = 0.0,
            UnitNormal[3] = {0.0}, TauElem[3] = {0.0}, TauTangent[3] = {0.0}, Tau[3][3] = {{0.0}}, Cp,
>>>>>>> bba499e6
            thermal_conductivity, MaxNorm = 8.0, Grad_Vel[3][3] = {{0.0}}, Grad_Temp[3] = {0.0}, AxiFactor;
  const su2double *Coord = nullptr, *Coord_Normal = nullptr, *Normal = nullptr;
  const su2double minYPlus = config->GetwallModel_MinYPlus();

  string Marker_Tag, Monitoring_Tag;

  su2double Alpha = config->GetAoA() * PI_NUMBER / 180.0;
  su2double Beta = config->GetAoS() * PI_NUMBER / 180.0;
  su2double RefLength = config->GetRefLength();
  su2double RefHeatFlux = config->GetHeat_Flux_Ref();
  su2double Gas_Constant = config->GetGas_ConstantND();
  auto Origin = config->GetRefOriginMoment(0);

  su2double Prandtl_Lam = config->GetPrandtl_Lam();
  bool energy = config->GetEnergy_Equation();
  bool QCR = config->GetQCR();
  bool axisymmetric = config->GetAxisymmetric();
  bool roughwall = (config->GetnRoughWall() > 0);
  bool nemo = config->GetNEMOProblem();

  /*--- Get the locations of the primitive variables for NEMO ---*/
  if (nemo) {
    unsigned short nSpecies = config->GetnSpecies();
    T_INDEX       = nSpecies;
    TVE_INDEX     = nSpecies+1;
    VEL_INDEX     = nSpecies+2;
  }

  const su2double factor = 1.0 / AeroCoeffForceRef;
  const su2double factorFric = config->GetRefArea() * factor;

  /*--- Variables initialization ---*/

  AllBoundViscCoeff.setZero();
  SurfaceViscCoeff.setZero();

  AllBound_HF_Visc = 0.0;
  AllBound_MaxHF_Visc = 0.0;

  for (iMarker_Monitoring = 0; iMarker_Monitoring < config->GetnMarker_Monitoring(); iMarker_Monitoring++) {
    Surface_HF_Visc[iMarker_Monitoring] = 0.0;
    Surface_MaxHF_Visc[iMarker_Monitoring] = 0.0;
  }

  /*--- Loop over the Navier-Stokes markers ---*/

  for (iMarker = 0; iMarker < nMarker; iMarker++) {

    Marker_Tag = config->GetMarker_All_TagBound(iMarker);
    if (!config->GetViscous_Wall(iMarker)) continue;

    /*--- Obtain the origin for the moment computation for a particular marker ---*/

    const auto Monitoring = config->GetMarker_All_Monitoring(iMarker);
    if (Monitoring == YES) {
      for (iMarker_Monitoring = 0; iMarker_Monitoring < config->GetnMarker_Monitoring(); iMarker_Monitoring++) {
        Monitoring_Tag = config->GetMarker_Monitoring_TagBound(iMarker_Monitoring);
        if (Marker_Tag == Monitoring_Tag) Origin = config->GetRefOriginMoment(iMarker_Monitoring);
      }
    }

    /*--- Forces initialization at each Marker ---*/

    ViscCoeff.setZero(iMarker);

    HF_Visc[iMarker] = 0.0;
    MaxHF_Visc[iMarker] = 0.0;

    su2double ForceViscous[MAXNDIM] = {0.0}, MomentViscous[MAXNDIM] = {0.0};
    su2double MomentX_Force[MAXNDIM] = {0.0}, MomentY_Force[MAXNDIM] = {0.0}, MomentZ_Force[MAXNDIM] = {0.0};

    /* --- check if wall functions are used --- */

    const bool wallfunctions = (config->GetWallFunction_Treatment(Marker_Tag) != WALL_FUNCTIONS::NONE);

    /*--- Loop over the vertices to compute the forces ---*/

    for (iVertex = 0; iVertex < geometry->nVertex[iMarker]; iVertex++) {
      iPoint = geometry->vertex[iMarker][iVertex]->GetNode();
      iPointNormal = geometry->vertex[iMarker][iVertex]->GetNormal_Neighbor();

      Coord = geometry->nodes->GetCoord(iPoint);
      Coord_Normal = geometry->nodes->GetCoord(iPointNormal);

      Normal = geometry->vertex[iMarker][iVertex]->GetNormal();

      for (iDim = 0; iDim < nDim; iDim++) {
        for (jDim = 0; jDim < nDim; jDim++) {
          if (!nemo) Grad_Vel[iDim][jDim] = nodes->GetGradient_Primitive(iPoint, iDim + 1, jDim);
          else       Grad_Vel[iDim][jDim] = nodes->GetGradient_Primitive(iPoint, iDim + VEL_INDEX, jDim);
        }

        /// TODO: Move the temperature index logic to a function.

        if (FlowRegime == ENUM_REGIME::COMPRESSIBLE) Grad_Temp[iDim] = nodes->GetGradient_Primitive(iPoint, 0, iDim);

        if (FlowRegime == ENUM_REGIME::INCOMPRESSIBLE) Grad_Temp[iDim] = nodes->GetGradient_Primitive(iPoint, nDim + 1, iDim);
      }

      Viscosity = nodes->GetLaminarViscosity(iPoint);
      if (roughwall) {
        WALL_TYPE WallType;
        su2double Roughness_Height;
        tie(WallType, Roughness_Height) = config->GetWallRoughnessProperties(Marker_Tag);
        if (WallType == WALL_TYPE::ROUGH) Viscosity += nodes->GetEddyViscosity(iPoint);
      }
      Density = nodes->GetDensity(iPoint);

      Area = GeometryToolbox::Norm(nDim, Normal);
      for (iDim = 0; iDim < nDim; iDim++) {
        UnitNormal[iDim] = Normal[iDim] / Area;
      }

      /*--- Evaluate Tau ---*/
      CNumerics::ComputeStressTensor(nDim, Tau, Grad_Vel, Viscosity);

      /*--- If necessary evaluate the QCR contribution to Tau ---*/

      if (QCR) CNumerics::AddQCR(nDim, Grad_Vel, Tau);

      /*--- Project Tau in each surface element ---*/

      for (iDim = 0; iDim < nDim; iDim++) {
        TauElem[iDim] = 0.0;
        for (jDim = 0; jDim < nDim; jDim++) {
          TauElem[iDim] += Tau[iDim][jDim] * UnitNormal[jDim];
        }
      }

      /*--- Compute wall shear stress (using the stress tensor). Compute wall skin friction coefficient, and heat flux
       * on the wall ---*/

      su2double TauTangent[MAXNDIM] = {0.0};
      GeometryToolbox::TangentProjection(nDim, Tau, UnitNormal, TauTangent);

      WallShearStress[iMarker][iVertex] = GeometryToolbox::Norm(int(MAXNDIM), TauTangent);

      /*--- For wall functions, the wall stresses need to be scaled by the wallfunction stress Tau_Wall---*/
      su2double Tau_Wall, scale;
      if (wallfunctions && (YPlus[iMarker][iVertex] > minYPlus)){
        Tau_Wall = nodes->GetTau_Wall(iPoint);
        scale = Tau_Wall / WallShearStress[iMarker][iVertex];
        for (iDim = 0; iDim < nDim; iDim++) {
          TauTangent[iDim] *= scale;
          TauElem[iDim] *= scale;
        }

        WallShearStress[iMarker][iVertex] = Tau_Wall;
      }

      for (iDim = 0; iDim < nDim; iDim++) {
        CSkinFriction[iMarker](iVertex,iDim) = TauTangent[iDim] * factorFric;
      }

      WallDistMod = GeometryToolbox::Distance(nDim, Coord, Coord_Normal);

      /*--- Compute non-dimensional velocity and y+ ---*/

      FrictionVel = sqrt(fabs(WallShearStress[iMarker][iVertex]) / Density);
      YPlus[iMarker][iVertex] = WallDistMod * FrictionVel / (Viscosity / Density);

      /*--- Compute total and maximum heat flux on the wall ---*/

      /// TODO: Move these ifs to specialized functions.
      if (!nemo){

        if (FlowRegime == ENUM_REGIME::COMPRESSIBLE) {
          GradTemperature = -GeometryToolbox::DotProduct(nDim, Grad_Temp, UnitNormal);

          Cp = (Gamma / Gamma_Minus_One) * Gas_Constant;
          thermal_conductivity = Cp * Viscosity / Prandtl_Lam;
        }
        if (FlowRegime == ENUM_REGIME::INCOMPRESSIBLE) {
          if (energy)
            GradTemperature = -GeometryToolbox::DotProduct(nDim, Grad_Temp, UnitNormal);

          thermal_conductivity = nodes->GetThermalConductivity(iPoint);
        }
        HeatFlux[iMarker][iVertex] = -thermal_conductivity * GradTemperature * RefHeatFlux;

      } else {

        const auto& thermal_conductivity_tr = nodes->GetThermalConductivity(iPoint);
        const auto& thermal_conductivity_ve = nodes->GetThermalConductivity_ve(iPoint);
        const auto& Grad_PrimVar            = nodes->GetGradient_Primitive(iPoint);
        
        su2double dTn   = GeometryToolbox::DotProduct(nDim, Grad_PrimVar[T_INDEX], UnitNormal);
        su2double dTven = GeometryToolbox::DotProduct(nDim, Grad_PrimVar[TVE_INDEX], UnitNormal);
        
        /*--- Surface energy balance: trans-rot heat flux, vib-el heat flux,
        enthalpy transport due to mass diffusion ---*/ 
        HeatFlux[iMarker][iVertex] = thermal_conductivity_tr*dTn + thermal_conductivity_ve*dTven;
      }

      /*--- Note that y+, and heat are computed at the
       halo cells (for visualization purposes), but not the forces ---*/

      if ((geometry->nodes->GetDomain(iPoint)) && (Monitoring == YES)) {
        /*--- Axisymmetric simulations ---*/

        if (axisymmetric)
          AxiFactor = 2.0 * PI_NUMBER * geometry->nodes->GetCoord(iPoint, 1);
        else
          AxiFactor = 1.0;

        /*--- Force computation ---*/

        su2double Force[MAXNDIM] = {0.0}, MomentDist[MAXNDIM] = {0.0};
        for (iDim = 0; iDim < nDim; iDim++) {
          Force[iDim] = TauElem[iDim] * Area * factor * AxiFactor;
          ForceViscous[iDim] += Force[iDim];
          MomentDist[iDim] = Coord[iDim] - Origin[iDim];
        }

        /*--- Moment with respect to the reference axis ---*/

        if (nDim == 3) {
          MomentViscous[0] += (Force[2] * MomentDist[1] - Force[1] * MomentDist[2]) / RefLength;
          MomentX_Force[1] += (-Force[1] * Coord[2]);
          MomentX_Force[2] += (Force[2] * Coord[1]);

          MomentViscous[1] += (Force[0] * MomentDist[2] - Force[2] * MomentDist[0]) / RefLength;
          MomentY_Force[2] += (-Force[2] * Coord[0]);
          MomentY_Force[0] += (Force[0] * Coord[2]);
        }
        MomentViscous[2] += (Force[1] * MomentDist[0] - Force[0] * MomentDist[1]) / RefLength;
        MomentZ_Force[0] += (-Force[0] * Coord[1]);
        MomentZ_Force[1] += (Force[1] * Coord[0]);

        HF_Visc[iMarker] += HeatFlux[iMarker][iVertex] * Area;
        MaxHF_Visc[iMarker] += pow(HeatFlux[iMarker][iVertex], MaxNorm);
      }
    }

    /*--- Project forces and store the non-dimensional coefficients ---*/

    if (Monitoring == YES) {
      if (nDim == 2) {
        ViscCoeff.CD[iMarker] = ForceViscous[0] * cos(Alpha) + ForceViscous[1] * sin(Alpha);
        ViscCoeff.CL[iMarker] = -ForceViscous[0] * sin(Alpha) + ForceViscous[1] * cos(Alpha);
        ViscCoeff.CEff[iMarker] = ViscCoeff.CL[iMarker] / (ViscCoeff.CD[iMarker] + EPS);
        ViscCoeff.CFx[iMarker] = ForceViscous[0];
        ViscCoeff.CFy[iMarker] = ForceViscous[1];
        ViscCoeff.CMz[iMarker] = MomentViscous[2];
        ViscCoeff.CoPx[iMarker] = MomentZ_Force[1];
        ViscCoeff.CoPy[iMarker] = -MomentZ_Force[0];
        ViscCoeff.CT[iMarker] = -ViscCoeff.CFx[iMarker];
        ViscCoeff.CQ[iMarker] = -ViscCoeff.CMz[iMarker];
        ViscCoeff.CMerit[iMarker] = ViscCoeff.CT[iMarker] / (ViscCoeff.CQ[iMarker] + EPS);
        MaxHF_Visc[iMarker] = pow(MaxHF_Visc[iMarker], 1.0 / MaxNorm);
      }
      if (nDim == 3) {
        ViscCoeff.CD[iMarker] = ForceViscous[0] * cos(Alpha) * cos(Beta) + ForceViscous[1] * sin(Beta) +
                                ForceViscous[2] * sin(Alpha) * cos(Beta);
        ViscCoeff.CL[iMarker] = -ForceViscous[0] * sin(Alpha) + ForceViscous[2] * cos(Alpha);
        ViscCoeff.CSF[iMarker] = -ForceViscous[0] * sin(Beta) * cos(Alpha) + ForceViscous[1] * cos(Beta) -
                                 ForceViscous[2] * sin(Beta) * sin(Alpha);
        ViscCoeff.CEff[iMarker] = ViscCoeff.CL[iMarker] / (ViscCoeff.CD[iMarker] + EPS);
        ViscCoeff.CFx[iMarker] = ForceViscous[0];
        ViscCoeff.CFy[iMarker] = ForceViscous[1];
        ViscCoeff.CFz[iMarker] = ForceViscous[2];
        ViscCoeff.CMx[iMarker] = MomentViscous[0];
        ViscCoeff.CMy[iMarker] = MomentViscous[1];
        ViscCoeff.CMz[iMarker] = MomentViscous[2];
        ViscCoeff.CoPx[iMarker] = -MomentY_Force[0];
        ViscCoeff.CoPz[iMarker] = MomentY_Force[2];
        ViscCoeff.CT[iMarker] = -ViscCoeff.CFz[iMarker];
        ViscCoeff.CQ[iMarker] = -ViscCoeff.CMz[iMarker];
        ViscCoeff.CMerit[iMarker] = ViscCoeff.CT[iMarker] / (ViscCoeff.CQ[iMarker] + EPS);
        MaxHF_Visc[iMarker] = pow(MaxHF_Visc[iMarker], 1.0 / MaxNorm);
      }

      AllBoundViscCoeff.CD += ViscCoeff.CD[iMarker];
      AllBoundViscCoeff.CL += ViscCoeff.CL[iMarker];
      AllBoundViscCoeff.CSF += ViscCoeff.CSF[iMarker];
      AllBoundViscCoeff.CFx += ViscCoeff.CFx[iMarker];
      AllBoundViscCoeff.CFy += ViscCoeff.CFy[iMarker];
      AllBoundViscCoeff.CFz += ViscCoeff.CFz[iMarker];
      AllBoundViscCoeff.CMx += ViscCoeff.CMx[iMarker];
      AllBoundViscCoeff.CMy += ViscCoeff.CMy[iMarker];
      AllBoundViscCoeff.CMz += ViscCoeff.CMz[iMarker];
      AllBoundViscCoeff.CoPx += ViscCoeff.CoPx[iMarker];
      AllBoundViscCoeff.CoPy += ViscCoeff.CoPy[iMarker];
      AllBoundViscCoeff.CoPz += ViscCoeff.CoPz[iMarker];
      AllBoundViscCoeff.CT += ViscCoeff.CT[iMarker];
      AllBoundViscCoeff.CQ += ViscCoeff.CQ[iMarker];
      AllBound_HF_Visc += HF_Visc[iMarker];
      AllBound_MaxHF_Visc += pow(MaxHF_Visc[iMarker], MaxNorm);

      /*--- Compute the coefficients per surface ---*/

      for (iMarker_Monitoring = 0; iMarker_Monitoring < config->GetnMarker_Monitoring(); iMarker_Monitoring++) {
        Monitoring_Tag = config->GetMarker_Monitoring_TagBound(iMarker_Monitoring);
        Marker_Tag = config->GetMarker_All_TagBound(iMarker);
        if (Marker_Tag == Monitoring_Tag) {
          SurfaceViscCoeff.CL[iMarker_Monitoring] += ViscCoeff.CL[iMarker];
          SurfaceViscCoeff.CD[iMarker_Monitoring] += ViscCoeff.CD[iMarker];
          SurfaceViscCoeff.CSF[iMarker_Monitoring] += ViscCoeff.CSF[iMarker];
          SurfaceViscCoeff.CEff[iMarker_Monitoring] = SurfaceViscCoeff.CL[iMarker_Monitoring] / (SurfaceViscCoeff.CD[iMarker_Monitoring] + EPS);
          SurfaceViscCoeff.CFx[iMarker_Monitoring] += ViscCoeff.CFx[iMarker];
          SurfaceViscCoeff.CFy[iMarker_Monitoring] += ViscCoeff.CFy[iMarker];
          SurfaceViscCoeff.CFz[iMarker_Monitoring] += ViscCoeff.CFz[iMarker];
          SurfaceViscCoeff.CMx[iMarker_Monitoring] += ViscCoeff.CMx[iMarker];
          SurfaceViscCoeff.CMy[iMarker_Monitoring] += ViscCoeff.CMy[iMarker];
          SurfaceViscCoeff.CMz[iMarker_Monitoring] += ViscCoeff.CMz[iMarker];
          Surface_HF_Visc[iMarker_Monitoring] += HF_Visc[iMarker];
          Surface_MaxHF_Visc[iMarker_Monitoring] += pow(MaxHF_Visc[iMarker], MaxNorm);
        }
      }
    }
  }

  /*--- Update some global coeffients ---*/

  AllBoundViscCoeff.CEff = AllBoundViscCoeff.CL / (AllBoundViscCoeff.CD + EPS);
  AllBoundViscCoeff.CMerit = AllBoundViscCoeff.CT / (AllBoundViscCoeff.CQ + EPS);
  AllBound_MaxHF_Visc = pow(AllBound_MaxHF_Visc, 1.0 / MaxNorm);

#ifdef HAVE_MPI

  /*--- Add AllBound information using all the nodes ---*/

  if (config->GetComm_Level() == COMM_FULL) {
    auto Allreduce = [](su2double x) {
      su2double tmp = x;
      x = 0.0;
      SU2_MPI::Allreduce(&tmp, &x, 1, MPI_DOUBLE, MPI_SUM, SU2_MPI::GetComm());
      return x;
    };
    AllBoundViscCoeff.CD = Allreduce(AllBoundViscCoeff.CD);
    AllBoundViscCoeff.CL = Allreduce(AllBoundViscCoeff.CL);
    AllBoundViscCoeff.CSF = Allreduce(AllBoundViscCoeff.CSF);
    AllBoundViscCoeff.CEff = AllBoundViscCoeff.CL / (AllBoundViscCoeff.CD + EPS);

    AllBoundViscCoeff.CMx = Allreduce(AllBoundViscCoeff.CMx);
    AllBoundViscCoeff.CMy = Allreduce(AllBoundViscCoeff.CMy);
    AllBoundViscCoeff.CMz = Allreduce(AllBoundViscCoeff.CMz);

    AllBoundViscCoeff.CFx = Allreduce(AllBoundViscCoeff.CFx);
    AllBoundViscCoeff.CFy = Allreduce(AllBoundViscCoeff.CFy);
    AllBoundViscCoeff.CFz = Allreduce(AllBoundViscCoeff.CFz);

    AllBoundViscCoeff.CoPx = Allreduce(AllBoundViscCoeff.CoPx);
    AllBoundViscCoeff.CoPy = Allreduce(AllBoundViscCoeff.CoPy);
    AllBoundViscCoeff.CoPz = Allreduce(AllBoundViscCoeff.CoPz);

    AllBoundViscCoeff.CT = Allreduce(AllBoundViscCoeff.CT);
    AllBoundViscCoeff.CQ = Allreduce(AllBoundViscCoeff.CQ);
    AllBoundViscCoeff.CMerit = AllBoundViscCoeff.CT / (AllBoundViscCoeff.CQ + EPS);

    AllBound_HF_Visc = Allreduce(AllBound_HF_Visc);
    AllBound_MaxHF_Visc = pow(Allreduce(pow(AllBound_MaxHF_Visc, MaxNorm)), 1.0 / MaxNorm);
  }

  /*--- Add the forces on the surfaces using all the nodes ---*/

  if (config->GetComm_Level() == COMM_FULL) {
    int nMarkerMon = config->GetnMarker_Monitoring();

    /*--- Use the same buffer for all reductions. We could avoid the copy back into
     *    the original variable by swaping pointers, but it is safer this way... ---*/

    su2double* buffer = new su2double[nMarkerMon];

    auto Allreduce_inplace = [buffer](int size, su2double* x) {
      SU2_MPI::Allreduce(x, buffer, size, MPI_DOUBLE, MPI_SUM, SU2_MPI::GetComm());
      for (int i = 0; i < size; ++i) x[i] = buffer[i];
    };

    Allreduce_inplace(nMarkerMon, SurfaceViscCoeff.CL);
    Allreduce_inplace(nMarkerMon, SurfaceViscCoeff.CD);
    Allreduce_inplace(nMarkerMon, SurfaceViscCoeff.CSF);

    for (iMarker_Monitoring = 0; iMarker_Monitoring < nMarkerMon; iMarker_Monitoring++)
      SurfaceViscCoeff.CEff[iMarker_Monitoring] =
          SurfaceViscCoeff.CL[iMarker_Monitoring] / (SurfaceViscCoeff.CD[iMarker_Monitoring] + EPS);

    Allreduce_inplace(nMarkerMon, SurfaceViscCoeff.CFx);
    Allreduce_inplace(nMarkerMon, SurfaceViscCoeff.CFy);
    Allreduce_inplace(nMarkerMon, SurfaceViscCoeff.CFz);

    Allreduce_inplace(nMarkerMon, SurfaceViscCoeff.CMx);
    Allreduce_inplace(nMarkerMon, SurfaceViscCoeff.CMy);
    Allreduce_inplace(nMarkerMon, SurfaceViscCoeff.CMz);

    Allreduce_inplace(nMarkerMon, Surface_HF_Visc.data());
    Allreduce_inplace(nMarkerMon, Surface_MaxHF_Visc.data());

    delete[] buffer;
  }

#endif

  /*--- Update the total coefficients (note that all the nodes have the same value)---*/

  TotalCoeff.CD += AllBoundViscCoeff.CD;
  TotalCoeff.CL += AllBoundViscCoeff.CL;
  TotalCoeff.CSF += AllBoundViscCoeff.CSF;
  TotalCoeff.CEff = TotalCoeff.CL / (TotalCoeff.CD + EPS);
  TotalCoeff.CFx += AllBoundViscCoeff.CFx;
  TotalCoeff.CFy += AllBoundViscCoeff.CFy;
  TotalCoeff.CFz += AllBoundViscCoeff.CFz;
  TotalCoeff.CMx += AllBoundViscCoeff.CMx;
  TotalCoeff.CMy += AllBoundViscCoeff.CMy;
  TotalCoeff.CMz += AllBoundViscCoeff.CMz;
  TotalCoeff.CoPx += AllBoundViscCoeff.CoPx;
  TotalCoeff.CoPy += AllBoundViscCoeff.CoPy;
  TotalCoeff.CoPz += AllBoundViscCoeff.CoPz;
  TotalCoeff.CT += AllBoundViscCoeff.CT;
  TotalCoeff.CQ += AllBoundViscCoeff.CQ;
  TotalCoeff.CMerit = AllBoundViscCoeff.CT / (AllBoundViscCoeff.CQ + EPS);
  Total_Heat = AllBound_HF_Visc;
  Total_MaxHeat = AllBound_MaxHF_Visc;

  /*--- Update the total coefficients per surface (note that all the nodes have the same value)---*/

  for (iMarker_Monitoring = 0; iMarker_Monitoring < config->GetnMarker_Monitoring(); iMarker_Monitoring++) {
    SurfaceCoeff.CL[iMarker_Monitoring] += SurfaceViscCoeff.CL[iMarker_Monitoring];
    SurfaceCoeff.CD[iMarker_Monitoring] += SurfaceViscCoeff.CD[iMarker_Monitoring];
    SurfaceCoeff.CSF[iMarker_Monitoring] += SurfaceViscCoeff.CSF[iMarker_Monitoring];
    SurfaceCoeff.CEff[iMarker_Monitoring] =
        SurfaceCoeff.CL[iMarker_Monitoring] / (SurfaceCoeff.CD[iMarker_Monitoring] + EPS);
    SurfaceCoeff.CFx[iMarker_Monitoring] += SurfaceViscCoeff.CFx[iMarker_Monitoring];
    SurfaceCoeff.CFy[iMarker_Monitoring] += SurfaceViscCoeff.CFy[iMarker_Monitoring];
    SurfaceCoeff.CFz[iMarker_Monitoring] += SurfaceViscCoeff.CFz[iMarker_Monitoring];
    SurfaceCoeff.CMx[iMarker_Monitoring] += SurfaceViscCoeff.CMx[iMarker_Monitoring];
    SurfaceCoeff.CMy[iMarker_Monitoring] += SurfaceViscCoeff.CMy[iMarker_Monitoring];
    SurfaceCoeff.CMz[iMarker_Monitoring] += SurfaceViscCoeff.CMz[iMarker_Monitoring];
  }


  Buffet_Monitoring(geometry, config);

}

template<class V, ENUM_REGIME R>
su2double CFVMFlowSolverBase<V,R>::EvaluateCommonObjFunc(const CConfig& config) const {

  su2double objFun = 0.0;

  /*--- Loop over all monitored markers, add to the 'combo' objective ---*/

  for (auto iMarker = 0u; iMarker < config.GetnMarker_Monitoring(); iMarker++) {

    const auto weight = config.GetWeight_ObjFunc(iMarker);

    switch (config.GetKind_ObjFunc(iMarker)) {
      case DRAG_COEFFICIENT:
        objFun += weight * SurfaceCoeff.CD[iMarker];
        break;
      case LIFT_COEFFICIENT:
        objFun += weight * SurfaceCoeff.CL[iMarker];
        break;
      case SIDEFORCE_COEFFICIENT:
        objFun += weight * SurfaceCoeff.CSF[iMarker];
        break;
      case MOMENT_X_COEFFICIENT:
        objFun += weight * SurfaceCoeff.CMx[iMarker];
        break;
      case MOMENT_Y_COEFFICIENT:
        objFun += weight * SurfaceCoeff.CMy[iMarker];
        break;
      case MOMENT_Z_COEFFICIENT:
        objFun += weight * SurfaceCoeff.CMz[iMarker];
        break;
      case FORCE_X_COEFFICIENT:
        objFun += weight * SurfaceCoeff.CFx[iMarker];
        break;
      case FORCE_Y_COEFFICIENT:
        objFun += weight * SurfaceCoeff.CFy[iMarker];
        break;
      case FORCE_Z_COEFFICIENT:
        objFun += weight * SurfaceCoeff.CFz[iMarker];
        break;
      case TOTAL_HEATFLUX:
        objFun += weight * Surface_HF_Visc[iMarker];
        break;
      case MAXIMUM_HEATFLUX:
        objFun += weight * Surface_MaxHF_Visc[iMarker];
        break;
      default:
        break;
    }
  }

  /*--- The following are not per-surface, and so to avoid that they are
   double-counted when multiple surfaces are specified, they have been
   placed outside of the loop above. In addition, multi-objective mode is
   also disabled for these objective functions (error thrown at start). ---*/

  const auto weight = config.GetWeight_ObjFunc(0);

  switch (config.GetKind_ObjFunc(0)) {
    case EFFICIENCY:
      objFun += weight * TotalCoeff.CEff;
      break;
    case INVERSE_DESIGN_PRESSURE:
      objFun += weight * Total_CpDiff;
      break;
    case INVERSE_DESIGN_HEATFLUX:
      objFun += weight * Total_HeatFluxDiff;
      break;
    case EQUIVALENT_AREA:
      objFun += weight*Total_CEquivArea;
      break;
    case THRUST_COEFFICIENT:
      objFun += weight * TotalCoeff.CT;
      break;
    case TORQUE_COEFFICIENT:
      objFun += weight * TotalCoeff.CQ;
      break;
    case FIGURE_OF_MERIT:
      objFun += weight * TotalCoeff.CMerit;
      break;
    case SURFACE_TOTAL_PRESSURE:
      objFun += weight * config.GetSurface_TotalPressure(0);
      break;
    case SURFACE_STATIC_PRESSURE:
      objFun += weight * config.GetSurface_Pressure(0);
      break;
    case SURFACE_STATIC_TEMPERATURE:
      objFun += weight * config.GetSurface_Temperature(0);
      break;
    case SURFACE_MASSFLOW:
      objFun += weight * config.GetSurface_MassFlow(0);
      break;
    case SURFACE_UNIFORMITY:
      objFun += weight * config.GetSurface_Uniformity(0);
      break;
    case SURFACE_SECONDARY:
      objFun += weight * config.GetSurface_SecondaryStrength(0);
      break;
    case SURFACE_MOM_DISTORTION:
      objFun += weight * config.GetSurface_MomentumDistortion(0);
      break;
    case SURFACE_SECOND_OVER_UNIFORM:
      objFun += weight * config.GetSurface_SecondOverUniform(0);
      break;
    case SURFACE_PRESSURE_DROP:
      objFun += weight * config.GetSurface_PressureDrop(0);
      break;
    case CUSTOM_OBJFUNC:
      objFun += weight * Total_Custom_ObjFunc;
      break;
    default:
      break;
  }

  return objFun;
}

template <class V, ENUM_REGIME FlowRegime>
void CFVMFlowSolverBase<V, FlowRegime>::ComputeAxisymmetricAuxGradients(CGeometry *geometry, const CConfig* config) {

  /*--- Loop through all points to set the auxvargrad --*/
  SU2_OMP_FOR_STAT(omp_chunk_size)
  for (auto iPoint = 0ul; iPoint < nPoint; iPoint++) {
    su2double yCoord          = geometry->nodes->GetCoord(iPoint, 1);
    su2double yVelocity       = nodes->GetVelocity(iPoint,1);
    su2double xVelocity       = nodes->GetVelocity(iPoint,0);
    su2double Total_Viscosity = nodes->GetLaminarViscosity(iPoint) + nodes->GetEddyViscosity(iPoint);

    if (yCoord > EPS){
      su2double nu_v_on_y = Total_Viscosity*yVelocity/yCoord;
      nodes->SetAuxVar(iPoint, 0, nu_v_on_y);
      nodes->SetAuxVar(iPoint, 1, nu_v_on_y*yVelocity);
      nodes->SetAuxVar(iPoint, 2, nu_v_on_y*xVelocity);
    }
  }
  END_SU2_OMP_FOR

  /*--- Compute the auxiliary variable gradient with GG or WLS. ---*/
  if (config->GetKind_Gradient_Method() == GREEN_GAUSS) {
    SetAuxVar_Gradient_GG(geometry, config);
  }
  if (config->GetKind_Gradient_Method() == WEIGHTED_LEAST_SQUARES) {
    SetAuxVar_Gradient_LS(geometry, config);
  }
}<|MERGE_RESOLUTION|>--- conflicted
+++ resolved
@@ -2392,15 +2392,9 @@
 
   unsigned long iVertex, iPoint, iPointNormal;
   unsigned short iMarker, iMarker_Monitoring, iDim, jDim;
-<<<<<<< HEAD
-  unsigned short T_INDEX = 0, TVE_INDEX = 0, VEL_INDEX = 0, RHOS_INDEX = 0;
+  unsigned short T_INDEX = 0, TVE_INDEX = 0, VEL_INDEX = 0;
   su2double Viscosity = 0.0, Area, Density = 0.0, GradTemperature = 0.0, WallDistMod, FrictionVel,
             UnitNormal[3] = {0.0}, TauElem[3] = {0.0}, Tau[3][3] = {{0.0}}, Cp,
-=======
-  unsigned short T_INDEX = 0, TVE_INDEX = 0, VEL_INDEX = 0;
-  su2double Viscosity = 0.0, WallDist[3] = {0.0}, Area, Density = 0.0, GradTemperature = 0.0,
-            UnitNormal[3] = {0.0}, TauElem[3] = {0.0}, TauTangent[3] = {0.0}, Tau[3][3] = {{0.0}}, Cp,
->>>>>>> bba499e6
             thermal_conductivity, MaxNorm = 8.0, Grad_Vel[3][3] = {{0.0}}, Grad_Temp[3] = {0.0}, AxiFactor;
   const su2double *Coord = nullptr, *Coord_Normal = nullptr, *Normal = nullptr;
   const su2double minYPlus = config->GetwallModel_MinYPlus();
