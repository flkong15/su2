--- conflicted
+++ resolved
@@ -367,19 +367,8 @@
   }
 
   /*!
-<<<<<<< HEAD
-   * \brief Compute Reynolds stress tensor for a point
-   * \param[in] solver_container - Container vector with all the solutions.
-   * \param[in] config - Definition of the particular problem.
-   * \param[in] iPoint - point index 
-   */
-  void SetReynoldsStressTensor(CSolver **solver_container,
-                               CConfig *config,
-                               unsigned long iPoint);
-=======
    * \brief SA and SST support OpenMP+MPI.
    */
   inline bool GetHasHybridParallel() const override { return true; }
->>>>>>> 8547b3d8
 
 };