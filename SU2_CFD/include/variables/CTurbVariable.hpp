--- conflicted
+++ resolved
@@ -44,9 +44,6 @@
   VectorOfMatrix& Gradient_Reconstruction;  /*!< \brief Reference to the gradient of the primitive variables for MUSCL reconstruction for the convective term */
   VectorOfMatrix Gradient_Aux;              /*!< \brief Auxiliary structure to store a second gradient for reconstruction, if required. */
 
-  VectorOfMatrix& Gradient_Reconstruction;  /*!< \brief Reference to the gradient of the primitive variables for MUSCL reconstruction for the convective term */
-  VectorOfMatrix Gradient_Aux;              /*!< \brief Auxiliary structure to store a second gradient for reconstruction, if required. */
-
 public:
   /*!
    * \brief Constructor of the class.
@@ -88,11 +85,7 @@
   }
   
   /*!
-<<<<<<< HEAD
-   * \brief Get the value of the reconstruction variables gradient at a node.
-=======
    * \brief Set the value of the reconstruction variables gradient at a node.
->>>>>>> 713644cd
    * \param[in] iPoint - Index of the current node.
    * \param[in] iVar   - Index of the variable.
    * \param[in] iDim   - Index of the dimension.
@@ -115,8 +108,6 @@
    */
   inline VectorOfMatrix& GetGradient_Reconstruction(void) final { return Gradient_Reconstruction; }
 
-<<<<<<< HEAD
-=======
   /*!
    * \brief Set the value of the [iDim, jDim] component of the Reynolds stress tensor at a node.
    * \param[in] iPoint - Index of the current node.
@@ -135,5 +126,4 @@
    */
   inline su2double **GetReynoldsStressTensor(unsigned long iPoint) final { return ReynoldsStressTensor[iPoint]; }
   
->>>>>>> 713644cd
 };
