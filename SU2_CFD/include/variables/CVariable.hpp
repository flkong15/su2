--- conflicted
+++ resolved
@@ -1,8 +1,4 @@
-<<<<<<< HEAD
-  /*!
-=======
 ﻿/*!
->>>>>>> 45edda7f
  * \file CVariable.hpp
  * \brief Declaration and inlines of the parent class for defining problem
           variables, function definitions in file <i>CVariable.cpp</i>.
@@ -127,17 +123,12 @@
 
   MatrixType Solution_BGS_k;     /*!< \brief Old solution container for BGS iterations. */
 
-<<<<<<< HEAD
   MatrixType AnisoGrad;       /*!< \brief Gradient of sensor used for anisotropy in mesh adaptation. */ 
   MatrixType AnisoHess;       /*!< \brief Hessian of sensor used for anisotropy in mesh adaptation. */ 
   MatrixType AnisoMetr;       /*!< \brief Metric tensor used for anisotropy in mesh adaptation. */
 
-  su2matrix<int> Input_AdjIndices;    /*!< \brief Indices of Solution variables in the adjoint vector. */
-  su2matrix<int> Output_AdjIndices;   /*!< \brief Indices of Solution variables in the adjoint vector after having been updated. */
-=======
   su2matrix<int> AD_InputIndex;    /*!< \brief Indices of Solution variables in the adjoint vector. */
   su2matrix<int> AD_OutputIndex;   /*!< \brief Indices of Solution variables in the adjoint vector after having been updated. */
->>>>>>> 45edda7f
 
   unsigned long nPoint = {0};  /*!< \brief Number of points in the domain. */
   unsigned long nDim = {0};      /*!< \brief Number of dimension of the problem. */
