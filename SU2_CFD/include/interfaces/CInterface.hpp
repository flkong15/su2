/*!
 * \file CInterface.hpp
 * \brief Declarations and inlines of the transfer structure.
 *        The subroutines and functions are in the physics folders.
 * \author R. Sanchez
 * \version 8.0.1 "Harrier"
 *
 * SU2 Project Website: https://su2code.github.io
 *
 * The SU2 Project is maintained by the SU2 Foundation
 * (http://su2foundation.org)
 *
 * Copyright 2012-2024, SU2 Contributors (cf. AUTHORS.md)
 *
 * SU2 is free software; you can redistribute it and/or
 * modify it under the terms of the GNU Lesser General Public
 * License as published by the Free Software Foundation; either
 * version 2.1 of the License, or (at your option) any later version.
 *
 * SU2 is distributed in the hope that it will be useful,
 * but WITHOUT ANY WARRANTY; without even the implied warranty of
 * MERCHANTABILITY or FITNESS FOR A PARTICULAR PURPOSE. See the GNU
 * Lesser General Public License for more details.
 *
 * You should have received a copy of the GNU Lesser General Public
 * License along with SU2. If not, see <http://www.gnu.org/licenses/>.
 */

#pragma once

#include "../../../Common/include/parallelization/mpi_structure.hpp"

#include <cmath>
#include <string>
#include <fstream>
#include <sstream>
#include <algorithm>
#include <iostream>
#include <stdlib.h>
#include <stdio.h>

class CConfig;
class CGeometry;
class CSolver;
class CInterpolator;

using namespace std;

/*!
 * \class CInterface
 * \ingroup Interfaces
 * \brief Main class for defining the physical transfer of information.
 * \author R. Sanchez
 * \version 8.0.1 "Harrier"
 */

class CInterface {
protected:

  const int rank;   /*!< \brief MPI Rank. */
  const int size;   /*!< \brief MPI Size. */

  su2double *Physical_Constants = nullptr;
  su2double *Donor_Variable = nullptr;
  su2double *Target_Variable = nullptr;
  bool valAggregated = false;

  /*--- Mixing Plane interface variable ---*/
  su2double *SpanValueCoeffTarget = nullptr;
  unsigned short *SpanLevelDonor = nullptr;
  unsigned short nSpanMaxAllZones = 0;

  unsigned short nVar = 0;
  static constexpr size_t MAXNDIM = 3;  /*!< \brief Max number of space dimensions, used in some static arrays. */

public:
  /*!
   * \brief Constructor of the class.
   */
  CInterface(void);

  /*!
   * \overload
   * \param[in] val_nVar - Number of variables that need to be transferred.
   * \param[in] val_nConst - Number of physical constants that need to be taken into account.
   */
  CInterface(unsigned short val_nVar, unsigned short val_nConst);

  /*!
   * \brief Destructor of the class.
   */
  virtual ~CInterface(void);

  /*!
   * \brief Interpolate data and broadcast it into all processors, for nonmatching meshes.
   * \param[in] interpolator - Object defining the interpolation.
   * \param[in] donor_solution - Solution from the donor mesh.
   * \param[in] target_solution - Solution from the target mesh.
   * \param[in] donor_geometry - Geometry of the donor mesh.
   * \param[in] target_geometry - Geometry of the target mesh.
   * \param[in] donor_config - Definition of the problem at the donor mesh.
   * \param[in] target_config - Definition of the problem at the target mesh.
   */
  void BroadcastData(const CInterpolator& interpolator,
                     CSolver *donor_solution, CSolver *target_solution,
                     CGeometry *donor_geometry, CGeometry *target_geometry,
                     const CConfig *donor_config, const CConfig *target_config);

protected:
  /*!
   * \brief A virtual member.
   */
  inline virtual void GetPhysical_Constants(CSolver *donor_solution, CSolver *target_solution,
                                            CGeometry *donor_geometry, CGeometry *target_geometry,
                                            const CConfig *donor_config, const CConfig *target_config) { }
  /*!
   * \brief A virtual member.
   * \param[in] donor_solution - Solution from the donor mesh.
   * \param[in] donor_geometry - Geometry of the donor mesh.
   * \param[in] donor_config - Definition of the problem at the donor mesh.
   * \param[in] Marker_Donor - Index of the donor marker.
   * \param[in] Vertex_Donor - Index of the donor vertex.
   */
  virtual void GetDonor_Variable(CSolver *donor_solution, CGeometry *donor_geometry,
                                 const CConfig *donor_config, unsigned long Marker_Donor,
                                 unsigned long Vertex_Donor, unsigned long Point_Donor) = 0;

  /*!
   * \brief Initializes the target variable.
   * \param[in] target_solution - Solution from the target mesh.
   * \param[in] Marker_Target - Index of the target marker.
   * \param[in] Vertex_Target - Index of the target vertex.
   * \param[in] nDonorPoints - Number of donor points.
   */
  inline virtual void InitializeTarget_Variable(CSolver *target_solution, unsigned long Marker_Target,
                                                unsigned long Vertex_Target, unsigned short nDonorPoints){
    for (unsigned short iVar = 0; iVar < nVar; iVar++) Target_Variable[iVar] = 0.0;
  }

  /*!
   * \brief Recovers the target variable from the buffer of su2doubles that was broadcast.
   * \param[in] bcastVariable - Broadcast variable.
   * \param[in] donorCoeff - value of the donor coefficient.
   */
  inline virtual void RecoverTarget_Variable(const su2double *bcastVariable, su2double donorCoeff) {
    for (auto iVar = 0u; iVar < nVar; iVar++) Target_Variable[iVar] += donorCoeff * bcastVariable[iVar];
  }

  /*!
   * \brief A virtual member.
   * \param[in] target_solution - Solution from the target mesh.
   * \param[in] target_geometry - Geometry of the target mesh.
   * \param[in] target_config - Definition of the problem at the target mesh.
   * \param[in] Marker_Target - Index of the target marker.
   * \param[in] Vertex_Target - Index of the target vertex.
   * \param[in] Point_Target - Index of the target point.
   */
  virtual void SetTarget_Variable(CSolver *target_solution, CGeometry *target_geometry,
                                  const CConfig *target_config, unsigned long Marker_Target,
                                  unsigned long Vertex_Target, unsigned long Point_Target) = 0;

  // /*!
  //  * \brief A virtual member.
  //  * \param[in] target_solution - Solution from the target mesh.
  //  * \param[in] target_solution - Solution from the target mesh.
  //  * \param[in] donor_zone - Index of the donorZone.
  //  */
  // inline virtual void SetAverageValues(CSolver *donor_solution, CSolver *target_solution,
  //                                      unsigned short donorZone) { }

  /*!
   * \brief A virtual member.
   * \param[in] donor_geometry - Geometry of the target mesh.
   * \param[in] target_geometry - Geometry of the target mesh.
   * \param[in] donor_zone - Index of the donorZone.
   */
  inline virtual void SetAverageTurboGeoValues(CGeometry *donor_geometry, CGeometry *target_geometry,
                                               unsigned short donorZone) { }

public:
  /*!
   * \brief A virtual member.
   * \param[in] donor_config - Definition of the problem at the donor mesh.
   * \param[in] target_config - Definition of the problem at the target mesh.
   */
  inline virtual void SetSpanWiseLevels(const CConfig *donor_config, const CConfig *target_config) { }

  /*!
   * \brief A virtual member.
   * \param[in] target_solution - Solution from the target mesh.
   * \param[in] target_solution - Solution from the target mesh.
   * \param[in] donor_zone - Index of the donorZone.
   */
  inline virtual void SetAverageValues(CSolver *donor_solution, CSolver *target_solution,
                                       unsigned short donorZone) { }

  /*!
   * \brief Transfer pre-processing for the mixing plane inteface.
   * \param[in] donor_geometry - Geometry of the donor mesh.
   * \param[in] target_geometry - Geometry of the target mesh.
   * \param[in] donor_config - Definition of the problem at the donor mesh.
   * \param[in] target_config - Definition of the problem at the target mesh.
   */
  void PreprocessAverage(CGeometry *donor_geometry, CGeometry *target_geometry,
                         const CConfig *donor_config, const CConfig *target_config, unsigned short iMarkerInt);

  /*!
   * \brief Interpolate data and scatter it into different processors, for matching meshes.
   * \param[in] donor_solution - Solution from the donor mesh.
   * \param[in] target_solution - Solution from the target mesh.
   * \param[in] donor_geometry - Geometry of the donor mesh.
   * \param[in] target_geometry - Geometry of the target mesh.
   * \param[in] donor_config - Definition of the problem at the donor mesh.
   * \param[in] target_config - Definition of the problem at the target mesh.
   */
  void AllgatherAverage(CSolver *donor_solution, CSolver *target_solution,
                        CGeometry *donor_geometry, CGeometry *target_geometry,
                        const CConfig *donor_config, const CConfig *target_config, unsigned short iMarkerInt);
<<<<<<< HEAD
                        
=======

  /*!
   * \brief Interpolate data and scatter it into different processors, for matching meshes.
   * \param[in] donor_solution - Solution from the donor mesh.
   * \param[in] target_solution - Solution from the target mesh.
   * \param[in] donor_geometry - Geometry of the donor mesh.
   * \param[in] target_geometry - Geometry of the target mesh.
   * \param[in] donor_config - Definition of the problem at the donor mesh.
   * \param[in] target_config - Definition of the problem at the target mesh.
   */
  void GatherAverageValues(CSolver *donor_solution, CSolver *target_solution, unsigned short donorZone);

  /*!
   * \brief Set the contact resistance value for the solid-to-solid heat transfer interface.
   * \param[in] val_contact_resistance - Contact resistance value in m^2/W
   */
  inline virtual void SetContactResistance(su2double val_contact_resistance) {};
>>>>>>> 66ed495f
};<|MERGE_RESOLUTION|>--- conflicted
+++ resolved
@@ -216,25 +216,10 @@
   void AllgatherAverage(CSolver *donor_solution, CSolver *target_solution,
                         CGeometry *donor_geometry, CGeometry *target_geometry,
                         const CConfig *donor_config, const CConfig *target_config, unsigned short iMarkerInt);
-<<<<<<< HEAD
-                        
-=======
-
-  /*!
-   * \brief Interpolate data and scatter it into different processors, for matching meshes.
-   * \param[in] donor_solution - Solution from the donor mesh.
-   * \param[in] target_solution - Solution from the target mesh.
-   * \param[in] donor_geometry - Geometry of the donor mesh.
-   * \param[in] target_geometry - Geometry of the target mesh.
-   * \param[in] donor_config - Definition of the problem at the donor mesh.
-   * \param[in] target_config - Definition of the problem at the target mesh.
-   */
-  void GatherAverageValues(CSolver *donor_solution, CSolver *target_solution, unsigned short donorZone);
 
   /*!
    * \brief Set the contact resistance value for the solid-to-solid heat transfer interface.
    * \param[in] val_contact_resistance - Contact resistance value in m^2/W
    */
   inline virtual void SetContactResistance(su2double val_contact_resistance) {};
->>>>>>> 66ed495f
 };