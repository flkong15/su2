--- conflicted
+++ resolved
@@ -3,11 +3,7 @@
  * \brief Declarations and inlines of the transfer structure.
  *        The subroutines and functions are in the physics folders.
  * \author R. Sanchez
-<<<<<<< HEAD
- * \version 7.0.5 "Blackbird"
-=======
  * \version 7.0.6 "Blackbird"
->>>>>>> 0e3fad69
  *
  * SU2 Project Website: https://su2code.github.io
  *
@@ -54,11 +50,7 @@
  * \class CInterface
  * \brief Main class for defining the physical transfer of information.
  * \author R. Sanchez
-<<<<<<< HEAD
- * \version 7.0.5 "Blackbird"
-=======
  * \version 7.0.6 "Blackbird"
->>>>>>> 0e3fad69
  */
 
 class CInterface {
