--- conflicted
+++ resolved
@@ -85,12 +85,8 @@
 .hg*
 
 # Ignore build folder
-<<<<<<< HEAD
-/build/
+./build/
+build/
 
 # ninja binary
-=======
-./build/
-build/
->>>>>>> 3808ca5f
 ninja