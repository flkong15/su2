su2_def_include = include_directories('./')
su2_def_src = files([
  'SU2_DEF.cpp',
  'drivers/CDeformationDriver.cpp',
  'drivers/CDiscAdjDeformationDriver.cpp'
])
if get_option('enable-normal')

<<<<<<< HEAD
su2_cfd_obj = su2_cfd_lib.extract_all_objects()

  su2_def_lib = static_library('SU2core_DEF',
                               su2_def_src,
                               install : false,
                               dependencies : [su2_deps, common_dep],
                               cpp_args:  [default_warning_flags, su2_cpp_args])

  su2_def_dep = declare_dependency(link_with: su2_def_lib,
                                   include_directories: su2_def_include)

  su2_def = executable('SU2_DEF',
                        su2_def_src,
                        install: true,
                        dependencies: [su2_deps, common_dep],
                        objects : su2_cfd_obj,
=======
  su2_def = executable('SU2_DEF',
                        su2_def_src,
                        install: true,
                        dependencies: [su2_deps, common_dep, su2_cfd_dep],
>>>>>>> 5b12ac77
                        cpp_args :[default_warning_flags, su2_cpp_args])
endif

if get_option('enable-autodiff')
su2_cfd_obj_ad = su2_cfd_lib_ad.extract_all_objects()

  su2_def_lib_ad = static_library('SU2core_DEF_AD',
                                  su2_def_src,
                                  install : false,
                                  dependencies : [su2_deps, codi_dep, commonAD_dep],
                                  cpp_args:  [default_warning_flags, su2_cpp_args, codi_rev_args])

  su2_def_dep_ad = declare_dependency(link_with: su2_def_lib_ad,
                                     include_directories: su2_def_include)

endif<|MERGE_RESOLUTION|>--- conflicted
+++ resolved
@@ -5,9 +5,6 @@
   'drivers/CDiscAdjDeformationDriver.cpp'
 ])
 if get_option('enable-normal')
-
-<<<<<<< HEAD
-su2_cfd_obj = su2_cfd_lib.extract_all_objects()
 
   su2_def_lib = static_library('SU2core_DEF',
                                su2_def_src,
@@ -21,19 +18,11 @@
   su2_def = executable('SU2_DEF',
                         su2_def_src,
                         install: true,
-                        dependencies: [su2_deps, common_dep],
-                        objects : su2_cfd_obj,
-=======
-  su2_def = executable('SU2_DEF',
-                        su2_def_src,
-                        install: true,
                         dependencies: [su2_deps, common_dep, su2_cfd_dep],
->>>>>>> 5b12ac77
                         cpp_args :[default_warning_flags, su2_cpp_args])
 endif
 
 if get_option('enable-autodiff')
-su2_cfd_obj_ad = su2_cfd_lib_ad.extract_all_objects()
 
   su2_def_lib_ad = static_library('SU2core_DEF_AD',
                                   su2_def_src,
