--- conflicted
+++ resolved
@@ -25,11 +25,7 @@
  * License along with SU2. If not, see <http://www.gnu.org/licenses/>.
  */
 
-<<<<<<< HEAD
-/*! 
-=======
-/*!
->>>>>>> 60e47b6a
+/*!
  * \mainpage SU2 version 7.5.1 "Blackbird"
  * SU2 suite is an open-source collection of C++ based software tools
  * to perform PDE analysis and PDE constrained optimization.  The toolset is designed with
