/*!
 * \file geometry_structure.hpp
 * \brief Headers of the main subroutines for creating the geometrical structure.
 *        The subroutines and functions are in the <i>geometry_structure.cpp</i> file.
 * \author F. Palacios, T. Economon
 * \version 6.2.0 "Falcon"
 *
 * The current SU2 release has been coordinated by the
 * SU2 International Developers Society <www.su2devsociety.org>
 * with selected contributions from the open-source community.
 *
 * The main research teams contributing to the current release are:
 *  - Prof. Juan J. Alonso's group at Stanford University.
 *  - Prof. Piero Colonna's group at Delft University of Technology.
 *  - Prof. Nicolas R. Gauger's group at Kaiserslautern University of Technology.
 *  - Prof. Alberto Guardone's group at Polytechnic University of Milan.
 *  - Prof. Rafael Palacios' group at Imperial College London.
 *  - Prof. Vincent Terrapon's group at the University of Liege.
 *  - Prof. Edwin van der Weide's group at the University of Twente.
 *  - Lab. of New Concepts in Aeronautics at Tech. Institute of Aeronautics.
 *
 * Copyright 2012-2019, Francisco D. Palacios, Thomas D. Economon,
 *                      Tim Albring, and the SU2 contributors.
 *
 * SU2 is free software; you can redistribute it and/or
 * modify it under the terms of the GNU Lesser General Public
 * License as published by the Free Software Foundation; either
 * version 2.1 of the License, or (at your option) any later version.
 *
 * SU2 is distributed in the hope that it will be useful,
 * but WITHOUT ANY WARRANTY; without even the implied warranty of
 * MERCHANTABILITY or FITNESS FOR A PARTICULAR PURPOSE. See the GNU
 * Lesser General Public License for more details.
 *
 * You should have received a copy of the GNU Lesser General Public
 * License along with SU2. If not, see <http://www.gnu.org/licenses/>.
 */

#pragma once

#include "./mpi_structure.hpp"

#ifdef HAVE_METIS
  #include "metis.h"
#endif
#ifdef HAVE_PARMETIS
extern "C" {
#include "parmetis.h"
}
#endif
#ifdef HAVE_CGNS
  #include "fem_cgns_elements.hpp"
#endif
#include <string>
#include <fstream>
#include <sstream>
#include <cmath>
#include <algorithm>
#include <string.h>
#include <stdio.h>
#include <stdlib.h>
#include <climits>

#include "primal_grid_structure.hpp"
#include "dual_grid_structure.hpp"
#include "config_structure.hpp"
#include "fem_standard_element.hpp"

using namespace std;

/*!
 * \class CUnsignedLong2T
 * \brief Help class used to store two unsigned longs as one entity.
 */
class CUnsignedLong2T {
public:
  unsigned long long0;  /*!< \brief First long to store in this class. */
  unsigned long long1;  /*!< \brief Second long to store in this class. */

  /* Constructors and destructors. */
  CUnsignedLong2T();
  ~CUnsignedLong2T();

  CUnsignedLong2T(const unsigned long a, const unsigned long b);

  CUnsignedLong2T(const CUnsignedLong2T &other);

  /* Operators. */
  CUnsignedLong2T& operator=(const CUnsignedLong2T &other);

  bool operator<(const CUnsignedLong2T &other) const;

  bool operator==(const CUnsignedLong2T &other) const;

private:
  /* Copy function. */
  void Copy(const CUnsignedLong2T &other);
};

/*!
 * \class CUnsignedShort2T
 * \brief Help class used to store two unsigned shorts as one entity.
 */
class CUnsignedShort2T {
public:
  unsigned short short0;  /*!< \brief First short to store in this class. */
  unsigned short short1;  /*!< \brief Second short to store in this class. */

  /* Constructors and destructors. */
  CUnsignedShort2T();
  ~CUnsignedShort2T();

  CUnsignedShort2T(const unsigned short a, const unsigned short b);

  CUnsignedShort2T(const CUnsignedShort2T &other);

  /* Operators. */
  CUnsignedShort2T& operator=(const CUnsignedShort2T &other);

  bool operator<(const CUnsignedShort2T &other) const;

  bool operator==(const CUnsignedShort2T &other) const;

private:
  /* Copy function. */
  void Copy(const CUnsignedShort2T &other);
};

/*!
 * \class CFaceOfElement
 * \brief Class used in the partitioning of the FEM grid as well as the building of
          the faces of DG. It stores a face of an element.
 */
class CFaceOfElement {
public:
  unsigned short nCornerPoints;          /*!< \brief Number of corner points of the face. */
  unsigned long  cornerPoints[4];        /*!< \brief Global ID's of ther corner points. */
  unsigned long  elemID0, elemID1;       /*!< \brief Element ID's to the left and right. */
  unsigned short nPolyGrid0, nPolyGrid1; /*!< \brief Polynomial degrees of the grid of the elements
                                                     to the left and right. */
  unsigned short nPolySol0,  nPolySol1;  /*!< \brief Polynomial degrees of the solution of the elements
                                                     to the left and right. */
  unsigned short nDOFsElem0, nDOFsElem1; /*!< \brief Number of DOFs of the elements to the left and right. */
  unsigned short elemType0,  elemType1;  /*!< \brief Type of the elements to the left and right. */
  unsigned short faceID0, faceID1;       /*!< \brief The local face ID in the corresponding elements
                                                     to the left and right of the face. */
  unsigned short periodicIndex;          /*!< \brief Periodic indicator of the face. A value of 0 means no
                                                     periodic face. A value larger than 0 gives the index of
                                                     the periodic boundary + 1. */
  unsigned short periodicIndexDonor;     /*!< \brief Periodic indicator of the donor face. A value of 0 means no
                                                     periodic donor face. A value larger than 0 gives the index of
                                                     the periodic donor boundary + 1. */
  short faceIndicator;                   /*!< \brief The corresponding boundary marker if this face is on a
                                                     boundary. For an internal face the value is -1,
                                                     while an invalidated face has the value -2. */
  bool JacFaceIsConsideredConstant;      /*!< \brief Whether or not the Jacobian of the transformation
                                                     to the standard element is considered constant. */
  bool elem0IsOwner;                     /*!< \brief Whether or not the neighboring element 0 is the owner
                                                     of the face. If false, element 1 is the owner. */

  /* Standard constructor and destructor. */
  CFaceOfElement();
  ~CFaceOfElement(){}

  /* Alternative constructor to set the corner points. */
  CFaceOfElement(const unsigned short VTK_Type,
                 const unsigned short nPoly,
                 const unsigned long  *Nodes);

  /* Copy constructor and assignment operator. */
  CFaceOfElement(const CFaceOfElement &other);

  CFaceOfElement& operator=(const CFaceOfElement &other);

  /* Less than operator. Needed for the sorting and searching. */
  bool operator<(const CFaceOfElement &other) const;

  /* Equal operator. Needed for removing double entities. */
  bool operator ==(const CFaceOfElement &other) const;

  /*--- Member function, which creates a unique numbering for the corner points.
        A sort in increasing order is OK for this purpose.                       ---*/
  void CreateUniqueNumbering(void);

  /*--- Member function, which creates a unique numbering for the corner points
        while the orientation is taken into account. ---*/
  void CreateUniqueNumberingWithOrientation(void);

private:
  /*--- Copy function, which copies the data of the given object into the current object. ---*/
  void Copy(const CFaceOfElement &other);
};

/*!
 * \class CBoundaryFace
 * \brief Help class used in the partitioning of the FEM grid.
          It stores a boundary element.
 */
class CBoundaryFace {
 public:
  unsigned short VTK_Type, nPolyGrid, nDOFsGrid;
  unsigned long  globalBoundElemID, domainElementID;
  vector<unsigned long>  Nodes;

  /* Standard constructor and destructor. Nothing to be done. */
  CBoundaryFace(){}
  ~CBoundaryFace(){}

  /* Copy constructor and assignment operator. */
  CBoundaryFace(const CBoundaryFace &other);

  CBoundaryFace& operator=(const CBoundaryFace &other);

  /* Less than operator. Needed for the sorting. */
  bool operator<(const CBoundaryFace &other) const;

private:
  /*--- Copy function, which copies the data of the given object into the current object. ---*/
  void Copy(const CBoundaryFace &other);
};

/*!
 * \class CMatchingFace
 * \brief Help class used to determine whether or not (periodic) faces match.
 */
class CMatchingFace {
public:
  unsigned short nCornerPoints;          /*!< \brief Number of corner points of the face. */
  unsigned short nDim;                   /*!< \brief Number of spatial dimensions. */
  unsigned short nPoly;                  /*!< \brief Polynomial degree of the face. */
  unsigned short nDOFsElem;              /*!< \brief Number of DOFs of the relevant adjacent element. */
  unsigned short elemType;               /*!< \brief Type of the adjacent element. */
  unsigned long  elemID;                 /*!< \brief The relevant adjacent element ID. */
  su2double cornerCoor[4][3];            /*!< \brief Coordinates of the corner points of the face. */
  su2double tolForMatching;              /*!< \brief Tolerance for this face for matching points. */

  /* Standard constructor. */
  CMatchingFace();

  /* Destructor, nothing to be done. */
  ~CMatchingFace(){}

  /* Copy constructor and assignment operator. */
  CMatchingFace(const CMatchingFace &other);

  CMatchingFace& operator=(const CMatchingFace &other);

  /* Less than operator. Needed for the sorting and searching. */
  bool operator<(const CMatchingFace &other) const;

  /*--- Member function, which sorts the coordinates of the face. ---*/
  void SortFaceCoordinates(void);

private:
  /*--- Copy function, which copies the data of the given object into the current object. ---*/
  void Copy(const CMatchingFace &other);
};

/*!
 * \class CGeometry
 * \brief Parent class for defining the geometry of the problem (complete geometry, 
 *        multigrid agglomerated geometry, only boundary geometry, etc..)
 * \author F. Palacios
 */
class CGeometry {
protected:
  int rank, 	/*!< \brief MPI Rank. */
  size;       	/*!< \brief MPI Size. */
	unsigned long nPoint,	/*!< \brief Number of points of the mesh. */
	nPointDomain,						/*!< \brief Number of real points of the mesh. */
	nPointGhost,					/*!< \brief Number of ghost points of the mesh. */
	nPointNode,					/*!< \brief Size of the node array allocated to hold CPoint objects. */
  Global_nPoint,	/*!< \brief Total number of nodes in a simulation across all processors (including halos). */
	Global_nPointDomain,	/*!< \brief Total number of nodes in a simulation across all processors (excluding halos). */
	nElem,					/*!< \brief Number of elements of the mesh. */
  Global_nElem,	/*!< \brief Total number of elements in a simulation across all processors (all types). */
  Global_nElemDomain,  /*!< \brief Total number of elements in a simulation across all processors (excluding halos). */
	nEdge,					/*!< \brief Number of edges of the mesh. */
	nFace,					/*!< \brief Number of faces of the mesh. */
  nelem_edge,             /*!< \brief Number of edges in the mesh. */
  Global_nelem_edge,      /*!< \brief Total number of edges in the mesh across all processors. */
  nelem_triangle,       /*!< \brief Number of triangles in the mesh. */
  Global_nelem_triangle,       /*!< \brief Total number of triangles in the mesh across all processors. */
  nelem_quad,           /*!< \brief Number of quadrangles in the mesh. */
  Global_nelem_quad,           /*!< \brief Total number of quadrangles in the mesh across all processors. */
  nelem_tetra,          /*!< \brief Number of tetrahedra in the mesh. */
  Global_nelem_tetra,          /*!< \brief Total number of tetrahedra in the mesh across all processors. */
  nelem_hexa,           /*!< \brief Number of hexahedra in the mesh. */
  Global_nelem_hexa,           /*!< \brief Total number of hexahedra in the mesh across all processors. */
  nelem_prism,          /*!< \brief Number of prisms in the mesh. */
  Global_nelem_prism,          /*!< \brief Total number of prisms in the mesh across all processors. */
  nelem_pyramid,        /*!< \brief Number of pyramids in the mesh. */
  Global_nelem_pyramid,        /*!< \brief Total number of pyramids in the mesh across all processors. */
  nelem_edge_bound,           /*!< \brief Number of edges on the mesh boundaries. */
  Global_nelem_edge_bound,           /*!< \brief Total number of edges on the mesh boundaries across all processors. */
  nelem_triangle_bound,          /*!< \brief Number of triangles on the mesh boundaries. */
  Global_nelem_triangle_bound,          /*!< \brief Total number of triangles on the mesh boundaries across all processors. */
  nelem_quad_bound,        /*!< \brief Number of quads on the mesh boundaries. */
  Global_nelem_quad_bound;        /*!< \brief Total number of quads on the mesh boundaries across all processors. */
	unsigned short nDim,	/*!< \brief Number of dimension of the problem. */
	nZone,								/*!< \brief Number of zones in the problem. */
	nMarker;				/*!< \brief Number of different markers of the mesh. */
  unsigned short MGLevel;         /*!< \brief The mesh level index for the current geometry container. */
  unsigned long Max_GlobalPoint;  /*!< \brief Greater global point in the domain local structure. */

  /* --- Custom boundary variables --- */
  su2double **CustomBoundaryTemperature;
  su2double **CustomBoundaryHeatFlux;

public:
	unsigned long *nElem_Bound;			/*!< \brief Number of elements of the boundary. */
	string *Tag_to_Marker;	/*!< \brief If you know the index of the boundary (depend of the 
							 grid definition), it gives you the maker (where the boundary 
							 is stored from 0 to boundaries). */	
	CPrimalGrid** elem;	/*!< \brief Element vector (primal grid information). */
	CPrimalGrid** face;			/*!< \brief Face vector (primal grid information). */
	CPrimalGrid*** bound;	/*!< \brief Boundary vector (primal grid information). */
	CPoint** node;			/*!< \brief Node vector (dual grid information). */
	CEdge** edge;			/*!< \brief Edge vector (dual grid information). */
	CVertex*** vertex;		/*!< \brief Boundary Vertex vector (dual grid information). */
  CTurboVertex**** turbovertex; /*!< \brief Boundary Vertex vector ordered for turbomachinery calculation(dual grid information). */
  unsigned long *nVertex;	/*!< \brief Number of vertex for each marker. */
  unsigned short *nSpanWiseSections; /*!< \brief Number of Span wise section for each turbo marker, indexed by inflow/outflow */
  unsigned short *nSpanSectionsByMarker; /*! <\brief Number of Span wise section for each turbo marker, indexed by marker.  Needed for deallocation.*/
  unsigned short nTurboPerf; /*!< \brief Number of Span wise section for each turbo marker. */
  su2double **SpanWiseValue; /*!< \brief Span wise values for each turbo marker. */
  long **nVertexSpan; /*! <\brief number of vertexes for span wise section for each marker.  */
  unsigned long **nTotVertexSpan; /*! <\brief number of vertexes at each span wise section for each marker.  */
  unsigned long nVertexSpanMax[3]; /*! <\brief max number of vertexes for each span section for each marker flag.  */
  su2double ***AverageTurboNormal; /*! <\brief Average boundary normal at each span wise section for each marker in the turbomachinery frame of reference.*/
  su2double ***AverageNormal; /*! <\brief Average boundary normal at each span wise section for each marker.*/
  su2double ***AverageGridVel; /*! <\brief Average boundary grid velocity at each span wise section for each marker.*/
  su2double **AverageTangGridVel; /*! <\brief Average tangential rotational speed at each span wise section for each marker.*/
  su2double **SpanArea; /*! <\brief Area at each span wise section for each marker.*/
  su2double **MaxAngularCoord; /*! <\brief Max angular pitch at each span wise section for each marker.*/
  su2double **MinAngularCoord; /*! <\brief Max angular pitch at each span wise section for each marker.*/
  su2double **MinRelAngularCoord; /*! <\brief Min relative angular coord at each span wise section for each marker.*/
  su2double **TurboRadius; /*! <\brief Radius at each span wise section for each marker.*/
  su2double **TangGridVelIn, **TangGridVelOut; /*! <\brief Average tangential rotational speed at each span wise section for each turbomachinery marker.*/
  su2double **SpanAreaIn, **SpanAreaOut; /*! <\brief Area at each span wise section for each turbomachinery marker.*/
  su2double **TurboRadiusIn, **TurboRadiusOut; /*! <\brief Radius at each span wise section for each turbomachinery marker*/

  unsigned short nCommLevel;		/*!< \brief Number of non-blocking communication levels. */
	vector<unsigned long> PeriodicPoint[MAX_NUMBER_PERIODIC][2];			/*!< \brief PeriodicPoint[Periodic bc] and return the point that
																			 must be sent [0], and the image point in the periodic bc[1]. */
	vector<unsigned long> PeriodicElem[MAX_NUMBER_PERIODIC];				/*!< \brief PeriodicElem[Periodic bc] and return the elements that 
																			 must be sent. */
  
  short *Marker_All_SendRecv;
  
	/*--- Create vectors and distribute the values among the different planes queues ---*/
	vector<vector<su2double> > Xcoord_plane; /*!< \brief Vector containing x coordinates of new points appearing on a single plane */
	vector<vector<su2double> > Ycoord_plane; /*!< \brief Vector containing y coordinates of  new points appearing on a single plane */
	vector<vector<su2double> > Zcoord_plane; 	/*!< \brief Vector containing z coordinates of  new points appearing on a single plane */
	vector<vector<su2double> > FaceArea_plane; /*!< \brief Vector containing area/volume associated with  new points appearing on a single plane */
	vector<vector<unsigned long> > Plane_points; /*!< \brief Vector containing points appearing on a single plane */

	vector<su2double> XCoordList;	/*!< \brief Vector containing points appearing on a single plane */
	CPrimalGrid*** newBound;            /*!< \brief Boundary vector for new periodic elements (primal grid information). */
	unsigned long *nNewElem_Bound;			/*!< \brief Number of new periodic elements of the boundary. */
  
  /*--- Partitioning-specific variables ---*/
  map<unsigned long,unsigned long> Global_to_Local_Elem;
  unsigned long xadj_size;
  unsigned long adjacency_size;
  unsigned long *starting_node;
  unsigned long *ending_node;
  unsigned long *npoint_procs;
  unsigned long *nPoint_Linear;
#ifdef HAVE_MPI
#ifdef HAVE_PARMETIS
  idx_t * adjacency;
  idx_t * xadj;
#endif
#endif
  
  /*--- Data structures for point-to-point MPI communications. ---*/

  int countPerPoint;                  /*!< \brief Maximum number of pieces of data sent per vertex in point-to-point comms. */
  int nP2PSend;                       /*!< \brief Number of sends during point-to-point comms. */
  int nP2PRecv;                       /*!< \brief Number of receives during point-to-point comms. */
  int *nPoint_P2PSend;                /*!< \brief Data structure holding number of vertices for each send in point-to-point comms. */
  int *nPoint_P2PRecv;                /*!< \brief Data structure holding number of vertices for each recv in point-to-point comms. */
  int *Neighbors_P2PSend;             /*!< \brief Data structure holding the ranks of the neighbors for point-to-point send comms. */
  int *Neighbors_P2PRecv;             /*!< \brief Data structure holding the ranks of the neighbors for point-to-point recv comms. */
  map<int, int> P2PSend2Neighbor;     /*!< \brief Data structure holding the reverse mapping of the ranks of the neighbors for point-to-point send comms. */
  map<int, int> P2PRecv2Neighbor;     /*!< \brief Data structure holding the reverse mapping of the ranks of the neighbors for point-to-point recv comms. */
  unsigned long *Local_Point_P2PSend; /*!< \brief Data structure holding the local index of all vertices to be sent in point-to-point comms. */
  unsigned long *Local_Point_P2PRecv; /*!< \brief Data structure holding the local index of all vertices to be received in point-to-point comms. */
  su2double *bufD_P2PRecv;            /*!< \brief Data structure for su2double point-to-point receive. */
  su2double *bufD_P2PSend;            /*!< \brief Data structure for su2double point-to-point send. */
  unsigned short *bufS_P2PRecv;       /*!< \brief Data structure for unsigned long point-to-point receive. */
  unsigned short *bufS_P2PSend;       /*!< \brief Data structure for unsigned long point-to-point send. */
  SU2_MPI::Request *req_P2PSend;      /*!< \brief Data structure for point-to-point send requests. */
  SU2_MPI::Request *req_P2PRecv;      /*!< \brief Data structure for point-to-point recv requests. */

  /*--- Data structures for periodic communications. ---*/

  int countPerPeriodicPoint;                /*!< \brief Maximum number of pieces of data sent per vertex in periodic comms. */
  int nPeriodicSend;                        /*!< \brief Number of sends during periodic comms. */
  int nPeriodicRecv;                        /*!< \brief Number of receives during periodic comms. */
  int *nPoint_PeriodicSend;                 /*!< \brief Data structure holding number of vertices for each send in periodic comms. */
  int *nPoint_PeriodicRecv;                 /*!< \brief Data structure holding number of vertices for each recv in periodic comms. */
  int *Neighbors_PeriodicSend;              /*!< \brief Data structure holding the ranks of the neighbors for periodic send comms. */
  int *Neighbors_PeriodicRecv;              /*!< \brief Data structure holding the ranks of the neighbors for periodic recv comms. */
  map<int, int> PeriodicSend2Neighbor;      /*!< \brief Data structure holding the reverse mapping of the ranks of the neighbors for periodic send comms. */
  map<int, int> PeriodicRecv2Neighbor;      /*!< \brief Data structure holding the reverse mapping of the ranks of the neighbors for periodic recv comms. */
  unsigned long *Local_Point_PeriodicSend;  /*!< \brief Data structure holding the local index of all vertices to be sent in periodic comms. */
  unsigned long *Local_Point_PeriodicRecv;  /*!< \brief Data structure holding the local index of all vertices to be received in periodic comms. */
  unsigned long *Local_Marker_PeriodicSend; /*!< \brief Data structure holding the local index of the periodic marker for a particular vertex to be sent in periodic comms. */
  unsigned long *Local_Marker_PeriodicRecv; /*!< \brief Data structure holding the local index of the periodic marker for a particular vertex to be received in periodic comms. */
  su2double *bufD_PeriodicRecv;             /*!< \brief Data structure for su2double periodic receive. */
  su2double *bufD_PeriodicSend;             /*!< \brief Data structure for su2double periodic send. */
  unsigned short *bufS_PeriodicRecv;        /*!< \brief Data structure for unsigned long periodic receive. */
  unsigned short *bufS_PeriodicSend;        /*!< \brief Data structure for unsigned long periodic send. */
  SU2_MPI::Request *req_PeriodicSend;       /*!< \brief Data structure for periodic send requests. */
  SU2_MPI::Request *req_PeriodicRecv;       /*!< \brief Data structure for periodic recv requests. */
  
	/*!
	 * \brief Constructor of the class.
	 */
	CGeometry(void);

  /*!
	 * \brief Constructor of the class.
	 */
	CGeometry(CConfig *config, unsigned short nDim);

	/*! 
	 * \brief Destructor of the class.
	 */
	virtual ~CGeometry(void);
  
  /*!
   * \brief Routine to launch non-blocking recvs only for all periodic communications. Note that this routine is called by any class that has loaded data into the generic communication buffers.
   * \brief Routine to set up persistent data structures for point-to-point MPI communications.
   * \param[in] geometry - Geometrical definition of the problem.
   * \param[in] config - Definition of the particular problem.
   */
  void PreprocessP2PComms(CGeometry *geometry, CConfig *config);
  
  /*!
   * \brief Routine to allocate buffers for point-to-point MPI communications. Also called to dynamically reallocate if not enough memory is found for comms during runtime.
   * \param[in] val_countPerPoint - Maximum count of the data type per vertex in point-to-point comms, e.g., nPrimvarGrad*nDim.
   */
  void AllocateP2PComms(unsigned short val_countPerPoint);
  
  /*!
   * \brief Routine to launch non-blocking recvs only for all point-to-point communication with neighboring partitions. Note that this routine is called by any class that has loaded data into the generic communication buffers.
   * \param[in] geometry - Geometrical definition of the problem.
   * \param[in] config   - Definition of the particular problem.
   * \param[in] commType - Enumerated type for the quantity to be communicated.
   * \param[in] val_reverse  - Boolean controlling forward or reverse communication between neighbors.
   */
  void PostP2PRecvs(CGeometry *geometry, CConfig *config, unsigned short commType, bool val_reverse);
  
  /*!
   * \brief Routine to launch a single non-blocking send once the buffer is loaded for a point-to-point commucation. Note that this routine is called by any class that has loaded data into the generic communication buffers.
   * \param[in] geometry     - Geometrical definition of the problem.
   * \param[in] config       - Definition of the particular problem.
   * \param[in] commType     - Enumerated type for the quantity to be communicated.
   * \param[in] val_iMessage - Index of the message in the order they are stored.
   * \param[in] val_reverse  - Boolean controlling forward or reverse communication between neighbors.
   */
  void PostP2PSends(CGeometry *geometry, CConfig *config, unsigned short commType, int val_iMessage, bool val_reverse);
  
  /*!
   * \brief Routine to set up persistent data structures for periodic communications.
   * \param[in] geometry - Geometrical definition of the problem.
   * \param[in] config - Definition of the particular problem.
   */
  void PreprocessPeriodicComms(CGeometry *geometry, CConfig *config);
  
  /*!
   * \brief Routine to allocate buffers for periodic communications. Also called to dynamically reallocate if not enough memory is found for comms during runtime.
   * \param[in] val_countPerPeriodicPoint - Maximum count of the data type per vertex in periodic comms, e.g., nPrimvarGrad*nDim.
   */
  void AllocatePeriodicComms(unsigned short val_countPerPeriodicPoint);

  /*!
   * \brief Routine to launch non-blocking recvs only for all periodic communication with neighboring partitions. Note that this routine is called by any class that has loaded data into the generic communication buffers.
   * \param[in] geometry - Geometrical definition of the problem.
   * \param[in] config   - Definition of the particular problem.
   * \param[in] commType - Enumerated type for the quantity to be communicated.
   */
  void PostPeriodicRecvs(CGeometry *geometry, CConfig *config, unsigned short commType);
  
  /*!
   * \brief Routine to launch a single non-blocking send once the buffer is loaded for a periodic commucation. Note that this routine is called by any class that has loaded data into the generic communication buffers.
   * \param[in] geometry     - Geometrical definition of the problem.
   * \param[in] config       - Definition of the particular problem.
   * \param[in] commType     - Enumerated type for the quantity to be communicated.
   * \param[in] val_iMessage - Index of the message in the order they are stored.
   */
  void PostPeriodicSends(CGeometry *geometry, CConfig *config, unsigned short commType, int val_iMessage);

  /*!
   * \brief Routine to load a geometric quantity into the data structures for MPI point-to-point communication and to launch non-blocking sends and recvs for all point-to-point communication with neighboring partitions.
   * \param[in] geometry - Geometrical definition of the problem.
   * \param[in] config   - Definition of the particular problem.
   * \param[in] commType - Enumerated type for the quantity to be communicated.
   */
  void InitiateComms(CGeometry *geometry, CConfig *config, unsigned short commType);
  
  /*!
   * \brief Routine to complete the set of non-blocking communications launched by InitiateComms() and unpacking of the data into the geometry class.
   * \param[in] geometry - Geometrical definition of the problem.
   * \param[in] config   - Definition of the particular problem.
   * \param[in] commType - Enumerated type for the quantity to be unpacked.
   */
  void CompleteComms(CGeometry *geometry, CConfig *config, unsigned short commType);
  
	/*! 
	 * \brief Get number of coordinates.
	 * \return Number of coordinates.
	 */
	unsigned short GetnDim(void);

	/*! 
	 * \brief Get number of zones.
	 * \return Number of zones.
	 */
	unsigned short GetnZone(void);

	/*! 
	 * \brief Get number of points.
	 * \return Number of points.
	 */
	unsigned long GetnPoint(void);

	/*! 
	 * \brief Get number of real points (that belong to the domain).
	 * \return Number of real points.
	 */
	unsigned long GetnPointDomain(void);

  /*!
	 * \brief Get number of elements.
	 * \return Number of elements.
	 */
	unsigned long GetnLine(void);
  
	/*! 
	 * \brief Get number of elements.
	 * \return Number of elements.
	 */
	unsigned long GetnElem(void);
  
	/*! 
	 * \brief Get number of edges.
	 * \return Number of edges.
	 */
	unsigned long GetnEdge(void);

	/*! 
	 * \brief Get number of markers.
	 * \return Number of markers.
	 */
	unsigned short GetnMarker(void);

	/*!
	 * \brief Get number of vertices.
	 * \param[in] val_marker - Marker of the boundary.
	 * \return Number of vertices.
	 */
	su2double* GetSpanWiseValue(unsigned short val_marker);

	/*! 
	 * \brief Get number of vertices.
	 * \param[in] val_marker - Marker of the boundary.
	 * \return Number of vertices.
	 */
	unsigned long GetnVertex(unsigned short val_marker);

	/*!
	 * \brief Get number of span wise section.
	 * \param[in] marker_flag - flag of the turbomachinery boundary.
	 * \return Number of span wise section.
	 */
	unsigned short GetnSpanWiseSections(unsigned short marker_flag);

	/*!
	 * \brief Get number of vertices.
	 * \param[in] val_marker - Marker of the boundary.
	 * \return Number of vertices.
	 */
	unsigned long GetnVertexSpan(unsigned short val_marker, unsigned short val_span);

	/*!
	 * \brief Get number of frequencies per span for NRBC.
	 * \param[in] val_marker - Marker of the boundary.
	 * \return Number of frequencies for NRBC.
	 */
	unsigned long GetnFreqSpan(unsigned short val_marker, unsigned short val_span);

	/*!
	 * \brief Get number of vertices.
	 * \param[in] val_marker - Marker of the boundary.
	 * \return Number of vertices.
	 */
	unsigned long GetnVertexSpanMax(unsigned short marker_flag);

	/*!
	 * \brief Get number of max frequencies for initializing the Fourier Coefficient for NR BC.
	 * \param[in] marker_flag - Marker of the boundary.
	 * \return Number of frequencies.
	 */
	unsigned long GetnFreqSpanMax(unsigned short marker_flag);

	/*!
	 * \brief Get number of vertices.
	 * \param[in] val_marker - Marker of the boundary.
	 * \return Number of vertices.
	 */
	void SetnVertexSpanMax(unsigned short marker_flag, unsigned long nVertMax);

	/*! 
	 * \brief Get the edge index from using the nodes of the edge.
	 * \param[in] first_point - First point of the edge.
	 * \param[in] second_point - Second point of the edge.
	 * \return Index of the edge.
	 */		
	long FindEdge(unsigned long first_point, unsigned long second_point);

    /*!
	 * \brief Get the edge index from using the nodes of the edge.
	 * \param[in] first_point - First point of the edge.
	 * \param[in] second_point - Second point of the edge.
	 * \return Index of the edge.
	 */
	bool CheckEdge(unsigned long first_point, unsigned long second_point);
    
	/*! 
	 * \brief Get the distance between a plane (defined by three point) and a point.
	 * \param[in] Coord - Coordinates of the point.
	 * \param[in] iCoord - Coordinates of the first point that defines the plane.
	 * \param[in] jCoord - Coordinates of the second point that defines the plane.
	 * \param[in] kCoord - Coordinates of the third point that defines the plane.
	 * \return Signed distance.
	 */		
	su2double Point2Plane_Distance(su2double *Coord, su2double *iCoord, su2double *jCoord, su2double *kCoord);

	/*! 
	 * \brief Create a file for testing the geometry.
	 */		
	void TestGeometry(void);

	/*! 
	 * \brief A virtual member.
	 * \param[in] val_nmarker - Number of markers.
	 */
	void SetnMarker(unsigned short val_nmarker);

	/*! 
	 * \brief Set the number of dimensions of the problem.
	 * \param[in] val_nDim - Number of dimensions.
	 */
	void SetnDim(unsigned short val_nDim);

	/*! 
	 * \brief Get the index of a marker.
	 * \param[in] val_marker - Marker of the boundary.
	 * \return Index of the marker in the grid defintion.
	 */	
	string GetMarker_Tag(unsigned short val_marker);

	/*! 
	 * \brief Set index of a marker.
	 * \param[in] val_marker - Marker of the boundary.
	 * \param[in] val_index - Index of the marker.
	 */		
	void SetMarker_Tag(unsigned short val_marker, string val_index);

	/*! 
	 * \brief Set the number of boundary elements.
	 * \param[in] val_marker - Marker of the boundary.
	 * \param[in] val_nelem_bound - Number of boundary elements.
	 */	
	void SetnElem_Bound(unsigned short val_marker, unsigned long val_nelem_bound);

	/*! 
	 * \brief Set the number of grid points.
	 * \param[in] val_npoint - Number of grid points.
	 */	
	void SetnPoint(unsigned long val_npoint);

	/*! 
	 * \brief Set the number of grid points in the domain.
	 * \param[in] val_npoint - Number of grid points in the domain.
	 */	
	void SetnPointDomain(unsigned long val_npoint);

	/*! 
	 * \brief Set the number of grid elements.
	 * \param[in] val_nelem - Number of grid elements.
	 */
	void SetnElem(unsigned long val_nelem);

	/*! 
	 * \brief Get the number of boundary elements.
	 * \param[in] val_marker - Marker of the boundary.
	 */
	unsigned long GetnElem_Bound(unsigned short val_marker);

  /*!
	 * \brief Get the number of elements in vtk fortmat.
	 */
	unsigned long GetMax_GlobalPoint(void);

	/*! 
	 * \brief A virtual function.
	 * \param[in] first_elem - Identification of the first element.
	 * \param[in] second_elem - Identification of the second element.
	 * \param[in] face_first_elem - Index of the common face for the first element.
	 * \param[in] face_second_elem - Index of the common face for the second element.
	 */
	virtual bool FindFace(unsigned long first_elem, unsigned long second_elem, unsigned short &face_first_elem, 
			unsigned short &face_second_elem);

	/*! 
	 * \brief A virtual member.
	 * \param[in] config - Definition of the particular problem.		 
	 */
	virtual void ComputeWall_Distance(CConfig *config);

	/*! 
	 * \brief A virtual member.
	 * \param[in] config - Definition of the particular problem.		 
	 */
	virtual void SetPositive_ZArea(CConfig *config);
  
	/*! 
	 * \brief A virtual member.
	 */	
	virtual void SetPoint_Connectivity(void);
  
  /*!
	 * \brief A virtual member.
   * \param[in] config - Definition of the particular problem.
	 */
	virtual void SetRCM_Ordering(CConfig *config);
  
	/*!
	 * \brief A virtual member.
	 */		
	virtual void SetElement_Connectivity(void);

	/*! 
	 * \brief A virtual member.
	 */
	void SetEdges(void);

	/*! 
	 * \brief A virtual member.
	 */
	virtual void SetFaces(void);

	/*!
	 * \brief A virtual member.
	 */
	virtual void SetBoundVolume(void);

	/*! 
	 * \brief A virtual member.
	 * \param[in] config - Definition of the particular problem.
	 */
	virtual void SetVertex(CConfig *config);

  /*!
   * \brief A virtual member.
   * \param[in] config - Definition of the particular problem.
   */
  virtual void ComputeNSpan(CConfig *config, unsigned short val_iZone, unsigned short marker_flag, bool allocate);

  /*!
   * \brief A virtual member.
   * \param[in] config - Definition of the particular problem.
   */
  virtual void SetTurboVertex(CConfig *config, unsigned short val_iZone, unsigned short marker_flag, bool allocate);

  /*!
   * \brief A virtual member.
   * \param[in] config - Definition of the particular problem.
   */
  virtual void UpdateTurboVertex(CConfig *config, unsigned short val_iZone, unsigned short marker_flag);

  /*!
   * \brief A virtual member.
   * \param[in] config - Definition of the particular problem.
   */
  virtual void SetAvgTurboValue(CConfig *config, unsigned short val_iZone, unsigned short marker_flag, bool allocate);

  /*!
   * \brief A virtual member.
   * \param[in] config - Definition of the particular problem.
   */
  virtual void GatherInOutAverageValues(CConfig *config, bool allocate);

  /*!
   * \brief A virtual member.
   */
  virtual void SetVertex(void);

  /*!
   * \brief A virtual member.
   */
  virtual void SetCoord_CG(void);

  /*!
   * \brief A virtual member.
   * \param[in] config - Definition of the particular problem.
   */
  virtual void SetMaxLength(CConfig* config);

  /*!
   * \brief A virtual member.
   * \param[in] config - Definition of the particular problem.
   * \param[in] action - Allocate or not the new elements.
   */
  virtual void SetControlVolume(CConfig *config, unsigned short action);

  /*!
   * \brief A virtual member.
   * \param[in] config - Definition of the particular problem.
   * \param[in] action - Allocate or not the new elements.
   */
  virtual void VisualizeControlVolume(CConfig *config, unsigned short action);
  
	/*! 
	 * \brief A virtual member.
	 * \param[in] config - Definition of the particular problem.
	 */
	virtual void MatchNearField(CConfig *config);
  
  /*!
	 * \brief A virtual member.
	 * \param[in] config - Definition of the particular problem.
	 */
	virtual void MatchActuator_Disk(CConfig *config);

	/*! 
	 * \brief A virtual member.
	 * \param[in] config - Definition of the particular problem.
	 */
	virtual void MatchInterface(CConfig *config);

  /*!
   * \brief A virtual member.
   * \param[in] config - Definition of the particular problem.
   */
  virtual void MatchPeriodic(CConfig *config, unsigned short val_periodic);
  
	/*! 
	 * \brief A virtual member.
	 * \param[in] config - Definition of the particular problem.
	 * \param[in] action - Allocate or not the new elements.		 
	 */
	virtual void SetBoundControlVolume(CConfig *config, unsigned short action);
  
  /*!
	 * \brief A virtual member.
	 * \param[in] config_filename - Name of the file where the tecplot information is going to be stored.
	 */
	virtual void SetTecPlot(char config_filename[MAX_STRING_SIZE], bool new_file);

	/*! 
	 * \brief A virtual member.
   * \param[in] mesh_filename - Name of the file where the tecplot information is going to be stored.
   * \param[in] new_file - Boolean to decide if aopen a new file or add to a old one
	 * \param[in] config - Definition of the particular problem.
	 */
	virtual void SetBoundTecPlot(char mesh_filename[MAX_STRING_SIZE], bool new_file, CConfig *config);
  
	/*! 
	 * \brief A virtual member.
	 * \param[in] config - Definition of the particular problem.		 
	 */
	virtual void Check_IntElem_Orientation(CConfig *config);
  
  /*!
	 * \brief A virtual member.
	 * \param[in] config - Definition of the particular problem.
	 */
	virtual void Check_BoundElem_Orientation(CConfig *config);

	/*! 
	 * \brief A virtual member.
	 * \param[in] config - Definition of the particular problem.		 
	 */
	virtual void SetColorGrid(CConfig *config);
  
  /*!
   * \brief A virtual member.
   * \param[in] config - Definition of the particular problem.
   */
  virtual void SetColorGrid_Parallel(CConfig *config);

  /*!
   * \brief A virtual member.
   * \param[in] config - Definition of the particular problem.
   */
  virtual void SetColorFEMGrid_Parallel(CConfig *config);

  /*!
	 * \brief A virtual member.
	 * \param[in] config - Definition of the particular problem.
	 */
  virtual void DivideConnectivity(CConfig *config, unsigned short Elem_Type);

	/*! 
	 * \brief A virtual member.
	 * \param[in] geometry - Geometrical definition of the problem.
	 * \param[in] config - Definition of the particular problem.
	 * \param[in] val_domain - Number of domains for parallelization purposes.		 
	 */
	virtual void SetSendReceive(CConfig *config);
  
  /*!
	 * \brief A virtual member.
	 * \param[in] geometry - Geometrical definition of the problem.
	 * \param[in] config - Definition of the particular problem.
	 * \param[in] val_domain - Number of domains for parallelization purposes.
	 */
	virtual void SetBoundaries(CConfig *config);
  
	/*! 
	 * \brief A virtual member.
	 * \param[in] geometry - Geometrical definition of the problem.
	 */	
	virtual void SetCoord(CGeometry *geometry);

        /*! 
	 * \brief A virtual member.
	 * \param[in] geometry - Geometrical definition of the problem.
         * \param[in] val_marker - Index of the boundary marker.
	 */
        virtual void SetMultiGridWallHeatFlux(CGeometry *geometry, unsigned short val_marker);

        /*! 
	 * \brief A virtual member.
	 * \param[in] geometry - Geometrical definition of the problem.
         * \param[in] val_marker - Index of the boundary marker.
	 */
        virtual void SetMultiGridWallTemperature(CGeometry *geometry, unsigned short val_marker);

	/*! 
	 * \brief A virtual member.
	 * \param[in] val_nSmooth - Number of smoothing iterations.
	 * \param[in] val_smooth_coeff - Relaxation factor.
	 * \param[in] config - Definition of the particular problem.
	 */	
	virtual void SetCoord_Smoothing(unsigned short val_nSmooth, su2double val_smooth_coeff, CConfig *config);

	/*! 
	 * \brief A virtual member.
	 * \param[in] geometry - Geometrical definition of the problem.
	 */	
	virtual void SetPoint_Connectivity(CGeometry *geometry);

	/*! 
	 * \brief A virtual member.
	 * \param[in] geometry - Geometrical definition of the problem.
	 * \param[in] config - Definition of the particular problem.
	 */	
	virtual void SetVertex(CGeometry *geometry, CConfig *config);

	/*! 
	 * \brief A virtual member.
	 * \param[in] config - Definition of the particular problem.
	 * \param[in] geometry - Geometrical definition of the problem.
	 * \param[in] action - Allocate or not the new elements.		 
	 */	
	virtual void SetControlVolume(CConfig *config, CGeometry *geometry, unsigned short action);

	/*! 
	 * \brief A virtual member.
	 * \param[in] config - Definition of the particular problem.
	 * \param[in] geometry - Geometrical definition of the problem.
	 * \param[in] action - Allocate or not the new elements.		 
	 */	
	virtual void SetBoundControlVolume(CConfig *config, CGeometry *geometry, unsigned short action);

	/*! 
	 * \brief A virtual member.
	 * \param[in] config - Definition of the particular problem.
	 * \param[in] val_mesh_out_filename - Name of the output file.
	 */	
	virtual void SetMeshFile(CConfig *config, string val_mesh_out_filename);
  
    /*!
	 * \brief A virtual member.
	 * \param[in] config - Definition of the particular problem.
	 * \param[in] val_mesh_out_filename - Name of the output file.
	 */
	virtual void SetMeshFile(CGeometry *geometry, CConfig *config, string val_mesh_out_filename);

	/*! 
	 * \brief A virtual member.
	 * \param[in] config - Definition of the particular problem.
	 */
	virtual void SetBoundSensitivity(CConfig *config);

  /*!
   * \brief Set the data containers for customized boundary conditions.
   * \param[in] config - Definition of the particular problem.
   */
  virtual void SetCustomBoundary(CConfig *config);


  /*!
   * \brief A virtual member.
   * \param[in] config - Definition of the particular problem.
   * \param[in] val_iZone - Index of the current zone.
   */
  virtual void SetRotationalVelocity(CConfig *config, unsigned short val_iZone, bool print);

  /*!
   * \brief A virtual member.
   * \param[in] config - Definition of the particular problem.
   */
  virtual void SetShroudVelocity(CConfig *config);

   /*!
    * \brief A virtual member.
    * \param[in] config - Definition of the particular problem.
    */
   virtual void SetTranslationalVelocity(CConfig *config, unsigned short val_iZone, bool print);

   /*!
    * \brief A virtual member.
    * \param[in] config - Definition of the particular problem.
    * \param[in] iter - Current physical time step.
    */
   virtual void SetGridVelocity(CConfig *config, unsigned long iter);

	/*!
	 * \brief A virtual member.
   * \param[in] geometry - Geometry of the fine mesh.
	 * \param[in] config - Definition of the particular problem.
	 */
	virtual void SetRestricted_GridVelocity(CGeometry *fine_mesh, CConfig *config);

	/*!
	 * \brief Find and store all vertices on a sharp corner in the geometry.
	 * \param[in] config - Definition of the particular problem.
	 */
  void ComputeSurf_Curvature(CConfig *config);
  
  /*!
	 * \brief A virtual member.
	 * \param[in] config - Definition of the particular problem.
	 */
  void ComputeAirfoil_Section(su2double *Plane_P0, su2double *Plane_Normal,
                              su2double MinXCoord, su2double MaxXCoord,
                              su2double MinYCoord, su2double MaxYCoord,
                              su2double MinZCoord, su2double MaxZCoord,
                              su2double *FlowVariable,
                              vector<su2double> &Xcoord_Airfoil, vector<su2double> &Ycoord_Airfoil,
                              vector<su2double> &Zcoord_Airfoil, vector<su2double> &Variable_Airfoil,
                              bool original_surface, CConfig *config);

  /*!
	 * \brief A virtual member.
	 */
  virtual su2double Compute_MaxThickness(su2double *Plane_P0, su2double *Plane_Normal, CConfig *config, vector<su2double> &Xcoord_Airfoil, vector<su2double> &Ycoord_Airfoil, vector<su2double> &Zcoord_Airfoil);
 
  /*!
	 * \brief A virtual member.
	 */
  virtual su2double Compute_Twist(su2double *Plane_P0, su2double *Plane_Normal, vector<su2double> &Xcoord_Airfoil, vector<su2double> &Ycoord_Airfoil, vector<su2double> &Zcoord_Airfoil);

  /*!
	 * \brief A virtual member.
	 */
  virtual su2double Compute_Chord(su2double *Plane_P0, su2double *Plane_Normal, vector<su2double> &Xcoord_Airfoil, vector<su2double> &Ycoord_Airfoil, vector<su2double> &Zcoord_Airfoil);

  /*!
	 * \brief A virtual member.
	 */
  virtual su2double Compute_Width(su2double *Plane_P0, su2double *Plane_Normal, vector<su2double> &Xcoord_Airfoil, vector<su2double> &Ycoord_Airfoil, vector<su2double> &Zcoord_Airfoil);

  /*!
	 * \brief A virtual member.
	 */
  virtual su2double Compute_WaterLineWidth(su2double *Plane_P0, su2double *Plane_Normal, CConfig *config, vector<su2double> &Xcoord_Airfoil, vector<su2double> &Ycoord_Airfoil, vector<su2double> &Zcoord_Airfoil);

  /*!
	 * \brief A virtual member.
	 */
  virtual su2double Compute_Height(su2double *Plane_P0, su2double *Plane_Normal, vector<su2double> &Xcoord_Airfoil, vector<su2double> &Ycoord_Airfoil, vector<su2double> &Zcoord_Airfoil);

  /*!
   * \brief A virtual member.
   */
  virtual su2double Compute_LERadius(su2double *Plane_P0, su2double *Plane_Normal, vector<su2double> &Xcoord_Airfoil, vector<su2double> &Ycoord_Airfoil, vector<su2double> &Zcoord_Airfoil);

  /*!
	 * \brief A virtual member.
	 */
	virtual su2double Compute_Thickness(su2double *Plane_P0, su2double *Plane_Normal, su2double Location, CConfig *config, vector<su2double> &Xcoord_Airfoil, vector<su2double> &Ycoord_Airfoil, vector<su2double> &Zcoord_Airfoil, su2double &ZLoc);
	
	/*!
	 * \brief A virtual member.
	 */
	virtual su2double Compute_Area(su2double *Plane_P0, su2double *Plane_Normal, CConfig *config, vector<su2double> &Xcoord_Airfoil, vector<su2double> &Ycoord_Airfoil, vector<su2double> &Zcoord_Airfoil);
  
	/*!
	 * \brief A virtual member.
	 */
	virtual su2double Compute_Length(su2double *Plane_P0, su2double *Plane_Normal, CConfig *config, vector<su2double> &Xcoord_Airfoil, vector<su2double> &Ycoord_Airfoil, vector<su2double> &Zcoord_Airfoil);

  /*!
   * \brief A virtual member.
   */
  virtual void Compute_Wing_LeadingTrailing(su2double *LeadingEdge, su2double *TrailingEdge, su2double *Plane_P0, su2double *Plane_Normal, vector<su2double>
	                                       &Xcoord_Airfoil, vector<su2double> &Ycoord_Airfoil, vector<su2double> &Zcoord_Airfoil);

  /*!
   * \brief A virtual member.
   */
  virtual void Compute_Fuselage_LeadingTrailing(su2double *LeadingEdge, su2double *TrailingEdge, su2double *Plane_P0, su2double *Plane_Normal, vector<su2double>
	                                       &Xcoord_Airfoil, vector<su2double> &Ycoord_Airfoil, vector<su2double> &Zcoord_Airfoil);

  /*!
   * \brief A virtual member.
   */
  virtual su2double Compute_Dihedral(su2double *LeadingEdge_im1, su2double *TrailingEdge_im1,
                                     su2double *LeadingEdge_i, su2double *TrailingEdge_i);

  /*!
   * \brief A virtual member.
   */
  virtual su2double Compute_Curvature(su2double *LeadingEdge_im1, su2double *TrailingEdge_im1,
                                      su2double *LeadingEdge_i, su2double *TrailingEdge_i,
                                      su2double *LeadingEdge_ip1, su2double *TrailingEdge_ip1);

  /*!
   * \brief A virtual member.
   */
  virtual void Compute_Wing(CConfig *config, bool original_surface,
                            su2double &Wing_Volume, su2double &Wing_MinMaxThickness, su2double &Wing_MaxMaxThickness, su2double &Wing_MinChord, su2double &Wing_MaxChord,
                            su2double &Wing_MinLERadius, su2double &Wing_MaxLERadius,
                            su2double &Wing_MinToC, su2double &Wing_MaxToC, su2double &Wing_ObjFun_MinToC, su2double &Wing_MaxTwist, su2double &Wing_MaxCurvature,
                            su2double &Wing_MaxDihedral);

  /*!
   * \brief A virtual member.
   */
  virtual void Compute_Fuselage(CConfig *config, bool original_surface,
  		su2double &Fuselage_Volume, su2double &Fuselage_WettedArea,
  		su2double &Fuselage_MinWidth, su2double &Fuselage_MaxWidth,
  		su2double &Fuselage_MinWaterLineWidth, su2double &Fuselage_MaxWaterLineWidth,
  		su2double &Fuselage_MinHeight, su2double &Fuselage_MaxHeight,
  		su2double &Fuselage_MaxCurvature);

  /*!
   * \brief A virtual member.
   */
  virtual void Compute_Nacelle(CConfig *config, bool original_surface,
                               su2double &Nacelle_Volume, su2double &Nacelle_MinMaxThickness, su2double &Nacelle_MaxMaxThickness,
                               su2double &Nacelle_MinChord, su2double &Nacelle_MaxChord,
                               su2double &Nacelle_MinLERadius, su2double &Nacelle_MaxLERadius,
                               su2double &Nacelle_MinToC, su2double &Nacelle_MaxToC,
                               su2double &Nacelle_ObjFun_MinToC, su2double &Nacelle_MaxTwist);

	/*!
	 * \brief A virtual member.
	 * \param[in] config - Definition of the particular problem.
	 */
	virtual void FindNormal_Neighbor(CConfig *config);

  /*!
   * \brief A virtual member.
   */
  virtual void SetGlobal_to_Local_Point();

	/*!
	 * \brief A virtual member.
	 * \param[in] val_ipoint - Global point.
	 * \returns Local index that correspond with the global index.
	 */
	virtual long GetGlobal_to_Local_Point(unsigned long val_ipoint);

	/*!
	 * \brief A virtual member.
	 * \param[in] val_ipoint - Global marker.
	 * \returns Local marker that correspond with the global index.
	 */
	virtual unsigned short GetGlobal_to_Local_Marker(unsigned short val_imarker);

  /*!
	 * \brief A virtual member.
	 * \returns Total number of nodes in a simulation across all processors (including halos).
	 */
	virtual unsigned long GetGlobal_nPoint();
  
	/*!
	 * \brief A virtual member.
	 * \returns Total number of nodes in a simulation across all processors (excluding halos).
	 */
	virtual unsigned long GetGlobal_nPointDomain();

  /*!
   * \brief A virtual member.
	 * \param[in] val_global_npoint - Global number of points in the mesh (excluding halos).
   */
  virtual void SetGlobal_nPointDomain(unsigned long val_global_npoint);

  /*!
	 * \brief A virtual member.
	 * \returns Total number of elements in a simulation across all processors.
	 */
	virtual unsigned long GetGlobal_nElem();

  /*!
   * \brief A virtual member.
   * \returns Total number of elements in a simulation across all processors (excluding halos).
   */
  virtual unsigned long GetGlobal_nElemDomain();
  
  /*!
	 * \brief A virtual member.
	 * \returns Total number of line elements in a simulation across all processors.
	 */
	virtual unsigned long GetGlobal_nElemLine();
  
  /*!
	 * \brief A virtual member.
	 * \returns Total number of triangular elements in a simulation across all processors.
	 */
	virtual unsigned long GetGlobal_nElemTria();
  
  /*!
	 * \brief A virtual member.
	 * \returns Total number of quadrilateral elements in a simulation across all processors.
	 */
	virtual unsigned long GetGlobal_nElemQuad();
  
  /*!
	 * \brief A virtual member.
	 * \returns Total number of tetrahedral elements in a simulation across all processors.
	 */
	virtual unsigned long GetGlobal_nElemTetr();
  
  /*!
	 * \brief A virtual member.
	 * \returns Total number of hexahedral elements in a simulation across all processors.
	 */
	virtual unsigned long GetGlobal_nElemHexa();
  
  /*!
	 * \brief A virtual member.
	 * \returns Total number of prism elements in a simulation across all processors.
	 */
	virtual unsigned long GetGlobal_nElemPris();
  
  /*!
	 * \brief A virtual member.
	 * \returns Total number of pyramid elements in a simulation across all processors.
	 */
	virtual unsigned long GetGlobal_nElemPyra();
  
  /*!
	 * \brief A virtual member.
	 * \return Number of line elements.
	 */
	virtual unsigned long GetnElemLine();
  
  /*!
	 * \brief A virtual member.
	 * \return Number of triangular elements.
	 */
	virtual unsigned long GetnElemTria();
  
  /*!
	 * \brief A virtual member.
	 * \return Number of quadrilateral elements.
	 */
	virtual unsigned long GetnElemQuad();
  
  /*!
	 * \brief A virtual member.
	 * \return Number of tetrahedral elements.
	 */
	virtual unsigned long GetnElemTetr();
  
  /*!
	 * \brief A virtual member.
	 * \return Number of hexahedral elements.
	 */
	virtual unsigned long GetnElemHexa();
  
  /*!
	 * \brief A virtual member.
	 * \return Number of prism elements.
	 */
	virtual unsigned long GetnElemPris();
  
  /*!
	 * \brief A virtual member.
	 * \return Number of pyramid elements.
	 */
	virtual unsigned long GetnElemPyra();

	/*!
	 * \brief Indentify geometrical planes in the mesh
	 */
	virtual void SetGeometryPlanes(CConfig *config);
  
	/*!
	 * \brief Get geometrical planes in the mesh
	 */
	virtual vector<su2double> GetGeometryPlanes();

	/*!
	 * \brief Get x coords of geometrical planes in the mesh
	 */
	virtual vector<vector<su2double> > GetXCoord();

	/*!
	 * \brief Get y coords of geometrical planes in the mesh
	 */
	virtual vector<vector<su2double> > GetYCoord();

	/*!
	 * \brief Get z coords of geometrical planes in the mesh
	 */
	virtual vector<vector<su2double> > GetZCoord();

	/*!
	 * \brief Get all points on a geometrical plane in the mesh
	 */
	virtual vector<vector<unsigned long> > GetPlanarPoints();

	/*!
	 * \brief Given arrays x[1..n] and y[1..n] containing a tabulated function, i.e., yi = f(xi), with 
	          x1 < x2 < . . . < xN , and given values yp1 and ypn for the first derivative of the interpolating
	          function at points 1 and n, respectively, this routine returns an array y2[1..n] that contains
	          the second derivatives of the interpolating function at the tabulated points xi. If yp1 and/or
	          ypn are equal to 1 × 1030 or larger, the routine is signaled to set the corresponding boundary
	          condition for a natural spline, with zero second derivative on that boundary.
						Numerical Recipes: The Art of Scientific Computing, Third Edition in C++.
	 */
	void SetSpline(vector<su2double> &x, vector<su2double> &y, unsigned long n, su2double yp1, su2double ypn, vector<su2double> &y2);
	
	/*!
	 * \brief Given the arrays xa[1..n] and ya[1..n], which tabulate a function (with the xai’s in order), 
	          and given the array y2a[1..n], which is the output from spline above, and given a value of 
	          x, this routine returns a cubic-spline interpolated value y.
         	  Numerical Recipes: The Art of Scientific Computing, Third Edition in C++.
	 * \returns The interpolated value of for x.
	 */
	su2double GetSpline(vector<su2double> &xa, vector<su2double> &ya, vector<su2double> &y2a, unsigned long n, su2double x);
	  
  /*!
	 * \brief Compute the intersection between a segment and a plane.
   * \param[in] Segment_P0 - Definition of the particular problem.
	 * \param[in] Segment_P1 - Definition of the particular problem.
	 * \param[in] Plane_P0 - Definition of the particular problem.
	 * \param[in] Plane_Normal - Definition of the particular problem.
   * \param[in] Intersection - Definition of the particular problem.
   * \returns If the intersection has has been successful.
   */
  bool SegmentIntersectsPlane(su2double *Segment_P0, su2double *Segment_P1, su2double Variable_P0, su2double Variable_P1,
                              su2double *Plane_P0, su2double *Plane_Normal, su2double *Intersection, su2double &Variable_Interp);
  
  /*!
   * \brief Ray Intersects Triangle (Moller and Trumbore algorithm)
   */
  bool RayIntersectsTriangle(su2double orig[3], su2double dir[3],
                             su2double vert0[3], su2double vert1[3], su2double vert2[3],
                             su2double *intersect);
  
  /*!
   * \brief Segment Intersects Triangle
   */
  bool SegmentIntersectsTriangle(su2double point0[3], su2double point1[3],
                                 su2double vert0[3], su2double vert1[3], su2double vert2[3]);

  /*!
   * \brief Segment Intersects Line (for 2D FFD Intersection)
   */
  bool SegmentIntersectsLine(su2double point0[2], su2double point1[2], su2double vert0[2], su2double vert1[2]);

  /*!
   * \brief Register the coordinates of the mesh nodes.
   * \param[in] config
   */
  void RegisterCoordinates(CConfig *config);

  /*!
   * \brief Register the coordinates of the mesh nodes as output.
   * \param[in] config
   */
  void RegisterOutput_Coordinates(CConfig *config);

  /*!
   * \brief Update the multi-grid structure and the wall-distance.
   * \param geometry_container - Geometrical definition.
   * \param config - Config
   */
  void UpdateGeometry(CGeometry **geometry_container, CConfig *config);

  /*!
   * \brief Update the multi-grid structure for the customized boundary conditions
   * \param geometry_container - Geometrical definition.
   * \param config - Definition of the particular problem.
   */
  void UpdateCustomBoundaryConditions(CGeometry **geometry_container, CConfig *config);

  /*!
   * \brief A virtual member.
   * \param config - Config
   */
  virtual void SetSensitivity(CConfig *config);

  /*!
   * \brief A virtual member.
   * \param config - Config
   */
  virtual void ReadUnorderedSensitivity(CConfig *config);

  /*!
   * \brief A virtual member.
   * \param iPoint - Point
   * \param iDim - Dimension
   */
  virtual su2double GetSensitivity(unsigned long iPoint, unsigned short iDim);

  /*!
   * \brief A virtual member.
   * \param iPoint - Point
   * \param iDim - Dimension
   * \param val - Value of the sensitivity
   */
  virtual void SetSensitivity(unsigned long iPoint, unsigned short iDim, su2double val);

  /*!
	 * \brief A virtual member.
	 * \param[in] val_marker - marker value.
	 * \param[in] val_span - span value.
	 */
  virtual su2double* GetAverageTurboNormal(unsigned short val_marker, unsigned short val_span);

  /*!
	 * \brief A virtual member.
	 * \param[in] val_marker - marker value.
	 * \param[in] val_span - span value.
	 */
  virtual su2double* GetAverageNormal(unsigned short val_marker, unsigned short val_span);

  /*!
	 * \brief A virtual member.
	 * \param[in] val_marker - marker value.
	 * \param[in] val_span - span value.
	 */
	virtual su2double GetSpanArea(unsigned short val_marker, unsigned short val_span);

  /*!
	 * \brief A virtual member.
	 * \param[in] val_marker - marker value.
	 * \param[in] val_span - span value.
	 */
	virtual su2double GetTurboRadius(unsigned short val_marker, unsigned short val_span);

  /*!
	 * \brief A virtual member.
	 * \param[in] val_marker - marker value.
	 * \param[in] val_span - span value.
	 */
	virtual su2double GetAverageTangGridVel(unsigned short val_marker, unsigned short val_span);

	/*!
	 * \brief A virtual member.
	 * \param[in] val_marker - marker turbo-performance value.
	 * \param[in] val_span - span value.
   * \return The span-wise inflow tangential velocity.
	 */
	virtual su2double GetTangGridVelIn(unsigned short val_marker, unsigned short val_span);

	/*!
	 * \brief A virtual member.
	 * \param[in] val_marker - marker turbo-performance value.
	 * \param[in] val_span - span value.
   * \return The span-wise outflow tangential velocity.
	 */
	virtual su2double GetTangGridVelOut(unsigned short val_marker, unsigned short val_span);

	/*!
	 * \brief A virtual member.
	 * \param[in] val_marker - marker turbo-performance value.
	 * \param[in] val_span - span value.
   * \return The span-wise inflow area.
	 */
	virtual su2double GetSpanAreaIn(unsigned short val_marker, unsigned short val_span);

	/*!
	 * \brief A virtual member.
	 * \param[in] val_marker - marker turbo-performance value.
	 * \param[in] val_span - span value.
	 * \return The span-wise outflow area.
	 */
	virtual su2double GetSpanAreaOut(unsigned short val_marker, unsigned short val_span);

	/*!
	 * \brief A virtual member.
	 * \param[in] val_marker - marker turbo-performance value.
	 * \param[in] val_span - span value.
   * \return The span-wise inflow radius.
	 */
	virtual su2double GetTurboRadiusIn(unsigned short val_marker, unsigned short val_span);

	/*!
	 * \brief A virtual member.
	 * \param[in] val_marker - marker turbo-performance value.
	 * \param[in] val_span - span value.
   * \return The span-wise outflow radius.
	 */
	virtual su2double GetTurboRadiusOut(unsigned short val_marker, unsigned short val_span);

	/*!
	 * \brief A virtual member.
	 * \param[in] val_marker - marker turbo-performance value.
	 * \param[in] val_span - span value.
   */
	virtual void SetTangGridVelIn(su2double value, unsigned short val_marker, unsigned short val_span);

	/*!
	 * \brief A virtual member.
	 * \param[in] val_marker - marker turbo-performance value.
	 * \param[in] val_span - span value.
   */
	virtual void SetTangGridVelOut(su2double value, unsigned short val_marker, unsigned short val_span);

	/*!
	 * \brief A virtual member.
	 * \param[in] val_marker - marker turbo-performance value.
	 * \param[in] val_span - span value.
   */
	virtual void SetSpanAreaIn(su2double value, unsigned short val_marker, unsigned short val_span);

	/*!
	 * \brief A virtual member.
	 * \param[in] val_marker - marker turbo-performance value.
	 * \param[in] val_span - span value.
   */
	virtual void SetSpanAreaOut(su2double value, unsigned short val_marker, unsigned short val_span);

	/*!
	 * \brief A virtual member.
	 * \param[in] val_marker - marker turbo-performance value.
	 * \param[in] val_span - span value.
   */
	virtual void SetTurboRadiusIn(su2double value, unsigned short val_marker, unsigned short val_span);

	/*!
	 * \brief A virtual member.
	 * \param[in] val_marker - marker turbo-performance value.
	 * \param[in] val_span - span value.
   */
	virtual void SetTurboRadiusOut(su2double value, unsigned short val_marker, unsigned short val_span);

  /*!
	 * \brief A virtual member.
	 * \param[in] val_marker - marker value.
	 * \param[in] val_span - span value.
	 */
	virtual unsigned long GetnTotVertexSpan(unsigned short val_marker, unsigned short val_span);

/*!
 * \brief A virtual member.
 * \param[in] val_marker - marker value.
 * \param[in] val_span - span value.
 */
  virtual su2double GetMinAngularCoord(unsigned short val_marker, unsigned short val_span);

  /*!
   * \brief A virtual member.
   * \param[in] val_marker - marker value.
   * \param[in] val_span - span value.
   */
  virtual su2double GetMaxAngularCoord(unsigned short val_marker, unsigned short val_span);

  /*!
   * \brief A virtual member.
   * \param[in] val_marker - marker value.
   * \param[in] val_span - span value.
   */
  virtual su2double GetMinRelAngularCoord(unsigned short val_marker, unsigned short val_span);
  /*!
   * \brief A virtual member.
   * \param[in] val_marker - marker value.
   * \param[in] val_span - span value.
   */
  virtual su2double* GetAverageGridVel(unsigned short val_marker, unsigned short val_span);

  /*!
   * \brief A virtual member.
   * \param config - Config
   */
  virtual void Check_Periodicity(CConfig *config);

  /*!
   * \brief Get the value of the customized temperature at a specified vertex on a specified marker.
   * \param[in] val_marker - Marker value
   * \param[in] val_vertex - Boundary vertex value
   */
  su2double GetCustomBoundaryTemperature(unsigned short val_marker, unsigned long val_vertex);

  /*!
   * \brief Set the value of the customized temperature at a specified vertex on a specified marker.
   * \param[in] val_marker - Marker value
   * \param[in] val_vertex - Boundary vertex value
   * \param[in] val_customBoundaryTemperature - Value of the temperature.
   */
  void SetCustomBoundaryTemperature(unsigned short val_marker, unsigned long val_vertex, su2double val_customBoundaryTemperature);

  /*!
   * \brief Get the value of the customized normal heat flux at a specified vertex on a specified marker.
   * \param[in] val_marker - Marker value
   * \param[in] val_vertex - Boundary vertex value
   */
  su2double GetCustomBoundaryHeatFlux(unsigned short val_marker, unsigned long val_vertex);

  /*!
   * \brief Set the value of the customized normal heat flux at a specified vertex on a specified marker.
   * \param[in] val_marker - Marker value
   * \param[in] val_vertex - Boundary vertex value
   * \param[in] val_customBoundaryHeatFlux - Value of the normal heat flux.
   */
  void SetCustomBoundaryHeatFlux(unsigned short val_marker, unsigned long val_vertex, su2double val_customBoundaryHeatFlux);
  
  /*!
   * \brief Filter values given at the element CG by performing a weighted average over a radial neighbourhood.
   * \param[in] filter_radius - Parameter defining the size of the neighbourhood.
   * \param[in] kernels - Kernel types and respective parameter, size of vector defines number of filter recursions.
   * \param[in] input_values - "Raw" values.
   * \param[out] output_values - Filtered values.
   */
  void FilterValuesAtElementCG(const vector<su2double> filter_radius, const vector<pair<unsigned short,su2double> > &kernels,
                               const su2double *input_values, su2double *output_values) const;
  
  /*!
   * \brief Build the global (entire mesh!) adjacency matrix for the elements in compressed format.
   *        Used by FilterValuesAtElementCG to search for geometrically close neighbours.
   * \param[out] neighbour_start - i'th position stores the start position in "neighbour_idx" for the immediate
   *             neighbours of global element "i". Size nElemDomain+1
   * \param[out] neighbour_idx - Global index of the neighbours, mush be NULL on entry and free'd by calling function.
   */
  void GetGlobalElementAdjacencyMatrix(vector<unsigned long> &neighbour_start, long *&neighbour_idx) const;
  
  /*!
   * \brief Get the neighbours of the global element in the first position of "neighbours" that are within "radius" of it.
   * \param[in] iElem_global - Element of interest.
   * \param[in] radius - Parameter defining the size of the neighbourhood.
   * \param[in] neighbour_start - See GetGlobalElementAdjacencyMatrix.
   * \param[in] neighbour_idx - See GetGlobalElementAdjacencyMatrix.
   * \param[in] cg_elem - Global element centroid coordinates in row major format {x0,y0,x1,y1,...}. Size nDim*nElemDomain.
   * \param[in,out] neighbours - The neighbours of iElem_global.
   */
  void GetRadialNeighbourhood(const unsigned long iElem_global, const passivedouble radius,
                              const vector<unsigned long> &neighbour_start, const long *neighbour_idx,
                              const su2double *cg_elem, vector<long> &neighbours) const;

  /*!
   * \brief Compute and store the volume of the elements.
   * \param[in] config - Problem configuration.
   */
  void SetElemVolume(CConfig *config);
  
  /*!
   * \brief Set the multigrid index for the current geometry object.
   * \param[in] val_iMesh - Multigrid index for current geometry object.
   */
  void SetMGLevel(unsigned short val_iMesh);
  
  /*!
   * \brief Get the multigrid index for the current geometry object.
   * \return Multigrid index for current geometry object.
   */
  unsigned short GetMGLevel(void);

  /*!
   * \brief Compute and store the volume of the elements.
   * \param[in] config - Problem configuration.
   */
  void UpdateBoundaries(CConfig *config);
};

/*!
 * \class CPhysicalGeometry
 * \brief Class for reading a defining the primal grid which is read from the
 *        grid file in .su2 or .cgns format.
 * \author F. Palacios, T. Economon, J. Alonso
 */
class CPhysicalGeometry : public CGeometry {

  map<unsigned long, unsigned long> Global_to_Local_Point; /*!< \brief Global-local indexation for the points. */
  long *Local_to_Global_Point;				/*!< \brief Local-global indexation for the points. */
  unsigned short *Local_to_Global_Marker;	/*!< \brief Local to Global marker. */
  unsigned short *Global_to_Local_Marker;	/*!< \brief Global to Local marker. */
  unsigned long *adj_counter; /*!< \brief Adjacency counter. */
  unsigned long **adjacent_elem; /*!< \brief Adjacency element list. */
  su2double* Sensitivity; /*! <\brief Vector holding the sensitivities at each point. */

  vector<vector<unsigned long> > Neighbors;
  map<unsigned long, unsigned long> Color_List;
  vector<string> Marker_Tags;
  unsigned long nLocal_Point,
  nLocal_PointDomain,
  nLocal_PointGhost,
  nLocal_PointPeriodic,
  nLocal_Elem,
  nLocal_Bound_Elem,
  nGlobal_Elem,
  nGlobal_Bound_Elem,
  nLocal_Line,
  nLocal_BoundTria,
  nLocal_BoundQuad,
  nLinear_Line,
  nLinear_BoundTria,
  nLinear_BoundQuad,
  nLocal_Tria,
  nLocal_Quad,
  nLocal_Tetr,
  nLocal_Hexa,
  nLocal_Pris,
  nLocal_Pyra;
  unsigned long nMarker_Global;
  su2double *Local_Coords;
  unsigned long *Local_Points;
  unsigned long *Local_Colors;
  unsigned long *Conn_Line;
  unsigned long *Conn_BoundTria;
  unsigned long *Conn_BoundQuad;
  unsigned long *Conn_Line_Linear;
  unsigned long *Conn_BoundTria_Linear;
  unsigned long *Conn_BoundQuad_Linear;
  unsigned long *Conn_Tria;
  unsigned long *Conn_Quad;
  unsigned long *Conn_Tetr;
  unsigned long *Conn_Hexa;
  unsigned long *Conn_Pris;
  unsigned long *Conn_Pyra;
  unsigned long *ID_Line;
  unsigned long *ID_BoundTria;
  unsigned long *ID_BoundQuad;
  unsigned long *ID_Line_Linear;
  unsigned long *ID_BoundTria_Linear;
  unsigned long *ID_BoundQuad_Linear;
  unsigned long *ID_Tria;
  unsigned long *ID_Quad;
  unsigned long *ID_Tetr;
  unsigned long *ID_Hexa;
  unsigned long *ID_Pris;
  unsigned long *ID_Pyra;
  unsigned long *Elem_ID_Line;
  unsigned long *Elem_ID_BoundTria;
  unsigned long *Elem_ID_BoundQuad;
  unsigned long *Elem_ID_Line_Linear;
  unsigned long *Elem_ID_BoundTria_Linear;
  unsigned long *Elem_ID_BoundQuad_Linear;

public:
  
	/*!
	 * \brief Constructor of the class.
	 */
	CPhysicalGeometry(void);

	/*! 
	 * \overload
	 * \brief Reads the geometry of the grid and adjust the boundary 
	 *        conditions with the configuration file. 
	 * \param[in] config - Definition of the particular problem.
	 * \param[in] val_mesh_filename - Name of the file with the grid information.
	 * \param[in] val_format - Format of the file with the grid information.
	 * \param[in] val_iZone - Domain to be read from the grid file.
	 * \param[in] val_nZone - Total number of domains in the grid file.
	 */
	CPhysicalGeometry(CConfig *config, unsigned short val_iZone, unsigned short val_nZone);
  
  /*!
	 * \overload
	 * \brief Accepts a geometry container holding a linearly partitioned grid
   *        with coloring performed by ParMETIS, and this routine distributes
   *        the points and cells to all partitions based on the coloring.
   * \param[in] geometry - Definition of the geometry container holding the initial linear partitions of the grid + coloring.
	 * \param[in] config - Definition of the particular problem.
	 */
  CPhysicalGeometry(CGeometry *geometry, CConfig *config);

  /*!
   * \overload
   * \brief Accepts a geometry container holding a linearly partitioned grid
   *        with coloring performed by ParMETIS, and this routine distributes
   *        the points and cells to all partitions based on the coloring.
   * \param[in] geometry - Definition of the geometry container holding the initial linear partitions of the grid + coloring.
   * \param[in] config - Definition of the particular problem.
   */
  CPhysicalGeometry(CGeometry *geometry, CConfig *config, bool val_flag);

	/*!
	 * \brief Destructor of the class.
	 */
	~CPhysicalGeometry(void);

  /*!
   * \brief Distributes the coloring from ParMETIS so that each rank has complete information about the local grid points.
   * \param[in] geometry - Definition of the geometry container holding the initial linear partitions of the grid + coloring.
   * \param[in] config - Definition of the particular problem.
   */
  void DistributeColoring(CConfig *config, CGeometry *geometry);

  /*!
   * \brief Distribute the grid points, including ghost points, across all ranks based on a ParMETIS coloring.
   * \param[in] config - Definition of the particular problem.
   * \param[in] geometry - Geometrical definition of the problem.
   */
  void DistributePoints(CConfig *config, CGeometry *geometry);

  /*!
   * \brief Distribute the connectivity for a single volume element type across all ranks based on a ParMETIS coloring.
   * \param[in] config - Definition of the particular problem.
   * \param[in] geometry - Geometrical definition of the problem.
   * \param[in] Elem_Type - VTK index of the element type being distributed.
   */
  void DistributeVolumeConnectivity(CConfig *config, CGeometry *geometry, unsigned short Elem_Type);

  /*!
   * \brief Distribute the connectivity for a single surface element type in all markers across all ranks based on a ParMETIS coloring.
   * \param[in] config - Definition of the particular problem.
   * \param[in] geometry - Geometrical definition of the problem.
   * \param[in] Elem_Type - VTK index of the element type being distributed.
   */
  void DistributeSurfaceConnectivity(CConfig *config, CGeometry *geometry, unsigned short Elem_Type);

  /*!
   * \brief Broadcast the marker tags for all boundaries from the master rank to all other ranks.
   * \param[in] config - Definition of the particular problem.
   * \param[in] geometry - Geometrical definition of the problem.
   */
  void DistributeMarkerTags(CConfig *config, CGeometry *geometry);

  /*!
   * \brief Partition the marker connectivity held on the master rank according to a linear partitioning.
   * \param[in] config - Definition of the particular problem.
   * \param[in] geometry - Geometrical definition of the problem.
   * \param[in] Elem_Type - VTK index of the element type being distributed.
   */
  void PartitionSurfaceConnectivity(CConfig *config, CGeometry *geometry, unsigned short Elem_Type);

  /*!
   * \brief Load the local grid points after partitioning (owned and ghost) into the geometry class objects.
   * \param[in] config - Definition of the particular problem.
   * \param[in] geometry - Geometrical definition of the problem.
   */
  void LoadPoints(CConfig *config, CGeometry *geometry);

  /*!
   * \brief Load the local volume elements after partitioning (owned and ghost) into the geometry class objects.
   * \param[in] config - Definition of the particular problem.
   * \param[in] geometry - Geometrical definition of the problem.
   */
  void LoadVolumeElements(CConfig *config, CGeometry *geometry);

  /*!
   * \brief Load the local surface elements after partitioning (owned and ghost) into the geometry class objects.
   * \param[in] config - Definition of the particular problem.
   * \param[in] geometry - Geometrical definition of the problem.
   */
  void LoadSurfaceElements(CConfig *config, CGeometry *geometry);

  /*!
   * \brief Routine to launch non-blocking sends and recvs amongst all processors.
   * \param[in] bufSend - Buffer of data to be sent.
   * \param[in] nElemSend - Array containing the number of elements to send to other processors in cumulative storage format.
   * \param[in] sendReq - Array of MPI send requests.
   * \param[in] bufRecv - Buffer of data to be received.
   * \param[in] nElemSend - Array containing the number of elements to receive from other processors in cumulative storage format.
   * \param[in] sendReq - Array of MPI recv requests.
   * \param[in] countPerElem - Pieces of data per element communicated.
   */
  void InitiateCommsAll(void *bufSend,
                        int *nElemSend,
                        SU2_MPI::Request *sendReq,
                        void *bufRecv,
                        int *nElemRecv,
                        SU2_MPI::Request *recvReq,
                        unsigned short countPerElem,
                        unsigned short commType);

  /*!
   * \brief Routine to complete the set of non-blocking communications launched with InitiateComms() with MPI_Waitany().
   * \param[in] nSends - Number of sends to be completed.
   * \param[in] sendReq - Array of MPI send requests.
   * \param[in] nRecvs - Number of receives to be completed.
   * \param[in] sendReq - Array of MPI recv requests.
   */
  void CompleteCommsAll(int nSends,
                        SU2_MPI::Request *sendReq,
                        int nRecvs,
                        SU2_MPI::Request *recvReq);

  /*!
	 * \brief Set the send receive boundaries of the grid.
	 * \param[in] geometry - Geometrical definition of the problem.
	 * \param[in] config - Definition of the particular problem.
	 * \param[in] val_domain - Number of domains for parallelization purposes.
	 */
	void SetSendReceive(CConfig *config);
  
  /*!
	 * \brief Set the send receive boundaries of the grid.
	 * \param[in] geometry - Geometrical definition of the problem.
	 * \param[in] config - Definition of the particular problem.
	 * \param[in] val_domain - Number of domains for parallelization purposes.
	 */
	void SetBoundaries(CConfig *config);

  /*!
   * \brief Set the local index that correspond with the global numbering index.
   */
  void SetGlobal_to_Local_Point();

	/*!
	 * \brief Get the local index that correspond with the global numbering index.
	 * \param[in] val_ipoint - Global point.
	 * \returns Local index that correspond with the global index, -1 if not found on the current rank (process).
	 */
	long GetGlobal_to_Local_Point(unsigned long val_ipoint);
  
	/*!
	 * \brief Get the local marker that correspond with the global marker.
	 * \param[in] val_ipoint - Global marker.
	 * \returns Local marker that correspond with the global index.
	 */
	unsigned short GetGlobal_to_Local_Marker(unsigned short val_imarker);
  
  /*!
   * \brief Reads the geometry of the grid and adjust the boundary
   *        conditions with the configuration file in parallel (for parmetis).
   * \param[in] config - Definition of the particular problem.
   * \param[in] val_mesh_filename - Name of the file with the grid information.
   * \param[in] val_format - Format of the file with the grid information.
   * \param[in] val_iZone - Domain to be read from the grid file.
   * \param[in] val_nZone - Total number of domains in the grid file.
   */
  void Read_SU2_Format_Parallel(CConfig *config, string val_mesh_filename, unsigned short val_iZone, unsigned short val_nZone);

  /*!
   * \brief Reads the geometry of the grid and adjust the boundary
   *        conditions with the configuration file in parallel (for parmetis).
   * \param[in] config - Definition of the particular problem.
   * \param[in] val_mesh_filename - Name of the file with the grid information.
   * \param[in] val_format - Format of the file with the grid information.
   * \param[in] val_iZone - Domain to be read from the grid file.
   * \param[in] val_nZone - Total number of domains in the grid file.
   */
  void Read_CGNS_Format_Parallel(CConfig *config, string val_mesh_filename, unsigned short val_iZone, unsigned short val_nZone);

  /*!
   * \brief Reads for the FEM solver the geometry of the grid and adjust the boundary
   *        conditions with the configuration file in parallel (for parmetis).
   * \param[in] config - Definition of the particular problem.
   * \param[in] val_mesh_filename - Name of the file with the grid information.
   * \param[in] val_iZone - Domain to be read from the grid file.
   * \param[in] val_nZone - Total number of domains in the grid file.
   */
  void Read_SU2_Format_Parallel_FEM(CConfig *config, string val_mesh_filename, unsigned short val_iZone, unsigned short val_nZone);

  /*!
   * \brief Reads for the FEM solver the geometry of the grid and adjust the boundary
   *        conditions with the configuration file in parallel (for parmetis).
   * \param[in] config - Definition of the particular problem.
   * \param[in] val_mesh_filename - Name of the file with the grid information.
   * \param[in] val_iZone - Domain to be read from the grid file.
   * \param[in] val_nZone - Total number of domains in the grid file.
   */
  void Read_CGNS_Format_Parallel_FEM(CConfig *config, string val_mesh_filename, unsigned short val_iZone, unsigned short val_nZone);

	/*!
	 * \brief Find repeated nodes between two elements to identify the common face.
	 * \param[in] first_elem - Identification of the first element.
	 * \param[in] second_elem - Identification of the second element.
	 * \param[in] face_first_elem - Index of the common face for the first element.
	 * \param[in] face_second_elem - Index of the common face for the second element.		 
	 * \return It provides 0 or 1 depending if there is a common face or not.
	 */
	bool FindFace(unsigned long first_elem, unsigned long second_elem, unsigned short &face_first_elem, 
			unsigned short &face_second_elem);

	/*! 
	 * \brief Computes the distance to the nearest no-slip wall for each grid node.
	 * \param[in] config - Definition of the particular problem.
	 */
	void ComputeWall_Distance(CConfig *config);

	/*! 
	 * \brief Compute surface area (positive z-direction) for force coefficient non-dimensionalization.
	 * \param[in] config - Definition of the particular problem.
	 */
	void SetPositive_ZArea(CConfig *config);
  
	/*! 
	 * \brief Set points which surround a point.
	 */
	void SetPoint_Connectivity(void);
  
  /*!
	 * \brief Set a renumbering using a Reverse Cuthill-McKee Algorithm
   * \param[in] config - Definition of the particular problem.
	 */
	void SetRCM_Ordering(CConfig *config);
  
	/*!
	 * \brief Function declaration to avoid partially overridden classes.
	 * \param[in] geometry - Geometrical definition of the problem.
	 */
	void SetPoint_Connectivity(CGeometry *geometry);

	/*! 
	 * \brief Set elements which surround an element.
	 */
	void SetElement_Connectivity(void);

	/*! 
	 * \brief Set the volume element associated to each boundary element.
	 */
	void SetBoundVolume(void);

	/*! 
	 * \brief Set boundary vertex.
	 * \param[in] config - Definition of the particular problem.
	 */
	void SetVertex(CConfig *config);

	/*!
	 * \brief Set number of span wise level for turbomachinery computation.
	 * \param[in] config - Definition of the particular problem.
	 */
	void ComputeNSpan(CConfig *config, unsigned short val_iZone, unsigned short marker_flag, bool allocate);

	/*!
	 * \brief Set turbo boundary vertex.
	 * \param[in] config - Definition of the particular problem.
	 */
	void SetTurboVertex(CConfig *config,unsigned short val_iZone, unsigned short marker_flag, bool allocate);

/*!
 * \brief update turbo boundary vertex.
 * \param[in] config - Definition of the particular problem.
 */
void UpdateTurboVertex(CConfig *config,unsigned short val_iZone, unsigned short marker_flag);

	/*!
	 * \brief Set turbo boundary vertex.
	 * \param[in] config - Definition of the particular problem.
	 */
	void SetAvgTurboValue(CConfig *config, unsigned short val_iZone, unsigned short marker_flag, bool allocate);

	/*!
	 * \brief Set turbo boundary vertex.
	 * \param[in] config - Definition of the particular problem.
	 */
	void GatherInOutAverageValues(CConfig *config, bool allocate);

	/*! 
	 * \brief Set the center of gravity of the face, elements and edges.
	 */
	void SetCoord_CG(void);

	/*! 
	 * \brief Set the edge structure of the control volume.
	 * \param[in] config - Definition of the particular problem.
	 * \param[in] action - Allocate or not the new elements.
	 */
	void SetControlVolume(CConfig *config, unsigned short action);

	/*!
	 * \brief Visualize the structure of the control volume(s).
	 * \param[in] config - Definition of the particular problem.
	 * \param[in] action - Allocate or not the new elements.
	 */
  void VisualizeControlVolume(CConfig *config, unsigned short action);
  
	/*!
	 * \brief Mach the near field boundary condition.
	 * \param[in] config - Definition of the particular problem.
	 */
	void MatchNearField(CConfig *config);
  
  /*!
	 * \brief Mach the near field boundary condition.
	 * \param[in] config - Definition of the particular problem.
	 */
	void MatchActuator_Disk(CConfig *config);
  
  /*!
   * \brief Mach the periodic boundary conditions.
   * \param[in] config - Definition of the particular problem.
   * \param[in] val_periodic - Index of the first periodic face in a pair.
   */
  void MatchPeriodic(CConfig *config, unsigned short val_periodic);

	/*! 
	 * \brief Set boundary vertex structure of the control volume.
	 * \param[in] config - Definition of the particular problem.
	 * \param[in] action - Allocate or not the new elements.
	 */
	void SetBoundControlVolume(CConfig *config, unsigned short action);

  /*!
   * \brief Set the maximum cell-center to cell-center distance for CVs.
   * \param[in] config - Definition of the particular problem.
   */
  void SetMaxLength(CConfig* config);

	/*! 
	 * \brief Set the Tecplot file.
	 * \param[in] config_filename - Name of the file where the Tecplot 
	 *            information is going to be stored.
   * \param[in] new_file - Create a new file.
	 */
	void SetTecPlot(char config_filename[MAX_STRING_SIZE], bool new_file);

	/*! 
	 * \brief Set the output file for boundaries in Tecplot
	 * \param[in] config - Definition of the particular problem.		 
	 * \param[in] mesh_filename - Name of the file where the Tecplot 
	 *            information is going to be stored.   
   * \param[in] new_file - Create a new file.
	 */
	void SetBoundTecPlot(char mesh_filename[MAX_STRING_SIZE], bool new_file, CConfig *config);

	/*! 
	 * \brief Check the volume element orientation.
	 * \param[in] config - Definition of the particular problem.		 
	 */
	void Check_IntElem_Orientation(CConfig *config);
  
  /*!
	 * \brief Check the volume element orientation.
	 * \param[in] config - Definition of the particular problem.
	 */
	void Check_BoundElem_Orientation(CConfig *config);

	/*! 
	 * \brief Set the domains for grid grid partitioning using METIS.
	 * \param[in] config - Definition of the particular problem.		 
	 */
	void SetColorGrid(CConfig *config);
  
  /*!
   * \brief Set the domains for grid grid partitioning using ParMETIS.
   * \param[in] config - Definition of the particular problem.
   */
  void SetColorGrid_Parallel(CConfig *config);

  /*!
   * \brief Set the domains for FEM grid partitioning using ParMETIS.
   * \param[in] config - Definition of the particular problem.
   */
  void SetColorFEMGrid_Parallel(CConfig *config);

  /*!
   * \brief Compute the weights of the FEM graph for ParMETIS.
   * \param[in]  config                       - Definition of the particular problem.
   * \param[in]  localFaces                   - Vector, which contains the element faces of this rank.
   * \param[in]  adjacency                    - Neighbors of the element.
   * \param[in]  mapExternalElemIDToTimeLevel - Map from the external element ID's to their time level
                                                and number of DOFs.
   * \param[out] vwgt                         - Weights of the vertices of the graph, i.e. the elements.
   * \param[out] adjwgt                       - Weights of the edges of the graph.
   */
  void ComputeFEMGraphWeights(
              CConfig                                    *config,
              const vector<CFaceOfElement>               &localFaces,
              const vector<vector<unsigned long> >       &adjacency,
              const map<unsigned long, CUnsignedShort2T> &mapExternalElemIDToTimeLevel,
                    vector<su2double>                    &vwgt,
                    vector<vector<su2double> >           &adjwgt);

  /*!
   * \brief Determine the donor elements for the boundary elements on viscous
            wall boundaries when wall functions are used.
   * \param[in]  config - Definition of the particular problem.
   */
  void DetermineDonorElementsWallFunctions(CConfig *config);

  /*!
   * \brief Determine whether or not the Jacobians of the elements and faces
            are constant and a length scale of the elements.
   * \param[in]  config - Definition of the particular problem.
   */
  void DetermineFEMConstantJacobiansAndLenScale(CConfig *config);

  /*!
   * \brief Determine the neighboring information for periodic faces of a FEM grid.
   * \param[in]     config      - Definition of the particular problem.
   * \param[in,out] localFaces  - Vector, which contains the element faces of this rank.
   */
  void DeterminePeriodicFacesFEMGrid(CConfig                *config,
                                     vector<CFaceOfElement> &localFaces);

  /*!
   * \brief Determine the time level of the elements when time accurate
            local time stepping is employed.
   * \param[in]  config                       - Definition of the particular problem.
   * \param[in]  localFaces                   - Vector, which contains the element
                                                faces of this rank.
   * \param[out] mapExternalElemIDToTimeLevel - Map from the external element ID's to
                                                their time level and number of DOFs.
   */
  void DetermineTimeLevelElements(CConfig                              *config,
                                  const vector<CFaceOfElement>         &localFaces,
                                  map<unsigned long, CUnsignedShort2T> &mapExternalElemIDToTimeLevel);

  /*!
   * \brief Set the rotational velocity at each node.
   * \param[in] config - Definition of the particular problem.
   * \param[in] val_iZone - Index of the current zone.
   */
  void SetRotationalVelocity(CConfig *config, unsigned short val_iZone, bool print);

  /*!
   * \brief Set the rotational velocity of the points on the shroud markers to 0.
   * \param[in] config - Definition of the particular problem.
   */
  void SetShroudVelocity(CConfig *config);

  /*!
   * \brief Set the translational velocity at each node.
   * \param[in] config - Definition of the particular problem.
   */
  void SetTranslationalVelocity(CConfig *config, unsigned short val_iZone, bool print);

  /*!
   * \brief Set the grid velocity via finite differencing at each node.
   * \param[in] config - Definition of the particular problem.
   */
  void SetGridVelocity(CConfig *config, unsigned long iter);

	/*! 
	 * \brief Do an implicit smoothing of the grid coordinates.
	 * \param[in] val_nSmooth - Number of smoothing iterations.
	 * \param[in] val_smooth_coeff - Relaxation factor.
	 * \param[in] config - Definition of the particular problem.		 
	 */	
	void SetCoord_Smoothing(unsigned short val_nSmooth, su2double val_smooth_coeff, CConfig *config);

	/*! 
	 * \brief Write the .su2 file.
	 * \param[in] config - Definition of the particular problem.
	 * \param[in] val_mesh_out_filename - Name of the output file.
	 */	
	void SetMeshFile(CConfig *config, string val_mesh_out_filename);

	/*! 
	 * \brief Compute some parameters about the grid quality.
	 * \param[out] statistics - Information about the grid quality, statistics[0] = (r/R)_min, statistics[1] = (r/R)_ave.		 
	 */	
	void GetQualityStatistics(su2double *statistics);

	/*!
	 * \brief Find and store all vertices on a sharp corner in the geometry.
	 * \param[in] config - Definition of the particular problem.
	 */
	void ComputeSurf_Curvature(CConfig *config);

	/*! 
	 * \brief Find and store the closest neighbor to a vertex.
	 * \param[in] config - Definition of the particular problem.
	 */
	void FindNormal_Neighbor(CConfig *config);

  /*!
	 * \brief Retrieve total number of nodes in a simulation across all processors (including halos).
	 * \returns Total number of nodes in a simulation across all processors (including halos).
	 */
	unsigned long GetGlobal_nPoint();
  
	/*!
	 * \brief Retrieve total number of nodes in a simulation across all processors (excluding halos).
	 * \returns Total number of nodes in a simulation across all processors (excluding halos).
	 */
	unsigned long GetGlobal_nPointDomain();
  
  /*!
	 * \brief Retrieve total number of elements in a simulation across all processors.
	 * \returns Total number of elements in a simulation across all processors.
	 */
  unsigned long GetGlobal_nElem();
  
  /*!
   * \brief  Retrieve total number of elements in a simulation across all processors (excluding halos).
   * \returns Total number of elements in a simulation across all processors (excluding halos).
   */
  unsigned long GetGlobal_nElemDomain();

  /*!
	 * \brief Retrieve total number of triangular elements in a simulation across all processors.
	 * \returns Total number of line elements in a simulation across all processors.
	 */
	unsigned long GetGlobal_nElemLine();
  
  /*!
	 * \brief Retrieve total number of triangular elements in a simulation across all processors.
	 * \returns Total number of triangular elements in a simulation across all processors.
	 */
	unsigned long GetGlobal_nElemTria();
  
  /*!
	 * \brief Retrieve total number of quadrilateral elements in a simulation across all processors.
	 * \returns Total number of quadrilateral elements in a simulation across all processors.
	 */
	unsigned long GetGlobal_nElemQuad();
  
  /*!
	 * \brief Retrieve total number of tetrahedral elements in a simulation across all processors.
	 * \returns Total number of tetrahedral elements in a simulation across all processors.
	 */
	unsigned long GetGlobal_nElemTetr();
  
  /*!
	 * \brief Retrieve total number of hexahedral elements in a simulation across all processors.
	 * \returns Total number of hexahedral elements in a simulation across all processors.
	 */
	unsigned long GetGlobal_nElemHexa();
  
  /*!
	 * \brief Retrieve total number of prism elements in a simulation across all processors.
	 * \returns Total number of prism elements in a simulation across all processors.
	 */
	unsigned long GetGlobal_nElemPris();
  
  /*!
	 * \brief Retrieve total number of pyramid elements in a simulation across all processors.
	 * \returns Total number of pyramid elements in a simulation across all processors.
	 */
	unsigned long GetGlobal_nElemPyra();
  
  /*!
	 * \brief Get number of triangular elements.
	 * \return Number of line elements.
	 */
	unsigned long GetnElemLine();
  
  /*!
	 * \brief Get number of triangular elements.
	 * \return Number of triangular elements.
	 */
	unsigned long GetnElemTria();
  
  /*!
	 * \brief Get number of quadrilateral elements.
	 * \return Number of quadrilateral elements.
	 */
	unsigned long GetnElemQuad();
  
  /*!
	 * \brief Get number of tetrahedral elements.
	 * \return Number of tetrahedral elements.
	 */
	unsigned long GetnElemTetr();
  
  /*!
	 * \brief Get number of hexahedral elements.
	 * \return Number of hexahedral elements.
	 */
	unsigned long GetnElemHexa();
  
  /*!
	 * \brief Get number of prism elements.
	 * \return Number of prism elements.
	 */
	unsigned long GetnElemPris();
  
  /*!
	 * \brief Get number of pyramid elements.
	 * \return Number of pyramid elements.
	 */
	unsigned long GetnElemPyra();

	/*!
	 * \brief Indentify geometrical planes in the mesh
	 */
	void SetGeometryPlanes(CConfig *config);
  
	/*!
	 * \brief Get geometrical planes in the mesh
	 */
	vector<su2double> GetGeometryPlanes();

	/*!
	 * \brief Get x coords of geometrical planes in the mesh
	 */
	vector<vector<su2double> > GetXCoord();

	/*!
	 * \brief Get y coords of geometrical planes in the mesh
	 */
	vector<vector<su2double> > GetYCoord();

	/*!
	 * \brief Get z coords of geometrical planes in the mesh
	 */
	vector<vector<su2double> > GetZCoord();

	/*!
	 * \brief Get all points on a geometrical plane in the mesh
	 */
	vector<vector<unsigned long> > GetPlanarPoints();
  
  /*!
   * \brief Read the sensitivity from an input file.
   * \param[in] config - Definition of the particular problem.
   */
  void SetBoundSensitivity(CConfig *config);
  
  /*!
   * \brief Compute the maximum thickness of an airfoil.
   * \returns Maximum thickness at a particular seccion.
   */
  su2double Compute_MaxThickness(su2double *Plane_P0, su2double *Plane_Normal, CConfig *config, vector<su2double> &Xcoord_Airfoil, vector<su2double> &Ycoord_Airfoil, vector<su2double> &Zcoord_Airfoil);
  
  /*!
   * \brief Compute the twist of an airfoil.
   * \returns Twist at a particular seccion.
   */
  su2double Compute_Twist(su2double *Plane_P0, su2double *Plane_Normal, vector<su2double> &Xcoord_Airfoil, vector<su2double> &Ycoord_Airfoil, vector<su2double> &Zcoord_Airfoil);

  /*!
   * \brief Compute the leading/trailing edge location of an airfoil.
   */
  void Compute_Wing_LeadingTrailing(su2double *LeadingEdge, su2double *TrailingEdge, su2double *Plane_P0, su2double *Plane_Normal, vector<su2double> &Xcoord_Airfoil,
                               vector<su2double> &Ycoord_Airfoil, vector<su2double> &Zcoord_Airfoil);

  /*!
    * \brief Compute the leading/trailing edge location of a fuselage.
    */
   void Compute_Fuselage_LeadingTrailing(su2double *LeadingEdge, su2double *TrailingEdge, su2double *Plane_P0, su2double *Plane_Normal, vector<su2double> &Xcoord_Airfoil,
                                vector<su2double> &Ycoord_Airfoil, vector<su2double> &Zcoord_Airfoil);

  /*!
   * \brief Compute the chord of an airfoil.
   * \returns Chord of an airfoil.
   */
  su2double Compute_Chord(su2double *Plane_P0, su2double *Plane_Normal, vector<su2double> &Xcoord_Airfoil, vector<su2double> &Ycoord_Airfoil, vector<su2double> &Zcoord_Airfoil);

  /*!
   * \brief Compute the chord of an airfoil.
   * \returns Chord of an airfoil.
   */
  su2double Compute_Width(su2double *Plane_P0, su2double *Plane_Normal, vector<su2double> &Xcoord_Airfoil, vector<su2double> &Ycoord_Airfoil, vector<su2double> &Zcoord_Airfoil);

  /*!
   * \brief Compute the chord of an airfoil.
   * \returns Chord of an airfoil.
   */
  su2double Compute_WaterLineWidth(su2double *Plane_P0, su2double *Plane_Normal, CConfig *config, vector<su2double> &Xcoord_Airfoil, vector<su2double> &Ycoord_Airfoil, vector<su2double> &Zcoord_Airfoil);

  /*!
   * \brief Compute the chord of an airfoil.
   * \returns Chord of an airfoil.
   */
  su2double Compute_Height(su2double *Plane_P0, su2double *Plane_Normal, vector<su2double> &Xcoord_Airfoil, vector<su2double> &Ycoord_Airfoil, vector<su2double> &Zcoord_Airfoil);

  /*!
   * \brief Compute the chord of an airfoil.
   * \returns Chord of an airfoil.
   */
  su2double Compute_LERadius(su2double *Plane_P0, su2double *Plane_Normal, vector<su2double> &Xcoord_Airfoil, vector<su2double> &Ycoord_Airfoil, vector<su2double> &Zcoord_Airfoil);

  /*!
   * \brief Compute the thickness of an airfoil.
   */
  su2double Compute_Thickness(su2double *Plane_P0, su2double *Plane_Normal, su2double Location, CConfig *config, vector<su2double> &Xcoord_Airfoil, vector<su2double> &Ycoord_Airfoil, vector<su2double> &Zcoord_Airfoil, su2double &ZLoc);

  /*!
   * \brief Compute the area of an airfoil.
   * \returns Area of an airfoil.
   */
  su2double Compute_Area(su2double *Plane_P0, su2double *Plane_Normal, CConfig *config, vector<su2double> &Xcoord_Airfoil, vector<su2double> &Ycoord_Airfoil, vector<su2double> &Zcoord_Airfoil);

  /*!
   * \brief Compute the length of an airfoil.
   * \returns Area of an airfoil.
   */
  su2double Compute_Length(su2double *Plane_P0, su2double *Plane_Normal, CConfig *config, vector<su2double> &Xcoord_Airfoil, vector<su2double> &Ycoord_Airfoil, vector<su2double> &Zcoord_Airfoil);

  /*!
   * \brief Compute the dihedral of a wing.
   * \returns Dihedral at a particular seccion.
   */
  su2double Compute_Dihedral(su2double *LeadingEdge_im1, su2double *TrailingEdge_im1,
                             su2double *LeadingEdge_i, su2double *TrailingEdge_i);

  /*!
   * \brief Compute the curvature of a wing.
   */
  su2double Compute_Curvature(su2double *LeadingEdge_im1, su2double *TrailingEdge_im1,
                              su2double *LeadingEdge_i, su2double *TrailingEdge_i,
                              su2double *LeadingEdge_ip1, su2double *TrailingEdge_ip1);
  
  /*!
   * \brief Evaluate geometrical parameters of a wing.
   */
  void Compute_Wing(CConfig *config, bool original_surface,
                    su2double &Wing_Volume, su2double &Wing_MinMaxThickness, su2double &Wing_MaxMaxThickness,
                    su2double &Wing_MinChord, su2double &Wing_MaxChord,
                    su2double &Wing_MinLERadius, su2double &Wing_MaxLERadius,
                    su2double &Wing_MinToC, su2double &Wing_MaxToC,
                    su2double &Wing_ObjFun_MinToC, su2double &Wing_MaxTwist,
                    su2double &Wing_MaxCurvature, su2double &Wing_MaxDihedral);

  /*!
   * \brief Evaluate geometrical parameters of a wing.
   */
  void Compute_Fuselage(CConfig *config, bool original_surface,
  		su2double &Fuselage_Volume, su2double &Fuselage_WettedArea,
  		su2double &Fuselage_MinWidth, su2double &Fuselage_MaxWidth,
  		su2double &Fuselage_MinWaterLineWidth, su2double &Fuselage_MaxWaterLineWidth,
  		su2double &Fuselage_MinHeight, su2double &Fuselage_MaxHeight,
  		su2double &Fuselage_MaxCurvature);
  
  /*!
   * \brief Evaluate geometrical parameters of a wing.
   */
  void Compute_Nacelle(CConfig *config, bool original_surface,
                       su2double &Nacelle_Volume, su2double &Nacelle_MinMaxThickness, su2double &Nacelle_MaxMaxThickness,
                       su2double &Nacelle_MinChord, su2double &Nacelle_MaxChord,
                       su2double &Nacelle_MinLERadius, su2double &Nacelle_MaxLERadius,
                       su2double &Nacelle_MinToC, su2double &Nacelle_MaxToC,
                       su2double &Nacelle_ObjFun_MinToC, su2double &Nacelle_MaxTwist);

  /*!
   * \brief Read the sensitivity from adjoint solution file and store it.
   * \param[in] config - Definition of the particular problem.
   */
  void SetSensitivity(CConfig *config);

  /*!
   * \brief Read the sensitivity from unordered ASCII adjoint solution file and store it.
   * \param[in] config - Definition of the particular problem.
   */
  void ReadUnorderedSensitivity(CConfig *config);

  /*!
   * \brief Get the Sensitivity at a specific point.
   * \param[in] iPoint - The point where to get the sensitivity.
   * \param[in] iDim - The component of the dim. vector.
   * \returns The sensitivity at point iPoint and dim. iDim.
   */
  su2double GetSensitivity(unsigned long iPoint, unsigned short iDim);

  /*!
   * \brief Set the Sensitivity at a specific point.
   * \param[in] iPoint - The point where to get the sensitivity.
   * \param[in] iDim - The component of the dim. vector.
   * \param[in] val - Value of the sensitivity.
   */
  void SetSensitivity(unsigned long iPoint, unsigned short iDim, su2double val);
  
  /*!
   * \brief Check the mesh for periodicity and deactivate multigrid if periodicity is found.
   * \param[in] config - Definition of the particular problem.
   */
  void Check_Periodicity(CConfig *config);

  /*!
	 * \brief Get the average normal at a specific span for a given marker in the turbomachinery reference of frame.
	 * \param[in] val_marker - marker value.
	 * \param[in] val_span - span value.
   * \return The span-wise averaged turbo normal.
	 */
  su2double* GetAverageTurboNormal(unsigned short val_marker, unsigned short val_span);

  /*!
	 * \brief Get the average normal at a specific span for a given marker.
	 * \param[in] val_marker - marker value.
	 * \param[in] val_span - span value.
   * \return The span-wise averaged normal.
	 */
  su2double* GetAverageNormal(unsigned short val_marker, unsigned short val_span);

  /*!
	 * \brief Get the value of the total area for each span.
	 * \param[in] val_marker - marker value.
	 * \param[in] val_span - span value.
   * \return The span-wise area.
	 */
	su2double GetSpanArea(unsigned short val_marker, unsigned short val_span);

  /*!
	 * \brief Get the value of the total area for each span.
	 * \param[in] val_marker - marker value.
	 * \param[in] val_span - span value.
   * \return The span-wise averaged turbo normal.
	 */
	su2double GetTurboRadius(unsigned short val_marker, unsigned short val_span);

	/*!
	 * \brief Get the value of the average tangential rotational velocity for each span.
	 * \param[in] val_marker - marker value.
	 * \param[in] val_span - span value.
   * \return The span-wise averaged tangential velocity.
	 */
	su2double GetAverageTangGridVel(unsigned short val_marker, unsigned short val_span);

	/*!
	 * \brief Get the value of the inflow tangential velocity at each span.
	 * \param[in] val_marker - marker turbo-performance value.
	 * \param[in] val_span - span value.
   * \return The span-wise inflow tangential velocity.
	 */
	su2double GetTangGridVelIn(unsigned short val_marker, unsigned short val_span);

	/*!
	 * \brief Get the value of the outflow tangential velocity at each span.
	 * \param[in] val_marker - marker turbo-performance value.
	 * \param[in] val_span - span value.
   * \return The span-wise outflow tangential velocity.
	 */
	su2double GetTangGridVelOut(unsigned short val_marker, unsigned short val_span);

	/*!
	 * \brief Get the value of the inflow area at each span.
	 * \param[in] val_marker - marker turbo-performance value.
	 * \param[in] val_span - span value.
   * \return The span-wise inflow area.
	 */
	su2double GetSpanAreaIn(unsigned short val_marker, unsigned short val_span);

	/*!
	 * \brief Get the value of the outflow area at each span.
	 * \param[in] val_marker - marker turbo-performance value.
	 * \param[in] val_span - span value.
	 * \return The span-wise outflow area.
	 */
	su2double GetSpanAreaOut(unsigned short val_marker, unsigned short val_span);

	/*!
	 * \brief Get the value of the inflow radius at each span.
	 * \param[in] val_marker - marker turbo-performance value.
	 * \param[in] val_span - span value.
   * \return The span-wise inflow radius.
	 */
	su2double GetTurboRadiusIn(unsigned short val_marker, unsigned short val_span);

	/*!
	 * \brief Get the value of the outflow radius at each span.
	 * \param[in] val_marker - marker turbo-performance value.
	 * \param[in] val_span - span value.
   * \return The span-wise outflow radius.
	 */
	su2double GetTurboRadiusOut(unsigned short val_marker, unsigned short val_span);

	/*!
	 * \brief Set the value of the inflow tangential velocity at each span.
	 * \param[in] val_marker - marker turbo-performance value.
	 * \param[in] val_span - span value.
   */
	void SetTangGridVelIn(su2double value, unsigned short val_marker, unsigned short val_span);

	/*!
	 * \brief Set the value of the outflow tangential velocity at each span.
	 * \param[in] val_marker - marker turbo-performance value.
	 * \param[in] val_span - span value.
   */
	void SetTangGridVelOut(su2double value, unsigned short val_marker, unsigned short val_span);

	/*!
	 * \brief Get the value of the inflow area at each span.
	 * \param[in] val_marker - marker turbo-performance value.
	 * \param[in] val_span - span value.
   */
	void SetSpanAreaIn(su2double value, unsigned short val_marker, unsigned short val_span);

	/*!
	 * \brief Set the value of the outflow area at each span.
	 * \param[in] val_marker - marker turbo-performance value.
	 * \param[in] val_span - span value.
   */
	void SetSpanAreaOut(su2double value, unsigned short val_marker, unsigned short val_span);

	/*!
	 * \brief Set the value of the inflow radius at each span.
	 * \param[in] val_marker - marker turbo-performance value.
	 * \param[in] val_span - span value.
   */
	void SetTurboRadiusIn(su2double value, unsigned short val_marker, unsigned short val_span);

	/*!
	 * \brief Set the value of the outflow radius at each span.
	 * \param[in] val_marker - marker turbo-performance value.
	 * \param[in] val_span - span value.
   */
	void SetTurboRadiusOut(su2double value, unsigned short val_marker, unsigned short val_span);

  /*!
	 * \brief A total number of vertex independently from the MPI partions.
	 * \param[in] val_marker - marker value.
	 * \param[in] val_span - span value.
	 */
	unsigned long GetnTotVertexSpan(unsigned short val_marker, unsigned short val_span);

/*!
 * \brief min angular pitch independently from the MPI partions.
 * \param[in] val_marker - marker value.
 * \param[in] val_span - span value.
 */
  su2double GetMinAngularCoord(unsigned short val_marker, unsigned short val_span);

/*!
 * \brief max angular pitch independently from the MPI partions.
 * \param[in] val_marker - marker value.
 * \param[in] val_span - span value.
 */
  su2double GetMaxAngularCoord(unsigned short val_marker, unsigned short val_span);

/*!
 * \brief min Relatice angular coord independently from the MPI partions.
 * \param[in] val_marker - marker value.
 * \param[in] val_span - span value.
 */
  su2double GetMinRelAngularCoord(unsigned short val_marker, unsigned short val_span);

  /*!
	 * \brief Get the average grid velocity at a specific span for a given marker.
	 * \param[in] val_marker - marker value.
	 * \param[in] val_span - span value.
	 */
  su2double* GetAverageGridVel(unsigned short val_marker, unsigned short val_span);

};

/*! 
 * \class CMultiGridGeometry
 * \brief Class for defining the multigrid geometry, the main delicated part is the 
 *        agglomeration stage, which is done in the declaration.
 * \author F. Palacios
 */
class CMultiGridGeometry : public CGeometry {

public:

	/*! 
	 * \brief Constructor of the class.
	 * \param[in] geometry - Geometrical definition of the problem.
	 * \param[in] config - Definition of the particular problem.
	 * \param[in] iMesh - Level of the multigrid.
	 * \param[in] iZone - Current zone in the mesh.
	 */	
	CMultiGridGeometry(CGeometry **geometry, CConfig *config_container, unsigned short iMesh);

	/*! 
	 * \brief Destructor of the class.
	 */
	~CMultiGridGeometry(void);

	/*! 
	 * \brief Determine if a CVPoint van be agglomerated, if it have the same marker point as the seed.
	 * \param[in] CVPoint - Control volume to be agglomerated.
	 * \param[in] marker_seed - Marker of the seed.
	 * \param[in] fine_grid - Geometrical definition of the problem.
	 * \param[in] config - Definition of the particular problem.
	 * \return <code>TRUE</code> or <code>FALSE</code> depending if the control volume can be agglomerated.
	 */	
	bool SetBoundAgglomeration(unsigned long CVPoint, short marker_seed, CGeometry *fine_grid, CConfig *config);

	/*! 
	 * \brief Determine if a can be agglomerated using geometrical criteria.
	 * \param[in] iPoint - Seed point.
	 * \param[in] fine_grid - Geometrical definition of the problem.
	 * \param[in] config - Definition of the particular problem.
	 */		
	bool GeometricalCheck(unsigned long iPoint, CGeometry *fine_grid, CConfig *config);

	/*! 
	 * \brief Determine if a CVPoint van be agglomerated, if it have the same marker point as the seed.
	 * \param[in] Suitable_Indirect_Neighbors - List of Indirect Neighbours that can be agglomerated.
	 * \param[in] iPoint - Seed point.
	 * \param[in] Index_CoarseCV - Index of agglomerated point.
	 * \param[in] fine_grid - Geometrical definition of the problem.
	 */		
	void SetSuitableNeighbors(vector<unsigned long> *Suitable_Indirect_Neighbors, unsigned long iPoint, 
			unsigned long Index_CoarseCV, CGeometry *fine_grid);

	/*! 
	 * \brief Set boundary vertex.
	 * \param[in] geometry - Geometrical definition of the problem.
	 * \param[in] config - Definition of the particular problem.
	 */
	void SetVertex(CGeometry *geometry, CConfig *config);

	/*! 
	 * \brief Set points which surround a point.
	 * \param[in] geometry - Geometrical definition of the problem.
	 */	
	void SetPoint_Connectivity(CGeometry *geometry);

	/*! 
	 * \brief Function declaration to avoid partially overridden classes.
	 */	
	void SetPoint_Connectivity(void);

	/*! 
	 * \brief Set the edge structure of the agglomerated control volume.
	 * \param[in] config - Definition of the particular problem.
	 * \param[in] geometry - Geometrical definition of the problem.
	 * \param[in] action - Allocate or not the new elements.
	 */	
	void SetControlVolume(CConfig *config, CGeometry *geometry, unsigned short action);

	/*! 
	 * \brief Mach the near field boundary condition.
	 * \param[in] config - Definition of the particular problem.
	 */
	void MatchNearField(CConfig *config);
  
  /*!
	 * \brief Mach the near field boundary condition.
	 * \param[in] config - Definition of the particular problem.
	 */
	void MatchActuator_Disk(CConfig *config);

	/*! 
	 * \brief Mach the interface boundary condition.
	 * \param[in] config - Definition of the particular problem.
	 */
	void MatchInterface(CConfig *config);

  /*!
   * \brief Mach the periodic boundary conditions.
   * \param[in] config - Definition of the particular problem.
   * \param[in] val_periodic - Index of the first periodic face in a pair.
   */
  void MatchPeriodic(CConfig *config, unsigned short val_periodic);
  
	/*! 
	 * \brief Set boundary vertex structure of the agglomerated control volume.
	 * \param[in] config - Definition of the particular problem.
	 * \param[in] geometry - Geometrical definition of the problem.
	 * \param[in] action - Allocate or not the new elements.
	 */	
	void SetBoundControlVolume(CConfig *config, CGeometry *geometry, unsigned short action);

	/*! 
	 * \brief Set a representative coordinates of the agglomerated control volume.
	 * \param[in] geometry - Geometrical definition of the problem.
	 */	
	void SetCoord(CGeometry *geometry);

        /*! 
	 * \brief Set a representative wall normal heat flux of the agglomerated control volume on a particular boundary marker.
	 * \param[in] geometry - Geometrical definition of the problem.
         * \param[in] val_marker - Index of the boundary marker.
	 */
        void SetMultiGridWallHeatFlux(CGeometry *geometry, unsigned short val_marker);

        /*! 
	 * \brief Set a representative wall temperature of the agglomerated control volume on a particular boundary marker.
	 * \param[in] geometry - Geometrical definition of the problem.
         * \param[in] val_marker - Index of the boundary marker.
	 */
        void SetMultiGridWallTemperature(CGeometry *geometry, unsigned short val_marker);

	/*!
	 * \brief Set the rotational velocity at each grid point on a coarse mesh.
	 * \param[in] config - Definition of the particular problem.
   * \param[in] val_iZone - Index of the current zone.
	 */
	void SetRotationalVelocity(CConfig *config, unsigned short val_iZone, bool print);

/*!
 * \brief Set the rotational velocity of the points on the shroud markers to 0.0.
 * \param[in] config - Definition of the particular problem.
 */
void SetShroudVelocity(CConfig *config);

/*!
 * \brief Set the translational velocity at each grid point on a coarse mesh.
 * \param[in] config - Definition of the particular problem.
 */
void SetTranslationalVelocity(CConfig *config, unsigned short val_iZone, bool print);

	/*!
	 * \brief Set the grid velocity at each node in the coarse mesh level.
	 * \param[in] config - Definition of the particular problem.
	 * \param[in] iter - Current physical time step.
	 */
	void SetGridVelocity(CConfig *config, unsigned long iter);

	/*!
	 * \brief Set the grid velocity at each node in the coarse mesh level based
	 *        on a restriction from a finer mesh.
	 * \param[in] fine_mesh - Geometry container for the finer mesh level.
	 * \param[in] config - Definition of the particular problem.
	 */
	void SetRestricted_GridVelocity(CGeometry *fine_mesh, CConfig *config);

	/*!
	 * \brief Find and store the closest neighbor to a vertex.
	 * \param[in] config - Definition of the particular problem.
	 */
	void FindNormal_Neighbor(CConfig *config);
  
	/*!
	 * \brief Indentify geometrical planes in the mesh
	 */
	void SetGeometryPlanes(CConfig *config);

	/*!
	 * \brief Get geometrical planes in the mesh
	 */
	vector<su2double> GetGeometryPlanes();

	/*!
	 * \brief Get x coords of geometrical planes in the mesh
	 */
	vector<vector<su2double> > GetXCoord();

	/*!
	 * \brief Get y coords of geometrical planes in the mesh
	 */
	vector<vector<su2double> > GetYCoord();

	/*!
	 * \brief Get z coords of geometrical planes in the mesh
	 */
	vector<vector<su2double> > GetZCoord();

	/*!
	 * \brief Get all points on a geometrical plane in the mesh
	 */
	vector<vector<unsigned long> > GetPlanarPoints();

};

/*! 
 * \struct CMultiGridQueue
 * \brief Class for a multigrid queue system
 * \author F. Palacios
 * \date Aug 12, 2012
 */
class CMultiGridQueue {
	vector<vector<unsigned long> > QueueCV; /*!< \brief Queue structure to choose the next control volume in the agglomeration process. */
	short *Priority;	/*!< \brief The priority is based on the number of pre-agglomerated neighbors. */
	bool *RightCV;	/*!< \brief In the lowest priority there are some CV that can not be agglomerated, this is the way to identify them */  
	unsigned long nPoint; /*!< \brief Total number of points. */  

public:

	/*! 
	 * \brief Constructor of the class.
	 * \param[in] val_npoint - Number of control volumes.
	 */
	CMultiGridQueue(unsigned long val_npoint);

	/*! 
	 * \brief Destructor of the class.
	 */
	~CMultiGridQueue(void);

	/*! 
	 * \brief Add a new CV to the list.
	 * \param[in] val_new_point - Index of the new point.
	 * \param[in] val_number_neighbors - Number of neighbors of the new point.
	 */
	void AddCV(unsigned long val_new_point, unsigned short val_number_neighbors);

	/*! 
	 * \brief Remove a CV from the list.
	 * \param[in] val_remove_point - Index of the control volume to be removed.
	 */
	void RemoveCV(unsigned long val_remove_point);

	/*! 
	 * \brief Change a CV from a list to a different list.
	 * \param[in] val_move_point - Index of the control volume to be moved.
	 * \param[in] val_number_neighbors - New number of neighbors of the control volume.
	 */
	void MoveCV(unsigned long val_move_point, short val_number_neighbors);

	/*! 
	 * \brief Increase the priority of the CV.
	 * \param[in] val_incr_point - Index of the control volume.
	 */
	void IncrPriorityCV(unsigned long val_incr_point);

	/*! 
	 * \brief Increase the priority of the CV.
	 * \param[in] val_red_point - Index of the control volume.
	 */
	void RedPriorityCV(unsigned long val_red_point);

	/*! 
	 * \brief Visualize the control volume queue.
	 */
	void VisualizeQueue(void);

	/*! 
	 * \brief Visualize the priority list.
	 */
	void VisualizePriority(void);

	/*! 
	 * \brief Find a new seed control volume.
	 * \return Index of the new control volume.
	 */
	long NextCV(void);

	/*! 
	 * \brief Check if the queue is empty.
	 * \return <code>TRUE</code> or <code>FALSE</code> depending if the queue is empty.
	 */
	bool EmptyQueue(void);

	/*! 
	 * \brief Total number of control volume in the queue.
	 * \return Total number of control points.
	 */
	unsigned long TotalCV(void);

	/*! 
	 * \brief Update the queue with the new control volume (remove the CV and 
	 increase the priority of the neighbors).
	 * \param[in] val_update_point - Index of the new point.
	 * \param[in] fine_grid - Fine grid geometry.
	 */
	void Update(unsigned long val_update_point, CGeometry *fine_grid);

};

<<<<<<< HEAD
/*!
 * \brief The CDummyGeometry class
=======
/*! 
 * \class CDummyGeometry
 * \brief Class for defining a geometry that does not contain any points/elements.
 *        Can be used for initializing other classes that depend on the geometry without 
 *        going through the time-consuming mesh initialization and paritioning.
 * \author T. Albring
>>>>>>> ff20a333
 */
class CDummyGeometry : public CGeometry{
  
public:
  /*!
<<<<<<< HEAD
   * \brief CDummyGeometry
   * \param config
   * \param nDim
   */
  CDummyGeometry(CConfig *config);
  
  /*!
  */
=======
   * \brief Constructor of the class
   * \param[in] config - Definition of the particular problem.
   */
  CDummyGeometry(CConfig *config);
  
  /*! 
	 * \brief Destructor of the class.
	 */
>>>>>>> ff20a333
  ~CDummyGeometry();
  
};

#include "geometry_structure.inl"<|MERGE_RESOLUTION|>--- conflicted
+++ resolved
@@ -3033,32 +3033,17 @@
 
 };
 
-<<<<<<< HEAD
-/*!
- * \brief The CDummyGeometry class
-=======
 /*! 
  * \class CDummyGeometry
  * \brief Class for defining a geometry that does not contain any points/elements.
  *        Can be used for initializing other classes that depend on the geometry without 
  *        going through the time-consuming mesh initialization and paritioning.
  * \author T. Albring
->>>>>>> ff20a333
  */
 class CDummyGeometry : public CGeometry{
   
 public:
   /*!
-<<<<<<< HEAD
-   * \brief CDummyGeometry
-   * \param config
-   * \param nDim
-   */
-  CDummyGeometry(CConfig *config);
-  
-  /*!
-  */
-=======
    * \brief Constructor of the class
    * \param[in] config - Definition of the particular problem.
    */
@@ -3067,7 +3052,6 @@
   /*! 
 	 * \brief Destructor of the class.
 	 */
->>>>>>> ff20a333
   ~CDummyGeometry();
   
 };
