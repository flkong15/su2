﻿/*!
 * \file CElementProperty.hpp
 * \brief Light classes to define finite element properties.
 * \author R. Sanchez
<<<<<<< HEAD
 * \version 7.0.5 "Blackbird"
=======
 * \version 7.0.6 "Blackbird"
>>>>>>> 0e3fad69
 *
 * SU2 Project Website: https://su2code.github.io
 *
 * The SU2 Project is maintained by the SU2 Foundation 
 * (http://su2foundation.org)
 *
 * Copyright 2012-2020, SU2 Contributors (cf. AUTHORS.md)
 *
 * SU2 is free software; you can redistribute it and/or
 * modify it under the terms of the GNU Lesser General Public
 * License as published by the Free Software Foundation; either
 * version 2.1 of the License, or (at your option) any later version.
 *
 * SU2 is distributed in the hope that it will be useful,
 * but WITHOUT ANY WARRANTY; without even the implied warranty of
 * MERCHANTABILITY or FITNESS FOR A PARTICULAR PURPOSE. See the GNU
 * Lesser General Public License for more details.
 *
 * You should have received a copy of the GNU Lesser General Public
 * License along with SU2. If not, see <http://www.gnu.org/licenses/>.
 */

#pragma once

/*!
 * \class CProperty
 * \brief Base class for defining element properties.
 * \author R. Sanchez
<<<<<<< HEAD
 * \version 7.0.5 "Blackbird"
=======
 * \version 7.0.6 "Blackbird"
>>>>>>> 0e3fad69
 */
class CProperty {
protected:

  unsigned long iMat_Prop = 0;  /*!< \brief Index of the properties (E, Nu) for the structural model used. */

public:
  /*!
   * \brief Constructor of the class.
   * \param[in] valMat_Prop - Index of the physical properties (E,nu,rho,rho_dead_load) assigned to the element.
   */
  CProperty(unsigned long valMat_Prop) : iMat_Prop(valMat_Prop) {}

  /*!
   * \brief Destructor of the class.
   */
  virtual ~CProperty(void) {}

  /*!
   * \brief Get the material model to use for the element.
   */
  inline virtual unsigned long GetMat_Mod(void) const { return 0; }

  /*!
   * \brief Get index of the physical properties.
   */
  inline unsigned long GetMat_Prop(void) const { return iMat_Prop; }

  /*!
   * \brief Get index of the electric properties.
   */
  inline virtual unsigned long GetElectric_Prop(void) const { return 0; }

  /*!
   * \brief Get index of the design variable.
   */
  inline virtual unsigned long GetDV(void) const { return 0; }

  /*!
   * \brief Set the Design density (topology optimization variable).
   */
  inline virtual void SetDesignDensity(su2double valDensity) {}

  /*!
   * \brief Get the value of the Design density.
   */
  inline virtual su2double GetDesignDensity(void) const { return 0.0; }

  /*!
   * \brief Set the Physical density (used to penalize element stiffness by the FEM solver).
   */
  inline virtual void SetPhysicalDensity(su2double valDensity) {}

  /*!
   * \brief Get the value of the Physical density.
   */
  inline virtual su2double GetPhysicalDensity(void) const { return 0.0; }

  /*!
   * \brief Extract the derivative of the Design density.
   */
  inline virtual su2double GetAdjointDensity(void) const { return 0.0; }

  /*!
   * \brief Register the Design density as an AD input variable.
   */
  inline virtual void RegisterDensity(void) {}
};


/*!
 * \class CElementProperty
 * \brief Class for defining element properties for the structural solver.
 * \author R. Sanchez
<<<<<<< HEAD
 * \version 7.0.5 "Blackbird"
=======
 * \version 7.0.6 "Blackbird"
>>>>>>> 0e3fad69
 */
class CElementProperty final : public CProperty {
private:

  unsigned long iMat_Mod = 0;        /*!< \brief Index of the material model used. */
  unsigned long iElectric_Prop = 0;  /*!< \brief Index of the electric properties (Em) for the structural model used. */
  unsigned long iDV = 0;             /*!< \brief Index of the group of design variables to which the element belongs. */
  su2double design_rho = 1.0;        /*!< \brief Value of the design density for material-based topology optimization. */
  su2double physical_rho = 1.0;      /*!< \brief Value of the physical density for material-based topology optimization. */

public:

  /*!
   * \brief Constructor of the class.
   * \param[in] valMat_Model - Type of material model (i.e. numerics) for the element, see FEA_TERM etc. in option_structure.hpp.
   * \param[in] valMat_Prop - Index of the physical properties (E,nu,rho,rho_dead_load) assigned to the element.
   * \param[in] valElectric_Prop - Index of the electric properties.
   * \param[in] valDV - Index of the design variable assigned to the element (bound to a material property by "DESIGN_VARIABLE_FEA").
   * \param[in] valDensity - Value for Design and Physical densities (topology optimization variables).
   */
  CElementProperty(unsigned long valMat_Model, unsigned long valMat_Prop,
                   unsigned long valElectric_Prop, unsigned long valDV,
                   su2double valDensity = 1.0) : CProperty(valMat_Prop),
    iMat_Mod(valMat_Model), iElectric_Prop(valElectric_Prop),
    iDV(valDV), design_rho(valDensity), physical_rho(valDensity) {}

  /*!
   * \brief Destructor of the class.
   */
  ~CElementProperty(void) override {}

  /*!
   * \brief Get the material model to use for the element.
   */
  inline unsigned long GetMat_Mod(void) const override { return iMat_Mod; }

  /*!
   * \brief Get index of the electric properties.
   */
  inline unsigned long GetElectric_Prop(void) const override { return iElectric_Prop; }

  /*!
   * \brief Get index of the design variable.
   */
  inline unsigned long GetDV(void) const override { return iDV; }

  /*!
   * \brief Set the Design density (topology optimization variable).
   */
  inline void SetDesignDensity(su2double valDensity) override { design_rho = valDensity; }

  /*!
   * \brief Get the value of the Design density.
   */
  inline su2double GetDesignDensity(void) const override { return design_rho; }

  /*!
   * \brief Set the Physical density (used to penalize element stiffness by the FEM solver).
   */
  inline void SetPhysicalDensity(su2double valDensity) override { physical_rho = valDensity; }

  /*!
   * \brief Get the value of the Physical density.
   */
  inline su2double GetPhysicalDensity(void) const override { return physical_rho; }

  /*!
   * \brief Extract the derivative of the Design density.
   */
  inline su2double GetAdjointDensity(void) const override { return SU2_TYPE::GetDerivative(design_rho); }

  /*!
   * \brief Register the Design density as an AD input variable.
   */
  inline void RegisterDensity(void) override { AD::RegisterInput(design_rho); }
};<|MERGE_RESOLUTION|>--- conflicted
+++ resolved
@@ -2,11 +2,7 @@
  * \file CElementProperty.hpp
  * \brief Light classes to define finite element properties.
  * \author R. Sanchez
-<<<<<<< HEAD
- * \version 7.0.5 "Blackbird"
-=======
  * \version 7.0.6 "Blackbird"
->>>>>>> 0e3fad69
  *
  * SU2 Project Website: https://su2code.github.io
  *
@@ -35,11 +31,7 @@
  * \class CProperty
  * \brief Base class for defining element properties.
  * \author R. Sanchez
-<<<<<<< HEAD
- * \version 7.0.5 "Blackbird"
-=======
  * \version 7.0.6 "Blackbird"
->>>>>>> 0e3fad69
  */
 class CProperty {
 protected:
@@ -114,11 +106,7 @@
  * \class CElementProperty
  * \brief Class for defining element properties for the structural solver.
  * \author R. Sanchez
-<<<<<<< HEAD
- * \version 7.0.5 "Blackbird"
-=======
  * \version 7.0.6 "Blackbird"
->>>>>>> 0e3fad69
  */
 class CElementProperty final : public CProperty {
 private:
