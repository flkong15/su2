/*!
 * \file ad_structure.hpp
 * \brief Main routines for the algorithmic differentiation (AD) structure.
 * \author T. Albring
 * \version 6.2.0 "Falcon"
 *
 * The current SU2 release has been coordinated by the
 * SU2 International Developers Society <www.su2devsociety.org>
 * with selected contributions from the open-source community.
 *
 * The main research teams contributing to the current release are:
 *  - Prof. Juan J. Alonso's group at Stanford University.
 *  - Prof. Piero Colonna's group at Delft University of Technology.
 *  - Prof. Nicolas R. Gauger's group at Kaiserslautern University of Technology.
 *  - Prof. Alberto Guardone's group at Polytechnic University of Milan.
 *  - Prof. Rafael Palacios' group at Imperial College London.
 *  - Prof. Vincent Terrapon's group at the University of Liege.
 *  - Prof. Edwin van der Weide's group at the University of Twente.
 *  - Lab. of New Concepts in Aeronautics at Tech. Institute of Aeronautics.
 *
 * Copyright 2012-2019, Francisco D. Palacios, Thomas D. Economon,
 *                      Tim Albring, and the SU2 contributors.
 *
 * SU2 is free software; you can redistribute it and/or
 * modify it under the terms of the GNU Lesser General Public
 * License as published by the Free Software Foundation; either
 * version 2.1 of the License, or (at your option) any later version.
 *
 * SU2 is distributed in the hope that it will be useful,
 * but WITHOUT ANY WARRANTY; without even the implied warranty of
 * MERCHANTABILITY or FITNESS FOR A PARTICULAR PURPOSE. See the GNU
 * Lesser General Public License for more details.
 *
 * You should have received a copy of the GNU Lesser General Public
 * License along with SU2. If not, see <http://www.gnu.org/licenses/>.
 */

#pragma once

#include "../include/datatype_structure.hpp"

/*!
 * \namespace AD
 * \brief Contains routines for the reverse mode of AD.
 * In case there is no reverse type configured, they have no effect at all.
 */

namespace AD{
  /*!
   * \brief Start the recording of the operations and involved variables.
   * If called, the computational graph of all operations occuring after the call will be stored,
   * starting with the variables registered with RegisterInput.
   */
  void StartRecording();

  /*!
   * \brief Stops the recording of the operations and variables.
   */
  void StopRecording();

  /*!
<<<<<<< HEAD
   * \brief Get information whether tape is active or not.
   * \return <code>TRUE</code> if tape is active.
=======
   * \brief Check if the tape is active
   * \param[out] Boolean which determines whether the tape is active.
>>>>>>> 30c95946
   */
  bool TapeActive();

  /*!
<<<<<<< HEAD
   * \brief Prints out tape statistics.
   */
  void PrintStatistics();

  /*!
   * \brief Registers the variable as an input and saves internal data (indices). I.e. as a leaf of the computational graph.
=======
   * \brief Registers the variable as an input. I.e. as a leaf of the computational graph.
>>>>>>> 30c95946
   * \param[in] data - The variable to be registered as input.
   */
  void RegisterInput(su2double &data);

  /*!
   * \brief Registers the variable as an input. I.e. as a leaf of the computational graph.
   * \param[in] data - The variable to be registered as input.
   */
  void RegisterInput_intIndexBased(su2double &data);

  /*!
   * \brief Registers the variable as an output. I.e. as the root of the computational graph.
   * \param[in] data - The variable to be registered as output.
   */
  void RegisterOutput(su2double &data);

  /*!
   * \brief Sets the adjoint value at index to val
   * \param[in] index - Position in the adjoint vector.
   * \param[in] val - adjoint value to be set.
   */
  void SetDerivative(int index, const double val);

  /*!
   * \brief Extracts the adjoint value at index
   * \param[in] index - position in the adjoint vector where the adjoint value will be extracted.
   */
  double GetDerivative(int index);

  /*!
   * \brief Clears the currently stored adjoints but keeps the computational graph.
   */
  void ClearAdjoints();

  /*!
   * \brief Computes the adjoints, i.e. the derivatives of the output with respect to the input variables.
   */
  void ComputeAdjoint();  
  
  /*!
   * \brief Computes the adjoints, i.e. the derivatives of the output with respect to the input variables.
   */
  void ComputeAdjoint(unsigned short entry, unsigned short exit);

  /*!
   * \brief Reset the tape structure to be ready for a new recording.
   */
  void Reset();

  /*!
   * \brief Reset the variable (set index to zero).
   * \param[in] data - the variable to be unregistered from the tape.
   */
  void ResetInput(su2double &data);

  /*!
   * \brief Sets the scalar input of a preaccumulation section.
   * \param[in] data - the scalar input variable.
   */
  void SetPreaccIn(const su2double &data);

  /*!
   * \brief Sets the input variables of a preaccumulation section using a 1D array.
   * \param[in] data - the input 1D array.
   * \param[in] size - size of the array.
   */
  void SetPreaccIn(const su2double* data, const int size);

  /*!
   * \brief Sets the input variables of a preaccumulation section using a 2D array.
   * \param[in] data - the input 2D array.
   * \param[in] size_x - size of the array in x dimension.
   * \param[in] size_y - size of the array in y dimension.
   */
  void SetPreaccIn(const su2double* const *data, const int size_x, const int size_y);

  /*!
   * \brief Starts a new preaccumulation section and sets the input variables.
   *
   * The idea of preaccumulation is to store only the Jacobi matrix of a code section during
   * the taping process instead of all operations. This decreases the tape size and reduces runtime.
   *
   * Input/Output of the section are set with several calls to SetPreaccIn()/SetPreaccOut().
   *
   * Note: the call of this routine must be followed by a call of EndPreacc() and the end of the code section.
   */
  void StartPreacc();

  /*!
   * \brief Sets the scalar output of a preaccumulation section.
   * \param[in] data - the scalar output variable.
   */
  void SetPreaccOut(su2double &data);

  /*!
   * \brief Sets the output variables of a preaccumulation section using a 1D array.
   * \param[in] data - the output 1D array.
   */
  void SetPreaccOut(su2double* data, const int size);

  /*!
   * \brief Sets the input variables of a preaccumulation section using a 2D array.
   * \param[in] data - the output 1D array.
   */
  void SetPreaccOut(su2double** data, const int size_x, const int size_y);

  /*!
   * \brief Ends a preaccumulation section and computes the local Jacobi matrix
   * of a code section using the variables set with SetLocalInput(), SetLocalOutput() and pushes a statement
   * for each output variable to the AD tape.
   */
  void EndPreacc();
  
  /*!
   * \brief Initializes an externally differentiated function. Input and output variables are set with SetExtFuncIn/SetExtFuncOut
   * \param[in] storePrimalInput - Specifies whether the primal input values are stored for the reverse call of the external function.
   * \param[in] storePrimalOutput - Specifies whether the primal output values are stored for the reverse call of the external function.
   */
  void StartExtFunc(bool storePrimalInput, bool storePrimalOutput);
  
  /*!
   * \brief Sets the scalar input of a externally differentiated function.
   * \param[in] data - the scalar input variable.
   */
  void SetExtFuncIn(su2double &data);
  
  /*!
   * \brief Sets the input variables of a externally differentiated function using a 1D array.
   * \param[in] data - the input 1D array.
   * \param[in] size - number of rows.
   */
  void SetExtFuncIn(const su2double* data, const int size);
  
  /*!
  * \brief  Sets the input variables of a externally differentiated function using a 2D array.
  * \param[in] data - the input 2D array.
  * \param[in] size_x - number of rows.
  * \param[in] size_y - number of columns.
  */
  void SetExtFuncIn(const su2double* const *data, const int size_x, const int size_y);

  /*!
   * \brief Sets the scalar output of a externally differentiated function.
   * \param[in] data - the scalar output variable.
   */
  void SetExtFuncOut(su2double &data);

  /*!
   * \brief Sets the output variables of a externally differentiated function using a 1D array.
   * \param[in] data - the output 1D array.
   * \param[in] size - number of rows.
   */
  void SetExtFuncOut(su2double* data, const int size);

  /*!
  * \brief  Sets the output variables of a externally differentiated function using a 2D array.
  * \param[in] data - the output 2D array.
  * \param[in] size_x - number of rows.
  * \param[in] size_y - number of columns.
  */
  void SetExtFuncOut(su2double** data, const int size_x, const int size_y);
  
  /*!
   * \brief Ends an external function section by deleting the structures.
   */
  void EndExtFunc();

  /*!
   * \brief Evaluates and saves gradient data from a variable.
   * \param[in] data - where the information will be extracted from.
   * \param[in] index - where obtained gradient data will be stored.
   */
  void Set_AdjIndex(int &index, su2double &data);

  /*!
   * \brief Pushes back the current tape position to the tape position's vector.
   */
  void Push_TapePosition();
}

/*--- Macro to begin and end sections with a passive tape ---*/

#ifdef CODI_REVERSE_TYPE
#define AD_BEGIN_PASSIVE         \
  if(AD::globalTape.isActive()) {\
     AD::globalTape.setPassive();\
     AD::Status = true;          \
  }
#define AD_END_PASSIVE           \
  if(AD::Status) {               \
     AD::globalTape.setActive(); \
     AD::Status = false;         \
  }
#else
#define AD_BEGIN_PASSIVE
#define AD_END_PASSIVE
#endif

/*--- If we compile under OSX we have to overload some of the operators for
 *   complex numbers to avoid the use of the standard operators
 *  (they use a lot of functions that are only defined for doubles) ---*/

#ifdef __APPLE__

namespace std{
  template<>
  su2double abs(const complex<su2double>& x);

  template<>
  complex<su2double> operator/(const complex<su2double>& x, const complex<su2double>& y);

  template<>
  complex<su2double> operator*(const complex<su2double>& x, const complex<su2double>& y);
}
#endif
#include "ad_structure.inl"<|MERGE_RESOLUTION|>--- conflicted
+++ resolved
@@ -59,27 +59,18 @@
   void StopRecording();
 
   /*!
-<<<<<<< HEAD
-   * \brief Get information whether tape is active or not.
-   * \return <code>TRUE</code> if tape is active.
-=======
    * \brief Check if the tape is active
    * \param[out] Boolean which determines whether the tape is active.
->>>>>>> 30c95946
    */
   bool TapeActive();
 
   /*!
-<<<<<<< HEAD
    * \brief Prints out tape statistics.
    */
   void PrintStatistics();
 
   /*!
    * \brief Registers the variable as an input and saves internal data (indices). I.e. as a leaf of the computational graph.
-=======
-   * \brief Registers the variable as an input. I.e. as a leaf of the computational graph.
->>>>>>> 30c95946
    * \param[in] data - The variable to be registered as input.
    */
   void RegisterInput(su2double &data);
