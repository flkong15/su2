--- conflicted
+++ resolved
@@ -5,11 +5,7 @@
  * \note  These are "kernel" functions, only to be used with good reason,
  *        always try to use higher level container classes.
  * \author P. Gomes, D. Kavolis
-<<<<<<< HEAD
- * \version 7.0.5 "Blackbird"
-=======
  * \version 7.0.6 "Blackbird"
->>>>>>> 0e3fad69
  *
  * SU2 Project Website: https://su2code.github.io
  *
