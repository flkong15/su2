/*!
 * \file option_structure.hpp
 * \brief Defines classes for referencing options for easy input in CConfig
 * \author J. Hicken, B. Tracey
 * \version 7.0.7 "Blackbird"
 *
 * SU2 Project Website: https://su2code.github.io
 *
 * The SU2 Project is maintained by the SU2 Foundation
 * (http://su2foundation.org)
 *
 * Copyright 2012-2020, SU2 Contributors (cf. AUTHORS.md)
 *
 * SU2 is free software; you can redistribute it and/or
 * modify it under the terms of the GNU Lesser General Public
 * License as published by the Free Software Foundation; either
 * version 2.1 of the License, or (at your option) any later version.
 *
 * SU2 is distributed in the hope that it will be useful,
 * but WITHOUT ANY WARRANTY; without even the implied warranty of
 * MERCHANTABILITY or FITNESS FOR A PARTICULAR PURPOSE. See the GNU
 * Lesser General Public License for more details.
 *
 * You should have received a copy of the GNU Lesser General Public
 * License along with SU2. If not, see <http://www.gnu.org/licenses/>.
 */

#pragma once

#include "./mpi_structure.hpp"

#include <iostream>
#include <sstream>
#include <string>
#include <vector>
#include <map>
#include <cstdlib>
#include <algorithm>

using namespace std;

/*!
 * \class CEmptyMap
 * \brief We use this dummy class instead of std::map when
 * we only need the enum definition and not the string to
 * enum maps, this makes compilation much faster.
 */
template <typename T, typename U>
struct CEmptyMap {
  CEmptyMap(initializer_list<pair<const T, U> >) {}
};

#ifdef ENABLE_MAPS
template<class T, class U>
using MapType = map<T,U>;
#define MakePair(a,b) {a,b},
#else
template<class T, class U>
using MapType = CEmptyMap<T,U>;
#define MakePair(a,b)
#endif

/*!
 * \brief Different software components of SU2
 */
enum SU2_COMPONENT {
  SU2_CFD = 1,	/*!< \brief Running the SU2_CFD software. */
  SU2_DEF = 2,	/*!< \brief Running the SU2_DEF software. */
  SU2_DOT = 3,	/*!< \brief Running the SU2_DOT software. */
  SU2_MSH = 4,	/*!< \brief Running the SU2_MSH software. */
  SU2_GEO = 5,	/*!< \brief Running the SU2_GEO software. */
  SU2_SOL = 6 	/*!< \brief Running the SU2_SOL software. */
};

const unsigned int EXIT_DIVERGENCE = 2;   /*!< \brief Exit code (divergence). */

const unsigned int BUFSIZE = 3000000;         /*!< \brief MPI buffer. */
const unsigned int MAX_PARAMETERS = 10;       /*!< \brief Maximum number of parameters for a design variable definition. */
const unsigned int MAX_NUMBER_PERIODIC = 10;  /*!< \brief Maximum number of periodic boundary conditions. */
const unsigned int MAX_STRING_SIZE = 200;     /*!< \brief Maximum number of domains. */
const unsigned int MAX_NUMBER_FFD = 15;       /*!< \brief Maximum number of FFDBoxes for the FFD. */
const unsigned int MAX_SOLS = 12;             /*!< \brief Maximum number of solutions at the same time (dimension of solution container array). */
const unsigned int MAX_TERMS = 6;             /*!< \brief Maximum number of terms in the numerical equations (dimension of solver container array). */
const unsigned int MAX_ZONES = 3;             /*!< \brief Maximum number of zones. */
const unsigned int MAX_FE_KINDS = 4;          /*!< \brief Maximum number of Finite Elements. */
const unsigned int NO_RK_ITER = 0;            /*!< \brief No Runge-Kutta iteration. */

const unsigned int OVERHEAD = 4;    /*!< \brief Overhead space above nMarker when allocating space for boundary elems (MPI + periodic). */

const unsigned int MESH_0 = 0;  /*!< \brief Definition of the finest grid level. */
const unsigned int MESH_1 = 1;  /*!< \brief Definition of the finest grid level. */
const unsigned int ZONE_0 = 0;  /*!< \brief Definition of the first grid domain. */
const unsigned int ZONE_1 = 1;  /*!< \brief Definition of the second grid domain. */
const unsigned int INST_0 = 0;  /*!< \brief Definition of the first instance per grid level. */

const su2double STANDARD_GRAVITY = 9.80665;           /*!< \brief Acceleration due to gravity at surface of earth. */
const su2double UNIVERSAL_GAS_CONSTANT = 8.3144598;   /*!< \brief Universal gas constant in J/(mol*K) */
const su2double BOLTZMANN_CONSTANT = 1.3806503E-23; /*! \brief Boltzmann's constant [J K^-1] */
const su2double AVOGAD_CONSTANT = 6.0221415E26; /*!< \brief Avogardro's constant, number of particles in one kmole. */

const su2double EPS = 1.0E-16;        /*!< \brief Error scale. */
const su2double TURB_EPS = 1.0E-16;   /*!< \brief Turbulent Error scale. */

const su2double ONE2 = 0.5;         /*!< \brief One divided by two. */
const su2double TWO3 = 2.0 / 3.0;   /*!< \brief Two divided by three. */
const su2double FOUR3 = 4.0 / 3.0;  /*!< \brief Four divided by three. */

const su2double PI_NUMBER = 4.0 * atan(1.0);  /*!< \brief Pi number. */

const su2double STEFAN_BOLTZMANN = 5.670367E-08;  /*!< \brief Stefan-Boltzmann constant in W/(m^2*K^4). */

const int MASTER_NODE = 0;			/*!< \brief Master node for MPI parallelization. */
const int SINGLE_NODE = 1;			/*!< \brief There is only a node in the MPI parallelization. */
const int SINGLE_ZONE = 1;			/*!< \brief There is only a zone. */

const unsigned short COMM_TYPE_UNSIGNED_LONG  = 1;  /*!< \brief Communication type for unsigned long. */
const unsigned short COMM_TYPE_LONG           = 2;  /*!< \brief Communication type for long. */
const unsigned short COMM_TYPE_UNSIGNED_SHORT = 3;  /*!< \brief Communication type for unsigned short. */
const unsigned short COMM_TYPE_DOUBLE         = 4;  /*!< \brief Communication type for double. */
const unsigned short COMM_TYPE_CHAR           = 5;  /*!< \brief Communication type for char. */
const unsigned short COMM_TYPE_SHORT          = 6;  /*!< \brief Communication type for short. */
const unsigned short COMM_TYPE_INT            = 7;  /*!< \brief Communication type for int. */

const unsigned short N_ELEM_TYPES = 7;           /*!< \brief General output & CGNS defines. */
const unsigned short N_POINTS_LINE = 2;          /*!< \brief General output & CGNS defines. */
const unsigned short N_POINTS_TRIANGLE = 3;      /*!< \brief General output & CGNS defines. */
const unsigned short N_POINTS_QUADRILATERAL = 4; /*!< \brief General output & CGNS defines. */
const unsigned short N_POINTS_TETRAHEDRON = 4;   /*!< \brief General output & CGNS defines. */
const unsigned short N_POINTS_HEXAHEDRON = 8;    /*!< \brief General output & CGNS defines. */
const unsigned short N_POINTS_PYRAMID = 5;       /*!< \brief General output & CGNS defines. */
const unsigned short N_POINTS_PRISM = 6;         /*!< \brief General output & CGNS defines. */
enum: unsigned short{N_POINTS_MAXIMUM = 8};      /*!< \brief Max. out of the above, used for static arrays, keep it up to date. */

const int CGNS_STRING_SIZE = 33; /*!< \brief Length of strings used in the CGNS format. */
const int SU2_CONN_SIZE   = 10;  /*!< \brief Size of the connectivity array that is allocated for each element
                                             that we read from a mesh file in the format [[globalID vtkType n0 n1 n2 n3 n4 n5 n6 n7 n8]. */
const int SU2_CONN_SKIP   = 2;   /*!< \brief Offset to skip the globalID and VTK type at the start of the element connectivity list for each CGNS element. */

const su2double COLORING_EFF_THRESH = 0.875;  /*!< \brief Below this value fallback strategies are used instead. */

/*--- All temperature polynomial fits for the fluid models currently
   assume a quartic form (5 coefficients). For example,
   Cp(T) = b0 + b1*T + b2*T^2 + b3*T^3 + b4*T^4. By default, all coeffs
   are set to zero and will be properly non-dim. in the solver. ---*/
constexpr int N_POLY_COEFFS = 5; /*!< \brief Number of coefficients in temperature polynomial fits for fluid models. */

/*!
 * \brief Boolean answers
 */
enum ANSWER {
  NONE = 0,
  NO = 0,   /*!< \brief Boolean definition of no. */
  YES = 1   /*!< \brief Boolean definition of yes. */
};

/*!
 * \brief Average method for marker analyze
 */
enum AVERAGE_TYPE {
  AVERAGE_AREA = 1,     /*!< \brief Area-weighted average. */
  AVERAGE_MASSFLUX = 2  /*!< \brief Mass-flux weighted average. */
};
static const MapType<string, AVERAGE_TYPE> Average_Map = {
  MakePair("AREA", AVERAGE_AREA)
  MakePair("MASSFLUX", AVERAGE_MASSFLUX)
};

/*!
 * \brief different solver types for the CFD component
 */
enum ENUM_MAIN_SOLVER {
  NO_SOLVER = 0,                    /*!< \brief Definition of no solver. */
  EULER = 1,                        /*!< \brief Definition of the Euler's solver. */
  NAVIER_STOKES = 2,                /*!< \brief Definition of the Navier-Stokes' solver. */
  RANS = 3,                         /*!< \brief Definition of the Reynolds-averaged Navier-Stokes' (RANS) solver. */
  INC_EULER = 4,                    /*!< \brief Definition of the incompressible Euler's solver. */
  INC_NAVIER_STOKES =5,             /*!< \brief Definition of the incompressible Navier-Stokes' solver. */
  INC_RANS = 6,                     /*!< \brief Definition of the incompressible Reynolds-averaged Navier-Stokes' (RANS) solver. */
  HEAT_EQUATION = 7,                /*!< \brief Definition of the finite volume heat solver. */
  FLUID_STRUCTURE_INTERACTION = 8,  /*!< \brief Definition of a FSI solver. */
  FEM_ELASTICITY = 9,               /*!< \brief Definition of a FEM solver. */
  ADJ_EULER = 10,                   /*!< \brief Definition of the continuous adjoint Euler's solver. */
  ADJ_NAVIER_STOKES = 11,           /*!< \brief Definition of the continuous adjoint Navier-Stokes' solver. */
  ADJ_RANS = 12,                    /*!< \brief Definition of the continuous adjoint Reynolds-averaged Navier-Stokes' (RANS) solver. */
  TEMPLATE_SOLVER = 13,             /*!< \brief Definition of template solver. */
  DISC_ADJ_EULER = 15,              /*!< \brief Definition of the discrete adjoint Euler solver. */
  DISC_ADJ_RANS = 16,               /*!< \brief Definition of the discrete adjoint Reynolds-averaged Navier-Stokes' (RANS) solver. */
  DISC_ADJ_NAVIER_STOKES = 17,      /*!< \brief Definition of the discrete adjoint Navier-Stokes' solver. */
  DISC_ADJ_INC_EULER = 18,          /*!< \brief Definition of the discrete adjoint incompressible Euler solver. */
  DISC_ADJ_INC_RANS = 19,           /*!< \brief Definition of the discrete adjoint imcompressible Reynolds-averaged Navier-Stokes' (RANS) solver. */
  DISC_ADJ_INC_NAVIER_STOKES = 20,  /*!< \brief Definition of the discrete adjoint imcompressible Navier-Stokes'. */
  DISC_ADJ_HEAT = 21,               /*!< \brief Definition of the discrete adjoint heat solver. */
  DISC_ADJ_FEM_EULER = 22,          /*!< \brief Definition of the discrete adjoint FEM Euler solver. */
  DISC_ADJ_FEM_RANS = 23,           /*!< \brief Definition of the discrete adjoint FEM Reynolds-averaged Navier-Stokes' (RANS) solver. */
  DISC_ADJ_FEM_NS = 24,             /*!< \brief Definition of the discrete adjoint FEM Navier-Stokes' solver. */
  DISC_ADJ_FEM = 25,                /*!< \brief Definition of the discrete adjoint FEM solver. */
  FEM_EULER = 26,                   /*!< \brief Definition of the finite element Euler's solver. */
  FEM_NAVIER_STOKES = 27,           /*!< \brief Definition of the finite element Navier-Stokes' solver. */
  FEM_RANS = 28,                    /*!< \brief Definition of the finite element Reynolds-averaged Navier-Stokes' (RANS) solver. */
  FEM_LES = 29,                     /*!< \brief Definition of the finite element Large Eddy Simulation Navier-Stokes' (LES) solver. */
  MULTIPHYSICS = 30,
  NEMO_EULER = 41,                  /*!< \brief Definition of the NEMO Euler solver. */
<<<<<<< HEAD
  NEMO_NAVIER_STOKES = 42,          /*!< \brief Definition of the NEMO NS solver. */
  NEMO_RANS = 43,                   /*!< \brief Definition of the NEMO RANS solver. */
  DISC_ADJ_NEMO_EULER = 44,         /*!< \brief Definition of the discrete adjoint NEMO Euler solver. */
  DISC_ADJ_NEMO_RANS = 45,          /*!< \brief Definition of the discrete adjoint NEMO Reynolds-averaged Navier-Stokes' (RANS) solver. */
  DISC_ADJ_NEMO_NAVIER_STOKES = 46  /*!< \brief Definition of the discrete adjoint NEMO Navier-Stokes' solver. */
=======
  NEMO_NAVIER_STOKES = 42           /*!< \brief Definition of the NEMO NS solver. */
>>>>>>> 84b598c5
};
static const MapType<string, ENUM_MAIN_SOLVER> Solver_Map = {
  MakePair("NONE", NO_SOLVER)
  MakePair("EULER", EULER)
  MakePair("NAVIER_STOKES", NAVIER_STOKES)
  MakePair("RANS", RANS)
  MakePair("INC_EULER", INC_EULER)
  MakePair("INC_NAVIER_STOKES", INC_NAVIER_STOKES)
  MakePair("INC_RANS", INC_RANS)
  MakePair("FEM_EULER", FEM_EULER)
  MakePair("FEM_NAVIER_STOKES", FEM_NAVIER_STOKES)
  MakePair("FEM_RANS", FEM_RANS)
  MakePair("FEM_LES", FEM_LES)
  MakePair("NEMO_EULER",NEMO_EULER)
  MakePair("NEMO_NAVIER_STOKES",NEMO_NAVIER_STOKES)
  MakePair("NEMO_RANS", NEMO_RANS)
  MakePair("ADJ_EULER", ADJ_EULER)
  MakePair("ADJ_NAVIER_STOKES", ADJ_NAVIER_STOKES)
  MakePair("ADJ_RANS", ADJ_RANS )
  MakePair("HEAT_EQUATION", HEAT_EQUATION)
  MakePair("ELASTICITY", FEM_ELASTICITY)
  MakePair("DISC_ADJ_EULER", DISC_ADJ_EULER)
  MakePair("DISC_ADJ_RANS", DISC_ADJ_RANS)
  MakePair("DISC_ADJ_NAVIERSTOKES", DISC_ADJ_NAVIER_STOKES)
  MakePair("DISC_ADJ_INC_EULER", DISC_ADJ_INC_EULER)
  MakePair("DISC_ADJ_INC_RANS", DISC_ADJ_INC_RANS)
  MakePair("DISC_ADJ_INC_NAVIERSTOKES", DISC_ADJ_INC_NAVIER_STOKES)
  MakePair("DISC_ADJ_HEAT_EQUATION", DISC_ADJ_HEAT)
  MakePair("DISC_ADJ_FEM_EULER", DISC_ADJ_FEM_EULER)
  MakePair("DISC_ADJ_FEM_RANS", DISC_ADJ_FEM_RANS)
  MakePair("DISC_ADJ_FEM_NS", DISC_ADJ_FEM_NS)
  MakePair("DISC_ADJ_FEM", DISC_ADJ_FEM)
  MakePair("FLUID_STRUCTURE_INTERACTION", FLUID_STRUCTURE_INTERACTION)
  MakePair("DISC_ADJ_NEMO_EULER", DISC_ADJ_NEMO_EULER)
  MakePair("DISC_ADJ_NEMO_RANS", DISC_ADJ_NEMO_RANS)
  MakePair("DISC_ADJ_NEMO_NAVIERSTOKES", DISC_ADJ_NEMO_NAVIER_STOKES)
  MakePair("TEMPLATE_SOLVER", TEMPLATE_SOLVER)
  MakePair("MULTIPHYSICS", MULTIPHYSICS)
};

/*!
 * \brief different solver types for the multizone environment component
 */
enum ENUM_MULTIZONE {
  MZ_BLOCK_GAUSS_SEIDEL = 0,   /*!< \brief Definition of a Block-Gauss-Seidel multizone solver. */
  MZ_BLOCK_JACOBI = 1          /*!< \brief Definition of a Block-Jacobi solver. */
};
static const MapType<string, ENUM_MULTIZONE> Multizone_Map = {
  MakePair("BLOCK_GAUSS_SEIDEL", MZ_BLOCK_GAUSS_SEIDEL)
  MakePair("BLOCK_JACOBI", MZ_BLOCK_JACOBI)
};

/*!
 * \brief Types of fluid solvers
 */
enum ENUM_FSI_FLUID_PROBLEM {
  NO_SOLVER_FFSI = 0,      /*!< \brief Definition of no solver. */
  EULER_FFSI = 1,          /*!< \brief Euler equations for the FSI problem */
  NAVIER_STOKES_FFSI = 2,  /*!< \brief NS equations for the FSI problem */
  RANS_FFSI = 3            /*!< \brief RANS equations for the FSI problem */
};
static const MapType<string, ENUM_FSI_FLUID_PROBLEM> FSI_Fluid_Solver_Map = {
  MakePair("NONE", NO_SOLVER_FFSI)
  MakePair("EULER", EULER_FFSI)
  MakePair("NAVIER_STOKES", NAVIER_STOKES_FFSI)
  MakePair("RANS", RANS_FFSI)
};

/*!
 * \brief Types of structural solvers
 */
enum ENUM_FSI_STRUC_PROBLEM {
  NO_SOLVER_SFSI = 0,           /*!< \brief Definition of no solver. */
  FEM_ELASTICITY_SFSI = 9,      /*!< \brief Nonlinear elasticity equations for the FSI problem */
};
static const MapType<string, ENUM_FSI_STRUC_PROBLEM> FSI_Struc_Solver_Map = {
  MakePair("NONE", NO_SOLVER_SFSI)
  MakePair("ELASTICITY", FEM_ELASTICITY_SFSI)
};

/*!
 * \brief Material geometric conditions
 */
enum ENUM_STRUCT_SOLVER {
  SMALL_DEFORMATIONS = 0,       /*!< \brief Definition of linear elastic material. */
  LARGE_DEFORMATIONS = 1,       /*!< \brief Definition of Neo-Hookean material. */
};
static const MapType<string, ENUM_STRUCT_SOLVER> Struct_Map = {
  MakePair("SMALL_DEFORMATIONS", SMALL_DEFORMATIONS)
  MakePair("LARGE_DEFORMATIONS", LARGE_DEFORMATIONS)
};

/*!
 * \brief Material model
 */
enum ENUM_MATERIAL_MODEL {
  LINEAR_ELASTIC = 0,   /*!< \brief Definition of linear elastic material. */
  NEO_HOOKEAN = 1,      /*!< \brief Definition of Neo-Hookean material. */
  KNOWLES = 2,          /*!< \brief Definition of Knowles stored-energy potential */
  IDEAL_DE = 3          /*!< \brief Definition of ideal Dielectric Elastomer */
};
static const MapType<string, ENUM_MATERIAL_MODEL> Material_Map = {
  MakePair("LINEAR_ELASTIC", LINEAR_ELASTIC)
  MakePair("NEO_HOOKEAN", NEO_HOOKEAN)
  MakePair("KNOWLES", KNOWLES)
  MakePair("IDEAL_DE", IDEAL_DE)
};

/*!
 * \brief Material compressibility
 */
enum ENUM_MAT_COMPRESS {
  COMPRESSIBLE_MAT = 0,           /*!< \brief Definition of compressible material. */
  NEARLY_INCOMPRESSIBLE_MAT = 1,  /*!< \brief Definition of nearly incompressible material. */
};
static const MapType<string, ENUM_MAT_COMPRESS> MatComp_Map = {
  MakePair("COMPRESSIBLE", COMPRESSIBLE_MAT)
  MakePair("NEARLY_INCOMPRESSIBLE", NEARLY_INCOMPRESSIBLE_MAT)
};

/*!
 * \brief Types of interpolators
 */
enum ENUM_INTERPOLATOR {
  NEAREST_NEIGHBOR = 0,      /*!< \brief Nearest Neigbhor interpolation */
  ISOPARAMETRIC = 1,         /*!< \brief Isoparametric interpolation, use CONSERVATIVE_INTERPOLATION=YES for conservative interpolation (S.A. Brown 1997).*/
  WEIGHTED_AVERAGE = 3,      /*!< \brief Sliding Mesh Approach E. Rinaldi 2015 */
  RADIAL_BASIS_FUNCTION = 4, /*!< \brief Radial basis function interpolation. */
};
static const MapType<string, ENUM_INTERPOLATOR> Interpolator_Map = {
  MakePair("NEAREST_NEIGHBOR", NEAREST_NEIGHBOR)
  MakePair("ISOPARAMETRIC",    ISOPARAMETRIC)
  MakePair("WEIGHTED_AVERAGE", WEIGHTED_AVERAGE)
  MakePair("RADIAL_BASIS_FUNCTION", RADIAL_BASIS_FUNCTION)
};

/*!
 * \brief Types of radial basis functions
 */
enum ENUM_RADIALBASIS {
  WENDLAND_C2 = 0,        /*!< \brief Wendland C2 radial basis function. */
  INV_MULTI_QUADRIC = 1,  /*!< \brief Inversed multi quartic biharmonic spline. */
  GAUSSIAN = 2,           /*!< \brief Gaussian basis function. */
  THIN_PLATE_SPLINE = 3,  /*!< \brief Thin plate spline. */
  MULTI_QUADRIC = 4,      /*!< \brief Multi quartic biharmonic spline. */
};
static const MapType<string, ENUM_RADIALBASIS> RadialBasisFunction_Map = {
  MakePair("WENDLAND_C2", WENDLAND_C2)
  MakePair("INV_MULTI_QUADRIC", INV_MULTI_QUADRIC)
  MakePair("GAUSSIAN", GAUSSIAN)
  MakePair("THIN_PLATE_SPLINE", THIN_PLATE_SPLINE)
  MakePair("MULTI_QUADRIC", MULTI_QUADRIC)
};

/*!
 * \brief type of radial spanwise interpolation function for the inlet face
 */
enum ENUM_INLET_SPANWISEINTERPOLATION {
  NO_INTERPOLATION = 0,
  LINEAR_1D = 1,
  AKIMA_1D = 2,
};
static const MapType<string, ENUM_INLET_SPANWISEINTERPOLATION> Inlet_SpanwiseInterpolation_Map = {
  MakePair("NONE", NO_INTERPOLATION)
  MakePair("LINEAR_1D",LINEAR_1D)
  MakePair("AKIMA_1D",AKIMA_1D)
};

/*!
 * \brief type of radial spanwise interpolation data type for the inlet face
 */
enum ENUM_INLET_INTERPOLATIONTYPE {
  VR_VTHETA = 0,
  ALPHA_PHI = 1,
};
static const MapType<string, ENUM_INLET_INTERPOLATIONTYPE> Inlet_SpanwiseInterpolationType_Map = {
  MakePair("VR_VTHETA",VR_VTHETA)
  MakePair("ALPHA_PHI",ALPHA_PHI)
};

/*!
 * \brief types of (coupling) transfers between distinct physical zones
 */
enum ENUM_TRANSFER {
  ZONES_ARE_EQUAL                   = 0,    /*!< \brief Zones are equal - no transfer. */
  NO_COMMON_INTERFACE               = 1,    /*!< \brief No common interface between the zones (geometrical). */
  NO_TRANSFER                       = 2,    /*!< \brief Zones may share a boundary, but still no coupling desired. */
  FLOW_TRACTION                     = 10,   /*!< \brief Flow traction coupling (between fluids and solids). */
  BOUNDARY_DISPLACEMENTS            = 21,   /*!< \brief Boundary displacements (between fluids and solids) */
  SLIDING_INTERFACE                 = 13,   /*!< \brief Sliding interface (between fluids). */
  CONSERVATIVE_VARIABLES            = 14,   /*!< \brief General coupling that simply transfers the conservative variables (between same solvers). */
  MIXING_PLANE                      = 15,   /*!< \brief Mixing plane between fluids. */
  CONJUGATE_HEAT_FS                 = 16,   /*!< \brief Conjugate heat transfer (between compressible fluids and solids). */
  CONJUGATE_HEAT_WEAKLY_FS          = 17,   /*!< \brief Conjugate heat transfer (between incompressible fluids and solids). */
  CONJUGATE_HEAT_SF                 = 18,   /*!< \brief Conjugate heat transfer (between solids and compressible fluids). */
  CONJUGATE_HEAT_WEAKLY_SF          = 19,   /*!< \brief Conjugate heat transfer (between solids and incompressible fluids). */
};

/*!
 * \brief different regime modes
 */
enum ENUM_REGIME {
  COMPRESSIBLE = 0,		/*!< \brief Definition of compressible solver. */
  INCOMPRESSIBLE = 1,	/*!< \brief Definition of incompressible solver. */
  NO_FLOW = 2
};

/*!
 * \brief different non-dimensional modes
 */
enum ENUM_KIND_NONDIM {
  DIMENSIONAL = 0,              /*!< \brief Dimensional simulation (compressible or incompressible). */
  FREESTREAM_PRESS_EQ_ONE = 1,  /*!< \brief Non-dimensional compressible simulation with freestream pressure equal to 1.0. */
  FREESTREAM_VEL_EQ_MACH = 2,   /*!< \brief Non-dimensional compressible simulation with freestream velocity equal to Mach number. */
  FREESTREAM_VEL_EQ_ONE = 3,    /*!< \brief Non-dimensional compressible simulation with freestream pressure equal to 1.0. */
  INITIAL_VALUES   = 4,         /*!< \brief Non-dimensional incompressible simulation based on intial values for external flow. */
  REFERENCE_VALUES = 5          /*!< \brief Non-dimensional incompressible simulation based on custom reference values. */
};
static const MapType<string, ENUM_KIND_NONDIM> NonDim_Map = {
  MakePair("DIMENSIONAL", DIMENSIONAL)
  MakePair("FREESTREAM_PRESS_EQ_ONE", FREESTREAM_PRESS_EQ_ONE)
  MakePair("FREESTREAM_VEL_EQ_MACH",  FREESTREAM_VEL_EQ_MACH)
  MakePair("FREESTREAM_VEL_EQ_ONE",   FREESTREAM_VEL_EQ_ONE)
  MakePair("INITIAL_VALUES",   INITIAL_VALUES)
  MakePair("REFERENCE_VALUES", REFERENCE_VALUES)
};

/*!
 * \brief different system of measurements
 */
enum ENUM_MEASUREMENTS {
  SI = 0,			/*!< \brief Definition of compressible solver. */
  US = 1			/*!< \brief Definition of incompressible solver. */
};
static const MapType<string, ENUM_MEASUREMENTS> Measurements_Map = {
  MakePair("SI", SI)
  MakePair("US", US)
};

/*!
 * \brief different types of systems
 */
enum RUNTIME_TYPE {
  RUNTIME_FLOW_SYS = 2,       /*!< \brief One-physics case, the code is solving the flow equations(Euler and Navier-Stokes). */
  RUNTIME_TURB_SYS = 3,       /*!< \brief One-physics case, the code is solving the turbulence model. */
  RUNTIME_ADJPOT_SYS = 5,     /*!< \brief One-physics case, the code is solving the adjoint potential flow equation. */
  RUNTIME_ADJFLOW_SYS = 6,    /*!< \brief One-physics case, the code is solving the adjoint equations is being solved (Euler and Navier-Stokes). */
  RUNTIME_ADJTURB_SYS = 7,    /*!< \brief One-physics case, the code is solving the adjoint turbulence model. */
  RUNTIME_MULTIGRID_SYS = 14, /*!< \brief Full Approximation Storage Multigrid system of equations. */
  RUNTIME_FEA_SYS = 20,       /*!< \brief One-physics case, the code is solving the FEA equation. */
  RUNTIME_ADJFEA_SYS = 30,    /*!< \brief One-physics case, the code is solving the adjoint FEA equation. */
  RUNTIME_HEAT_SYS = 21,      /*!< \brief One-physics case, the code is solving the heat equation. */
  RUNTIME_ADJHEAT_SYS = 31,   /*!< \brief One-physics case, the code is solving the adjoint heat equation. */
  RUNTIME_TRANS_SYS = 22,     /*!< \brief One-physics case, the code is solving the turbulence model. */
  RUNTIME_RADIATION_SYS = 23, /*!< \brief One-physics case, the code is solving the radiation model. */
  RUNTIME_ADJRAD_SYS = 24,    /*!< \brief One-physics case, the code is solving the adjoint radiation model. */
};

const int FLOW_SOL = 0;     /*!< \brief Position of the mean flow solution in the solver container array. */
const int ADJFLOW_SOL = 1;  /*!< \brief Position of the continuous adjoint flow solution in the solver container array. */

const int TURB_SOL = 2;     /*!< \brief Position of the turbulence model solution in the solver container array. */
const int ADJTURB_SOL = 3;  /*!< \brief Position of the continuous adjoint turbulence solution in the solver container array. */

const int TRANS_SOL = 4;    /*!< \brief Position of the transition model solution in the solver container array. */
const int HEAT_SOL = 5;     /*!< \brief Position of the heat equation in the solution solver array. */
const int ADJHEAT_SOL = 6;  /*!< \brief Position of the adjoint heat equation in the solution solver array. */
const int RAD_SOL = 7;      /*!< \brief Position of the radiation equation in the solution solver array. */
const int ADJRAD_SOL = 8;   /*!< \brief Position of the continuous adjoint turbulence solution in the solver container array. */

const int MESH_SOL = 9;      /*!< \brief Position of the mesh solver. */
const int ADJMESH_SOL = 10;   /*!< \brief Position of the adjoint of the mesh solver. */

const int FEA_SOL = 0;      /*!< \brief Position of the FEA equation in the solution solver array. */
const int ADJFEA_SOL = 1;   /*!< \brief Position of the FEA adjoint equation in the solution solver array. */

const int TEMPLATE_SOL = 0; /*!< \brief Position of the template solution. */

const int CONV_TERM = 0;           /*!< \brief Position of the convective terms in the numerics container array. */
const int VISC_TERM = 1;           /*!< \brief Position of the viscous terms in the numerics container array. */
const int SOURCE_FIRST_TERM = 2;   /*!< \brief Position of the first source term in the numerics container array. */
const int SOURCE_SECOND_TERM = 3;  /*!< \brief Position of the second source term in the numerics container array. */
const int CONV_BOUND_TERM = 4;     /*!< \brief Position of the convective boundary terms in the numerics container array. */
const int VISC_BOUND_TERM = 5;     /*!< \brief Position of the viscous boundary terms in the numerics container array. */

const int FEA_TERM = 0;      /*!< \brief Position of the finite element analysis terms in the numerics container array. */
const int DE_TERM = 1;       /*!< \brief Position of the dielectric terms in the numerics container array. */

const int MAT_NHCOMP  = 2;   /*!< \brief Position of the Neo-Hookean compressible material model. */
const int MAT_IDEALDE = 3;   /*!< \brief Position of the Ideal-DE material model. */
const int MAT_KNOWLES = 4;   /*!< \brief Position of the Knowles material model. */

/*!
 * \brief Types of finite elements (in 2D or 3D)
 */
const int EL_TRIA = 0;    /*!< \brief Elements of three nodes (2D). */
const int EL_QUAD = 1;    /*!< \brief Elements of four nodes (2D). */

const int EL_TETRA = 0;   /*!< \brief Elements of four nodes (3D). */
const int EL_HEXA  = 1;   /*!< \brief Elements of eight nodes (3D). */
const int EL_PYRAM = 2;   /*!< \brief Elements of five nodes (3D). */
const int EL_PRISM = 3;   /*!< \brief Elements of six nodes (3D). */


/*!
 * \brief Types of mathematical problem to solve
 */
enum ENUM_MATH_PROBLEM {
  DIRECT = 0,               /*!< \brief Direct problem */
  CONTINUOUS_ADJOINT = 1,   /*!< \brief Continuous adjoint problem */
  DISCRETE_ADJOINT = 2      /*!< \brief AD-based discrete adjoint problem. */
};
static const MapType<string, ENUM_MATH_PROBLEM> Math_Problem_Map = {
  MakePair("DIRECT", DIRECT)
  MakePair("CONTINUOUS_ADJOINT", CONTINUOUS_ADJOINT)
  MakePair("DISCRETE_ADJOINT", DISCRETE_ADJOINT)
};

/*!
 * \brief Types of spatial discretizations
 */
enum ENUM_SPACE {
  NO_CONVECTIVE = 0,   /*!< \brief No convective scheme is used. */
  SPACE_CENTERED = 1,  /*!< \brief Space centered convective numerical method. */
  SPACE_UPWIND = 2,    /*!< \brief Upwind convective numerical method. */
  FINITE_ELEMENT = 3   /*!< \brief Finite element convective numerical method. */
};
static const MapType<string, ENUM_SPACE> Space_Map = {
  MakePair("NONE", NO_CONVECTIVE)
  MakePair("SPACE_CENTERED", SPACE_CENTERED)
  MakePair("SPACE_UPWIND", SPACE_UPWIND)
  MakePair("FINITE_ELEMENT", FINITE_ELEMENT)
};

/*!
 * \brief Types of fluid model
 */
enum ENUM_FLUIDMODEL {
  STANDARD_AIR = 0,       /*!< \brief Standard air gas model. */
  IDEAL_GAS = 1,          /*!< \brief Ideal gas model. */
  VW_GAS = 2,             /*!< \brief Van Der Waals gas model. */
  PR_GAS = 3,             /*!< \brief Perfect Real gas model. */
  CONSTANT_DENSITY = 4,   /*!< \brief Constant density gas model. */
  INC_IDEAL_GAS = 5,      /*!< \brief Incompressible ideal gas model. */
  INC_IDEAL_GAS_POLY = 6,  /*!< \brief Inc. ideal gas, polynomial gas model. */
  MUTATIONPP = 7,         /*!< \brief Mutation++ gas model for nonequilibrium flow. */
  USER_DEFINED_NONEQ = 8        /*!< \brief User defined gas model for nonequilibrium flow. */
};
static const MapType<string, ENUM_FLUIDMODEL> FluidModel_Map = {
  MakePair("STANDARD_AIR", STANDARD_AIR)
  MakePair("IDEAL_GAS", IDEAL_GAS)
  MakePair("VW_GAS", VW_GAS)
  MakePair("PR_GAS", PR_GAS)
  MakePair("CONSTANT_DENSITY", CONSTANT_DENSITY)
  MakePair("INC_IDEAL_GAS", INC_IDEAL_GAS)
  MakePair("INC_IDEAL_GAS_POLY", INC_IDEAL_GAS_POLY)
  MakePair("MUTATIONPP", MUTATIONPP)
  MakePair("USER_DEFINED_NONEQ", USER_DEFINED_NONEQ)
};

/*!
 * \brief types of gas models
 */
enum ENUM_GASMODEL {
   NO_MODEL   = 0,
   ARGON      = 1,
   AIR7       = 2,
   AIR21      = 3,
   O2         = 4,
   N2         = 5,
   AIR5       = 6,
   ARGON_SID  = 7,
   ONESPECIES = 8
};
static const MapType<string, ENUM_GASMODEL> GasModel_Map = {
MakePair("NONE", NO_MODEL)
MakePair("ARGON", ARGON)
MakePair("AIR-7", AIR7)
MakePair("AIR-21", AIR21)
MakePair("O2", O2)
MakePair("N2", N2)
MakePair("AIR-5", AIR5)
MakePair("ARGON-SID",ARGON_SID)
MakePair("ONESPECIES", ONESPECIES)
};

/*!
 * \brief types of coefficient transport model
 */
enum ENUM_TRANSCOEFFMODEL {
  WILKE      = 0,
  GUPTAYOS   = 1
};
static const MapType<string, ENUM_TRANSCOEFFMODEL> TransCoeffModel_Map = {
MakePair("WILKE", WILKE)
MakePair("GUPTA-YOS", GUPTAYOS)
};

/*!
 * \brief Types of density models
 */
enum ENUM_DENSITYMODEL {
  CONSTANT = 0,
  BOUSSINESQ = 1,  /*!< \brief BoussinesQ density model. */
  VARIABLE = 2     /*!< \brief Variable density model. */
};
static const MapType<string, ENUM_DENSITYMODEL> DensityModel_Map = {
  MakePair("CONSTANT", CONSTANT)
  MakePair("BOUSSINESQ", BOUSSINESQ)
  MakePair("VARIABLE", VARIABLE)
};

/*!
 * \brief Types of initialization option
 */
enum ENUM_INIT_OPTION {
  REYNOLDS = 0,      /*!< \brief Reynold's number initalization. */
  TD_CONDITIONS = 1  /*!< \brief Total conditions initalization. */
};
static const MapType<string, ENUM_INIT_OPTION> InitOption_Map = {
  MakePair("REYNOLDS", REYNOLDS)
  MakePair("TD_CONDITIONS", TD_CONDITIONS)
};

/*!
 * \brief Types of initialization option
 */
enum ENUM_FREESTREAM_OPTION {
  TEMPERATURE_FS = 0,  /*!< \brief Temperature initialization. */
  DENSITY_FS = 1       /*!< \brief Density initalization. */
};
static const MapType<string, ENUM_FREESTREAM_OPTION> FreeStreamOption_Map = {
  MakePair("TEMPERATURE_FS", TEMPERATURE_FS)
  MakePair("DENSITY_FS", DENSITY_FS)
};

/*!
 * \brief Types of viscosity model
 */
enum ENUM_VISCOSITYMODEL {
  CONSTANT_VISCOSITY = 0,   /*!< \brief Constant viscosity. */
  SUTHERLAND = 1,           /*!< \brief Sutherlands Law viscosity. */
  POLYNOMIAL_VISCOSITY = 2  /*!< \brief Polynomial viscosity. */
};
static const MapType<string, ENUM_VISCOSITYMODEL> ViscosityModel_Map = {
  MakePair("CONSTANT_VISCOSITY", CONSTANT_VISCOSITY)
  MakePair("SUTHERLAND", SUTHERLAND)
  MakePair("POLYNOMIAL_VISCOSITY", POLYNOMIAL_VISCOSITY)
};

/*!
 * \brief Types of thermal conductivity model
 */
enum ENUM_CONDUCTIVITYMODEL {
  CONSTANT_CONDUCTIVITY = 0,   /*!< \brief Constant thermal conductivity. */
  CONSTANT_PRANDTL = 1,        /*!< \brief Constant Prandtl number. */
  POLYNOMIAL_CONDUCTIVITY = 2  /*!< \brief Polynomial thermal conductivity. */
};
static const MapType<string, ENUM_CONDUCTIVITYMODEL> ConductivityModel_Map = {
  MakePair("CONSTANT_CONDUCTIVITY", CONSTANT_CONDUCTIVITY)
  MakePair("CONSTANT_PRANDTL", CONSTANT_PRANDTL)
  MakePair("POLYNOMIAL_CONDUCTIVITY", POLYNOMIAL_CONDUCTIVITY)
};

/*!
 * \brief Types of turbulent thermal conductivity model
 */
enum ENUM_CONDUCTIVITYMODEL_TURB {
  NO_CONDUCTIVITY_TURB  = 0,  /*!< \brief No turbulent contribution to the effective thermal conductivity for RANS. */
  CONSTANT_PRANDTL_TURB = 1   /*!< \brief Include contribution to effective conductivity using constant turbulent Prandtl number for RANS. */
};
static const MapType<string, ENUM_CONDUCTIVITYMODEL_TURB> TurbConductivityModel_Map = {
  MakePair("NONE", NO_CONDUCTIVITY_TURB)
  MakePair("CONSTANT_PRANDTL_TURB", CONSTANT_PRANDTL_TURB)
};

/*!
 * \brief Types of unsteady mesh motion
 */
enum ENUM_GRIDMOVEMENT {
  NO_MOVEMENT = 0,          /*!< \brief Simulation on a static mesh. */
  RIGID_MOTION = 2,         /*!< \brief Simulation with rigid mesh motion (plunging/pitching/rotation). */
  ROTATING_FRAME = 8,       /*!< \brief Simulation in a rotating frame. */
  ELASTICITY = 9,           /*!< \brief Linear Elasticity. */
  STEADY_TRANSLATION = 11,  /*!< \brief Simulation in a steadily translating frame. */
  GUST = 12,                /*!< \brief Simulation on a static mesh with a gust. */
  MOVING_HTP = 13,          /*!< \brief Simulation with moving HTP (rotation). */
};
static const MapType<string, ENUM_GRIDMOVEMENT> GridMovement_Map = {
  MakePair("NONE", NO_MOVEMENT)
  MakePair("RIGID_MOTION", RIGID_MOTION)
  MakePair("ROTATING_FRAME", ROTATING_FRAME)
  MakePair("ELASTICITY", ELASTICITY)
  MakePair("MOVING_HTP", MOVING_HTP)
  MakePair("STEADY_TRANSLATION", STEADY_TRANSLATION)
  MakePair("GUST", GUST)
};

enum ENUM_SURFACEMOVEMENT {
  DEFORMING = 1,                 /*!< \brief Simulation with deformation. */
  MOVING_WALL = 2,               /*!< \brief Simulation with moving wall. */
  AEROELASTIC = 3,               /*!< \brief Simulation with aeroelastic motion. */
  AEROELASTIC_RIGID_MOTION = 4,  /*!< \brief Simulation with rotation and aeroelastic motion. */
  FLUID_STRUCTURE = 5,           /*!< \brief Fluid structure deformation. */
  EXTERNAL = 6,                  /*!< \brief Simulation with external motion. */
  EXTERNAL_ROTATION = 7,         /*!< \brief Simulation with external rotation motion. */
};
static const MapType<string, ENUM_SURFACEMOVEMENT> SurfaceMovement_Map = {
  MakePair("DEFORMING", DEFORMING)
  MakePair("MOVING_WALL", MOVING_WALL)
  MakePair("AEROELASTIC_RIGID_MOTION", AEROELASTIC_RIGID_MOTION)
  MakePair("AEROELASTIC", AEROELASTIC)
  MakePair("FLUID_STRUCTURE", FLUID_STRUCTURE)
  MakePair("EXTERNAL", EXTERNAL)
  MakePair("EXTERNAL_ROTATION", EXTERNAL_ROTATION)
};

/*!
 * \brief Type of wind gusts
 */
enum ENUM_GUST_TYPE {
  NO_GUST = 0,      /*!< \brief No gust. */
  TOP_HAT = 1,      /*!< \brief Top-hat function shaped gust  */
  SINE = 2,         /*!< \brief Sine shaped gust */
  ONE_M_COSINE = 3, /*!< \brief 1-cosine shaped gust */
  VORTEX = 4,       /*!< \brief A gust made from vortices */
  EOG = 5           /*!< \brief An extreme operating gust */
};
static const MapType<string, ENUM_GUST_TYPE> Gust_Type_Map = {
  MakePair("NONE", NO_GUST)
  MakePair("TOP_HAT", TOP_HAT)
  MakePair("SINE", SINE)
  MakePair("ONE_M_COSINE", ONE_M_COSINE)
  MakePair("VORTEX", VORTEX)
  MakePair("EOG", EOG)
};

/*!
 * \brief Type of wind direction
 */
enum ENUM_GUST_DIR {
  X_DIR = 0,  /*!< \brief Gust direction-X. */
  Y_DIR = 1   /*!< \brief Gust direction-Y. */
};
static const MapType<string, ENUM_GUST_DIR> Gust_Dir_Map = {
  MakePair("X_DIR", X_DIR)
  MakePair("Y_DIR", Y_DIR)
};

// If you add to ENUM_CENTERED, you must also add the option to ENUM_CONVECTIVE
/*!
 * \brief Types of centered spatial discretizations
 */
enum ENUM_CENTERED {
  NO_CENTERED = 0,    /*!< \brief No centered scheme is used. */
  JST = 1,            /*!< \brief Jameson-Smith-Turkel centered numerical method. */
  LAX = 2,            /*!< \brief Lax-Friedrich centered numerical method. */
  JST_MAT = 3,        /*!< \brief JST with matrix dissipation. */
  JST_KE = 4          /*!< \brief Kinetic Energy preserving Jameson-Smith-Turkel centered numerical method. */
};
static const MapType<string, ENUM_CENTERED> Centered_Map = {
  MakePair("NONE", NO_CENTERED)
  MakePair("JST", JST)
  MakePair("JST_KE", JST_KE)
  MakePair("JST_MAT", JST_MAT)
  MakePair("LAX-FRIEDRICH", LAX)
};


// If you add to ENUM_UPWIND, you must also add the option to ENUM_CONVECTIVE
/*!
 * \brief Types of upwind spatial discretizations
 */
enum ENUM_UPWIND {
  NO_UPWIND = 0,              /*!< \brief No upwind scheme is used. */
  ROE = 1,                    /*!< \brief Roe's upwind numerical method. */
  SCALAR_UPWIND = 2,          /*!< \brief Scalar upwind numerical method. */
  AUSM = 3,                   /*!< \brief AUSM numerical method. */
  HLLC = 4,                   /*!< \brief HLLC numerical method. */
  SW = 5,                     /*!< \brief Steger-Warming method. */
  MSW = 6,                    /*!< \brief Modified Steger-Warming method. */
  TURKEL = 7,                 /*!< \brief Roe-Turkel's upwind numerical method. */
  SLAU = 8,                   /*!< \brief Simple Low-Dissipation AUSM numerical method. */
  CUSP = 9,                   /*!< \brief Convective upwind and split pressure numerical method. */
  CONVECTIVE_TEMPLATE = 10,   /*!< \brief Template for new numerical method . */
  L2ROE = 11,                 /*!< \brief L2ROE numerical method . */
  LMROE = 12,                 /*!< \brief Rieper's Low Mach ROE numerical method . */
  SLAU2 = 13,                 /*!< \brief Simple Low-Dissipation AUSM 2 numerical method. */
  FDS = 14,                   /*!< \brief Flux difference splitting upwind method (incompressible flows). */
  LAX_FRIEDRICH = 15,         /*!< \brief Lax-Friedrich numerical method. */
  AUSMPLUSUP = 16,            /*!< \brief AUSM+ -up numerical method (All Speed) */
  AUSMPLUSUP2 = 17,            /*!< \brief AUSM+ -up2 numerical method (All Speed) */
  AUSMPWPLUS = 18            /*!< \brief AUSMplus numerical method. (MAYBE for TNE2 ONLY)*/
};
static const MapType<string, ENUM_UPWIND> Upwind_Map = {
  MakePair("NONE", NO_UPWIND)
  MakePair("ROE", ROE)
  MakePair("TURKEL_PREC", TURKEL)
  MakePair("AUSM", AUSM)
  MakePair("AUSMPLUSUP", AUSMPLUSUP)
  MakePair("AUSMPLUSUP2", AUSMPLUSUP2)
  MakePair("AUSMPWPLUS", AUSMPWPLUS)
  MakePair("SLAU", SLAU)
  MakePair("HLLC", HLLC)
  MakePair("SW", SW)
  MakePair("MSW", MSW)
  MakePair("CUSP", CUSP)
  MakePair("SCALAR_UPWIND", SCALAR_UPWIND)
  MakePair("CONVECTIVE_TEMPLATE", CONVECTIVE_TEMPLATE)
  MakePair("L2ROE", L2ROE)
  MakePair("LMROE", LMROE)
  MakePair("SLAU2", SLAU2)
  MakePair("FDS", FDS)
  MakePair("LAX-FRIEDRICH", LAX_FRIEDRICH)
};

/*!
 * \brief Types of FEM spatial discretizations
 */
enum ENUM_FEM {
  NO_FEM = 0,  /*!< \brief No finite element scheme is used. */
  DG = 1       /*!< \brief Discontinuous Galerkin numerical method. */
};
static const MapType<string, ENUM_FEM> FEM_Map = {
  MakePair("NONE", NO_FEM)
  MakePair("DG", DG)
};

/*!
 * \brief Types of shock capturing method in Discontinuous Galerkin numerical method.
 */
enum ENUM_SHOCK_CAPTURING_DG {
  NO_SHOCK_CAPTURING = 0,     /*!< \brief Shock capturing is not used. */
  PERSSON = 1                 /*!< \brief Per-Olof Persson's sub-cell shock capturing method. */
};
static const MapType<string, ENUM_SHOCK_CAPTURING_DG> ShockCapturingDG_Map = {
  MakePair("NONE", NO_SHOCK_CAPTURING)
  MakePair("PERSSON", PERSSON)
};

/*!
 * \brief Types of matrix coloring to compute a sparse Jacobian matrix.
 */
enum ENUM_MATRIX_COLORING {
  GREEDY_COLORING = 0,            /*!< \brief Greedy type of algorithm for the coloring. */
  NATURAL_COLORING = 1            /*!< \brief One color for every DOF, very slow. Only to be used for debugging. */
};
static const MapType<string, ENUM_MATRIX_COLORING> MatrixColoring_Map = {
  MakePair("GREEDY_COLORING", GREEDY_COLORING)
  MakePair("NATURAL_COLORING", NATURAL_COLORING)
};

/*!
 * \brief Types of slope limiters
 */
enum ENUM_LIMITER {
  NO_LIMITER           = 0, /*!< \brief No limiter. */
  VENKATAKRISHNAN      = 1, /*!< \brief Slope limiter using Venkatakrisnan method (stencil formulation). */
  VENKATAKRISHNAN_WANG = 2, /*!< \brief Slope limiter using Venkatakrisnan method, eps based on solution (stencil formulation). */
  BARTH_JESPERSEN      = 3, /*!< \brief Slope limiter using Barth-Jespersen method (stencil formulation). */
  VAN_ALBADA_EDGE      = 4, /*!< \brief Slope limiter using Van Albada method (edge formulation). */
  SHARP_EDGES          = 5, /*!< \brief Slope limiter using sharp edges. */
  WALL_DISTANCE        = 6  /*!< \brief Slope limiter using wall distance. */
};
static const MapType<string, ENUM_LIMITER> Limiter_Map = {
  MakePair("NONE", NO_LIMITER)
  MakePair("VENKATAKRISHNAN", VENKATAKRISHNAN)
  MakePair("VENKATAKRISHNAN_WANG", VENKATAKRISHNAN_WANG)
  MakePair("BARTH_JESPERSEN", BARTH_JESPERSEN)
  MakePair("VAN_ALBADA_EDGE", VAN_ALBADA_EDGE)
  MakePair("SHARP_EDGES", SHARP_EDGES)
  MakePair("WALL_DISTANCE", WALL_DISTANCE)
};

/*!
 * \brief Types of turbulent models
 */
enum ENUM_TURB_MODEL {
  NO_TURB_MODEL = 0, /*!< \brief No turbulence model. */
  SA        = 1,     /*!< \brief Kind of Turbulent model (Spalart-Allmaras). */
  SA_NEG    = 2,     /*!< \brief Kind of Turbulent model (Spalart-Allmaras). */
  SA_E      = 3,     /*!< \brief Kind of Turbulent model (Spalart-Allmaras Edwards). */
  SA_COMP   = 4,     /*!< \brief Kind of Turbulent model (Spalart-Allmaras Compressibility Correction). */
  SA_E_COMP = 5,     /*!< \brief Kind of Turbulent model (Spalart-Allmaras Edwards with Compressibility Correction). */
  SST       = 6,     /*!< \brief Kind of Turbulence model (Menter SST). */
  SST_SUST  = 7      /*!< \brief Kind of Turbulence model (Menter SST with sustaining terms for free-stream preservation). */
};
static const MapType<string, ENUM_TURB_MODEL> Turb_Model_Map = {
  MakePair("NONE", NO_TURB_MODEL)
  MakePair("SA", SA)
  MakePair("SA_NEG", SA_NEG)
  MakePair("SA_E", SA_E)
  MakePair("SA_COMP", SA_COMP)
  MakePair("SA_E_COMP", SA_E_COMP)
  MakePair("SST", SST)
  MakePair("SST_SUST", SST_SUST)
};

/*!
 * \brief Types of transition models
 */
enum ENUM_TRANS_MODEL {
  NO_TRANS_MODEL = 0,  /*!< \brief No transition model. */
  LM = 1,              /*!< \brief Kind of transition model (Langtry-Menter (LM) for SST and Spalart-Allmaras). */
  BC = 2               /*!< \brief Kind of transition model (BAS-CAKMAKCIOGLU (BC) for Spalart-Allmaras). */
};
static const MapType<string, ENUM_TRANS_MODEL> Trans_Model_Map = {
  MakePair("NONE", NO_TRANS_MODEL)
  MakePair("LM", LM)
  MakePair("BC", BC)
};

/*!
 * \brief Types of subgrid scale models
 */
enum ENUM_SGS_MODEL {
  NO_SGS_MODEL = 0, /*!< \brief No subgrid scale model. */
  IMPLICIT_LES = 1, /*!< \brief Implicit LES, i.e. no explicit SGS model. */
  SMAGORINSKY  = 2, /*!< \brief Smagorinsky SGS model. */
  WALE         = 3, /*!< \brief Wall-Adapting Local Eddy-viscosity SGS model. */
  VREMAN       = 4  /*!< \brief Vreman SGS model. */
};
static const MapType<string, ENUM_SGS_MODEL> SGS_Model_Map = {
  MakePair("NONE",         NO_SGS_MODEL)
  MakePair("IMPLICIT_LES", IMPLICIT_LES)
  MakePair("SMAGORINSKY",  SMAGORINSKY)
  MakePair("WALE",         WALE)
  MakePair("VREMAN",       VREMAN)
};


/*!
 * \brief Types of window (weight) functions for cost functional
 */
enum WINDOW_FUNCTION {
  SQUARE = 0,        /*!< \brief No weight function  (order 1)*/
  HANN = 1,          /*!< \brief Hann-type weight function (order 3) */
  HANN_SQUARE = 2,   /*!< \brief Hann-squared type weight function (order 5)*/
  BUMP = 3,          /*!< \brief bump type weight function (exponential order of convergence) */
};
static const MapType<string, WINDOW_FUNCTION> Window_Map = {
  MakePair("SQUARE", SQUARE)
  MakePair("HANN", HANN)
  MakePair("HANN_SQUARE", HANN_SQUARE)
  MakePair("BUMP", BUMP)
};

/*!
 * \brief Types of hybrid RANS/LES models
 */
enum ENUM_HYBRIDRANSLES {
  NO_HYBRIDRANSLES = 0,  /*!< \brief No turbulence model. */
  SA_DES   = 1,          /*!< \brief Kind of Hybrid RANS/LES (SA - Detached Eddy Simulation (DES)). */
  SA_DDES  = 2,          /*!< \brief Kind of Hybrid RANS/LES (SA - Delayed DES (DDES) with Delta_max SGS ). */
  SA_ZDES  = 3,          /*!< \brief Kind of Hybrid RANS/LES (SA - Delayed DES (DDES) with Vorticity based SGS like Zonal DES). */
  SA_EDDES = 4           /*!< \brief Kind of Hybrid RANS/LES (SA - Delayed DES (DDES) with Shear Layer Adapted SGS: Enhanced DDES). */
};
static const MapType<string, ENUM_HYBRIDRANSLES> HybridRANSLES_Map = {
  MakePair("NONE", NO_HYBRIDRANSLES)
  MakePair("SA_DES", SA_DES)
  MakePair("SA_DDES", SA_DDES)
  MakePair("SA_ZDES", SA_ZDES)
  MakePair("SA_EDDES", SA_EDDES)
};

/*!
 * \brief Types of Roe Low Dissipation Schemes
 */
enum ENUM_ROELOWDISS {
  NO_ROELOWDISS = 0, /*!< \brief No Roe Low Dissipation model. */
  FD            = 1, /*!< \brief Numerical Blending based on DDES's F_d function */
  NTS           = 2, /*!< \brief Numerical Blending of Travin and Shur. */
  NTS_DUCROS    = 3, /*!< \brief Numerical Blending of Travin and Shur + Ducros' Shock Sensor. */
  FD_DUCROS     = 4  /*!< \brief Numerical Blending based on DDES's F_d function + Ducros' Shock Sensor */
};
static const MapType<string, ENUM_ROELOWDISS> RoeLowDiss_Map = {
  MakePair("NONE", NO_ROELOWDISS)
  MakePair("FD", FD)
  MakePair("NTS", NTS)
  MakePair("NTS_DUCROS", NTS_DUCROS)
  MakePair("FD_DUCROS", FD_DUCROS)
};

/*!
 * \brief Types of wall functions.
 */
enum ENUM_WALL_FUNCTIONS {
  NO_WALL_FUNCTION          = 0,   /*!< \brief No wall function treatment, integration to the wall. Default behavior. */
  STANDARD_WALL_FUNCTION    = 1,   /*!< \brief Standard wall function. */
  ADAPTIVE_WALL_FUNCTION    = 2,   /*!< \brief Adaptive wall function. Formulation depends on y+. */
  SCALABLE_WALL_FUNCTION    = 3,   /*!< \brief Scalable wall function. */
  EQUILIBRIUM_WALL_MODEL    = 4,   /*!< \brief Equilibrium wall model for LES. */
  NONEQUILIBRIUM_WALL_MODEL = 5,   /*!< \brief Non-equilibrium wall model for LES. */
  LOGARITHMIC_WALL_MODEL    = 6    /*!< \brief Logarithmic law-of-the-wall model for LES. */
};
static const MapType<string, ENUM_WALL_FUNCTIONS> Wall_Functions_Map = {
  MakePair("NO_WALL_FUNCTION",          NO_WALL_FUNCTION)
  MakePair("STANDARD_WALL_FUNCTION",    STANDARD_WALL_FUNCTION)
  MakePair("ADAPTIVE_WALL_FUNCTION",    ADAPTIVE_WALL_FUNCTION)
  MakePair("SCALABLE_WALL_FUNCTION",    SCALABLE_WALL_FUNCTION)
  MakePair("EQUILIBRIUM_WALL_MODEL",    EQUILIBRIUM_WALL_MODEL)
  MakePair("NONEQUILIBRIUM_WALL_MODEL", NONEQUILIBRIUM_WALL_MODEL)
  MakePair("LOGARITHMIC_WALL_MODEL", LOGARITHMIC_WALL_MODEL)
};

/*!
 * \brief Type of time integration schemes
 */
enum ENUM_TIME_INT {
  RUNGE_KUTTA_EXPLICIT = 1,   /*!< \brief Explicit Runge-Kutta time integration definition. */
  EULER_EXPLICIT = 2,         /*!< \brief Explicit Euler time integration definition. */
  EULER_IMPLICIT = 3,         /*!< \brief Implicit Euler time integration definition. */
  CLASSICAL_RK4_EXPLICIT = 4, /*!< \brief Classical RK4 time integration definition. */
  ADER_DG = 5                 /*!< \brief ADER-DG time integration definition. */
};
static const MapType<string, ENUM_TIME_INT> Time_Int_Map = {
  MakePair("RUNGE-KUTTA_EXPLICIT", RUNGE_KUTTA_EXPLICIT)
  MakePair("EULER_EXPLICIT", EULER_EXPLICIT)
  MakePair("EULER_IMPLICIT", EULER_IMPLICIT)
  MakePair("CLASSICAL_RK4_EXPLICIT", CLASSICAL_RK4_EXPLICIT)
  MakePair("ADER_DG", ADER_DG)
};

/*!
 * \brief Type of predictor for the ADER-DG time integration scheme.
 */
enum ENUM_ADER_PREDICTOR {
  ADER_ALIASED_PREDICTOR     = 1, /*!< \brief Aliased predictor, easiest to do. */
  ADER_NON_ALIASED_PREDICTOR = 2  /*!< \brief Non-aliased predictor. Consistent, but more difficult. */
};
static const MapType<string, ENUM_ADER_PREDICTOR> Ader_Predictor_Map = {
  MakePair("ADER_ALIASED_PREDICTOR", ADER_ALIASED_PREDICTOR)
  MakePair("ADER_NON_ALIASED_PREDICTOR", ADER_NON_ALIASED_PREDICTOR)
};

/*!
 * \brief Type of heat timestep calculation
 */
enum ENUM_HEAT_TIMESTEP {
  MINIMUM = 1,     /*!< \brief Local time stepping based on minimum lambda.*/
  CONVECTIVE = 2,  /*!< \brief Local time stepping based on convective spectral radius.*/
  VISCOUS = 3,     /*!< \brief Local time stepping based on viscous spectral radius.*/
  BYFLOW = 4,      /*!< \brief Unsing the mean solvers time step. */
};
static const MapType<string, ENUM_HEAT_TIMESTEP> Heat_TimeStep_Map = {
  MakePair("LOCAL", MINIMUM)
  MakePair("CONVECTIVE", CONVECTIVE)
  MakePair("VISCOUS", VISCOUS)
  MakePair("BYFLOW", BYFLOW)
};

/*!
 * \brief Type of time integration schemes
 */
enum ENUM_TIME_INT_FEA {
  CD_EXPLICIT = 1,       /*!< \brief Support for implementing an explicit method. */
  NEWMARK_IMPLICIT = 2,  /*!< \brief Implicit Newmark integration definition. */
  GENERALIZED_ALPHA = 3  /*!< \brief Support for implementing another implicit method. */
};
static const MapType<string, ENUM_TIME_INT_FEA> Time_Int_Map_FEA = {
  MakePair("CD_EXPLICIT", CD_EXPLICIT)
  MakePair("NEWMARK_IMPLICIT", NEWMARK_IMPLICIT)
  MakePair("GENERALIZED_ALPHA", GENERALIZED_ALPHA)
};

/*!
 * \brief Type of time integration schemes
 */
enum ENUM_SPACE_ITE_FEA {
  NEWTON_RAPHSON = 1,           /*!< \brief Full Newton-Rapshon method. */
  MODIFIED_NEWTON_RAPHSON = 2   /*!< \brief Modified Newton-Raphson method. */
};
static const MapType<string, ENUM_SPACE_ITE_FEA> Space_Ite_Map_FEA = {
  MakePair("NEWTON_RAPHSON", NEWTON_RAPHSON)
  MakePair("MODIFIED_NEWTON_RAPHSON", MODIFIED_NEWTON_RAPHSON)
};

/*!
 * \brief Types of schemes to compute the flow gradient
 */
enum ENUM_FLOW_GRADIENT {
  NO_GRADIENT            = 0,   /*!< \brief No gradient method. Only possible for reconstruction gradient, in which case, the option chosen for NUM_METHOD_GRAD is used. */
  GREEN_GAUSS            = 1,   /*!< \brief Gradient computation using Green-Gauss theorem. */
  LEAST_SQUARES          = 2,   /*!< \brief Gradient computation using unweighted least squares. */
  WEIGHTED_LEAST_SQUARES = 3    /*!< \brief Gradients computation using inverse-distance weighted least squares. */
};
static const MapType<string, ENUM_FLOW_GRADIENT> Gradient_Map = {
  MakePair("NONE", NO_GRADIENT)
  MakePair("GREEN_GAUSS", GREEN_GAUSS)
  MakePair("LEAST_SQUARES", LEAST_SQUARES)
  MakePair("WEIGHTED_LEAST_SQUARES", WEIGHTED_LEAST_SQUARES)
};

/*!
 * \brief Types of action to take on a geometry structure
 */
enum GEOMETRY_ACTION {
  ALLOCATE = 0,     /*!< \brief Allocate geometry structure. */
  UPDATE = 1        /*!< \brief Update geometry structure (grid moving, adaptation, etc.). */
};

/*!
 * \brief Types of action to perform when doing the geometry evaluation
 */
enum GEOMETRY_MODE {
  FUNCTION = 0,     /*!< \brief Geometrical analysis. */
  GRADIENT = 1      /*!< \brief Geometrical analysis and gradient using finite differences. */
};
static const MapType<string, GEOMETRY_MODE> GeometryMode_Map = {
  MakePair("FUNCTION", FUNCTION)
  MakePair("GRADIENT", GRADIENT)
};

/*!
 * \brief Types of boundary conditions
 */
enum BC_TYPE {
  EULER_WALL = 1,             /*!< \brief Boundary Euler wall definition. */
  FAR_FIELD = 2,              /*!< \brief Boundary far-field definition. */
  SYMMETRY_PLANE = 3,         /*!< \brief Boundary symmetry plane definition. */
  INLET_FLOW = 4,             /*!< \brief Boundary inlet flow definition. */
  OUTLET_FLOW = 5,            /*!< \brief Boundary outlet flow definition. */
  PERIODIC_BOUNDARY = 6,      /*!< \brief Periodic boundary definition. */
  NEARFIELD_BOUNDARY = 7,     /*!< \brief Near-Field boundary definition. */
  ELECTRODE_BOUNDARY = 8,     /*!< \brief Electrode boundary definition. */
  DIELEC_BOUNDARY = 9,        /*!< \brief Dipoisson boundary definition. */
  CUSTOM_BOUNDARY = 10,       /*!< \brief custom boundary definition. */
  INTERFACE_BOUNDARY = 11,    /*!< \brief Domain interface boundary definition. */
  DIRICHLET = 12,             /*!< \brief Boundary Euler wall definition. */
  NEUMANN = 13,               /*!< \brief Boundary Neumann definition. */
  DISPLACEMENT_BOUNDARY = 14, /*!< \brief Boundary displacement definition. */
  LOAD_BOUNDARY = 15,         /*!< \brief Boundary Load definition. */
  FLOWLOAD_BOUNDARY = 16,     /*!< \brief Boundary Load definition. */
  SUPERSONIC_INLET = 19,      /*!< \brief Boundary supersonic inlet definition. */
  SUPERSONIC_OUTLET = 20,     /*!< \brief Boundary supersonic inlet definition. */
  ENGINE_INFLOW = 21,         /*!< \brief Boundary nacelle inflow. */
  ENGINE_EXHAUST = 22,        /*!< \brief Boundary nacelle exhaust. */
  RIEMANN_BOUNDARY= 24,       /*!< \brief Riemann Boundary definition. */
  ISOTHERMAL = 25,            /*!< \brief No slip isothermal wall boundary condition. */
  HEAT_FLUX  = 26,            /*!< \brief No slip constant heat flux wall boundary condition. */
  ACTDISK_INLET = 32,         /*!< \brief Actuator disk inlet boundary definition. */
  ACTDISK_OUTLET = 33,        /*!< \brief Actuator disk outlet boundary definition. */
  CLAMPED_BOUNDARY = 34,      /*!< \brief Clamped Boundary definition. */
  LOAD_DIR_BOUNDARY = 35,     /*!< \brief Boundary Load definition. */
  LOAD_SINE_BOUNDARY = 36,    /*!< \brief Sine-waveBoundary Load definition. */
  GILES_BOUNDARY= 37,         /*!< \brief Giles Boundary definition. */
  INTERNAL_BOUNDARY= 38,      /*!< \brief Internal Boundary definition. */
  FLUID_INTERFACE = 39,       /*!< \brief Domain interface definition. */
  DISP_DIR_BOUNDARY = 40,     /*!< \brief Boundary displacement definition. */
  DAMPER_BOUNDARY = 41,       /*!< \brief Damper. */
  CHT_WALL_INTERFACE = 50,    /*!< \brief Domain interface definition. */
  SMOLUCHOWSKI_MAXWELL = 55,  /*!< \brief Smoluchoski/Maxwell wall boundary condition. */
  SEND_RECEIVE = 99,          /*!< \brief Boundary send-receive definition. */
};

/*!
 * \brief Different regime modes
 */
enum ENUM_2DFORM {
  PLANE_STRESS = 0,     /*!< \brief Definition of plane stress solver. */
  PLANE_STRAIN = 1      /*!< \brief Definition of plane strain solver. */
};
static const MapType<string, ENUM_2DFORM> ElasForm_2D = {
  MakePair("PLANE_STRESS", PLANE_STRESS)
  MakePair("PLANE_STRAIN", PLANE_STRAIN)
};

/*!
 * \brief Kinds of relaxation for FSI problem
 */
enum ENUM_AITKEN {
  NO_RELAXATION = 0,        /*!< \brief No relaxation in the strongly coupled approach. */
  FIXED_PARAMETER = 1,      /*!< \brief Relaxation with a fixed parameter. */
  AITKEN_DYNAMIC = 2        /*!< \brief Relaxation using Aitken's dynamic parameter. */
};
static const MapType<string, ENUM_AITKEN> AitkenForm_Map = {
  MakePair("NONE", NO_RELAXATION)
  MakePair("FIXED_PARAMETER", FIXED_PARAMETER)
  MakePair("AITKEN_DYNAMIC", AITKEN_DYNAMIC)
};

/*!
 * \brief Types of dynamic transfer methods
 */
enum ENUM_DYN_TRANSFER_METHOD {
  INSTANTANEOUS = 1,   /*!< \brief No ramp, load is transfer instantaneously. */
  POL_ORDER_1 = 2,     /*!< \brief The load is transferred using a ramp. */
  POL_ORDER_3 = 3,     /*!< \brief The load is transferred using an order 3 polynomial function */
  POL_ORDER_5 = 4,     /*!< \brief The load is transferred using an order 5 polynomial function */
  SIGMOID_10 = 5,      /*!< \brief The load is transferred using a sigmoid with parameter 10 */
  SIGMOID_20 = 6       /*!< \brief The load is transferred using a sigmoid with parameter 20 */
};
static const MapType<string, ENUM_DYN_TRANSFER_METHOD> Dyn_Transfer_Method_Map = {
  MakePair("INSTANTANEOUS", INSTANTANEOUS)
  MakePair("RAMP", POL_ORDER_1)
  MakePair("CUBIC", POL_ORDER_3)
  MakePair("QUINTIC", POL_ORDER_5)
  MakePair("SIGMOID_10", SIGMOID_10)
  MakePair("SIGMOID_20", SIGMOID_20)
};

/*!
 * \brief Kinds of Design Variables for FEA problems
 */
enum ENUM_DVFEA {
  NODV_FEA = 0,         /*!< \brief No design variable for FEA problems. */
  YOUNG_MODULUS = 1,    /*!< \brief Young modulus (E) as design variable. */
  POISSON_RATIO = 2,    /*!< \brief Poisson ratio (Nu) as design variable. */
  DENSITY_VAL = 3,      /*!< \brief Density (Rho) as design variable. */
  DEAD_WEIGHT = 4,      /*!< \brief Dead Weight (Rho_DL) as design variable. */
  ELECTRIC_FIELD = 5    /*!< \brief Electric field (E) as design variable. */
};
static const MapType<string, ENUM_DVFEA> DVFEA_Map = {
  MakePair("NONE", NODV_FEA)
  MakePair("YOUNG_MODULUS", YOUNG_MODULUS)
  MakePair("POISSON_RATIO", POISSON_RATIO)
  MakePair("DENSITY", DENSITY_VAL)
  MakePair("DEAD_WEIGHT", DEAD_WEIGHT)
  MakePair("ELECTRIC_FIELD", ELECTRIC_FIELD)
};

/*!
 * \brief Kinds of radiation models
 */
enum ENUM_RADIATION {
  NO_RADIATION = 0,      /*!< \brief No radiation model */
  P1_MODEL = 1           /*!< \brief P1 Radiation model. */
};
static const MapType<string, ENUM_RADIATION> Radiation_Map = {
  MakePair("NONE", NO_RADIATION)
  MakePair("P1", P1_MODEL)
};

/*!
 * \brief Kinds of P1 initialization
 */
enum ENUM_P1_INIT {
  P1_INIT_ZERO = 0,      /*!< \brief Initialize the P1 model from zero values */
  P1_INIT_TEMP = 1       /*!< \brief Initialize the P1 model from blackbody energy computed from the initial temperature. */
};
static const MapType<string, ENUM_P1_INIT> P1_Init_Map = {
  MakePair("ZERO", P1_INIT_ZERO)
  MakePair("TEMPERATURE_INIT", P1_INIT_TEMP)
};

/*!
 * \brief Kinds of coupling methods at CHT interfaces.
 * The first (temperature) part determines the BC method on the fluid side, the second (heatflux) part determines
 * the BC method on the solid side of the CHT interface.
 */
enum ENUM_CHT_COUPLING {
  DIRECT_TEMPERATURE_NEUMANN_HEATFLUX = 0,
  AVERAGED_TEMPERATURE_NEUMANN_HEATFLUX = 1,
  DIRECT_TEMPERATURE_ROBIN_HEATFLUX = 2,
  AVERAGED_TEMPERATURE_ROBIN_HEATFLUX = 3
};
static const MapType<string, ENUM_CHT_COUPLING> CHT_Coupling_Map = {
  MakePair("DIRECT_TEMPERATURE_NEUMANN_HEATFLUX", DIRECT_TEMPERATURE_NEUMANN_HEATFLUX)
  MakePair("AVERAGED_TEMPERATURE_NEUMANN_HEATFLUX", AVERAGED_TEMPERATURE_NEUMANN_HEATFLUX)
  MakePair("DIRECT_TEMPERATURE_ROBIN_HEATFLUX", DIRECT_TEMPERATURE_ROBIN_HEATFLUX)
  MakePair("AVERAGED_TEMPERATURE_ROBIN_HEATFLUX", AVERAGED_TEMPERATURE_ROBIN_HEATFLUX)
};

/*!
 * \brief Types Riemann boundary treatments
 */
enum RIEMANN_TYPE {
  TOTAL_CONDITIONS_PT = 1,          /*!< \brief User specifies total pressure, total temperature, and flow direction. */
  DENSITY_VELOCITY = 2,             /*!< \brief User specifies density and velocity, and flow direction. */
  STATIC_PRESSURE = 3,              /*!< \brief User specifies static pressure. */
  TOTAL_SUPERSONIC_INFLOW = 4,	    /*!< \brief User specifies total pressure, total temperature and Velocity components. */
  STATIC_SUPERSONIC_INFLOW_PT = 5,  /*!< \brief User specifies static pressure, static temperature, and Mach components. */
  STATIC_SUPERSONIC_INFLOW_PD = 6,  /*!< \brief User specifies static pressure, static temperature, and Mach components. */
  MIXING_IN = 7,                    /*!< \brief User does not specify anything; information is retrieved from the other domain */
  MIXING_OUT = 8,                   /*!< \brief User does not specify anything; information is retrieved from the other domain */
  SUPERSONIC_OUTFLOW = 9,
  RADIAL_EQUILIBRIUM = 10,
  TOTAL_CONDITIONS_PT_1D = 11,
  STATIC_PRESSURE_1D = 12,
  MIXING_IN_1D = 13,
  MIXING_OUT_1D =14
};
static const MapType<string, RIEMANN_TYPE> Riemann_Map = {
  MakePair("TOTAL_CONDITIONS_PT", TOTAL_CONDITIONS_PT)
  MakePair("DENSITY_VELOCITY", DENSITY_VELOCITY)
  MakePair("STATIC_PRESSURE", STATIC_PRESSURE)
  MakePair("TOTAL_SUPERSONIC_INFLOW", TOTAL_SUPERSONIC_INFLOW)
  MakePair("STATIC_SUPERSONIC_INFLOW_PT", STATIC_SUPERSONIC_INFLOW_PT)
  MakePair("STATIC_SUPERSONIC_INFLOW_PD", STATIC_SUPERSONIC_INFLOW_PD)
  MakePair("MIXING_IN", MIXING_IN)
  MakePair("MIXING_OUT", MIXING_OUT)
  MakePair("MIXING_IN_1D", MIXING_IN_1D)
  MakePair("MIXING_OUT_1D", MIXING_OUT_1D)
  MakePair("SUPERSONIC_OUTFLOW", SUPERSONIC_OUTFLOW)
  MakePair("RADIAL_EQUILIBRIUM", RADIAL_EQUILIBRIUM)
  MakePair("TOTAL_CONDITIONS_PT_1D", TOTAL_CONDITIONS_PT_1D)
  MakePair("STATIC_PRESSURE_1D", STATIC_PRESSURE_1D)
};

static const MapType<string, RIEMANN_TYPE> Giles_Map = {
  MakePair("TOTAL_CONDITIONS_PT", TOTAL_CONDITIONS_PT)
  MakePair("DENSITY_VELOCITY", DENSITY_VELOCITY)
  MakePair("STATIC_PRESSURE", STATIC_PRESSURE)
  MakePair("TOTAL_SUPERSONIC_INFLOW", TOTAL_SUPERSONIC_INFLOW)
  MakePair("STATIC_SUPERSONIC_INFLOW_PT", STATIC_SUPERSONIC_INFLOW_PT)
  MakePair("STATIC_SUPERSONIC_INFLOW_PD", STATIC_SUPERSONIC_INFLOW_PD)
  MakePair("MIXING_IN", MIXING_IN)
  MakePair("MIXING_OUT", MIXING_OUT)
  MakePair("MIXING_IN_1D", MIXING_IN_1D)
  MakePair("MIXING_OUT_1D", MIXING_OUT_1D)
  MakePair("SUPERSONIC_OUTFLOW", SUPERSONIC_OUTFLOW)
  MakePair("RADIAL_EQUILIBRIUM", RADIAL_EQUILIBRIUM)
  MakePair("TOTAL_CONDITIONS_PT_1D", TOTAL_CONDITIONS_PT_1D)
  MakePair("STATIC_PRESSURE_1D", STATIC_PRESSURE_1D)
};

/*!
 * \brief Types of mixing process for averaging quantities at the boundaries.
 */
enum AVERAGEPROCESS_TYPE {
  ALGEBRAIC = 1,  /*!< \brief an algebraic average is computed at the boundary of interest. */
  AREA = 2,       /*!< \brief an area average is computed at the boundary of interest. */
  MIXEDOUT = 3,	  /*!< \brief an mixed-out average is computed at the boundary of interest. */
  MASSFLUX = 4    /*!< \brief a mass flow average is computed at the boundary of interest. */
};
static const MapType<string, AVERAGEPROCESS_TYPE> AverageProcess_Map = {
  MakePair("ALGEBRAIC", ALGEBRAIC)
  MakePair("AREA", AREA)
  MakePair("MIXEDOUT", MIXEDOUT)
  MakePair("MASSFLUX", MASSFLUX)
};

/*!
 * \brief Types of mixing process for averaging quantities at the boundaries.
 */
enum MIXINGPLANE_INTERFACE_TYPE {
  MATCHING = 1,             /*!< \brief an algebraic average is computed at the boundary of interest. */
  NEAREST_SPAN = 2,         /*!< \brief an area average is computed at the boundary of interest. */
  LINEAR_INTERPOLATION = 3  /*!< \brief an mixed-out average is computed at the boundary of interest. */
};
static const MapType<string, MIXINGPLANE_INTERFACE_TYPE> MixingPlaneInterface_Map = {
  MakePair("MATCHING", MATCHING)
  MakePair("NEAREST_SPAN",  NEAREST_SPAN)
  MakePair("LINEAR_INTERPOLATION", LINEAR_INTERPOLATION)
};

/*!
 * \brief this option allow to compute the span-wise section in different ways.
 */
enum SPANWISE_TYPE {
  AUTOMATIC = 1,      /*!< \brief number of span-wise section are computed automatically */
  EQUISPACED = 2      /*!< \brief number of span-wise section are specified from the user */
};
static const MapType<string, SPANWISE_TYPE> SpanWise_Map = {
  MakePair("AUTOMATIC", AUTOMATIC)
  MakePair("EQUISPACED", EQUISPACED)
};

/*!
 * \brief Types of mixing process for averaging quantities at the boundaries.
 */
enum TURBOMACHINERY_TYPE {
  AXIAL = 1,              /*!< \brief axial turbomachinery. */
  CENTRIFUGAL = 2,        /*!< \brief centrifugal turbomachinery. */
  CENTRIPETAL = 3,        /*!< \brief centripetal turbomachinery. */
  CENTRIPETAL_AXIAL = 4,  /*!< \brief mixed flow turbine. */
  AXIAL_CENTRIFUGAL = 5   /*!< \brief mixed flow turbine. */
};
static const MapType<string, TURBOMACHINERY_TYPE> TurboMachinery_Map = {
  MakePair("AXIAL", AXIAL)
  MakePair("CENTRIFUGAL", CENTRIFUGAL)
  MakePair("CENTRIPETAL",  CENTRIPETAL)
  MakePair("CENTRIPETAL_AXIAL",  CENTRIPETAL_AXIAL)
  MakePair("AXIAL_CENTRIFUGAL",  AXIAL_CENTRIFUGAL)
};

/*!
 * \brief Types of Turbomachinery performance flag.
 */
enum TURBO_MARKER_TYPE{
  INFLOW   = 1,	  /*!< \brief flag for inflow marker for compute turboperformance. */
  OUTFLOW = 2     /*!< \brief flag for outflow marker for compute turboperformance. */
};

/*!
 * \brief Types inlet boundary treatments
 */
enum INLET_TYPE {
  TOTAL_CONDITIONS = 1,	  /*!< \brief User specifies total pressure, total temperature, and flow direction. */
  MASS_FLOW = 2,          /*!< \brief User specifies density and velocity (mass flow). */
  INPUT_FILE = 3,         /*!< \brief User specifies an input file. */
  VELOCITY_INLET = 4,     /*!< \brief Velocity inlet for an incompressible flow. */
  PRESSURE_INLET = 5      /*!< \brief Total pressure inlet for an incompressible flow. */
};
static const MapType<string, INLET_TYPE> Inlet_Map = {
  MakePair("TOTAL_CONDITIONS", TOTAL_CONDITIONS)
  MakePair("MASS_FLOW", MASS_FLOW)
  MakePair("INPUT_FILE", INPUT_FILE)
  MakePair("VELOCITY_INLET", VELOCITY_INLET)
  MakePair("PRESSURE_INLET", PRESSURE_INLET)
};

/*!
 * \brief Types outlet boundary treatments
 */
enum OUTLET_TYPE {
  PRESSURE_OUTLET = 1,    /*!< \brief Gauge pressure outlet for incompressible flow */
  MASS_FLOW_OUTLET = 2,   /*!< \brief Mass flow outlet for incompressible flow. */
};
static const MapType<string, OUTLET_TYPE> Outlet_Map = {
  MakePair("PRESSURE_OUTLET", PRESSURE_OUTLET)
  MakePair("MASS_FLOW_OUTLET", MASS_FLOW_OUTLET)
};

/*!
 * \brief Types engine inflow boundary treatments
 */
enum ENGINE_INFLOW_TYPE {
  FAN_FACE_MACH = 1,          /*!< \brief User specifies fan face mach number. */
  FAN_FACE_MDOT = 2,          /*!< \brief User specifies Static pressure. */
  FAN_FACE_PRESSURE = 3       /*!< \brief User specifies Static pressure. */
};
static const MapType<string, ENGINE_INFLOW_TYPE> Engine_Inflow_Map = {
  MakePair("FAN_FACE_MACH", FAN_FACE_MACH)
  MakePair("FAN_FACE_MDOT", FAN_FACE_MDOT)
  MakePair("FAN_FACE_PRESSURE", FAN_FACE_PRESSURE)
};

/*!
 * \brief Types actuator disk boundary treatments
 */
enum ACTDISK_TYPE {
  VARIABLES_JUMP = 1,     /*!< \brief User specifies the variables jump. */
  BC_THRUST = 2,          /*!< \brief User specifies the BC thrust. */
  NET_THRUST = 3,         /*!< \brief User specifies the Net thrust. */
  DRAG_MINUS_THRUST = 4,  /*!< \brief User specifies the D-T. */
  MASSFLOW = 5,           /*!< \brief User specifies the massflow. */
  POWER = 6,              /*!< \brief User specifies the power. */
  VARIABLE_LOAD = 7       /*!< \brief User specifies the load distribution. */
};
static const MapType<string, ACTDISK_TYPE> ActDisk_Map = {
  MakePair("VARIABLES_JUMP", VARIABLES_JUMP)
  MakePair("BC_THRUST", BC_THRUST)
  MakePair("NET_THRUST", NET_THRUST)
  MakePair("DRAG_MINUS_THRUST", DRAG_MINUS_THRUST)
  MakePair("MASSFLOW", MASSFLOW)
  MakePair("POWER", POWER)
  MakePair("VARIABLE_LOAD", VARIABLE_LOAD)
};

/*!
 * \brief types of wall boundary condition - smooth or rough
 */
enum WALL_TYPE {
  SMOOTH = 1,    /*!< \brief Smooth wall */
  ROUGH = 2,   /*!< \brief Rough wall */
};
static const MapType<string, WALL_TYPE> WallType_Map = {
  MakePair("SMOOTH", SMOOTH)
  MakePair("ROUGH", ROUGH)
};

/*!
 * \brief Types of geometric entities based on VTK nomenclature
 */
enum GEO_TYPE {
  VERTEX = 1,         /*!< \brief VTK nomenclature for defining a vertex element. */
  LINE = 3,           /*!< \brief VTK nomenclature for defining a line element. */
  TRIANGLE = 5,       /*!< \brief VTK nomenclature for defining a triangle element. */
  QUADRILATERAL = 9,  /*!< \brief VTK nomenclature for defining a quadrilateral element. */
  TETRAHEDRON = 10,   /*!< \brief VTK nomenclature for defining a tetrahedron element. */
  HEXAHEDRON = 12,    /*!< \brief VTK nomenclature for defining a hexahedron element. */
  PRISM = 13,         /*!< \brief VTK nomenclature for defining a prism element. */
  PYRAMID = 14        /*!< \brief VTK nomenclature for defining a pyramid element. */
};

/*!
 * \brief Types of objective functions
 */
enum ENUM_OBJECTIVE {
  DRAG_COEFFICIENT = 1,         /*!< \brief Drag objective function definition. */
  LIFT_COEFFICIENT = 2,         /*!< \brief Lift objective function definition. */
  SIDEFORCE_COEFFICIENT = 3,    /*!< \brief Side force objective function definition. */
  EFFICIENCY = 4,               /*!< \brief Efficiency objective function definition. */
  INVERSE_DESIGN_PRESSURE = 5,	/*!< \brief Pressure objective function definition (inverse design). */
  INVERSE_DESIGN_HEATFLUX = 6,  /*!< \brief Heat flux objective function definition (inverse design). */
  TOTAL_HEATFLUX = 7,           /*!< \brief Total heat flux. */
  MAXIMUM_HEATFLUX = 8,         /*!< \brief Maximum heat flux. */
  TOTAL_AVG_TEMPERATURE = 70,   /*!< \brief Total averaged temperature. */
  MOMENT_X_COEFFICIENT = 9,     /*!< \brief Pitching moment objective function definition. */
  MOMENT_Y_COEFFICIENT = 10,    /*!< \brief Rolling moment objective function definition. */
  MOMENT_Z_COEFFICIENT = 11,    /*!< \brief Yawing objective function definition. */
  EQUIVALENT_AREA = 12,         /*!< \brief Equivalent area objective function definition. */
  NEARFIELD_PRESSURE = 13,      /*!< \brief NearField Pressure objective function definition. */
  FORCE_X_COEFFICIENT = 14,     /*!< \brief X-direction force objective function definition. */
  FORCE_Y_COEFFICIENT = 15,     /*!< \brief Y-direction force objective function definition. */
  FORCE_Z_COEFFICIENT = 16,     /*!< \brief Z-direction force objective function definition. */
  THRUST_COEFFICIENT = 17,      /*!< \brief Thrust objective function definition. */
  TORQUE_COEFFICIENT = 18,      /*!< \brief Torque objective function definition. */
  FIGURE_OF_MERIT = 19,         /*!< \brief Rotor Figure of Merit objective function definition. */
  BUFFET_SENSOR = 20,           /*!< \brief Sensor for detecting separation. */
  SURFACE_TOTAL_PRESSURE = 28,  /*!< \brief Total Pressure objective function definition. */
  SURFACE_STATIC_PRESSURE = 29, /*!< \brief Static Pressure objective function definition. */
  SURFACE_MASSFLOW = 30,        /*!< \brief Mass Flow Rate objective function definition. */
  SURFACE_MACH = 51,            /*!< \brief Mach number objective function definition. */
  SURFACE_UNIFORMITY = 52,      /*!< \brief Flow uniformity objective function definition. */
  SURFACE_SECONDARY = 53,       /*!< \brief Secondary flow strength objective function definition. */
  SURFACE_MOM_DISTORTION = 54,  /*!< \brief Momentum distortion objective function definition. */
  SURFACE_SECOND_OVER_UNIFORM = 55, /*!< \brief Secondary over uniformity (relative secondary strength) objective function definition. */
  SURFACE_PRESSURE_DROP = 56, 	/*!< \brief Pressure drop objective function definition. */
  CUSTOM_OBJFUNC = 31, 	        /*!< \brief Custom objective function definition. */
  TOTAL_PRESSURE_LOSS = 39,
  KINETIC_ENERGY_LOSS = 40,
  TOTAL_EFFICIENCY = 41,
  TOTAL_STATIC_EFFICIENCY = 42,
  EULERIAN_WORK = 43,
  TOTAL_ENTHALPY_IN = 44,
  FLOW_ANGLE_IN = 45,
  FLOW_ANGLE_OUT = 46,
  MASS_FLOW_IN = 47,
  MASS_FLOW_OUT = 48,
  PRESSURE_RATIO = 49,
  ENTROPY_GENERATION = 50,
  REFERENCE_GEOMETRY = 60,      /*!< \brief Norm of displacements with respect to target geometry. */
  REFERENCE_NODE = 61,          /*!< \brief Objective function defined as the difference of a particular node respect to a reference position. */
  VOLUME_FRACTION = 62,         /*!< \brief Volume average physical density, for material-based topology optimization applications. */
  TOPOL_DISCRETENESS = 63,      /*!< \brief Measure of the discreteness of the current topology. */
  TOPOL_COMPLIANCE = 64         /*!< \brief Measure of the discreteness of the current topology. */
};
static const MapType<string, ENUM_OBJECTIVE> Objective_Map = {
  MakePair("DRAG", DRAG_COEFFICIENT)
  MakePair("LIFT", LIFT_COEFFICIENT)
  MakePair("SIDEFORCE", SIDEFORCE_COEFFICIENT)
  MakePair("EFFICIENCY", EFFICIENCY)
  MakePair("INVERSE_DESIGN_PRESSURE", INVERSE_DESIGN_PRESSURE)
  MakePair("INVERSE_DESIGN_HEATFLUX", INVERSE_DESIGN_HEATFLUX)
  MakePair("MOMENT_X", MOMENT_X_COEFFICIENT)
  MakePair("MOMENT_Y", MOMENT_Y_COEFFICIENT)
  MakePair("MOMENT_Z", MOMENT_Z_COEFFICIENT)
  MakePair("EQUIVALENT_AREA", EQUIVALENT_AREA)
  MakePair("NEARFIELD_PRESSURE", NEARFIELD_PRESSURE)
  MakePair("FORCE_X", FORCE_X_COEFFICIENT)
  MakePair("FORCE_Y", FORCE_Y_COEFFICIENT)
  MakePair("FORCE_Z", FORCE_Z_COEFFICIENT)
  MakePair("THRUST", THRUST_COEFFICIENT)
  MakePair("TORQUE", TORQUE_COEFFICIENT)
  MakePair("TOTAL_HEATFLUX", TOTAL_HEATFLUX)
  MakePair("MAXIMUM_HEATFLUX", MAXIMUM_HEATFLUX)
  MakePair("TOTAL_AVG_TEMPERATURE", TOTAL_AVG_TEMPERATURE)
  MakePair("FIGURE_OF_MERIT", FIGURE_OF_MERIT)
  MakePair("BUFFET", BUFFET_SENSOR)
  MakePair("SURFACE_TOTAL_PRESSURE", SURFACE_TOTAL_PRESSURE)
  MakePair("SURFACE_STATIC_PRESSURE", SURFACE_STATIC_PRESSURE)
  MakePair("SURFACE_MASSFLOW", SURFACE_MASSFLOW)
  MakePair("SURFACE_MACH", SURFACE_MACH)
  MakePair("SURFACE_UNIFORMITY", SURFACE_UNIFORMITY)
  MakePair("SURFACE_SECONDARY", SURFACE_SECONDARY)
  MakePair("SURFACE_MOM_DISTORTION", SURFACE_MOM_DISTORTION)
  MakePair("SURFACE_SECOND_OVER_UNIFORM", SURFACE_SECOND_OVER_UNIFORM)
  MakePair("SURFACE_PRESSURE_DROP", SURFACE_PRESSURE_DROP)
  MakePair("CUSTOM_OBJFUNC", CUSTOM_OBJFUNC)
  MakePair("TOTAL_EFFICIENCY", TOTAL_EFFICIENCY)
  MakePair("TOTAL_STATIC_EFFICIENCY", TOTAL_STATIC_EFFICIENCY)
  MakePair("TOTAL_PRESSURE_LOSS", TOTAL_PRESSURE_LOSS)
  MakePair("EULERIAN_WORK", EULERIAN_WORK)
  MakePair("TOTAL_ENTHALPY_IN", TOTAL_ENTHALPY_IN)
  MakePair("FLOW_ANGLE_IN", FLOW_ANGLE_IN)
  MakePair("FLOW_ANGLE_OUT", FLOW_ANGLE_OUT)
  MakePair("MASS_FLOW_IN", MASS_FLOW_IN)
  MakePair("MASS_FLOW_OUT", MASS_FLOW_OUT)
  MakePair("PRESSURE_RATIO",  PRESSURE_RATIO)
  MakePair("ENTROPY_GENERATION",  ENTROPY_GENERATION)
  MakePair("KINETIC_ENERGY_LOSS", KINETIC_ENERGY_LOSS)
  MakePair("REFERENCE_GEOMETRY", REFERENCE_GEOMETRY)
  MakePair("REFERENCE_NODE", REFERENCE_NODE)
  MakePair("VOLUME_FRACTION", VOLUME_FRACTION)
  MakePair("TOPOL_DISCRETENESS", TOPOL_DISCRETENESS)
  MakePair("TOPOL_COMPLIANCE", TOPOL_COMPLIANCE)
};

/*!
 * \brief Types of residual criteria equations
 */
enum ENUM_RESIDUAL {
    RHO_RESIDUAL = 1, 	     /*!< \brief Rho equation residual criteria equation. */
    RHO_ENERGY_RESIDUAL = 2  /*!< \brief RhoE equation residual criteria equation. */
};
static const MapType<string, ENUM_RESIDUAL> Residual_Map = {
  MakePair("RHO", RHO_RESIDUAL)
  MakePair("RHO_ENERGY", RHO_ENERGY_RESIDUAL)
};

/*!
 * \brief Types of residual criteria for structural problems
 */
enum ENUM_RESFEM {
  RESFEM_RELATIVE = 1,         /*!< \brief Relative criteria: Res/Res0. */
  RESFEM_ABSOLUTE = 2          /*!< \brief Absolute criteria: abs(Res). */
};
static const MapType<string, ENUM_RESFEM> ResFem_Map = {
  MakePair("RELATIVE", RESFEM_RELATIVE)
  MakePair("ABSOLUTE", RESFEM_ABSOLUTE)
};

/*!
 * \brief Types of sensitivities to compute
 */
enum ENUM_SENS {
  SENS_GEOMETRY = 1,    /*!< \brief Geometrical sensitivity. */
  SENS_MACH = 2,        /*!< \brief Mach number sensitivity. */
  SENS_AOA = 3,         /*!< \brief Angle of attack sensitivity. */
  SENS_AOS = 4          /*!< \brief Angle of Sideslip sensitivity. */
};
static const MapType<string, ENUM_SENS> Sens_Map = {
  MakePair("SENS_GEOMETRY", SENS_GEOMETRY)
  MakePair("SENS_MACH", SENS_MACH)
  MakePair("SENS_AOA", SENS_AOA)
  MakePair("SENS_AOS", SENS_AOS)
};

/*!
 * \brief Types of grid adaptation/refinement
 */
enum ENUM_ADAPT {
  NO_ADAPT = 0,           /*!< \brief No grid adaptation. */
  FULL = 1,               /*!< \brief Do a complete grid refinement of all the computational grids. */
  FULL_FLOW = 2,          /*!< \brief Do a complete grid refinement of the flow grid. */
  FULL_ADJOINT = 3,       /*!< \brief Do a complete grid refinement of the adjoint grid. */
  GRAD_FLOW = 5,          /*!< \brief Do a gradient based grid adaptation of the flow grid. */
  GRAD_ADJOINT = 6,       /*!< \brief Do a gradient based grid adaptation of the adjoint grid. */
  GRAD_FLOW_ADJ = 7,      /*!< \brief Do a gradient based grid adaptation of the flow and adjoint grid. */
  COMPUTABLE = 9,         /*!< \brief Apply a computable error grid adaptation. */
  REMAINING = 10,         /*!< \brief Apply a remaining error grid adaptation. */
  WAKE = 12,              /*!< \brief Do a grid refinement on the wake. */
  SMOOTHING = 14,         /*!< \brief Do a grid smoothing of the geometry. */
  SUPERSONIC_SHOCK = 15,  /*!< \brief Do a grid smoothing. */
  PERIODIC = 17           /*!< \brief Add the periodic halo cells. */
};
static const MapType<string, ENUM_ADAPT> Adapt_Map = {
  MakePair("NONE", NO_ADAPT)
  MakePair("FULL", FULL)
  MakePair("FULL_FLOW", FULL_FLOW)
  MakePair("FULL_ADJOINT", FULL_ADJOINT)
  MakePair("GRAD_FLOW", GRAD_FLOW)
  MakePair("GRAD_ADJOINT", GRAD_ADJOINT)
  MakePair("GRAD_FLOW_ADJ", GRAD_FLOW_ADJ)
  MakePair("COMPUTABLE", COMPUTABLE)
  MakePair("REMAINING", REMAINING)
  MakePair("WAKE", WAKE)
  MakePair("SMOOTHING", SMOOTHING)
  MakePair("SUPERSONIC_SHOCK", SUPERSONIC_SHOCK)
  MakePair("PERIODIC", PERIODIC)
};

/*!
 * \brief Types of input file formats
 */
enum ENUM_INPUT {
  SU2       = 1,  /*!< \brief SU2 input format. */
  CGNS_GRID = 2,  /*!< \brief CGNS input format for the computational grid. */
  RECTANGLE = 3,  /*!< \brief 2D rectangular mesh with N x M points of size Lx x Ly. */
  BOX       = 4   /*!< \brief 3D box mesh with N x M x L points of size Lx x Ly x Lz. */
};
static const MapType<string, ENUM_INPUT> Input_Map = {
  MakePair("SU2", SU2)
  MakePair("CGNS", CGNS_GRID)
  MakePair("RECTANGLE", RECTANGLE)
  MakePair("BOX", BOX)
};

/*!
 * \brief Type of solution output file formats
 */
enum ENUM_OUTPUT {
  TECPLOT                 = 1,  /*!< \brief Tecplot format for the solution output. */
  TECPLOT_BINARY          = 2,  /*!< \brief Tecplot binary format for the solution output. */
  SURFACE_TECPLOT         = 3,  /*!< \brief Tecplot format for the solution output. */
  SURFACE_TECPLOT_BINARY  = 4,  /*!< \brief Tecplot binary format for the solution output. */
  CSV                     = 5,  /*!< \brief Comma-separated values format for the solution output. */
  SURFACE_CSV             = 6,  /*!< \brief Comma-separated values format for the solution output. */
  PARAVIEW                = 7,  /*!< \brief Paraview ASCII format for the solution output. */
  PARAVIEW_BINARY         = 8,  /*!< \brief Paraview binary format for the solution output. */
  SURFACE_PARAVIEW        = 9,  /*!< \brief Paraview ASCII format for the solution output. */
  SURFACE_PARAVIEW_BINARY = 10, /*!< \brief Paraview binary format for the solution output. */
  MESH                    = 11, /*!< \brief SU2 mesh format. */
  RESTART_BINARY          = 12, /*!< \brief SU2 binary restart format. */
  RESTART_ASCII           = 13, /*!< \brief SU2 ASCII restart format. */
  CGNS                    = 14, /*!< \brief CGNS format. */
  STL                     = 15, /*!< \brief STL ASCII format for surface solution output. */
  STL_BINARY              = 16, /*!< \brief STL binary format for surface solution output. Not implemented yet. */
  PARAVIEW_XML            = 17, /*!< \brief Paraview XML with binary data format */
  SURFACE_PARAVIEW_XML    = 18, /*!< \brief Surface Paraview XML with binary data format */
  PARAVIEW_MULTIBLOCK     = 19  /*!< \brief Paraview XML Multiblock */
};
static const MapType<string, ENUM_OUTPUT> Output_Map = {
  MakePair("TECPLOT_ASCII", TECPLOT)
  MakePair("TECPLOT", TECPLOT_BINARY)
  MakePair("SURFACE_TECPLOT_ASCII", SURFACE_TECPLOT)
  MakePair("SURFACE_TECPLOT", SURFACE_TECPLOT_BINARY)
  MakePair("CSV", CSV)
  MakePair("SURFACE_CSV", SURFACE_CSV)
  MakePair("PARAVIEW_ASCII", PARAVIEW)
  MakePair("PARAVIEW_LEGACY", PARAVIEW_BINARY)
  MakePair("SURFACE_PARAVIEW_ASCII", SURFACE_PARAVIEW)
  MakePair("SURFACE_PARAVIEW_LEGACY", SURFACE_PARAVIEW_BINARY)
  MakePair("PARAVIEW", PARAVIEW_XML)
  MakePair("SURFACE_PARAVIEW", SURFACE_PARAVIEW_XML)
  MakePair("PARAVIEW_MULTIBLOCK", PARAVIEW_MULTIBLOCK)
  MakePair("RESTART_ASCII", RESTART_ASCII)
  MakePair("RESTART", RESTART_BINARY)
  MakePair("CGNS", CGNS)
  MakePair("STL", STL)
  MakePair("STL_BINARY", STL_BINARY)
};

/*!
 * \brief Type of solution output file formats
 */
enum ENUM_TAB_OUTPUT {
  TAB_CSV = 1,            /*!< \brief Comma-separated values format for the solution output. */
  TAB_TECPLOT = 2         /*!< \brief Tecplot format for the solution output. */
};
static const MapType<string, ENUM_TAB_OUTPUT> TabOutput_Map = {
  MakePair("CSV", TAB_CSV)
  MakePair("TECPLOT", TAB_TECPLOT)
};

/*!
 * \brief Type of volume sensitivity file formats (inout to SU2_DOT)
 */
enum ENUM_SENSITIVITY {
  SU2_NATIVE = 1,       /*!< \brief SU2 native binary format for the volume sensitivity input. */
  UNORDERED_ASCII = 2   /*!< \brief Unordered ASCII list (x,y,z,dJ/dx,dJ/dy/dJ/dz) format for the volume sensitivity input. */
};
static const MapType<string, ENUM_SENSITIVITY> Sensitivity_Map = {
  MakePair("SU2_NATIVE", SU2_NATIVE)
  MakePair("UNORDERED_ASCII", UNORDERED_ASCII)
};

/*!
 * \brief Type of jump definition
 */
enum JUMP_DEFINITION {
  DIFFERENCE = 1,     /*!< \brief Jump given by a difference in values. */
  RATIO = 2           /*!< \brief Jump given by a ratio. */
};
static const MapType<string, JUMP_DEFINITION> Jump_Map = {
  MakePair("DIFFERENCE", DIFFERENCE)
  MakePair("RATIO", RATIO)
};

/*!
 * \brief Type of multigrid cycle
 */
enum MG_CYCLE {
  V_CYCLE = 0,        /*!< \brief V cycle. */
  W_CYCLE = 1,        /*!< \brief W cycle. */
  FULLMG_CYCLE = 2    /*!< \brief FullMG cycle. */
};
static const MapType<string, MG_CYCLE> MG_Cycle_Map = {
  MakePair("V_CYCLE", V_CYCLE)
  MakePair("W_CYCLE", W_CYCLE)
  MakePair("FULLMG_CYCLE", FULLMG_CYCLE)
};

/*!
 * \brief Type of solution output variables
 */
enum ENUM_OUTPUT_VARS {
  DENSITY = 1,      /*!< \brief Density. */
  VEL_X = 2,        /*!< \brief X-component of velocity. */
  VEL_Y = 3,        /*!< \brief Y-component of velocity. */
  VEL_Z = 4,        /*!< \brief Z-component of velocity. */
  PRESSURE = 5,     /*!< \brief Static pressure. */
  MACH = 6,         /*!< \brief Mach number. */
  TEMPERATURE = 7,  /*!< \brief Temperature. */
  LAM_VISC = 8,     /*!< \brief Laminar viscosity. */
  EDDY_VISC = 9     /*!< \brief Eddy viscosity. */
};
static const MapType<string, ENUM_OUTPUT_VARS> Output_Vars_Map = {
  MakePair("DENSITY", DENSITY)
  MakePair("VEL_X", VEL_X)
  MakePair("VEL_Y", VEL_Y)
  MakePair("VEL_Z", VEL_Z)
  MakePair("PRESSURE", PRESSURE)
  MakePair("MACH", MACH)
  MakePair("TEMPERATURE", TEMPERATURE)
  MakePair("LAM_VISC", LAM_VISC)
  MakePair("EDDY_VISC", EDDY_VISC)
};

/*!
 * \brief Types of design parameterizations
 */
enum ENUM_PARAM {
  NO_DEFORMATION = 0,         /*!< \brief No deformation. */
  TRANSLATION = 1,            /*!< \brief Surface movement as design variable. */
  ROTATION = 2,               /*!< \brief Surface rotation as design variable. */
  SCALE = 3,                  /*!< \brief Surface rotation as design variable. */
  FFD_SETTING = 10,           /*!< \brief No surface deformation. */
  FFD_CONTROL_POINT = 11,     /*!< \brief Free form deformation for 3D design (change a control point). */
  FFD_NACELLE = 12,           /*!< \brief Free form deformation for 3D design (change a control point). */
  FFD_GULL = 13,              /*!< \brief Free form deformation for 3D design (change a control point). */
  FFD_CAMBER = 14,            /*!< \brief Free form deformation for 3D design (camber change). */
  FFD_TWIST = 15,             /*!< \brief Free form deformation for 3D design (change the twist angle of a section). */
  FFD_THICKNESS = 16,         /*!< \brief Free form deformation for 3D design (thickness change). */
  FFD_ROTATION = 18,          /*!< \brief Free form deformation for 3D design (rotation around a line). */
  FFD_CONTROL_POINT_2D = 19,  /*!< \brief Free form deformation for 2D design (change a control point). */
  FFD_CAMBER_2D = 20,         /*!< \brief Free form deformation for 3D design (camber change). */
  FFD_THICKNESS_2D = 21,      /*!< \brief Free form deformation for 3D design (thickness change). */
  FFD_TWIST_2D = 22,          /*!< \brief Free form deformation for 3D design (camber change). */
  FFD_CONTROL_SURFACE = 23,   /*!< \brief Free form deformation for 3D design (control surface). */
  FFD_ANGLE_OF_ATTACK = 24,   /*!< \brief Angle of attack for FFD problem. */
  HICKS_HENNE = 30,           /*!< \brief Hicks-Henne bump function for airfoil deformation. */
  PARABOLIC = 31,             /*!< \brief Parabolic airfoil definition as design variables. */
  NACA_4DIGITS = 32,          /*!< \brief The four digits NACA airfoil family as design variables. */
  AIRFOIL = 33,               /*!< \brief Airfoil definition as design variables. */
  CST = 34,                   /*!< \brief CST method with Kulfan parameters for airfoil deformation. */
  SURFACE_BUMP = 35,          /*!< \brief Surfacebump function for flat surfaces deformation. */
  SURFACE_FILE = 36,          /*!< \brief Nodal coordinates for surface set using a file (external parameterization). */
  DV_EFIELD = 40,             /*!< \brief Electric field in deformable membranes. */
  DV_YOUNG = 41,
  DV_POISSON = 42,
  DV_RHO = 43,
  DV_RHO_DL = 44,
  TRANSLATE_GRID = 50,        /*!< \brief Translate the volume grid. */
  ROTATE_GRID = 51,           /*!< \brief Rotate the volume grid */
  SCALE_GRID = 52,            /*!< \brief Scale the volume grid. */
  ANGLE_OF_ATTACK = 101       /*!< \brief Angle of attack for airfoils. */
};
static const MapType<string, ENUM_PARAM> Param_Map = {
  MakePair("FFD_SETTING", FFD_SETTING)
  MakePair("FFD_CONTROL_POINT_2D", FFD_CONTROL_POINT_2D)
  MakePair("FFD_TWIST_2D", FFD_TWIST_2D)
  MakePair("FFD_ANGLE_OF_ATTACK", FFD_ANGLE_OF_ATTACK)
  MakePair("FFD_CAMBER_2D", FFD_CAMBER_2D)
  MakePair("FFD_THICKNESS_2D", FFD_THICKNESS_2D)
  MakePair("HICKS_HENNE", HICKS_HENNE)
  MakePair("SURFACE_BUMP", SURFACE_BUMP)
  MakePair("ANGLE_OF_ATTACK", ANGLE_OF_ATTACK)
  MakePair("NACA_4DIGITS", NACA_4DIGITS)
  MakePair("TRANSLATION", TRANSLATION)
  MakePair("ROTATION", ROTATION)
  MakePair("SCALE", SCALE)
  MakePair("FFD_CONTROL_POINT", FFD_CONTROL_POINT)
  MakePair("FFD_ROTATION", FFD_ROTATION)
  MakePair("FFD_CONTROL_SURFACE", FFD_CONTROL_SURFACE)
  MakePair("FFD_NACELLE", FFD_NACELLE)
  MakePair("FFD_GULL", FFD_GULL)
  MakePair("FFD_TWIST", FFD_TWIST)
  MakePair("FFD_CAMBER", FFD_CAMBER)
  MakePair("FFD_THICKNESS", FFD_THICKNESS)
  MakePair("PARABOLIC", PARABOLIC)
  MakePair("AIRFOIL", AIRFOIL)
  MakePair("SURFACE_FILE", SURFACE_FILE)
  MakePair("NO_DEFORMATION", NO_DEFORMATION)
  MakePair("CST", CST)
  MakePair("ELECTRIC_FIELD", DV_EFIELD)
  MakePair("YOUNG_MODULUS", DV_YOUNG)
  MakePair("POISSON_RATIO", DV_POISSON)
  MakePair("STRUCTURAL_DENSITY", DV_RHO)
  MakePair("DEAD_WEIGHT", DV_RHO_DL)
  MakePair("TRANSLATE_GRID", TRANSLATE_GRID)
  MakePair("ROTATE_GRID", ROTATE_GRID)
  MakePair("SCALE_GRID", SCALE_GRID)
};

/*!
 * \brief Types of FFD Blending function
 */
enum ENUM_FFD_BLENDING{
  BSPLINE_UNIFORM = 0,  /*!< \brief BSpline blending */
  BEZIER = 1,           /*!< \brief Bezier blending */
};
static const MapType<string, ENUM_FFD_BLENDING> Blending_Map = {
  MakePair("BSPLINE_UNIFORM", BSPLINE_UNIFORM)
  MakePair("BEZIER", BEZIER)
};

/*!
 * \brief Types of solvers for solving linear systems
 */
enum ENUM_LINEAR_SOLVER {
  STEEPEST_DESCENT = 1,     /*!< \brief Steepest descent method for point inversion algoritm (Free-Form). */
  NEWTON = 2,               /*!< \brief Newton method for point inversion algorithm (Free-Form). */
  QUASI_NEWTON = 3,         /*!< \brief Quasi Newton method for point inversion algorithm (Free-Form). */
  CONJUGATE_GRADIENT = 4,   /*!< \brief Preconditionated conjugate gradient method for grid deformation. */
  FGMRES = 5,               /*!< \brief Flexible Generalized Minimal Residual method. */
  BCGSTAB = 6,              /*!< \brief BCGSTAB - Biconjugate Gradient Stabilized Method (main solver). */
  RESTARTED_FGMRES = 7,     /*!< \brief Flexible Generalized Minimal Residual method with restart. */
  SMOOTHER = 8,             /*!< \brief Iterative smoother. */
  PASTIX_LDLT = 9,          /*!< \brief PaStiX LDLT (complete) factorization. */
  PASTIX_LU = 10,           /*!< \brief PaStiX LU (complete) factorization. */
};
static const MapType<string, ENUM_LINEAR_SOLVER> Linear_Solver_Map = {
  MakePair("STEEPEST_DESCENT", STEEPEST_DESCENT)
  MakePair("NEWTON", NEWTON)
  MakePair("QUASI_NEWTON", QUASI_NEWTON)
  MakePair("CONJUGATE_GRADIENT", CONJUGATE_GRADIENT)
  MakePair("BCGSTAB", BCGSTAB)
  MakePair("FGMRES", FGMRES)
  MakePair("RESTARTED_FGMRES", RESTARTED_FGMRES)
  MakePair("SMOOTHER", SMOOTHER)
  MakePair("PASTIX_LDLT", PASTIX_LDLT)
  MakePair("PASTIX_LU", PASTIX_LU)
};

/*!
 * \brief Types surface continuity at the intersection with the FFD
 */
enum ENUM_FFD_CONTINUITY {
  DERIVATIVE_NONE = 0,    /*!< \brief No derivative continuity. */
  DERIVATIVE_1ST = 1,     /*!< \brief First derivative continuity. */
  DERIVATIVE_2ND = 2,     /*!< \brief Second derivative continuity. */
  USER_INPUT = 3          /*!< \brief User input. */
};
static const MapType<string, ENUM_FFD_CONTINUITY> Continuity_Map = {
  MakePair("NO_DERIVATIVE", DERIVATIVE_NONE)
  MakePair("1ST_DERIVATIVE", DERIVATIVE_1ST)
  MakePair("2ND_DERIVATIVE", DERIVATIVE_2ND)
  MakePair("USER_INPUT", USER_INPUT)
};

/*!
 * \brief Types of coordinates systems for the FFD
 */
enum ENUM_FFD_COORD_SYSTEM {
  CARTESIAN = 0,    /*!< \brief Cartesian coordinate system. */
  CYLINDRICAL = 1,  /*!< \brief Cylindrical coordinate system. */
  SPHERICAL = 2,    /*!< \brief Spherical coordinate system. */
  POLAR = 3         /*!< \brief Polar coordinate system. */
};
static const MapType<string, ENUM_FFD_COORD_SYSTEM> CoordSystem_Map = {
  MakePair("CARTESIAN", CARTESIAN)
  MakePair("CYLINDRICAL", CYLINDRICAL)
  MakePair("SPHERICAL", SPHERICAL)
  MakePair("POLAR", POLAR)
};

/*!
 * \brief Types of sensitivity smoothing
 */
enum ENUM_SENS_SMOOTHING {
  NO_SMOOTH = 0,  /*!< \brief No smoothing. */
  SOBOLEV = 1,    /*!< \brief Sobolev gradient smoothing. */
  BIGRID = 2      /*!< \brief Bi-grid technique smoothing. */
};
static const MapType<string, ENUM_SENS_SMOOTHING> Sens_Smoothing_Map = {
  MakePair("NONE", NO_SMOOTH)
  MakePair("SOBOLEV", SOBOLEV)
  MakePair("BIGRID", BIGRID)
};

/*!
 * \brief Types of preconditioners for the linear solver
 */
enum ENUM_LINEAR_SOLVER_PREC {
  JACOBI = 1,        /*!< \brief Jacobi preconditioner. */
  LU_SGS = 2,        /*!< \brief LU SGS preconditioner. */
  LINELET = 3,       /*!< \brief Line implicit preconditioner. */
  ILU = 4,           /*!< \brief ILU(k) preconditioner. */
  PASTIX_ILU= 5,     /*!< \brief PaStiX ILU(k) preconditioner. */
  PASTIX_LU_P= 6,    /*!< \brief PaStiX LU as preconditioner. */
  PASTIX_LDLT_P= 7,  /*!< \brief PaStiX LDLT as preconditioner. */
};
static const MapType<string, ENUM_LINEAR_SOLVER_PREC> Linear_Solver_Prec_Map = {
  MakePair("JACOBI", JACOBI)
  MakePair("LU_SGS", LU_SGS)
  MakePair("LINELET", LINELET)
  MakePair("ILU", ILU)
  MakePair("PASTIX_ILU", PASTIX_ILU)
  MakePair("PASTIX_LU", PASTIX_LU_P)
  MakePair("PASTIX_LDLT", PASTIX_LDLT_P)
};

/*!
 * \brief Types of analytic definitions for various geometries
 */
enum ENUM_GEO_ANALYTIC {
  NO_GEO_ANALYTIC = 0,   /*!< \brief No analytic definition of the geometry. */
  NACA0012_AIRFOIL = 1,  /*!< \brief Use the analytical definition of the NACA0012 for doing the grid adaptation. */
  NACA4412_AIRFOIL = 2,  /*!< \brief Use the analytical definition of the NACA4412 for doing the grid adaptation. */
  CYLINDER = 3,          /*!< \brief Use the analytical definition of a cylinder for doing the grid adaptation. */
  BIPARABOLIC = 4        /*!< \brief Use the analytical definition of a biparabolic airfoil for doing the grid adaptation. */
};
static const MapType<string, ENUM_GEO_ANALYTIC> Geo_Analytic_Map = {
  MakePair("NONE", NO_GEO_ANALYTIC)
  MakePair("NACA0012_AIRFOIL", NACA0012_AIRFOIL)
  MakePair("NACA4412_AIRFOIL", NACA4412_AIRFOIL)
  MakePair("CYLINDER", CYLINDER)
  MakePair("BIPARABOLIC", BIPARABOLIC)
};

/*!
 * \brief Types of axis orientation
 */
enum ENUM_GEO_DESCRIPTION {
  TWOD_AIRFOIL = 0, /*!< \brief Airfoil analysis. */
  WING = 1, 	    /*!< \brief Wing analysis. */
  FUSELAGE = 2,     /*!< \brief Fuselage analysis. */
  NACELLE = 3       /*!< \brief Nacelle analysis. */
};
static const MapType<string, ENUM_GEO_DESCRIPTION> Geo_Description_Map = {
  MakePair("AIRFOIL", TWOD_AIRFOIL)
  MakePair("WING", WING)
  MakePair("FUSELAGE", FUSELAGE)
  MakePair("NACELLE", NACELLE)
};

/*!
 * \brief Types of schemes for unsteady computations
 */
enum ENUM_UNSTEADY {
  STEADY = 0,            /*!< \brief A steady computation. */
  TIME_STEPPING = 1,     /*!< \brief Use a time stepping strategy for unsteady computations. */
  DT_STEPPING_1ST = 2,	 /*!< \brief Use a dual time stepping strategy for unsteady computations (1st order). */
  DT_STEPPING_2ND = 3,	 /*!< \brief Use a dual time stepping strategy for unsteady computations (2nd order). */
  ROTATIONAL_FRAME = 4,  /*!< \brief Use a rotational source term. */
  HARMONIC_BALANCE = 5   /*!< \brief Use a harmonic balance source term. */
};
static const MapType<string, ENUM_UNSTEADY> TimeMarching_Map = {
  MakePair("NO", STEADY)
  MakePair("TIME_STEPPING", TIME_STEPPING)
  MakePair("DUAL_TIME_STEPPING-1ST_ORDER", DT_STEPPING_1ST)
  MakePair("DUAL_TIME_STEPPING-2ND_ORDER", DT_STEPPING_2ND)
  MakePair("HARMONIC_BALANCE", HARMONIC_BALANCE)
  MakePair("ROTATIONAL_FRAME", ROTATIONAL_FRAME)
};

/*!
 * \brief Types of criteria to determine when the solution is converged
 */
enum ENUM_CONVERGE_CRIT {
  CAUCHY = 1,       /*!< \brief Cauchy criteria to establish the convergence of the code. */
  RESIDUAL = 2      /*!< \brief Residual criteria to establish the convergence of the code. */
};
static const MapType<string, ENUM_CONVERGE_CRIT> Converge_Crit_Map = {
  MakePair("CAUCHY", CAUCHY)
  MakePair("RESIDUAL", RESIDUAL)
};

/*!
 * \brief Types of element stiffnesses imposed for FEA mesh deformation
 */
enum ENUM_DEFORM_STIFFNESS {
  CONSTANT_STIFFNESS = 0,     /*!< \brief Impose a constant stiffness for each element (steel). */
  INVERSE_VOLUME = 1,         /*!< \brief Impose a stiffness for each element that is inversely proportional to cell volume. */
  SOLID_WALL_DISTANCE = 2     /*!< \brief Impose a stiffness for each element that is proportional to the distance from the solid surface. */
};
static const MapType<string, ENUM_DEFORM_STIFFNESS> Deform_Stiffness_Map = {
  MakePair("CONSTANT_STIFFNESS", CONSTANT_STIFFNESS)
  MakePair("INVERSE_VOLUME", INVERSE_VOLUME)
  MakePair("WALL_DISTANCE", SOLID_WALL_DISTANCE)
};

/*!
 * \brief The direct differentation variables.
 */
enum ENUM_DIRECTDIFF_VAR {
  NO_DERIVATIVE = 0,
  D_MACH = 1,         /*!< \brief Derivative w.r.t. the Mach number */
  D_AOA = 2,          /*!< \brief Derivative w.r.t. the angle of attack */
  D_PRESSURE = 3,     /*!< \brief Derivative w.r.t. the freestream pressure */
  D_TEMPERATURE = 4,  /*!< \brief Derivative w.r.t. the freestream temperature */
  D_DENSITY = 5,      /*!< \brief Derivative w.r.t. the freestream density */
  D_TURB2LAM = 6,     /*!< \brief Derivative w.r.t. the turb2lam */
  D_SIDESLIP = 7,     /*!< \brief Derivative w.r.t. the sideslip angle */
  D_VISCOSITY = 8,    /*!< \brief Derivative w.r.t. the viscosity */
  D_REYNOLDS = 9,     /*!< \brief Derivative w.r.t. the reynolds number */
  D_DESIGN = 10,      /*!< \brief Derivative w.r.t. the design?? */
  D_YOUNG = 11,       /*!< \brief Derivative w.r.t. the Young's modulus */
  D_POISSON = 12,     /*!< \brief Derivative w.r.t. the Poisson's ratio */
  D_RHO = 13,         /*!< \brief Derivative w.r.t. the solid density (inertial) */
  D_RHO_DL = 14,      /*!< \brief Derivative w.r.t. the density for dead loads */
  D_EFIELD = 15       /*!< \brief Derivative w.r.t. the electric field */
};
static const MapType<string, ENUM_DIRECTDIFF_VAR> DirectDiff_Var_Map = {
  MakePair("NONE", NO_DERIVATIVE)
  MakePair("MACH", D_MACH)
  MakePair("AOA", D_AOA)
  MakePair("PRESSURE", D_PRESSURE)
  MakePair("TEMPERATURE", D_TEMPERATURE)
  MakePair("DENSITY", D_DENSITY)
  MakePair("TURB2LAM", D_TURB2LAM)
  MakePair("SIDESLIP", D_SIDESLIP)
  MakePair("VISCOSITY", D_VISCOSITY)
  MakePair("REYNOLDS", D_REYNOLDS)
  MakePair("DESIGN_VARIABLES", D_DESIGN)
  MakePair("YOUNG_MODULUS", D_YOUNG)
  MakePair("POISSON_RATIO", D_POISSON)
  MakePair("STRUCTURAL_DENSITY", D_RHO)
  MakePair("STRUCTURAL_DEAD_LOAD", D_RHO_DL)
  MakePair("ELECTRIC_FIELD", D_EFIELD)
};


enum ENUM_RECORDING {
  SOLUTION_VARIABLES = 1,
  MESH_COORDS = 2,
  MESH_DEFORM = 3,
  SOLUTION_AND_MESH = 4
};

/*!
 * \brief Types of schemes for dynamic structural computations
 */
enum ENUM_DYNAMIC {
  STATIC = 0,     /*!< \brief A static structural computation. */
  DYNAMIC = 1     /*!< \brief Use a time stepping strategy for dynamic computations. */
};
static const MapType<string, ENUM_DYNAMIC> Dynamic_Map = {
  MakePair("NO", STATIC)
  MakePair("YES", DYNAMIC)
};

/*!
 * \brief Types of input file formats
 */
enum ENUM_INPUT_REF {
  SU2_REF = 1,              /*!< \brief SU2 input format (from a restart). */
  CUSTOM_REF = 2            /*!< \brief CGNS input format for the computational grid. */
};
static const MapType<string, ENUM_INPUT_REF> Input_Ref_Map = {
  MakePair("SU2", SU2_REF)
  MakePair("CUSTOM", CUSTOM_REF)
};

/*!
 * \brief Vertex-based quantities exchanged during periodic marker communications.
 */
enum PERIODIC_QUANTITIES {
  PERIODIC_NONE       = 99,  /*!< \brief No periodic communication required. */
  PERIODIC_VOLUME     =  1,  /*!< \brief Volume communication for summing total CV (periodic only). */
  PERIODIC_NEIGHBORS  =  2,  /*!< \brief Communication of the number of neighbors for centered schemes (periodic only). */
  PERIODIC_RESIDUAL   =  3,  /*!< \brief Residual and Jacobian communication (periodic only). */
  PERIODIC_LAPLACIAN  =  4,  /*!< \brief Undivided Laplacian communication for JST (periodic only). */
  PERIODIC_MAX_EIG    =  5,  /*!< \brief Maximum eigenvalue communication (periodic only). */
  PERIODIC_SENSOR     =  6,  /*!< \brief Dissipation sensor communication (periodic only). */
  PERIODIC_SOL_GG     =  7,  /*!< \brief Solution gradient communication for Green-Gauss (periodic only). */
  PERIODIC_PRIM_GG    =  8,  /*!< \brief Primitive gradient communication for Green-Gauss (periodic only). */
  PERIODIC_SOL_LS     =  9,  /*!< \brief Solution gradient communication for weighted Least Squares (periodic only). */
  PERIODIC_PRIM_LS    = 10,  /*!< \brief Primitive gradient communication for weighted Least Squares (periodic only). */
  PERIODIC_LIM_SOL_1  = 11,  /*!< \brief Solution limiter communication phase 1 of 2 (periodic only). */
  PERIODIC_LIM_SOL_2  = 12,  /*!< \brief Solution limiter communication phase 2 of 2 (periodic only). */
  PERIODIC_LIM_PRIM_1 = 13,  /*!< \brief Primitive limiter communication phase 1 of 2 (periodic only). */
  PERIODIC_LIM_PRIM_2 = 14,  /*!< \brief Primitive limiter communication phase 2 of 2 (periodic only). */
  PERIODIC_IMPLICIT   = 15,  /*!< \brief Implicit update communication to ensure consistency across periodic boundaries. */
  PERIODIC_SOL_ULS    = 16,  /*!< \brief Solution gradient communication for unwieghted Least Squares (periodic only). */
  PERIODIC_PRIM_ULS   = 17   /*!< \brief Primitive gradient communication for unweighted Least Squares (periodic only). */
};

/*!
 * \brief Vertex-based quantities exchanged in MPI point-to-point communications.
 */
enum MPI_QUANTITIES {
  SOLUTION             =  0,  /*!< \brief Conservative solution communication. */
  SOLUTION_OLD         =  1,  /*!< \brief Conservative solution old communication. */
  SOLUTION_GRADIENT    =  2,  /*!< \brief Conservative solution gradient communication. */
  SOLUTION_LIMITER     =  3,  /*!< \brief Conservative solution limiter communication. */
  SOLUTION_PRED        =  5,  /*!< \brief Solution predicted communication. */
  SOLUTION_PRED_OLD    =  6,  /*!< \brief Solution predicted old communication. */
  SOLUTION_GEOMETRY    =  7,  /*!< \brief Geometry solution communication. */
  PRIMITIVE_GRADIENT   =  8,  /*!< \brief Primitive gradient communication. */
  PRIMITIVE_LIMITER    =  9,  /*!< \brief Primitive limiter communication. */
  UNDIVIDED_LAPLACIAN  = 10,  /*!< \brief Undivided Laplacian communication. */
  MAX_EIGENVALUE       = 11,  /*!< \brief Maximum eigenvalue communication. */
  SENSOR               = 12,  /*!< \brief Dissipation sensor communication. */
  AUXVAR_GRADIENT      = 13,  /*!< \brief Auxiliary variable gradient communication. */
  COORDINATES          = 14,  /*!< \brief Vertex coordinates communication. */
  COORDINATES_OLD      = 15,  /*!< \brief Old vertex coordinates communication. */
  MAX_LENGTH           = 16,  /*!< \brief Maximum length communication. */
  GRID_VELOCITY        = 17,  /*!< \brief Grid velocity communication. */
  CROSS_TERM           = 18,  /*!< \brief Cross term communication. */
  CROSS_TERM_GEOMETRY  = 19,  /*!< \brief Geometric cross term communication. */
  REF_GEOMETRY         = 20,  /*!< \brief Reference geometry communication. */
  SOLUTION_EDDY        = 21,  /*!< \brief Turbulent solution plus eddy viscosity communication. */
  SOLUTION_MATRIX      = 22,  /*!< \brief Matrix solution communication. */
  SOLUTION_MATRIXTRANS = 23,  /*!< \brief Matrix transposed solution communication. */
  NEIGHBORS            = 24,  /*!< \brief Neighbor point count communication (for JST). */
  SOLUTION_FEA         = 25,  /*!< \brief FEA solution communication. */
  SOLUTION_FEA_OLD     = 26,  /*!< \brief FEA solution old communication. */
  MESH_DISPLACEMENTS   = 27,  /*!< \brief Mesh displacements at the interface. */
  SOLUTION_TIME_N      = 28,  /*!< \brief Solution at time n. */
  SOLUTION_TIME_N1     = 29,   /*!< \brief Solution at time n-1. */
  PRIMITIVE            = 30   /*!< \brief Primitive solution communication. */
};

/*!
 * \brief MPI communication level
 */
enum COMM_LEVEL {
  COMM_NONE    = 0,   /*!< \brief Disable all MPI comms. Purely for testing, as results are incorrect. */
  COMM_MINIMAL = 1,   /*!< \brief Perform only the minimal set of MPI communications for correctness. Disables many console and output comms. */
  COMM_FULL    = 2    /*!< \brief Perform all MPI communications. */
};
static const MapType<string, COMM_LEVEL> Comm_Map = {
  MakePair("NONE",    COMM_NONE)
  MakePair("MINIMAL", COMM_MINIMAL)
  MakePair("FULL",    COMM_FULL)
};

/*
 * \brief Types of filter kernels, initially intended for structural topology optimization applications
 */
enum ENUM_FILTER_KERNEL {
  CONSTANT_WEIGHT_FILTER = 0,      /*!< \brief Uniform weight. */
  CONICAL_WEIGHT_FILTER  = 1,      /*!< \brief Linear decay with distance from center point [Bruns and Tortorelli, 2001]. */
  GAUSSIAN_WEIGHT_FILTER = 2,      /*!< \brief Bell shape around center point [Bruns and Tortorelli, 2003]. */
  DILATE_MORPH_FILTER    = 3,      /*!< \brief Continuous version of the dilate morphology operator [Sigmund 2007]. */
  ERODE_MORPH_FILTER     = 4,      /*!< \brief Continuous version of the erode morphology operator [Sigmund 2007].*/
};
static const MapType<string, ENUM_FILTER_KERNEL> Filter_Kernel_Map = {
  MakePair("CONSTANT", CONSTANT_WEIGHT_FILTER)
  MakePair("CONICAL" , CONICAL_WEIGHT_FILTER)
  MakePair("GAUSSIAN", GAUSSIAN_WEIGHT_FILTER)
  MakePair("DILATE"  , DILATE_MORPH_FILTER)
  MakePair("ERODE"   , ERODE_MORPH_FILTER)
};

/*!
 * \brief Types of projection function, initially intended for structural topology optimization applications
 */
enum ENUM_PROJECTION_FUNCTION {
  NO_PROJECTION  = 0,      /*!< \brief No projection. */
  HEAVISIDE_UP   = 1,      /*!< \brief Project values towards 1. */
  HEAVISIDE_DOWN = 2,      /*!< \brief Project values towards 0. */
};
static const MapType<string, ENUM_PROJECTION_FUNCTION> Projection_Function_Map = {
  MakePair("NO_PROJECTION" , NO_PROJECTION)
  MakePair("HEAVISIDE_UP"  , HEAVISIDE_UP)
  MakePair("HEAVISIDE_DOWN", HEAVISIDE_DOWN)
};

/*!
 * \brief the different validation solution
 */
enum ENUM_VERIFICATION_SOLUTIONS {
  NO_VERIFICATION_SOLUTION =  0,       /*!< \brief No verification solution, standard solver mode. */
  INVISCID_VORTEX          =  1,       /*!< \brief Inviscid vortex. Exact solution of the unsteady Euler equations. */
  RINGLEB                  =  2,       /*!< \brief Ringleb flow. Exact solution of the steady Euler equations. */
  NS_UNIT_QUAD             = 31,       /*!< \brief Exact solution of the laminar Navier Stokes equations without heat conduction. */
  TAYLOR_GREEN_VORTEX      = 32,       /*!< \brief Taylor Green Vortex. */
  INC_TAYLOR_GREEN_VORTEX  = 33,       /*!< \brief Incompressible Taylor Green Vortex (2D). */
  MMS_NS_UNIT_QUAD         = 61,       /*!< \brief Manufactured solution of the laminar Navier Stokes equations on a unit quad. */
  MMS_NS_UNIT_QUAD_WALL_BC = 62,       /*!< \brief Manufactured solution of the laminar Navier Stokes equations on a unit quad with wall BC's. */
  MMS_NS_TWO_HALF_CIRCLES  = 63,       /*!< \brief Manufactured solution of the laminar Navier Stokes equations between two half circles. */
  MMS_NS_TWO_HALF_SPHERES  = 64,       /*!< \brief Manufactured solution of the laminar Navier Stokes equations between two half spheres. */
  MMS_INC_EULER            = 65,       /*!< \brief Manufactured solution of the incompressible Euler equations. */
  MMS_INC_NS               = 66,       /*!< \brief Manufactured solution of the laminar incompressible Navier Stokes equations. */
  USER_DEFINED_SOLUTION    = 99,       /*!< \brief User defined solution. */
};
static const MapType<string, ENUM_VERIFICATION_SOLUTIONS> Verification_Solution_Map = {
  MakePair("NO_VERIFICATION_SOLUTION", NO_VERIFICATION_SOLUTION)
  MakePair("INVISCID_VORTEX",          INVISCID_VORTEX)
  MakePair("RINGLEB",                  RINGLEB)
  MakePair("NS_UNIT_QUAD",             NS_UNIT_QUAD)
  MakePair("TAYLOR_GREEN_VORTEX",      TAYLOR_GREEN_VORTEX)
  MakePair("INC_TAYLOR_GREEN_VORTEX",  INC_TAYLOR_GREEN_VORTEX)
  MakePair("MMS_NS_UNIT_QUAD",         MMS_NS_UNIT_QUAD)
  MakePair("MMS_NS_UNIT_QUAD_WALL_BC", MMS_NS_UNIT_QUAD_WALL_BC)
  MakePair("MMS_NS_TWO_HALF_CIRCLES",  MMS_NS_TWO_HALF_CIRCLES)
  MakePair("MMS_NS_TWO_HALF_SPHERES",  MMS_NS_TWO_HALF_SPHERES)
  MakePair("MMS_INC_EULER",            MMS_INC_EULER)
  MakePair("MMS_INC_NS",               MMS_INC_NS)
  MakePair("USER_DEFINED_SOLUTION",    USER_DEFINED_SOLUTION)
};

#undef MakePair
/* END_CONFIG_ENUMS */

class COptionBase {
private:
  vector<string> value;
public:
  COptionBase() {};
  virtual  ~COptionBase() = 0;

  virtual string SetValue(vector<string> value){this->value = value; return "";}
  vector<string> GetValue() {return value;}
  virtual void SetDefault() = 0;

  string optionCheckMultipleValues(vector<string> & option_value, string type_id, string option_name) {
    if (option_value.size() != 1) {
      string newString;
      newString.append(option_name);
      newString.append(": multiple values for type ");
      newString.append(type_id);
      return newString;
    }
    return "";
  }

  string badValue(vector<string> & option_value, string type_id, string option_name) {
    string newString;
    newString.append(option_name);
    newString.append(": improper option value for type ");
    newString.append(type_id);
    return newString;
  }
};

inline COptionBase::~COptionBase() {}

#ifdef ENABLE_MAPS
#include "option_structure.inl"
#endif<|MERGE_RESOLUTION|>--- conflicted
+++ resolved
@@ -200,15 +200,7 @@
   FEM_LES = 29,                     /*!< \brief Definition of the finite element Large Eddy Simulation Navier-Stokes' (LES) solver. */
   MULTIPHYSICS = 30,
   NEMO_EULER = 41,                  /*!< \brief Definition of the NEMO Euler solver. */
-<<<<<<< HEAD
-  NEMO_NAVIER_STOKES = 42,          /*!< \brief Definition of the NEMO NS solver. */
-  NEMO_RANS = 43,                   /*!< \brief Definition of the NEMO RANS solver. */
-  DISC_ADJ_NEMO_EULER = 44,         /*!< \brief Definition of the discrete adjoint NEMO Euler solver. */
-  DISC_ADJ_NEMO_RANS = 45,          /*!< \brief Definition of the discrete adjoint NEMO Reynolds-averaged Navier-Stokes' (RANS) solver. */
-  DISC_ADJ_NEMO_NAVIER_STOKES = 46  /*!< \brief Definition of the discrete adjoint NEMO Navier-Stokes' solver. */
-=======
   NEMO_NAVIER_STOKES = 42           /*!< \brief Definition of the NEMO NS solver. */
->>>>>>> 84b598c5
 };
 static const MapType<string, ENUM_MAIN_SOLVER> Solver_Map = {
   MakePair("NONE", NO_SOLVER)
@@ -224,7 +216,6 @@
   MakePair("FEM_LES", FEM_LES)
   MakePair("NEMO_EULER",NEMO_EULER)
   MakePair("NEMO_NAVIER_STOKES",NEMO_NAVIER_STOKES)
-  MakePair("NEMO_RANS", NEMO_RANS)
   MakePair("ADJ_EULER", ADJ_EULER)
   MakePair("ADJ_NAVIER_STOKES", ADJ_NAVIER_STOKES)
   MakePair("ADJ_RANS", ADJ_RANS )
@@ -242,9 +233,6 @@
   MakePair("DISC_ADJ_FEM_NS", DISC_ADJ_FEM_NS)
   MakePair("DISC_ADJ_FEM", DISC_ADJ_FEM)
   MakePair("FLUID_STRUCTURE_INTERACTION", FLUID_STRUCTURE_INTERACTION)
-  MakePair("DISC_ADJ_NEMO_EULER", DISC_ADJ_NEMO_EULER)
-  MakePair("DISC_ADJ_NEMO_RANS", DISC_ADJ_NEMO_RANS)
-  MakePair("DISC_ADJ_NEMO_NAVIERSTOKES", DISC_ADJ_NEMO_NAVIER_STOKES)
   MakePair("TEMPLATE_SOLVER", TEMPLATE_SOLVER)
   MakePair("MULTIPHYSICS", MULTIPHYSICS)
 };
