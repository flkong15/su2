--- conflicted
+++ resolved
@@ -167,13 +167,8 @@
 const unsigned short N_POINTS_PRISM = 6;         /*!< \brief General output & CGNS defines. */
 
 const int CGNS_STRING_SIZE = 33; /*!< \brief Length of strings used in the CGNS format. */
-<<<<<<< HEAD
-const int CGNS_CONN_SIZE   = 10; /*!< \brief Size of the connectivity array that is allocated for each element that we read from a CGNS file in the format [[globalID vtkType n0 n1 n2 n3 n4 n5 n6 n7 n8]. */
-const int CGNS_SKIP_SIZE   = 2;  /*!< \brief Offset to skip the globalID and VTK type at the start of the element connectivity list for each CGNS element. */
-=======
 const int SU2_CONN_SIZE   = 10; /*!< \brief Size of the connectivity array that is allocated for each element that we read from a mesh file in the format [[globalID vtkType n0 n1 n2 n3 n4 n5 n6 n7 n8]. */
 const int SU2_CONN_SKIP   = 2;  /*!< \brief Offset to skip the globalID and VTK type at the start of the element connectivity list for each CGNS element. */
->>>>>>> e82f4097
 
 /*!
  * \brief Boolean answers
