/*!
 * \file option_structure.hpp
 * \brief Defines classes for referencing options for easy input in CConfig
 * \author J. Hicken, B. Tracey
 * \version 6.2.0 "Falcon"
 *
 * The current SU2 release has been coordinated by the
 * SU2 International Developers Society <www.su2devsociety.org>
 * with selected contributions from the open-source community.
 *
 * The main research teams contributing to the current release are:
 *  - Prof. Juan J. Alonso's group at Stanford University.
 *  - Prof. Piero Colonna's group at Delft University of Technology.
 *  - Prof. Nicolas R. Gauger's group at Kaiserslautern University of Technology.
 *  - Prof. Alberto Guardone's group at Polytechnic University of Milan.
 *  - Prof. Rafael Palacios' group at Imperial College London.
 *  - Prof. Vincent Terrapon's group at the University of Liege.
 *  - Prof. Edwin van der Weide's group at the University of Twente.
 *  - Lab. of New Concepts in Aeronautics at Tech. Institute of Aeronautics.
 *
 * Copyright 2012-2019, Francisco D. Palacios, Thomas D. Economon,
 *                      Tim Albring, and the SU2 contributors.
 *
 * SU2 is free software; you can redistribute it and/or
 * modify it under the terms of the GNU Lesser General Public
 * License as published by the Free Software Foundation; either
 * version 2.1 of the License, or (at your option) any later version.
 *
 * SU2 is distributed in the hope that it will be useful,
 * but WITHOUT ANY WARRANTY; without even the implied warranty of
 * MERCHANTABILITY or FITNESS FOR A PARTICULAR PURPOSE. See the GNU
 * Lesser General Public License for more details.
 *
 * You should have received a copy of the GNU Lesser General Public
 * License along with SU2. If not, see <http://www.gnu.org/licenses/>.
 */

#pragma once

#include "./mpi_structure.hpp"

#include <iostream>
#include <sstream>
#include <string>
#include <vector>
#include <map>
#include <cstdlib>
#include <algorithm>

using namespace std;

/*!
 * \class CCreateMap
 * \brief creates a map from a list by overloading operator()
 * \tparam T - the key type in the map
 * \tparam U - the mapped value type in the map
 * \author Boost.Assign and anonymous person on stackoverflow
 *
 * We need this to create static const maps that map strings to enum
 * types.  The implementation is based on the Boost.Assign library.  This
 * particular version is taken from
 * http://stackoverflow.com/questions/138600/initializing-a-static-stdmapint-int-in-c
 */
template <typename T, typename U>
class CCreateMap {
private:
  std::map<T, U> m_map;
public:
  CCreateMap(const T& key, const U& val) {
    m_map[key] = val;
  }
  CCreateMap<T, U>& operator()(const T& key, const U& val) {
    m_map[key] = val;
    return *this;
  }
  operator std::map<T, U>() {
    return m_map;
  }
};

/*!
 * \brief utility function for converting strings to uppercase
 * \param[in, out] str - string we want to convert
 */
inline void StringToUpperCase(string & str) {
  std::transform(str.begin(), str.end(), str.begin(), ::toupper);
}

/*!
 * \brief utility function for converting strings to uppercase
 * \param[in] str - string we want a copy of converted to uppercase
 * \returns a copy of str in uppercase
 */
inline string StringToUpperCase(const string & str) {
  string upp_str(str);
  std::transform(upp_str.begin(), upp_str.end(), upp_str.begin(), ::toupper);
  return upp_str;
}

/*!
 * \brief different software components of SU2
 */
enum SU2_COMPONENT {
  SU2_CFD = 1,	/*!< \brief Running the SU2_CFD software. */
  SU2_DEF = 2,	/*!< \brief Running the SU2_DEF software. */
  SU2_DOT = 3,	/*!< \brief Running the SU2_DOT software. */
  SU2_MSH = 4,	/*!< \brief Running the SU2_MSH software. */
  SU2_GEO = 5,	/*!< \brief Running the SU2_GEO software. */
  SU2_SOL = 6 	/*!< \brief Running the SU2_SOL software. */
};

const unsigned int EXIT_DIVERGENCE = 2; /*!< \brief Exit code (divergence). */

const unsigned int BUFSIZE = 3000000;		     /*!< \brief MPI buffer. */
const unsigned int MAX_PARAMETERS = 10;		   /*!< \brief Maximum number of parameters for a design variable definition. */
const unsigned int MAX_NUMBER_PERIODIC = 10; /*!< \brief Maximum number of periodic boundary conditions. */
const unsigned int MAX_STRING_SIZE = 200;    /*!< \brief Maximum number of domains. */
const unsigned int MAX_NUMBER_FFD = 15;	     /*!< \brief Maximum number of FFDBoxes for the FFD. */
<<<<<<< HEAD
const unsigned int MAX_SOLS = 8;		         /*!< \brief Maximum number of solutions at the same time (dimension of solution container array). */
=======
const unsigned int MAX_SOLS = 10;		         /*!< \brief Maximum number of solutions at the same time (dimension of solution container array). */
>>>>>>> c99a955b
const unsigned int MAX_TERMS = 6;		         /*!< \brief Maximum number of terms in the numerical equations (dimension of solver container array). */
const unsigned int MAX_TERMS_FEA = 10;       /*!< \brief Maximum number of terms in the numerical equations (dimension of solver container array). */
const unsigned int MAX_ZONES = 3;            /*!< \brief Maximum number of zones. */
const unsigned int MAX_FE_KINDS = 4;            	/*!< \brief Maximum number of Finite Elements. */
const unsigned int NO_RK_ITER = 0;		       /*!< \brief No Runge-Kutta iteration. */

const unsigned int OVERHEAD = 4; /*!< \brief Overhead space above nMarker when allocating space for boundary elems (MPI + periodic). */

const unsigned int MESH_0 = 0; /*!< \brief Definition of the finest grid level. */
const unsigned int MESH_1 = 1; /*!< \brief Definition of the finest grid level. */
const unsigned int ZONE_0 = 0; /*!< \brief Definition of the first grid domain. */
const unsigned int ZONE_1 = 1; /*!< \brief Definition of the second grid domain. */
const unsigned int INST_0 = 0; /*!< \brief Definition of the first instance per grid level. */

const su2double STANDARD_GRAVITY = 9.80665;           /*!< \brief Acceleration due to gravity at surface of earth. */

const su2double UNIVERSAL_GAS_CONSTANT = 8.3144598;  /*!< \brief Universal gas constant in J/(mol*K) */

const su2double EPS = 1.0E-16;		   /*!< \brief Error scale. */
const su2double TURB_EPS = 1.0E-16; /*!< \brief Turbulent Error scale. */

const su2double ONE2 = 0.5;			   /*!< \brief One divided by two. */
const su2double TWO3 = 2.0 / 3.0;	 /*!< \brief Two divided by three. */
const su2double FOUR3 = 4.0 / 3.0;  /*!< \brief Four divided by three. */

const su2double PI_NUMBER = 4.0 * atan(1.0);	/*!< \brief Pi number. */

const int MASTER_NODE = 0;			/*!< \brief Master node for MPI parallelization. */
const int SINGLE_NODE = 1;			/*!< \brief There is only a node in the MPI parallelization. */
const int SINGLE_ZONE = 1;			/*!< \brief There is only a zone. */

const unsigned short COMM_TYPE_UNSIGNED_LONG  = 1; /*!< \brief Communication type for unsigned long. */
const unsigned short COMM_TYPE_LONG           = 2; /*!< \brief Communication type for long. */
const unsigned short COMM_TYPE_UNSIGNED_SHORT = 3; /*!< \brief Communication type for unsigned short. */
const unsigned short COMM_TYPE_DOUBLE         = 4; /*!< \brief Communication type for double. */
const unsigned short COMM_TYPE_CHAR           = 5; /*!< \brief Communication type for char. */
const unsigned short COMM_TYPE_SHORT          = 6; /*!< \brief Communication type for short. */
const unsigned short COMM_TYPE_INT            = 7; /*!< \brief Communication type for int. */

const unsigned short N_ELEM_TYPES = 7;           /*!< \brief General output & CGNS defines. */
const unsigned short N_POINTS_LINE = 2;          /*!< \brief General output & CGNS defines. */
const unsigned short N_POINTS_TRIANGLE = 3;      /*!< \brief General output & CGNS defines. */
const unsigned short N_POINTS_QUADRILATERAL = 4; /*!< \brief General output & CGNS defines. */
const unsigned short N_POINTS_TETRAHEDRON = 4;   /*!< \brief General output & CGNS defines. */
const unsigned short N_POINTS_HEXAHEDRON = 8;    /*!< \brief General output & CGNS defines. */
const unsigned short N_POINTS_PYRAMID = 5;       /*!< \brief General output & CGNS defines. */
const unsigned short N_POINTS_PRISM = 6;         /*!< \brief General output & CGNS defines. */

const int CGNS_STRING_SIZE = 33; /*!< \brief Length of strings used in the CGNS format. */
const int SU2_CONN_SIZE   = 10; /*!< \brief Size of the connectivity array that is allocated for each element that we read from a mesh file in the format [[globalID vtkType n0 n1 n2 n3 n4 n5 n6 n7 n8]. */
const int SU2_CONN_SKIP   = 2;  /*!< \brief Offset to skip the globalID and VTK type at the start of the element connectivity list for each CGNS element. */

/*!
 * \brief Boolean answers
 */
enum ANSWER {
  NONE = 0,
  NO = 0,    /*!< \brief Boolean definition of no. */
  YES = 1	/*!< \brief Boolean definition of yes. */
};

/*!
 * \brief Average method for marker analyze
 */
enum AVERAGE_TYPE {
  AVERAGE_AREA = 1, /*!< \brief Area-weighted average. */
  AVERAGE_MASSFLUX = 2 /*!< \brief Mass-flux weighted average. */
};
static const map<string, AVERAGE_TYPE> Average_Map = CCreateMap<string, AVERAGE_TYPE>
("AREA", AVERAGE_AREA)
("MASSFLUX", AVERAGE_MASSFLUX);

/*!
 * \brief different solver types for the CFD component
 */
enum ENUM_SOLVER {
  NO_SOLVER = 0,						/*!< \brief Definition of no solver. */
  EULER = 1,							/*!< \brief Definition of the Euler's solver. */
  NAVIER_STOKES = 2,					/*!< \brief Definition of the Navier-Stokes' solver. */
  RANS = 3,								/*!< \brief Definition of the Reynolds-averaged Navier-Stokes' (RANS) solver. */
<<<<<<< HEAD
  POISSON_EQUATION = 4,					/*!< \brief Definition of the poisson/pressure correction equation. */
  HEAT_EQUATION_FVM = 28,               /*!< \brief Definition of the finite volume heat solver. */
  FLUID_STRUCTURE_INTERACTION = 12,		/*!< \brief Definition of a FSI solver. */
  FEM_ELASTICITY = 13,					/*!< \brief Definition of a FEM solver. */
  ADJ_EULER = 18,						/*!< \brief Definition of the continuous adjoint Euler's solver. */
  ADJ_NAVIER_STOKES = 19,				/*!< \brief Definition of the continuous adjoint Navier-Stokes' solver. */
  ADJ_RANS = 20,						/*!< \brief Definition of the continuous adjoint Reynolds-averaged Navier-Stokes' (RANS) solver. */
  TEMPLATE_SOLVER = 30,                 /*!< \brief Definition of template solver. */
  ZONE_SPECIFIC = 31,          /*!< \brief Definition of a solver option that will induce a zone-wise definition once the driver is created. Not a reference to an own solver. */
  DISC_ADJ_EULER = 35,
  DISC_ADJ_RANS = 36,
  DISC_ADJ_NAVIER_STOKES = 37,
  DISC_ADJ_HEAT = 38,
  DISC_ADJ_FEM_EULER = 65,
  DISC_ADJ_FEM_RANS = 66,
  DISC_ADJ_FEM_NS = 67,
  DISC_ADJ_FEM = 40,
  FEM_EULER = 50,                       /*!< \brief Definition of the finite element Euler's solver. */
  FEM_NAVIER_STOKES = 51,               /*!< \brief Definition of the finite element Navier-Stokes' solver. */
  FEM_RANS = 52,                        /*!< \brief Definition of the finite element Reynolds-averaged Navier-Stokes' (RANS) solver. */
  FEM_LES = 53,                         /*!< \brief Definition of the finite element Large Eddy Simulation Navier-Stokes' (LES) solver. */
  MULTIPHYSICS = 99
=======
  INC_EULER = 4,							/*!< \brief Definition of the incompressible Euler's solver. */
  INC_NAVIER_STOKES =5,					/*!< \brief Definition of the incompressible Navier-Stokes' solver. */
  INC_RANS = 6,								/*!< \brief Definition of the incompressible Reynolds-averaged Navier-Stokes' (RANS) solver. */
  HEAT_EQUATION_FVM = 7,     /*!< \brief Definition of the finite volume heat solver. */
  FLUID_STRUCTURE_INTERACTION = 8,		/*!< \brief Definition of a FSI solver. */
  FEM_ELASTICITY = 9,					/*!< \brief Definition of a FEM solver. */
  ADJ_EULER = 10,						/*!< \brief Definition of the continuous adjoint Euler's solver. */
  ADJ_NAVIER_STOKES = 11,				/*!< \brief Definition of the continuous adjoint Navier-Stokes' solver. */
  ADJ_RANS = 12,						/*!< \brief Definition of the continuous adjoint Reynolds-averaged Navier-Stokes' (RANS) solver. */
  TEMPLATE_SOLVER = 13,                 /*!< \brief Definition of template solver. */
  DISC_ADJ_EULER = 15,
  DISC_ADJ_RANS = 16,
  DISC_ADJ_NAVIER_STOKES = 17,
  DISC_ADJ_INC_EULER = 18,
  DISC_ADJ_INC_RANS = 19,
  DISC_ADJ_INC_NAVIER_STOKES = 20,
  DISC_ADJ_HEAT = 21,
  DISC_ADJ_FEM_EULER = 22,
  DISC_ADJ_FEM_RANS = 23,
  DISC_ADJ_FEM_NS = 24,
  DISC_ADJ_FEM = 25,
  FEM_EULER = 26,                       /*!< \brief Definition of the finite element Euler's solver. */
  FEM_NAVIER_STOKES = 27,               /*!< \brief Definition of the finite element Navier-Stokes' solver. */
  FEM_RANS = 28,                        /*!< \brief Definition of the finite element Reynolds-averaged Navier-Stokes' (RANS) solver. */
  FEM_LES = 29,                         /*!< \brief Definition of the finite element Large Eddy Simulation Navier-Stokes' (LES) solver. */
  MULTIPHYSICS = 30
>>>>>>> c99a955b
};
/* BEGIN_CONFIG_ENUMS */
static const map<string, ENUM_SOLVER> Solver_Map = CCreateMap<string, ENUM_SOLVER>
("NONE", NO_SOLVER)
("EULER", EULER)
("NAVIER_STOKES", NAVIER_STOKES)
("RANS", RANS)
<<<<<<< HEAD
("POISSON_EQUATION", POISSON_EQUATION)
=======
("INC_EULER", INC_EULER)
("INC_NAVIER_STOKES", INC_NAVIER_STOKES)
("INC_RANS", INC_RANS)
>>>>>>> c99a955b
("FEM_EULER", FEM_EULER)
("FEM_NAVIER_STOKES", FEM_NAVIER_STOKES)
("FEM_RANS", FEM_RANS)
("FEM_LES", FEM_LES)
("ADJ_EULER", ADJ_EULER)
("ADJ_NAVIER_STOKES", ADJ_NAVIER_STOKES)
("ADJ_RANS", ADJ_RANS )
("HEAT_EQUATION_FVM", HEAT_EQUATION_FVM)
("ELASTICITY", FEM_ELASTICITY)
("DISC_ADJ_EULER", DISC_ADJ_EULER)
("DISC_ADJ_RANS", DISC_ADJ_RANS)
("DISC_ADJ_NAVIERSTOKES", DISC_ADJ_NAVIER_STOKES)
("DISC_ADJ_INC_EULER", DISC_ADJ_INC_EULER)
("DISC_ADJ_INC_RANS", DISC_ADJ_INC_RANS)
("DISC_ADJ_INC_NAVIERSTOKES", DISC_ADJ_INC_NAVIER_STOKES)
("DISC_ADJ_HEAT_EQUATION_FVM", DISC_ADJ_HEAT)
("DISC_ADJ_FEM_EULER", DISC_ADJ_FEM_EULER)
("DISC_ADJ_FEM_RANS", DISC_ADJ_FEM_RANS)
("DISC_ADJ_FEM_NS", DISC_ADJ_FEM_NS)
("DISC_ADJ_FEM", DISC_ADJ_FEM)
("FLUID_STRUCTURE_INTERACTION", FLUID_STRUCTURE_INTERACTION)
("TEMPLATE_SOLVER", TEMPLATE_SOLVER)
("MULTIPHYSICS", MULTIPHYSICS);

/*!
 * \brief different solver types for the multizone environment component
 */
enum ENUM_MULTIZONE {
  MZ_BLOCK_GAUSS_SEIDEL = 0,   /*!< \brief Definition of a Block-Gauss-Seidel multizone solver. */
  MZ_BLOCK_JACOBI = 1          /*!< \brief Definition of a Block-Jacobi solver. */
};
/* BEGIN_CONFIG_ENUMS */
static const map<string, ENUM_MULTIZONE> Multizone_Map = CCreateMap<string, ENUM_MULTIZONE>
("BLOCK_GAUSS_SEIDEL", MZ_BLOCK_GAUSS_SEIDEL)
("BLOCK_JACOBI", MZ_BLOCK_JACOBI);

/*!
 * \brief types of fluid solvers
 */
enum ENUM_FSI_FLUID_PROBLEM {
	  NO_SOLVER_FFSI = 0,			/*!< \brief Definition of no solver. */
	  EULER_FFSI = 1,				/*!< \brief Euler equations for the FSI problem */
	  NAVIER_STOKES_FFSI = 2,		/*!< \brief NS equations for the FSI problem */
	  RANS_FFSI = 3 				/*!< \brief RANS equations for the FSI problem */
};
static const map<string, ENUM_FSI_FLUID_PROBLEM> FSI_Fluid_Solver_Map = CCreateMap<string, ENUM_FSI_FLUID_PROBLEM>
("NONE", NO_SOLVER_FFSI)
("EULER", EULER_FFSI)
("NAVIER_STOKES", NAVIER_STOKES_FFSI)
("RANS", RANS_FFSI);

/*!
 * \brief types of structural solvers
 */
enum ENUM_FSI_STRUC_PROBLEM {
  NO_SOLVER_SFSI = 0,				/*!< \brief Definition of no solver. */
  FEM_ELASTICITY_SFSI = 9,		/*!< \brief Nonlinear elasticity equations for the FSI problem */
};
static const map<string, ENUM_FSI_STRUC_PROBLEM> FSI_Struc_Solver_Map = CCreateMap<string, ENUM_FSI_STRUC_PROBLEM>
("NONE", NO_SOLVER_SFSI)
("ELASTICITY", FEM_ELASTICITY_SFSI);

/*!
 * \brief Material geometric conditions
 */
enum ENUM_STRUCT_SOLVER {
	SMALL_DEFORMATIONS = 0,			/*!< \brief Definition of linear elastic material. */
	LARGE_DEFORMATIONS = 1,			/*!< \brief Definition of Neo-Hookean material. */
};
static const map<string, ENUM_STRUCT_SOLVER> Struct_Map = CCreateMap<string, ENUM_STRUCT_SOLVER>
("SMALL_DEFORMATIONS", SMALL_DEFORMATIONS)
("LARGE_DEFORMATIONS", LARGE_DEFORMATIONS);


/*!
 * \brief Material model
 */
enum ENUM_MATERIAL_MODEL {
	LINEAR_ELASTIC = 0,			/*!< \brief Definition of linear elastic material. */
	NEO_HOOKEAN = 1,			/*!< \brief Definition of Neo-Hookean material. */
	KNOWLES = 2,				/*!< \brief Definition of Knowles stored-energy potential */
	IDEAL_DE = 3				/*!< \brief Definition of ideal Dielectric Elastomer */
};
static const map<string, ENUM_MATERIAL_MODEL> Material_Map = CCreateMap<string, ENUM_MATERIAL_MODEL>
("LINEAR_ELASTIC", LINEAR_ELASTIC)
("NEO_HOOKEAN", NEO_HOOKEAN)
("KNOWLES", KNOWLES)
("IDEAL_DE", IDEAL_DE);

/*!
 * \brief Material compressibility
 */
enum ENUM_MAT_COMPRESS {
  COMPRESSIBLE_MAT = 0,		/*!< \brief Definition of compressible material. */
  NEARLY_INCOMPRESSIBLE_MAT = 1,	/*!< \brief Definition of nearly incompressible material. */
};
static const map<string, ENUM_MAT_COMPRESS> MatComp_Map = CCreateMap<string, ENUM_MAT_COMPRESS>
("COMPRESSIBLE", COMPRESSIBLE_MAT)
("NEARLY_INCOMPRESSIBLE", NEARLY_INCOMPRESSIBLE_MAT);


/*------New option for pressure-based system-------*/
/*!
 * \brief Type of incompressible solver
 */
enum ENUM_INCOMP_SYSTEM {
  DENSITY_BASED = 0,		/*!< \brief Density-based. */
  PRESSURE_BASED = 1,        /*!< \brief Pressure-based. */
};
static const map<string, ENUM_INCOMP_SYSTEM> Incomp_Map = CCreateMap<string, ENUM_INCOMP_SYSTEM>
("DENSITY_BASED", DENSITY_BASED)
("PRESSURE_BASED", PRESSURE_BASED);

/*!
 * \brief Type of iteration
 */
enum ENUM_PBITER {
  SIMPLE = 0,		/*!< \brief SIMPLE algorithm. */
  PISO = 1,         /*!< \brief PISO algorithm. */
};
static const map<string, ENUM_PBITER> PBIter_Map = CCreateMap<string, ENUM_PBITER>
("SIMPLE", SIMPLE)
("PISO", PISO);


/*------New option for pressure-based system-------*/


/*!
 * \brief types of interpolators
 */
enum ENUM_INTERPOLATOR {
  NEAREST_NEIGHBOR 	= 0,   	/*!< \brief Nearest Neigbhor interpolation */
  ISOPARAMETRIC 	= 1,	/*!< \brief Isoparametric interpolation, use CONSERVATIVE_INTERPOLATION=YES for conservative interpolation (S.A. Brown 1997).*/
  WEIGHTED_AVERAGE  = 3, 	/*!< \brief Sliding Mesh Approach E. Rinaldi 2015 */
  RADIAL_BASIS_FUNCTION= 4, /*!< \brief Radial basis function interpolation. */
};

static const map<string, ENUM_INTERPOLATOR> Interpolator_Map = CCreateMap<string, ENUM_INTERPOLATOR>
("NEAREST_NEIGHBOR", NEAREST_NEIGHBOR)
("ISOPARAMETRIC",    ISOPARAMETRIC)
("WEIGHTED_AVERAGE", WEIGHTED_AVERAGE)
("RADIAL_BASIS_FUNCTION", RADIAL_BASIS_FUNCTION);

/*!
 * \brief types of radial basis functions
 */
enum ENUM_RADIALBASIS {
  WENDLAND_C2 = 0,   /*!< \brief Wendland C2 radial basis function. */
  INV_MULTI_QUADRIC = 1, /*!< \brief Inversed multi quartic biharmonic spline. */
  GAUSSIAN = 2, /*!< \brief Gaussian basis function. */
  THIN_PLATE_SPLINE = 3, /*!< \brief Thin plate spline. */
  MULTI_QUADRIC = 4, /*!< \brief Multi quartic biharmonic spline. */
};

static const map<string, ENUM_RADIALBASIS> RadialBasisFunction_Map = CCreateMap<string, ENUM_RADIALBASIS>
("WENDLAND_C2", WENDLAND_C2)
("INV_MULTI_QUADRIC", INV_MULTI_QUADRIC)
("GAUSSIAN", GAUSSIAN)
("THIN_PLATE_SPLINE", THIN_PLATE_SPLINE)
("MULTI_QUADRIC", MULTI_QUADRIC);

/*!
 * \brief types of (coupling) transfers between distinct physical zones
 */

enum ENUM_TRANSFER {
  ZONES_ARE_EQUAL                   = 0,    /*!< \brief Zones are equal - no transfer. */
  NO_COMMON_INTERFACE               = 1,    /*!< \brief No common interface between the zones (geometrical). */
  NO_TRANSFER                       = 2,    /*!< \brief Zones may share a boundary, but still no coupling desired. */
  FLOW_TRACTION                     = 10,   /*!< \brief Flow traction coupling (between fluids and solids). */
  STRUCTURAL_DISPLACEMENTS_LEGACY   = 11,   /*!< \brief Structural displacements (between fluids and solids) - legacy version (to be removed). */
  BOUNDARY_DISPLACEMENTS            = 21,   /*!< \brief Boundary displacements (between fluids and solids) */
  STRUCTURAL_DISPLACEMENTS_DISC_ADJ = 12,   /*!< \brief Adjoints of structural displacements (between fluids and solids). */
  SLIDING_INTERFACE                 = 13,   /*!< \brief Sliding interface (between fluids). */
  CONSERVATIVE_VARIABLES            = 14,   /*!< \brief General coupling that simply transfers the conservative variables (between same solvers). */
  MIXING_PLANE                      = 15,   /*!< \brief Mixing plane between fluids. */
  CONJUGATE_HEAT_FS                 = 16,   /*!< \brief Conjugate heat transfer (between compressible fluids and solids). */
  CONJUGATE_HEAT_WEAKLY_FS          = 17,   /*!< \brief Conjugate heat transfer (between incompressible fluids and solids). */
  CONJUGATE_HEAT_SF                 = 18,   /*!< \brief Conjugate heat transfer (between solids and compressible fluids). */
  CONJUGATE_HEAT_WEAKLY_SF          = 19,   /*!< \brief Conjugate heat transfer (between solids and incompressible fluids). */
};

/*!
 * \brief different regime modes
 */
enum ENUM_REGIME {
  COMPRESSIBLE = 0,			/*!< \brief Definition of compressible solver. */
  INCOMPRESSIBLE = 1,				/*!< \brief Definition of incompressible solver. */
  NO_FLOW = 2
};

/*!
 * \brief different non-dimensional modes
 */
enum ENUM_KIND_NONDIM {
  DIMENSIONAL = 0,			    /*!< \brief Dimensional simulation (compressible or incompressible). */
  FREESTREAM_PRESS_EQ_ONE = 1, /*!< \brief Non-dimensional compressible simulation with freestream pressure equal to 1.0. */
  FREESTREAM_VEL_EQ_MACH = 2, /*!< \brief Non-dimensional compressible simulation with freestream velocity equal to Mach number. */
  FREESTREAM_VEL_EQ_ONE = 3, /*!< \brief Non-dimensional compressible simulation with freestream pressure equal to 1.0. */
  INITIAL_VALUES   = 4, /*!< \brief Non-dimensional incompressible simulation based on intial values for external flow. */
  REFERENCE_VALUES = 5 /*!< \brief Non-dimensional incompressible simulation based on custom reference values. */
};
static const map<string, ENUM_KIND_NONDIM> NonDim_Map = CCreateMap<string, ENUM_KIND_NONDIM>
("DIMENSIONAL", DIMENSIONAL)
("FREESTREAM_PRESS_EQ_ONE", FREESTREAM_PRESS_EQ_ONE)
("FREESTREAM_VEL_EQ_MACH",  FREESTREAM_VEL_EQ_MACH)
("FREESTREAM_VEL_EQ_ONE",   FREESTREAM_VEL_EQ_ONE)
("INITIAL_VALUES",   INITIAL_VALUES)
("REFERENCE_VALUES", REFERENCE_VALUES);

/*!
 * \brief different system of measurements
 */
enum ENUM_MEASUREMENTS {
  SI = 0,			/*!< \brief Definition of compressible solver. */
  US = 1				/*!< \brief Definition of incompressible solver. */
};
static const map<string, ENUM_MEASUREMENTS> Measurements_Map = CCreateMap<string, ENUM_MEASUREMENTS>
("SI", SI)
("US", US);

/*!
 * \brief different types of systems
 */
enum RUNTIME_TYPE {
  RUNTIME_FLOW_SYS = 2,			/*!< \brief One-physics case, the code is solving the flow equations(Euler and Navier-Stokes). */
  RUNTIME_TURB_SYS = 3,			/*!< \brief One-physics case, the code is solving the turbulence model. */
  RUNTIME_POISSON_SYS = 4,     /*!< \brief One-physics case, the code is solving the pressure correction equations. */
  RUNTIME_ADJPOT_SYS = 5,		/*!< \brief One-physics case, the code is solving the adjoint potential flow equation. */
  RUNTIME_ADJFLOW_SYS = 6,		/*!< \brief One-physics case, the code is solving the adjoint equations is being solved (Euler and Navier-Stokes). */
  RUNTIME_ADJTURB_SYS = 7,		/*!< \brief One-physics case, the code is solving the adjoint turbulence model. */
  RUNTIME_MULTIGRID_SYS = 14,   	/*!< \brief Full Approximation Storage Multigrid system of equations. */
  RUNTIME_FEA_SYS = 20,		/*!< \brief One-physics case, the code is solving the FEA equation. */
  RUNTIME_ADJFEA_SYS = 30,		/*!< \brief One-physics case, the code is solving the adjoint FEA equation. */
  RUNTIME_HEAT_SYS = 21,		/*!< \brief One-physics case, the code is solving the heat equation. */
  RUNTIME_ADJHEAT_SYS = 31, /*!< \brief One-physics case, the code is solving the adjoint heat equation. */
  RUNTIME_TRANS_SYS = 22,			/*!< \brief One-physics case, the code is solving the turbulence model. */
};

const int FLOW_SOL = 0;		/*!< \brief Position of the mean flow solution in the solver container array. */
const int ADJFLOW_SOL = 1;	/*!< \brief Position of the continuous adjoint flow solution in the solver container array. */

const int TURB_SOL = 2;		/*!< \brief Position of the turbulence model solution in the solver container array. */
const int ADJTURB_SOL = 3;	/*!< \brief Position of the continuous adjoint turbulence solution in the solver container array. */

const int TRANS_SOL = 4;	/*!< \brief Position of the transition model solution in the solver container array. */

const int POISSON_SOL = 7;		/*!< \brief Position of the electronic potential solution in the solver container array. */
const int WAVE_SOL = 1;		/*!< \brief Position of the wave equation in the solution solver array. */
const int HEAT_SOL = 5;		/*!< \brief Position of the heat equation in the solution solver array. */
const int ADJHEAT_SOL = 6;  /*!< \brief Position of the adjoint heat equation in the solution solver array. */

const int FEA_SOL = 0;			/*!< \brief Position of the FEA equation in the solution solver array. */
const int ADJFEA_SOL = 1;		/*!< \brief Position of the FEA adjoint equation in the solution solver array. */

const int TEMPLATE_SOL = 0;     /*!< \brief Position of the template solution. */

const int CONV_TERM = 0;	/*!< \brief Position of the convective terms in the numerics container array. */
const int VISC_TERM = 1;        /*!< \brief Position of the viscous terms in the numerics container array. */
const int SOURCE_FIRST_TERM = 2;        /*!< \brief Position of the first source term in the numerics container array. */
const int SOURCE_SECOND_TERM = 3;   /*!< \brief Position of the second source term in the numerics container array. */
const int CONV_BOUND_TERM = 4;       /*!< \brief Position of the convective boundary terms in the numerics container array. */
const int VISC_BOUND_TERM = 5;       /*!< \brief Position of the viscous boundary terms in the numerics container array. */

const int FEA_TERM = 0;			/*!< \brief Position of the finite element analysis terms in the numerics container array. */
const int DE_TERM = 1;			/*!< \brief Position of the dielectric terms in the numerics container array. */

const int MAT_NHCOMP  = 2;   /*!< \brief Position of the Neo-Hookean compressible material model. */
const int MAT_IDEALDE = 3;   /*!< \brief Position of the Ideal-DE material model. */
const int MAT_KNOWLES = 4;   /*!< \brief Position of the Knowles material model. */

const int MESH_SOL = 8;      /*!< \brief Position of the mesh solver. */
const int ADJMESH_SOL = 9;   /*!< \brief Position of the adjoint of the mesh solver. */


/*!
 * \brief types of finite elements (in 2D or 3D)
 */

const int EL_TRIA = 0;		/*!< \brief Elements of three nodes (2D). */
const int EL_QUAD = 1;		/*!< \brief Elements of four nodes (2D). */

const int EL_TETRA = 0;		/*!< \brief Elements of four nodes (3D). */
const int EL_HEXA  = 1;		/*!< \brief Elements of eight nodes (3D). */
const int EL_PYRAM = 2;    /*!< \brief Elements of five nodes (3D). */
const int EL_PRISM = 3;    /*!< \brief Elements of six nodes (3D). */


/*!
 * \brief types of mathematical problem to solve
 */
enum ENUM_MATH_PROBLEM {
  DIRECT = 0,		/*!< \brief Direct problem */
  CONTINUOUS_ADJOINT = 1,		/*!< \brief Continuous adjoint problem */
  DISCRETE_ADJOINT = 2 /*< \brief AD-based discrete adjoint problem. */
};
static const map<string, ENUM_MATH_PROBLEM> Math_Problem_Map = CCreateMap<string, ENUM_MATH_PROBLEM>
("DIRECT", DIRECT)
("CONTINUOUS_ADJOINT", CONTINUOUS_ADJOINT)
("DISCRETE_ADJOINT", DISCRETE_ADJOINT);

/*!
 * \brief types of spatial discretizations
 */
enum ENUM_SPACE {
  NO_CONVECTIVE = 0, /*!< \brief No convective scheme is used. */
  SPACE_CENTERED = 1,		/*!< \brief Space centered convective numerical method. */
  SPACE_UPWIND = 2,		/*!< \brief Upwind convective numerical method. */
  FINITE_ELEMENT = 3		/*!< \brief Finite element convective numerical method. */
};
static const map<string, ENUM_SPACE> Space_Map = CCreateMap<string, ENUM_SPACE>
("NONE", NO_CONVECTIVE)
("SPACE_CENTERED", SPACE_CENTERED)
("SPACE_UPWIND", SPACE_UPWIND)
("FINITE_ELEMENT", FINITE_ELEMENT);

/*!
 * \brief types of fluid model
 */
enum ENUM_FLUIDMODEL {
	STANDARD_AIR = 0,
	IDEAL_GAS = 1, /*!< \brief _____. */
	VW_GAS = 2,
	PR_GAS = 3,
  CONSTANT_DENSITY = 4,
  INC_IDEAL_GAS = 5,
  INC_IDEAL_GAS_POLY = 6
};

static const map<string, ENUM_FLUIDMODEL> FluidModel_Map = CCreateMap<string, ENUM_FLUIDMODEL>
("STANDARD_AIR", STANDARD_AIR)
("IDEAL_GAS", IDEAL_GAS)
("VW_GAS", VW_GAS)
("PR_GAS", PR_GAS)
("CONSTANT_DENSITY", CONSTANT_DENSITY)
("INC_IDEAL_GAS", INC_IDEAL_GAS)
("INC_IDEAL_GAS_POLY", INC_IDEAL_GAS_POLY);

/*!
 * \brief types of density models
 */
enum ENUM_DENSITYMODEL {
	CONSTANT = 0,
  BOUSSINESQ = 1,
	VARIABLE = 2
};

static const map<string, ENUM_DENSITYMODEL> DensityModel_Map = CCreateMap<string, ENUM_DENSITYMODEL>
("CONSTANT", CONSTANT)
("BOUSSINESQ", BOUSSINESQ)
("VARIABLE", VARIABLE);

/*!
 * \brief types of initialization option
 */

enum ENUM_INIT_OPTION {
	REYNOLDS = 0, /*!< \brief _____. */
	TD_CONDITIONS = 1

};

static const map<string, ENUM_INIT_OPTION> InitOption_Map = CCreateMap<string, ENUM_INIT_OPTION>
("REYNOLDS", REYNOLDS)
("TD_CONDITIONS", TD_CONDITIONS);

/*!
 * \brief types of initialization option
 */

enum ENUM_FREESTREAM_OPTION {
	TEMPERATURE_FS = 0, /*!< \brief _____. */
	DENSITY_FS = 1

};

static const map<string, ENUM_FREESTREAM_OPTION> FreeStreamOption_Map = CCreateMap<string, ENUM_FREESTREAM_OPTION>
("TEMPERATURE_FS", TEMPERATURE_FS)
("DENSITY_FS", DENSITY_FS);

/*!
 * \brief types of viscosity model
 */
enum ENUM_VISCOSITYMODEL {
	CONSTANT_VISCOSITY = 0, /*!< \brief _____. */
	SUTHERLAND = 1,
  POLYNOMIAL_VISCOSITY = 2
};

static const map<string, ENUM_VISCOSITYMODEL> ViscosityModel_Map = CCreateMap<string, ENUM_VISCOSITYMODEL>
("CONSTANT_VISCOSITY", CONSTANT_VISCOSITY)
("SUTHERLAND", SUTHERLAND)
("POLYNOMIAL_VISCOSITY", POLYNOMIAL_VISCOSITY);

/*!
 * \brief types of thermal conductivity model
 */
enum ENUM_CONDUCTIVITYMODEL {
	CONSTANT_CONDUCTIVITY = 0, /*!< \brief _____. */
	CONSTANT_PRANDTL = 1,
  POLYNOMIAL_CONDUCTIVITY = 2
};

static const map<string, ENUM_CONDUCTIVITYMODEL> ConductivityModel_Map = CCreateMap<string, ENUM_CONDUCTIVITYMODEL>
("CONSTANT_CONDUCTIVITY", CONSTANT_CONDUCTIVITY)
("CONSTANT_PRANDTL", CONSTANT_PRANDTL)
("POLYNOMIAL_CONDUCTIVITY", POLYNOMIAL_CONDUCTIVITY);

/*!
 * \brief types of turbulent thermal conductivity model
 */
enum ENUM_CONDUCTIVITYMODEL_TURB {
  NO_CONDUCTIVITY_TURB  = 0,  /*!< \brief No turbulent contribution to the effective thermal conductivity for RANS. */
  CONSTANT_PRANDTL_TURB = 1   /*!< \brief Include contribution to effective conductivity using constant turbulent Prandtl number for RANS. */
};

static const map<string, ENUM_CONDUCTIVITYMODEL_TURB> TurbConductivityModel_Map = CCreateMap<string, ENUM_CONDUCTIVITYMODEL_TURB>
("NONE", NO_CONDUCTIVITY_TURB)
("CONSTANT_PRANDTL_TURB", CONSTANT_PRANDTL_TURB);

/*!
 * \brief types of unsteady mesh motion
 */
enum ENUM_GRIDMOVEMENT {
  NO_MOVEMENT = 0, /*!< \brief Simulation on a static mesh. */
  RIGID_MOTION = 2,		/*!< \brief Simulation with rigid mesh motion (plunging/pitching/rotation). */
  ROTATING_FRAME = 8,    /*!< \brief Simulation in a rotating frame. */
  ELASTICITY = 9,    /*!< \brief Linear Elasticity. */
  STEADY_TRANSLATION = 11,    /*!< \brief Simulation in a steadily translating frame. */
  GUST = 12, /*!< \brief Simulation on a static mesh with a gust. */
  MOVING_HTP = 13,    /*!< \brief Simulation with moving HTP (rotation). */

};

static const map<string, ENUM_GRIDMOVEMENT> GridMovement_Map = CCreateMap<string, ENUM_GRIDMOVEMENT>
("NONE", NO_MOVEMENT)
("RIGID_MOTION", RIGID_MOTION)
("ROTATING_FRAME", ROTATING_FRAME)
("ELASTICITY", ELASTICITY)
("MOVING_HTP", MOVING_HTP)
("STEADY_TRANSLATION", STEADY_TRANSLATION)
("GUST", GUST);



enum ENUM_SURFACEMOVEMENT {
  DEFORMING = 1,
  MOVING_WALL = 2,
  AEROELASTIC = 3,    /*!< \brief Simulation with aeroelastic motion. */
  AEROELASTIC_RIGID_MOTION = 4, /*!< \brief Simulation with rotation and aeroelastic motion. */
  FLUID_STRUCTURE = 5,		/*!< \brief Fluid structure deformation. */
  EXTERNAL = 6,
  EXTERNAL_ROTATION = 7,
  FLUID_STRUCTURE_STATIC = 8 /*!< \brief Fluid structure deformation with no grid velocity. */
  
};

static const map<string, ENUM_SURFACEMOVEMENT> SurfaceMovement_Map = CCreateMap<string, ENUM_SURFACEMOVEMENT>
("DEFORMING", DEFORMING)
("MOVING_WALL", MOVING_WALL)
("AEROELASTIC_RIGID_MOTION", AEROELASTIC_RIGID_MOTION)
("AEROELASTIC", AEROELASTIC)
("FLUID_STRUCTURE_STATIC", FLUID_STRUCTURE_STATIC)
("FLUID_STRUCTURE", FLUID_STRUCTURE)
("EXTERNAL", EXTERNAL)
("EXTERNAL_ROTATION", EXTERNAL_ROTATION);


/*!
 * \brief type of wind gusts
 */
enum ENUM_GUST_TYPE {
  NO_GUST = 0,      /*!< \brief _______. */
  TOP_HAT = 1,      /*!< \brief Top-hat function shaped gust  */
  SINE = 2,         /*!< \brief  Sine shaped gust */
  ONE_M_COSINE = 3, /*!< \brief  1-cosine shaped gust */
  VORTEX = 4,       /*!< \brief  A gust made from vortices */
  EOG = 5           /*!< \brief  An extreme operating gust */
};
static const map<string, ENUM_GUST_TYPE> Gust_Type_Map = CCreateMap<string, ENUM_GUST_TYPE>
("NONE", NO_GUST)
("TOP_HAT", TOP_HAT)
("SINE", SINE)
("ONE_M_COSINE", ONE_M_COSINE)
("VORTEX", VORTEX)
("EOG", EOG);

/*!
 * \brief type of wind direction
 */
enum ENUM_GUST_DIR {
  X_DIR = 0,        /*!< \brief _______. */
  Y_DIR = 1 		 /*!< \brief _______. */
};
static const map<string, ENUM_GUST_DIR> Gust_Dir_Map = CCreateMap<string, ENUM_GUST_DIR>
("X_DIR", X_DIR)
("Y_DIR", Y_DIR);

// If you add to ENUM_CENTERED, you must also add the option to ENUM_CONVECTIVE
/*!
 * \brief types of centered spatial discretizations
 */
enum ENUM_CENTERED {
  NO_CENTERED = 0,    /*!< \brief No centered scheme is used. */
  JST = 1,            /*!< \brief Jameson-Smith-Turkel centered numerical method. */
  LAX = 2,            /*!< \brief Lax-Friedrich centered numerical method. */
  JST_KE = 4          /*!< \brief Kinetic Energy preserving Jameson-Smith-Turkel centered numerical method. */
};
static const map<string, ENUM_CENTERED> Centered_Map = CCreateMap<string, ENUM_CENTERED>
("NONE", NO_CENTERED)
("JST", JST)
("JST_KE", JST_KE)
("LAX-FRIEDRICH", LAX);


// If you add to ENUM_UPWIND, you must also add the option to ENUM_CONVECTIVE
/*!
 * \brief types of upwind spatial discretizations
 */
enum ENUM_UPWIND {
  NO_UPWIND = 0,              /*!< \brief No upwind scheme is used. */
  ROE = 1,                    /*!< \brief Roe's upwind numerical method. */
  SCALAR_UPWIND = 2,          /*!< \brief Scalar upwind numerical method. */
  AUSM = 3,                   /*!< \brief AUSM numerical method. */
  HLLC = 4,                   /*!< \brief HLLC numerical method. */
  SW = 5,                     /*!< \brief Steger-Warming method. */
  MSW = 6,                    /*!< \brief Modified Steger-Warming method. */
  TURKEL = 7,                 /*!< \brief Roe-Turkel's upwind numerical method. */
  SLAU = 8,                   /*!< \brief Simple Low-Dissipation AUSM numerical method. */
  CUSP = 9,                   /*!< \brief Convective upwind and split pressure numerical method. */
  CONVECTIVE_TEMPLATE = 10,   /*!< \brief Template for new numerical method . */
  L2ROE = 11,                 /*!< \brief L2ROE numerical method . */
  LMROE = 12,                 /*!< \brief Rieper's Low Mach ROE numerical method . */
  SLAU2 = 13,                 /*!< \brief Simple Low-Dissipation AUSM 2 numerical method. */
  FDS = 14,                   /*!< \brief Flux difference splitting upwind method (incompressible flows). */
  LAX_FRIEDRICH = 15,         /*!< \brief Lax-Friedrich numerical method. */
  AUSMPLUSUP = 16,            /*!< \brief AUSM+ -up numerical method (All Speed) */
  AUSMPLUSUP2 = 17            /*!< \brief AUSM+ -up2 numerical method (All Speed) */
};
static const map<string, ENUM_UPWIND> Upwind_Map = CCreateMap<string, ENUM_UPWIND>
("NONE", NO_UPWIND)
("ROE", ROE)
("TURKEL_PREC", TURKEL)
("AUSM", AUSM)
("AUSMPLUSUP", AUSMPLUSUP)
("AUSMPLUSUP2", AUSMPLUSUP2)
("SLAU", SLAU)
("HLLC", HLLC)
("SW", SW)
("MSW", MSW)
("CUSP", CUSP)
("SCALAR_UPWIND", SCALAR_UPWIND)
("CONVECTIVE_TEMPLATE", CONVECTIVE_TEMPLATE)
("L2ROE", L2ROE)
("LMROE", LMROE)
("SLAU2", SLAU2)
("FDS", FDS)
("LAX-FRIEDRICH", LAX_FRIEDRICH);

/*!
 * \brief types of FEM spatial discretizations
 */
enum ENUM_FEM {
  NO_FEM = 0,    /*!< \brief No finite element scheme is used. */
  DG = 1             /*!< \brief Discontinuous Galerkin numerical method. */
};
static const map<string, ENUM_FEM> FEM_Map = CCreateMap<string, ENUM_FEM>
("NONE", NO_FEM)
("DG", DG);

/*!
 * \brief types of shock capturing method in Discontinuous Galerkin numerical method.
 */
enum ENUM_SHOCK_CAPTURING_DG {
  NO_SHOCK_CAPTURING = 0,            /*!< \brief Shock capturing is not used. */
  PERSSON = 1                        /*!< \brief Per-Olof Persson's sub-cell shock capturing method. */
};
static const map<string, ENUM_SHOCK_CAPTURING_DG> ShockCapturingDG_Map = CCreateMap<string, ENUM_SHOCK_CAPTURING_DG>
("NONE", NO_SHOCK_CAPTURING)
("PERSSON", PERSSON);

/*!
 * \brief types of matrix coloring to compute a sparse Jacobian matrix.
 */
enum ENUM_MATRIX_COLORING {
  GREEDY_COLORING = 0,            /*!< \brief Greedy type of algorithm for the coloring. */
  NATURAL_COLORING = 1            /*!< \brief One color for every DOF, very slow. Only to be used for debugging. */
};
static const map<string, ENUM_MATRIX_COLORING> MatrixColoring_Map = CCreateMap<string, ENUM_MATRIX_COLORING>
("GREEDY_COLORING", GREEDY_COLORING)
("NATURAL_COLORING", NATURAL_COLORING);

/*!
 * \brief types of slope limiters
 */
enum ENUM_LIMITER {
  NO_LIMITER           = 0, /*!< \brief No limiter. */
  VENKATAKRISHNAN      = 1,	/*!< \brief Slope limiter using Venkatakrisnan method (stencil formulation). */
  VENKATAKRISHNAN_WANG = 2,	/*!< \brief Slope limiter using Venkatakrisnan method, eps based on solution (stencil formulation). */
  BARTH_JESPERSEN      = 3, /*!< \brief Slope limiter using Barth-Jespersen method (stencil formulation). */
  VAN_ALBADA_EDGE      = 4, /*!< \brief Slope limiter using Van Albada method (edge formulation). */
  SHARP_EDGES          = 5, /*!< \brief Slope limiter using sharp edges. */
  WALL_DISTANCE        = 6  /*!< \brief Slope limiter using wall distance. */
};
static const map<string, ENUM_LIMITER> Limiter_Map = CCreateMap<string, ENUM_LIMITER>
("NONE", NO_LIMITER)
("VENKATAKRISHNAN", VENKATAKRISHNAN)
("VENKATAKRISHNAN_WANG", VENKATAKRISHNAN_WANG)
("BARTH_JESPERSEN", BARTH_JESPERSEN)
("VAN_ALBADA_EDGE", VAN_ALBADA_EDGE)
("SHARP_EDGES", SHARP_EDGES)
("WALL_DISTANCE", WALL_DISTANCE);

/*!
 * \brief types of turbulent models
 */
enum ENUM_TURB_MODEL {
  NO_TURB_MODEL = 0, /*!< \brief No turbulence model. */
  SA        = 1, /*!< \brief Kind of Turbulent model (Spalart-Allmaras). */
  SA_NEG    = 2, /*!< \brief Kind of Turbulent model (Spalart-Allmaras). */
  SA_E      = 3, /*!< \brief Kind of Turbulent model (Spalart-Allmaras Edwards). */
  SA_COMP   = 4, /*!< \brief Kind of Turbulent model (Spalart-Allmaras Compressibility Correction). */
  SA_E_COMP = 5, /*!< \brief Kind of Turbulent model (Spalart-Allmaras Edwards with Compressibility Correction). */
  SST       = 6, /*!< \brief Kind of Turbulence model (Menter SST). */
  SST_SUST  = 7  /*!< \brief Kind of Turbulence model (Menter SST with sustaining terms for free-stream preservation). */
};
static const map<string, ENUM_TURB_MODEL> Turb_Model_Map = CCreateMap<string, ENUM_TURB_MODEL>
("NONE", NO_TURB_MODEL)
("SA", SA)
("SA_NEG", SA_NEG)
("SA_E", SA_E)
("SA_COMP", SA_COMP)
("SA_E_COMP", SA_E_COMP)
("SST", SST)
("SST_SUST", SST_SUST);

/*!
 * \brief types of transition models
 */
enum ENUM_TRANS_MODEL {
  NO_TRANS_MODEL = 0,            /*!< \brief No transition model. */
  LM = 1,	/*!< \brief Kind of transition model (Langtry-Menter (LM) for SST and Spalart-Allmaras). */
  BC = 2	/*!< \brief Kind of transition model (BAS-CAKMAKCIOGLU (BC) for Spalart-Allmaras). */
};
static const map<string, ENUM_TRANS_MODEL> Trans_Model_Map = CCreateMap<string, ENUM_TRANS_MODEL>
("NONE", NO_TRANS_MODEL)
("LM", LM)
("BC", BC); //BAS-CAKMAKCIOGLU

/*!
 * \brief types of subgrid scale models
 */
enum ENUM_SGS_MODEL {
  NO_SGS_MODEL = 0, /*!< \brief No subgrid scale model. */
  IMPLICIT_LES = 1, /*!< \brief Implicit LES, i.e. no explicit SGS model. */
  SMAGORINSKY  = 2, /*!< \brief Smagorinsky SGS model. */
  WALE         = 3, /*!< \brief Wall-Adapting Local Eddy-viscosity SGS model. */
  VREMAN       = 4  /*!< \brief Vreman SGS model. */
};
static const map<string, ENUM_SGS_MODEL> SGS_Model_Map = CCreateMap<string, ENUM_SGS_MODEL>
("NONE",         NO_SGS_MODEL)
("IMPLICIT_LES", IMPLICIT_LES)
("SMAGORINSKY",  SMAGORINSKY)
("WALE",         WALE)
("VREMAN",       VREMAN);

/*!
 * \brief types of hybrid RANS/LES models
 */
enum ENUM_HYBRIDRANSLES {
  NO_HYBRIDRANSLES = 0, /*!< \brief No turbulence model. */
  SA_DES   = 1, /*!< \brief Kind of Hybrid RANS/LES (SA - Detached Eddy Simulation (DES)). */
  SA_DDES  = 2,  /*!< \brief Kind of Hybrid RANS/LES (SA - Delayed DES (DDES) with Delta_max SGS ). */
  SA_ZDES  = 3,  /*!< \brief Kind of Hybrid RANS/LES (SA - Delayed DES (DDES) with Vorticity based SGS like Zonal DES). */
  SA_EDDES  = 4  /*!< \brief Kind of Hybrid RANS/LES (SA - Delayed DES (DDES) with Shear Layer Adapted SGS: Enhanced DDES). */
};
static const map<string, ENUM_HYBRIDRANSLES> HybridRANSLES_Map = CCreateMap<string, ENUM_HYBRIDRANSLES>
("NONE", NO_HYBRIDRANSLES)
("SA_DES", SA_DES)
("SA_DDES", SA_DDES)
("SA_ZDES", SA_ZDES)
("SA_EDDES", SA_EDDES);

/*!
 * \brief types of Roe Low Dissipation Schemes
 */
enum ENUM_ROELOWDISS {
    NO_ROELOWDISS = 0, /*!< \brief No Roe Low Dissipation model. */
    FD            = 1, /*!< \brief Numerical Blending based on DDES's F_d function */
    NTS           = 2, /*!< \brief Numerical Blending of Travin and Shur. */
    NTS_DUCROS    = 3,  /*!< \brief Numerical Blending of Travin and Shur + Ducros' Shock Sensor. */
    FD_DUCROS     = 4 /*!< \brief Numerical Blending based on DDES's F_d function + Ducros' Shock Sensor */
};
static const map<string, ENUM_ROELOWDISS> RoeLowDiss_Map = CCreateMap<string, ENUM_ROELOWDISS>
("NONE", NO_ROELOWDISS)
("FD", FD)
("NTS", NTS)
("NTS_DUCROS", NTS_DUCROS)
("FD_DUCROS", FD_DUCROS);

/*!
 * \brief types of wall functions.
 */
enum ENUM_WALL_FUNCTIONS {
  NO_WALL_FUNCTION          = 0,   /*!< \brief No wall function treatment, integration to the wall. Default behavior. */
  STANDARD_WALL_FUNCTION    = 1,   /*!< \brief Standard wall function. */
  ADAPTIVE_WALL_FUNCTION    = 2,   /*!< \brief Adaptive wall function. Formulation depends on y+. */
  SCALABLE_WALL_FUNCTION    = 3,   /*!< \brief Scalable wall function. */
  EQUILIBRIUM_WALL_MODEL    = 4,   /*!< \brief Equilibrium wall model for LES. */
  NONEQUILIBRIUM_WALL_MODEL = 5,   /*!< \brief Non-equilibrium wall model for LES. */
  LOGARITHMIC_WALL_MODEL    = 6    /*!< \brief Logarithmic law-of-the-wall model for LES. */
};
static const map<string, ENUM_WALL_FUNCTIONS> Wall_Functions_Map = CCreateMap<string, ENUM_WALL_FUNCTIONS>
("NO_WALL_FUNCTION",          NO_WALL_FUNCTION)
("STANDARD_WALL_FUNCTION",    STANDARD_WALL_FUNCTION)
("ADAPTIVE_WALL_FUNCTION",    ADAPTIVE_WALL_FUNCTION)
("SCALABLE_WALL_FUNCTION",    SCALABLE_WALL_FUNCTION)
("EQUILIBRIUM_WALL_MODEL",    EQUILIBRIUM_WALL_MODEL)
("NONEQUILIBRIUM_WALL_MODEL", NONEQUILIBRIUM_WALL_MODEL)
("LOGARITHMIC_WALL_MODEL", LOGARITHMIC_WALL_MODEL);

/*!
 * \brief type of time integration schemes
 */
enum ENUM_TIME_INT {
  RUNGE_KUTTA_EXPLICIT = 1,	/*!< \brief Explicit Runge-Kutta time integration definition. */
  EULER_EXPLICIT = 2,   	/*!< \brief Explicit Euler time integration definition. */
  EULER_IMPLICIT = 3,   	/*!< \brief Implicit Euler time integration definition. */
  CLASSICAL_RK4_EXPLICIT = 4,   /*!< \brief Classical RK4 time integration definition. */
  ADER_DG = 5                   /*!< \brief ADER-DG time integration definition. */
};
static const map<string, ENUM_TIME_INT> Time_Int_Map = CCreateMap<string, ENUM_TIME_INT>
("RUNGE-KUTTA_EXPLICIT", RUNGE_KUTTA_EXPLICIT)
("EULER_EXPLICIT", EULER_EXPLICIT)
("EULER_IMPLICIT", EULER_IMPLICIT)
("CLASSICAL_RK4_EXPLICIT", CLASSICAL_RK4_EXPLICIT)
("ADER_DG", ADER_DG);

/*!
 * \brief type of predictor for the ADER-DG time integration scheme.
 */
enum ENUM_ADER_PREDICTOR {
  ADER_ALIASED_PREDICTOR     = 1, /*!< \brief Aliased predictor, easiest to do. */
  ADER_NON_ALIASED_PREDICTOR = 2  /*!< \brief Non-aliased predictor. Consistent, but more difficult. */
};
static const map<string, ENUM_ADER_PREDICTOR> Ader_Predictor_Map = CCreateMap<string, ENUM_ADER_PREDICTOR>
("ADER_ALIASED_PREDICTOR", ADER_ALIASED_PREDICTOR)
("ADER_NON_ALIASED_PREDICTOR", ADER_NON_ALIASED_PREDICTOR);

/*!
 * \brief type of heat timestep calculation
 */
enum ENUM_HEAT_TIMESTEP {
  MINIMUM = 1, /*!< \brief Local time stepping based on minimum lambda.*/
  CONVECTIVE = 2, /*!< \brief Local time stepping based on convective spectral radius.*/
  VISCOUS = 3, /*!< \brief Local time stepping based on viscous spectral radius.*/
  BYFLOW = 4, /*!< \brief Unsing the mean solvers time step. */
};
static const map<string, ENUM_HEAT_TIMESTEP> Heat_TimeStep_Map = CCreateMap<string, ENUM_HEAT_TIMESTEP>
("LOCAL", MINIMUM)
("CONVECTIVE", CONVECTIVE)
("VISCOUS", VISCOUS)
("BYFLOW", BYFLOW);

/*!
 * \brief type of time integration schemes
 */
enum ENUM_TIME_INT_FEA {
  CD_EXPLICIT = 1,			/*!< \brief Support for implementing an explicit method. */
  NEWMARK_IMPLICIT = 2,   	/*!< \brief Implicit Newmark integration definition. */
  GENERALIZED_ALPHA = 3   		/*!< \brief Support for implementing another implicit method. */
};
static const map<string, ENUM_TIME_INT_FEA> Time_Int_Map_FEA = CCreateMap<string, ENUM_TIME_INT_FEA>
("CD_EXPLICIT", CD_EXPLICIT)
("NEWMARK_IMPLICIT", NEWMARK_IMPLICIT)
("GENERALIZED_ALPHA", GENERALIZED_ALPHA);

/*!
 * \brief type of time integration schemes
 */
enum ENUM_SPACE_ITE_FEA {
  NEWTON_RAPHSON = 1,			/*!< \brief Full Newton-Rapshon method. */
  MODIFIED_NEWTON_RAPHSON = 2   /*!< \brief Modified Newton-Raphson method. */
};
static const map<string, ENUM_SPACE_ITE_FEA> Space_Ite_Map_FEA = CCreateMap<string, ENUM_SPACE_ITE_FEA>
("NEWTON_RAPHSON", NEWTON_RAPHSON)
("MODIFIED_NEWTON_RAPHSON", MODIFIED_NEWTON_RAPHSON);

/*!
 * \brief types of schemes to compute the flow gradient
 */
enum ENUM_FLOW_GRADIENT {
  GREEN_GAUSS = 1,		/*!< \brief Gradients computation using Green Gauss theorem. */
  WEIGHTED_LEAST_SQUARES = 2	/*!< \brief Gradients computation using Weighted Least Squares. */
};
static const map<string, ENUM_FLOW_GRADIENT> Gradient_Map = CCreateMap<string, ENUM_FLOW_GRADIENT>
("GREEN_GAUSS", GREEN_GAUSS)
("WEIGHTED_LEAST_SQUARES", WEIGHTED_LEAST_SQUARES);

/*!
 * \brief types of action to take on a geometry structure
 */
enum GEOMETRY_ACTION {
  ALLOCATE = 0,     /*!<  \brief Allocate geometry structure. */
  UPDATE = 1       /*!<  \brief Update geometry structure (grid moving, adaptation, etc.). */
};

/*!
 * \brief types of action to perform when doing the geometry evaluation
 */
enum GEOMETRY_MODE {
  FUNCTION = 0,     /*!<  \brief Geometrical analysis. */
  GRADIENT = 1      /*!<  \brief Geometrical analysis and gradient using finite differences. */
};
static const map<string, GEOMETRY_MODE> GeometryMode_Map = CCreateMap<string, GEOMETRY_MODE>
("FUNCTION", FUNCTION)
("GRADIENT", GRADIENT);

/*!
 * \brief types of boundary conditions
 */
enum BC_TYPE {
  EULER_WALL = 1,		/*!< \brief Boundary Euler wall definition. */
  FAR_FIELD = 2,		/*!< \brief Boundary far-field definition. */
  SYMMETRY_PLANE = 3,   	/*!< \brief Boundary symmetry plane definition. */
  INLET_FLOW = 4,		/*!< \brief Boundary inlet flow definition. */
  OUTLET_FLOW = 5,		/*!< \brief Boundary outlet flow definition. */
  PERIODIC_BOUNDARY = 6,	/*!< \brief Periodic boundary definition. */
  NEARFIELD_BOUNDARY = 7,	/*!< \brief Near-Field boundary definition. */
  ELECTRODE_BOUNDARY = 8,	/*!< \brief Electrode boundary definition. */
  DIELEC_BOUNDARY = 9,	/*!< \brief Dipoisson boundary definition. */
  CUSTOM_BOUNDARY = 10,         /*!< \brief custom boundary definition. */
  INTERFACE_BOUNDARY = 11,	/*!< \brief Domain interface boundary definition. */
  DIRICHLET = 12,		/*!< \brief Boundary Euler wall definition. */
  NEUMANN = 13,		/*!< \brief Boundary Neumann definition. */
  DISPLACEMENT_BOUNDARY = 14,		/*!< \brief Boundary displacement definition. */
  LOAD_BOUNDARY = 15,		/*!< \brief Boundary Load definition. */
  FLOWLOAD_BOUNDARY = 16,		/*!< \brief Boundary Load definition. */
  SUPERSONIC_INLET = 19,		/*!< \brief Boundary supersonic inlet definition. */
  SUPERSONIC_OUTLET = 20,		/*!< \brief Boundary supersonic inlet definition. */
  ENGINE_INFLOW = 21,		/*!< \brief Boundary nacelle inflow. */
  ENGINE_EXHAUST = 22,		/*!< \brief Boundary nacelle exhaust. */
  RIEMANN_BOUNDARY= 24,   /*!< \brief Riemann Boundary definition. */
  ISOTHERMAL = 25,      /*!< \brief No slip isothermal wall boundary condition. */
  HEAT_FLUX  = 26,      /*!< \brief No slip constant heat flux wall boundary condition. */
  ACTDISK_INLET = 32,	/*!< \brief Actuator disk inlet boundary definition. */
  ACTDISK_OUTLET = 33,	/*!< \brief Actuator disk outlet boundary definition. */
  CLAMPED_BOUNDARY = 34,		/*!< \brief Clamped Boundary definition. */
  LOAD_DIR_BOUNDARY = 35,		/*!< \brief Boundary Load definition. */
  LOAD_SINE_BOUNDARY = 36,		/*!< \brief Sine-waveBoundary Load definition. */
  GILES_BOUNDARY= 37,   /*!< \brief Giles Boundary definition. */
  INTERNAL_BOUNDARY= 38,   /*!< \brief Internal Boundary definition. */
  FLUID_INTERFACE = 39,	/*!< \brief Domain interface definition. */
  DISP_DIR_BOUNDARY = 40,    /*!< \brief Boundary displacement definition. */
  DAMPER_BOUNDARY = 41,    /*!< \brief Damper. */
  CHT_WALL_INTERFACE = 50, /*!< \brief Domain interface definition. */
  SEND_RECEIVE = 99,		/*!< \brief Boundary send-receive definition. */
};


/*!
 * \brief different regime modes
 */
enum ENUM_2DFORM {
  PLANE_STRESS = 0,			/*!< \brief Definition of plane stress solver. */
  PLANE_STRAIN = 1			/*!< \brief Definition of plane strain solver. */
};
static const map<string, ENUM_2DFORM> ElasForm_2D = CCreateMap<string, ENUM_2DFORM>
("PLANE_STRESS", PLANE_STRESS)
("PLANE_STRAIN", PLANE_STRAIN);


/*!
 * \brief Kinds of relaxation for FSI problem
 */
enum ENUM_AITKEN {
  NO_RELAXATION = 0,			/*!< \brief No relaxation in the strongly coupled approach. */
  FIXED_PARAMETER = 1,			/*!< \brief Relaxation with a fixed parameter. */
  AITKEN_DYNAMIC = 2			/*!< \brief Relaxation using Aitken's dynamic parameter. */
};
static const map<string, ENUM_AITKEN> AitkenForm_Map = CCreateMap<string, ENUM_AITKEN>
("NONE", NO_RELAXATION)
("FIXED_PARAMETER", FIXED_PARAMETER)
("AITKEN_DYNAMIC", AITKEN_DYNAMIC);

/*!
 * \brief types of dynamic transfer methods
 */
enum ENUM_DYN_TRANSFER_METHOD {
  INSTANTANEOUS = 1,   /*!< \brief No ramp, load is transfer instantaneously. */
  POL_ORDER_1 = 2,     /*!< \brief The load is transferred using a ramp. */
  POL_ORDER_3 = 3,     /*!< \brief The load is transferred using an order 3 polynomial function */
  POL_ORDER_5 = 4,     /*!< \brief The load is transferred using an order 5 polynomial function */
  SIGMOID_10 = 5,      /*!< \brief The load is transferred using a sigmoid with parameter 10 */
  SIGMOID_20 = 6       /*!< \brief The load is transferred using a sigmoid with parameter 20 */
};
static const map<string, ENUM_DYN_TRANSFER_METHOD> Dyn_Transfer_Method_Map = CCreateMap<string, ENUM_DYN_TRANSFER_METHOD>
("INSTANTANEOUS", INSTANTANEOUS)
("RAMP", POL_ORDER_1)
("CUBIC", POL_ORDER_3)
("QUINTIC", POL_ORDER_5)
("SIGMOID_10", SIGMOID_10)
("SIGMOID_20", SIGMOID_20);


/*!
 * \brief Kinds of Design Variables for FEA problems 
 */
enum ENUM_DVFEA {
  NODV_FEA = 0,         /*!< \brief No design variable for FEA problems. */
  YOUNG_MODULUS = 1,		/*!< \brief Young modulus (E) as design variable. */
  POISSON_RATIO = 2,  	/*!< \brief Poisson ratio (Nu) as design variable. */
  DENSITY_VAL = 3,      /*!< \brief Density (Rho) as design variable. */
  DEAD_WEIGHT = 4,      /*!< \brief Dead Weight (Rho_DL) as design variable. */
  ELECTRIC_FIELD = 5    /*!< \brief Electric field (E) as design variable. */
};
static const map<string, ENUM_DVFEA> DVFEA_Map = CCreateMap<string, ENUM_DVFEA>
("NONE", NODV_FEA)
("YOUNG_MODULUS", YOUNG_MODULUS)
("POISSON_RATIO", POISSON_RATIO)
("DENSITY", DENSITY_VAL)
("DEAD_WEIGHT", DEAD_WEIGHT)
("ELECTRIC_FIELD", ELECTRIC_FIELD);


/*!
 * \brief types Riemann boundary treatments
 */
enum RIEMANN_TYPE {
  TOTAL_CONDITIONS_PT = 1,		/*!< \brief User specifies total pressure, total temperature, and flow direction. */
  DENSITY_VELOCITY = 2,         /*!< \brief User specifies density and velocity, and flow direction. */
  STATIC_PRESSURE = 3,           /*!< \brief User specifies static pressure. */
  TOTAL_SUPERSONIC_INFLOW = 4,	/*!< \brief User specifies total pressure, total temperature and Velocity components. */
  STATIC_SUPERSONIC_INFLOW_PT = 5, /*!< \brief User specifies static pressure, static temperature, and Mach components. */
  STATIC_SUPERSONIC_INFLOW_PD = 6, /*!< \brief User specifies static pressure, static temperature, and Mach components. */
  MIXING_IN = 7, /*!< \brief User does not specify anything information are retrieved from the other domain */
  MIXING_OUT = 8, /*!< \brief User does not specify anything information are retrieved from the other domain */
  SUPERSONIC_OUTFLOW = 9,
  RADIAL_EQUILIBRIUM = 10,
  TOTAL_CONDITIONS_PT_1D = 11,
  STATIC_PRESSURE_1D = 12,
  MIXING_IN_1D = 13,
  MIXING_OUT_1D =14
};

static const map<string, RIEMANN_TYPE> Riemann_Map = CCreateMap<string, RIEMANN_TYPE>
("TOTAL_CONDITIONS_PT", TOTAL_CONDITIONS_PT)
("DENSITY_VELOCITY", DENSITY_VELOCITY)
("STATIC_PRESSURE", STATIC_PRESSURE)
("TOTAL_SUPERSONIC_INFLOW", TOTAL_SUPERSONIC_INFLOW)
("STATIC_SUPERSONIC_INFLOW_PT", STATIC_SUPERSONIC_INFLOW_PT)
("STATIC_SUPERSONIC_INFLOW_PD", STATIC_SUPERSONIC_INFLOW_PD)
("MIXING_IN", MIXING_IN)
("MIXING_OUT", MIXING_OUT)
("MIXING_IN_1D", MIXING_IN_1D)
("MIXING_OUT_1D", MIXING_OUT_1D)
("SUPERSONIC_OUTFLOW", SUPERSONIC_OUTFLOW)
("RADIAL_EQUILIBRIUM", RADIAL_EQUILIBRIUM)
("TOTAL_CONDITIONS_PT_1D", TOTAL_CONDITIONS_PT_1D)
("STATIC_PRESSURE_1D", STATIC_PRESSURE_1D);


static const map<string, RIEMANN_TYPE> Giles_Map = CCreateMap<string, RIEMANN_TYPE>
("TOTAL_CONDITIONS_PT", TOTAL_CONDITIONS_PT)
("DENSITY_VELOCITY", DENSITY_VELOCITY)
("STATIC_PRESSURE", STATIC_PRESSURE)
("TOTAL_SUPERSONIC_INFLOW", TOTAL_SUPERSONIC_INFLOW)
("STATIC_SUPERSONIC_INFLOW_PT", STATIC_SUPERSONIC_INFLOW_PT)
("STATIC_SUPERSONIC_INFLOW_PD", STATIC_SUPERSONIC_INFLOW_PD)
("MIXING_IN", MIXING_IN)
("MIXING_OUT", MIXING_OUT)
("MIXING_IN_1D", MIXING_IN_1D)
("MIXING_OUT_1D", MIXING_OUT_1D)
("SUPERSONIC_OUTFLOW", SUPERSONIC_OUTFLOW)
("RADIAL_EQUILIBRIUM", RADIAL_EQUILIBRIUM)
("TOTAL_CONDITIONS_PT_1D", TOTAL_CONDITIONS_PT_1D)
("STATIC_PRESSURE_1D", STATIC_PRESSURE_1D);

/*!
 * \brief types of mixing process for averaging quantities at the boundaries.
 */
enum AVERAGEPROCESS_TYPE {
  ALGEBRAIC = 1,		/*!< \brief an algebraic average is computed at the boundary of interest. */
  AREA = 2,           /*!< \brief an area average is computed at the boundary of interest. */
  MIXEDOUT = 3,		 /*!< \brief an mixed-out average is computed at the boundary of interest. */
  MASSFLUX = 4           /*!< \brief a mass flow average is computed at the boundary of interest. */

};

static const map<string, AVERAGEPROCESS_TYPE> AverageProcess_Map = CCreateMap<string, AVERAGEPROCESS_TYPE>
("ALGEBRAIC", ALGEBRAIC)
("AREA", AREA)
("MIXEDOUT",  MIXEDOUT)
("MASSFLUX", MASSFLUX);

/*!
 * \brief types of mixing process for averaging quantities at the boundaries.
 */
enum MIXINGPLANE_INTERFACE_TYPE {
  MATCHING = 1,		/*!< \brief an algebraic average is computed at the boundary of interest. */
  NEAREST_SPAN = 2,           /*!< \brief an area average is computed at the boundary of interest. */
  LINEAR_INTERPOLATION = 3		 /*!< \brief an mixed-out average is computed at the boundary of interest. */
};

static const map<string, MIXINGPLANE_INTERFACE_TYPE> MixingPlaneInterface_Map = CCreateMap<string, MIXINGPLANE_INTERFACE_TYPE>
("MATCHING", MATCHING)
("NEAREST_SPAN",  NEAREST_SPAN)
("LINEAR_INTERPOLATION", LINEAR_INTERPOLATION);

/*!
 * \brief this option allow to compute the span-wise section in different ways.
 */
enum SPANWISE_TYPE {
  AUTOMATIC = 1,		/*!< \brief number of span-wise section are computed automatically */
  EQUISPACED = 2           /*!< \brief number of span-wise section are specified from the user */
};

static const map<string, SPANWISE_TYPE> SpanWise_Map = CCreateMap<string, SPANWISE_TYPE>
("AUTOMATIC", AUTOMATIC)
("EQUISPACED", EQUISPACED);

/*!
 * \brief types of mixing process for averaging quantities at the boundaries.
 */
enum TURBOMACHINERY_TYPE {
  AXIAL       = 1,		/*!< \brief axial turbomachinery. */
  CENTRIFUGAL = 2,    /*!< \brief centrifugal turbomachinery. */
  CENTRIPETAL = 3,		 /*!< \brief centripetal turbomachinery. */
  CENTRIPETAL_AXIAL = 4,		 /*!< \brief mixed flow turbine. */
  AXIAL_CENTRIFUGAL = 5		 /*!< \brief mixed flow turbine. */
};

static const map<string, TURBOMACHINERY_TYPE> TurboMachinery_Map = CCreateMap<string, TURBOMACHINERY_TYPE>
("AXIAL", AXIAL)
("CENTRIFUGAL", CENTRIFUGAL)
("CENTRIPETAL",  CENTRIPETAL)
("CENTRIPETAL_AXIAL",  CENTRIPETAL_AXIAL)
("AXIAL_CENTRIFUGAL",  AXIAL_CENTRIFUGAL);

///*!
// * \brief types of Turbomachinery performance indicators.
// */
//enum TURBO_PERFORMANCE_TYPE {
//  BLADE   = 1,		/*!< \brief Turbomachinery blade performances. */
//  STAGE = 2,      /*!< \brief Turbomachinery blade stage performances. */
//  TURBINE              = 3		/*!< \brief Turbomachinery turbine performances. */
//};
//
//static const map<string, TURBO_PERFORMANCE_TYPE> TurboPerformance_Map = CCreateMap<string, TURBO_PERFORMANCE_TYPE>
//("BLADE", BLADE)
//("STAGE", STAGE)
//("TURBINE", TURBINE);

/*!
 * \brief types of Turbomachinery performance flag.
 */
enum TURBO_MARKER_TYPE{
  INFLOW   = 1,		/*!< \brief flag for inflow marker for compute turboperformance. */
  OUTFLOW = 2     /*!< \brief flag for outflow marker for compute turboperformance. */
};

/*!
 * \brief types inlet boundary treatments
 */
enum INLET_TYPE {
  TOTAL_CONDITIONS = 1,		/*!< \brief User specifies total pressure, total temperature, and flow direction. */
  MASS_FLOW = 2,           /*!< \brief User specifies density and velocity (mass flow). */
  INPUT_FILE = 3,           /*!< \brief User specifies an input file. */
  VELOCITY_INLET = 4,       /*!< \brief Velocity inlet for an incompressible flow. */
  PRESSURE_INLET = 5        /*!< \brief Total pressure inlet for an incompressible flow. */
};
static const map<string, INLET_TYPE> Inlet_Map = CCreateMap<string, INLET_TYPE>
("TOTAL_CONDITIONS", TOTAL_CONDITIONS)
("MASS_FLOW", MASS_FLOW)
("INPUT_FILE", INPUT_FILE)
("VELOCITY_INLET", VELOCITY_INLET)
("PRESSURE_INLET", PRESSURE_INLET);

/*!
 * \brief types outlet boundary treatments
 */
enum OUTLET_TYPE {
  PRESSURE_OUTLET = 1,    /*!< \brief Gauge pressure outlet for incompressible flow */
  MASS_FLOW_OUTLET = 2,   /*!< \brief Mass flow outlet for incompressible flow. */
  OPEN = 3,           /*!< \brief Inlet-Outlet type. */
};
static const map<string, OUTLET_TYPE> Outlet_Map = CCreateMap<string, OUTLET_TYPE>
("PRESSURE_OUTLET", PRESSURE_OUTLET)
("MASS_FLOW_OUTLET", MASS_FLOW_OUTLET)
("OPEN", OPEN);

/*!
 * \brief types engine inflow boundary treatments
 */
enum ENGINE_INFLOW_TYPE {
  FAN_FACE_MACH = 1,	         /*!< \brief User specifies fan face mach number. */
  FAN_FACE_MDOT = 2,           /*!< \brief User specifies Static pressure. */
  FAN_FACE_PRESSURE = 3        /*!< \brief User specifies Static pressure. */
};
static const map<string, ENGINE_INFLOW_TYPE> Engine_Inflow_Map = CCreateMap<string, ENGINE_INFLOW_TYPE>
("FAN_FACE_MACH", FAN_FACE_MACH)
("FAN_FACE_MDOT", FAN_FACE_MDOT)
("FAN_FACE_PRESSURE", FAN_FACE_PRESSURE);

/*!
 * \brief types actuator disk boundary treatments
 */
enum ACTDISK_TYPE {
  VARIABLES_JUMP = 1,		/*!< \brief User specifies the variables jump. */
  BC_THRUST = 2,     /*!< \brief User specifies the BC thrust. */
  NET_THRUST = 3,     /*!< \brief User specifies the Net thrust. */
  DRAG_MINUS_THRUST = 4,     /*!< \brief User specifies the D-T. */
  MASSFLOW = 5,     /*!< \brief User specifies the massflow. */
  POWER = 6     /*!< \brief User specifies the power. */
};
static const map<string, ACTDISK_TYPE> ActDisk_Map = CCreateMap<string, ACTDISK_TYPE>
("VARIABLES_JUMP", VARIABLES_JUMP)
("BC_THRUST", BC_THRUST)
("NET_THRUST", NET_THRUST)
("DRAG_MINUS_THRUST", DRAG_MINUS_THRUST)
("MASSFLOW", MASSFLOW)
("POWER", POWER);

/*!
 * \brief types of geometric entities based on VTK nomenclature
 */
enum GEO_TYPE {
  VERTEX = 1,   		/*!< \brief VTK nomenclature for defining a vertex element. */
  LINE = 3,			/*!< \brief VTK nomenclature for defining a line element. */
  TRIANGLE = 5, 		/*!< \brief VTK nomenclature for defining a triangle element. */
  QUADRILATERAL = 9,		/*!< \brief VTK nomenclature for defining a quadrilateral element. */
  TETRAHEDRON = 10,     	/*!< \brief VTK nomenclature for defining a tetrahedron element. */
  HEXAHEDRON = 12,      	/*!< \brief VTK nomenclature for defining a hexahedron element. */
  PRISM = 13,     		/*!< \brief VTK nomenclature for defining a prism element. */
  PYRAMID = 14  		/*!< \brief VTK nomenclature for defining a pyramid element. */
};

/*!
 * \brief types of objective functions
 */
enum ENUM_OBJECTIVE {
  DRAG_COEFFICIENT = 1, 	      /*!< \brief Drag objective function definition. */
  LIFT_COEFFICIENT = 2, 	      /*!< \brief Lift objective function definition. */
  SIDEFORCE_COEFFICIENT = 3,	  /*!< \brief Side force objective function definition. */
  EFFICIENCY = 4,		            /*!< \brief Efficiency objective function definition. */
  INVERSE_DESIGN_PRESSURE = 5,	/*!< \brief Pressure objective function definition (inverse design). */
  INVERSE_DESIGN_HEATFLUX = 6,  /*!< \brief Heat flux objective function definition (inverse design). */
  TOTAL_HEATFLUX = 7,           /*!< \brief Total heat flux. */
  MAXIMUM_HEATFLUX = 8,         /*!< \brief Maximum heat flux. */
  TOTAL_AVG_TEMPERATURE = 70,   /*!< \brief Total averaged temperature. */
  MOMENT_X_COEFFICIENT = 9,	    /*!< \brief Pitching moment objective function definition. */
  MOMENT_Y_COEFFICIENT = 10,    /*!< \brief Rolling moment objective function definition. */
  MOMENT_Z_COEFFICIENT = 11,    /*!< \brief Yawing objective function definition. */
  EQUIVALENT_AREA = 12,		      /*!< \brief Equivalent area objective function definition. */
  NEARFIELD_PRESSURE = 13,	    /*!< \brief NearField Pressure objective function definition. */
  FORCE_X_COEFFICIENT = 14,	    /*!< \brief X-direction force objective function definition. */
  FORCE_Y_COEFFICIENT = 15,	    /*!< \brief Y-direction force objective function definition. */
  FORCE_Z_COEFFICIENT = 16,	    /*!< \brief Z-direction force objective function definition. */
  THRUST_COEFFICIENT = 17,		  /*!< \brief Thrust objective function definition. */
  TORQUE_COEFFICIENT = 18,		  /*!< \brief Torque objective function definition. */
  FIGURE_OF_MERIT = 19,		      /*!< \brief Rotor Figure of Merit objective function definition. */
  BUFFET_SENSOR = 20,             /*!< \brief Sensor for detecting separation. */
  SURFACE_TOTAL_PRESSURE = 28, 	    /*!< \brief Total Pressure objective function definition. */
  SURFACE_STATIC_PRESSURE = 29,      /*!< \brief Static Pressure objective function definition. */
  SURFACE_MASSFLOW = 30,           /*!< \brief Mass Flow Rate objective function definition. */
  SURFACE_MACH = 51,           /*!< \brief Mach number objective function definition. */
  SURFACE_UNIFORMITY = 52,           /*!< \brief Flow uniformity objective function definition. */
  SURFACE_SECONDARY = 53,           /*!< \brief Secondary flow strength objective function definition. */
  SURFACE_MOM_DISTORTION = 54,           /*!< \brief Momentum distortion objective function definition. */
  SURFACE_SECOND_OVER_UNIFORM = 55,   /*!< \brief Secondary over uniformity (relative secondary strength) objective function definition. */
  SURFACE_PRESSURE_DROP = 56, 	    /*!< \brief Pressure drop objective function definition. */
  CUSTOM_OBJFUNC = 31, 	           /*!< \brief Custom objective function definition. */
  TOTAL_PRESSURE_LOSS = 39,
  KINETIC_ENERGY_LOSS = 40,
  TOTAL_EFFICIENCY = 41,
  TOTAL_STATIC_EFFICIENCY = 42,
  EULERIAN_WORK = 43,
  TOTAL_ENTHALPY_IN = 44,
  FLOW_ANGLE_IN = 45,
  FLOW_ANGLE_OUT = 46,
  MASS_FLOW_IN = 47,
  MASS_FLOW_OUT = 48,
  PRESSURE_RATIO = 49,
  ENTROPY_GENERATION = 50,
  REFERENCE_GEOMETRY=60,          /*!<\brief Norm of displacements with respect to target geometry. */
  REFERENCE_NODE=61,              /*!<\brief Objective function defined as the difference of a particular node respect to a reference position. */
  VOLUME_FRACTION=62,             /*!<\brief Volume average physical density, for material-based topology optimization applications. */
  TOPOL_DISCRETENESS=63,          /*!<\brief Measure of the discreteness of the current topology. */
  TOPOL_COMPLIANCE=64             /*!<\brief Measure of the discreteness of the current topology. */
};

static const map<string, ENUM_OBJECTIVE> Objective_Map = CCreateMap<string, ENUM_OBJECTIVE>
("DRAG", DRAG_COEFFICIENT)
("LIFT", LIFT_COEFFICIENT)
("SIDEFORCE", SIDEFORCE_COEFFICIENT)
("EFFICIENCY", EFFICIENCY)
("INVERSE_DESIGN_PRESSURE", INVERSE_DESIGN_PRESSURE)
("INVERSE_DESIGN_HEATFLUX", INVERSE_DESIGN_HEATFLUX)
("MOMENT_X", MOMENT_X_COEFFICIENT)
("MOMENT_Y", MOMENT_Y_COEFFICIENT)
("MOMENT_Z", MOMENT_Z_COEFFICIENT)
("EQUIVALENT_AREA", EQUIVALENT_AREA)
("NEARFIELD_PRESSURE", NEARFIELD_PRESSURE)
("FORCE_X", FORCE_X_COEFFICIENT)
("FORCE_Y", FORCE_Y_COEFFICIENT)
("FORCE_Z", FORCE_Z_COEFFICIENT)
("THRUST", THRUST_COEFFICIENT)
("TORQUE", TORQUE_COEFFICIENT)
("TOTAL_HEATFLUX", TOTAL_HEATFLUX)
("MAXIMUM_HEATFLUX", MAXIMUM_HEATFLUX)
("TOTAL_AVG_TEMPERATURE", TOTAL_AVG_TEMPERATURE)
("FIGURE_OF_MERIT", FIGURE_OF_MERIT)
("BUFFET", BUFFET_SENSOR)
("SURFACE_TOTAL_PRESSURE", SURFACE_TOTAL_PRESSURE)
("SURFACE_STATIC_PRESSURE", SURFACE_STATIC_PRESSURE)
("SURFACE_MASSFLOW", SURFACE_MASSFLOW)
("SURFACE_MACH", SURFACE_MACH)
("SURFACE_UNIFORMITY", SURFACE_UNIFORMITY)
("SURFACE_SECONDARY", SURFACE_SECONDARY)
("SURFACE_MOM_DISTORTION", SURFACE_MOM_DISTORTION)
("SURFACE_SECOND_OVER_UNIFORM", SURFACE_SECOND_OVER_UNIFORM)
("SURFACE_PRESSURE_DROP", SURFACE_PRESSURE_DROP)
("CUSTOM_OBJFUNC", CUSTOM_OBJFUNC)
("TOTAL_EFFICIENCY", TOTAL_EFFICIENCY)
("TOTAL_STATIC_EFFICIENCY", TOTAL_STATIC_EFFICIENCY)
("TOTAL_PRESSURE_LOSS", TOTAL_PRESSURE_LOSS)
("EULERIAN_WORK", EULERIAN_WORK)
("TOTAL_ENTHALPY_IN", TOTAL_ENTHALPY_IN)
("FLOW_ANGLE_IN", FLOW_ANGLE_IN)
("FLOW_ANGLE_OUT", FLOW_ANGLE_OUT)
("MASS_FLOW_IN", MASS_FLOW_IN)
("MASS_FLOW_OUT", MASS_FLOW_OUT)
("PRESSURE_RATIO",  PRESSURE_RATIO)
("ENTROPY_GENERATION",  ENTROPY_GENERATION)
("KINETIC_ENERGY_LOSS", KINETIC_ENERGY_LOSS)
("REFERENCE_GEOMETRY", REFERENCE_GEOMETRY)
("REFERENCE_NODE", REFERENCE_NODE)
("VOLUME_FRACTION", VOLUME_FRACTION)
("TOPOL_DISCRETENESS", TOPOL_DISCRETENESS)
("TOPOL_COMPLIANCE", TOPOL_COMPLIANCE);

/*!
 * \brief types of residual criteria equations
 */

enum ENUM_RESIDUAL {
	RHO_RESIDUAL = 1, 	      /*!< \brief Rho equation residual criteria equation. */
	RHO_ENERGY_RESIDUAL = 2 	      /*!< \brief RhoE equation residual criteria equation. */
};

static const map<string, ENUM_RESIDUAL> Residual_Map = CCreateMap<string, ENUM_RESIDUAL>
("RHO", RHO_RESIDUAL)
("RHO_ENERGY", RHO_ENERGY_RESIDUAL);

/*!
 * \brief types of residual criteria for structural problems
 */

enum ENUM_RESFEM {
  RESFEM_RELATIVE = 1,         /*!< \brief Relative criteria: Res/Res0. */
  RESFEM_ABSOLUTE = 2          /*!< \brief Absolute criteria: abs(Res). */
};

static const map<string, ENUM_RESFEM> ResFem_Map = CCreateMap<string, ENUM_RESFEM>
("RELATIVE", RESFEM_RELATIVE)
("ABSOLUTE", RESFEM_ABSOLUTE);

/*!
 * \brief types of sensitivities to compute
 */
enum ENUM_SENS {
  SENS_GEOMETRY = 1,    	/*!< \brief Geometrical sensitivity. */
  SENS_MACH = 2,		/*!< \brief Mach number sensitivity. */
  SENS_AOA = 3, 		/*!< \brief Angle of attack sensitivity. */
  SENS_AOS = 4  		/*!< \brief Angle of Sideslip sensitivity. */
};
static const map<string, ENUM_SENS> Sens_Map = CCreateMap<string, ENUM_SENS>
("SENS_GEOMETRY", SENS_GEOMETRY)
("SENS_MACH", SENS_MACH)
("SENS_AOA", SENS_AOA)
("SENS_AOS", SENS_AOS);

/*!
 * \brief types of grid adaptation/refinement
 */
enum ENUM_ADAPT {
  NO_ADAPT = 0,                 /*!< \brief No grid adaptation. */
  FULL = 1,			/*!< \brief Do a complete grid refinement of all the computational grids. */
  FULL_FLOW = 2,		/*!< \brief Do a complete grid refinement of the flow grid. */
  FULL_ADJOINT = 3,		/*!< \brief Do a complete grid refinement of the adjoint grid. */
  GRAD_FLOW = 5,		/*!< \brief Do a gradient based grid adaptation of the flow grid. */
  GRAD_ADJOINT = 6,		/*!< \brief Do a gradient based grid adaptation of the adjoint grid. */
  GRAD_FLOW_ADJ = 7,		/*!< \brief Do a gradient based grid adaptation of the flow and adjoint grid. */
  COMPUTABLE = 9,		/*!< \brief Apply a computable error grid adaptation. */
  REMAINING = 10,		/*!< \brief Apply a remaining error grid adaptation. */
  WAKE = 12,			/*!< \brief Do a grid refinement on the wake. */
  SMOOTHING = 14,		/*!< \brief Do a grid smoothing of the geometry. */
  SUPERSONIC_SHOCK = 15,	/*!< \brief Do a grid smoothing. */
  PERIODIC = 17			/*!< \brief Add the periodic halo cells. */
};
static const map<string, ENUM_ADAPT> Adapt_Map = CCreateMap<string, ENUM_ADAPT>
("NONE", NO_ADAPT)
("FULL", FULL)
("FULL_FLOW", FULL_FLOW)
("FULL_ADJOINT", FULL_ADJOINT)
("GRAD_FLOW", GRAD_FLOW)
("GRAD_ADJOINT", GRAD_ADJOINT)
("GRAD_FLOW_ADJ", GRAD_FLOW_ADJ)
("COMPUTABLE", COMPUTABLE)
("REMAINING", REMAINING)
("WAKE", WAKE)
("SMOOTHING", SMOOTHING)
("SUPERSONIC_SHOCK", SUPERSONIC_SHOCK)
("PERIODIC", PERIODIC);

/*!
 * \brief types of input file formats
 */
enum ENUM_INPUT {
  SU2       = 1,  /*!< \brief SU2 input format. */
  CGNS      = 2,  /*!< \brief CGNS input format for the computational grid. */
  RECTANGLE = 3,  /*!< \brief 2D rectangular mesh with N x M points of size Lx x Ly. */
  BOX       = 4   /*!< \brief 3D box mesh with N x M x L points of size Lx x Ly x Lz. */
};
static const map<string, ENUM_INPUT> Input_Map = CCreateMap<string, ENUM_INPUT>
("SU2", SU2)
("CGNS", CGNS)
("RECTANGLE", RECTANGLE)
("BOX", BOX);

/*!
 * \brief type of solution output file formats
 */
enum ENUM_OUTPUT {
  TECPLOT = 1,  		     /*!< \brief Tecplot format for the solution output. */
  TECPLOT_BINARY = 2,    /*!< \brief Tecplot binary format for the solution output. */
  FIELDVIEW = 3,  		   /*!< \brief FieldView format for the solution output. */
  FIELDVIEW_BINARY = 4,  /*!< \brief FieldView binary format for the solution output. */
  CSV = 5,			         /*!< \brief Comma-separated values format for the solution output. */
  CGNS_SOL = 6,  	     	 /*!< \brief CGNS format for the solution output. */
  PARAVIEW = 7,  		     /*!< \brief Paraview ASCII format for the solution output. */
  PARAVIEW_BINARY = 8    /*!< \brief Paraview binary format for the solution output. */
};
static const map<string, ENUM_OUTPUT> Output_Map = CCreateMap<string, ENUM_OUTPUT>
("TECPLOT", TECPLOT)
("TECPLOT_BINARY", TECPLOT_BINARY)
("FIELDVIEW", FIELDVIEW)
("FIELDVIEW_BINARY", FIELDVIEW_BINARY)
("CSV", CSV)
("CGNS", CGNS_SOL)
("PARAVIEW", PARAVIEW)
("PARAVIEW_BINARY", PARAVIEW_BINARY);

/*!
 * \brief type of volume sensitivity file formats (inout to SU2_DOT)
 */
enum ENUM_SENSITIVITY {
  SU2_NATIVE = 1,           /*!< \brief SU2 native binary format for the volume sensitivity input. */
  UNORDERED_ASCII = 2           /*!< \brief Unordered ASCII list (x,y,z,dJ/dx,dJ/dy/dJ/dz) format for the volume sensitivity input. */
};

static const map<string, ENUM_SENSITIVITY> Sensitivity_Map = CCreateMap<string, ENUM_SENSITIVITY>
("SU2_NATIVE", SU2_NATIVE)
("UNORDERED_ASCII", UNORDERED_ASCII);

/*!
 * \brief type of jump definition
 */
enum JUMP_DEFINITION {
  DIFFERENCE = 1,     /*!< \brief Jump given by a difference in values. */
  RATIO = 2           /*!< \brief Jump given by a ratio. */
};
static const map<string, JUMP_DEFINITION> Jump_Map = CCreateMap<string, JUMP_DEFINITION>
("DIFFERENCE", DIFFERENCE)
("RATIO", RATIO);

/*!
 * \brief type of multigrid cycle
 */
enum MG_CYCLE {
  V_CYCLE = 0,  		/*!< \brief V cycle. */
  W_CYCLE = 1,			/*!< \brief W cycle. */
  FULLMG_CYCLE = 2  /*!< \brief FullMG cycle. */
};
static const map<string, MG_CYCLE> MG_Cycle_Map = CCreateMap<string, MG_CYCLE>
("V_CYCLE", V_CYCLE)
("W_CYCLE", W_CYCLE)
("FULLMG_CYCLE", FULLMG_CYCLE);

/*!
 * \brief type of solution output variables
 */
enum ENUM_OUTPUT_VARS {
  DENSITY = 1,      /*!< \brief Density. */
  VEL_X = 2,        /*!< \brief X-component of velocity. */
  VEL_Y = 3,        /*!< \brief Y-component of velocity. */
  VEL_Z = 4,        /*!< \brief Z-component of velocity. */
  PRESSURE = 5, 		/*!< \brief Static pressure. */
  MACH = 6,         /*!< \brief Mach number. */
  TEMPERATURE = 7,  /*!< \brief Temperature. */
  LAM_VISC = 8,     /*!< \brief Laminar viscosity. */
  EDDY_VISC = 9     /*!< \brief Eddy viscosity. */
};
static const map<string, ENUM_OUTPUT_VARS> Output_Vars_Map = CCreateMap<string, ENUM_OUTPUT_VARS>
("DENSITY", DENSITY)
("VEL_X", VEL_X)
("VEL_Y", VEL_Y)
("VEL_Z", VEL_Z)
("PRESSURE", PRESSURE)
("MACH", MACH)
("TEMPERATURE", TEMPERATURE)
("LAM_VISC", LAM_VISC)
("EDDY_VISC", EDDY_VISC);

/*!
 * \brief types of design parameterizations
 */
enum ENUM_PARAM {
  NO_DEFORMATION = 0,       /*!< \brief No deformation. */

  TRANSLATION = 1,		       /*!< \brief Surface movement as design variable. */
  ROTATION = 2,			         /*!< \brief Surface rotation as design variable. */
  SCALE = 3,			           /*!< \brief Surface rotation as design variable. */
  
  FFD_SETTING = 10,		       /*!< \brief No surface deformation. */
  FFD_CONTROL_POINT = 11,	   /*!< \brief Free form deformation for 3D design (change a control point). */
  FFD_NACELLE = 12,	         /*!< \brief Free form deformation for 3D design (change a control point). */
  FFD_GULL = 13,	             /*!< \brief Free form deformation for 3D design (change a control point). */
  FFD_CAMBER = 14,		         /*!< \brief Free form deformation for 3D design (camber change). */
  FFD_TWIST = 15,		         /*!< \brief Free form deformation for 3D design (change the twist angle of a section). */
  FFD_THICKNESS = 16,		     /*!< \brief Free form deformation for 3D design (thickness change). */
  FFD_ROTATION = 18,		     /*!< \brief Free form deformation for 3D design (rotation around a line). */
  FFD_CONTROL_POINT_2D = 19, /*!< \brief Free form deformation for 2D design (change a control point). */
  FFD_CAMBER_2D = 20,		     /*!< \brief Free form deformation for 3D design (camber change). */
  FFD_THICKNESS_2D = 21,		 /*!< \brief Free form deformation for 3D design (thickness change). */
  FFD_TWIST_2D = 22,		     /*!< \brief Free form deformation for 3D design (camber change). */
  FFD_CONTROL_SURFACE = 23,	 /*!< \brief Free form deformation for 3D design (control surface). */
  FFD_ANGLE_OF_ATTACK = 24,   /*!< \brief Angle of attack for FFD problem. */

  HICKS_HENNE = 30,	         /*!< \brief Hicks-Henne bump function for airfoil deformation. */
  PARABOLIC = 31,		         /*!< \brief Parabolic airfoil definition as design variables. */
  NACA_4DIGITS = 32,	       /*!< \brief The four digits NACA airfoil family as design variables. */
  AIRFOIL = 33,		           /*!< \brief Airfoil definition as design variables. */
  CST = 34,                  /*!< \brief CST method with Kulfan parameters for airfoil deformation. */
  SURFACE_BUMP = 35,	       /*!< \brief Surfacebump function for flat surfaces deformation. */
  SURFACE_FILE = 36,		     /*!< \brief Nodal coordinates for surface set using a file (external parameterization). */
  
  DV_EFIELD = 40,            /*!< \brief Electric field in deformable membranes. */
  DV_YOUNG = 41,
  DV_POISSON = 42,
  DV_RHO = 43,
  DV_RHO_DL = 44,
  
  TRANSLATE_GRID = 50,       /*!< \brief Translate the volume grid. */
  ROTATE_GRID = 51,          /*!< \brief Rotate the volume grid */
  SCALE_GRID = 52,           /*!< \brief Scale the volume grid. */
  
  ANGLE_OF_ATTACK = 101	   /*!< \brief Angle of attack for airfoils. */
};
static const map<string, ENUM_PARAM> Param_Map = CCreateMap<string, ENUM_PARAM>
("FFD_SETTING", FFD_SETTING)
("FFD_CONTROL_POINT_2D", FFD_CONTROL_POINT_2D)
("FFD_TWIST_2D", FFD_TWIST_2D)
("FFD_ANGLE_OF_ATTACK", FFD_ANGLE_OF_ATTACK)
("FFD_CAMBER_2D", FFD_CAMBER_2D)
("FFD_THICKNESS_2D", FFD_THICKNESS_2D)
("HICKS_HENNE", HICKS_HENNE)
("SURFACE_BUMP", SURFACE_BUMP)
("ANGLE_OF_ATTACK", ANGLE_OF_ATTACK)
("NACA_4DIGITS", NACA_4DIGITS)
("TRANSLATION", TRANSLATION)
("ROTATION", ROTATION)
("SCALE", SCALE)
("FFD_CONTROL_POINT", FFD_CONTROL_POINT)
("FFD_ROTATION", FFD_ROTATION)
("FFD_CONTROL_SURFACE", FFD_CONTROL_SURFACE)
("FFD_NACELLE", FFD_NACELLE)
("FFD_GULL", FFD_GULL)
("FFD_TWIST", FFD_TWIST)
("FFD_CAMBER", FFD_CAMBER)
("FFD_THICKNESS", FFD_THICKNESS)
("PARABOLIC", PARABOLIC)
("AIRFOIL", AIRFOIL)
("SURFACE_FILE", SURFACE_FILE)
("NO_DEFORMATION", NO_DEFORMATION)
("CST", CST)
("ELECTRIC_FIELD", DV_EFIELD)
("YOUNG_MODULUS", DV_YOUNG)
("POISSON_RATIO", DV_POISSON)
("STRUCTURAL_DENSITY", DV_RHO)
("DEAD_WEIGHT", DV_RHO_DL)
("TRANSLATE_GRID", TRANSLATE_GRID)
("ROTATE_GRID", ROTATE_GRID)
("SCALE_GRID", SCALE_GRID)
;


/*!
 * \brief types of FFD Blending function
 */
enum ENUM_FFD_BLENDING{
  BSPLINE_UNIFORM = 0,
  BEZIER = 1,
};
static const map<string, ENUM_FFD_BLENDING> Blending_Map = CCreateMap<string, ENUM_FFD_BLENDING>
("BSPLINE_UNIFORM", BSPLINE_UNIFORM)
("BEZIER", BEZIER);

/*!
 * \brief types of solvers for solving linear systems
 */
enum ENUM_LINEAR_SOLVER {
  STEEPEST_DESCENT = 1,		/*!< \brief Steepest descent method for point inversion algoritm (Free-Form). */
  NEWTON = 2,			/*!< \brief Newton method for point inversion algorithm (Free-Form). */
  QUASI_NEWTON = 3,		/*!< \brief Quasi Newton method for point inversion algorithm (Free-Form). */
  CONJUGATE_GRADIENT = 4,	/*!< \brief Preconditionated conjugate gradient method for grid deformation. */
  FGMRES = 5,    	/*!< \brief Flexible Generalized Minimal Residual method. */
  BCGSTAB = 6,	/*!< \brief BCGSTAB - Biconjugate Gradient Stabilized Method (main solver). */
  RESTARTED_FGMRES = 7,  /*!< \brief Flexible Generalized Minimal Residual method with restart. */
  SMOOTHER = 8,    /*!< \brief Iterative smoother. */
  PASTIX_LDLT = 9, /*!< \brief PaStiX LDLT (complete) factorization. */
  PASTIX_LU = 10,  /*!< \brief PaStiX LU (complete) factorization. */
};
static const map<string, ENUM_LINEAR_SOLVER> Linear_Solver_Map = CCreateMap<string, ENUM_LINEAR_SOLVER>
("STEEPEST_DESCENT", STEEPEST_DESCENT)
("NEWTON", NEWTON)
("QUASI_NEWTON", QUASI_NEWTON)
("CONJUGATE_GRADIENT", CONJUGATE_GRADIENT)
("BCGSTAB", BCGSTAB)
("FGMRES", FGMRES)
("RESTARTED_FGMRES", RESTARTED_FGMRES)
("SMOOTHER", SMOOTHER)
("PASTIX_LDLT", PASTIX_LDLT)
("PASTIX_LU", PASTIX_LU);

/*!
 * \brief types surface continuity at the intersection with the FFD
 */
enum ENUM_FFD_CONTINUITY {
  DERIVATIVE_NONE = 0,		/*!< \brief No derivative continuity. */
  DERIVATIVE_1ST = 1,		/*!< \brief First derivative continuity. */
  DERIVATIVE_2ND = 2,	/*!< \brief Second derivative continuity. */
  USER_INPUT = 3			      /*!< \brief User input. */
};
static const map<string, ENUM_FFD_CONTINUITY> Continuity_Map = CCreateMap<string, ENUM_FFD_CONTINUITY>
("NO_DERIVATIVE", DERIVATIVE_NONE)
("1ST_DERIVATIVE", DERIVATIVE_1ST)
("2ND_DERIVATIVE", DERIVATIVE_2ND)
("USER_INPUT", USER_INPUT);

/*!
 * \brief types of coordinates systems for the FFD
 */
enum ENUM_FFD_COORD_SYSTEM {
  CARTESIAN = 0,
  CYLINDRICAL = 1,
  SPHERICAL = 2,
  POLAR = 3
};
static const map<string, ENUM_FFD_COORD_SYSTEM> CoordSystem_Map = CCreateMap<string, ENUM_FFD_COORD_SYSTEM>
("CARTESIAN", CARTESIAN)
("CYLINDRICAL", CYLINDRICAL)
("SPHERICAL", SPHERICAL)
("POLAR", POLAR);

/*!
 * \brief types of sensitivity smoothing
 */
enum ENUM_SENS_SMOOTHING {
  NO_SMOOTH = 0,		/*!< \brief No smoothing. */
  SOBOLEV = 1,		/*!< \brief Sobolev gradient smoothing. */
  BIGRID = 2	/*!< \brief Bi-grid technique smoothing. */
};
static const map<string, ENUM_SENS_SMOOTHING> Sens_Smoothing_Map = CCreateMap<string, ENUM_SENS_SMOOTHING>
("NONE", NO_SMOOTH)
("SOBOLEV", SOBOLEV)
("BIGRID", BIGRID);

/*!
 * \brief types of preconditioners for the linear solver
 */
enum ENUM_LINEAR_SOLVER_PREC {
  JACOBI = 1,		/*!< \brief Jacobi preconditioner. */
  LU_SGS = 2,		/*!< \brief LU SGS preconditioner. */
  LINELET = 3,  /*!< \brief Line implicit preconditioner. */
  ILU = 4,      /*!< \brief ILU(k) preconditioner. */
  PASTIX_ILU= 5,  /*!< \brief PaStiX ILU(k) preconditioner. */
  PASTIX_LU_P= 6,  /*!< \brief PaStiX LU as preconditioner. */
  PASTIX_LDLT_P= 7, /*!< \brief PaStiX LDLT as preconditioner. */
};
static const map<string, ENUM_LINEAR_SOLVER_PREC> Linear_Solver_Prec_Map = CCreateMap<string, ENUM_LINEAR_SOLVER_PREC>
("JACOBI", JACOBI)
("LU_SGS", LU_SGS)
("LINELET", LINELET)
("ILU", ILU)
("PASTIX_ILU", PASTIX_ILU)
("PASTIX_LU", PASTIX_LU_P)
("PASTIX_LDLT", PASTIX_LDLT_P);

/*!
 * \brief types of analytic definitions for various geometries
 */
enum ENUM_GEO_ANALYTIC {
  NO_GEO_ANALYTIC = 0,          /*!< \brief No analytic definition of the geometry. */
  NACA0012_AIRFOIL = 1, 	/*!< \brief Use the analytical definition of the NACA0012 for doing the grid adaptation. */
  NACA4412_AIRFOIL = 2, 	/*!< \brief Use the analytical definition of the NACA4412 for doing the grid adaptation. */
  CYLINDER = 3, 		/*!< \brief Use the analytical definition of a cylinder for doing the grid adaptation. */
  BIPARABOLIC = 4       	/*!< \brief Use the analytical definition of a biparabolic airfoil for doing the grid adaptation. */
};
static const map<string, ENUM_GEO_ANALYTIC> Geo_Analytic_Map = CCreateMap<string, ENUM_GEO_ANALYTIC>
("NONE", NO_GEO_ANALYTIC)
("NACA0012_AIRFOIL", NACA0012_AIRFOIL)
("NACA4412_AIRFOIL", NACA4412_AIRFOIL)
("CYLINDER", CYLINDER)
("BIPARABOLIC", BIPARABOLIC);

/*!
 * \brief types of axis orientation
 */
enum ENUM_GEO_DESCRIPTION {
	TWOD_AIRFOIL = 0, /*!< \brief Airfoil analysis. */
  WING = 1, 	      /*!< \brief Wing analysis. */
  FUSELAGE = 2,    /*!< \brief Fuselage analysis. */
  NACELLE = 3      /*!< \brief Nacelle analysis. */
};
static const map<string, ENUM_GEO_DESCRIPTION> Geo_Description_Map = CCreateMap<string, ENUM_GEO_DESCRIPTION>
("AIRFOIL", TWOD_AIRFOIL)
("WING", WING)
("FUSELAGE", FUSELAGE)
("NACELLE", NACELLE);

/*!
 * \brief types of schemes for unsteady computations
 */
enum ENUM_UNSTEADY {
  STEADY = 0,            /*!< \brief A steady computation. */
  TIME_STEPPING = 1,		 /*!< \brief Use a time stepping strategy for unsteady computations. */
  DT_STEPPING_1ST = 2,	 /*!< \brief Use a dual time stepping strategy for unsteady computations (1st order). */
  DT_STEPPING_2ND = 3,	 /*!< \brief Use a dual time stepping strategy for unsteady computations (2nd order). */
  ROTATIONAL_FRAME = 4,  /*!< \brief Use a rotational source term. */
  HARMONIC_BALANCE = 5    /*!< \brief Use a harmonic balance source term. */

};
static const map<string, ENUM_UNSTEADY> Unsteady_Map = CCreateMap<string, ENUM_UNSTEADY>
("NO", STEADY)
("TIME_STEPPING", TIME_STEPPING)
("DUAL_TIME_STEPPING-1ST_ORDER", DT_STEPPING_1ST)
("DUAL_TIME_STEPPING-2ND_ORDER", DT_STEPPING_2ND)
("HARMONIC_BALANCE", HARMONIC_BALANCE)
("ROTATIONAL_FRAME", ROTATIONAL_FRAME);

/*!
 * \brief types of criteria to determine when the solution is converged
 */
enum ENUM_CONVERGE_CRIT {
  CAUCHY = 1,			/*!< \brief Cauchy criteria to establish the convergence of the code. */
  RESIDUAL = 2			/*!< \brief Residual criteria to establish the convergence of the code. */
};
static const map<string, ENUM_CONVERGE_CRIT> Converge_Crit_Map = CCreateMap<string, ENUM_CONVERGE_CRIT>
("CAUCHY", CAUCHY)
("RESIDUAL", RESIDUAL);

/*!
 * \brief types of element stiffnesses imposed for FEA mesh deformation
 */
enum ENUM_DEFORM_STIFFNESS {
  CONSTANT_STIFFNESS = 0,       /*!< \brief Impose a constant stiffness for each element (steel). */
  INVERSE_VOLUME = 1,			      /*!< \brief Impose a stiffness for each element that is inversely proportional to cell volume. */
  SOLID_WALL_DISTANCE = 2			  /*!< \brief Impose a stiffness for each element that is proportional to the distance from the solid surface. */
};
static const map<string, ENUM_DEFORM_STIFFNESS> Deform_Stiffness_Map = CCreateMap<string, ENUM_DEFORM_STIFFNESS>
("CONSTANT_STIFFNESS", CONSTANT_STIFFNESS)
("INVERSE_VOLUME", INVERSE_VOLUME)
("WALL_DISTANCE", SOLID_WALL_DISTANCE);

/*!
 * \brief The direct differentation variables.
 */
enum ENUM_DIRECTDIFF_VAR {
  NO_DERIVATIVE = 0,
  D_MACH = 1,   /*!< \brief Derivative with respect to the mach number */
  D_AOA = 2,		 /*!< \brief Derivative with respect to the angle of attack */
  D_PRESSURE = 3, /*!< \brief Derivative with respect to the freestream pressure */
  D_TEMPERATURE = 4,/*!< \brief Derivative with respect to the freestream temperature */
  D_DENSITY = 5,
  D_TURB2LAM = 6,
  D_SIDESLIP = 7,
  D_VISCOSITY = 8,
  D_REYNOLDS = 9,
  D_DESIGN = 10,
  D_YOUNG = 11,
  D_POISSON = 12,
  D_RHO = 13,
  D_RHO_DL = 14,
  D_EFIELD = 15
};
static const map<string, ENUM_DIRECTDIFF_VAR> DirectDiff_Var_Map = CCreateMap<string, ENUM_DIRECTDIFF_VAR>
("NONE", NO_DERIVATIVE)
("MACH", D_MACH)
("AOA", D_AOA)
("PRESSURE", D_PRESSURE)
("TEMPERATURE", D_TEMPERATURE)
("DENSITY", D_DENSITY)
("TURB2LAM", D_TURB2LAM)
("SIDESLIP", D_SIDESLIP)
("VISCOSITY", D_VISCOSITY)
("REYNOLDS", D_REYNOLDS)
("DESIGN_VARIABLES", D_DESIGN)
("YOUNG_MODULUS", D_YOUNG)
("POISSON_RATIO", D_POISSON)
("STRUCTURAL_DENSITY", D_RHO)
("STRUCTURAL_DEAD_LOAD", D_RHO_DL)
("ELECTRIC_FIELD", D_EFIELD);


enum ENUM_RECORDING {
  FLOW_CONS_VARS   = 1,
  MESH_COORDS = 2,
  COMBINED    = 3,
  FEA_DISP_VARS = 4,
  FLOW_CROSS_TERM = 5,
  FEM_CROSS_TERM_GEOMETRY = 6,
  GEOMETRY_CROSS_TERM = 7,
  ALL_VARIABLES = 8,
  MESH_DEFORM = 9
};

/*!
 * \brief types of schemes for dynamic structural computations
 */
enum ENUM_DYNAMIC {
  STATIC = 0,             /*!< \brief A static structural computation. */
  DYNAMIC = 1		      /*!< \brief Use a time stepping strategy for dynamic computations. */
};
static const map<string, ENUM_DYNAMIC> Dynamic_Map = CCreateMap<string, ENUM_DYNAMIC>
("NO", STATIC)
("YES", DYNAMIC);

/*!
 * \brief types of input file formats
 */
enum ENUM_INPUT_REF {
  SU2_REF = 1,                     /*!< \brief SU2 input format (from a restart). */
  CUSTOM_REF = 2                   /*!< \brief CGNS input format for the computational grid. */
};
static const map<string, ENUM_INPUT_REF> Input_Ref_Map = CCreateMap<string, ENUM_INPUT_REF>
("SU2", SU2_REF)
("CUSTOM", CUSTOM_REF);

/*!
 * \brief Vertex-based quantities exchanged during periodic marker communications.
 */
enum PERIODIC_QUANTITIES {
  PERIODIC_VOLUME     =  1,  /*!< \brief Volume communication for summing total CV (periodic only). */
  PERIODIC_NEIGHBORS  =  2,  /*!< \brief Communication of the number of neighbors for centered schemes (periodic only). */
  PERIODIC_RESIDUAL   =  3,  /*!< \brief Residual and Jacobian communication (periodic only). */
  PERIODIC_LAPLACIAN  =  4,  /*!< \brief Undivided Laplacian communication for JST (periodic only). */
  PERIODIC_MAX_EIG    =  5,  /*!< \brief Maximum eigenvalue communication (periodic only). */
  PERIODIC_SENSOR     =  6,  /*!< \brief Dissipation sensor communication (periodic only). */
  PERIODIC_SOL_GG     =  7,  /*!< \brief Solution gradient communication for Green-Gauss (periodic only). */
  PERIODIC_PRIM_GG    =  8,  /*!< \brief Primitive gradient communication for Green-Gauss (periodic only). */
  PERIODIC_SOL_LS     =  9,  /*!< \brief Solution gradient communication for Least Squares (periodic only). */
  PERIODIC_PRIM_LS    = 10,  /*!< \brief Primitive gradient communication for Least Squares (periodic only). */
  PERIODIC_LIM_SOL_1  = 11,  /*!< \brief Solution limiter communication phase 1 of 2 (periodic only). */
  PERIODIC_LIM_SOL_2  = 12,  /*!< \brief Solution limiter communication phase 2 of 2 (periodic only). */
  PERIODIC_LIM_PRIM_1 = 13,  /*!< \brief Primitive limiter communication phase 1 of 2 (periodic only). */
  PERIODIC_LIM_PRIM_2 = 14,  /*!< \brief Primitive limiter communication phase 2 of 2 (periodic only). */
  PERIODIC_IMPLICIT   = 15   /*!< \brief Implicit update communication to ensure consistency across periodic boundaries. */
};

/*!
 * \brief Vertex-based quantities exchanged in MPI point-to-point communications.
 */
enum MPI_QUANTITIES {
  SOLUTION             =  0,  /*!< \brief Conservative solution communication. */
  SOLUTION_OLD         =  1,  /*!< \brief Conservative solution old communication. */
  SOLUTION_GRADIENT    =  2,  /*!< \brief Conservative solution gradient communication. */
  SOLUTION_LIMITER     =  3,  /*!< \brief Conservative solution limiter communication. */
  SOLUTION_DISPONLY    =  4,  /*!< \brief Solution displacement only communication. */
  SOLUTION_PRED        =  5,  /*!< \brief Solution predicted communication. */
  SOLUTION_PRED_OLD    =  6,  /*!< \brief Solution predicted old communication. */
  SOLUTION_GEOMETRY    =  7,  /*!< \brief Geometry solution communication. */
  PRIMITIVE_GRADIENT   =  8,  /*!< \brief Primitive gradient communication. */
  PRIMITIVE_LIMITER    =  9,  /*!< \brief Primitive limiter communication. */
  UNDIVIDED_LAPLACIAN  = 10,  /*!< \brief Undivided Laplacian communication. */
  MAX_EIGENVALUE       = 11,  /*!< \brief Maximum eigenvalue communication. */
  SENSOR               = 12,  /*!< \brief Dissipation sensor communication. */
  AUXVAR_GRADIENT      = 13,  /*!< \brief Auxiliary variable gradient communication. */
  COORDINATES          = 14,  /*!< \brief Vertex coordinates communication. */
  COORDINATES_OLD      = 15,  /*!< \brief Old vertex coordinates communication. */
  MAX_LENGTH           = 16,  /*!< \brief Maximum length communication. */
  GRID_VELOCITY        = 17,  /*!< \brief Grid velocity communication. */
  CROSS_TERM           = 18,  /*!< \brief Cross term communication. */
  CROSS_TERM_GEOMETRY  = 19,  /*!< \brief Geometric cross term communication. */
  REF_GEOMETRY         = 20,  /*!< \brief Reference geometry communication. */
  SOLUTION_EDDY        = 21,  /*!< \brief Turbulent solution plus eddy viscosity communication. */
  SOLUTION_MATRIX      = 22,  /*!< \brief Matrix solution communication. */
  SOLUTION_MATRIXTRANS = 23,  /*!< \brief Matrix transposed solution communication. */
  NEIGHBORS            = 24,  /*!< \brief Neighbor point count communication (for JST). */
  SOLUTION_FEA         = 25,  /*!< \brief FEA solution communication. */
  SOLUTION_FEA_OLD     = 26,  /*!< \brief FEA solution old communication. */
<<<<<<< HEAD
  MASS_FLUX            = 27,  /*!< \brief Mass flux in a CV communication. */
  MOM_COEFF		  	   = 28,  /*!< \brief Momentum eq coefficient communication. */
  PRESSURE_VAR	       = 29   /*!< \brief Primitive variable communication. */
=======
  MESH_DISPLACEMENTS   = 27,  /*!< \brief Mesh displacements at the interface. */
  SOLUTION_TIME_N      = 28,  /*!< \brief Solution at time n. */
  SOLUTION_TIME_N1     = 29   /*!< \brief Solution at time n-1. */
>>>>>>> c99a955b
};

/*!
 * \brief MPI communication level
 */
enum COMM_LEVEL {
  COMM_NONE    = 0,   /*!< \brief Disable all MPI comms. Purely for testing, as results are incorrect. */
  COMM_MINIMAL = 1,   /*!< \brief Perform only the minimal set of MPI communications for correctness. Disables many console and output comms. */
  COMM_FULL    = 2    /*!< \brief Perform all MPI communications. */
};
static const map<string, COMM_LEVEL> Comm_Map = CCreateMap<string, COMM_LEVEL>
("NONE",    COMM_NONE)
("MINIMAL", COMM_MINIMAL)
("FULL",    COMM_FULL);

/*
 * \brief types of filter kernels, initially intended for structural topology optimization applications
 */
enum ENUM_FILTER_KERNEL {
  CONSTANT_WEIGHT_FILTER = 0,      /*!< \brief Uniform weight. */
  CONICAL_WEIGHT_FILTER  = 1,      /*!< \brief Linear decay with distance from center point [Bruns and Tortorelli, 2001]. */
  GAUSSIAN_WEIGHT_FILTER = 2,      /*!< \brief Bell shape around center point [Bruns and Tortorelli, 2003]. */
  DILATE_MORPH_FILTER    = 3,      /*!< \brief Continuous version of the dilate morphology operator [Sigmund 2007]. */
  ERODE_MORPH_FILTER     = 4,      /*!< \brief Continuous version of the erode morphology operator [Sigmund 2007].*/
};
static const map<string, ENUM_FILTER_KERNEL> Filter_Kernel_Map = CCreateMap<string, ENUM_FILTER_KERNEL>
("CONSTANT", CONSTANT_WEIGHT_FILTER)
("CONICAL" , CONICAL_WEIGHT_FILTER)
("GAUSSIAN", GAUSSIAN_WEIGHT_FILTER)
("DILATE"  , DILATE_MORPH_FILTER)
("ERODE"   , ERODE_MORPH_FILTER);

/*!
 * \brief types of projection function, initially intended for structural topology optimization applications
 */
enum ENUM_PROJECTION_FUNCTION {
  NO_PROJECTION  = 0,      /*!< \brief No projection. */
  HEAVISIDE_UP   = 1,      /*!< \brief Project values towards 1. */
  HEAVISIDE_DOWN = 2,      /*!< \brief Project values towards 0. */
};
static const map<string, ENUM_PROJECTION_FUNCTION> Projection_Function_Map = CCreateMap<string, ENUM_PROJECTION_FUNCTION>
("NO_PROJECTION" , NO_PROJECTION)
("HEAVISIDE_UP"  , HEAVISIDE_UP)
("HEAVISIDE_DOWN", HEAVISIDE_DOWN);

/*!
 * \brief the different validation solution
 */
enum ENUM_VERIFICATION_SOLUTIONS {
  NO_VERIFICATION_SOLUTION =  0,       /*!< \brief No verification solution, standard solver mode. */
  INVISCID_VORTEX          =  1,       /*!< \brief Inviscid vortex. Exact solution of the unsteady Euler equations. */
  RINGLEB                  =  2,       /*!< \brief Ringleb flow. Exact solution of the steady Euler equations. */
  NS_UNIT_QUAD             = 31,       /*!< \brief Exact solution of the laminar Navier Stokes equations without heat conduction. */
  TAYLOR_GREEN_VORTEX      = 32,       /*!< \brief Taylor Green Vortex. */
  INC_TAYLOR_GREEN_VORTEX  = 33,       /*!< \brief Incompressible Taylor Green Vortex (2D). */
  MMS_NS_UNIT_QUAD         = 61,       /*!< \brief Manufactured solution of the laminar Navier Stokes equations on a unit quad. */
  MMS_NS_UNIT_QUAD_WALL_BC = 62,       /*!< \brief Manufactured solution of the laminar Navier Stokes equations on a unit quad with wall BC's. */
  MMS_NS_TWO_HALF_CIRCLES  = 63,       /*!< \brief Manufactured solution of the laminar Navier Stokes equations between two half circles. */
  MMS_NS_TWO_HALF_SPHERES  = 64,       /*!< \brief Manufactured solution of the laminar Navier Stokes equations between two half spheres. */
  MMS_INC_EULER            = 65,       /*!< \brief Manufactured solution of the incompressible Euler equations. */
  MMS_INC_NS               = 66,       /*!< \brief Manufactured solution of the laminar incompressible Navier Stokes equations. */
  USER_DEFINED_SOLUTION    = 99,       /*!< \brief User defined solution. */
};
static const map<string, ENUM_VERIFICATION_SOLUTIONS> Verification_Solution_Map = CCreateMap<string, ENUM_VERIFICATION_SOLUTIONS>
("NO_VERIFICATION_SOLUTION", NO_VERIFICATION_SOLUTION)
("INVISCID_VORTEX",          INVISCID_VORTEX)
("RINGLEB",                  RINGLEB)
("NS_UNIT_QUAD",             NS_UNIT_QUAD)
("TAYLOR_GREEN_VORTEX",      TAYLOR_GREEN_VORTEX)
("INC_TAYLOR_GREEN_VORTEX",  INC_TAYLOR_GREEN_VORTEX)
("MMS_NS_UNIT_QUAD",         MMS_NS_UNIT_QUAD)
("MMS_NS_UNIT_QUAD_WALL_BC", MMS_NS_UNIT_QUAD_WALL_BC)
("MMS_NS_TWO_HALF_CIRCLES",  MMS_NS_TWO_HALF_CIRCLES)
("MMS_NS_TWO_HALF_SPHERES",  MMS_NS_TWO_HALF_SPHERES)
("MMS_INC_EULER",            MMS_INC_EULER)
("MMS_INC_NS",               MMS_INC_NS)
("USER_DEFINED_SOLUTION",    USER_DEFINED_SOLUTION);

/* END_CONFIG_ENUMS */

class COptionBase {
private:
  vector<string> value;
public:
  COptionBase() {};
  virtual  ~COptionBase() = 0;

  virtual string SetValue(vector<string> value){this->value = value; return "";}
  vector<string> GetValue() {return value;}
  virtual void SetDefault() = 0;

  string optionCheckMultipleValues(vector<string> & option_value, string type_id, string option_name) {
    if (option_value.size() != 1) {
      string newString;
      newString.append(option_name);
      newString.append(": multiple values for type ");
      newString.append(type_id);
      return newString;
    }
    return "";
  }

  string badValue(vector<string> & option_value, string type_id, string option_name) {
    string newString;
    newString.append(option_name);
    newString.append(": improper option value for type ");
    newString.append(type_id);
    return newString;
  }
};

inline COptionBase::~COptionBase() {}


template <class Tenum>
class COptionEnum : public COptionBase {

  map<string, Tenum> m;
  unsigned short & field; // Reference to the feildname
  Tenum def; // Default value
  string name; // identifier for the option

public:
  COptionEnum(string option_field_name, const map<string, Tenum> m, unsigned short & option_field, Tenum default_value) : field(option_field) {
    this->m = m;
    this->def = default_value;
    this->name = option_field_name;
  }

  ~COptionEnum() {};
  string SetValue(vector<string> option_value) {
    COptionBase::SetValue(option_value);
    // Check if there is more than one string
    string out = optionCheckMultipleValues(option_value, "enum", this->name);
    if (out.compare("") != 0) {
      return out;
    }

    // Check to see if the enum value is in the map
    if (this->m.find(option_value[0]) == m.end()) {
      string str;
      str.append(this->name);
      str.append(": invalid option value ");
      str.append(option_value[0]);
      str.append(". Check current SU2 options in config_template.cfg.");
      return str;
    }
    // If it is there, set the option value
    Tenum val = this->m[option_value[0]];
    this->field = val;
    return "";
  }

  void SetDefault() {
    this->field = this->def;
  }
};

class COptionDouble : public COptionBase {
  su2double & field; // Reference to the fieldname
  su2double def; // Default value
  string name; // identifier for the option

public:
  COptionDouble(string option_field_name, su2double & option_field, su2double default_value) : field(option_field) {
    this->def = default_value;
    this->name = option_field_name;
  }

  ~COptionDouble() {};
  string SetValue(vector<string> option_value) {
    COptionBase::SetValue(option_value);
    // check if there is more than one value
    string out = optionCheckMultipleValues(option_value, "su2double", this->name);
    if (out.compare("") != 0) {
      return out;
    }
    istringstream is(option_value[0]);
    su2double val;
    if (is >> val) {
      this->field = val;
      return "";
    }
    return badValue(option_value, "su2double", this->name);
  }
  void SetDefault() {
    this->field = this->def;
  }
};

class COptionString : public COptionBase {
  string & field; // Reference to the fieldname
  string def; // Default value
  string name; // identifier for the option

public:
  COptionString(string option_field_name, string & option_field, string default_value) : field(option_field) {
    this->def = default_value;
    this->name = option_field_name;
  }

  ~COptionString() {};
  string SetValue(vector<string> option_value) {
    COptionBase::SetValue(option_value);
    // check if there is more than one value
    string out = optionCheckMultipleValues(option_value, "su2double", this->name);
    if (out.compare("") != 0) {
      return out;
    }
    this->field.assign(option_value[0]);
    return "";
  }
  void SetDefault() {
    this->field = this->def;
  }
};

class COptionInt : public COptionBase {
  int & field; // Reference to the feildname
  int def; // Default value
  string name; // identifier for the option

public:
  COptionInt(string option_field_name, int & option_field, int default_value) : field(option_field) {
    this->def = default_value;
    this->name = option_field_name;
  }

  ~COptionInt() {};
  string SetValue(vector<string> option_value) {
    COptionBase::SetValue(option_value);
    string out = optionCheckMultipleValues(option_value, "int", this->name);
    if (out.compare("") != 0) {
      return out;
    }
    istringstream is(option_value[0]);
    int val;
    if (is >> val) {
      this->field = val;
      return "";
    }
    return badValue(option_value, "int", this->name);
  }
  void SetDefault() {
    this->field = this->def;
  }
};

class COptionULong : public COptionBase {
  unsigned long & field; // Reference to the feildname
  unsigned long def; // Default value
  string name; // identifier for the option

public:
  COptionULong(string option_field_name, unsigned long & option_field, unsigned long default_value) : field(option_field) {
    this->def = default_value;
    this->name = option_field_name;
  }

  ~COptionULong() {};
  string SetValue(vector<string> option_value) {
    COptionBase::SetValue(option_value);
    string out = optionCheckMultipleValues(option_value, "unsigned long", this->name);
    if (out.compare("") != 0) {
      return out;
    }
    istringstream is(option_value[0]);
    unsigned long val;
    if (is >> val) {
      this->field = val;
      return "";
    }
    return badValue(option_value, "unsigned long", this->name);
  }
  void SetDefault() {
    this->field = this->def;
  }
};

class COptionUShort : public COptionBase {
  unsigned short & field; // Reference to the feildname
  unsigned short def; // Default value
  string name; // identifier for the option

public:
  COptionUShort(string option_field_name, unsigned short & option_field, unsigned short default_value) : field(option_field) {
    this->def = default_value;
    this->name = option_field_name;
  }

  ~COptionUShort() {};
  string SetValue(vector<string> option_value) {
    COptionBase::SetValue(option_value);
    string out = optionCheckMultipleValues(option_value, "unsigned short", this->name);
    if (out.compare("") != 0) {
      return out;
    }
    istringstream is(option_value[0]);
    unsigned short val;
    if (is >> val) {
      this->field = val;
      return "";
    }
    return badValue(option_value, "unsigned short", this->name);
  }
  void SetDefault() {
    this->field = this->def;
  }
};

class COptionLong : public COptionBase {
  long & field; // Reference to the feildname
  long def; // Default value
  string name; // identifier for the option

public:
  COptionLong(string option_field_name, long & option_field, long default_value) : field(option_field) {
    this->def = default_value;
    this->name = option_field_name;
  }

  ~COptionLong() {};
  string SetValue(vector<string> option_value) {
    COptionBase::SetValue(option_value);
    string out = optionCheckMultipleValues(option_value, "long", this->name);
    if (out.compare("") != 0) {
      return out;
    }
    istringstream is(option_value[0]);
    long val;
    if (is >> val) {
      this->field = val;
      return "";
    }
    return badValue(option_value, "long", this->name);
  }
  void SetDefault() {
    this->field = this->def;
  }
};


class COptionBool : public COptionBase {
  bool & field; // Reference to the feildname
  bool def; // Default value
  string name; // identifier for the option

public:
  COptionBool(string option_field_name, bool & option_field, bool default_value) : field(option_field) {
    this->def = default_value;
    this->name = option_field_name;
  }

  ~COptionBool() {};
  string SetValue(vector<string> option_value) {
    COptionBase::SetValue(option_value);
    // check if there is more than one value
    string out = optionCheckMultipleValues(option_value, "bool", this->name);
    if (out.compare("") != 0) {
      return out;
    }
    if (option_value[0].compare("YES") == 0) {
      this->field = true;
      return "";
    }
    if (option_value[0].compare("NO") == 0) {
      this->field = false;
      return "";
    }
    return badValue(option_value, "bool", this->name);
  }
  void SetDefault() {
    this->field = this->def;
  }
};

template <class Tenum>
class COptionEnumList : public COptionBase {

  map<string, Tenum> m;
  unsigned short * & field; // Reference to the feildname
  string name; // identifier for the option
  unsigned short & size;

public:
  COptionEnumList(string option_field_name, const map<string, Tenum> m, unsigned short * & option_field, unsigned short & list_size) : field(option_field) , size(list_size) {
    this->m = m;
    this->name = option_field_name;
  }

  ~COptionEnumList() {};
  string SetValue(vector<string> option_value) {
    COptionBase::SetValue(option_value);
    if (option_value.size() == 1 && option_value[0].compare("NONE") == 0) {
      this->size = 0;
      return "";
    }
    // size is the length of the option list
    this->size = option_value.size();
    unsigned short * enums = new unsigned short[size];
    for (int i  = 0; i < this->size; i++) {
      // Check to see if the enum value is in the map
      if (this->m.find(option_value[i]) == m.end()) {
        string str;
        str.append(this->name);
        str.append(": invalid option value ");
        str.append(option_value[i]);
        str.append(". Check current SU2 options in config_template.cfg.");
        return str;
      }
      // If it is there, set the option value
      enums[i] = this->m[option_value[i]];
    }
    this->field = enums;
    return "";
  }

  void SetDefault() {
    // No default to set
    size = 0;
  }
};

class COptionDoubleArray : public COptionBase {
  su2double * & field; // Reference to the feildname
  string name; // identifier for the option
  const int size;
  su2double * def;
  su2double * vals;
  su2double * default_value;

public:
  COptionDoubleArray(string option_field_name, const int list_size, su2double * & option_field, su2double * default_value) : field(option_field), size(list_size) {
    this->name = option_field_name;
    this->default_value = default_value;
    def  = NULL;
    vals = NULL;
  }

  ~COptionDoubleArray() {
     if(def  != NULL) delete [] def; 
     if(vals != NULL) delete [] vals; 
  };
  string SetValue(vector<string> option_value) {
    COptionBase::SetValue(option_value);
    // Check that the size is correct
    if (option_value.size() != (unsigned long)this->size) {
      string newstring;
      newstring.append(this->name);
      newstring.append(": wrong number of arguments: ");
      stringstream ss;
      ss << this->size;
      newstring.append(ss.str());
      newstring.append(" expected, ");
      stringstream ss2;
      ss2 << option_value.size();
      newstring.append(ss2.str());
      newstring.append(" found");
      return newstring;
    }
    vals = new su2double[this->size];
    for (int i  = 0; i < this->size; i++) {
      istringstream is(option_value[i]);
      su2double val;
      if (!(is >> val)) {
        delete [] vals;
        return badValue(option_value, "su2double array", this->name);
      }
      vals[i] = val;
    }
    this->field = vals;
    return "";
  }

  void SetDefault() {
    def = new su2double [size];
    for (int i = 0; i < size; i++) {
      def[i] = default_value[i];
    }
    this->field = def;
  }
};

class COptionDoubleList : public COptionBase {
  su2double * & field; // Reference to the feildname
  string name; // identifier for the option
  unsigned short & size;

public:
  COptionDoubleList(string option_field_name, unsigned short & list_size, su2double * & option_field) : field(option_field), size(list_size) {
    this->name = option_field_name;
  }

  ~COptionDoubleList() {};
  string SetValue(vector<string> option_value) {
    COptionBase::SetValue(option_value);
    // The size is the length of option_value
    unsigned short option_size = option_value.size();
    if (option_size == 1 && option_value[0].compare("NONE") == 0) {
      // No options
      this->size = 0;
      return "";
    }

    this->size = option_size;

    // Parse all of the options
    su2double * vals = new su2double[option_size];
    for (unsigned long i  = 0; i < option_size; i++) {
      istringstream is(option_value[i]);
      su2double val;
      if (!(is >> val)) {
        delete [] vals;
        return badValue(option_value, "su2double list", this->name);
      }
      vals[i] = val;
    }
    this->field = vals;
    return "";
  }

  void SetDefault() {
    this->size = 0; // There is no default value for list
  }
};

class COptionShortList : public COptionBase {
  short * & field; // Reference to the feildname
  string name; // identifier for the option
  unsigned short & size;
  
public:
  COptionShortList(string option_field_name, unsigned short & list_size,  short * & option_field) : field(option_field), size(list_size) {
    this->name = option_field_name;
  }
  
  ~COptionShortList() {};
  string SetValue(vector<string> option_value) {
    COptionBase::SetValue(option_value);
    // The size is the length of option_value
    unsigned short option_size = option_value.size();
    if (option_size == 1 && option_value[0].compare("NONE") == 0) {
      // No options
      this->size = 0;
      return "";
    }
    this->size = option_size;
    
    // Parse all of the options
    short * vals = new  short[option_size];
    for (unsigned long i  = 0; i < option_size; i++) {
      istringstream is(option_value[i]);
      unsigned short val;
      if (!(is >> val)) {
        delete [] vals;
        return badValue(option_value, "short", this->name);
      }
      vals[i] = val;
    }
    this->field = vals;
    return "";
  }
  
  void SetDefault() {
    this->size = 0; // There is no default value for list
  }
};

class COptionUShortList : public COptionBase {
  unsigned short * & field; // Reference to the feildname
  string name; // identifier for the option
  unsigned short & size;

public:
  COptionUShortList(string option_field_name, unsigned short & list_size, unsigned short * & option_field) : field(option_field), size(list_size) {
    this->name = option_field_name;
  }

  ~COptionUShortList() {};
  string SetValue(vector<string> option_value) {
    COptionBase::SetValue(option_value);
    // The size is the length of option_value
    unsigned short option_size = option_value.size();
    if (option_size == 1 && option_value[0].compare("NONE") == 0) {
      // No options
      this->size = 0;
      return "";
    }
    this->size = option_size;

    // Parse all of the options
    unsigned short * vals = new unsigned short[option_size];
    for (unsigned long i  = 0; i < option_size; i++) {
      istringstream is(option_value[i]);
      unsigned short val;
      if (!(is >> val)) {
        delete [] vals;
        return badValue(option_value, "unsigned short", this->name);
      }
      vals[i] = val;
    }
    this->field = vals;
    return "";
  }

  void SetDefault() {
    this->size = 0; // There is no default value for list
  }
};

class COptionStringList : public COptionBase {
  string * & field; // Reference to the feildname
  string name; // identifier for the option
  unsigned short & size;

public:
  COptionStringList(string option_field_name, unsigned short & list_size, string * & option_field) : field(option_field), size(list_size) {
    this->name = option_field_name;
  }

  ~COptionStringList() {};
  string SetValue(vector<string> option_value) {
    COptionBase::SetValue(option_value);
    // The size is the length of option_value
    unsigned short option_size = option_value.size();
    if (option_size == 1 && option_value[0].compare("NONE") == 0) {
      this->size = 0;
      return "";
    }
    this->size = option_size;

    // Parse all of the options
    string * vals = new string[option_size];
    for (unsigned long i  = 0; i < option_size; i++) {
      vals[i].assign(option_value[i]);
    }
    this->field = vals;
    return "";
  }

  void SetDefault() {
    this->size = 0; // There is no default value for list
  }
};

class COptionConvect : public COptionBase {
  string name; // identifier for the option
  unsigned short & space;
  unsigned short & centered;
  unsigned short & upwind;

public:
  COptionConvect(string option_field_name, unsigned short & space_field, unsigned short & centered_field, unsigned short & upwind_field) : space(space_field), centered(centered_field), upwind(upwind_field) {
    this->name = option_field_name;
  }

  ~COptionConvect() {};
  string SetValue(vector<string> option_value) {
    COptionBase::SetValue(option_value);

    string out = optionCheckMultipleValues(option_value, "unsigned short", this->name);
    if (out.compare("") != 0) {
      return out;
    }

    if (Centered_Map.count(option_value[0])) {
      this->space = Space_Map.find("SPACE_CENTERED")->second;
      this->centered = Centered_Map.find(option_value[0])->second;
      this->upwind = NO_UPWIND;
      return "";
    }
    if (Upwind_Map.count(option_value[0])) {
      this->space = Space_Map.find("SPACE_UPWIND")->second;
      this->upwind = Upwind_Map.find(option_value[0])->second;
      this->centered = NO_CENTERED;
      return "";
    }
    // Make them defined in case something weird happens
    this->centered = NO_CENTERED;
    this->upwind = NO_UPWIND;
    this->space = SPACE_CENTERED;
    return badValue(option_value, "convect", this->name);

  }

  void SetDefault() {
    this->centered = NO_CENTERED;
    this->upwind = NO_UPWIND;
    this->space = SPACE_CENTERED;
  }
};

class COptionFEMConvect : public COptionBase{
  string name; // identifier for the option
  unsigned short & space;
  unsigned short & fem;

public:
  COptionFEMConvect(string option_field_name, unsigned short & space_field, unsigned short & fem_field) : space(space_field), fem(fem_field) {
    this->name = option_field_name;
  }

  ~COptionFEMConvect() {};
  string SetValue(vector<string> option_value) {
    COptionBase::SetValue(option_value);

    string out = optionCheckMultipleValues(option_value, "unsigned short", this->name);
    if (out.compare("") != 0) {
      return out;
    }

    if (FEM_Map.count(option_value[0])) {
      this->space = Space_Map.find("FINITE_ELEMENT")->second;
      this->fem = FEM_Map.find(option_value[0])->second;
      return "";
    }

    // Make them defined in case something weird happens
    this->fem = NO_FEM;
    return badValue(option_value, "convect", this->name);

  }

  void SetDefault() {
    this->fem = NO_FEM;
  }
};

class COptionMathProblem : public COptionBase {
  string name; // identifier for the option
  bool & cont_adjoint;
  bool cont_adjoint_def;
  bool & disc_adjoint;
  bool disc_adjoint_def;
  bool & restart;
  bool restart_def;

public:
  COptionMathProblem(string option_field_name, bool & cont_adjoint_field, bool cont_adjoint_default, bool & disc_adjoint_field, bool disc_adjoint_default, bool & restart_field, bool restart_default) : cont_adjoint(cont_adjoint_field), disc_adjoint(disc_adjoint_field), restart(restart_field) {
    this->name = option_field_name;
    this->cont_adjoint_def = cont_adjoint_default;
    this->disc_adjoint_def = disc_adjoint_default;
    this->restart_def = restart_default;
  }

  ~COptionMathProblem() {};
  string SetValue(vector<string> option_value) {
    COptionBase::SetValue(option_value);
    string out = optionCheckMultipleValues(option_value, "unsigned short", this->name);
    if (out.compare("") != 0) {
      return out;
    }
    if (option_value[0] == "ADJOINT") {
      return badValue(option_value, "math problem (try CONTINUOUS_ADJOINT)", this->name);
    }
    if (Math_Problem_Map.find(option_value[0]) == Math_Problem_Map.end()) {
      return badValue(option_value, "math problem", this->name);
    }
    if (option_value[0] == "DIRECT") {
      this->cont_adjoint = false;
      this->disc_adjoint = false;
      this->restart = false;
      return "";
    }
    if (option_value[0] == "CONTINUOUS_ADJOINT") {
      this->cont_adjoint= true;
      this->disc_adjoint = false;
      this->restart= true;
      return "";
    }
    if (option_value[0] == "DISCRETE_ADJOINT") {
      this->disc_adjoint = true;
      this->cont_adjoint= false;
      this->restart = true;
      return "";
    }
    return "option in math problem map not considered in constructor";
  }

  void SetDefault() {
    this->cont_adjoint = this->cont_adjoint_def;
    this->disc_adjoint = this->disc_adjoint_def;
    this->restart = this->restart_def;
  }
  
};

class COptionDVParam : public COptionBase {
  string name; // identifier for the option
  unsigned short & nDV;
  su2double ** & paramDV;
  string * & FFDTag;
  unsigned short* & design_variable;

public:
  COptionDVParam(string option_field_name, unsigned short & nDV_field, su2double** & paramDV_field, string* & FFDTag_field, unsigned short * & design_variable_field) : nDV(nDV_field), paramDV(paramDV_field), FFDTag(FFDTag_field), design_variable(design_variable_field) {
    this->name = option_field_name;
  }

  ~COptionDVParam() {};
  
  string SetValue(vector<string> option_value) {
    COptionBase::SetValue(option_value);
    if ((option_value.size() == 1) && (option_value[0].compare("NONE") == 0)) {
      this->nDV = 0;
      return "";
    }

    // Cannot have ; at the beginning or the end
    if (option_value[0].compare(";") == 0) {
      string newstring;
      newstring.append(this->name);
      newstring.append(": may not have beginning semicolon");
      return newstring;
    }
    if (option_value[option_value.size()-1].compare(";") == 0) {
      string newstring;
      newstring.append(this->name);
      newstring.append(": may not have ending semicolon");
      return newstring;
    }


    // use the ";" token to determine the number of design variables
    // This works because semicolon is not one of the delimiters in tokenize string
    this->nDV = 0;
    //unsigned int num_semi = 0;
    for (unsigned int i = 0; i < static_cast<unsigned int>(option_value.size()); i++) {
      if (option_value[i].compare(";") == 0) {
        this->nDV++;
        //        num_semi++;
      }
    }

    // One more design variable than semicolon
    this->nDV++;

    if ( (this->nDV > 0) && (this->design_variable == NULL) ) {
      string newstring;
      newstring.append(this->name);
      newstring.append(": Design_Variable array has not been allocated. Check that DV_KIND appears before DV_PARAM in configuration file.");
      return newstring;
    }

    this->paramDV = new su2double*[this->nDV];
    for (unsigned short iDV = 0; iDV < this->nDV; iDV++) {
      this->paramDV[iDV] = new su2double[MAX_PARAMETERS];
    }

    this->FFDTag = new string[this->nDV];

    unsigned short nParamDV = 0;
    stringstream ss;
    unsigned int i = 0;
    for (unsigned short iDV = 0; iDV < this->nDV; iDV++) {
      switch (this->design_variable[iDV]) {
        case NO_DEFORMATION:       nParamDV = 0; break;
        case FFD_SETTING:          nParamDV = 0; break;
        case FFD_CONTROL_POINT_2D: nParamDV = 5; break;
        case FFD_CAMBER_2D:        nParamDV = 2; break;
        case FFD_THICKNESS_2D:     nParamDV = 2; break;
        case FFD_TWIST_2D:         nParamDV = 3; break;
        case HICKS_HENNE:          nParamDV = 2; break;
        case SURFACE_BUMP:         nParamDV = 3; break;
        case CST:                  nParamDV = 3; break;
        case ANGLE_OF_ATTACK:      nParamDV = 1; break;
        case SCALE:                nParamDV = 0; break;
        case TRANSLATION:          nParamDV = 3; break;
        case ROTATION:             nParamDV = 6; break;
        case NACA_4DIGITS:         nParamDV = 3; break;
        case PARABOLIC:            nParamDV = 2; break;
        case AIRFOIL:              nParamDV = 2; break;
        case FFD_CONTROL_POINT:    nParamDV = 7; break;
        case FFD_NACELLE:          nParamDV = 6; break;
        case FFD_GULL:             nParamDV = 2; break;
        case FFD_TWIST:            nParamDV = 8; break;
        case FFD_ROTATION:         nParamDV = 7; break;
        case FFD_CONTROL_SURFACE:  nParamDV = 7; break;
        case FFD_CAMBER:           nParamDV = 3; break;
        case FFD_THICKNESS:        nParamDV = 3; break;
        case FFD_ANGLE_OF_ATTACK:  nParamDV = 2; break;
        case SURFACE_FILE:         nParamDV = 0; break;
        case DV_EFIELD:            nParamDV = 2; break;
        case DV_YOUNG:             nParamDV = 0; break;
        case DV_POISSON:           nParamDV = 0; break;
        case DV_RHO:               nParamDV = 0; break;
        case DV_RHO_DL:            nParamDV = 0; break;
        case SCALE_GRID:           nParamDV = 0; break;
        case TRANSLATE_GRID:       nParamDV = 3; break;
        case ROTATE_GRID:          nParamDV = 6; break;
        default : {
          string newstring;
          newstring.append(this->name);
          newstring.append(": undefined design variable type found in configuration file.");
          return newstring;
        }
      }

      for (unsigned short iParamDV = 0; iParamDV < nParamDV; iParamDV++) {

        ss << option_value[i] << " ";

        if ((iParamDV == 0) &&
            ((this->design_variable[iDV] == NO_DEFORMATION) ||
             (this->design_variable[iDV] == FFD_SETTING) ||
             (this->design_variable[iDV] == FFD_ANGLE_OF_ATTACK)||
             (this->design_variable[iDV] == FFD_CONTROL_POINT_2D) ||
             (this->design_variable[iDV] == FFD_CAMBER_2D) ||
             (this->design_variable[iDV] == FFD_TWIST_2D) ||
             (this->design_variable[iDV] == FFD_THICKNESS_2D) ||
             (this->design_variable[iDV] == FFD_CONTROL_POINT) ||
             (this->design_variable[iDV] == FFD_NACELLE) ||
             (this->design_variable[iDV] == FFD_GULL) ||
             (this->design_variable[iDV] == FFD_TWIST) ||
             (this->design_variable[iDV] == FFD_ROTATION) ||
             (this->design_variable[iDV] == FFD_CONTROL_SURFACE) ||
             (this->design_variable[iDV] == FFD_CAMBER) ||
             (this->design_variable[iDV] == FFD_THICKNESS))) {
              ss >> this->FFDTag[iDV];
              this->paramDV[iDV][iParamDV] = 0;
            }
        else
          ss >> this->paramDV[iDV][iParamDV];

        i++;
      }
      if (iDV < (this->nDV-1)) {
        if (option_value[i].compare(";") != 0) {
          string newstring;
          newstring.append(this->name);
          newstring.append(": a design variable in the configuration file has the wrong number of parameters");
          return newstring;
        }
        i++;
      }
    }

    // Need to return something...
    return "";
  }

  void SetDefault() {
    this->nDV = 0;
    this->paramDV = NULL;
    this->FFDTag = NULL;
    // Don't mess with the Design_Variable because it's an input, not modified
  }
};

class COptionDVValue : public COptionBase {
  string name; // identifier for the option
  unsigned short* & nDV_Value;
  su2double ** & valueDV;
  unsigned short & nDV;
  su2double ** & paramDV;
  unsigned short* & design_variable;

public:
  COptionDVValue(string option_field_name, unsigned short* & nDVValue_field, su2double** & valueDV_field, unsigned short & nDV_field,  su2double** & paramDV_field, unsigned short * & design_variable_field) : nDV_Value(nDVValue_field), valueDV(valueDV_field), nDV(nDV_field), paramDV(paramDV_field), design_variable(design_variable_field) {
    this->name = option_field_name;
  }

  ~COptionDVValue() {};

  string SetValue(vector<string> option_value) {
    COptionBase::SetValue(option_value);
    if ((option_value.size() == 1) && (option_value[0].compare("NONE") == 0)) {
      this->nDV_Value = NULL;
      return "";
    }

    if ( (this->nDV > 0) && (this->design_variable == NULL) ) {
      string newstring;
      newstring.append(this->name);
      newstring.append(": Design_Variable array has not been allocated. Check that DV_KIND appears before DV_VALUE in configuration file.");
      return newstring;
    }
    if ( (this->nDV > 0) && (this->paramDV == NULL) ) {
      string newstring;
      newstring.append(this->name);
      newstring.append(": Design_Parameter array has not been allocated. Check that DV_PARAM appears before DV_VALUE in configuration file.");
      return newstring;
    }

    this->valueDV = new su2double*[this->nDV];
    this->nDV_Value = new unsigned short[this->nDV];

    for (unsigned short iDV = 0; iDV < this->nDV; iDV++) {
      this->valueDV[iDV] = new su2double[3];
    }

    unsigned short nValueDV = 0;
    unsigned short totalnValueDV = 0;
    stringstream ss;
    unsigned int i = 0;
    for (unsigned short iDV = 0; iDV < this->nDV; iDV++) {
      switch (this->design_variable[iDV]) {
        case FFD_CONTROL_POINT:
          if((this->paramDV[iDV][4] == 0) &&
             (this->paramDV[iDV][5] == 0) &&
             (this->paramDV[iDV][6] == 0)) {
            nValueDV = 3;
          } else {
            nValueDV = 1;
          }
          break;
        case FFD_CONTROL_POINT_2D:
          if((this->paramDV[iDV][3] == 0) &&
             (this->paramDV[iDV][4] == 0)) {
            nValueDV = 2;
          } else {
            nValueDV = 1;
          }
          break;
        default :
          nValueDV = 1;
      }

      this->nDV_Value[iDV] = nValueDV;

      totalnValueDV += nValueDV;

      for (unsigned short iValueDV = 0; iValueDV < nValueDV; iValueDV++) {

        if (i >= option_value.size()) {
          string newstring;
          newstring.append(this->name);
          newstring.append(": DV_VALUE does not contain enough entries to match DV_KIND or DV_PARAM.");
          return newstring;
        }
        
        ss << option_value[i] << " ";

        ss >> this->valueDV[iDV][iValueDV];

        i++;
      }
    }

    if (i != totalnValueDV) {
      string newstring;
      newstring.append(this->name);
      newstring.append(": a design variable in the configuration file has the wrong number of values");
      return newstring;
    }

    // Need to return something...
    return "";
  }

  void SetDefault() {
    this->nDV_Value = 0;
    this->valueDV = NULL;
    // Don't mess with the Design_Variable because it's an input, not modified
  }
};

class COptionFFDDef : public COptionBase {
  string name;
  unsigned short & nFFD;
  su2double ** & CoordFFD;
  string * & FFDTag;
  
public:
  COptionFFDDef(string option_field_name, unsigned short & nFFD_field, su2double** & coordFFD_field, string* & FFDTag_field) : nFFD(nFFD_field), CoordFFD(coordFFD_field), FFDTag(FFDTag_field) {
    this->name = option_field_name;
  }
  
  ~COptionFFDDef() {};
  
  string SetValue(vector<string> option_value) {
    COptionBase::SetValue(option_value);
    if ((option_value.size() == 1) && (option_value[0].compare("NONE") == 0)) {
      this->nFFD = 0;
      return "";
    }
    
    // Cannot have ; at the beginning or the end
    if (option_value[0].compare(";") == 0) {
      string newstring;
      newstring.append(this->name);
      newstring.append(": may not have beginning semicolon");
      return newstring;
    }
    if (option_value[option_value.size()-1].compare(";") == 0) {
      string newstring;
      newstring.append(this->name);
      newstring.append(": may not have ending semicolon");
      return newstring;
    }
    
    
    // use the ";" token to determine the number of design variables
    // This works because semicolon is not one of the delimiters in tokenize string
    this->nFFD = 0;
    for (unsigned int i = 0; i < static_cast<unsigned int>(option_value.size()); i++) {
      if (option_value[i].compare(";") == 0) {
        this->nFFD++;
      }
    }
    
    // One more design variable than semicolon
    this->nFFD++;
    
    this->CoordFFD = new su2double*[this->nFFD];
    for (unsigned short iFFD = 0; iFFD < this->nFFD; iFFD++) {
      this->CoordFFD[iFFD] = new su2double[25];
    }
    
    this->FFDTag = new string[this->nFFD];
    
    unsigned short nCoordFFD = 0;
    stringstream ss;
    unsigned int i = 0;
    
    for (unsigned short iFFD = 0; iFFD < this->nFFD; iFFD++) {
      
      nCoordFFD = 25;
      
      for (unsigned short iCoordFFD = 0; iCoordFFD < nCoordFFD; iCoordFFD++) {
        
        ss << option_value[i] << " ";
        
        if (iCoordFFD == 0) ss >> this->FFDTag[iFFD];
        else ss >> this->CoordFFD[iFFD][iCoordFFD-1];
        
        i++;
      }
      
      if (iFFD < (this->nFFD-1)) {
        if (option_value[i].compare(";") != 0) {
          string newstring;
          newstring.append(this->name);
          newstring.append(": a FFD box in the configuration file has the wrong number of parameters");
          return newstring;
        }
        i++;
      }
      
    }
    
    // Need to return something...
    return "";
  }
  
  void SetDefault() {
    this->nFFD = 0;
    this->CoordFFD = NULL;
    this->FFDTag = NULL;
  }
  
};

class COptionFFDDegree : public COptionBase {
  string name;
  unsigned short & nFFD;
  unsigned short ** & DegreeFFD;
  
public:
  COptionFFDDegree(string option_field_name, unsigned short & nFFD_field, unsigned short** & degreeFFD_field) : nFFD(nFFD_field), DegreeFFD(degreeFFD_field) {
    this->name = option_field_name;
  }
  
  ~COptionFFDDegree() {};
  
  string SetValue(vector<string> option_value) {
    COptionBase::SetValue(option_value);
    if ((option_value.size() == 1) && (option_value[0].compare("NONE") == 0)) {
      this->nFFD = 0;
      return "";
    }
    
    // Cannot have ; at the beginning or the end
    if (option_value[0].compare(";") == 0) {
      string newstring;
      newstring.append(this->name);
      newstring.append(": may not have beginning semicolon");
      return newstring;
    }
    if (option_value[option_value.size()-1].compare(";") == 0) {
      string newstring;
      newstring.append(this->name);
      newstring.append(": may not have ending semicolon");
      return newstring;
    }
    
    
    // use the ";" token to determine the number of design variables
    // This works because semicolon is not one of the delimiters in tokenize string
    this->nFFD = 0;
    for (unsigned int i = 0; i < static_cast<unsigned int>(option_value.size()); i++) {
      if (option_value[i].compare(";") == 0) {
        this->nFFD++;
      }
    }
    
    // One more design variable than semicolon
    this->nFFD++;
    
    this->DegreeFFD = new unsigned short*[this->nFFD];
    for (unsigned short iFFD = 0; iFFD < this->nFFD; iFFD++) {
      this->DegreeFFD[iFFD] = new unsigned short[3];
    }
    
    unsigned short nDegreeFFD = 0;
    stringstream ss;
    unsigned int i = 0;
    
    for (unsigned short iFFD = 0; iFFD < this->nFFD; iFFD++) {
      
      nDegreeFFD = 3;
      
      for (unsigned short iDegreeFFD = 0; iDegreeFFD < nDegreeFFD; iDegreeFFD++) {
        ss << option_value[i] << " ";
        ss >> this->DegreeFFD[iFFD][iDegreeFFD];
        i++;
      }
      
      if (iFFD < (this->nFFD-1)) {
        if (option_value[i].compare(";") != 0) {
          string newstring;
          newstring.append(this->name);
          newstring.append(": a FFD degree in the configuration file has the wrong number of parameters");
          return newstring;
        }
        i++;
      }
      
    }
    
    // Need to return something...
    return "";
  }
  
  void SetDefault() {
    this->nFFD = 0;
    this->DegreeFFD = NULL;
  }
  
};

// Class where the option is represented by (String, su2double, string, su2double, ...)
class COptionStringDoubleList : public COptionBase {
  string name; // identifier for the option
  unsigned short & size; // how many strings are there (same as number of su2doubles)

  string * & s_f; // Reference to the string fields
  su2double* & d_f; // reference to the su2double fields

public:
  COptionStringDoubleList(string option_field_name, unsigned short & list_size, string * & string_field, su2double* & double_field) : size(list_size), s_f(string_field), d_f(double_field) {
    this->name = option_field_name;
  }

  ~COptionStringDoubleList() {};
  string SetValue(vector<string> option_value) {
    COptionBase::SetValue(option_value);
    // There must be an even number of entries (same number of strings and doubles
    unsigned short totalVals = option_value.size();
    if ((totalVals % 2) != 0) {
      if ((totalVals == 1) && (option_value[0].compare("NONE") == 0)) {
        // It's okay to say its NONE
        this->size = 0;
        return "";
      }
      string newstring;
      newstring.append(this->name);
      newstring.append(": must have an even number of entries");
      return newstring;
    }
    unsigned short nVals = totalVals / 2;
    this->size = nVals;
    this->s_f = new string[nVals];
    this->d_f = new su2double[nVals];

    for (unsigned long i = 0; i < nVals; i++) {
      this->s_f[i].assign(option_value[2*i]); // 2 because have su2double and string
      istringstream is(option_value[2*i + 1]);
      su2double val;
      if (!(is >> val)) {
        return badValue(option_value, "string su2double", this->name);
      }
      this->d_f[i] = val;
    }
    // Need to return something...
    return "";
  }

  void SetDefault() {
    this->size = 0; // There is no default value for list
  }
};

class COptionInlet : public COptionBase {
  string name; // identifier for the option
  unsigned short & size;
  string * & marker;
  su2double * & ttotal;
  su2double * & ptotal;
  su2double ** & flowdir;

public:
  COptionInlet(string option_field_name, unsigned short & nMarker_Inlet, string* & Marker_Inlet, su2double* & Ttotal, su2double* & Ptotal, su2double** & FlowDir) : size(nMarker_Inlet), marker(Marker_Inlet), ttotal(Ttotal), ptotal(Ptotal), flowdir(FlowDir) {
    this->name = option_field_name;
  }

  ~COptionInlet() {};
  string SetValue(vector<string> option_value) {
    COptionBase::SetValue(option_value);
    unsigned short totalVals = option_value.size();
    if ((totalVals == 1) && (option_value[0].compare("NONE") == 0)) {
      this->size = 0;
      this->marker = NULL;
      this->ttotal = NULL;
      this->ptotal = NULL;
      this->flowdir = NULL;
      return "";
    }

    if (totalVals % 6 != 0) {
      string newstring;
      newstring.append(this->name);
      newstring.append(": must have a number of entries divisible by 6");
      this->size = 0;
      this->marker = NULL;
      this->ttotal = NULL;
      this->ptotal = NULL;
      this->flowdir = NULL;
      return newstring;
    }

    unsigned short nVals = totalVals / 6;
    this->size = nVals;
    this->marker = new string[nVals];
    this->ttotal = new su2double[nVals];
    this->ptotal = new su2double[nVals];
    this->flowdir = new su2double*[nVals];
    for (unsigned long i = 0; i < nVals; i++) {
      this->flowdir[i] = new su2double[3];
    }

    for (unsigned long i = 0; i < nVals; i++) {
      this->marker[i].assign(option_value[6*i]);
      istringstream ss_1st(option_value[6*i + 1]);
      if (!(ss_1st >> this->ttotal[i])) {
        return badValue(option_value, "inlet", this->name);
      }
      istringstream ss_2nd(option_value[6*i + 2]);
      if (!(ss_2nd >> this->ptotal[i])) {
        return badValue(option_value, "inlet", this->name);
      }
      istringstream ss_3rd(option_value[6*i + 3]);
      if (!(ss_3rd >> this->flowdir[i][0])) {
        return badValue(option_value, "inlet", this->name);
      }
      istringstream ss_4th(option_value[6*i + 4]);
      if (!(ss_4th >> this->flowdir[i][1])) {
        return badValue(option_value, "inlet", this->name);
      }
      istringstream ss_5th(option_value[6*i + 5]);
      if (!(ss_5th >> this->flowdir[i][2])) {
        return badValue(option_value, "inlet", this->name);
      }
    }

    return "";
  }

  void SetDefault() {
    this->marker = NULL;
    this->ttotal = NULL;
    this->ptotal = NULL;
    this->flowdir = NULL;
    this->size = 0; // There is no default value for list
  }
};

template <class Tenum>
class COptionRiemann : public COptionBase {

protected:
  map<string, Tenum> m;
  string name; // identifier for the option
  unsigned short & size;
  string * & marker;
  unsigned short* & field; // Reference to the field name
  su2double * & var1;
  su2double * & var2;
  su2double ** & flowdir;

public:
  COptionRiemann(string option_field_name, unsigned short & nMarker_Riemann, string* & Marker_Riemann, unsigned short* & option_field, const map<string, Tenum> m, su2double* & var1, su2double* & var2, su2double** & FlowDir) : size(nMarker_Riemann),
  	  	  	  	  marker(Marker_Riemann), field(option_field), var1(var1), var2(var2), flowdir(FlowDir) {
    this->name = option_field_name;
    this->m = m;
  }
  ~COptionRiemann() {};

  string SetValue(vector<string> option_value) {
    COptionBase::SetValue(option_value);
    unsigned short totalVals = option_value.size();
    if ((totalVals == 1) && (option_value[0].compare("NONE") == 0)) {
      this->size = 0;
      this->marker = NULL;
      this->field = 0;
      this->var1 = NULL;
      this->var2 = NULL;
      this->flowdir = NULL;
      return "";
    }

    if (totalVals % 7 != 0) {
      string newstring;
      newstring.append(this->name);
      newstring.append(": must have a number of entries divisible by 7");
      this->size = 0;
      this->marker = NULL;
      this->var1 = NULL;
      this->var2 = NULL;
      this->flowdir = NULL;
      this->field = NULL;
      return newstring;
    }

    unsigned short nVals = totalVals / 7;
    this->size = nVals;
    this->marker = new string[nVals];
    this->var1 = new su2double[nVals];
    this->var2 = new su2double[nVals];
    this->flowdir = new su2double*[nVals];
    this->field = new unsigned short[nVals];

    for (unsigned long i = 0; i < nVals; i++) {
      this->flowdir[i] = new su2double[3];
    }

    for (unsigned long i = 0; i < nVals; i++) {
      this->marker[i].assign(option_value[7*i]);
        // Check to see if the enum value is in the map
    if (this->m.find(option_value[7*i + 1]) == m.end()) {
      string str;
      str.append(this->name);
      str.append(": invalid option value ");
      str.append(option_value[0]);
      str.append(". Check current SU2 options in config_template.cfg.");
      return str;
    }
      Tenum val = this->m[option_value[7*i + 1]];
      this->field[i] = val;

      istringstream ss_1st(option_value[7*i + 2]);
      if (!(ss_1st >> this->var1[i])) {
        return badValue(option_value, "Riemann", this->name);
      }
      istringstream ss_2nd(option_value[7*i + 3]);
      if (!(ss_2nd >> this->var2[i])) {
        return badValue(option_value, "Riemann", this->name);
      }
      istringstream ss_3rd(option_value[7*i + 4]);
      if (!(ss_3rd >> this->flowdir[i][0])) {
        return badValue(option_value, "Riemann", this->name);
      }
      istringstream ss_4th(option_value[7*i + 5]);
      if (!(ss_4th >> this->flowdir[i][1])) {
        return badValue(option_value, "Riemann", this->name);
      }
      istringstream ss_5th(option_value[7*i + 6]);
      if (!(ss_5th >> this->flowdir[i][2])) {
        return badValue(option_value, "Riemann", this->name);
      }
    }

    return "";
  }

  void SetDefault() {
    this->marker = NULL;
    this->var1 = NULL;
    this->var2 = NULL;
    this->flowdir = NULL;
    this->size = 0; // There is no default value for list
  }
};

template <class Tenum>
class COptionGiles : public COptionBase{

  map<string, Tenum> m;
  unsigned short & size;
  string * & marker;
  unsigned short* & field; // Reference to the fieldname
  string name; // identifier for the option
  su2double * & var1;
  su2double * & var2;
  su2double ** & flowdir;
  su2double * & relfac1;
  su2double * & relfac2;

public:
  COptionGiles(string option_field_name, unsigned short & nMarker_Giles, string* & Marker_Giles, unsigned short* & option_field, const map<string, Tenum> m, su2double* & var1, su2double* & var2, su2double** & FlowDir, su2double* & relfac1, su2double* & relfac2) : size(nMarker_Giles),
  	  	  	  	  marker(Marker_Giles), field(option_field), var1(var1), var2(var2), flowdir(FlowDir), relfac1(relfac1), relfac2(relfac2) {
    this->name = option_field_name;
    this->m = m;
  }
  ~COptionGiles() {};

  string SetValue(vector<string> option_value) {
    COptionBase::SetValue(option_value);
    unsigned long totalVals = option_value.size();
    if ((totalVals == 1) && (option_value[0].compare("NONE") == 0)) {
      this->size = 0;
      this->marker = NULL;
      this->field = 0;
      this->var1 = NULL;
      this->var2 = NULL;
      this->flowdir = NULL;
      this->relfac1 = NULL;
      this->relfac2 = NULL;
      return "";
    }

    if (totalVals % 9 != 0) {
      string newstring;
      newstring.append(this->name);
      newstring.append(": must have a number of entries divisible by 9");
      this->size = 0;
      this->marker = NULL;
      this->var1 = NULL;
      this->var2 = NULL;
      this->flowdir = NULL;
      this->field = NULL;
      this->relfac1 = NULL;
      this->relfac2 = NULL;
      return newstring;
    }

    unsigned long nVals = totalVals / 9;
    this->size = nVals;
    this->marker = new string[nVals];
    this->var1 = new su2double[nVals];
    this->var2 = new su2double[nVals];
    this->flowdir = new su2double*[nVals];
    this->field = new unsigned short[nVals];
    this->relfac1 = new su2double[nVals];
    this->relfac2 = new su2double[nVals];

    for (unsigned int i = 0; i < nVals; i++) {
      this->flowdir[i] = new su2double[3];
    }

    for (unsigned int i = 0; i < nVals; i++) {
      this->marker[i].assign(option_value[9*i]);
        // Check to see if the enum value is in the map
    if (this->m.find(option_value[9*i + 1]) == m.end()) {
      string str;
      str.append(this->name);
      str.append(": invalid option value ");
      str.append(option_value[0]);
      str.append(". Check current SU2 options in config_template.cfg.");
      return str;
    }
      Tenum val = this->m[option_value[9*i + 1]];
      this->field[i] = val;

      istringstream ss_1st(option_value[9*i + 2]);
      if (!(ss_1st >> this->var1[i])) {
        return badValue(option_value, "Giles BC", this->name);
      }
      istringstream ss_2nd(option_value[9*i + 3]);
      if (!(ss_2nd >> this->var2[i])) {
        return badValue(option_value, "Giles BC", this->name);
      }
      istringstream ss_3rd(option_value[9*i + 4]);
      if (!(ss_3rd >> this->flowdir[i][0])) {
        return badValue(option_value, "Giles BC", this->name);
      }
      istringstream ss_4th(option_value[9*i + 5]);
      if (!(ss_4th >> this->flowdir[i][1])) {
        return badValue(option_value, "Giles BC", this->name);
      }
      istringstream ss_5th(option_value[9*i + 6]);
      if (!(ss_5th >> this->flowdir[i][2])) {
        return badValue(option_value, "Giles BC", this->name);
      }
      istringstream ss_6th(option_value[9*i + 7]);
      if (!(ss_6th >> this->relfac1[i])) {
        return badValue(option_value, "Giles BC", this->name);
      }
      istringstream ss_7th(option_value[9*i + 8]);
      if (!(ss_7th >> this->relfac2[i])) {
        return badValue(option_value, "Giles BC", this->name);
      }
    }

    return "";
  }

  void SetDefault() {
    this->marker = NULL;
    this->var1 = NULL;
    this->var2 = NULL;
    this->relfac1 = NULL;
    this->relfac2 = NULL;
    this->flowdir = NULL;
    this->size = 0; // There is no default value for list
  }
};






//Inlet condition where the input direction is assumed
class COptionExhaust : public COptionBase {
  string name; // identifier for the option
  unsigned short & size;
  string * & marker;
  su2double * & ttotal;
  su2double * & ptotal;

public:
  COptionExhaust(string option_field_name, unsigned short & nMarker_Exhaust, string* & Marker_Exhaust, su2double* & Ttotal, su2double* & Ptotal) : size(nMarker_Exhaust), marker(Marker_Exhaust), ttotal(Ttotal), ptotal(Ptotal) {
    this->name = option_field_name;
  }

  ~COptionExhaust() {};
  
  string SetValue(vector<string> option_value) {
    COptionBase::SetValue(option_value);
    unsigned short totalVals = option_value.size();
    if ((totalVals == 1) && (option_value[0].compare("NONE") == 0)) {
      this->size = 0;
      this->marker = NULL;
      this->ttotal = NULL;
      this->ptotal = NULL;
      return "";
    }

    if (totalVals % 3 != 0) {
      string newstring;
      newstring.append(this->name);
      newstring.append(": must have a number of entries divisible by 3");
      this->size = 0;
      this->marker = NULL;
      this->ttotal = NULL;
      this->ptotal = NULL;
      return newstring;
    }

    unsigned short nVals = totalVals / 3;
    this->size = nVals;
    this->marker = new string[nVals];
    this->ttotal = new su2double[nVals];
    this->ptotal = new su2double[nVals];

    for (unsigned long i = 0; i < nVals; i++) {
      this->marker[i].assign(option_value[3*i]);
      istringstream ss_1st(option_value[3*i + 1]);
      if (!(ss_1st >> this->ttotal[i]))
        return badValue(option_value, "exhaust fixed", this->name);
      istringstream ss_2nd(option_value[3*i + 2]);
      if (!(ss_2nd >> this->ptotal[i]))
        return badValue(option_value, "exhaust fixed", this->name);
    }
    
    return "";
  }

  void SetDefault() {
    this->marker = NULL;
    this->ttotal = NULL;
    this->ptotal = NULL;
    this->size = 0; // There is no default value for list
  }
  
};

class COptionPeriodic : public COptionBase {
  string name; // identifier for the option
  unsigned short & size;
  string * & marker_bound;
  string * & marker_donor;
  su2double ** & rot_center;
  su2double ** & rot_angles;
  su2double ** & translation;

public:
  COptionPeriodic(const string option_field_name, unsigned short & nMarker_PerBound,
                  string* & Marker_PerBound, string* & Marker_PerDonor,
                  su2double** & RotCenter, su2double** & RotAngles, su2double** & Translation) : size(nMarker_PerBound), marker_bound(Marker_PerBound), marker_donor(Marker_PerDonor), rot_center(RotCenter), rot_angles(RotAngles), translation(Translation) {
    this->name = option_field_name;
  }

  ~COptionPeriodic() {};
  string SetValue(vector<string> option_value) {
    COptionBase::SetValue(option_value);
    const int mod_num = 11;

    unsigned short totalVals = option_value.size();
    if ((totalVals == 1) && (option_value[0].compare("NONE") == 0)) {
      this->size = 0;
      this->marker_bound = NULL;
      this->marker_donor = NULL;
      this->rot_center = NULL;
      this->rot_angles = NULL;
      this->translation = NULL;
      return "";
    }

    if (totalVals % mod_num != 0) {
      string newstring;
      newstring.append(this->name);
      newstring.append(": must have a number of entries divisible by 11");
      this->size = 0;
      this->marker_bound = NULL;
      this->marker_donor = NULL;
      this->rot_center = NULL;
      this->rot_angles = NULL;
      this->translation = NULL;
      return newstring;
    }

    unsigned short nVals = 2 * (totalVals / mod_num); // To account for periodic and donor
    this->size = nVals;
    this->marker_bound = new string[nVals];
    this->marker_donor = new string[nVals];
    this->rot_center = new su2double*[nVals];
    this->rot_angles = new su2double*[nVals];
    this->translation = new su2double*[nVals];
    for (unsigned long i = 0; i < nVals; i++) {
      this->rot_center[i] = new su2double[3];
      this->rot_angles[i] = new su2double[3];
      this->translation[i] = new su2double[3];
    }

    su2double deg2rad = PI_NUMBER/180.0;

    for (unsigned long i = 0; i < (nVals/2); i++) {
      this->marker_bound[i].assign(option_value[mod_num*i]);
      this->marker_donor[i].assign(option_value[mod_num*i+1]);
      istringstream ss_1st(option_value[mod_num*i + 2]);
      if (!(ss_1st >> this->rot_center[i][0])) {
        return badValue(option_value, "periodic", this->name);
      }
      istringstream ss_2nd(option_value[mod_num*i + 3]);
      if (!(ss_2nd >> this->rot_center[i][1])) {
        return badValue(option_value, "periodic", this->name);
      }
      istringstream ss_3rd(option_value[mod_num*i + 4]);
      if (!(ss_3rd >> this->rot_center[i][2])) {
        return badValue(option_value, "periodic", this->name);
      }
      istringstream ss_4th(option_value[mod_num*i + 5]);
      if (!(ss_4th >> this->rot_angles[i][0])) {
        return badValue(option_value, "periodic", this->name);
      }
      istringstream ss_5th(option_value[mod_num*i + 6]);
      if (!(ss_5th >> this->rot_angles[i][1])) {
        return badValue(option_value, "periodic", this->name);
      }
      istringstream ss_6th(option_value[mod_num*i + 7]);
      if (!(ss_6th >> this->rot_angles[i][2])) {
        return badValue(option_value, "periodic", this->name);
      }
      istringstream ss_7th(option_value[mod_num*i + 8]);
      if (!(ss_7th >> this->translation[i][0])) {
        return badValue(option_value, "periodic", this->name);
      }
      istringstream ss_8th(option_value[mod_num*i + 9]);
      if (!(ss_8th >> this->translation[i][1])) {
        return badValue(option_value, "periodic", this->name);
      }
      istringstream ss_9th(option_value[mod_num*i + 10]);
      if (!(ss_9th >> this->translation[i][2])) {
        return badValue(option_value, "periodic", this->name);
      }
      this->rot_angles[i][0] *= deg2rad;
      this->rot_angles[i][1] *= deg2rad;
      this->rot_angles[i][2] *= deg2rad;
    }

    for (unsigned long i = (nVals/2); i < nVals; i++) {
      this->marker_bound[i].assign(option_value[mod_num*(i-nVals/2)+1]);
      this->marker_donor[i].assign(option_value[mod_num*(i-nVals/2)]);
      istringstream ss_1st(option_value[mod_num*(i-nVals/2) + 2]);
      if (!(ss_1st >> this->rot_center[i][0])) {
        return badValue(option_value, "periodic", this->name);
      }
      istringstream ss_2nd(option_value[mod_num*(i-nVals/2) + 3]);
      if (!(ss_2nd >> this->rot_center[i][1])) {
        return badValue(option_value, "periodic", this->name);
      }
      istringstream ss_3rd(option_value[mod_num*(i-nVals/2) + 4]);
      if (!(ss_3rd >> this->rot_center[i][2])) {
        return badValue(option_value, "periodic", this->name);
      }
      istringstream ss_4th(option_value[mod_num*(i-nVals/2) + 5]);
      if (!(ss_4th >> this->rot_angles[i][0])) {
        return badValue(option_value, "periodic", this->name);
      }
      istringstream ss_5th(option_value[mod_num*(i-nVals/2) + 6]);
      if (!(ss_5th >> this->rot_angles[i][1])) {
        return badValue(option_value, "periodic", this->name);
      }
      istringstream ss_6th(option_value[mod_num*(i-nVals/2) + 7]);
      if (!(ss_6th >> this->rot_angles[i][2])) {
        return badValue(option_value, "periodic", this->name);
      }
      istringstream ss_7th(option_value[mod_num*(i-nVals/2) + 8]);
      if (!(ss_7th >> this->translation[i][0])) {
        return badValue(option_value, "periodic", this->name);
      }
      istringstream ss_8th(option_value[mod_num*(i-nVals/2) + 9]);
      if (!(ss_8th >> this->translation[i][1])) {
        return badValue(option_value, "periodic", this->name);
      }
      istringstream ss_9th(option_value[mod_num*(i-nVals/2) + 10]);
      if (!(ss_9th >> this->translation[i][2])) {
        return badValue(option_value, "periodic", this->name);
      }
      /*--- Mirror the rotational angles and translation vector (rotational
       center does not need to move) ---*/
      this->rot_center[i][0] *= 1.0;
      this->rot_center[i][1] *= 1.0;
      this->rot_center[i][2] *= 1.0;
      this->rot_angles[i][0] *= -deg2rad;
      this->rot_angles[i][1] *= -deg2rad;
      this->rot_angles[i][2] *= -deg2rad;
      this->translation[i][0] *= -1.0;
      this->translation[i][1] *= -1.0;
      this->translation[i][2] *= -1.0;
    }

    return "";
  }

  void SetDefault() {
    this->size = 0;
    this->marker_bound = NULL;
    this->marker_donor = NULL;
    this->rot_center = NULL;
    this->rot_angles = NULL;
    this->translation = NULL;
  }
};

class COptionTurboPerformance : public COptionBase {
  string name; // identifier for the option
  unsigned short & size;
  string * & marker_turboIn;
  string * & marker_turboOut;

public:
  COptionTurboPerformance(const string option_field_name, unsigned short & nMarker_TurboPerf,
                          string* & Marker_TurboBoundIn, string* & Marker_TurboBoundOut) : size(nMarker_TurboPerf), marker_turboIn(Marker_TurboBoundIn), marker_turboOut(Marker_TurboBoundOut){
    this->name = option_field_name;
  }

  ~COptionTurboPerformance() {};
  string SetValue(vector<string> option_value) {
    COptionBase::SetValue(option_value);
    const int mod_num = 2;

    unsigned long totalVals = option_value.size();
    if ((totalVals == 1) && (option_value[0].compare("NONE") == 0)) {
      this->size = 0;
      this->marker_turboIn= NULL;
      this->marker_turboOut = NULL;
      return "";
    }

    if (totalVals % mod_num != 0) {
      string newstring;
      newstring.append(this->name);
      newstring.append(": must have a number of entries divisible by 2");
      this->size = 0;
      this->marker_turboIn= NULL;
      this->marker_turboOut = NULL;;
      return newstring;
    }

    unsigned long nVals = totalVals / mod_num;
    this->size = nVals;
    this->marker_turboIn = new string[nVals];
    this->marker_turboOut = new string[nVals];
    for (unsigned long i = 0; i < nVals; i++) {
      this->marker_turboIn[i].assign(option_value[mod_num*i]);
      this->marker_turboOut[i].assign(option_value[mod_num*i+1]);
     }


    return "";
  }

  void SetDefault() {
    this->size = 0;
    this->marker_turboIn= NULL;
    this->marker_turboOut = NULL;
  }
};


class COptionPython : public COptionBase {
  string name;
public:
  COptionPython(const string name) {
    this->name = name;
  }
  ~COptionPython() {};
  // No checking happens with python options
  string SetValue(vector<string> option_value) {
    COptionBase::SetValue(option_value);
    return "";
  }
  // No defaults with python options
  void SetDefault() {
    return;
  };
};



class COptionActDisk : public COptionBase {
  string name; // identifier for the option
  unsigned short & inlet_size;
  unsigned short & outlet_size;
  string * & marker_inlet;
  string * & marker_outlet;
  su2double ** & press_jump;
  su2double ** & temp_jump;
  su2double ** & omega;
  
public:
  COptionActDisk(const string name,
                 unsigned short & nMarker_ActDiskInlet, unsigned short & nMarker_ActDiskOutlet, string * & Marker_ActDiskInlet, string * & Marker_ActDiskOutlet,
                 su2double ** & ActDisk_PressJump, su2double ** & ActDisk_TempJump, su2double ** & ActDisk_Omega) :
  inlet_size(nMarker_ActDiskInlet), outlet_size(nMarker_ActDiskOutlet), marker_inlet(Marker_ActDiskInlet), marker_outlet(Marker_ActDiskOutlet),
  press_jump(ActDisk_PressJump), temp_jump(ActDisk_TempJump), omega(ActDisk_Omega) {
    this->name = name;
  }
  
  ~COptionActDisk() {};
  string SetValue(vector<string> option_value) {
    COptionBase::SetValue(option_value);
    const int mod_num = 8;
    unsigned short totalVals = option_value.size();
    if ((totalVals == 1) && (option_value[0].compare("NONE") == 0)) {
      this->SetDefault();
      return "";
    }
    
    if (totalVals % mod_num != 0) {
      string newstring;
      newstring.append(this->name);
      newstring.append(": must have a number of entries divisible by 8");
      this->SetDefault();
      return newstring;
    }
    
    unsigned short nVals = totalVals / mod_num;
    this->inlet_size = nVals;
    this->outlet_size = nVals;
    this->marker_inlet = new string[this->inlet_size];
    this->marker_outlet = new string[this->outlet_size];
    
    this->press_jump = new su2double*[this->inlet_size];
    this->temp_jump = new su2double*[this->inlet_size];
    this->omega = new su2double*[this->inlet_size];
    for (int i = 0; i < this->inlet_size; i++) {
      this->press_jump[i] = new su2double[2];
      this->temp_jump[i] = new su2double[2];
      this->omega[i] = new su2double[2];
    }
    
    string tname = "actuator disk";
    
    for (int i = 0; i < this->inlet_size; i++) {
      this->marker_inlet[i].assign(option_value[mod_num*i]);
      this->marker_outlet[i].assign(option_value[mod_num*i+1]);
      istringstream ss_1st(option_value[mod_num*i + 2]);
      if (!(ss_1st >> this->press_jump[i][0])) {
        return badValue(option_value, tname, this->name);
      }
      istringstream ss_2nd(option_value[mod_num*i + 3]);
      if (!(ss_2nd >> this->temp_jump[i][0])) {
        return badValue(option_value, tname, this->name);
      }
      istringstream ss_3rd(option_value[mod_num*i + 4]);
      if (!(ss_3rd >> this->omega[i][0])) {
        return badValue(option_value, tname, this->name);
      }
      istringstream ss_4th(option_value[mod_num*i + 5]);
      if (!(ss_4th >> this->press_jump[i][1])) {
        return badValue(option_value, tname, this->name);
      }
      istringstream ss_5th(option_value[mod_num*i + 6]);
      if (!(ss_5th >> this->temp_jump[i][1])) {
        return badValue(option_value, tname, this->name);
      }
      istringstream ss_6th(option_value[mod_num*i + 7]);
      if (!(ss_6th >> this->omega[i][1])) {
        return badValue(option_value, tname, this->name);
      }
    }
    return "";
  }
  void SetDefault() {
    this->inlet_size = 0;
    this->outlet_size = 0;
    this->marker_inlet = NULL;
    this->marker_outlet = NULL;
    this->press_jump = NULL;
    this->temp_jump = NULL;
    this->omega = NULL;
  }
};


class COptionWallFunction : public COptionBase {
  string name; // identifier for the option
  unsigned short &nMarkers;
  string* &markers;
  unsigned short*  &walltype;
  unsigned short** &intInfo;
  su2double**      &doubleInfo;

public:
  COptionWallFunction(const string name, unsigned short &nMarker_WF, 
                      string* &Marker_WF, unsigned short* &type_WF,
                      unsigned short** &intInfo_WF, su2double** &doubleInfo_WF) :
  nMarkers(nMarker_WF), markers(Marker_WF), walltype(type_WF),
  intInfo(intInfo_WF), doubleInfo(doubleInfo_WF) {
    this->name = name;
  }

  ~COptionWallFunction(){}

  string SetValue(vector<string> option_value) {
    COptionBase::SetValue(option_value);
    /*--- First check if NONE is specified. ---*/
    unsigned short totalSize = option_value.size();
    if ((totalSize == 1) && (option_value[0].compare("NONE") == 0)) {
      this->SetDefault();
      return "";
    }

    /*--- Determine the number of markers, for which a wall
          function treatment has been specified. ---*/
    unsigned short counter = 0, nVals = 0;
    while (counter < totalSize ) {

      /* Update the counter for the number of markers specified
         and store the current index for possible error messages. */
      ++nVals;
      const unsigned short indMarker = counter;

      /* Check if a wall function type has been specified for this marker.
         If not, create an error message and return. */
      ++counter;
      const unsigned short indWallType = counter;
      unsigned short typeWF = NO_WALL_FUNCTION;
      bool validWF = true;
      if (counter == totalSize) validWF = false;
      else {
        map<string, ENUM_WALL_FUNCTIONS>::const_iterator it;
        it = Wall_Functions_Map.find(option_value[counter]);
        if(it == Wall_Functions_Map.end()) validWF = false;
        else                               typeWF  = it->second;
      }

      if (!validWF ) {
        string newstring;
        newstring.append(this->name);
        newstring.append(": Invalid wall function type, ");
        newstring.append(option_value[counter]);
        newstring.append(", encountered for marker ");
        newstring.append(option_value[indMarker]);
        return newstring;
      }

      /* Update the counter, as the wall function type is valid. */
      ++counter;

      /*--- For some wall function types some additional info
            must be specified. Hence the counter must be updated
            accordingly. ---*/
      switch( typeWF ) {
        case EQUILIBRIUM_WALL_MODEL:    counter += 3; break;
        case NONEQUILIBRIUM_WALL_MODEL: counter += 2; break;
        case LOGARITHMIC_WALL_MODEL: counter += 3; break;
        default: break;
      }

      /* In case the counter is larger than totalSize, the data for
         this wall function type has not been specified correctly. */
      if (counter > totalSize) {
        string newstring;
        newstring.append(this->name);
        newstring.append(", marker ");
        newstring.append(option_value[indMarker]);
        newstring.append(", wall function type ");
        newstring.append(option_value[indWallType]);
        newstring.append(": Additional information is missing.");
        return newstring;
      }
    }

    /* Allocate the memory to store the data for the wall function markers. */
    this->nMarkers   = nVals;
    this->markers    = new string[nVals];
    this->walltype   = new unsigned short[nVals];
    this->intInfo    = new unsigned short*[nVals];
    this->doubleInfo = new su2double*[nVals];

    for (unsigned short i=0; i<nVals; i++) {
      this->intInfo[i]    = NULL;
      this->doubleInfo[i] = NULL;
    }

    /*--- Loop over the wall markers and store the info in the
          appropriate arrays. ---*/
    counter = 0;
    for (unsigned short i=0; i<nVals; i++) {

      /* Set the name of the wall function marker. */
      this->markers[i].assign(option_value[counter++]);

      /* Determine the wall function type. As their validaties have
         already been tested, there is no need to do so again. */
      map<string, ENUM_WALL_FUNCTIONS>::const_iterator it;
      it = Wall_Functions_Map.find(option_value[counter++]);

      this->walltype[i] = it->second;

      /*--- For some wall function types, some additional info
            is needed, which is extracted from option_value. ---*/
      switch( this->walltype[i] ) {

        case EQUILIBRIUM_WALL_MODEL: {

          /* LES equilibrium wall model. The exchange distance, stretching
             factor and number of points in the wall model must be specified. */
          this->intInfo[i]    = new unsigned short[1];
          this->doubleInfo[i] = new su2double[2];

          istringstream ss_1st(option_value[counter++]);
          if (!(ss_1st >> this->doubleInfo[i][0])) {
            return badValue(option_value, "su2double", this->name);
          }

          istringstream ss_2nd(option_value[counter++]);
          if (!(ss_2nd >> this->doubleInfo[i][1])) {
            return badValue(option_value, "su2double", this->name);
          }

          istringstream ss_3rd(option_value[counter++]);
          if (!(ss_3rd >> this->intInfo[i][0])) {
            return badValue(option_value, "unsigned short", this->name);
          }

          break;
        }

        case NONEQUILIBRIUM_WALL_MODEL: {

          /* LES non-equilibrium model. The RANS turbulence model and
             the exchange distance need to be specified. */
          this->intInfo[i]    = new unsigned short[1];
          this->doubleInfo[i] = new su2double[1];

          /* Check for a valid RANS turbulence model. */
          map<string, ENUM_TURB_MODEL>::const_iterator iit;
          iit = Turb_Model_Map.find(option_value[counter++]);
          if(iit == Turb_Model_Map.end()) {
            string newstring;
            newstring.append(this->name);
            newstring.append(", marker ");
            newstring.append(this->markers[i]);
            newstring.append(", wall function type ");
            newstring.append(option_value[counter-2]);
            newstring.append(": Invalid RANS turbulence model, ");
            newstring.append(option_value[counter-1]);
            newstring.append(", specified");
            return newstring;
          }

          this->intInfo[i][0] = iit->second;

          /* Extract the exchange distance. */
          istringstream ss_1st(option_value[counter++]);
          if (!(ss_1st >> this->doubleInfo[i][0])) {
            return badValue(option_value, "su2double", this->name);
          }

          break;
        }
        case LOGARITHMIC_WALL_MODEL: {
          
          /* LES Logarithmic law-of-the-wall model. The exchange distance, stretching
           factor and number of points in the wall model must be specified. */
          this->intInfo[i]    = new unsigned short[1];
          this->doubleInfo[i] = new su2double[2];
          
          istringstream ss_1st(option_value[counter++]);
          if (!(ss_1st >> this->doubleInfo[i][0])) {
            return badValue(option_value, "su2double", this->name);
          }
          
          istringstream ss_2nd(option_value[counter++]);
          if (!(ss_2nd >> this->doubleInfo[i][1])) {
            return badValue(option_value, "su2double", this->name);
          }
          
          istringstream ss_3rd(option_value[counter++]);
          if (!(ss_3rd >> this->intInfo[i][0])) {
            return badValue(option_value, "unsigned short", this->name);
          }
          
          break;
        }

        default: // Just to avoid a compiler warning.
          break;
      }
    }

    // Need to return something...
    return "";
  }

  void SetDefault() {
    this->nMarkers   = 0;
    this->markers    = NULL;
    this->walltype   = NULL;
    this->intInfo    = NULL;
    this->doubleInfo = NULL;
  }
};<|MERGE_RESOLUTION|>--- conflicted
+++ resolved
@@ -116,11 +116,7 @@
 const unsigned int MAX_NUMBER_PERIODIC = 10; /*!< \brief Maximum number of periodic boundary conditions. */
 const unsigned int MAX_STRING_SIZE = 200;    /*!< \brief Maximum number of domains. */
 const unsigned int MAX_NUMBER_FFD = 15;	     /*!< \brief Maximum number of FFDBoxes for the FFD. */
-<<<<<<< HEAD
-const unsigned int MAX_SOLS = 8;		         /*!< \brief Maximum number of solutions at the same time (dimension of solution container array). */
-=======
 const unsigned int MAX_SOLS = 10;		         /*!< \brief Maximum number of solutions at the same time (dimension of solution container array). */
->>>>>>> c99a955b
 const unsigned int MAX_TERMS = 6;		         /*!< \brief Maximum number of terms in the numerical equations (dimension of solver container array). */
 const unsigned int MAX_TERMS_FEA = 10;       /*!< \brief Maximum number of terms in the numerical equations (dimension of solver container array). */
 const unsigned int MAX_ZONES = 3;            /*!< \brief Maximum number of zones. */
@@ -201,30 +197,6 @@
   EULER = 1,							/*!< \brief Definition of the Euler's solver. */
   NAVIER_STOKES = 2,					/*!< \brief Definition of the Navier-Stokes' solver. */
   RANS = 3,								/*!< \brief Definition of the Reynolds-averaged Navier-Stokes' (RANS) solver. */
-<<<<<<< HEAD
-  POISSON_EQUATION = 4,					/*!< \brief Definition of the poisson/pressure correction equation. */
-  HEAT_EQUATION_FVM = 28,               /*!< \brief Definition of the finite volume heat solver. */
-  FLUID_STRUCTURE_INTERACTION = 12,		/*!< \brief Definition of a FSI solver. */
-  FEM_ELASTICITY = 13,					/*!< \brief Definition of a FEM solver. */
-  ADJ_EULER = 18,						/*!< \brief Definition of the continuous adjoint Euler's solver. */
-  ADJ_NAVIER_STOKES = 19,				/*!< \brief Definition of the continuous adjoint Navier-Stokes' solver. */
-  ADJ_RANS = 20,						/*!< \brief Definition of the continuous adjoint Reynolds-averaged Navier-Stokes' (RANS) solver. */
-  TEMPLATE_SOLVER = 30,                 /*!< \brief Definition of template solver. */
-  ZONE_SPECIFIC = 31,          /*!< \brief Definition of a solver option that will induce a zone-wise definition once the driver is created. Not a reference to an own solver. */
-  DISC_ADJ_EULER = 35,
-  DISC_ADJ_RANS = 36,
-  DISC_ADJ_NAVIER_STOKES = 37,
-  DISC_ADJ_HEAT = 38,
-  DISC_ADJ_FEM_EULER = 65,
-  DISC_ADJ_FEM_RANS = 66,
-  DISC_ADJ_FEM_NS = 67,
-  DISC_ADJ_FEM = 40,
-  FEM_EULER = 50,                       /*!< \brief Definition of the finite element Euler's solver. */
-  FEM_NAVIER_STOKES = 51,               /*!< \brief Definition of the finite element Navier-Stokes' solver. */
-  FEM_RANS = 52,                        /*!< \brief Definition of the finite element Reynolds-averaged Navier-Stokes' (RANS) solver. */
-  FEM_LES = 53,                         /*!< \brief Definition of the finite element Large Eddy Simulation Navier-Stokes' (LES) solver. */
-  MULTIPHYSICS = 99
-=======
   INC_EULER = 4,							/*!< \brief Definition of the incompressible Euler's solver. */
   INC_NAVIER_STOKES =5,					/*!< \brief Definition of the incompressible Navier-Stokes' solver. */
   INC_RANS = 6,								/*!< \brief Definition of the incompressible Reynolds-averaged Navier-Stokes' (RANS) solver. */
@@ -250,8 +222,8 @@
   FEM_NAVIER_STOKES = 27,               /*!< \brief Definition of the finite element Navier-Stokes' solver. */
   FEM_RANS = 28,                        /*!< \brief Definition of the finite element Reynolds-averaged Navier-Stokes' (RANS) solver. */
   FEM_LES = 29,                         /*!< \brief Definition of the finite element Large Eddy Simulation Navier-Stokes' (LES) solver. */
-  MULTIPHYSICS = 30
->>>>>>> c99a955b
+  MULTIPHYSICS = 30,
+  POISSON_EQUATION = 31					/*!< \brief Definition of the poisson/pressure correction equation. */
 };
 /* BEGIN_CONFIG_ENUMS */
 static const map<string, ENUM_SOLVER> Solver_Map = CCreateMap<string, ENUM_SOLVER>
@@ -259,13 +231,9 @@
 ("EULER", EULER)
 ("NAVIER_STOKES", NAVIER_STOKES)
 ("RANS", RANS)
-<<<<<<< HEAD
-("POISSON_EQUATION", POISSON_EQUATION)
-=======
 ("INC_EULER", INC_EULER)
 ("INC_NAVIER_STOKES", INC_NAVIER_STOKES)
 ("INC_RANS", INC_RANS)
->>>>>>> c99a955b
 ("FEM_EULER", FEM_EULER)
 ("FEM_NAVIER_STOKES", FEM_NAVIER_STOKES)
 ("FEM_RANS", FEM_RANS)
@@ -288,7 +256,8 @@
 ("DISC_ADJ_FEM", DISC_ADJ_FEM)
 ("FLUID_STRUCTURE_INTERACTION", FLUID_STRUCTURE_INTERACTION)
 ("TEMPLATE_SOLVER", TEMPLATE_SOLVER)
-("MULTIPHYSICS", MULTIPHYSICS);
+("MULTIPHYSICS", MULTIPHYSICS)
+("POISSON_EQUATION", POISSON_EQUATION);
 
 /*!
  * \brief different solver types for the multizone environment component
@@ -2068,15 +2037,12 @@
   NEIGHBORS            = 24,  /*!< \brief Neighbor point count communication (for JST). */
   SOLUTION_FEA         = 25,  /*!< \brief FEA solution communication. */
   SOLUTION_FEA_OLD     = 26,  /*!< \brief FEA solution old communication. */
-<<<<<<< HEAD
-  MASS_FLUX            = 27,  /*!< \brief Mass flux in a CV communication. */
-  MOM_COEFF		  	   = 28,  /*!< \brief Momentum eq coefficient communication. */
-  PRESSURE_VAR	       = 29   /*!< \brief Primitive variable communication. */
-=======
   MESH_DISPLACEMENTS   = 27,  /*!< \brief Mesh displacements at the interface. */
   SOLUTION_TIME_N      = 28,  /*!< \brief Solution at time n. */
-  SOLUTION_TIME_N1     = 29   /*!< \brief Solution at time n-1. */
->>>>>>> c99a955b
+  SOLUTION_TIME_N1     = 29,   /*!< \brief Solution at time n-1. */
+  MASS_FLUX            = 30,  /*!< \brief Mass flux in a CV communication. */
+  MOM_COEFF		  	   = 31,  /*!< \brief Momentum eq coefficient communication. */
+  PRESSURE_VAR	       = 32   /*!< \brief Primitive variable communication. */
 };
 
 /*!
