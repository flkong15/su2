--- conflicted
+++ resolved
@@ -568,13 +568,9 @@
   INC_IDEAL_GAS_POLY = 6, /*!< \brief Inc. ideal gas, polynomial gas model. */
   MUTATIONPP = 7,         /*!< \brief Mutation++ gas model for nonequilibrium flow. */
   SU2_NONEQ = 8,          /*!< \brief User defined gas model for nonequilibrium flow. */
-<<<<<<< HEAD
-  DATADRIVEN_FLUID = 9,   /*!< \brief Fluid model with an eos defined through a multi-layer perceptron*/
-  FLUID_MIXTURE = 10       /*!< \brief Species mixture model. */
-=======
   FLUID_MIXTURE = 9,      /*!< \brief Species mixture model. */
   COOLPROP = 10,          /*!< \brief Thermodynamics library. */
->>>>>>> 7f96fbe3
+  DATADRIVEN_FLUID = 11   /*!< \brief Fluid model with an eos defined through a multi-layer perceptron*/
 };
 static const MapType<std::string, ENUM_FLUIDMODEL> FluidModel_Map = {
   MakePair("STANDARD_AIR", STANDARD_AIR)
