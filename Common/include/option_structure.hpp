--- conflicted
+++ resolved
@@ -77,13 +77,8 @@
 const unsigned int MAX_NUMBER_PERIODIC = 10;  /*!< \brief Maximum number of periodic boundary conditions. */
 const unsigned int MAX_STRING_SIZE = 200;     /*!< \brief Maximum number of domains. */
 const unsigned int MAX_NUMBER_FFD = 15;       /*!< \brief Maximum number of FFDBoxes for the FFD. */
-<<<<<<< HEAD
-const unsigned int MAX_SOLS = 13;             /*!< \brief Maximum number of solutions at the same time (dimension of solution container array). */
+enum: unsigned int{MAX_SOLS = 13};            /*!< \brief Maximum number of solutions at the same time (dimension of solution container array). */
 const unsigned int MAX_TERMS = 7;             /*!< \brief Maximum number of terms in the numerical equations (dimension of solver container array). */
-=======
-enum: unsigned int{MAX_SOLS = 12};            /*!< \brief Maximum number of solutions at the same time (dimension of solution container array). */
-const unsigned int MAX_TERMS = 6;             /*!< \brief Maximum number of terms in the numerical equations (dimension of solver container array). */
->>>>>>> aec088cd
 const unsigned int MAX_ZONES = 3;             /*!< \brief Maximum number of zones. */
 const unsigned int MAX_FE_KINDS = 7;          /*!< \brief Maximum number of Finite Elements. */
 const unsigned int NO_RK_ITER = 0;            /*!< \brief No Runge-Kutta iteration. */
@@ -2270,37 +2265,6 @@
 };
 
 /*!
-<<<<<<< HEAD
- * \brief modus of operation for the sobolev smoothing solver.
- */
-enum ENUM_SOBOLEV_MODUS {
-  NO_MODUS = 0,                    /*!< \brief Default option if none is choosen. */
-  PARAM_LEVEL_COMPLETE   = 1,      /*!< \brief Operate on parameter level. */
-  MESH_LEVEL  = 3,                 /*!< \brief Operate on mesh level. */
-  DEBUG = 4,                       /*!< \brief Special flag for debugging. */
-  ONLY_GRAD = 5,                   /*!< \brief Flag for OneShot to only compute the original gradient. */
-};
-static const map<string, ENUM_SOBOLEV_MODUS> Sobolev_Modus_Map = {
-  MakePair("NONE", NO_MODUS)
-  MakePair("PARAM_LEVEL_COMPLETE"  , PARAM_LEVEL_COMPLETE)
-  MakePair("MESH_LEVEL" , MESH_LEVEL)
-  MakePair("DEBUG" , DEBUG)
-  MakePair("ONLY_GRADIENT" , ONLY_GRAD)
-};
-
-/*!
- * \brief mode of operation for the One Shot driver.
- */
-enum ENUM_ONESHOT_MODE {
-  NO_MODE = 0,         /*!< \brief Default option if none is choosen. */
-  PIGGYBACK   = 1,      /*!< \brief Operate on parameter level. */
-  ONESHOT  = 2,         /*!< \brief Operate on mesh level. */
-};
-static const map<string, ENUM_ONESHOT_MODE> Oneshot_Mode_Map = {
-  MakePair("NONE", NO_MODE)
-  MakePair("PIGGYBACK"  , PIGGYBACK)
-  MakePair("ONESHOT" , ONESHOT)
-=======
  * \brief Types of streamwise periodicity.
  */
 enum ENUM_STREAMWISE_PERIODIC {
@@ -2322,7 +2286,38 @@
   su2double Streamwise_Periodic_MassFlow;           /*!< \brief Value of current massflow [kg/s] which results in a delta p and therefore an artificial body force vector. */
   su2double Streamwise_Periodic_IntegratedHeatFlow; /*!< \brief Value of of the net sum of heatflow [W] into the domain. */
   su2double Streamwise_Periodic_InletTemperature;   /*!< \brief Area avg static Temp [K] at the periodic inlet. Used for adaptive outlet heatsink. */
->>>>>>> aec088cd
+};
+
+/*!
+ * \brief modus of operation for the sobolev smoothing solver.
+ */
+enum ENUM_SOBOLEV_MODUS {
+ NO_MODUS = 0,                    /*!< \brief Default option if none is choosen. */
+ PARAM_LEVEL_COMPLETE   = 1,      /*!< \brief Operate on parameter level. */
+ MESH_LEVEL  = 3,                 /*!< \brief Operate on mesh level. */
+ DEBUG = 4,                       /*!< \brief Special flag for debugging. */
+ ONLY_GRAD = 5,                   /*!< \brief Flag for OneShot to only compute the original gradient. */
+};
+static const map<string, ENUM_SOBOLEV_MODUS> Sobolev_Modus_Map = {
+ MakePair("NONE", NO_MODUS)
+ MakePair("PARAM_LEVEL_COMPLETE"  , PARAM_LEVEL_COMPLETE)
+ MakePair("MESH_LEVEL" , MESH_LEVEL)
+ MakePair("DEBUG" , DEBUG)
+ MakePair("ONLY_GRADIENT" , ONLY_GRAD)
+};
+
+/*!
+* \brief mode of operation for the One Shot driver.
+*/
+enum ENUM_ONESHOT_MODE {
+ NO_MODE = 0,         /*!< \brief Default option if none is choosen. */
+ PIGGYBACK   = 1,      /*!< \brief Operate on parameter level. */
+ ONESHOT  = 2,         /*!< \brief Operate on mesh level. */
+};
+static const map<string, ENUM_ONESHOT_MODE> Oneshot_Mode_Map = {
+ MakePair("NONE", NO_MODE)
+ MakePair("PIGGYBACK"  , PIGGYBACK)
+ MakePair("ONESHOT" , ONESHOT)
 };
 
 #undef MakePair
