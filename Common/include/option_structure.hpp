--- conflicted
+++ resolved
@@ -585,11 +585,8 @@
   SU2_NONEQ = 8,          /*!< \brief User defined gas model for nonequilibrium flow. */
   FLUID_MIXTURE = 9,      /*!< \brief Species mixture model. */
   COOLPROP = 10,          /*!< \brief Thermodynamics library. */
-<<<<<<< HEAD
   FLUID_FLAMELET = 11,    /*!< \brief lookup table (LUT) method for premixed flamelets. */
-=======
-  DATADRIVEN_FLUID = 11,           /*!< \brief multi-layer perceptron driven fluid model. */
->>>>>>> 027e23be
+  DATADRIVEN_FLUID = 12,           /*!< \brief multi-layer perceptron driven fluid model. */
 };
 static const MapType<std::string, ENUM_FLUIDMODEL> FluidModel_Map = {
   MakePair("STANDARD_AIR", STANDARD_AIR)
@@ -603,11 +600,8 @@
   MakePair("SU2_NONEQ", SU2_NONEQ)
   MakePair("FLUID_MIXTURE", FLUID_MIXTURE)
   MakePair("COOLPROP", COOLPROP)
-<<<<<<< HEAD
   MakePair("FLUID_FLAMELET", FLUID_FLAMELET)
-=======
   MakePair("DATADRIVEN_FLUID", DATADRIVEN_FLUID)
->>>>>>> 027e23be
 };
 
 /*!
