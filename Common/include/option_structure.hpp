/*!
 * \file option_structure.hpp
 * \brief Defines classes for referencing options for easy input in CConfig
 * \author J. Hicken, B. Tracey
 * \version 7.5.1 "Blackbird"
 *
 * SU2 Project Website: https://su2code.github.io
 *
 * The SU2 Project is maintained by the SU2 Foundation
 * (http://su2foundation.org)
 *
 * Copyright 2012-2023, SU2 Contributors (cf. AUTHORS.md)
 *
 * SU2 is free software; you can redistribute it and/or
 * modify it under the terms of the GNU Lesser General Public
 * License as published by the Free Software Foundation; either
 * version 2.1 of the License, or (at your option) any later version.
 *
 * SU2 is distributed in the hope that it will be useful,
 * but WITHOUT ANY WARRANTY; without even the implied warranty of
 * MERCHANTABILITY or FITNESS FOR A PARTICULAR PURPOSE. See the GNU
 * Lesser General Public License for more details.
 *
 * You should have received a copy of the GNU Lesser General Public
 * License along with SU2. If not, see <http://www.gnu.org/licenses/>.
 */

#pragma once

#include "./parallelization/mpi_structure.hpp"

#include <iostream>
#include <sstream>
#include <string>
#include <vector>
#include <map>
#include <cstdlib>
#include <algorithm>
#include <cassert>

/*!
 * \class CEmptyMap
 * \brief We use this dummy class instead of std::map when
 * we only need the enum definition and not the string to
 * enum maps, this makes compilation much faster.
 */
template <typename T, typename U>
struct CEmptyMap {
  CEmptyMap(std::initializer_list<std::pair<const T, U> >) {}
};

#ifdef ENABLE_MAPS
template<class T, class U>
using MapType = std::map<T,U>;
#define MakePair(a,b) {a,b},
#else
template<class T, class U>
using MapType = CEmptyMap<T,U>;
#define MakePair(a,b)
#endif

/*!
 * \brief Different software components of SU2
 */
enum class SU2_COMPONENT {
  SU2_CFD, /*!< \brief Running the SU2_CFD software. */
  SU2_DEF, /*!< \brief Running the SU2_DEF software. */
  SU2_DOT, /*!< \brief Running the SU2_DOT software. */
  SU2_GEO, /*!< \brief Running the SU2_GEO software. */
  SU2_SOL  /*!< \brief Running the SU2_SOL software. */
};

const unsigned int EXIT_DIVERGENCE = 2;   /*!< \brief Exit code (divergence). */

const unsigned int MAX_PARAMETERS = 10;       /*!< \brief Maximum number of parameters for a design variable definition. */
const unsigned int MAX_NUMBER_PERIODIC = 10;  /*!< \brief Maximum number of periodic boundary conditions. */
const unsigned int MAX_STRING_SIZE = 200;     /*!< \brief Maximum number of domains. */
const unsigned int MAX_NUMBER_FFD = 15;       /*!< \brief Maximum number of FFDBoxes for the FFD. */
enum: unsigned int{MAX_SOLS = 13};            /*!< \brief Maximum number of solutions at the same time (dimension of solution container array). */
const unsigned int MAX_TERMS = 7;             /*!< \brief Maximum number of terms in the numerical equations (dimension of solver container array). */
const unsigned int MAX_ZONES = 3;             /*!< \brief Maximum number of zones. */
const unsigned int MAX_FE_KINDS = 7;          /*!< \brief Maximum number of Finite Elements. */
const unsigned int NO_RK_ITER = 0;            /*!< \brief No Runge-Kutta iteration. */

const unsigned int OVERHEAD = 4;    /*!< \brief Overhead space above nMarker when allocating space for boundary elems (MPI + periodic). */

const unsigned int MESH_0 = 0;  /*!< \brief Definition of the finest grid level. */
const unsigned int MESH_1 = 1;  /*!< \brief Definition of the finest grid level. */
const unsigned int ZONE_0 = 0;  /*!< \brief Definition of the first grid domain. */
const unsigned int ZONE_1 = 1;  /*!< \brief Definition of the second grid domain. */
const unsigned int INST_0 = 0;  /*!< \brief Definition of the first instance per grid level. */

const su2double STANDARD_GRAVITY = 9.80665;           /*!< \brief Acceleration due to gravity at surface of earth. */
const su2double UNIVERSAL_GAS_CONSTANT = 8.3144598;   /*!< \brief Universal gas constant in J/(mol*K) */
const su2double BOLTZMANN_CONSTANT = 1.3806503E-23;   /*!< \brief Boltzmann's constant [J K^-1] */
const su2double AVOGAD_CONSTANT = 6.0221415E26; /*!< \brief Avogadro's constant, number of particles in one kmole. */

const su2double EPS = 1.0E-16;        /*!< \brief Error scale. */
const su2double TURB_EPS = 1.0E-16;   /*!< \brief Turbulent Error scale. */

const su2double ONE2 = 0.5;         /*!< \brief One divided by two. */
const su2double ONE3 = 1.0 / 3.0;   /*!< \brief One divided by three. */
const su2double TWO3 = 2.0 / 3.0;   /*!< \brief Two divided by three. */
const su2double FOUR3 = 4.0 / 3.0;  /*!< \brief Four divided by three. */

const su2double PI_NUMBER = 4.0 * atan(1.0);  /*!< \brief Pi number. */

const su2double STEFAN_BOLTZMANN = 5.670367E-08;  /*!< \brief Stefan-Boltzmann constant in W/(m^2*K^4). */

const int MASTER_NODE = 0;      /*!< \brief Master node for MPI parallelization. */
const int SINGLE_NODE = 1;      /*!< \brief There is only a node in the MPI parallelization. */
const int SINGLE_ZONE = 1;      /*!< \brief There is only a zone. */

const unsigned short COMM_TYPE_UNSIGNED_LONG  = 1;  /*!< \brief Communication type for unsigned long. */
const unsigned short COMM_TYPE_LONG           = 2;  /*!< \brief Communication type for long. */
const unsigned short COMM_TYPE_UNSIGNED_SHORT = 3;  /*!< \brief Communication type for unsigned short. */
const unsigned short COMM_TYPE_DOUBLE         = 4;  /*!< \brief Communication type for double. */
const unsigned short COMM_TYPE_CHAR           = 5;  /*!< \brief Communication type for char. */
const unsigned short COMM_TYPE_SHORT          = 6;  /*!< \brief Communication type for short. */
const unsigned short COMM_TYPE_INT            = 7;  /*!< \brief Communication type for int. */

/*!
 * \brief Types of geometric entities based on VTK nomenclature
 */
enum GEO_TYPE {
  VERTEX = 1,         /*!< \brief VTK nomenclature for defining a vertex element. */
  LINE = 3,           /*!< \brief VTK nomenclature for defining a line element. */
  TRIANGLE = 5,       /*!< \brief VTK nomenclature for defining a triangle element. */
  QUADRILATERAL = 9,  /*!< \brief VTK nomenclature for defining a quadrilateral element. */
  TETRAHEDRON = 10,   /*!< \brief VTK nomenclature for defining a tetrahedron element. */
  HEXAHEDRON = 12,    /*!< \brief VTK nomenclature for defining a hexahedron element. */
  PRISM = 13,         /*!< \brief VTK nomenclature for defining a prism element. */
  PYRAMID = 14        /*!< \brief VTK nomenclature for defining a pyramid element. */
};
constexpr unsigned short N_ELEM_TYPES = 7;           /*!< \brief General output & CGNS defines. */

constexpr unsigned short N_POINTS_LINE = 2;          /*!< \brief General output & CGNS defines. */
constexpr unsigned short N_POINTS_TRIANGLE = 3;      /*!< \brief General output & CGNS defines. */
constexpr unsigned short N_POINTS_QUADRILATERAL = 4; /*!< \brief General output & CGNS defines. */
constexpr unsigned short N_POINTS_TETRAHEDRON = 4;   /*!< \brief General output & CGNS defines. */
constexpr unsigned short N_POINTS_HEXAHEDRON = 8;    /*!< \brief General output & CGNS defines. */
constexpr unsigned short N_POINTS_PYRAMID = 5;       /*!< \brief General output & CGNS defines. */
constexpr unsigned short N_POINTS_PRISM = 6;         /*!< \brief General output & CGNS defines. */
constexpr unsigned short N_POINTS_MAXIMUM = 8;       /*!< \brief Max. out of the above, used for static arrays, keep it up to date. */

constexpr unsigned short N_FACES_LINE = 1;           /*!< \brief General output & CGNS defines. */
constexpr unsigned short N_FACES_TRIANGLE = 3;       /*!< \brief General output & CGNS defines. */
constexpr unsigned short N_FACES_QUADRILATERAL = 4;  /*!< \brief General output & CGNS defines. */
constexpr unsigned short N_FACES_TETRAHEDRON = 4;    /*!< \brief General output & CGNS defines. */
constexpr unsigned short N_FACES_PYRAMID = 5;        /*!< \brief General output & CGNS defines. */
constexpr unsigned short N_FACES_PRISM = 5;          /*!< \brief General output & CGNS defines. */
constexpr unsigned short N_FACES_HEXAHEDRON = 6;     /*!< \brief General output & CGNS defines. */
constexpr unsigned short N_FACES_MAXIMUM = 6;        /*!< \brief Max. out of the above, used for static arrays, keep it up to date. */

/*!
 * \brief Get the number of faces of the element.
 * \param[in] elementType - element type
 * \return number of faces
 */
inline unsigned short nFacesOfElementType(unsigned short elementType) {
  switch (elementType) {
    case LINE: return N_FACES_LINE;
    case TRIANGLE: return N_FACES_TRIANGLE;
    case QUADRILATERAL: return N_FACES_QUADRILATERAL;
    case TETRAHEDRON: return N_FACES_TETRAHEDRON;
    case HEXAHEDRON: return N_FACES_HEXAHEDRON;
    case PYRAMID: return N_FACES_PYRAMID;
    case PRISM: return N_FACES_PRISM;
    default: assert(false && "Invalid element type."); return 0;
  }
}

/*!
 * \brief Get the number of points of the element.
 * \param[in] elementType - element type
 * \return number of points
 */
inline unsigned short nPointsOfElementType(unsigned short elementType) {
  switch (elementType) {
    case LINE: return N_POINTS_LINE;
    case TRIANGLE: return N_POINTS_TRIANGLE;
    case QUADRILATERAL: return N_POINTS_QUADRILATERAL;
    case TETRAHEDRON: return N_POINTS_TETRAHEDRON;
    case HEXAHEDRON: return N_POINTS_HEXAHEDRON;
    case PYRAMID: return N_POINTS_PYRAMID;
    case PRISM: return N_POINTS_PRISM;
    default: assert(false && "Invalid element type."); return 0;
  }
}

const int CGNS_STRING_SIZE = 33; /*!< \brief Length of strings used in the CGNS format. */
const int SU2_CONN_SIZE   = 10;  /*!< \brief Size of the connectivity array that is allocated for each element
                                             that we read from a mesh file in the format [[globalID vtkType n0 n1 n2 n3 n4 n5 n6 n7 n8]. */
const int SU2_CONN_SKIP   = 2;   /*!< \brief Offset to skip the globalID and VTK type at the start of the element connectivity list for each CGNS element. */

const su2double COLORING_EFF_THRESH = 0.875;  /*!< \brief Below this value fallback strategies are used instead. */

/*--- All temperature polynomial fits for the fluid models currently
   assume a quartic form (5 coefficients). For example,
   Cp(T) = b0 + b1*T + b2*T^2 + b3*T^3 + b4*T^4. By default, all coeffs
   are set to zero and will be properly non-dim. in the solver. ---*/
constexpr int N_POLY_COEFFS = 5; /*!< \brief Number of coefficients in temperature polynomial fits for fluid models. */

/*!
 * \brief Boolean answers
 */
enum ANSWER {
  NONE = 0,
  NO = 0,   /*!< \brief Boolean definition of no. */
  YES = 1   /*!< \brief Boolean definition of yes. */
};

/*!
 * \brief Average method for marker analyze
 */
enum AVERAGE_TYPE {
  AVERAGE_AREA = 1,     /*!< \brief Area-weighted average. */
  AVERAGE_MASSFLUX = 2  /*!< \brief Mass-flux weighted average. */
};
static const MapType<std::string, AVERAGE_TYPE> Average_Map = {
  MakePair("AREA", AVERAGE_AREA)
  MakePair("MASSFLUX", AVERAGE_MASSFLUX)
};

/*!
 * \brief different solver types for the CFD component
 */
enum class MAIN_SOLVER {
  NONE,                        /*!< \brief Definition of no solver. */
  EULER,                       /*!< \brief Definition of the Euler's solver. */
  NAVIER_STOKES,               /*!< \brief Definition of the Navier-Stokes' solver. */
  RANS,                        /*!< \brief Definition of the Reynolds-averaged Navier-Stokes' (RANS) solver. */
  INC_EULER,                   /*!< \brief Definition of the incompressible Euler's solver. */
  INC_NAVIER_STOKES,           /*!< \brief Definition of the incompressible Navier-Stokes' solver. */
  INC_RANS,                    /*!< \brief Definition of the incompressible Reynolds-averaged Navier-Stokes' (RANS) solver. */
  HEAT_EQUATION,               /*!< \brief Definition of the finite volume heat solver. */
  FEM_ELASTICITY,              /*!< \brief Definition of a FEM solver. */
  ADJ_EULER,                   /*!< \brief Definition of the continuous adjoint Euler's solver. */
  ADJ_NAVIER_STOKES,           /*!< \brief Definition of the continuous adjoint Navier-Stokes' solver. */
  ADJ_RANS,                    /*!< \brief Definition of the continuous adjoint Reynolds-averaged Navier-Stokes' (RANS) solver. */
  TEMPLATE_SOLVER,             /*!< \brief Definition of template solver. */
  DISC_ADJ_EULER,              /*!< \brief Definition of the discrete adjoint Euler solver. */
  DISC_ADJ_RANS,               /*!< \brief Definition of the discrete adjoint Reynolds-averaged Navier-Stokes' (RANS) solver. */
  DISC_ADJ_NAVIER_STOKES,      /*!< \brief Definition of the discrete adjoint Navier-Stokes' solver. */
  DISC_ADJ_INC_EULER,          /*!< \brief Definition of the discrete adjoint incompressible Euler solver. */
  DISC_ADJ_INC_RANS,           /*!< \brief Definition of the discrete adjoint incompressible Reynolds-averaged Navier-Stokes' (RANS) solver. */
  DISC_ADJ_INC_NAVIER_STOKES,  /*!< \brief Definition of the discrete adjoint incompressible Navier-Stokes'. */
  DISC_ADJ_HEAT,               /*!< \brief Definition of the discrete adjoint heat solver. */
  DISC_ADJ_FEM_EULER,          /*!< \brief Definition of the discrete adjoint FEM Euler solver. */
  DISC_ADJ_FEM_RANS,           /*!< \brief Definition of the discrete adjoint FEM Reynolds-averaged Navier-Stokes' (RANS) solver. */
  DISC_ADJ_FEM_NS,             /*!< \brief Definition of the discrete adjoint FEM Navier-Stokes' solver. */
  DISC_ADJ_FEM,                /*!< \brief Definition of the discrete adjoint FEM solver. */
  FEM_EULER,                   /*!< \brief Definition of the finite element Euler's solver. */
  FEM_NAVIER_STOKES,           /*!< \brief Definition of the finite element Navier-Stokes' solver. */
  FEM_RANS,                    /*!< \brief Definition of the finite element Reynolds-averaged Navier-Stokes' (RANS) solver. */
  FEM_LES,                     /*!< \brief Definition of the finite element Large Eddy Simulation Navier-Stokes' (LES) solver. */
  MULTIPHYSICS,
  NEMO_EULER,                  /*!< \brief Definition of the NEMO Euler solver. */
  NEMO_NAVIER_STOKES,          /*!< \brief Definition of the NEMO NS solver. */
};
static const MapType<std::string, MAIN_SOLVER> Solver_Map = {
  MakePair("NONE", MAIN_SOLVER::NONE)
  MakePair("EULER", MAIN_SOLVER::EULER)
  MakePair("NAVIER_STOKES", MAIN_SOLVER::NAVIER_STOKES)
  MakePair("RANS", MAIN_SOLVER::RANS)
  MakePair("INC_EULER", MAIN_SOLVER::INC_EULER)
  MakePair("INC_NAVIER_STOKES", MAIN_SOLVER::INC_NAVIER_STOKES)
  MakePair("INC_RANS", MAIN_SOLVER::INC_RANS)
  MakePair("FEM_EULER", MAIN_SOLVER::FEM_EULER)
  MakePair("FEM_NAVIER_STOKES", MAIN_SOLVER::FEM_NAVIER_STOKES)
  MakePair("FEM_RANS", MAIN_SOLVER::FEM_RANS)
  MakePair("FEM_LES", MAIN_SOLVER::FEM_LES)
  MakePair("NEMO_EULER",MAIN_SOLVER::NEMO_EULER)
  MakePair("NEMO_NAVIER_STOKES",MAIN_SOLVER::NEMO_NAVIER_STOKES)
  MakePair("HEAT_EQUATION", MAIN_SOLVER::HEAT_EQUATION)
  MakePair("ELASTICITY", MAIN_SOLVER::FEM_ELASTICITY)
  MakePair("TEMPLATE_SOLVER", MAIN_SOLVER::TEMPLATE_SOLVER)
  MakePair("MULTIPHYSICS", MAIN_SOLVER::MULTIPHYSICS)
};

/*!
 * \brief Different solver types for multizone problems
 */
enum class ENUM_MULTIZONE {
  MZ_BLOCK_GAUSS_SEIDEL, /*!< \brief Definition of a Block-Gauss-Seidel multizone solver. */
  MZ_BLOCK_JACOBI,       /*!< \brief Definition of a Block-Jacobi solver. */
};
static const MapType<std::string, ENUM_MULTIZONE> Multizone_Map = {
  MakePair("BLOCK_GAUSS_SEIDEL", ENUM_MULTIZONE::MZ_BLOCK_GAUSS_SEIDEL)
  MakePair("BLOCK_JACOBI", ENUM_MULTIZONE::MZ_BLOCK_JACOBI)
};

/*!
 * \brief Material geometric conditions
 */
enum class STRUCT_DEFORMATION {
  SMALL,       /*!< \brief Definition of linear elastic material. */
  LARGE,       /*!< \brief Definition of Neo-Hookean material. */
};
static const MapType<std::string, STRUCT_DEFORMATION> Struct_Map = {
  MakePair("SMALL_DEFORMATIONS", STRUCT_DEFORMATION::SMALL)
  MakePair("LARGE_DEFORMATIONS", STRUCT_DEFORMATION::LARGE)
};

/*!
 * \brief Material model
 */
enum class STRUCT_MODEL {
  LINEAR_ELASTIC,   /*!< \brief Definition of linear elastic material. */
  NEO_HOOKEAN,      /*!< \brief Definition of Neo-Hookean material. */
  KNOWLES,          /*!< \brief Definition of Knowles stored-energy potential */
  IDEAL_DE,         /*!< \brief Definition of ideal Dielectric Elastomer */
};
static const MapType<std::string, STRUCT_MODEL> Material_Map = {
  MakePair("LINEAR_ELASTIC", STRUCT_MODEL::LINEAR_ELASTIC)
  MakePair("NEO_HOOKEAN", STRUCT_MODEL::NEO_HOOKEAN)
  MakePair("KNOWLES", STRUCT_MODEL::KNOWLES)
  MakePair("IDEAL_DE", STRUCT_MODEL::IDEAL_DE)
};

/*!
 * \brief Material compressibility
 */
enum class STRUCT_COMPRESS {
  COMPRESSIBLE,     /*!< \brief Definition of compressible material. */
  NEARLY_INCOMP,    /*!< \brief Definition of nearly incompressible material. */
};
static const MapType<std::string, STRUCT_COMPRESS> MatComp_Map = {
  MakePair("COMPRESSIBLE", STRUCT_COMPRESS::COMPRESSIBLE)
  MakePair("NEARLY_INCOMPRESSIBLE", STRUCT_COMPRESS::NEARLY_INCOMP)
};

/*!
 * \brief Types of interpolators
 */
enum class INTERFACE_INTERPOLATOR {
  NEAREST_NEIGHBOR,      /*!< \brief Nearest Neigbhor interpolation */
  ISOPARAMETRIC,         /*!< \brief Isoparametric interpolation, use CONSERVATIVE_INTERPOLATION=YES for conservative interpolation (S.A. Brown 1997).*/
  WEIGHTED_AVERAGE,      /*!< \brief Sliding Mesh Approach E. Rinaldi 2015 */
  RADIAL_BASIS_FUNCTION, /*!< \brief Radial basis function interpolation. */
};
static const MapType<std::string, INTERFACE_INTERPOLATOR> Interpolator_Map = {
  MakePair("NEAREST_NEIGHBOR", INTERFACE_INTERPOLATOR::NEAREST_NEIGHBOR)
  MakePair("ISOPARAMETRIC",    INTERFACE_INTERPOLATOR::ISOPARAMETRIC)
  MakePair("WEIGHTED_AVERAGE", INTERFACE_INTERPOLATOR::WEIGHTED_AVERAGE)
  MakePair("RADIAL_BASIS_FUNCTION", INTERFACE_INTERPOLATOR::RADIAL_BASIS_FUNCTION)
};

/*!
 * \brief Types of radial basis functions
 */
enum class RADIAL_BASIS {
  WENDLAND_C2,        /*!< \brief Wendland C2 radial basis function. */
  INV_MULTI_QUADRIC,  /*!< \brief Inversed multi quartic biharmonic spline. */
  GAUSSIAN,           /*!< \brief Gaussian basis function. */
  THIN_PLATE_SPLINE,  /*!< \brief Thin plate spline. */
  MULTI_QUADRIC,      /*!< \brief Multi quartic biharmonic spline. */
};
static const MapType<std::string, RADIAL_BASIS> RadialBasisFunction_Map = {
  MakePair("WENDLAND_C2", RADIAL_BASIS::WENDLAND_C2)
  MakePair("INV_MULTI_QUADRIC", RADIAL_BASIS::INV_MULTI_QUADRIC)
  MakePair("GAUSSIAN", RADIAL_BASIS::GAUSSIAN)
  MakePair("THIN_PLATE_SPLINE", RADIAL_BASIS::THIN_PLATE_SPLINE)
  MakePair("MULTI_QUADRIC", RADIAL_BASIS::MULTI_QUADRIC)
};

/*!
 * \brief type of radial spanwise interpolation function for the inlet face
 */
enum class INLET_SPANWISE_INTERP {
  NONE,
  LINEAR_1D,
  AKIMA_1D,
  CUBIC_1D,
};
static const MapType<std::string, INLET_SPANWISE_INTERP> Inlet_SpanwiseInterpolation_Map = {
  MakePair("NONE", INLET_SPANWISE_INTERP::NONE)
  MakePair("LINEAR_1D", INLET_SPANWISE_INTERP::LINEAR_1D)
  MakePair("AKIMA_1D", INLET_SPANWISE_INTERP::AKIMA_1D)
  MakePair("CUBIC_1D", INLET_SPANWISE_INTERP::CUBIC_1D)
};

/*!
 * \brief type of radial spanwise interpolation data type for the inlet face
 */
enum class INLET_INTERP_TYPE {
  VR_VTHETA,
  ALPHA_PHI,
};
static const MapType<std::string, INLET_INTERP_TYPE> Inlet_SpanwiseInterpolationType_Map = {
  MakePair("VR_VTHETA", INLET_INTERP_TYPE::VR_VTHETA)
  MakePair("ALPHA_PHI", INLET_INTERP_TYPE::ALPHA_PHI)
};

/*!
 * \brief types of (coupling) transfers between distinct physical zones
 */
enum ENUM_TRANSFER {
  ZONES_ARE_EQUAL                   = 0,    /*!< \brief Zones are equal - no transfer. */
  NO_COMMON_INTERFACE               = 1,    /*!< \brief No common interface between the zones (geometrical). */
  NO_TRANSFER                       = 2,    /*!< \brief Zones may share a boundary, but still no coupling desired. */
  FLOW_TRACTION                     = 10,   /*!< \brief Flow traction coupling (between fluids and solids). */
  BOUNDARY_DISPLACEMENTS            = 21,   /*!< \brief Boundary displacements (between fluids and solids) */
  SLIDING_INTERFACE                 = 13,   /*!< \brief Sliding interface (between fluids). */
  CONSERVATIVE_VARIABLES            = 14,   /*!< \brief General coupling that simply transfers the conservative variables (between same solvers). */
  MIXING_PLANE                      = 15,   /*!< \brief Mixing plane between fluids. */
  CONJUGATE_HEAT_FS                 = 16,   /*!< \brief Conjugate heat transfer (between compressible fluids and solids). */
  CONJUGATE_HEAT_WEAKLY_FS          = 17,   /*!< \brief Conjugate heat transfer (between incompressible fluids and solids). */
  CONJUGATE_HEAT_SF                 = 18,   /*!< \brief Conjugate heat transfer (between solids and compressible fluids). */
  CONJUGATE_HEAT_WEAKLY_SF          = 19,   /*!< \brief Conjugate heat transfer (between solids and incompressible fluids). */
};

/*!
 * \brief different regime modes
 */
enum class ENUM_REGIME {
  COMPRESSIBLE = 0,   /*!< \brief Definition of compressible solver. */
  INCOMPRESSIBLE = 1, /*!< \brief Definition of incompressible solver. */
  NO_FLOW = 2
};

/*!
 * \brief different non-dimensional modes
 */
enum ENUM_KIND_NONDIM {
  DIMENSIONAL = 0,              /*!< \brief Dimensional simulation (compressible or incompressible). */
  FREESTREAM_PRESS_EQ_ONE = 1,  /*!< \brief Non-dimensional compressible simulation with freestream pressure equal to 1.0. */
  FREESTREAM_VEL_EQ_MACH = 2,   /*!< \brief Non-dimensional compressible simulation with freestream velocity equal to Mach number. */
  FREESTREAM_VEL_EQ_ONE = 3,    /*!< \brief Non-dimensional compressible simulation with freestream pressure equal to 1.0. */
  INITIAL_VALUES   = 4,         /*!< \brief Non-dimensional incompressible simulation based on intial values for external flow. */
  REFERENCE_VALUES = 5          /*!< \brief Non-dimensional incompressible simulation based on custom reference values. */
};
static const MapType<std::string, ENUM_KIND_NONDIM> NonDim_Map = {
  MakePair("DIMENSIONAL", DIMENSIONAL)
  MakePair("FREESTREAM_PRESS_EQ_ONE", FREESTREAM_PRESS_EQ_ONE)
  MakePair("FREESTREAM_VEL_EQ_MACH",  FREESTREAM_VEL_EQ_MACH)
  MakePair("FREESTREAM_VEL_EQ_ONE",   FREESTREAM_VEL_EQ_ONE)
  MakePair("INITIAL_VALUES",   INITIAL_VALUES)
  MakePair("REFERENCE_VALUES", REFERENCE_VALUES)
};

/*!
 * \brief different system of measurements
 */
enum ENUM_MEASUREMENTS {
  SI = 0,     /*!< \brief Definition of compressible solver. */
  US = 1      /*!< \brief Definition of incompressible solver. */
};
static const MapType<std::string, ENUM_MEASUREMENTS> Measurements_Map = {
  MakePair("SI", SI)
  MakePair("US", US)
};

/*!
 * \brief different types of systems
 */
enum RUNTIME_TYPE {
  RUNTIME_FLOW_SYS = 2,       /*!< \brief One-physics case, the code is solving the flow equations(Euler and Navier-Stokes). */
  RUNTIME_TURB_SYS = 3,       /*!< \brief One-physics case, the code is solving the turbulence model. */
  RUNTIME_ADJFLOW_SYS = 6,    /*!< \brief One-physics case, the code is solving the adjoint equations is being solved (Euler and Navier-Stokes). */
  RUNTIME_ADJTURB_SYS = 7,    /*!< \brief One-physics case, the code is solving the adjoint turbulence model. */
  RUNTIME_MULTIGRID_SYS = 14, /*!< \brief Full Approximation Storage Multigrid system of equations. */
  RUNTIME_FEA_SYS = 20,       /*!< \brief One-physics case, the code is solving the FEA equation. */
  RUNTIME_ADJFEA_SYS = 30,    /*!< \brief One-physics case, the code is solving the adjoint FEA equation. */
  RUNTIME_HEAT_SYS = 21,      /*!< \brief One-physics case, the code is solving the heat equation. */
  RUNTIME_ADJHEAT_SYS = 31,   /*!< \brief One-physics case, the code is solving the adjoint heat equation. */
  RUNTIME_TRANS_SYS = 22,     /*!< \brief One-physics case, the code is solving the transition model. */
  RUNTIME_RADIATION_SYS = 23, /*!< \brief One-physics case, the code is solving the radiation model. */
  RUNTIME_ADJRAD_SYS = 24,    /*!< \brief One-physics case, the code is solving the adjoint radiation model. */
  RUNTIME_SPECIES_SYS = 25,   /*!< \brief One-physics case, the code is solving the species model. */
  RUNTIME_ADJSPECIES_SYS = 26,/*!< \brief One-physics case, the code is solving the adjoint species model. */
};

const int FLOW_SOL = 0;     /*!< \brief Position of the mean flow solution in the solver container array. */
const int ADJFLOW_SOL = 1;  /*!< \brief Position of the continuous adjoint flow solution in the solver container array. */

const int TURB_SOL = 2;     /*!< \brief Position of the turbulence model solution in the solver container array. */
const int ADJTURB_SOL = 3;  /*!< \brief Position of the continuous adjoint turbulence solution in the solver container array. */

const int TRANS_SOL = 4;    /*!< \brief Position of the transition model solution in the solver container array. */
const int HEAT_SOL = 5;     /*!< \brief Position of the heat equation in the solution solver array. */
const int ADJHEAT_SOL = 6;  /*!< \brief Position of the adjoint heat equation in the solution solver array. */
const int RAD_SOL = 7;      /*!< \brief Position of the radiation equation in the solution solver array. */
const int ADJRAD_SOL = 8;   /*!< \brief Position of the continuous adjoint turbulence solution in the solver container array. */

const int MESH_SOL = 9;      /*!< \brief Position of the mesh solver. */
const int ADJMESH_SOL = 10;   /*!< \brief Position of the adjoint of the mesh solver. */

const int SPECIES_SOL = 11;    /*!< \brief Position of the species solver. */
const int ADJSPECIES_SOL = 12; /*!< \brief Position of the adjoint of the species solver. */

const int FEA_SOL = 0;      /*!< \brief Position of the FEA equation in the solution solver array. */
const int ADJFEA_SOL = 1;   /*!< \brief Position of the FEA adjoint equation in the solution solver array. */

const int TEMPLATE_SOL = 0; /*!< \brief Position of the template solution. */

const int CONV_TERM = 0;           /*!< \brief Position of the convective terms in the numerics container array. */
const int VISC_TERM = 1;           /*!< \brief Position of the viscous terms in the numerics container array. */
const int SOURCE_FIRST_TERM = 2;   /*!< \brief Position of the first source term in the numerics container array. */
const int SOURCE_SECOND_TERM = 3;  /*!< \brief Position of the second source term in the numerics container array. */
const int CONV_BOUND_TERM = 4;     /*!< \brief Position of the convective boundary terms in the numerics container array. */
const int VISC_BOUND_TERM = 5;     /*!< \brief Position of the viscous boundary terms in the numerics container array. */
const int GRAD_TERM = 6;           /*!< \brief Position of the gradient smoothing terms in the numerics container array. */

const int FEA_TERM = 0;      /*!< \brief Position of the finite element analysis terms in the numerics container array. */
const int DE_TERM = 1;       /*!< \brief Position of the dielectric terms in the numerics container array. */

const int MAT_NHCOMP  = 2;   /*!< \brief Position of the Neo-Hookean compressible material model. */
const int MAT_IDEALDE = 3;   /*!< \brief Position of the Ideal-DE material model. */
const int MAT_KNOWLES = 4;   /*!< \brief Position of the Knowles material model. */

/*!
 * \brief Types of finite elements (in 1D or 2D or 3D)
 */
const int EL_LINE = 6;    /*!< \brief Elements of two nodes, with second order gauss quadrature (1D). */

const int EL_TRIA = 0;    /*!< \brief Elements of three nodes (2D). */
const int EL_QUAD = 1;    /*!< \brief Elements of four nodes (2D). */
const int EL_TRIA2 = 2;   /*!< \brief Elements of three nodes (2D), with second order gauss quadrature. */

const int EL_TETRA = 0;   /*!< \brief Elements of four nodes (3D). */
const int EL_HEXA  = 1;   /*!< \brief Elements of eight nodes (3D). */
const int EL_PYRAM = 2;   /*!< \brief Elements of five nodes (3D). */
const int EL_PRISM = 3;   /*!< \brief Elements of six nodes (3D). */
const int EL_TETRA2 = 4;  /*!< \brief Elements of four nodes, with second order gauss quadrature (3D). */
const int EL_PYRAM2 = 5;  /*!< \brief Elements of five nodes, with third order gauss quadrature (3D). */

/*!
 * \brief Types of spatial discretizations
 */
enum ENUM_SPACE {
  NO_CONVECTIVE = 0,   /*!< \brief No convective scheme is used. */
  SPACE_CENTERED = 1,  /*!< \brief Space centered convective numerical method. */
  SPACE_UPWIND = 2,    /*!< \brief Upwind convective numerical method. */
  FINITE_ELEMENT = 3   /*!< \brief Finite element convective numerical method. */
};

/*!
 * \brief Types of fluid model
 */
enum ENUM_FLUIDMODEL {
  STANDARD_AIR = 0,       /*!< \brief Standard air gas model. */
  IDEAL_GAS = 1,          /*!< \brief Ideal gas model. */
  VW_GAS = 2,             /*!< \brief Van Der Waals gas model. */
  PR_GAS = 3,             /*!< \brief Perfect Real gas model. */
  CONSTANT_DENSITY = 4,   /*!< \brief Constant density gas model. */
  INC_IDEAL_GAS = 5,      /*!< \brief Incompressible ideal gas model. */
  INC_IDEAL_GAS_POLY = 6, /*!< \brief Inc. ideal gas, polynomial gas model. */
  MUTATIONPP = 7,         /*!< \brief Mutation++ gas model for nonequilibrium flow. */
  SU2_NONEQ = 8,          /*!< \brief User defined gas model for nonequilibrium flow. */
  FLUID_MIXTURE = 9,      /*!< \brief Species mixture model. */
  COOLPROP = 10,          /*!< \brief Thermodynamics library. */
};
static const MapType<std::string, ENUM_FLUIDMODEL> FluidModel_Map = {
  MakePair("STANDARD_AIR", STANDARD_AIR)
  MakePair("IDEAL_GAS", IDEAL_GAS)
  MakePair("VW_GAS", VW_GAS)
  MakePair("PR_GAS", PR_GAS)
  MakePair("CONSTANT_DENSITY", CONSTANT_DENSITY)
  MakePair("INC_IDEAL_GAS", INC_IDEAL_GAS)
  MakePair("INC_IDEAL_GAS_POLY", INC_IDEAL_GAS_POLY)
  MakePair("MUTATIONPP", MUTATIONPP)
  MakePair("SU2_NONEQ", SU2_NONEQ)
  MakePair("FLUID_MIXTURE", FLUID_MIXTURE)
  MakePair("COOLPROP", COOLPROP)
};

/*!
 * \brief types of gas models
 */
enum ENUM_GASMODEL {
   NO_MODEL   = 0,
   ARGON      = 1,
   AIR7       = 2,
   AIR21      = 3,
   O2         = 4,
   N2         = 5,
   AIR5       = 6,
   ARGON_SID  = 7,
   ONESPECIES = 8
};
static const MapType<std::string, ENUM_GASMODEL> GasModel_Map = {
MakePair("NONE", NO_MODEL)
MakePair("ARGON", ARGON)
MakePair("AIR-7", AIR7)
MakePair("AIR-21", AIR21)
MakePair("O2", O2)
MakePair("N2", N2)
MakePair("AIR-5", AIR5)
MakePair("ARGON-SID",ARGON_SID)
MakePair("ONESPECIES", ONESPECIES)
};

/*!
 * \brief types of coefficient transport model
 */
enum class TRANSCOEFFMODEL {
  SUTHERLAND,
  WILKE,
  GUPTAYOS,
  CHAPMANN_ENSKOG
};
static const MapType<std::string, TRANSCOEFFMODEL> TransCoeffModel_Map = {
MakePair("SUTHERLAND", TRANSCOEFFMODEL::SUTHERLAND)
MakePair("WILKE", TRANSCOEFFMODEL::WILKE)
MakePair("GUPTA-YOS", TRANSCOEFFMODEL::GUPTAYOS)
MakePair("CHAPMANN-ENSKOG", TRANSCOEFFMODEL::CHAPMANN_ENSKOG)
};

/*!
 * \brief Types of density models
 */
enum class INC_DENSITYMODEL {
  CONSTANT,   /*!< \brief Constant density. */
  BOUSSINESQ, /*!< \brief Boussinesq density model. */
  VARIABLE,   /*!< \brief Variable density model. */
};
static const MapType<std::string, INC_DENSITYMODEL> DensityModel_Map = {
  MakePair("CONSTANT", INC_DENSITYMODEL::CONSTANT)
  MakePair("BOUSSINESQ", INC_DENSITYMODEL::BOUSSINESQ)
  MakePair("VARIABLE", INC_DENSITYMODEL::VARIABLE)
};

/*!
 * \brief Types of initialization option
 */
enum ENUM_INIT_OPTION {
  REYNOLDS = 0,      /*!< \brief Reynold's number initalization. */
  TD_CONDITIONS = 1  /*!< \brief Total conditions initalization. */
};
static const MapType<std::string, ENUM_INIT_OPTION> InitOption_Map = {
  MakePair("REYNOLDS", REYNOLDS)
  MakePair("TD_CONDITIONS", TD_CONDITIONS)
};

/*!
 * \brief Types of initialization option
 */
enum class FREESTREAM_OPTION {
  TEMPERATURE_FS, /*!< \brief Temperature initialization. */
  DENSITY_FS, /*!< \brief Density initalization. */
};
static const MapType<std::string, FREESTREAM_OPTION> FreeStreamOption_Map = {
  MakePair("TEMPERATURE_FS", FREESTREAM_OPTION::TEMPERATURE_FS)
  MakePair("DENSITY_FS", FREESTREAM_OPTION::DENSITY_FS)
};

/*!
 * \brief Types of viscosity model
 */
enum class VISCOSITYMODEL {
  CONSTANT, /*!< \brief Constant viscosity. */
  SUTHERLAND, /*!< \brief Sutherlands Law viscosity. */
  POLYNOMIAL, /*!< \brief Polynomial viscosity. */
  COOLPROP, /*!< \brief CoolProp viscosity. */
};
static const MapType<std::string, VISCOSITYMODEL> ViscosityModel_Map = {
  MakePair("CONSTANT_VISCOSITY", VISCOSITYMODEL::CONSTANT)
  MakePair("SUTHERLAND", VISCOSITYMODEL::SUTHERLAND)
  MakePair("POLYNOMIAL_VISCOSITY", VISCOSITYMODEL::POLYNOMIAL)
  MakePair("COOLPROP", VISCOSITYMODEL::COOLPROP)
};

/*!
 * \brief Types of Mixing viscosity model
 */
enum class MIXINGVISCOSITYMODEL {
  WILKE,    /*!< \brief Wilke mixing viscosity model. */
  DAVIDSON, /*!< \brief Davidson mixing viscosity model. */
};
static const MapType<std::string, MIXINGVISCOSITYMODEL> MixingViscosityModel_Map = {
  MakePair("WILKE", MIXINGVISCOSITYMODEL::WILKE)
  MakePair("DAVIDSON", MIXINGVISCOSITYMODEL::DAVIDSON)
};

/*!
 * \brief Types of thermal conductivity model
 */
enum class CONDUCTIVITYMODEL {
  CONSTANT, /*!< \brief Constant thermal conductivity. */
  CONSTANT_PRANDTL, /*!< \brief Constant Prandtl number. */
  POLYNOMIAL, /*!< \brief Polynomial thermal conductivity. */
  COOLPROP, /*!< \brief COOLPROP thermal conductivity. */
};
static const MapType<std::string, CONDUCTIVITYMODEL> ConductivityModel_Map = {
  MakePair("CONSTANT_CONDUCTIVITY", CONDUCTIVITYMODEL::CONSTANT)
  MakePair("CONSTANT_PRANDTL", CONDUCTIVITYMODEL::CONSTANT_PRANDTL)
  MakePair("POLYNOMIAL_CONDUCTIVITY", CONDUCTIVITYMODEL::POLYNOMIAL)
  MakePair("COOLPROP", CONDUCTIVITYMODEL::COOLPROP)
};

/*!
 * \brief Types of turbulent thermal conductivity model
 */
enum class CONDUCTIVITYMODEL_TURB {
  NONE, /*!< \brief No turbulent contribution to the effective thermal conductivity for RANS. */
  CONSTANT_PRANDTL, /*!< \brief Include contribution to effective conductivity using constant turbulent Prandtl number for RANS. */
};
static const MapType<std::string, CONDUCTIVITYMODEL_TURB> TurbConductivityModel_Map = {
  MakePair("NONE", CONDUCTIVITYMODEL_TURB::NONE)
  MakePair("CONSTANT_PRANDTL_TURB", CONDUCTIVITYMODEL_TURB::CONSTANT_PRANDTL)
};

/*!
 * \brief types of mass diffusivity models
 */
enum class DIFFUSIVITYMODEL {
  CONSTANT_DIFFUSIVITY, /*!< \brief Constant mass diffusivity for scalar transport. */
  CONSTANT_SCHMIDT,     /*!< \brief Constant Schmidt number for mass diffusion in scalar transport. */
  UNITY_LEWIS,          /*!< \brief Unity Lewis model for mass diffusion in scalar transport. */
  CONSTANT_LEWIS,      /*!< \brief Different Lewis number model for mass diffusion in scalar transport. */
};

static const MapType<std::string, DIFFUSIVITYMODEL> Diffusivity_Model_Map = {
  MakePair("CONSTANT_DIFFUSIVITY", DIFFUSIVITYMODEL::CONSTANT_DIFFUSIVITY)
  MakePair("CONSTANT_SCHMIDT", DIFFUSIVITYMODEL::CONSTANT_SCHMIDT)
  MakePair("UNITY_LEWIS", DIFFUSIVITYMODEL::UNITY_LEWIS)
  MakePair("CONSTANT_LEWIS", DIFFUSIVITYMODEL::CONSTANT_LEWIS)
};

/*!
 * \brief Types of unsteady mesh motion
 */
enum ENUM_GRIDMOVEMENT {
  NO_MOVEMENT = 0,          /*!< \brief Simulation on a static mesh. */
  RIGID_MOTION = 2,         /*!< \brief Simulation with rigid mesh motion (plunging/pitching/rotation). */
  ROTATING_FRAME = 8,       /*!< \brief Simulation in a rotating frame. */
  STEADY_TRANSLATION = 11,  /*!< \brief Simulation in a steadily translating frame. */
  GUST = 12,                /*!< \brief Simulation on a static mesh with a gust. */
};
static const MapType<std::string, ENUM_GRIDMOVEMENT> GridMovement_Map = {
  MakePair("NONE", NO_MOVEMENT)
  MakePair("RIGID_MOTION", RIGID_MOTION)
  MakePair("ROTATING_FRAME", ROTATING_FRAME)
  MakePair("STEADY_TRANSLATION", STEADY_TRANSLATION)
  MakePair("GUST", GUST)
};

enum ENUM_SURFACEMOVEMENT {
  DEFORMING = 1,                 /*!< \brief Simulation with deformation. */
  MOVING_WALL = 2,               /*!< \brief Simulation with moving wall. */
  AEROELASTIC = 3,               /*!< \brief Simulation with aeroelastic motion. */
  AEROELASTIC_RIGID_MOTION = 4,  /*!< \brief Simulation with rotation and aeroelastic motion. */
  EXTERNAL = 6,                  /*!< \brief Simulation with external motion. */
  EXTERNAL_ROTATION = 7,         /*!< \brief Simulation with external rotation motion. */
};
static const MapType<std::string, ENUM_SURFACEMOVEMENT> SurfaceMovement_Map = {
  MakePair("DEFORMING", DEFORMING)
  MakePair("MOVING_WALL", MOVING_WALL)
  MakePair("AEROELASTIC_RIGID_MOTION", AEROELASTIC_RIGID_MOTION)
  MakePair("AEROELASTIC", AEROELASTIC)
  MakePair("EXTERNAL", EXTERNAL)
  MakePair("EXTERNAL_ROTATION", EXTERNAL_ROTATION)
};

/*!
 * \brief Type of wind gusts
 */
enum ENUM_GUST_TYPE {
  NO_GUST = 0,      /*!< \brief No gust. */
  TOP_HAT = 1,      /*!< \brief Top-hat function shaped gust  */
  SINE = 2,         /*!< \brief Sine shaped gust */
  ONE_M_COSINE = 3, /*!< \brief 1-cosine shaped gust */
  VORTEX = 4,       /*!< \brief A gust made from vortices */
  EOG = 5           /*!< \brief An extreme operating gust */
};
static const MapType<std::string, ENUM_GUST_TYPE> Gust_Type_Map = {
  MakePair("NONE", NO_GUST)
  MakePair("TOP_HAT", TOP_HAT)
  MakePair("SINE", SINE)
  MakePair("ONE_M_COSINE", ONE_M_COSINE)
  MakePair("VORTEX", VORTEX)
  MakePair("EOG", EOG)
};

/*!
 * \brief Type of wind direction
 */
enum ENUM_GUST_DIR {
  X_DIR = 0,  /*!< \brief Gust direction-X. */
  Y_DIR = 1   /*!< \brief Gust direction-Y. */
};
static const MapType<std::string, ENUM_GUST_DIR> Gust_Dir_Map = {
  MakePair("X_DIR", X_DIR)
  MakePair("Y_DIR", Y_DIR)
};

// If you add to ENUM_CENTERED, you must also add the option to ENUM_CONVECTIVE
/*!
 * \brief Types of centered spatial discretizations
 */
enum class CENTERED {
  NONE,           /*!< \brief No centered scheme is used. */
  JST,            /*!< \brief Jameson-Smith-Turkel centered numerical method. */
  LAX,            /*!< \brief Lax-Friedrich centered numerical method. */
  JST_MAT,        /*!< \brief JST with matrix dissipation. */
  JST_KE          /*!< \brief Kinetic Energy preserving Jameson-Smith-Turkel centered numerical method. */
};
static const MapType<std::string, CENTERED> Centered_Map = {
  MakePair("NONE", CENTERED::NONE)
  MakePair("JST", CENTERED::JST)
  MakePair("JST_KE", CENTERED::JST_KE)
  MakePair("JST_MAT", CENTERED::JST_MAT)
  MakePair("LAX-FRIEDRICH", CENTERED::LAX)
};


// If you add to UPWIND, you must also add the option to ENUM_CONVECTIVE
/*!
 * \brief Types of upwind spatial discretizations
 */
enum class UPWIND {
  NONE,                   /*!< \brief No upwind scheme is used. */
  ROE,                    /*!< \brief Roe's upwind numerical method. */
  SCALAR_UPWIND,          /*!< \brief Scalar upwind numerical method. */
  AUSM,                   /*!< \brief AUSM numerical method. */
  HLLC,                   /*!< \brief HLLC numerical method. */
  SW,                     /*!< \brief Steger-Warming method. */
  MSW,                    /*!< \brief Modified Steger-Warming method. */
  TURKEL,                 /*!< \brief Roe-Turkel's upwind numerical method. */
  SLAU,                   /*!< \brief Simple Low-Dissipation AUSM numerical method. */
  CUSP,                   /*!< \brief Convective upwind and split pressure numerical method. */
  CONVECTIVE_TEMPLATE,    /*!< \brief Template for new numerical method . */
  L2ROE,                  /*!< \brief L2ROE numerical method . */
  LMROE,                  /*!< \brief Rieper's Low Mach ROE numerical method . */
  SLAU2,                  /*!< \brief Simple Low-Dissipation AUSM 2 numerical method. */
  FDS,                    /*!< \brief Flux difference splitting upwind method (incompressible flows). */
  LAX_FRIEDRICH,          /*!< \brief Lax-Friedrich numerical method. */
  AUSMPLUSUP,             /*!< \brief AUSM+ -up numerical method (All Speed) */
  AUSMPLUSUP2,            /*!< \brief AUSM+ -up2 numerical method (All Speed) */
  AUSMPLUSM,              /*!< \breif AUSM+M numerical method. (NEMO Only)*/
  BOUNDED_SCALAR          /*!< \brief Scalar advection numerical method. */
};
static const MapType<std::string, UPWIND> Upwind_Map = {
  MakePair("NONE", UPWIND::NONE)
  MakePair("ROE", UPWIND::ROE)
  MakePair("TURKEL_PREC", UPWIND::TURKEL)
  MakePair("AUSM", UPWIND::AUSM)
  MakePair("AUSMPLUSUP", UPWIND::AUSMPLUSUP)
  MakePair("AUSMPLUSUP2", UPWIND::AUSMPLUSUP2)
  MakePair("AUSMPLUSM", UPWIND::AUSMPLUSM)
  MakePair("SLAU", UPWIND::SLAU)
  MakePair("HLLC", UPWIND::HLLC)
  MakePair("SW", UPWIND::SW)
  MakePair("MSW", UPWIND::MSW)
  MakePair("CUSP", UPWIND::CUSP)
  MakePair("SCALAR_UPWIND", UPWIND::SCALAR_UPWIND)
  MakePair("BOUNDED_SCALAR", UPWIND::BOUNDED_SCALAR)
  MakePair("CONVECTIVE_TEMPLATE", UPWIND::CONVECTIVE_TEMPLATE)
  MakePair("L2ROE", UPWIND::L2ROE)
  MakePair("LMROE", UPWIND::LMROE)
  MakePair("SLAU2", UPWIND::SLAU2)
  MakePair("FDS", UPWIND::FDS)
  MakePair("LAX-FRIEDRICH", UPWIND::LAX_FRIEDRICH)
};

/*!
 * \brief Types of FEM spatial discretizations
 */
enum ENUM_FEM {
  NO_FEM = 0,  /*!< \brief No finite element scheme is used. */
  DG = 1       /*!< \brief Discontinuous Galerkin numerical method. */
};
static const MapType<std::string, ENUM_FEM> FEM_Map = {
  MakePair("NONE", NO_FEM)
  MakePair("DG", DG)
};

/*!
 * \brief Types of shock capturing method in Discontinuous Galerkin numerical method.
 */
enum class FEM_SHOCK_CAPTURING_DG {
  NONE,     /*!< \brief Shock capturing is not used. */
  PERSSON   /*!< \brief Per-Olof Persson's sub-cell shock capturing method. */
};
static const MapType<std::string, FEM_SHOCK_CAPTURING_DG> ShockCapturingDG_Map = {
  MakePair("NONE", FEM_SHOCK_CAPTURING_DG::NONE)
  MakePair("PERSSON", FEM_SHOCK_CAPTURING_DG::PERSSON)
};

/*!
 * \brief Types of matrix coloring to compute a sparse Jacobian matrix.
 */
enum ENUM_MATRIX_COLORING {
  GREEDY_COLORING = 0,            /*!< \brief Greedy type of algorithm for the coloring. */
  NATURAL_COLORING = 1            /*!< \brief One color for every DOF, very slow. Only to be used for debugging. */
};
static const MapType<std::string, ENUM_MATRIX_COLORING> MatrixColoring_Map = {
  MakePair("GREEDY_COLORING", GREEDY_COLORING)
  MakePair("NATURAL_COLORING", NATURAL_COLORING)
};

/*!
 * \brief Types of slope limiters
 */
enum class LIMITER {
  NONE                 , /*!< \brief No limiter. */
  VENKATAKRISHNAN      , /*!< \brief Slope limiter using Venkatakrisnan method (stencil formulation). */
  VENKATAKRISHNAN_WANG , /*!< \brief Slope limiter using Venkatakrisnan method, eps based on solution (stencil formulation). */
  BARTH_JESPERSEN      , /*!< \brief Slope limiter using Barth-Jespersen method (stencil formulation). */
  VAN_ALBADA_EDGE      , /*!< \brief Slope limiter using Van Albada method (edge formulation). */
  SHARP_EDGES          , /*!< \brief Slope limiter using sharp edges. */
  WALL_DISTANCE          /*!< \brief Slope limiter using wall distance. */
};
static const MapType<std::string, LIMITER> Limiter_Map = {
  MakePair("NONE", LIMITER::NONE)
  MakePair("VENKATAKRISHNAN", LIMITER::VENKATAKRISHNAN)
  MakePair("VENKATAKRISHNAN_WANG", LIMITER::VENKATAKRISHNAN_WANG)
  MakePair("BARTH_JESPERSEN", LIMITER::BARTH_JESPERSEN)
  MakePair("VAN_ALBADA_EDGE", LIMITER::VAN_ALBADA_EDGE)
  MakePair("SHARP_EDGES", LIMITER::SHARP_EDGES)
  MakePair("WALL_DISTANCE", LIMITER::WALL_DISTANCE)
};

/*!
 * \brief Types of turbulent models
 */
enum class TURB_MODEL {
  NONE,      /*!< \brief No turbulence model. */
  SA,        /*!< \brief Kind of Turbulent model (Spalart-Allmaras). */
  SST,       /*!< \brief Kind of Turbulence model (Menter SST). */
};
static const MapType<std::string, TURB_MODEL> Turb_Model_Map = {
  MakePair("NONE", TURB_MODEL::NONE)
  MakePair("SA", TURB_MODEL::SA)
  MakePair("SST", TURB_MODEL::SST)
};

/*!
 * \brief Families of turbulence models
 */
enum class TURB_FAMILY {
  NONE,   /*!< \brief No turbulence model. */
  SA,     /*!< \brief Spalart-Allmaras variants. */
  KW,     /*!< \brief k-w models. */
};
/*!
 * \brief Associate turb models with their family
 */
inline TURB_FAMILY TurbModelFamily(TURB_MODEL model) {
  switch (model) {
    case TURB_MODEL::NONE:
      return TURB_FAMILY::NONE;
    case TURB_MODEL::SA:
      return TURB_FAMILY::SA;
    case TURB_MODEL::SST:
      return TURB_FAMILY::KW;
  }
  return TURB_FAMILY::NONE;
}

/*!
 * \brief SST Options
 */
enum class SST_OPTIONS {
  NONE,        /*!< \brief No SST Turb model. */
  V1994,       /*!< \brief 1994 Menter k-w SST model. */
  V2003,       /*!< \brief 2003 Menter k-w SST model. */
  V1994m,      /*!< \brief 1994m Menter k-w SST model. */
  V2003m,      /*!< \brief 2003m Menter k-w SST model. */
  SUST,        /*!< \brief Menter k-w SST model with sustaining terms. */
  V,           /*!< \brief Menter k-w SST model with vorticity production terms. */
  KL,          /*!< \brief Menter k-w SST model with Kato-Launder production terms. */
  UQ,          /*!< \brief Menter k-w SST model with uncertainty quantification modifications. */
};
static const MapType<std::string, SST_OPTIONS> SST_Options_Map = {
  MakePair("NONE", SST_OPTIONS::NONE)
  MakePair("V1994m", SST_OPTIONS::V1994m)
  MakePair("V2003m", SST_OPTIONS::V2003m)
  /// TODO: For now we do not support "unmodified" versions of SST.
  //MakePair("V1994", SST_OPTIONS::V1994)
  //MakePair("V2003", SST_OPTIONS::V2003)
  MakePair("SUSTAINING", SST_OPTIONS::SUST)
  MakePair("VORTICITY", SST_OPTIONS::V)
  MakePair("KATO-LAUNDER", SST_OPTIONS::KL)
  MakePair("UQ", SST_OPTIONS::UQ)
};

/*!
 * \brief Structure containing parsed SST options.
 */
struct SST_ParsedOptions {
  SST_OPTIONS version = SST_OPTIONS::V1994;   /*!< \brief Enum SST base model. */
  SST_OPTIONS production = SST_OPTIONS::NONE; /*!< \brief Enum for production corrections/modifiers for SST model. */
  bool sust = false;                          /*!< \brief Bool for SST model with sustaining terms. */
  bool uq = false;                            /*!< \brief Bool for using uncertainty quantification. */
  bool modified = false;                      /*!< \brief Bool for modified (m) SST model. */
};

/*!
 * \brief Function to parse SST options.
 * \param[in] SST_Options - Selected SST option from config.
 * \param[in] nSST_Options - Number of options selected.
 * \param[in] rank - MPI rank.
 * \return Struct with SST options.
 */
inline SST_ParsedOptions ParseSSTOptions(const SST_OPTIONS *SST_Options, unsigned short nSST_Options, int rank) {
  SST_ParsedOptions SSTParsedOptions;

  auto IsPresent = [&](SST_OPTIONS option) {
    const auto sst_options_end = SST_Options + nSST_Options;
    return std::find(SST_Options, sst_options_end, option) != sst_options_end;
  };

  const bool found_1994 = IsPresent(SST_OPTIONS::V1994);
  const bool found_2003 = IsPresent(SST_OPTIONS::V2003);
  const bool found_1994m = IsPresent(SST_OPTIONS::V1994m);
  const bool found_2003m = IsPresent(SST_OPTIONS::V2003m);

  const bool default_version = !found_1994 && !found_1994m && !found_2003 && !found_2003m;

  const bool sst_1994 = found_1994 || found_1994m || default_version;
  const bool sst_2003 = found_2003 || found_2003m;

  /*--- When V2003m or V1994m is selected, we automatically select sst_m. ---*/
  const bool sst_m = found_1994m || found_2003m || default_version;

  const bool sst_sust = IsPresent(SST_OPTIONS::SUST);
  const bool sst_v = IsPresent(SST_OPTIONS::V);
  const bool sst_kl = IsPresent(SST_OPTIONS::KL);
  const bool sst_uq = IsPresent(SST_OPTIONS::UQ);

  if (sst_1994 && sst_2003) {
    SU2_MPI::Error("Two versions (1994 and 2003) selected for SST_OPTIONS. Please choose only one.", CURRENT_FUNCTION);
  } else if (sst_2003) {
    SSTParsedOptions.version = SST_OPTIONS::V2003;
  } else {
    SSTParsedOptions.version = SST_OPTIONS::V1994;

    if (rank==MASTER_NODE) {
      std::cout <<
        "WARNING: The current SST-1994m model is inconsistent with literature. We recommend using the SST-2003m model.\n"
        "In SU2 v8 the 2003m model will become default, and the inconsistency will be fixed." << std::endl;
    }
  }

  // Parse production modifications
  if ((int(sst_v) + int(sst_kl) + int(sst_uq)) > 1) {
    SU2_MPI::Error("Please select only one SST production term modifier (VORTICITY, KATO-LAUNDER, or UQ).", CURRENT_FUNCTION);
  } else if (sst_v) {
    SSTParsedOptions.production = SST_OPTIONS::V;
  } else if (sst_kl) {
    SSTParsedOptions.production = SST_OPTIONS::KL;
  } else if (sst_uq) {
    SSTParsedOptions.production = SST_OPTIONS::UQ;
  }

  SSTParsedOptions.sust = sst_sust;
  SSTParsedOptions.modified = sst_m;
  SSTParsedOptions.uq = sst_uq;
  return SSTParsedOptions;
}

/*!
 * \brief SA Options
 */
enum class SA_OPTIONS {
  NONE,     /*!< \brief No option / default. */
  NEG,      /*!< \brief Negative SA. */
  EDW,      /*!< \brief Edwards version. */
  FT2,      /*!< \brief Use FT2 term. */
  QCR2000,  /*!< \brief Quadratic constitutive relation. */
  COMP,     /*!< \brief Compressibility correction. */
  ROT,      /*!< \brief Rotation correction. */
  BC,       /*!< \brief Bas-Cakmakcioclu transition. */
  EXP,      /*!< \brief Allow experimental combinations of options (according to TMR). */
};
static const MapType<std::string, SA_OPTIONS> SA_Options_Map = {
  MakePair("NONE", SA_OPTIONS::NONE)
  MakePair("NEGATIVE", SA_OPTIONS::NEG)
  MakePair("EDWARDS", SA_OPTIONS::EDW)
  MakePair("WITHFT2", SA_OPTIONS::FT2)
  MakePair("QCR2000", SA_OPTIONS::QCR2000)
  MakePair("COMPRESSIBILITY", SA_OPTIONS::COMP)
  MakePair("ROTATION", SA_OPTIONS::ROT)
  MakePair("BCM", SA_OPTIONS::BC)
  MakePair("EXPERIMENTAL", SA_OPTIONS::EXP)
};

/*!
 * \brief Structure containing parsed SA options.
 */
struct SA_ParsedOptions {
  SA_OPTIONS version = SA_OPTIONS::NONE;  /*!< \brief SA base model. */
  bool ft2 = false;                       /*!< \brief Use ft2 term. */
  bool qcr2000 = false;                   /*!< \brief Use QCR-2000. */
  bool comp = false;                      /*!< \brief Use compressibility correction. */
  bool rot = false;                       /*!< \brief Use rotation correction. */
  bool bc = false;                        /*!< \brief BC transition. */
};

/*!
 * \brief Function to parse SA options.
 * \param[in] SA_Options - Selected SA option from config.
 * \param[in] nSA_Options - Number of options selected.
 * \param[in] rank - MPI rank.
 * \return Struct with SA options.
 */
inline SA_ParsedOptions ParseSAOptions(const SA_OPTIONS *SA_Options, unsigned short nSA_Options, int rank) {
  SA_ParsedOptions SAParsedOptions;

  auto IsPresent = [&](SA_OPTIONS option) {
    const auto sa_options_end = SA_Options + nSA_Options;
    return std::find(SA_Options, sa_options_end, option) != sa_options_end;
  };

  const bool found_neg = IsPresent(SA_OPTIONS::NEG);
  const bool found_edw = IsPresent(SA_OPTIONS::EDW);
  const bool found_bsl = !found_neg && !found_edw;

  if (found_neg && found_edw) {
    SU2_MPI::Error("Two versions (Negative and Edwards) selected for SA_OPTIONS. Please choose only one.", CURRENT_FUNCTION);
  }

  if (found_bsl) {
    SAParsedOptions.version = SA_OPTIONS::NONE;
  } else if (found_neg) {
    SAParsedOptions.version = SA_OPTIONS::NEG;
  } else {
    SAParsedOptions.version = SA_OPTIONS::EDW;
  }
  SAParsedOptions.ft2 = IsPresent(SA_OPTIONS::FT2);
  SAParsedOptions.qcr2000 = IsPresent(SA_OPTIONS::QCR2000);
  SAParsedOptions.comp = IsPresent(SA_OPTIONS::COMP);
  SAParsedOptions.rot = IsPresent(SA_OPTIONS::ROT);
  SAParsedOptions.bc = IsPresent(SA_OPTIONS::BC);

  /*--- Validate user settings when not in experimental mode. ---*/
  if (!IsPresent(SA_OPTIONS::EXP)) {
    const bool any_but_bc = SAParsedOptions.ft2 || SAParsedOptions.qcr2000 || SAParsedOptions.comp || SAParsedOptions.rot;

    switch (SAParsedOptions.version) {
      case SA_OPTIONS::NEG:
        if (!SAParsedOptions.ft2 || SAParsedOptions.bc)
          SU2_MPI::Error("A non-standard version of SA-neg was requested (see https://turbmodels.larc.nasa.gov/spalart.html).\n"
                         "If you want to continue, add EXPERIMENTAL to SA_OPTIONS.", CURRENT_FUNCTION);
        break;
      case SA_OPTIONS::EDW:
        if (any_but_bc || SAParsedOptions.bc)
          SU2_MPI::Error("A non-standard version of SA-noft2-Edwards was requested (see https://turbmodels.larc.nasa.gov/spalart.html).\n"
                         "If you want to continue, add EXPERIMENTAL to SA_OPTIONS.", CURRENT_FUNCTION);
        break;
      default:
        if (SAParsedOptions.bc && any_but_bc)
          SU2_MPI::Error("A non-standard version of SA-BCM was requested (see https://turbmodels.larc.nasa.gov/spalart.html).\n"
                         "If you want to continue, add EXPERIMENTAL to SA_OPTIONS.", CURRENT_FUNCTION);
        break;
    }
  }
  return SAParsedOptions;
}

/*!
 * \brief Types of transition models
 */
enum class TURB_TRANS_MODEL {
  NONE,  /*!< \brief No transition model. */
  LM,    /*!< \brief Kind of transition model (Langtry-Menter (LM) for SST and Spalart-Allmaras). */
};
static const MapType<std::string, TURB_TRANS_MODEL> Trans_Model_Map = {
  MakePair("NONE", TURB_TRANS_MODEL::NONE)
  MakePair("LM", TURB_TRANS_MODEL::LM)
};

/*!
 * \brief LM Options
 */
enum class LM_OPTIONS {
  NONE,         /*!< \brief No option / default. */
  LM2015,       /*!< \brief Cross-flow corrections. */
  MALAN,        /*!< \brief Kind of transition correlation model (Malan). */
  SULUKSNA,     /*!< \brief Kind of transition correlation model (Suluksna). */
  KRAUSE,       /*!< \brief Kind of transition correlation model (Krause). */
  KRAUSE_HYPER, /*!< \brief Kind of transition correlation model (Krause hypersonic). */
  MEDIDA_BAEDER,/*!< \brief Kind of transition correlation model (Medida-Baeder). */
  MEDIDA,       /*!< \brief Kind of transition correlation model (Medida). */
  MENTER_LANGTRY,   /*!< \brief Kind of transition correlation model (Menter-Langtry). */
  DEFAULT       /*!< \brief Kind of transition correlation model (Menter-Langtry if SST, MALAN if SA). */
};

static const MapType<std::string, LM_OPTIONS> LM_Options_Map = {
  MakePair("NONE", LM_OPTIONS::NONE)
  MakePair("LM2015", LM_OPTIONS::LM2015)
  MakePair("MALAN", LM_OPTIONS::MALAN)
  MakePair("SULUKSNA", LM_OPTIONS::SULUKSNA)
  MakePair("KRAUSE", LM_OPTIONS::KRAUSE)
  MakePair("KRAUSE_HYPER", LM_OPTIONS::KRAUSE_HYPER)
  MakePair("MEDIDA_BAEDER", LM_OPTIONS::MEDIDA_BAEDER)
  MakePair("MENTER_LANGTRY", LM_OPTIONS::MENTER_LANGTRY)
  MakePair("DEFAULT", LM_OPTIONS::DEFAULT)
};

/*!
 * \brief Types of transition correlations
 */
enum class TURB_TRANS_CORRELATION {
  MALAN,        /*!< \brief Kind of transition correlation model (Malan). */
  SULUKSNA,     /*!< \brief Kind of transition correlation model (Suluksna). */
  KRAUSE,       /*!< \brief Kind of transition correlation model (Krause). */
  KRAUSE_HYPER, /*!< \brief Kind of transition correlation model (Krause hypersonic). */
  MEDIDA_BAEDER,/*!< \brief Kind of transition correlation model (Medida-Baeder). */
  MEDIDA,       /*!< \brief Kind of transition correlation model (Medida). */
  MENTER_LANGTRY,   /*!< \brief Kind of transition correlation model (Menter-Langtry). */
  DEFAULT       /*!< \brief Kind of transition correlation model (Menter-Langtry if SST, MALAN if SA). */
};

/*!
 * \brief Structure containing parsed LM options.
 */
struct LM_ParsedOptions {
  LM_OPTIONS version = LM_OPTIONS::NONE;  /*!< \brief LM base model. */
  bool LM2015 = false;                    /*!< \brief Use cross-flow corrections. */
  TURB_TRANS_CORRELATION Correlation = TURB_TRANS_CORRELATION::DEFAULT;
};

/*!
 * \brief Function to parse LM options.
 * \param[in] LM_Options - Selected LM option from config.
 * \param[in] nLM_Options - Number of options selected.
 * \param[in] rank - MPI rank.
 * \return Struct with SA options.
 */
inline LM_ParsedOptions ParseLMOptions(const LM_OPTIONS *LM_Options, unsigned short nLM_Options, int rank, TURB_MODEL Kind_Turb_Model) {
  LM_ParsedOptions LMParsedOptions;

  auto IsPresent = [&](LM_OPTIONS option) {
    const auto lm_options_end = LM_Options + nLM_Options;
    return std::find(LM_Options, lm_options_end, option) != lm_options_end;
  };

  LMParsedOptions.LM2015 = IsPresent(LM_OPTIONS::LM2015);

  int NFoundCorrelations = 0;
  if (IsPresent(LM_OPTIONS::MALAN)) {
    LMParsedOptions.Correlation = TURB_TRANS_CORRELATION::MALAN;
    NFoundCorrelations++;
  }
  if (IsPresent(LM_OPTIONS::SULUKSNA)) {
    LMParsedOptions.Correlation = TURB_TRANS_CORRELATION::SULUKSNA;
    NFoundCorrelations++;
  }
  if (IsPresent(LM_OPTIONS::KRAUSE)) {
    LMParsedOptions.Correlation = TURB_TRANS_CORRELATION::KRAUSE;
    NFoundCorrelations++;
  }
  if (IsPresent(LM_OPTIONS::KRAUSE_HYPER)) {
    LMParsedOptions.Correlation = TURB_TRANS_CORRELATION::KRAUSE_HYPER;
    NFoundCorrelations++;
  }
  if (IsPresent(LM_OPTIONS::MEDIDA_BAEDER)) {
    LMParsedOptions.Correlation = TURB_TRANS_CORRELATION::MEDIDA_BAEDER;
    NFoundCorrelations++;
  }
  if (IsPresent(LM_OPTIONS::MEDIDA)) {
    LMParsedOptions.Correlation = TURB_TRANS_CORRELATION::MEDIDA;
    NFoundCorrelations++;
  }
  if (IsPresent(LM_OPTIONS::MENTER_LANGTRY)) {
    LMParsedOptions.Correlation = TURB_TRANS_CORRELATION::MENTER_LANGTRY;
    NFoundCorrelations++;
  }

  if (NFoundCorrelations > 1) {
    SU2_MPI::Error("Two correlations selected for LM_OPTIONS. Please choose only one.", CURRENT_FUNCTION);
  }

  if (LMParsedOptions.Correlation == TURB_TRANS_CORRELATION::DEFAULT){
    if (Kind_Turb_Model == TURB_MODEL::SST) {
      LMParsedOptions.Correlation = TURB_TRANS_CORRELATION::MENTER_LANGTRY;
    } else if (Kind_Turb_Model == TURB_MODEL::SA) {
      LMParsedOptions.Correlation = TURB_TRANS_CORRELATION::MALAN;
    }
  }

  return LMParsedOptions;
}

/*!
 * \brief types of species transport models
 */
enum class SPECIES_MODEL {
  NONE,              /*!< \brief No scalar transport model. */
  SPECIES_TRANSPORT,    /*!< \brief Passive scalar transport model. */
};
static const MapType<std::string, SPECIES_MODEL> Species_Model_Map = {
  MakePair("NONE", SPECIES_MODEL::NONE)
  MakePair("SPECIES_TRANSPORT", SPECIES_MODEL::SPECIES_TRANSPORT)
};

/*!
 * \brief Types of subgrid scale models
 */
enum class TURB_SGS_MODEL {
  NONE        , /*!< \brief No subgrid scale model. */
  IMPLICIT_LES, /*!< \brief Implicit LES, i.e. no explicit SGS model. */
  SMAGORINSKY , /*!< \brief Smagorinsky SGS model. */
  WALE        , /*!< \brief Wall-Adapting Local Eddy-viscosity SGS model. */
  VREMAN        /*!< \brief Vreman SGS model. */
};
static const MapType<std::string, TURB_SGS_MODEL> SGS_Model_Map = {
  MakePair("NONE",         TURB_SGS_MODEL::NONE)
  MakePair("IMPLICIT_LES", TURB_SGS_MODEL::IMPLICIT_LES)
  MakePair("SMAGORINSKY",  TURB_SGS_MODEL::SMAGORINSKY)
  MakePair("WALE",         TURB_SGS_MODEL::WALE)
  MakePair("VREMAN",       TURB_SGS_MODEL::VREMAN)
};

/*!
 * \brief Types of window (weight) functions for cost functional
 */
enum class WINDOW_FUNCTION {
  SQUARE,        /*!< \brief No weight function  (order 1)*/
  HANN,          /*!< \brief Hann-type weight function (order 3) */
  HANN_SQUARE,   /*!< \brief Hann-squared type weight function (order 5)*/
  BUMP,          /*!< \brief bump type weight function (exponential order of convergence) */
};
static const MapType<std::string, WINDOW_FUNCTION> Window_Map = {
  MakePair("SQUARE", WINDOW_FUNCTION::SQUARE)
  MakePair("HANN", WINDOW_FUNCTION::HANN)
  MakePair("HANN_SQUARE", WINDOW_FUNCTION::HANN_SQUARE)
  MakePair("BUMP", WINDOW_FUNCTION::BUMP)
};

/*!
 * \brief Types of hybrid RANS/LES models
 */
enum ENUM_HYBRIDRANSLES {
  NO_HYBRIDRANSLES = 0,  /*!< \brief No turbulence model. */
  SA_DES   = 1,          /*!< \brief Kind of Hybrid RANS/LES (SA - Detached Eddy Simulation (DES)). */
  SA_DDES  = 2,          /*!< \brief Kind of Hybrid RANS/LES (SA - Delayed DES (DDES) with Delta_max SGS ). */
  SA_ZDES  = 3,          /*!< \brief Kind of Hybrid RANS/LES (SA - Delayed DES (DDES) with Vorticity based SGS like Zonal DES). */
  SA_EDDES = 4           /*!< \brief Kind of Hybrid RANS/LES (SA - Delayed DES (DDES) with Shear Layer Adapted SGS: Enhanced DDES). */
};
static const MapType<std::string, ENUM_HYBRIDRANSLES> HybridRANSLES_Map = {
  MakePair("NONE", NO_HYBRIDRANSLES)
  MakePair("SA_DES", SA_DES)
  MakePair("SA_DDES", SA_DDES)
  MakePair("SA_ZDES", SA_ZDES)
  MakePair("SA_EDDES", SA_EDDES)
};

/*!
 * \brief Types of Roe Low Dissipation Schemes
 */
enum ENUM_ROELOWDISS {
  NO_ROELOWDISS = 0, /*!< \brief No Roe Low Dissipation model. */
  FD            = 1, /*!< \brief Numerical Blending based on DDES's F_d function */
  NTS           = 2, /*!< \brief Numerical Blending of Travin and Shur. */
  NTS_DUCROS    = 3, /*!< \brief Numerical Blending of Travin and Shur + Ducros' Shock Sensor. */
  FD_DUCROS     = 4  /*!< \brief Numerical Blending based on DDES's F_d function + Ducros' Shock Sensor */
};
static const MapType<std::string, ENUM_ROELOWDISS> RoeLowDiss_Map = {
  MakePair("NONE", NO_ROELOWDISS)
  MakePair("FD", FD)
  MakePair("NTS", NTS)
  MakePair("NTS_DUCROS", NTS_DUCROS)
  MakePair("FD_DUCROS", FD_DUCROS)
};

/*!
 * \brief Types of wall functions.
 */
enum class WALL_FUNCTIONS {
  NONE                 ,   /*!< \brief No wall function treatment, integration to the wall. Default behavior. */
  STANDARD_FUNCTION    ,   /*!< \brief Standard wall function. */
  ADAPTIVE_FUNCTION    ,   /*!< \brief Adaptive wall function. Formulation depends on y+. */
  SCALABLE_FUNCTION    ,   /*!< \brief Scalable wall function. */
  EQUILIBRIUM_MODEL    ,   /*!< \brief Equilibrium wall model for LES. */
  NONEQUILIBRIUM_MODEL ,   /*!< \brief Non-equilibrium wall model for LES. */
  LOGARITHMIC_MODEL        /*!< \brief Logarithmic law-of-the-wall model for LES. */
};
static const MapType<std::string, WALL_FUNCTIONS> Wall_Functions_Map = {
  MakePair("NO_WALL_FUNCTION",          WALL_FUNCTIONS::NONE)
  MakePair("STANDARD_WALL_FUNCTION",    WALL_FUNCTIONS::STANDARD_FUNCTION)
  MakePair("ADAPTIVE_WALL_FUNCTION",    WALL_FUNCTIONS::ADAPTIVE_FUNCTION)
  MakePair("SCALABLE_WALL_FUNCTION",    WALL_FUNCTIONS::SCALABLE_FUNCTION)
  MakePair("EQUILIBRIUM_WALL_MODEL",    WALL_FUNCTIONS::EQUILIBRIUM_MODEL)
  MakePair("NONEQUILIBRIUM_WALL_MODEL", WALL_FUNCTIONS::NONEQUILIBRIUM_MODEL)
  MakePair("LOGARITHMIC_WALL_MODEL",    WALL_FUNCTIONS::LOGARITHMIC_MODEL)
};

/*!
 * \brief Type of time integration schemes
 */
enum ENUM_TIME_INT {
  RUNGE_KUTTA_EXPLICIT = 1,   /*!< \brief Explicit Runge-Kutta time integration definition. */
  EULER_EXPLICIT = 2,         /*!< \brief Explicit Euler time integration definition. */
  EULER_IMPLICIT = 3,         /*!< \brief Implicit Euler time integration definition. */
  CLASSICAL_RK4_EXPLICIT = 4, /*!< \brief Classical RK4 time integration definition. */
  ADER_DG = 5                 /*!< \brief ADER-DG time integration definition. */
};
static const MapType<std::string, ENUM_TIME_INT> Time_Int_Map = {
  MakePair("RUNGE-KUTTA_EXPLICIT", RUNGE_KUTTA_EXPLICIT)
  MakePair("EULER_EXPLICIT", EULER_EXPLICIT)
  MakePair("EULER_IMPLICIT", EULER_IMPLICIT)
  MakePair("CLASSICAL_RK4_EXPLICIT", CLASSICAL_RK4_EXPLICIT)
  MakePair("ADER_DG", ADER_DG)
};

/*!
 * \brief Type of predictor for the ADER-DG time integration scheme.
 */
enum ENUM_ADER_PREDICTOR {
  ADER_ALIASED_PREDICTOR     = 1, /*!< \brief Aliased predictor, easiest to do. */
  ADER_NON_ALIASED_PREDICTOR = 2  /*!< \brief Non-aliased predictor. Consistent, but more difficult. */
};
static const MapType<std::string, ENUM_ADER_PREDICTOR> Ader_Predictor_Map = {
  MakePair("ADER_ALIASED_PREDICTOR", ADER_ALIASED_PREDICTOR)
  MakePair("ADER_NON_ALIASED_PREDICTOR", ADER_NON_ALIASED_PREDICTOR)
};

/*!
 * \brief Type of heat timestep calculation
 */
enum ENUM_HEAT_TIMESTEP {
  MINIMUM = 1,     /*!< \brief Local time stepping based on minimum lambda.*/
  CONVECTIVE = 2,  /*!< \brief Local time stepping based on convective spectral radius.*/
  VISCOUS = 3,     /*!< \brief Local time stepping based on viscous spectral radius.*/
  BYFLOW = 4,      /*!< \brief Unsing the mean solvers time step. */
};
static const MapType<std::string, ENUM_HEAT_TIMESTEP> Heat_TimeStep_Map = {
  MakePair("LOCAL", MINIMUM)
  MakePair("CONVECTIVE", CONVECTIVE)
  MakePair("VISCOUS", VISCOUS)
  MakePair("BYFLOW", BYFLOW)
};

/*!
 * \brief Type of time integration schemes
 */
enum class STRUCT_TIME_INT {
  CD_EXPLICIT,       /*!< \brief Support for implementing an explicit method. */
  NEWMARK_IMPLICIT,  /*!< \brief Implicit Newmark integration definition. */
  GENERALIZED_ALPHA, /*!< \brief Support for implementing another implicit method. */
};
static const MapType<std::string, STRUCT_TIME_INT> Time_Int_Map_FEA = {
  MakePair("CD_EXPLICIT", STRUCT_TIME_INT::CD_EXPLICIT)
  MakePair("NEWMARK_IMPLICIT", STRUCT_TIME_INT::NEWMARK_IMPLICIT)
  MakePair("GENERALIZED_ALPHA", STRUCT_TIME_INT::GENERALIZED_ALPHA)
};

/*!
 * \brief Type of time integration schemes
 */
enum class STRUCT_SPACE_ITE {
  NEWTON,       /*!< \brief Full Newton-Rapshon method. */
  MOD_NEWTON,   /*!< \brief Modified Newton-Raphson method. */
};
static const MapType<std::string, STRUCT_SPACE_ITE> Space_Ite_Map_FEA = {
  MakePair("NEWTON_RAPHSON", STRUCT_SPACE_ITE::NEWTON)
  MakePair("MODIFIED_NEWTON_RAPHSON", STRUCT_SPACE_ITE::MOD_NEWTON)
};

/*!
 * \brief Types of schemes to compute the flow gradient
 */
enum ENUM_FLOW_GRADIENT {
  NO_GRADIENT            = 0,   /*!< \brief No gradient method. Only possible for reconstruction gradient, in which case, the option chosen for NUM_METHOD_GRAD is used. */
  GREEN_GAUSS            = 1,   /*!< \brief Gradient computation using Green-Gauss theorem. */
  LEAST_SQUARES          = 2,   /*!< \brief Gradient computation using unweighted least squares. */
  WEIGHTED_LEAST_SQUARES = 3    /*!< \brief Gradients computation using inverse-distance weighted least squares. */
};
static const MapType<std::string, ENUM_FLOW_GRADIENT> Gradient_Map = {
  MakePair("NONE", NO_GRADIENT)
  MakePair("GREEN_GAUSS", GREEN_GAUSS)
  MakePair("LEAST_SQUARES", LEAST_SQUARES)
  MakePair("WEIGHTED_LEAST_SQUARES", WEIGHTED_LEAST_SQUARES)
};

/*!
 * \brief Types of action to take on a geometry structure
 */
enum GEOMETRY_ACTION {
  ALLOCATE = 0,     /*!< \brief Allocate geometry structure. */
  UPDATE = 1        /*!< \brief Update geometry structure (grid moving, adaptation, etc.). */
};

/*!
 * \brief Types of action to perform when doing the geometry evaluation
 */
enum GEOMETRY_MODE {
  FUNCTION = 0,     /*!< \brief Geometrical analysis. */
  GRADIENT = 1      /*!< \brief Geometrical analysis and gradient using finite differences. */
};
static const MapType<std::string, GEOMETRY_MODE> GeometryMode_Map = {
  MakePair("FUNCTION", FUNCTION)
  MakePair("GRADIENT", GRADIENT)
};

/*!
 * \brief Types of boundary conditions
 */
enum BC_TYPE {
  EULER_WALL = 1,             /*!< \brief Boundary Euler wall definition. */
  FAR_FIELD = 2,              /*!< \brief Boundary far-field definition. */
  SYMMETRY_PLANE = 3,         /*!< \brief Boundary symmetry plane definition. */
  INLET_FLOW = 4,             /*!< \brief Boundary inlet flow definition. */
  OUTLET_FLOW = 5,            /*!< \brief Boundary outlet flow definition. */
  PERIODIC_BOUNDARY = 6,      /*!< \brief Periodic boundary definition. */
  NEARFIELD_BOUNDARY = 7,     /*!< \brief Near-Field boundary definition. */
  CUSTOM_BOUNDARY = 10,       /*!< \brief custom boundary definition. */
  DISPLACEMENT_BOUNDARY = 14, /*!< \brief Boundary displacement definition. */
  LOAD_BOUNDARY = 15,         /*!< \brief Boundary Load definition. */
  FLOWLOAD_BOUNDARY = 16,     /*!< \brief Boundary Load definition. */
  SUPERSONIC_INLET = 19,      /*!< \brief Boundary supersonic inlet definition. */
  SUPERSONIC_OUTLET = 20,     /*!< \brief Boundary supersonic inlet definition. */
  ENGINE_INFLOW = 21,         /*!< \brief Boundary nacelle inflow. */
  ENGINE_EXHAUST = 22,        /*!< \brief Boundary nacelle exhaust. */
  RIEMANN_BOUNDARY= 24,       /*!< \brief Riemann Boundary definition. */
  ISOTHERMAL = 25,            /*!< \brief No slip isothermal wall boundary condition. */
  HEAT_FLUX = 26,             /*!< \brief No slip constant heat flux wall boundary condition. */
  HEAT_TRANSFER = 27,         /*!< \brief No slip heat transfer boundary condition. */
  ACTDISK_INLET = 32,         /*!< \brief Actuator disk inlet boundary definition. */
  ACTDISK_OUTLET = 33,        /*!< \brief Actuator disk outlet boundary definition. */
  CLAMPED_BOUNDARY = 34,      /*!< \brief Clamped Boundary definition. */
  LOAD_DIR_BOUNDARY = 35,     /*!< \brief Boundary Load definition. */
  LOAD_SINE_BOUNDARY = 36,    /*!< \brief Sine-waveBoundary Load definition. */
  GILES_BOUNDARY= 37,         /*!< \brief Giles Boundary definition. */
  INTERNAL_BOUNDARY= 38,      /*!< \brief Internal Boundary definition. */
  FLUID_INTERFACE = 39,       /*!< \brief Domain interface definition. */
  DISP_DIR_BOUNDARY = 40,     /*!< \brief Boundary displacement definition. */
  DAMPER_BOUNDARY = 41,       /*!< \brief Damper. */
  CHT_WALL_INTERFACE = 50,    /*!< \brief Domain interface definition. */
  SMOLUCHOWSKI_MAXWELL = 55,  /*!< \brief Smoluchoski/Maxwell wall boundary condition. */
  SEND_RECEIVE = 99,          /*!< \brief Boundary send-receive definition. */
};

/*!
 * \brief 2D Formulation for structural problems
 */
enum class STRUCT_2DFORM {
  PLANE_STRESS,     /*!< \brief Definition of plane stress solver. */
  PLANE_STRAIN      /*!< \brief Definition of plane strain solver. */
};
static const MapType<std::string, STRUCT_2DFORM> ElasForm_2D = {
  MakePair("PLANE_STRESS", STRUCT_2DFORM::PLANE_STRESS)
  MakePair("PLANE_STRAIN", STRUCT_2DFORM::PLANE_STRAIN)
};

/*!
 * \brief Kinds of relaxation for multizone problems
 */
enum class BGS_RELAXATION {
  NONE,       /*!< \brief No relaxation in the strongly coupled approach. */
  FIXED,      /*!< \brief Relaxation with a fixed parameter. */
  AITKEN,     /*!< \brief Relaxation using Aitken's dynamic parameter. */
};
static const MapType<std::string, BGS_RELAXATION> AitkenForm_Map = {
  MakePair("NONE", BGS_RELAXATION::NONE)
  MakePair("FIXED_PARAMETER", BGS_RELAXATION::FIXED)
  MakePair("AITKEN_DYNAMIC", BGS_RELAXATION::AITKEN)
};

/*!
 * \brief Types of dynamic transfer methods
 */
enum ENUM_DYN_TRANSFER_METHOD {
  INSTANTANEOUS = 1,   /*!< \brief No ramp, load is transfer instantaneously. */
  POL_ORDER_1 = 2,     /*!< \brief The load is transferred using a ramp. */
  POL_ORDER_3 = 3,     /*!< \brief The load is transferred using an order 3 polynomial function */
  POL_ORDER_5 = 4,     /*!< \brief The load is transferred using an order 5 polynomial function */
  SIGMOID_10 = 5,      /*!< \brief The load is transferred using a sigmoid with parameter 10 */
  SIGMOID_20 = 6       /*!< \brief The load is transferred using a sigmoid with parameter 20 */
};
static const MapType<std::string, ENUM_DYN_TRANSFER_METHOD> Dyn_Transfer_Method_Map = {
  MakePair("INSTANTANEOUS", INSTANTANEOUS)
  MakePair("RAMP", POL_ORDER_1)
  MakePair("CUBIC", POL_ORDER_3)
  MakePair("QUINTIC", POL_ORDER_5)
  MakePair("SIGMOID_10", SIGMOID_10)
  MakePair("SIGMOID_20", SIGMOID_20)
};

/*!
 * \brief Kinds of Design Variables for FEA problems
 */
enum ENUM_DVFEA {
  NODV_FEA = 0,         /*!< \brief No design variable for FEA problems. */
  YOUNG_MODULUS = 1,    /*!< \brief Young modulus (E) as design variable. */
  POISSON_RATIO = 2,    /*!< \brief Poisson ratio (Nu) as design variable. */
  DENSITY_VAL = 3,      /*!< \brief Density (Rho) as design variable. */
  DEAD_WEIGHT = 4,      /*!< \brief Dead Weight (Rho_DL) as design variable. */
  ELECTRIC_FIELD = 5    /*!< \brief Electric field (E) as design variable. */
};
static const MapType<std::string, ENUM_DVFEA> DVFEA_Map = {
  MakePair("NONE", NODV_FEA)
  MakePair("YOUNG_MODULUS", YOUNG_MODULUS)
  MakePair("POISSON_RATIO", POISSON_RATIO)
  MakePair("DENSITY", DENSITY_VAL)
  MakePair("DEAD_WEIGHT", DEAD_WEIGHT)
  MakePair("ELECTRIC_FIELD", ELECTRIC_FIELD)
};

/*!
 * \brief Kinds of radiation models
 */
enum class RADIATION_MODEL {
  NONE,   /*!< \brief No radiation model */
  P1,     /*!< \brief P1 Radiation model. */
};
static const MapType<std::string, RADIATION_MODEL> Radiation_Map = {
  MakePair("NONE", RADIATION_MODEL::NONE)
  MakePair("P1", RADIATION_MODEL::P1)
};

/*!
 * \brief Kinds of P1 initialization
 */
enum class P1_INIT {
  ZERO,         /*!< \brief Initialize the P1 model from zero values */
  TEMPERATURE,  /*!< \brief Initialize the P1 model from blackbody energy computed from the initial temperature. */
};
static const MapType<std::string, P1_INIT> P1_Init_Map = {
  MakePair("ZERO", P1_INIT::ZERO)
  MakePair("TEMPERATURE_INIT", P1_INIT::TEMPERATURE)
};

/*!
 * \brief Kinds of coupling methods at CHT interfaces.
 * The first (temperature) part determines the BC method on the fluid side, the second (heatflux) part determines
 * the BC method on the solid side of the CHT interface.
 */
enum CHT_COUPLING {
  DIRECT_TEMPERATURE_NEUMANN_HEATFLUX,
  AVERAGED_TEMPERATURE_NEUMANN_HEATFLUX,
  DIRECT_TEMPERATURE_ROBIN_HEATFLUX,
  AVERAGED_TEMPERATURE_ROBIN_HEATFLUX,
};
static const MapType<std::string, CHT_COUPLING> CHT_Coupling_Map = {
  MakePair("DIRECT_TEMPERATURE_NEUMANN_HEATFLUX", CHT_COUPLING::DIRECT_TEMPERATURE_NEUMANN_HEATFLUX)
  MakePair("AVERAGED_TEMPERATURE_NEUMANN_HEATFLUX", CHT_COUPLING::AVERAGED_TEMPERATURE_NEUMANN_HEATFLUX)
  MakePair("DIRECT_TEMPERATURE_ROBIN_HEATFLUX", CHT_COUPLING::DIRECT_TEMPERATURE_ROBIN_HEATFLUX)
  MakePair("AVERAGED_TEMPERATURE_ROBIN_HEATFLUX", CHT_COUPLING::AVERAGED_TEMPERATURE_ROBIN_HEATFLUX)
};

/*!
 * \brief Types Riemann boundary treatments
 */
enum RIEMANN_TYPE {
  TOTAL_CONDITIONS_PT = 1,          /*!< \brief User specifies total pressure, total temperature, and flow direction. */
  DENSITY_VELOCITY = 2,             /*!< \brief User specifies density and velocity, and flow direction. */
  STATIC_PRESSURE = 3,              /*!< \brief User specifies static pressure. */
  TOTAL_SUPERSONIC_INFLOW = 4,      /*!< \brief User specifies total pressure, total temperature and Velocity components. */
  STATIC_SUPERSONIC_INFLOW_PT = 5,  /*!< \brief User specifies static pressure, static temperature, and Mach components. */
  STATIC_SUPERSONIC_INFLOW_PD = 6,  /*!< \brief User specifies static pressure, static temperature, and Mach components. */
  MIXING_IN = 7,                    /*!< \brief User does not specify anything; information is retrieved from the other domain */
  MIXING_OUT = 8,                   /*!< \brief User does not specify anything; information is retrieved from the other domain */
  SUPERSONIC_OUTFLOW = 9,
  RADIAL_EQUILIBRIUM = 10,
  TOTAL_CONDITIONS_PT_1D = 11,
  STATIC_PRESSURE_1D = 12,
  MIXING_IN_1D = 13,
  MIXING_OUT_1D = 14,
  MASS_FLOW_OUTLET = 15                /*!< \brief User prescribes the mass flow rate at the outlet boundary */
};
<<<<<<< HEAD
static const MapType<std::string, RIEMANN_TYPE> Riemann_Map = {
=======

static const MapType<string, RIEMANN_TYPE> Riemann_Map = {
>>>>>>> a151f7d3
  MakePair("TOTAL_CONDITIONS_PT", TOTAL_CONDITIONS_PT)
  MakePair("DENSITY_VELOCITY", DENSITY_VELOCITY)
  MakePair("STATIC_PRESSURE", STATIC_PRESSURE)
  MakePair("TOTAL_SUPERSONIC_INFLOW", TOTAL_SUPERSONIC_INFLOW)
  MakePair("STATIC_SUPERSONIC_INFLOW_PT", STATIC_SUPERSONIC_INFLOW_PT)
  MakePair("STATIC_SUPERSONIC_INFLOW_PD", STATIC_SUPERSONIC_INFLOW_PD)
  MakePair("MIXING_IN", MIXING_IN)
  MakePair("MIXING_OUT", MIXING_OUT)
  MakePair("MIXING_IN_1D", MIXING_IN_1D)
  MakePair("MIXING_OUT_1D", MIXING_OUT_1D)
  MakePair("SUPERSONIC_OUTFLOW", SUPERSONIC_OUTFLOW)
  MakePair("RADIAL_EQUILIBRIUM", RADIAL_EQUILIBRIUM)
  MakePair("TOTAL_CONDITIONS_PT_1D", TOTAL_CONDITIONS_PT_1D)
  MakePair("STATIC_PRESSURE_1D", STATIC_PRESSURE_1D)
  MakePair("MASS_FLOW_OUTLET", MASS_FLOW_OUTLET)
};

static const MapType<std::string, RIEMANN_TYPE> Giles_Map = {
  MakePair("TOTAL_CONDITIONS_PT", TOTAL_CONDITIONS_PT)
  MakePair("DENSITY_VELOCITY", DENSITY_VELOCITY)
  MakePair("STATIC_PRESSURE", STATIC_PRESSURE)
  MakePair("TOTAL_SUPERSONIC_INFLOW", TOTAL_SUPERSONIC_INFLOW)
  MakePair("STATIC_SUPERSONIC_INFLOW_PT", STATIC_SUPERSONIC_INFLOW_PT)
  MakePair("STATIC_SUPERSONIC_INFLOW_PD", STATIC_SUPERSONIC_INFLOW_PD)
  MakePair("MIXING_IN", MIXING_IN)
  MakePair("MIXING_OUT", MIXING_OUT)
  MakePair("MIXING_IN_1D", MIXING_IN_1D)
  MakePair("MIXING_OUT_1D", MIXING_OUT_1D)
  MakePair("SUPERSONIC_OUTFLOW", SUPERSONIC_OUTFLOW)
  MakePair("RADIAL_EQUILIBRIUM", RADIAL_EQUILIBRIUM)
  MakePair("TOTAL_CONDITIONS_PT_1D", TOTAL_CONDITIONS_PT_1D)
  MakePair("STATIC_PRESSURE_1D", STATIC_PRESSURE_1D)
  MakePair("MASS_FLOW_OUTLET", MASS_FLOW_OUTLET)
};

/*!
 * \brief Types of mixing process for averaging quantities at the boundaries.
 */
enum AVERAGEPROCESS_TYPE {
  ALGEBRAIC = 1,  /*!< \brief an algebraic average is computed at the boundary of interest. */
  AREA = 2,       /*!< \brief an area average is computed at the boundary of interest. */
  MIXEDOUT = 3,   /*!< \brief an mixed-out average is computed at the boundary of interest. */
  MASSFLUX = 4    /*!< \brief a mass flow average is computed at the boundary of interest. */
};
static const MapType<std::string, AVERAGEPROCESS_TYPE> AverageProcess_Map = {
  MakePair("ALGEBRAIC", ALGEBRAIC)
  MakePair("AREA", AREA)
  MakePair("MIXEDOUT", MIXEDOUT)
  MakePair("MASSFLUX", MASSFLUX)
};

/*!
 * \brief Types of mixing process for averaging quantities at the boundaries.
 */
enum MIXINGPLANE_INTERFACE_TYPE {
  MATCHING = 1,             /*!< \brief an algebraic average is computed at the boundary of interest. */
  NEAREST_SPAN = 2,         /*!< \brief an area average is computed at the boundary of interest. */
  LINEAR_INTERPOLATION = 3  /*!< \brief an mixed-out average is computed at the boundary of interest. */
};
static const MapType<std::string, MIXINGPLANE_INTERFACE_TYPE> MixingPlaneInterface_Map = {
  MakePair("MATCHING", MATCHING)
  MakePair("NEAREST_SPAN",  NEAREST_SPAN)
  MakePair("LINEAR_INTERPOLATION", LINEAR_INTERPOLATION)
};

/*!
 * \brief this option allow to compute the span-wise section in different ways.
 */
enum SPANWISE_TYPE {
  AUTOMATIC = 1,      /*!< \brief number of span-wise section are computed automatically */
  EQUISPACED = 2      /*!< \brief number of span-wise section are specified from the user */
};
static const MapType<std::string, SPANWISE_TYPE> SpanWise_Map = {
  MakePair("AUTOMATIC", AUTOMATIC)
  MakePair("EQUISPACED", EQUISPACED)
};

/*!
 * \brief Types of mixing process for averaging quantities at the boundaries.
 */
enum class TURBOMACHINERY_TYPE {
  AXIAL,              /*!< \brief axial turbomachinery. */
  CENTRIFUGAL,        /*!< \brief centrifugal turbomachinery. */
  CENTRIPETAL,        /*!< \brief centripetal turbomachinery. */
  CENTRIPETAL_AXIAL,  /*!< \brief mixed flow turbine. */
  AXIAL_CENTRIFUGAL,  /*!< \brief mixed flow turbine. */
};
<<<<<<< HEAD
static const MapType<std::string, TURBOMACHINERY_TYPE> TurboMachinery_Map = {
  MakePair("AXIAL", AXIAL)
  MakePair("CENTRIFUGAL", CENTRIFUGAL)
  MakePair("CENTRIPETAL",  CENTRIPETAL)
  MakePair("CENTRIPETAL_AXIAL",  CENTRIPETAL_AXIAL)
  MakePair("AXIAL_CENTRIFUGAL",  AXIAL_CENTRIFUGAL)
=======
static const MapType<string, TURBOMACHINERY_TYPE> TurboMachinery_Map = {
  MakePair("AXIAL", TURBOMACHINERY_TYPE::AXIAL)
  MakePair("CENTRIFUGAL", TURBOMACHINERY_TYPE::CENTRIFUGAL)
  MakePair("CENTRIPETAL",  TURBOMACHINERY_TYPE::CENTRIPETAL)
  MakePair("CENTRIPETAL_AXIAL",  TURBOMACHINERY_TYPE::CENTRIPETAL_AXIAL)
  MakePair("AXIAL_CENTRIFUGAL",  TURBOMACHINERY_TYPE::AXIAL_CENTRIFUGAL)
};

/*!
 * \brief Types of Turbomachinery performance Type.
 */
enum class TURBO_PERF_KIND{
  TURBINE,            /*!< \brief Turbine Performance. */
  COMPRESSOR,         /*!< \brief Compressor Performance. */
  PROPELLOR           /*!< \brief Propellor Performance. */
};
static const MapType<std::string, TURBO_PERF_KIND> TurboPerfKind_Map = {
  MakePair("TURBINE",  TURBO_PERF_KIND::TURBINE)
  MakePair("COMPRESSOR",  TURBO_PERF_KIND::COMPRESSOR)
  MakePair("PROPELLOR",  TURBO_PERF_KIND::PROPELLOR)
>>>>>>> a151f7d3
};

/*!
 * \brief Types of Turbomachinery performance flag.
 */
enum TURBO_MARKER_TYPE{
  INFLOW  = 1,    /*!< \brief flag for inflow marker for compute turboperformance. */
  OUTFLOW = 2     /*!< \brief flag for outflow marker for compute turboperformance. */
};

/*!
 * \brief Types inlet boundary treatments
 */
enum class INLET_TYPE {
  TOTAL_CONDITIONS, /*!< \brief User specifies total pressure, total temperature, and flow direction. */
  MASS_FLOW,        /*!< \brief User specifies density and velocity (mass flow). */
  INPUT_FILE,       /*!< \brief User specifies an input file. */
  VELOCITY_INLET,   /*!< \brief Velocity inlet for an incompressible flow. */
  PRESSURE_INLET,   /*!< \brief Total pressure inlet for an incompressible flow. */
};
static const MapType<std::string, INLET_TYPE> Inlet_Map = {
  MakePair("TOTAL_CONDITIONS", INLET_TYPE::TOTAL_CONDITIONS)
  MakePair("MASS_FLOW", INLET_TYPE::MASS_FLOW)
  MakePair("INPUT_FILE", INLET_TYPE::INPUT_FILE)
  MakePair("VELOCITY_INLET", INLET_TYPE::VELOCITY_INLET)
  MakePair("PRESSURE_INLET", INLET_TYPE::PRESSURE_INLET)
};

/*!
 * \brief Types outlet boundary treatments
 */
enum class INC_OUTLET_TYPE {
  PRESSURE_OUTLET,    /*!< \brief Gauge pressure outlet for incompressible flow */
  MASS_FLOW_OUTLET,   /*!< \brief Mass flow outlet for incompressible flow. */
};
static const MapType<std::string, INC_OUTLET_TYPE> Inc_Outlet_Map = {
  MakePair("PRESSURE_OUTLET",  INC_OUTLET_TYPE::PRESSURE_OUTLET)
  MakePair("MASS_FLOW_OUTLET", INC_OUTLET_TYPE::MASS_FLOW_OUTLET)
};

/*!
 * \brief Types engine inflow boundary treatments
 */
enum ENGINE_INFLOW_TYPE {
  FAN_FACE_MACH = 1,          /*!< \brief User specifies fan face mach number. */
  FAN_FACE_MDOT = 2,          /*!< \brief User specifies Static pressure. */
  FAN_FACE_PRESSURE = 3       /*!< \brief User specifies Static pressure. */
};
static const MapType<std::string, ENGINE_INFLOW_TYPE> Engine_Inflow_Map = {
  MakePair("FAN_FACE_MACH", FAN_FACE_MACH)
  MakePair("FAN_FACE_MDOT", FAN_FACE_MDOT)
  MakePair("FAN_FACE_PRESSURE", FAN_FACE_PRESSURE)
};

/*!
 * \brief Types actuator disk boundary treatments
 */
enum ACTDISK_TYPE {
  VARIABLES_JUMP = 1,     /*!< \brief User specifies the variables jump. */
  BC_THRUST = 2,          /*!< \brief User specifies the BC thrust. */
  NET_THRUST = 3,         /*!< \brief User specifies the Net thrust. */
  DRAG_MINUS_THRUST = 4,  /*!< \brief User specifies the D-T. */
  MASSFLOW = 5,           /*!< \brief User specifies the massflow. */
  POWER = 6,              /*!< \brief User specifies the power. */
  VARIABLE_LOAD = 7       /*!< \brief User specifies the load distribution. */
};
static const MapType<std::string, ACTDISK_TYPE> ActDisk_Map = {
  MakePair("VARIABLES_JUMP", VARIABLES_JUMP)
  MakePair("BC_THRUST", BC_THRUST)
  MakePair("NET_THRUST", NET_THRUST)
  MakePair("DRAG_MINUS_THRUST", DRAG_MINUS_THRUST)
  MakePair("MASSFLOW", MASSFLOW)
  MakePair("POWER", POWER)
  MakePair("VARIABLE_LOAD", VARIABLE_LOAD)
};

/*!
 * \brief types of wall boundary condition - smooth or rough
 */
enum class WALL_TYPE {
  SMOOTH,  /*!< \brief Smooth wall */
  ROUGH,   /*!< \brief Rough wall */
};
static const MapType<std::string, WALL_TYPE> WallType_Map = {
  MakePair("SMOOTH", WALL_TYPE::SMOOTH)
  MakePair("ROUGH", WALL_TYPE::ROUGH)
};

/*!
 * \brief Types of objective functions
 */
enum ENUM_OBJECTIVE {
  DRAG_COEFFICIENT = 1,         /*!< \brief Drag objective function definition. */
  LIFT_COEFFICIENT = 2,         /*!< \brief Lift objective function definition. */
  SIDEFORCE_COEFFICIENT = 3,    /*!< \brief Side force objective function definition. */
  EFFICIENCY = 4,               /*!< \brief Efficiency objective function definition. */
  INVERSE_DESIGN_PRESSURE = 5,  /*!< \brief Pressure objective function definition (inverse design). */
  INVERSE_DESIGN_HEATFLUX = 6,  /*!< \brief Heat flux objective function definition (inverse design). */
  TOTAL_HEATFLUX = 7,           /*!< \brief Total heat flux. */
  MAXIMUM_HEATFLUX = 8,         /*!< \brief Maximum heat flux. */
  AVG_TEMPERATURE = 70,         /*!< \brief Total averaged temperature. */
  MOMENT_X_COEFFICIENT = 9,     /*!< \brief Pitching moment objective function definition. */
  MOMENT_Y_COEFFICIENT = 10,    /*!< \brief Rolling moment objective function definition. */
  MOMENT_Z_COEFFICIENT = 11,    /*!< \brief Yawing objective function definition. */
  EQUIVALENT_AREA = 12,         /*!< \brief Equivalent area objective function definition. */
  NEARFIELD_PRESSURE = 13,      /*!< \brief NearField Pressure objective function definition. */
  FORCE_X_COEFFICIENT = 14,     /*!< \brief X-direction force objective function definition. */
  FORCE_Y_COEFFICIENT = 15,     /*!< \brief Y-direction force objective function definition. */
  FORCE_Z_COEFFICIENT = 16,     /*!< \brief Z-direction force objective function definition. */
  THRUST_COEFFICIENT = 17,      /*!< \brief Thrust objective function definition. */
  TORQUE_COEFFICIENT = 18,      /*!< \brief Torque objective function definition. */
  FIGURE_OF_MERIT = 19,         /*!< \brief Rotor Figure of Merit objective function definition. */
  BUFFET_SENSOR = 20,           /*!< \brief Sensor for detecting separation. */
  SURFACE_TOTAL_PRESSURE = 28,  /*!< \brief Total Pressure objective function definition. */
  SURFACE_STATIC_PRESSURE = 29, /*!< \brief Static Pressure objective function definition. */
  SURFACE_STATIC_TEMPERATURE = 57, /*!< \brief Static Temperature objective function definition. */
  SURFACE_MASSFLOW = 30,        /*!< \brief Mass Flow Rate objective function definition. */
  SURFACE_MACH = 51,            /*!< \brief Mach number objective function definition. */
  SURFACE_UNIFORMITY = 52,      /*!< \brief Flow uniformity objective function definition. */
  SURFACE_SECONDARY = 53,       /*!< \brief Secondary flow strength objective function definition. */
  SURFACE_MOM_DISTORTION = 54,  /*!< \brief Momentum distortion objective function definition. */
  SURFACE_SECOND_OVER_UNIFORM = 55, /*!< \brief Secondary over uniformity (relative secondary strength) objective function definition. */
  SURFACE_PRESSURE_DROP = 56,   /*!< \brief Pressure drop objective function definition. */
  SURFACE_SPECIES_0 = 58,       /*!< \brief Surface Avg. Species_0 objective function definition. */
  SURFACE_SPECIES_VARIANCE = 59,/*!< \brief Species Variance objective function definition. */
  CUSTOM_OBJFUNC = 31,          /*!< \brief Custom objective function definition. */
  FLOW_ANGLE_OUT = 46,
  MASS_FLOW_IN = 47,
  ENTROPY_GENERATION = 50,
  REFERENCE_GEOMETRY = 60,      /*!< \brief Norm of displacements with respect to target geometry. */
  REFERENCE_NODE = 61,          /*!< \brief Objective function defined as the difference of a particular node respect to a reference position. */
  VOLUME_FRACTION = 62,         /*!< \brief Volume average physical density, for material-based topology optimization applications. */
  TOPOL_DISCRETENESS = 63,      /*!< \brief Measure of the discreteness of the current topology. */
  TOPOL_COMPLIANCE = 64,        /*!< \brief Measure of the discreteness of the current topology. */
  STRESS_PENALTY = 65,          /*!< \brief Penalty function of VM stresses above a maximum value. */
};
static const MapType<std::string, ENUM_OBJECTIVE> Objective_Map = {
  MakePair("DRAG", DRAG_COEFFICIENT)
  MakePair("LIFT", LIFT_COEFFICIENT)
  MakePair("SIDEFORCE", SIDEFORCE_COEFFICIENT)
  MakePair("EFFICIENCY", EFFICIENCY)
  MakePair("INVERSE_DESIGN_PRESSURE", INVERSE_DESIGN_PRESSURE)
  MakePair("INVERSE_DESIGN_HEATFLUX", INVERSE_DESIGN_HEATFLUX)
  MakePair("MOMENT_X", MOMENT_X_COEFFICIENT)
  MakePair("MOMENT_Y", MOMENT_Y_COEFFICIENT)
  MakePair("MOMENT_Z", MOMENT_Z_COEFFICIENT)
  MakePair("EQUIVALENT_AREA", EQUIVALENT_AREA)
  MakePair("NEARFIELD_PRESSURE", NEARFIELD_PRESSURE)
  MakePair("FORCE_X", FORCE_X_COEFFICIENT)
  MakePair("FORCE_Y", FORCE_Y_COEFFICIENT)
  MakePair("FORCE_Z", FORCE_Z_COEFFICIENT)
  MakePair("THRUST", THRUST_COEFFICIENT)
  MakePair("TORQUE", TORQUE_COEFFICIENT)
  MakePair("TOTAL_HEATFLUX", TOTAL_HEATFLUX)
  MakePair("MAXIMUM_HEATFLUX", MAXIMUM_HEATFLUX)
  MakePair("AVG_TEMPERATURE", AVG_TEMPERATURE)
  MakePair("FIGURE_OF_MERIT", FIGURE_OF_MERIT)
  MakePair("BUFFET", BUFFET_SENSOR)
  MakePair("SURFACE_TOTAL_PRESSURE", SURFACE_TOTAL_PRESSURE)
  MakePair("SURFACE_STATIC_PRESSURE", SURFACE_STATIC_PRESSURE)
  MakePair("SURFACE_STATIC_TEMPERATURE", SURFACE_STATIC_TEMPERATURE)
  MakePair("SURFACE_MASSFLOW", SURFACE_MASSFLOW)
  MakePair("SURFACE_MACH", SURFACE_MACH)
  MakePair("SURFACE_UNIFORMITY", SURFACE_UNIFORMITY)
  MakePair("SURFACE_SECONDARY", SURFACE_SECONDARY)
  MakePair("SURFACE_MOM_DISTORTION", SURFACE_MOM_DISTORTION)
  MakePair("SURFACE_SECOND_OVER_UNIFORM", SURFACE_SECOND_OVER_UNIFORM)
  MakePair("SURFACE_PRESSURE_DROP", SURFACE_PRESSURE_DROP)
  MakePair("SURFACE_SPECIES_0", SURFACE_SPECIES_0)
  MakePair("SURFACE_SPECIES_VARIANCE", SURFACE_SPECIES_VARIANCE)
  MakePair("CUSTOM_OBJFUNC", CUSTOM_OBJFUNC)
  MakePair("FLOW_ANGLE_OUT", FLOW_ANGLE_OUT)
  MakePair("MASS_FLOW_IN", MASS_FLOW_IN)
  MakePair("ENTROPY_GENERATION",  ENTROPY_GENERATION)
  MakePair("REFERENCE_GEOMETRY", REFERENCE_GEOMETRY)
  MakePair("REFERENCE_NODE", REFERENCE_NODE)
  MakePair("VOLUME_FRACTION", VOLUME_FRACTION)
  MakePair("TOPOL_DISCRETENESS", TOPOL_DISCRETENESS)
  MakePair("TOPOL_COMPLIANCE", TOPOL_COMPLIANCE)
  MakePair("STRESS_PENALTY", STRESS_PENALTY)
};

/*!
 * \brief Types of input file formats
 */
enum ENUM_INPUT {
  SU2       = 1,  /*!< \brief SU2 input format. */
  CGNS_GRID = 2,  /*!< \brief CGNS input format for the computational grid. */
  RECTANGLE = 3,  /*!< \brief 2D rectangular mesh with N x M points of size Lx x Ly. */
  BOX       = 4   /*!< \brief 3D box mesh with N x M x L points of size Lx x Ly x Lz. */
};
static const MapType<std::string, ENUM_INPUT> Input_Map = {
  MakePair("SU2", SU2)
  MakePair("CGNS", CGNS_GRID)
  MakePair("RECTANGLE", RECTANGLE)
  MakePair("BOX", BOX)
};


/*!
 * \brief Type of solution output file formats
 */
enum class OUTPUT_TYPE {
  TECPLOT_ASCII,           /*!< \brief Tecplot format for the solution output. */
  TECPLOT_BINARY,          /*!< \brief Tecplot binary format for the solution output. */
  SURFACE_TECPLOT_ASCII,   /*!< \brief Tecplot format for the solution output. */
  SURFACE_TECPLOT_BINARY,  /*!< \brief Tecplot binary format for the solution output. */
  CSV,                     /*!< \brief Comma-separated values format for the solution output. */
  SURFACE_CSV,             /*!< \brief Comma-separated values format for the solution output. */
  PARAVIEW_ASCII,          /*!< \brief Paraview ASCII format for the solution output. */
  PARAVIEW_LEGACY_BINARY,  /*!< \brief Paraview binary format for the solution output. */
  SURFACE_PARAVIEW_ASCII,  /*!< \brief Paraview ASCII format for the solution output. */
  SURFACE_PARAVIEW_LEGACY_BINARY, /*!< \brief Paraview binary format for the solution output. */
  MESH,                    /*!< \brief SU2 mesh format. */
  RESTART_BINARY,          /*!< \brief SU2 binary restart format. */
  RESTART_ASCII,           /*!< \brief SU2 ASCII restart format. */
  PARAVIEW_XML,            /*!< \brief Paraview XML with binary data format */
  SURFACE_PARAVIEW_XML,    /*!< \brief Surface Paraview XML with binary data format */
  PARAVIEW_MULTIBLOCK,     /*!< \brief Paraview XML Multiblock */
  CGNS,                    /*!< \brief CGNS format. */
  SURFACE_CGNS,            /*!< \brief CGNS format. */
  STL_ASCII,               /*!< \brief STL ASCII format for surface solution output. */
  STL_BINARY,              /*!< \brief STL binary format for surface solution output. Not implemented yet. */
};
static const MapType<std::string, OUTPUT_TYPE> Output_Map = {
  MakePair("TECPLOT_ASCII", OUTPUT_TYPE::TECPLOT_ASCII)
  MakePair("TECPLOT", OUTPUT_TYPE::TECPLOT_BINARY)
  MakePair("SURFACE_TECPLOT_ASCII", OUTPUT_TYPE::SURFACE_TECPLOT_ASCII)
  MakePair("SURFACE_TECPLOT", OUTPUT_TYPE::SURFACE_TECPLOT_BINARY)
  MakePair("CSV", OUTPUT_TYPE::CSV)
  MakePair("SURFACE_CSV", OUTPUT_TYPE::SURFACE_CSV)
  MakePair("PARAVIEW_ASCII", OUTPUT_TYPE::PARAVIEW_ASCII)
  MakePair("PARAVIEW_LEGACY", OUTPUT_TYPE::PARAVIEW_LEGACY_BINARY)
  MakePair("SURFACE_PARAVIEW_ASCII", OUTPUT_TYPE::SURFACE_PARAVIEW_ASCII)
  MakePair("SURFACE_PARAVIEW_LEGACY", OUTPUT_TYPE::SURFACE_PARAVIEW_LEGACY_BINARY)
  MakePair("PARAVIEW", OUTPUT_TYPE::PARAVIEW_XML)
  MakePair("SURFACE_PARAVIEW", OUTPUT_TYPE::SURFACE_PARAVIEW_XML)
  MakePair("PARAVIEW_MULTIBLOCK", OUTPUT_TYPE::PARAVIEW_MULTIBLOCK)
  MakePair("MESH", OUTPUT_TYPE::MESH)
  MakePair("RESTART_ASCII", OUTPUT_TYPE::RESTART_ASCII)
  MakePair("RESTART", OUTPUT_TYPE::RESTART_BINARY)
  MakePair("CGNS", OUTPUT_TYPE::CGNS)
  MakePair("SURFACE_CGNS", OUTPUT_TYPE::SURFACE_CGNS)
  MakePair("STL_ASCII", OUTPUT_TYPE::STL_ASCII)
  MakePair("STL_BINARY", OUTPUT_TYPE::STL_BINARY)
};

/*!
 * \brief Return true if format is one of the Paraview options.
 */
inline bool isParaview(OUTPUT_TYPE format) {
  switch(format) {
    case OUTPUT_TYPE::PARAVIEW_ASCII:
    case OUTPUT_TYPE::PARAVIEW_LEGACY_BINARY:
    case OUTPUT_TYPE::SURFACE_PARAVIEW_ASCII:
    case OUTPUT_TYPE::SURFACE_PARAVIEW_LEGACY_BINARY:
    case OUTPUT_TYPE::PARAVIEW_XML:
    case OUTPUT_TYPE::SURFACE_PARAVIEW_XML:
    case OUTPUT_TYPE::PARAVIEW_MULTIBLOCK:
      return true;
    default:
      return false;
  }
}

/*!
 * \brief Return true if format is one of the Tecplot options.
 */
inline bool isTecplot(OUTPUT_TYPE format) {
  switch(format) {
    case OUTPUT_TYPE::TECPLOT_ASCII:
    case OUTPUT_TYPE::TECPLOT_BINARY:
    case OUTPUT_TYPE::SURFACE_TECPLOT_ASCII:
    case OUTPUT_TYPE::SURFACE_TECPLOT_BINARY:
      return true;
    default:
      return false;
  }
}

/*!
 * \brief Type of solution output file formats
 */
enum class TAB_OUTPUT {
  TAB_CSV,            /*!< \brief Comma-separated values format for the solution output. */
  TAB_TECPLOT         /*!< \brief Tecplot format for the solution output. */
};
static const MapType<std::string, TAB_OUTPUT> TabOutput_Map = {
  MakePair("CSV", TAB_OUTPUT::TAB_CSV)
  MakePair("TECPLOT", TAB_OUTPUT::TAB_TECPLOT)
};

/*!
 * \brief Type of volume sensitivity file formats (inout to SU2_DOT)
 */
enum ENUM_SENSITIVITY {
  SU2_NATIVE = 1,       /*!< \brief SU2 native binary format for the volume sensitivity input. */
  UNORDERED_ASCII = 2   /*!< \brief Unordered ASCII list (x,y,z,dJ/dx,dJ/dy/dJ/dz) format for the volume sensitivity input. */
};
static const MapType<std::string, ENUM_SENSITIVITY> Sensitivity_Map = {
  MakePair("SU2_NATIVE", SU2_NATIVE)
  MakePair("UNORDERED_ASCII", UNORDERED_ASCII)
};

/*!
 * \brief Type of jump definition
 */
enum JUMP_DEFINITION {
  DIFFERENCE = 1,     /*!< \brief Jump given by a difference in values. */
  RATIO = 2           /*!< \brief Jump given by a ratio. */
};
static const MapType<std::string, JUMP_DEFINITION> Jump_Map = {
  MakePair("DIFFERENCE", DIFFERENCE)
  MakePair("RATIO", RATIO)
};

/*!
 * \brief Type of multigrid cycle
 */
enum MG_CYCLE {
  V_CYCLE = 0,        /*!< \brief V cycle. */
  W_CYCLE = 1,        /*!< \brief W cycle. */
  FULLMG_CYCLE = 2    /*!< \brief FullMG cycle. */
};
static const MapType<std::string, MG_CYCLE> MG_Cycle_Map = {
  MakePair("V_CYCLE", V_CYCLE)
  MakePair("W_CYCLE", W_CYCLE)
  MakePair("FULLMG_CYCLE", FULLMG_CYCLE)
};

/*!
 * \brief Types of design parameterizations
 */
enum ENUM_PARAM {
  NO_DEFORMATION = 0,         /*!< \brief No deformation. */
  TRANSLATION = 1,            /*!< \brief Surface movement as design variable. */
  ROTATION = 2,               /*!< \brief Surface rotation as design variable. */
  SCALE = 3,                  /*!< \brief Surface rotation as design variable. */
  FFD_SETTING = 10,           /*!< \brief No surface deformation. */
  FFD_CONTROL_POINT = 11,     /*!< \brief Free form deformation for 3D design (change a control point). */
  FFD_NACELLE = 12,           /*!< \brief Free form deformation for 3D design (change a control point). */
  FFD_GULL = 13,              /*!< \brief Free form deformation for 3D design (change a control point). */
  FFD_CAMBER = 14,            /*!< \brief Free form deformation for 3D design (camber change). */
  FFD_TWIST = 15,             /*!< \brief Free form deformation for 3D design (change the twist angle of a section). */
  FFD_THICKNESS = 16,         /*!< \brief Free form deformation for 3D design (thickness change). */
  FFD_ROTATION = 18,          /*!< \brief Free form deformation for 3D design (rotation around a line). */
  FFD_CONTROL_POINT_2D = 19,  /*!< \brief Free form deformation for 2D design (change a control point). */
  FFD_CAMBER_2D = 20,         /*!< \brief Free form deformation for 3D design (camber change). */
  FFD_THICKNESS_2D = 21,      /*!< \brief Free form deformation for 3D design (thickness change). */
  FFD_TWIST_2D = 22,          /*!< \brief Free form deformation for 3D design (camber change). */
  FFD_CONTROL_SURFACE = 23,   /*!< \brief Free form deformation for 3D design (control surface). */
  FFD_ANGLE_OF_ATTACK = 24,   /*!< \brief Angle of attack for FFD problem. */
  HICKS_HENNE = 30,           /*!< \brief Hicks-Henne bump function for airfoil deformation. */
  PARABOLIC = 31,             /*!< \brief Parabolic airfoil definition as design variables. */
  NACA_4DIGITS = 32,          /*!< \brief The four digits NACA airfoil family as design variables. */
  AIRFOIL = 33,               /*!< \brief Airfoil definition as design variables. */
  CST = 34,                   /*!< \brief CST method with Kulfan parameters for airfoil deformation. */
  SURFACE_BUMP = 35,          /*!< \brief Surfacebump function for flat surfaces deformation. */
  SURFACE_FILE = 36,          /*!< \brief Nodal coordinates for surface set using a file (external parameterization). */
  DV_EFIELD = 40,             /*!< \brief Electric field in deformable membranes. */
  DV_YOUNG = 41,
  DV_POISSON = 42,
  DV_RHO = 43,
  DV_RHO_DL = 44,
  TRANSLATE_GRID = 50,        /*!< \brief Translate the volume grid. */
  ROTATE_GRID = 51,           /*!< \brief Rotate the volume grid */
  SCALE_GRID = 52,            /*!< \brief Scale the volume grid. */
  ANGLE_OF_ATTACK = 101       /*!< \brief Angle of attack for airfoils. */
};
static const MapType<std::string, ENUM_PARAM> Param_Map = {
  MakePair("FFD_SETTING", FFD_SETTING)
  MakePair("FFD_CONTROL_POINT_2D", FFD_CONTROL_POINT_2D)
  MakePair("FFD_TWIST_2D", FFD_TWIST_2D)
  MakePair("FFD_ANGLE_OF_ATTACK", FFD_ANGLE_OF_ATTACK)
  MakePair("FFD_CAMBER_2D", FFD_CAMBER_2D)
  MakePair("FFD_THICKNESS_2D", FFD_THICKNESS_2D)
  MakePair("HICKS_HENNE", HICKS_HENNE)
  MakePair("SURFACE_BUMP", SURFACE_BUMP)
  MakePair("ANGLE_OF_ATTACK", ANGLE_OF_ATTACK)
  MakePair("NACA_4DIGITS", NACA_4DIGITS)
  MakePair("TRANSLATION", TRANSLATION)
  MakePair("ROTATION", ROTATION)
  MakePair("SCALE", SCALE)
  MakePair("FFD_CONTROL_POINT", FFD_CONTROL_POINT)
  MakePair("FFD_ROTATION", FFD_ROTATION)
  MakePair("FFD_CONTROL_SURFACE", FFD_CONTROL_SURFACE)
  MakePair("FFD_NACELLE", FFD_NACELLE)
  MakePair("FFD_GULL", FFD_GULL)
  MakePair("FFD_TWIST", FFD_TWIST)
  MakePair("FFD_CAMBER", FFD_CAMBER)
  MakePair("FFD_THICKNESS", FFD_THICKNESS)
  MakePair("PARABOLIC", PARABOLIC)
  MakePair("AIRFOIL", AIRFOIL)
  MakePair("SURFACE_FILE", SURFACE_FILE)
  MakePair("NO_DEFORMATION", NO_DEFORMATION)
  MakePair("CST", CST)
  MakePair("ELECTRIC_FIELD", DV_EFIELD)
  MakePair("YOUNG_MODULUS", DV_YOUNG)
  MakePair("POISSON_RATIO", DV_POISSON)
  MakePair("STRUCTURAL_DENSITY", DV_RHO)
  MakePair("DEAD_WEIGHT", DV_RHO_DL)
  MakePair("TRANSLATE_GRID", TRANSLATE_GRID)
  MakePair("ROTATE_GRID", ROTATE_GRID)
  MakePair("SCALE_GRID", SCALE_GRID)
};

/*!
 * \brief Types of FFD Blending function
 */
enum ENUM_FFD_BLENDING{
  BSPLINE_UNIFORM = 0,  /*!< \brief BSpline blending */
  BEZIER = 1,           /*!< \brief Bezier blending */
};
static const MapType<std::string, ENUM_FFD_BLENDING> Blending_Map = {
  MakePair("BSPLINE_UNIFORM", BSPLINE_UNIFORM)
  MakePair("BEZIER", BEZIER)
};

/*!
 * \brief Types of solvers for solving linear systems
 */
enum ENUM_LINEAR_SOLVER {
  CONJUGATE_GRADIENT,   /*!< \brief Preconditionated conjugate gradient method for grid deformation. */
  FGMRES,               /*!< \brief Flexible Generalized Minimal Residual method. */
  BCGSTAB,              /*!< \brief BCGSTAB - Biconjugate Gradient Stabilized Method (main solver). */
  RESTARTED_FGMRES,     /*!< \brief Flexible Generalized Minimal Residual method with restart. */
  SMOOTHER,             /*!< \brief Iterative smoother. */
  PASTIX_LDLT,          /*!< \brief PaStiX LDLT (complete) factorization. */
  PASTIX_LU,            /*!< \brief PaStiX LU (complete) factorization. */
};
static const MapType<std::string, ENUM_LINEAR_SOLVER> Linear_Solver_Map = {
  MakePair("CONJUGATE_GRADIENT", CONJUGATE_GRADIENT)
  MakePair("BCGSTAB", BCGSTAB)
  MakePair("FGMRES", FGMRES)
  MakePair("RESTARTED_FGMRES", RESTARTED_FGMRES)
  MakePair("SMOOTHER", SMOOTHER)
  MakePair("PASTIX_LDLT", PASTIX_LDLT)
  MakePair("PASTIX_LU", PASTIX_LU)
};

/*!
 * \brief Types surface continuity at the intersection with the FFD
 */
enum ENUM_FFD_CONTINUITY {
  DERIVATIVE_NONE = 0,    /*!< \brief No derivative continuity. */
  DERIVATIVE_1ST = 1,     /*!< \brief First derivative continuity. */
  DERIVATIVE_2ND = 2,     /*!< \brief Second derivative continuity. */
  USER_INPUT = 3          /*!< \brief User input. */
};
static const MapType<std::string, ENUM_FFD_CONTINUITY> Continuity_Map = {
  MakePair("NO_DERIVATIVE", DERIVATIVE_NONE)
  MakePair("1ST_DERIVATIVE", DERIVATIVE_1ST)
  MakePair("2ND_DERIVATIVE", DERIVATIVE_2ND)
  MakePair("USER_INPUT", USER_INPUT)
};

/*!
 * \brief Types of coordinates systems for the FFD
 */
enum ENUM_FFD_COORD_SYSTEM {
  CARTESIAN = 0,    /*!< \brief Cartesian coordinate system. */
  CYLINDRICAL = 1,  /*!< \brief Cylindrical coordinate system. */
  SPHERICAL = 2,    /*!< \brief Spherical coordinate system. */
  POLAR = 3         /*!< \brief Polar coordinate system. */
};
static const MapType<std::string, ENUM_FFD_COORD_SYSTEM> CoordSystem_Map = {
  MakePair("CARTESIAN", CARTESIAN)
  MakePair("CYLINDRICAL", CYLINDRICAL)
  MakePair("SPHERICAL", SPHERICAL)
  MakePair("POLAR", POLAR)
};

/*!
 * \brief Types of sensitivity smoothing
 */
enum ENUM_SENS_SMOOTHING {
  NO_SMOOTH = 0,  /*!< \brief No smoothing. */
  SOBOLEV = 1,    /*!< \brief Sobolev gradient smoothing. */
  BIGRID = 2      /*!< \brief Bi-grid technique smoothing. */
};
static const MapType<std::string, ENUM_SENS_SMOOTHING> Sens_Smoothing_Map = {
  MakePair("NONE", NO_SMOOTH)
  MakePair("SOBOLEV", SOBOLEV)
  MakePair("BIGRID", BIGRID)
};

/*!
 * \brief Types of preconditioners for the linear solver
 */
enum ENUM_LINEAR_SOLVER_PREC {
  JACOBI,         /*!< \brief Jacobi preconditioner. */
  LU_SGS,         /*!< \brief LU SGS preconditioner. */
  LINELET,        /*!< \brief Line implicit preconditioner. */
  ILU,            /*!< \brief ILU(k) preconditioner. */
  PASTIX_ILU=10,  /*!< \brief PaStiX ILU(k) preconditioner. */
  PASTIX_LU_P,    /*!< \brief PaStiX LU as preconditioner. */
  PASTIX_LDLT_P,  /*!< \brief PaStiX LDLT as preconditioner. */
};
static const MapType<std::string, ENUM_LINEAR_SOLVER_PREC> Linear_Solver_Prec_Map = {
  MakePair("JACOBI", JACOBI)
  MakePair("LU_SGS", LU_SGS)
  MakePair("LINELET", LINELET)
  MakePair("ILU", ILU)
  MakePair("PASTIX_ILU", PASTIX_ILU)
  MakePair("PASTIX_LU", PASTIX_LU_P)
  MakePair("PASTIX_LDLT", PASTIX_LDLT_P)
};

/*!
 * \brief Types of analytic definitions for various geometries
 */
enum ENUM_GEO_ANALYTIC {
  NO_GEO_ANALYTIC = 0,   /*!< \brief No analytic definition of the geometry. */
  NACA0012_AIRFOIL = 1,  /*!< \brief Use the analytical definition of the NACA0012 for doing the grid adaptation. */
  NACA4412_AIRFOIL = 2,  /*!< \brief Use the analytical definition of the NACA4412 for doing the grid adaptation. */
  CYLINDER = 3,          /*!< \brief Use the analytical definition of a cylinder for doing the grid adaptation. */
  BIPARABOLIC = 4        /*!< \brief Use the analytical definition of a biparabolic airfoil for doing the grid adaptation. */
};
static const MapType<std::string, ENUM_GEO_ANALYTIC> Geo_Analytic_Map = {
  MakePair("NONE", NO_GEO_ANALYTIC)
  MakePair("NACA0012_AIRFOIL", NACA0012_AIRFOIL)
  MakePair("NACA4412_AIRFOIL", NACA4412_AIRFOIL)
  MakePair("CYLINDER", CYLINDER)
  MakePair("BIPARABOLIC", BIPARABOLIC)
};

/*!
 * \brief Types of axis orientation
 */
enum ENUM_GEO_DESCRIPTION {
  TWOD_AIRFOIL = 0, /*!< \brief Airfoil analysis. */
  WING = 1,         /*!< \brief Wing analysis. */
  FUSELAGE = 2,     /*!< \brief Fuselage analysis. */
  NACELLE = 3       /*!< \brief Nacelle analysis. */
};
static const MapType<std::string, ENUM_GEO_DESCRIPTION> Geo_Description_Map = {
  MakePair("AIRFOIL", TWOD_AIRFOIL)
  MakePair("WING", WING)
  MakePair("FUSELAGE", FUSELAGE)
  MakePair("NACELLE", NACELLE)
};

/*!
 * \brief Types of schemes for unsteady computations
 */
enum class TIME_MARCHING {
  STEADY,           /*!< \brief A steady computation. */
  TIME_STEPPING,    /*!< \brief Use a time stepping strategy for unsteady computations. */
  DT_STEPPING_1ST,  /*!< \brief Use a dual time stepping strategy for unsteady computations (1st order). */
  DT_STEPPING_2ND,  /*!< \brief Use a dual time stepping strategy for unsteady computations (2nd order). */
  ROTATIONAL_FRAME, /*!< \brief Use a rotational source term. */
  HARMONIC_BALANCE, /*!< \brief Use a harmonic balance source term. */
};
static const MapType<std::string, TIME_MARCHING> TimeMarching_Map = {
  MakePair("NO", TIME_MARCHING::STEADY)
  MakePair("TIME_STEPPING", TIME_MARCHING::TIME_STEPPING)
  MakePair("DUAL_TIME_STEPPING-1ST_ORDER", TIME_MARCHING::DT_STEPPING_1ST)
  MakePair("DUAL_TIME_STEPPING-2ND_ORDER", TIME_MARCHING::DT_STEPPING_2ND)
  MakePair("HARMONIC_BALANCE", TIME_MARCHING::HARMONIC_BALANCE)
  MakePair("ROTATIONAL_FRAME", TIME_MARCHING::ROTATIONAL_FRAME)
};

/*!
 * \brief Types of element stiffnesses imposed for FEA mesh deformation
 */
enum ENUM_DEFORM_STIFFNESS {
  CONSTANT_STIFFNESS = 0,     /*!< \brief Impose a constant stiffness for each element (steel). */
  INVERSE_VOLUME = 1,         /*!< \brief Impose a stiffness for each element that is inversely proportional to cell volume. */
  SOLID_WALL_DISTANCE = 2     /*!< \brief Impose a stiffness for each element that is proportional to the distance from the solid surface. */
};
static const MapType<std::string, ENUM_DEFORM_STIFFNESS> Deform_Stiffness_Map = {
  MakePair("CONSTANT_STIFFNESS", CONSTANT_STIFFNESS)
  MakePair("INVERSE_VOLUME", INVERSE_VOLUME)
  MakePair("WALL_DISTANCE", SOLID_WALL_DISTANCE)
};

/*!
 * \brief The direct differentation variables.
 */
enum ENUM_DIRECTDIFF_VAR {
  NO_DERIVATIVE = 0,
  D_MACH = 1,         /*!< \brief Derivative w.r.t. the Mach number */
  D_AOA = 2,          /*!< \brief Derivative w.r.t. the angle of attack */
  D_PRESSURE = 3,     /*!< \brief Derivative w.r.t. the freestream pressure */
  D_TEMPERATURE = 4,  /*!< \brief Derivative w.r.t. the freestream temperature */
  D_DENSITY = 5,      /*!< \brief Derivative w.r.t. the freestream density */
  D_TURB2LAM = 6,     /*!< \brief Derivative w.r.t. the turb2lam */
  D_SIDESLIP = 7,     /*!< \brief Derivative w.r.t. the sideslip angle */
  D_VISCOSITY = 8,    /*!< \brief Derivative w.r.t. the viscosity */
  D_REYNOLDS = 9,     /*!< \brief Derivative w.r.t. the reynolds number */
  D_DESIGN = 10,      /*!< \brief Derivative w.r.t. the design?? */
  D_YOUNG = 11,       /*!< \brief Derivative w.r.t. the Young's modulus */
  D_POISSON = 12,     /*!< \brief Derivative w.r.t. the Poisson's ratio */
  D_RHO = 13,         /*!< \brief Derivative w.r.t. the solid density (inertial) */
  D_RHO_DL = 14,      /*!< \brief Derivative w.r.t. the density for dead loads */
  D_EFIELD = 15       /*!< \brief Derivative w.r.t. the electric field */
};
static const MapType<std::string, ENUM_DIRECTDIFF_VAR> DirectDiff_Var_Map = {
  MakePair("NONE", NO_DERIVATIVE)
  MakePair("MACH", D_MACH)
  MakePair("AOA", D_AOA)
  MakePair("PRESSURE", D_PRESSURE)
  MakePair("TEMPERATURE", D_TEMPERATURE)
  MakePair("DENSITY", D_DENSITY)
  MakePair("TURB2LAM", D_TURB2LAM)
  MakePair("SIDESLIP", D_SIDESLIP)
  MakePair("VISCOSITY", D_VISCOSITY)
  MakePair("REYNOLDS", D_REYNOLDS)
  MakePair("DESIGN_VARIABLES", D_DESIGN)
  MakePair("YOUNG_MODULUS", D_YOUNG)
  MakePair("POISSON_RATIO", D_POISSON)
  MakePair("STRUCTURAL_DENSITY", D_RHO)
  MakePair("STRUCTURAL_DEAD_LOAD", D_RHO_DL)
  MakePair("ELECTRIC_FIELD", D_EFIELD)
};


enum class RECORDING {
  CLEAR_INDICES,
  SOLUTION_VARIABLES,
  MESH_COORDS,
  MESH_DEFORM,
  SOLUTION_AND_MESH,
};

/*!
 * \brief Types of schemes for dynamic structural computations
 */
enum ENUM_DYNAMIC {
  STATIC = 0,     /*!< \brief A static structural computation. */
  DYNAMIC = 1     /*!< \brief Use a time stepping strategy for dynamic computations. */
};
static const MapType<std::string, ENUM_DYNAMIC> Dynamic_Map = {
  MakePair("NO", STATIC)
  MakePair("YES", DYNAMIC)
};

/*!
 * \brief Types of input file formats
 */
enum ENUM_INPUT_REF {
  SU2_REF = 1,              /*!< \brief SU2 input format (from a restart). */
  CUSTOM_REF = 2            /*!< \brief CGNS input format for the computational grid. */
};
static const MapType<std::string, ENUM_INPUT_REF> Input_Ref_Map = {
  MakePair("SU2", SU2_REF)
  MakePair("CUSTOM", CUSTOM_REF)
};

/*!
 * \brief Vertex-based quantities exchanged during periodic marker communications.
 */
enum PERIODIC_QUANTITIES {
  PERIODIC_NONE       ,  /*!< \brief No periodic communication required. */
  PERIODIC_VOLUME     ,  /*!< \brief Volume communication for summing total CV (periodic only). */
  PERIODIC_NEIGHBORS  ,  /*!< \brief Communication of the number of neighbors for centered schemes (periodic only). */
  PERIODIC_RESIDUAL   ,  /*!< \brief Residual and Jacobian communication (periodic only). */
  PERIODIC_LAPLACIAN  ,  /*!< \brief Undivided Laplacian communication for JST (periodic only). */
  PERIODIC_MAX_EIG    ,  /*!< \brief Maximum eigenvalue communication (periodic only). */
  PERIODIC_SENSOR     ,  /*!< \brief Dissipation sensor communication (periodic only). */
  PERIODIC_SOL_GG     ,  /*!< \brief Solution gradient communication for Green-Gauss (periodic only). */
  PERIODIC_PRIM_GG    ,  /*!< \brief Primitive gradient communication for Green-Gauss (periodic only). */
  PERIODIC_SOL_LS     ,  /*!< \brief Solution gradient communication for weighted Least Squares (periodic only). */
  PERIODIC_PRIM_LS    ,  /*!< \brief Primitive gradient communication for weighted Least Squares (periodic only). */
  PERIODIC_SOL_ULS    ,  /*!< \brief Solution gradient communication for unwieghted Least Squares (periodic only). */
  PERIODIC_PRIM_ULS   ,  /*!< \brief Primitive gradient communication for unweighted Least Squares (periodic only). */
  PERIODIC_SOL_GG_R   ,  /*!< \brief Same but reconstruction. */
  PERIODIC_PRIM_GG_R  ,  /*!< \brief Same but reconstruction. */
  PERIODIC_SOL_LS_R   ,  /*!< \brief Same but reconstruction. */
  PERIODIC_PRIM_LS_R  ,  /*!< \brief Same but reconstruction. */
  PERIODIC_SOL_ULS_R  ,  /*!< \brief Same but reconstruction. */
  PERIODIC_PRIM_ULS_R ,  /*!< \brief Same but reconstruction. */
  PERIODIC_LIM_SOL_1  ,  /*!< \brief Solution limiter communication phase 1 of 2 (periodic only). */
  PERIODIC_LIM_SOL_2  ,  /*!< \brief Solution limiter communication phase 2 of 2 (periodic only). */
  PERIODIC_LIM_PRIM_1 ,  /*!< \brief Primitive limiter communication phase 1 of 2 (periodic only). */
  PERIODIC_LIM_PRIM_2 ,  /*!< \brief Primitive limiter communication phase 2 of 2 (periodic only). */
  PERIODIC_IMPLICIT   ,  /*!< \brief Implicit update communication to ensure consistency across periodic boundaries. */
};

/*!
 * \brief Vertex-based quantities exchanged in MPI point-to-point communications.
 */
enum MPI_QUANTITIES {
  SOLUTION             ,  /*!< \brief Conservative solution communication. */
  SOLUTION_OLD         ,  /*!< \brief Conservative solution old communication. */
  SOLUTION_GRADIENT    ,  /*!< \brief Conservative solution gradient communication. */
  SOLUTION_GRAD_REC    ,  /*!< \brief Conservative solution reconstruction gradient communication. */
  SOLUTION_LIMITER     ,  /*!< \brief Conservative solution limiter communication. */
  SOLUTION_GEOMETRY    ,  /*!< \brief Geometry solution communication. */
  PRIMITIVE_GRADIENT   ,  /*!< \brief Primitive gradient communication. */
  PRIMITIVE_GRAD_REC   ,  /*!< \brief Primitive reconstruction gradient communication. */
  PRIMITIVE_LIMITER    ,  /*!< \brief Primitive limiter communication. */
  UNDIVIDED_LAPLACIAN  ,  /*!< \brief Undivided Laplacian communication. */
  MAX_EIGENVALUE       ,  /*!< \brief Maximum eigenvalue communication. */
  SENSOR               ,  /*!< \brief Dissipation sensor communication. */
  AUXVAR_GRADIENT      ,  /*!< \brief Auxiliary variable gradient communication. */
  COORDINATES          ,  /*!< \brief Vertex coordinates communication. */
  COORDINATES_OLD      ,  /*!< \brief Old vertex coordinates communication. */
  MAX_LENGTH           ,  /*!< \brief Maximum length communication. */
  GRID_VELOCITY        ,  /*!< \brief Grid velocity communication. */
  SOLUTION_EDDY        ,  /*!< \brief Turbulent solution plus eddy viscosity communication. */
  SOLUTION_MATRIX      ,  /*!< \brief Matrix solution communication. */
  SOLUTION_MATRIXTRANS ,  /*!< \brief Matrix transposed solution communication. */
  NEIGHBORS            ,  /*!< \brief Neighbor point count communication (for JST). */
  SOLUTION_FEA         ,  /*!< \brief FEA solution communication. */
  MESH_DISPLACEMENTS   ,  /*!< \brief Mesh displacements at the interface. */
  SOLUTION_TIME_N      ,  /*!< \brief Solution at time n. */
  SOLUTION_TIME_N1     ,  /*!< \brief Solution at time n-1. */
};

/*!
 * \brief MPI communication level
 */
enum COMM_LEVEL {
  COMM_NONE    = 0,   /*!< \brief Disable all MPI comms. Purely for testing, as results are incorrect. */
  COMM_MINIMAL = 1,   /*!< \brief Perform only the minimal set of MPI communications for correctness. Disables many console and output comms. */
  COMM_FULL    = 2    /*!< \brief Perform all MPI communications. */
};
static const MapType<std::string, COMM_LEVEL> Comm_Map = {
  MakePair("NONE",    COMM_NONE)
  MakePair("MINIMAL", COMM_MINIMAL)
  MakePair("FULL",    COMM_FULL)
};

/*!
 * \brief Types of filter kernels, initially intended for structural topology optimization applications
 */
enum class ENUM_FILTER_KERNEL {
  CONSTANT_WEIGHT,  /*!< \brief Uniform weight. */
  CONICAL_WEIGHT,   /*!< \brief Linear decay with distance from center point [Bruns and Tortorelli, 2001]. */
  GAUSSIAN_WEIGHT,  /*!< \brief Bell shape around center point [Bruns and Tortorelli, 2003]. */
  DILATE_MORPH,     /*!< \brief Continuous version of the dilate morphology operator [Sigmund 2007]. */
  ERODE_MORPH,      /*!< \brief Continuous version of the erode morphology operator [Sigmund 2007].*/
};
static const MapType<std::string, ENUM_FILTER_KERNEL> Filter_Kernel_Map = {
  MakePair("CONSTANT", ENUM_FILTER_KERNEL::CONSTANT_WEIGHT)
  MakePair("CONICAL", ENUM_FILTER_KERNEL::CONICAL_WEIGHT)
  MakePair("GAUSSIAN", ENUM_FILTER_KERNEL::GAUSSIAN_WEIGHT)
  MakePair("DILATE", ENUM_FILTER_KERNEL::DILATE_MORPH)
  MakePair("ERODE", ENUM_FILTER_KERNEL::ERODE_MORPH)
};

/*!
 * \brief Types of projection function, initially intended for structural topology optimization applications
 */
enum class ENUM_PROJECTION_FUNCTION {
  NONE,           /*!< \brief No projection. */
  HEAVISIDE_UP,   /*!< \brief Project values towards 1. */
  HEAVISIDE_DOWN, /*!< \brief Project values towards 0. */
};
static const MapType<std::string, ENUM_PROJECTION_FUNCTION> Projection_Function_Map = {
  MakePair("NO_PROJECTION", ENUM_PROJECTION_FUNCTION::NONE)
  MakePair("HEAVISIDE_UP", ENUM_PROJECTION_FUNCTION::HEAVISIDE_UP)
  MakePair("HEAVISIDE_DOWN", ENUM_PROJECTION_FUNCTION::HEAVISIDE_DOWN)
};

/*!
 * \brief the different validation solution
 */
enum class VERIFICATION_SOLUTION {
  NONE,                     /*!< \brief No verification solution, standard solver mode. */
  INVISCID_VORTEX,          /*!< \brief Inviscid vortex. Exact solution of the unsteady Euler equations. */
  RINGLEB,                  /*!< \brief Ringleb flow. Exact solution of the steady Euler equations. */
  NS_UNIT_QUAD,             /*!< \brief Exact solution of the laminar Navier Stokes equations without heat conduction. */
  TAYLOR_GREEN_VORTEX,      /*!< \brief Taylor Green Vortex. */
  INC_TAYLOR_GREEN_VORTEX,  /*!< \brief Incompressible Taylor Green Vortex (2D). */
  MMS_NS_UNIT_QUAD,         /*!< \brief Manufactured solution of the laminar Navier Stokes equations on a unit quad. */
  MMS_NS_UNIT_QUAD_WALL_BC, /*!< \brief Manufactured solution of the laminar Navier Stokes equations on a unit quad with wall BC's. */
  MMS_NS_TWO_HALF_CIRCLES,  /*!< \brief Manufactured solution of the laminar Navier Stokes equations between two half circles. */
  MMS_NS_TWO_HALF_SPHERES,  /*!< \brief Manufactured solution of the laminar Navier Stokes equations between two half spheres. */
  MMS_INC_EULER,            /*!< \brief Manufactured solution of the incompressible Euler equations. */
  MMS_INC_NS,               /*!< \brief Manufactured solution of the laminar incompressible Navier Stokes equations. */
  USER_DEFINED_SOLUTION,    /*!< \brief User defined solution. */
};
static const MapType<std::string, VERIFICATION_SOLUTION> Verification_Solution_Map = {
  MakePair("NO_VERIFICATION_SOLUTION", VERIFICATION_SOLUTION::NONE)
  MakePair("INVISCID_VORTEX",          VERIFICATION_SOLUTION::INVISCID_VORTEX)
  MakePair("RINGLEB",                  VERIFICATION_SOLUTION::RINGLEB)
  MakePair("NS_UNIT_QUAD",             VERIFICATION_SOLUTION::NS_UNIT_QUAD)
  MakePair("TAYLOR_GREEN_VORTEX",      VERIFICATION_SOLUTION::TAYLOR_GREEN_VORTEX)
  MakePair("INC_TAYLOR_GREEN_VORTEX",  VERIFICATION_SOLUTION::INC_TAYLOR_GREEN_VORTEX)
  MakePair("MMS_NS_UNIT_QUAD",         VERIFICATION_SOLUTION::MMS_NS_UNIT_QUAD)
  MakePair("MMS_NS_UNIT_QUAD_WALL_BC", VERIFICATION_SOLUTION::MMS_NS_UNIT_QUAD_WALL_BC)
  MakePair("MMS_NS_TWO_HALF_CIRCLES",  VERIFICATION_SOLUTION::MMS_NS_TWO_HALF_CIRCLES)
  MakePair("MMS_NS_TWO_HALF_SPHERES",  VERIFICATION_SOLUTION::MMS_NS_TWO_HALF_SPHERES)
  MakePair("MMS_INC_EULER",            VERIFICATION_SOLUTION::MMS_INC_EULER)
  MakePair("MMS_INC_NS",               VERIFICATION_SOLUTION::MMS_INC_NS)
  MakePair("USER_DEFINED_SOLUTION",    VERIFICATION_SOLUTION::USER_DEFINED_SOLUTION)
};

/*!
 * \brief Types of streamwise periodicity.
 */
enum class ENUM_STREAMWISE_PERIODIC {
  NONE,          /*!< \brief No streamwise periodic flow. */
  PRESSURE_DROP, /*!< \brief Prescribed pressure drop. */
  MASSFLOW,      /*!< \brief Prescribed massflow. */
};
static const MapType<std::string, ENUM_STREAMWISE_PERIODIC> Streamwise_Periodic_Map = {
  MakePair("NONE",          ENUM_STREAMWISE_PERIODIC::NONE)
  MakePair("PRESSURE_DROP", ENUM_STREAMWISE_PERIODIC::PRESSURE_DROP)
  MakePair("MASSFLOW",      ENUM_STREAMWISE_PERIODIC::MASSFLOW)
};

/*!
 * \brief Container to hold Variables for streamwise Periodic flow as they are often used together in places.
 */
struct StreamwisePeriodicValues {
  su2double Streamwise_Periodic_PressureDrop;       /*!< \brief Value of prescribed pressure drop [Pa] which results in an artificial body force vector. */
  su2double Streamwise_Periodic_MassFlow;           /*!< \brief Value of current massflow [kg/s] which results in a delta p and therefore an artificial body force vector. */
  su2double Streamwise_Periodic_IntegratedHeatFlow; /*!< \brief Value of of the net sum of heatflow [W] into the domain. */
  su2double Streamwise_Periodic_InletTemperature;   /*!< \brief Area avg static Temp [K] at the periodic inlet. Used for adaptive outlet heatsink. */
  su2double Streamwise_Periodic_BoundaryArea;       /*!< \brief Global Surface area of the streamwise periodic interface. */
  su2double Streamwise_Periodic_AvgDensity;         /*!< \brief Area avg density on the periodic interface. */
};

/*!
 * \brief Type of POD basis generation (for use with libROM)
 */
enum class POD_KIND {
  STATIC,            /*!< \brief Use static SVD for POD basis generation. */
  INCREMENTAL,       /*!< \brief Use incremental SVD for POD basis generation. */
};
static const MapType<std::string, POD_KIND> POD_Map = {
  MakePair("STATIC_POD",      POD_KIND::STATIC)
  MakePair("INCREMENTAL_POD", POD_KIND::INCREMENTAL)
};

/*!
 * \brief Type of operation for the linear system solver, changes the source of solver options.
 */
enum class LINEAR_SOLVER_MODE {
  STANDARD,        /*!< \brief Operate in standard mode. */
  MESH_DEFORM,     /*!< \brief Operate in mesh deformation mode. */
  GRADIENT_MODE,   /*!< \brief Operate in gradient smoothing mode. */
};

/*!
 * \brief mode of operation for the sobolev smoothing solver.
 */
enum class ENUM_SOBOLEV_MODUS {
  NONE,                 /*!< \brief Default option if none is choosen. */
  PARAM_LEVEL_COMPLETE, /*!< \brief Operate on parameter level. */
  MESH_LEVEL,           /*!< \brief Operate on mesh level. */
  ONLY_GRAD,            /*!< \brief Flag to only compute the original gradient. */
};
static const MapType<std::string, ENUM_SOBOLEV_MODUS> Sobolev_Modus_Map = {
  MakePair("NONE",                 ENUM_SOBOLEV_MODUS::NONE)
  MakePair("PARAM_LEVEL_COMPLETE", ENUM_SOBOLEV_MODUS::PARAM_LEVEL_COMPLETE)
  MakePair("MESH_LEVEL",           ENUM_SOBOLEV_MODUS::MESH_LEVEL)
  MakePair("ONLY_GRADIENT",        ENUM_SOBOLEV_MODUS::ONLY_GRAD)
};

#undef MakePair
/* END_CONFIG_ENUMS */

class COptionBase {
private:
  std::vector<std::string> value;
public:
  virtual ~COptionBase() = default;

  const std::vector<std::string>& GetValue() const {return value;}

  virtual std::string SetValue(const std::vector<std::string>& val) {
    value = val;
    return "";
  }
  virtual void SetDefault() = 0;

  std::string optionCheckMultipleValues(const std::vector<std::string>& option_value,
                                        std::string type_id, const std::string& option_name) {
    if (option_value.size() != 1) {
      std::string newString(option_name);
      newString.append(": multiple values for type ");
      newString.append(type_id);
      return newString;
    }
    return "";
  }

  std::string badValue(std::string type_id, const std::string& option_name) {
    std::string newString(option_name);
    newString.append(": improper option value for type ");
    newString.append(type_id);
    return newString;
  }
};

#ifdef ENABLE_MAPS
#include "option_structure.inl"
#endif<|MERGE_RESOLUTION|>--- conflicted
+++ resolved
@@ -1653,12 +1653,7 @@
   MIXING_OUT_1D = 14,
   MASS_FLOW_OUTLET = 15                /*!< \brief User prescribes the mass flow rate at the outlet boundary */
 };
-<<<<<<< HEAD
 static const MapType<std::string, RIEMANN_TYPE> Riemann_Map = {
-=======
-
-static const MapType<string, RIEMANN_TYPE> Riemann_Map = {
->>>>>>> a151f7d3
   MakePair("TOTAL_CONDITIONS_PT", TOTAL_CONDITIONS_PT)
   MakePair("DENSITY_VELOCITY", DENSITY_VELOCITY)
   MakePair("STATIC_PRESSURE", STATIC_PRESSURE)
@@ -1746,15 +1741,7 @@
   CENTRIPETAL_AXIAL,  /*!< \brief mixed flow turbine. */
   AXIAL_CENTRIFUGAL,  /*!< \brief mixed flow turbine. */
 };
-<<<<<<< HEAD
 static const MapType<std::string, TURBOMACHINERY_TYPE> TurboMachinery_Map = {
-  MakePair("AXIAL", AXIAL)
-  MakePair("CENTRIFUGAL", CENTRIFUGAL)
-  MakePair("CENTRIPETAL",  CENTRIPETAL)
-  MakePair("CENTRIPETAL_AXIAL",  CENTRIPETAL_AXIAL)
-  MakePair("AXIAL_CENTRIFUGAL",  AXIAL_CENTRIFUGAL)
-=======
-static const MapType<string, TURBOMACHINERY_TYPE> TurboMachinery_Map = {
   MakePair("AXIAL", TURBOMACHINERY_TYPE::AXIAL)
   MakePair("CENTRIFUGAL", TURBOMACHINERY_TYPE::CENTRIFUGAL)
   MakePair("CENTRIPETAL",  TURBOMACHINERY_TYPE::CENTRIPETAL)
@@ -1774,7 +1761,6 @@
   MakePair("TURBINE",  TURBO_PERF_KIND::TURBINE)
   MakePair("COMPRESSOR",  TURBO_PERF_KIND::COMPRESSOR)
   MakePair("PROPELLOR",  TURBO_PERF_KIND::PROPELLOR)
->>>>>>> a151f7d3
 };
 
 /*!
