--- conflicted
+++ resolved
@@ -131,8 +131,8 @@
 const unsigned int ZONE_1 = 1; /*!< \brief Definition of the second grid domain. */
 const unsigned int INST_0 = 0; /*!< \brief Definition of the first instance per grid level. */
 
-const su2double STANDARD_GRAVITY = 9.80665;          /*!< \brief Acceleration due to gravity at surface of earth. */
-const su2double AVOGAD_CONSTANT = 6.0221415E26;	     /*!< \brief Avogardro's constant, number of particles in one kmole. */
+const su2double STANDARD_GRAVITY = 9.80665;           /*!< \brief Acceleration due to gravity at surface of earth. */
+
 const su2double UNIVERSAL_GAS_CONSTANT = 8.3144598;  /*!< \brief Universal gas constant in J/(mol*K) */
 const su2double BOLTZMANN_CONSTANT = 1.3806503E-23; /*! \brief Boltzmann's constant [J K^-1] */
 const su2double ELECTRON_CHARGE = 1.60217646E-19;	/*!< \brief Electronic charge constant. */
@@ -804,12 +804,8 @@
   FDS = 14,                   /*!< \brief Flux difference splitting upwind method (incompressible flows). */
   LAX_FRIEDRICH = 15,         /*!< \brief Lax-Friedrich numerical method. */
   AUSMPLUSUP = 16,            /*!< \brief AUSM+ -up numerical method (All Speed) */
-<<<<<<< HEAD
   AUSMPLUSUP2 = 17,           /*!< \brief AUSM+ -up2 numerical method (All Speed) */
   AUSMPWplus = 18,            /*!< \brief AUSMplus numerical method. (MAYBE for TNE2 ONLY)*/
-=======
-  AUSMPLUSUP2 = 17            /*!< \brief AUSM+ -up2 numerical method (All Speed) */
->>>>>>> 1645315f
 };
 static const map<string, ENUM_UPWIND> Upwind_Map = CCreateMap<string, ENUM_UPWIND>
 ("NONE", NO_UPWIND)
@@ -818,10 +814,7 @@
 ("AUSM", AUSM)
 ("AUSMPLUSUP", AUSMPLUSUP)
 ("AUSMPLUSUP2", AUSMPLUSUP2)
-<<<<<<< HEAD
 ("AUSMPWplus", AUSMPWplus)
-=======
->>>>>>> 1645315f
 ("SLAU", SLAU)
 ("HLLC", HLLC)
 ("SW", SW)
