﻿/*!
 * \file CMatrixVectorProduct.hpp
 * \brief Headers for the classes related to sparse matrix-vector product wrappers.
 *        The actual operations are currently implemented mostly by CSysMatrix.
 * \author F. Palacios, J. Hicken, T. Economon
<<<<<<< HEAD
 * \version 7.0.5 "Blackbird"
=======
 * \version 7.0.6 "Blackbird"
>>>>>>> 0e3fad69
 *
 * SU2 Project Website: https://su2code.github.io
 *
 * The SU2 Project is maintained by the SU2 Foundation
 * (http://su2foundation.org)
 *
 * Copyright 2012-2020, SU2 Contributors (cf. AUTHORS.md)
 *
 * SU2 is free software; you can redistribute it and/or
 * modify it under the terms of the GNU Lesser General Public
 * License as published by the Free Software Foundation; either
 * version 2.1 of the License, or (at your option) any later version.
 *
 * SU2 is distributed in the hope that it will be useful,
 * but WITHOUT ANY WARRANTY; without even the implied warranty of
 * MERCHANTABILITY or FITNESS FOR A PARTICULAR PURPOSE. See the GNU
 * Lesser General Public License for more details.
 *
 * You should have received a copy of the GNU Lesser General Public
 * License along with SU2. If not, see <http://www.gnu.org/licenses/>.
 */


#pragma once

#include "../CConfig.hpp"
#include "../geometry/CGeometry.hpp"
#include "CSysVector.hpp"
#include "CSysMatrix.hpp"

/*!
 * \class CMatrixVectorProduct
 * \brief Abstract base class for defining matrix-vector products
 * \author J. Hicken.
 *
 * The Krylov-subspace solvers require only matrix-vector products and
 * not the actual matrix/Jacobian.  We need some way to indicate which
 * function will perform the product.  However, sometimes the
 * functions that define the product will require different numbers
 * and types of inputs.  For example, the forward-difference
 * approximation to a Jacobian-vector product requires the vector that
 * defines the Jacobian and a perturbation parameter.  The
 * CMatrixVectorProduct class is used to derive child classes that can
 * handle the different types of matrix-vector products and still be
 * passed to a single implementation of the Krylov solvers.
 * This abstraction may also be used to define matrix-free products.
 */
template<class ScalarType>
class CMatrixVectorProduct {
public:
  virtual ~CMatrixVectorProduct() = 0;
  virtual void operator()(const CSysVector<ScalarType> & u, CSysVector<ScalarType> & v) const = 0;
};
template<class ScalarType>
CMatrixVectorProduct<ScalarType>::~CMatrixVectorProduct() {}


/*!
 * \class CSysMatrixVectorProduct
 * \brief Specialization of matrix-vector product that uses CSysMatrix class
 */
template<class ScalarType>
class CSysMatrixVectorProduct final : public CMatrixVectorProduct<ScalarType> {
private:
  const CSysMatrix<ScalarType>& matrix;  /*!< \brief pointer to matrix that defines the product. */
  CGeometry* geometry;                   /*!< \brief geometry associated with the matrix. */
<<<<<<< HEAD
  CConfig* config;                       /*!< \brief config of the problem. */
=======
  const CConfig *config;                 /*!< \brief config of the problem. */
>>>>>>> 0e3fad69

public:
  /*!
   * \brief constructor of the class
   * \param[in] matrix_ref - matrix reference that will be used to define the products
   * \param[in] geometry_ref - geometry associated with the problem
   * \param[in] config_ref - config of the problem
   */
  inline CSysMatrixVectorProduct(const CSysMatrix<ScalarType> & matrix_ref,
<<<<<<< HEAD
                                 CGeometry *geometry_ref, CConfig *config_ref) :
=======
                                 CGeometry *geometry_ref, const CConfig *config_ref) :
>>>>>>> 0e3fad69
    matrix(matrix_ref),
    geometry(geometry_ref),
    config(config_ref) {}

  /*!
   * \note This class cannot be default constructed as that would leave us with invalid pointers.
   */
  CSysMatrixVectorProduct() = delete;

  /*!
   * \brief operator that defines the CSysMatrix-CSysVector product
   * \param[in] u - CSysVector that is being multiplied by the sparse matrix
   * \param[out] v - CSysVector that is the result of the product
   */
  inline void operator()(const CSysVector<ScalarType> & u, CSysVector<ScalarType> & v) const override {
    matrix.MatrixVectorProduct(u, v, geometry, config);
  }
};


/*!
 * \class CSysMatrixVectorProductTransposed
 * \brief Specialization of matrix-vector product that uses CSysMatrix class for transposed products
 */
template<class ScalarType>
class CSysMatrixVectorProductTransposed final : public CMatrixVectorProduct<ScalarType> {
private:
  const CSysMatrix<ScalarType>& matrix;  /*!< \brief pointer to matrix that defines the product. */
  CGeometry* geometry;                   /*!< \brief geometry associated with the matrix. */
<<<<<<< HEAD
  CConfig* config;                       /*!< \brief config of the problem. */
=======
  const CConfig *config;                 /*!< \brief config of the problem. */
>>>>>>> 0e3fad69

public:
  /*!
   * \brief constructor of the class
   * \param[in] matrix_ref - matrix reference that will be used to define the products
   * \param[in] geometry_ref - geometry associated with the problem
   * \param[in] config_ref - config of the problem
   */
  inline CSysMatrixVectorProductTransposed(const CSysMatrix<ScalarType> & matrix_ref,
<<<<<<< HEAD
                                           CGeometry *geometry_ref, CConfig *config_ref) :
=======
                                           CGeometry *geometry_ref, const CConfig *config_ref) :
>>>>>>> 0e3fad69
    matrix(matrix_ref),
    geometry(geometry_ref),
    config(config_ref) {}

  /*!
   * \note This class cannot be default constructed as that would leave us with invalid pointers.
   */
  CSysMatrixVectorProductTransposed() = delete;

  /*!
   * \brief operator that defines the CSysMatrix-CSysVector product
   * \param[in] u - CSysVector that is being multiplied by the sparse matrix
   * \param[out] v - CSysVector that is the result of the product
   */
  inline void operator()(const CSysVector<ScalarType> & u, CSysVector<ScalarType> & v) const override {
    matrix.MatrixVectorProductTransposed(u, v, geometry, config);
  }
};<|MERGE_RESOLUTION|>--- conflicted
+++ resolved
@@ -3,11 +3,7 @@
  * \brief Headers for the classes related to sparse matrix-vector product wrappers.
  *        The actual operations are currently implemented mostly by CSysMatrix.
  * \author F. Palacios, J. Hicken, T. Economon
-<<<<<<< HEAD
- * \version 7.0.5 "Blackbird"
-=======
  * \version 7.0.6 "Blackbird"
->>>>>>> 0e3fad69
  *
  * SU2 Project Website: https://su2code.github.io
  *
@@ -74,11 +70,7 @@
 private:
   const CSysMatrix<ScalarType>& matrix;  /*!< \brief pointer to matrix that defines the product. */
   CGeometry* geometry;                   /*!< \brief geometry associated with the matrix. */
-<<<<<<< HEAD
-  CConfig* config;                       /*!< \brief config of the problem. */
-=======
   const CConfig *config;                 /*!< \brief config of the problem. */
->>>>>>> 0e3fad69
 
 public:
   /*!
@@ -88,11 +80,7 @@
    * \param[in] config_ref - config of the problem
    */
   inline CSysMatrixVectorProduct(const CSysMatrix<ScalarType> & matrix_ref,
-<<<<<<< HEAD
-                                 CGeometry *geometry_ref, CConfig *config_ref) :
-=======
                                  CGeometry *geometry_ref, const CConfig *config_ref) :
->>>>>>> 0e3fad69
     matrix(matrix_ref),
     geometry(geometry_ref),
     config(config_ref) {}
@@ -122,11 +110,7 @@
 private:
   const CSysMatrix<ScalarType>& matrix;  /*!< \brief pointer to matrix that defines the product. */
   CGeometry* geometry;                   /*!< \brief geometry associated with the matrix. */
-<<<<<<< HEAD
-  CConfig* config;                       /*!< \brief config of the problem. */
-=======
   const CConfig *config;                 /*!< \brief config of the problem. */
->>>>>>> 0e3fad69
 
 public:
   /*!
@@ -136,11 +120,7 @@
    * \param[in] config_ref - config of the problem
    */
   inline CSysMatrixVectorProductTransposed(const CSysMatrix<ScalarType> & matrix_ref,
-<<<<<<< HEAD
-                                           CGeometry *geometry_ref, CConfig *config_ref) :
-=======
                                            CGeometry *geometry_ref, const CConfig *config_ref) :
->>>>>>> 0e3fad69
     matrix(matrix_ref),
     geometry(geometry_ref),
     config(config_ref) {}
