--- conflicted
+++ resolved
@@ -562,15 +562,9 @@
   Kind_Inlet, *Kind_Inc_Inlet,
   *Kind_Inc_Outlet,
   *Kind_Data_Riemann,
-<<<<<<< HEAD
-  *Kind_Data_Giles,                /*!< \brief Kind of inlet boundary treatment. */
-  Kind_LM_CrossFlowModel;          /*!< \brief Crossflow instability model for the LM transition model. */
-  su2double SurfaceRoughnessHeight;/*!< \brief Surface roughness height for the crossflow term in the LM model. */
-=======
   *Kind_Data_Giles;                /*!< \brief Kind of inlet boundary treatment. */
   unsigned short *Kind_Wall;       /*!< \brief Type of wall treatment. */
   unsigned short nWall_Types;      /*!< \brief Number of wall treatment types listed. */
->>>>>>> c17aabd0
   unsigned short nInc_Inlet;       /*!< \brief Number of inlet boundary treatment types listed. */
   unsigned short nInc_Outlet;      /*!< \brief Number of inlet boundary treatment types listed. */
   su2double Inc_Inlet_Damping;     /*!< \brief Damping factor applied to the iterative updates to the velocity at a pressure inlet in incompressible flow. */
@@ -1103,11 +1097,8 @@
   default_nacelle_location[5],   /*!< \brief Location of the nacelle. */
   default_hs_axes[3],            /*!< \brief Default principal axes (x, y, z) of the ellipsoid containing the heat source. */
   default_hs_center[3],          /*!< \brief Default position of the center of the heat source. */
-<<<<<<< HEAD
-  default_prefcoord_location[3];
-=======
+  default_prefcoord_location[3],
   default_roughness[1];
->>>>>>> c17aabd0
 
   unsigned short Riemann_Solver_FEM;         /*!< \brief Riemann solver chosen for the DG method. */
   su2double Quadrature_Factor_Straight;      /*!< \brief Factor applied during quadrature of elements with a constant Jacobian. */
@@ -4315,18 +4306,6 @@
    * \return Kind of the transion model.
    */
   unsigned short GetKind_Trans_Model(void) const { return Kind_Trans_Model; }
-  
-  /*!
-   * \brief Get the kind of the cross flow model for the LM transition model.
-   * \return Kind of the LM cross flow model.
-   */
-  unsigned short GetKind_LM_CrossFlowModel(void) const { return Kind_LM_CrossFlowModel; }
-
-  /*!
-   * \brief Get the value of the surface roughness height.
-   * \return Value of the surface roughness height.
-   */
-  su2double GetSurfaceRoughnessHeight(void) const {return SurfaceRoughnessHeight; }
 
   /*!
    * \brief Get the kind of the subgrid scale model.
