--- conflicted
+++ resolved
@@ -8017,7 +8017,6 @@
   bool GetAD_Mode(void);
 
   /*!
-<<<<<<< HEAD
    * \brief Set the maximum Beta parameter (artificial compressibility) in the domain.
    * \param[in] Value of the max Beta parameter (artificial compressibility).
    */
@@ -8028,7 +8027,8 @@
    * \return Value of the max Beta parameter (artificial compressibility) in the domain.
    */
   su2double GetMax_Beta(void);
-=======
+
+  /*!
    * \brief Get the frequency for writing the surface solution file in Dual Time.
    * \return It writes the surface solution file with this frequency.
    */
@@ -8061,7 +8061,7 @@
    * \brief Get if AD preaccumulation should be performed.
    */
   bool GetAD_Preaccumulation(void);
->>>>>>> b907757d
+
 };
 
 #include "config_structure.inl"