--- conflicted
+++ resolved
@@ -467,16 +467,7 @@
   Kind_Material,			/*!< \brief Determines the material model to be used (structural analysis). */
   Kind_Struct_Solver;		/*!< \brief Determines the geometric condition (small or large deformations) for structural analysis. */
   unsigned short Kind_Turb_Model;			/*!< \brief Turbulent model definition. */
-<<<<<<< HEAD
-  unsigned short Kind_Trans_Model;			/*!< \brief Transition model definition. */
-  unsigned short Kind_SGS_Model;
-  unsigned short Kind_ActDisk, Kind_Engine_Inflow, Kind_Inlet, *Kind_Data_Riemann, *Kind_Data_NRBC;           /*!< \brief Kind of inlet boundary treatment. */
-	su2double Linear_Solver_Error;		/*!< \brief Min error of the linear solver for the implicit formulation. */
-	su2double Linear_Solver_Error_FSI_Struc;		/*!< \brief Min error of the linear solver for the implicit formulation in the structural side for FSI problems . */
-	unsigned long Linear_Solver_Iter;		/*!< \brief Max iterations of the linear solver for the implicit formulation. */
-	unsigned long Linear_Solver_Iter_FSI_Struc;		/*!< \brief Max iterations of the linear solver for FSI applications and structural solver. */
-	unsigned long Linear_Solver_Restart_Frequency;   /*!< \brief Restart frequency of the linear solver for the implicit formulation. */
-=======
+  unsigned short Kind_SGS_Model;                        /*!< \brief LES SGS model definition. */
   unsigned short Kind_Trans_Model,			/*!< \brief Transition model definition. */
   Kind_ActDisk, Kind_Engine_Inflow, Kind_Inlet, *Kind_Data_Riemann, *Kind_Data_NRBC;           /*!< \brief Kind of inlet boundary treatment. */
   su2double Linear_Solver_Error;		/*!< \brief Min error of the linear solver for the implicit formulation. */
@@ -485,7 +476,6 @@
   unsigned long Linear_Solver_Iter_FSI_Struc;		/*!< \brief Max iterations of the linear solver for FSI applications and structural solver. */
   unsigned long Linear_Solver_Restart_Frequency;   /*!< \brief Restart frequency of the linear solver for the implicit formulation. */
   su2double SemiSpan;		/*!< \brief Wing Semi span. */
->>>>>>> 0cf28e7b
   su2double Roe_Kappa;		/*!< \brief Relaxation of the Roe scheme. */
   su2double Relaxation_Factor_Flow;		/*!< \brief Relaxation coefficient of the linear solver mean flow. */
   su2double Relaxation_Factor_Turb;		/*!< \brief Relaxation coefficient of the linear solver turbulence. */
