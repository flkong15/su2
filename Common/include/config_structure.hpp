/*!
 * \file config_structure.hpp
 * \brief All the information about the definition of the physical problem.
 *        The subroutines and functions are in the <i>config_structure.cpp</i> file.
 * \author F. Palacios, T. Economon, B. Tracey
 * \version 5.0.0 "Raven"
 *
 * SU2 Original Developers: Dr. Francisco D. Palacios.
 *                          Dr. Thomas D. Economon.
 *
 * SU2 Developers: Prof. Juan J. Alonso's group at Stanford University.
 *                 Prof. Piero Colonna's group at Delft University of Technology.
 *                 Prof. Nicolas R. Gauger's group at Kaiserslautern University of Technology.
 *                 Prof. Alberto Guardone's group at Polytechnic University of Milan.
 *                 Prof. Rafael Palacios' group at Imperial College London.
 *                 Prof. Edwin van der Weide's group at the University of Twente.
 *                 Prof. Vincent Terrapon's group at the University of Liege.
 *
 * Copyright (C) 2012-2017 SU2, the open-source CFD code.
 *
 * SU2 is free software; you can redistribute it and/or
 * modify it under the terms of the GNU Lesser General Public
 * License as published by the Free Software Foundation; either
 * version 2.1 of the License, or (at your option) any later version.
 *
 * SU2 is distributed in the hope that it will be useful,
 * but WITHOUT ANY WARRANTY; without even the implied warranty of
 * MERCHANTABILITY or FITNESS FOR A PARTICULAR PURPOSE. See the GNU
 * Lesser General Public License for more details.
 *
 * You should have received a copy of the GNU Lesser General Public
 * License along with SU2. If not, see <http://www.gnu.org/licenses/>.
 */

#pragma once

#include "./mpi_structure.hpp"

#include <iostream>
#include <cstdlib>
#include <fstream>
#include <sstream>
#include <string>
#include <cstring>
#include <vector>
#include <stdlib.h>
#include <cmath>
#include <map>
#include <assert.h>

#include "./option_structure.hpp"
#include "./datatype_structure.hpp"

#ifdef HAVE_CGNS
#include "cgnslib.h"
#endif

using namespace std;

/*!
 * \class CConfig
 * \brief Main class for defining the problem; basically this class reads the configuration file, and
 *        stores all the information.
 * \author F. Palacios
 * \version 5.0.0 "Raven"
 */

class CConfig {
private:
  SU2_MPI::Comm SU2_Communicator; /*!< \brief MPI communicator of SU2.*/
  int rank, size;
  unsigned short Kind_SU2; /*!< \brief Kind of SU2 software component.*/
  unsigned short Ref_NonDim; /*!< \brief Kind of non dimensionalization.*/
  unsigned short Kind_AverageProcess; /*!< \brief Kind of mixing process.*/
  unsigned short Kind_PerformanceAverageProcess; /*!< \brief Kind of mixing process.*/
  unsigned short Kind_MixingPlaneInterface; /*!< \brief Kind of mixing process.*/
  unsigned short Kind_SpanWise; /*!< \brief Kind of span-wise section computation.*/
  unsigned short *Kind_TurboMachinery;  /*!< \brief Kind of turbomachynery architecture.*/
  unsigned short iZone, nZone; /*!< \brief Number of zones in the mesh. */
  su2double Highlite_Area; /*!< \brief Highlite area. */
  su2double Fan_Poly_Eff; /*!< \brief Highlite area. */
  su2double OrderMagResidual; /*!< \brief Order of magnitude reduction. */
  su2double MinLogResidual; /*!< \brief Minimum value of the log residual. */
  su2double OrderMagResidualFSI; /*!< \brief Order of magnitude reduction. */
  su2double MinLogResidualFSI; /*!< \brief Minimum value of the log residual. */
  su2double OrderMagResidual_BGS_F; /*!< \brief Order of magnitude reduction. */
  su2double MinLogResidual_BGS_F; /*!< \brief Minimum value of the log residual. */
  su2double OrderMagResidual_BGS_S; /*!< \brief Order of magnitude reduction. */
  su2double MinLogResidual_BGS_S; /*!< \brief Minimum value of the log residual. */
  su2double Res_FEM_UTOL; 		/*!< \brief UTOL criteria for structural FEM. */
  su2double Res_FEM_RTOL; 		/*!< \brief RTOL criteria for structural FEM. */
  su2double Res_FEM_ETOL; 		/*!< \brief ETOL criteria for structural FEM. */
  su2double Res_FEM_ADJ;     /*!< \brief Convergence criteria for adjoint FEM. */
  su2double EA_ScaleFactor; /*!< \brief Equivalent Area scaling factor */
  su2double* EA_IntLimit; /*!< \brief Integration limits of the Equivalent Area computation */
  su2double AdjointLimit; /*!< \brief Adjoint variable limit */
  su2double* Obj_ChainRuleCoeff; /*!< \brief Array defining objective function for adjoint problem based on chain rule in terms of gradient w.r.t. density, velocity, pressure */
  bool MG_AdjointFlow; /*!< \brief MG with the adjoint flow problem */
  su2double* SubsonicEngine_Cyl; /*!< \brief Coordinates of the box subsonic region */
  su2double* SubsonicEngine_Values; /*!< \brief Values of the box subsonic region */
  su2double* Hold_GridFixed_Coord; /*!< \brief Coordinates of the box to hold fixed the nbumerical grid */
  su2double *DistortionRack;
  su2double *PressureLimits,
  *DensityLimits,
  *TemperatureLimits; /*!< \brief Limits for the primitive variables */
  bool ActDisk_DoubleSurface;  /*!< \brief actuator disk double surface  */
  bool Engine_HalfModel;  /*!< \brief only half model is in the computational grid  */
  bool ActDisk_SU2_DEF;  /*!< \brief actuator disk double surface  */
  unsigned short ConvCriteria;	/*!< \brief Kind of convergence criteria. */
  unsigned short nFFD_Iter; 	/*!< \brief Iteration for the point inversion problem. */
  unsigned short FFD_Blending; /*!< \brief Kind of FFD Blending function. */
  su2double* FFD_BSpline_Order; /*!< \brief BSpline order in i,j,k direction. */
  su2double FFD_Tol;  	/*!< \brief Tolerance in the point inversion problem. */
  su2double Opt_RelaxFactor;  	/*!< \brief Scale factor for the line search. */
  su2double Opt_LineSearch_Bound;  	/*!< \brief Bounds for the line search. */
  bool Write_Conv_FSI;			/*!< \brief Write convergence file for FSI problems. */
  bool ContinuousAdjoint,			/*!< \brief Flag to know if the code is solving an adjoint problem. */
  Viscous,                /*!< \brief Flag to know if the code is solving a viscous problem. */
  EquivArea,				/*!< \brief Flag to know if the code is going to compute and plot the equivalent area. */
  Engine,				/*!< \brief Flag to know if the code is going to compute a problem with engine. */
  InvDesign_Cp,				/*!< \brief Flag to know if the code is going to compute and plot the inverse design. */
  InvDesign_HeatFlux,				/*!< \brief Flag to know if the code is going to compute and plot the inverse design. */
  Grid_Movement,			/*!< \brief Flag to know if there is grid movement. */
  Wind_Gust,              /*!< \brief Flag to know if there is a wind gust. */
  Aeroelastic_Simulation, /*!< \brief Flag to know if there is an aeroelastic simulation. */
  Rotating_Frame,			/*!< \brief Flag to know if there is a rotating frame. */
  PoissonSolver,			/*!< \brief Flag to know if we are solving  poisson forces  in plasma solver. */
  Low_Mach_Precon,		/*!< \brief Flag to know if we are using a low Mach number preconditioner. */
  Low_Mach_Corr,			/*!< \brief Flag to know if we are using a low Mach number correction. */
  GravityForce,			/*!< \brief Flag to know if the gravity force is incuded in the formulation. */
  SmoothNumGrid,			/*!< \brief Smooth the numerical grid. */
  AdaptBoundary,			/*!< \brief Adapt the elements on the boundary. */
  SubsonicEngine,			/*!< \brief Engine intake subsonic region. */
  Frozen_Visc_Cont,			/*!< \brief Flag for cont. adjoint problem with/without frozen viscosity. */
  Frozen_Visc_Disc,			/*!< \brief Flag for disc. adjoint problem with/without frozen viscosity. */
  Frozen_Limiter_Disc,			/*!< \brief Flag for disc. adjoint problem with/without frozen limiter. */
  Sens_Remove_Sharp,			/*!< \brief Flag for removing or not the sharp edges from the sensitivity computation. */
  Hold_GridFixed,	/*!< \brief Flag hold fixed some part of the mesh during the deformation. */
  Axisymmetric; /*!< \brief Flag for axisymmetric calculations */
  su2double Damp_Engine_Inflow;	/*!< \brief Damping factor for the engine inlet. */
  su2double Damp_Engine_Exhaust;	/*!< \brief Damping factor for the engine exhaust. */
  su2double Damp_Res_Restric,	/*!< \brief Damping factor for the residual restriction. */
  Damp_Correc_Prolong; /*!< \brief Damping factor for the correction prolongation. */
  su2double Position_Plane; /*!< \brief Position of the Near-Field (y coordinate 2D, and z coordinate 3D). */
  su2double WeightCd; /*!< \brief Weight of the drag coefficient. */
  su2double dCD_dCL; /*!< \brief Weight of the drag coefficient. */
  su2double dCMx_dCL; /*!< \brief Weight of the drag coefficient. */
  su2double dCMy_dCL; /*!< \brief Weight of the drag coefficient. */
  su2double dCMz_dCL; /*!< \brief Weight of the drag coefficient. */
  su2double dCD_dCMy; /*!< \brief Weight of the drag coefficient. */
  su2double CL_Target; /*!< \brief Weight of the drag coefficient. */
  su2double CM_Target; /*!< \brief Weight of the drag coefficient. */
  su2double *HTP_Min_XCoord, *HTP_Min_YCoord; /*!< \brief Identification of the HTP. */
  unsigned short Unsteady_Simulation;	/*!< \brief Steady or unsteady (time stepping or dual time stepping) computation. */
  unsigned short Dynamic_Analysis;	/*!< \brief Static or dynamic structural analysis. */
  unsigned short nStartUpIter;	/*!< \brief Start up iterations using the fine grid. */
  su2double FixAzimuthalLine; /*!< \brief Fix an azimuthal line due to misalignments of the nearfield. */
  su2double **DV_Value;		/*!< \brief Previous value of the design variable. */
  su2double Venkat_LimiterCoeff;				/*!< \brief Limiter coefficient */
  unsigned long LimiterIter;	/*!< \brief Freeze the value of the limiter after a number of iterations */
  su2double AdjSharp_LimiterCoeff;				/*!< \brief Coefficient to identify the limit of a sharp edge. */
  unsigned short SystemMeasurements; /*!< \brief System of measurements. */
  unsigned short Kind_Regime;  /*!< \brief Kind of adjoint function. */
  unsigned short *Kind_ObjFunc;  /*!< \brief Kind of objective function. */
  su2double *Weight_ObjFunc;    /*!< \brief Weight applied to objective function. */
  unsigned short Kind_SensSmooth; /*!< \brief Kind of sensitivity smoothing technique. */
  unsigned short Continuous_Eqns; /*!< \brief Which equations to treat continuously (Hybrid adjoint)*/
  unsigned short Discrete_Eqns; /*!< \brief Which equations to treat discretely (Hybrid adjoint). */
  unsigned short *Design_Variable; /*!< \brief Kind of design variable. */
  unsigned short Kind_Adaptation;	/*!< \brief Kind of numerical grid adaptation. */
  unsigned short nTimeInstances;  /*!< \brief Number of periodic time instances for  harmonic balance. */
  su2double HarmonicBalance_Period;		/*!< \brief Period of oscillation to be used with harmonic balance computations. */
  su2double New_Elem_Adapt;			/*!< \brief Elements to adapt in the numerical grid adaptation process. */
  su2double Delta_UnstTime,			/*!< \brief Time step for unsteady computations. */
  Delta_UnstTimeND;						/*!< \brief Time step for unsteady computations (non dimensional). */
  su2double Delta_DynTime,		/*!< \brief Time step for dynamic structural computations. */
  Total_DynTime,				/*!< \brief Total time for dynamic structural computations. */
  Current_DynTime;			/*!< \brief Global time of the dynamic structural computations. */
  su2double Total_UnstTime,						/*!< \brief Total time for unsteady computations. */
  Total_UnstTimeND;								/*!< \brief Total time for unsteady computations (non dimensional). */
  su2double Current_UnstTime,									/*!< \brief Global time of the unsteady simulation. */
  Current_UnstTimeND;									/*!< \brief Global time of the unsteady simulation. */
  unsigned short nMarker_Euler,	/*!< \brief Number of Euler wall markers. */
  nMarker_FarField,				/*!< \brief Number of far-field markers. */
  nMarker_Custom,
  nMarker_SymWall,				/*!< \brief Number of symmetry wall markers. */
  nMarker_Pressure,				/*!< \brief Number of pressure wall markers. */
  nMarker_PerBound,				/*!< \brief Number of periodic boundary markers. */
  nMarker_MixingPlaneInterface,				/*!< \brief Number of mixing plane interface boundary markers. */
  nMarker_Turbomachinery,				/*!< \brief Number turbomachinery markers. */
  nMarker_TurboPerformance,				/*!< \brief Number of turboperformance markers. */
  nSpanWiseSections_User,			/*!< \brief Number of spanwise sections to compute 3D BC and Performance for turbomachinery   */
  nMarker_Shroud,/*!< \brief Number of shroud markers to set grid velocity to 0.*/
  nMarker_NearFieldBound,				/*!< \brief Number of near field boundary markers. */
  nMarker_ActDiskInlet, nMarker_ActDiskOutlet,
  nMarker_InterfaceBound,				/*!< \brief Number of interface boundary markers. */
  nMarker_Fluid_InterfaceBound,				/*!< \brief Number of fluid interface markers. */
  nMarker_Dirichlet,				/*!< \brief Number of interface boundary markers. */
  nMarker_Inlet,					/*!< \brief Number of inlet flow markers. */
  nMarker_Riemann,					/*!< \brief Number of Riemann flow markers. */
  nMarker_Giles,					/*!< \brief Number of Giles flow markers. */
  nRelaxFactor_Giles,                                   /*!< \brief Number of relaxation factors for Giles markers. */
  nMarker_Supersonic_Inlet,					/*!< \brief Number of supersonic inlet flow markers. */
  nMarker_Supersonic_Outlet,					/*!< \brief Number of supersonic outlet flow markers. */
  nMarker_Outlet,					/*!< \brief Number of outlet flow markers. */
  nMarker_Isothermal,     /*!< \brief Number of isothermal wall boundaries. */
  nMarker_HeatFlux,       /*!< \brief Number of constant heat flux wall boundaries. */
  nMarker_EngineExhaust,					/*!< \brief Number of nacelle exhaust flow markers. */
  nMarker_EngineInflow,					/*!< \brief Number of nacelle inflow flow markers. */
  nMarker_Clamped,						/*!< \brief Number of clamped markers in the FEM. */
  nMarker_Displacement,					/*!< \brief Number of displacement surface markers. */
  nMarker_Load,					/*!< \brief Number of load surface markers. */
  nMarker_Damper,         /*!< \brief Number of damper surface markers. */
  nMarker_Load_Dir,					/*!< \brief Number of load surface markers defined by magnitude and direction. */
  nMarker_Disp_Dir,         /*!< \brief Number of load surface markers defined by magnitude and direction. */
  nMarker_Load_Sine,					/*!< \brief Number of load surface markers defined by magnitude and direction. */
  nMarker_FlowLoad,					/*!< \brief Number of load surface markers. */
  nMarker_Neumann,				/*!< \brief Number of Neumann flow markers. */
  nMarker_Internal,				/*!< \brief Number of Neumann flow markers. */
  nMarker_All,					/*!< \brief Total number of markers using the grid information. */
  nMarker_Max,					/*!< \brief Max number of number of markers using the grid information. */
  nMarker_CfgFile;					/*!< \brief Total number of markers using the config file
                             (note that using parallel computation this number can be different
                             from nMarker_All). */
  string *Marker_Euler,			/*!< \brief Euler wall markers. */
  *Marker_FarField,				/*!< \brief Far field markers. */
  *Marker_Custom,
  *Marker_SymWall,				/*!< \brief Symmetry wall markers. */
  *Marker_Pressure,				/*!< \brief Pressure boundary markers. */
  *Marker_PerBound,				/*!< \brief Periodic boundary markers. */
  *Marker_PerDonor,				/*!< \brief Rotationally periodic boundary donor markers. */
  *Marker_MixingPlaneInterface,				/*!< \brief MixingPlane interface boundary markers. */
  *Marker_TurboBoundIn,				/*!< \brief Turbomachinery performance boundary markers. */
  *Marker_TurboBoundOut,				/*!< \brief Turbomachinery performance boundary donor markers. */
  *Marker_NearFieldBound,				/*!< \brief Near Field boundaries markers. */
  *Marker_InterfaceBound,				/*!< \brief Interface boundaries markers. */
  *Marker_Fluid_InterfaceBound,				/*!< \brief Fluid interface markers. */
  *Marker_ActDiskInlet,
  *Marker_ActDiskOutlet,
  *Marker_Dirichlet,				/*!< \brief Interface boundaries markers. */
  *Marker_Inlet,					/*!< \brief Inlet flow markers. */
  *Marker_Riemann,					/*!< \brief Riemann markers. */
  *Marker_Giles,					/*!< \brief Giles markers. */
  *Marker_Shroud,                                       /*!< \brief Shroud markers. */
  *Marker_Supersonic_Inlet,					/*!< \brief Supersonic inlet flow markers. */
  *Marker_Supersonic_Outlet,					/*!< \brief Supersonic outlet flow markers. */
  *Marker_Outlet,					/*!< \brief Outlet flow markers. */
  *Marker_Isothermal,     /*!< \brief Isothermal wall markers. */
  *Marker_HeatFlux,       /*!< \brief Constant heat flux wall markers. */
  *Marker_EngineInflow,					/*!< \brief Engine Inflow flow markers. */
  *Marker_EngineExhaust,					/*!< \brief Engine Exhaust flow markers. */
  *Marker_Clamped,						/*!< \brief Clamped markers. */
  *Marker_Displacement,					/*!< \brief Displacement markers. */
  *Marker_Load,					/*!< \brief Load markers. */
  *Marker_Damper,         /*!< \brief Damper markers. */
  *Marker_Load_Dir,					/*!< \brief Load markers defined in cartesian coordinates. */
  *Marker_Disp_Dir,         /*!< \brief Load markers defined in cartesian coordinates. */
  *Marker_Load_Sine,					/*!< \brief Sine-wave loaded markers defined in cartesian coordinates. */
  *Marker_FlowLoad,					/*!< \brief Flow Load markers. */
  *Marker_Neumann,					/*!< \brief Neumann flow markers. */
  *Marker_Internal,					/*!< \brief Neumann flow markers. */
  *Marker_All_TagBound;				/*!< \brief Global index for markers using grid information. */
  su2double *Dirichlet_Value;    /*!< \brief Specified Dirichlet value at the boundaries. */
  su2double *Exhaust_Temperature_Target;    /*!< \brief Specified total temperatures for nacelle boundaries. */
  su2double *Exhaust_Pressure_Target;    /*!< \brief Specified total pressures for nacelle boundaries. */
  su2double *Inlet_Ttotal;    /*!< \brief Specified total temperatures for inlet boundaries. */
  su2double *Riemann_Var1, *Riemann_Var2;    /*!< \brief Specified values for Riemann boundary. */
  su2double **Riemann_FlowDir;  /*!< \brief Specified flow direction vector (unit vector) for Riemann boundaries. */
  su2double *Giles_Var1, *Giles_Var2, *RelaxFactorAverage, *RelaxFactorFourier;    /*!< \brief Specified values for Giles BC. */
  su2double **Giles_FlowDir;  /*!< \brief Specified flow direction vector (unit vector) for Giles BC. */
  su2double *Inlet_Ptotal;    /*!< \brief Specified total pressures for inlet boundaries. */
  su2double **Inlet_FlowDir;  /*!< \brief Specified flow direction vector (unit vector) for inlet boundaries. */
  su2double *Inlet_Temperature;    /*!< \brief Specified temperatures for a supersonic inlet boundaries. */
  su2double *Inlet_Pressure;    /*!< \brief Specified static pressures for supersonic inlet boundaries. */
  su2double **Inlet_Velocity;  /*!< \brief Specified flow velocity vectors for supersonic inlet boundaries. */
  su2double *EngineInflow_Target;    /*!< \brief Specified fan face mach for nacelle boundaries. */
  su2double *Inflow_Mach;    /*!< \brief Specified fan face mach for nacelle boundaries. */
  su2double *Inflow_Pressure;    /*!< \brief Specified fan face mach for nacelle boundaries. */
  su2double *Inflow_MassFlow;    /*!< \brief Specified fan face mach for nacelle boundaries. */
  su2double *Inflow_ReverseMassFlow;    /*!< \brief Specified fan face mach for nacelle boundaries. */
  su2double *Inflow_TotalPressure;    /*!< \brief Specified fan face mach for nacelle boundaries. */
  su2double *Inflow_Temperature;    /*!< \brief Specified fan face mach for nacelle boundaries. */
  su2double *Inflow_TotalTemperature;    /*!< \brief Specified fan face mach for nacelle boundaries. */
  su2double *Inflow_RamDrag;    /*!< \brief Specified fan face mach for nacelle boundaries. */
  su2double *Inflow_Force;    /*!< \brief Specified fan face mach for nacelle boundaries. */
  su2double *Inflow_Power;    /*!< \brief Specified fan face mach for nacelle boundaries. */
  su2double *Exhaust_Pressure;    /*!< \brief Specified fan face mach for nacelle boundaries. */
  su2double *Exhaust_Temperature;    /*!< \brief Specified fan face mach for nacelle boundaries. */
  su2double *Exhaust_MassFlow;    /*!< \brief Specified fan face mach for nacelle boundaries. */
  su2double *Exhaust_TotalPressure;    /*!< \brief Specified fan face mach for nacelle boundaries. */
  su2double *Exhaust_TotalTemperature;    /*!< \brief Specified fan face mach for nacelle boundaries. */
  su2double *Exhaust_GrossThrust;    /*!< \brief Specified fan face mach for nacelle boundaries. */
  su2double *Exhaust_Force;    /*!< \brief Specified fan face mach for nacelle boundaries. */
  su2double *Exhaust_Power;    /*!< \brief Specified fan face mach for nacelle boundaries. */
  su2double *Engine_Power;    /*!< \brief Specified fan face mach for nacelle boundaries. */
  su2double *Engine_Mach;    /*!< \brief Specified fan face mach for nacelle boundaries. */
  su2double *Engine_Force;    /*!< \brief Specified fan face mach for nacelle boundaries. */
  su2double *Engine_NetThrust;    /*!< \brief Specified fan face mach for nacelle boundaries. */
  su2double *Engine_GrossThrust;    /*!< \brief Specified fan face mach for nacelle boundaries. */
  su2double *Engine_Area;    /*!< \brief Specified fan face mach for nacelle boundaries. */
  su2double *Outlet_Pressure;    /*!< \brief Specified back pressures (static) for outlet boundaries. */
  su2double *Isothermal_Temperature; /*!< \brief Specified isothermal wall temperatures (static). */
  su2double *Heat_Flux;  /*!< \brief Specified wall heat fluxes. */
  su2double *Displ_Value;    /*!< \brief Specified displacement for displacement boundaries. */
  su2double *Load_Value;    /*!< \brief Specified force for load boundaries. */
  su2double *Damper_Constant;    /*!< \brief Specified constant for damper boundaries. */
  su2double *Load_Dir_Value;    /*!< \brief Specified force for load boundaries defined in cartesian coordinates. */
  su2double *Load_Dir_Multiplier;    /*!< \brief Specified multiplier for load boundaries defined in cartesian coordinates. */
  su2double *Disp_Dir_Value;    /*!< \brief Specified force for load boundaries defined in cartesian coordinates. */
   su2double *Disp_Dir_Multiplier;    /*!< \brief Specified multiplier for load boundaries defined in cartesian coordinates. */
  su2double **Load_Dir;  /*!< \brief Specified flow direction vector (unit vector) for inlet boundaries. */
  su2double **Disp_Dir;  /*!< \brief Specified structural displacement direction (unit vector). */
  su2double *Load_Sine_Amplitude;    /*!< \brief Specified amplitude for a sine-wave load. */
  su2double *Load_Sine_Frequency;    /*!< \brief Specified multiplier for load boundaries defined in cartesian coordinates. */
  su2double **Load_Sine_Dir;  /*!< \brief Specified flow direction vector (unit vector) for inlet boundaries. */
  su2double *FlowLoad_Value;    /*!< \brief Specified force for flow load boundaries. */
  su2double *ActDiskInlet_MassFlow;    /*!< \brief Specified fan face mach for nacelle boundaries. */
  su2double *ActDiskInlet_Temperature;    /*!< \brief Specified fan face mach for nacelle boundaries. */
  su2double *ActDiskInlet_TotalTemperature;    /*!< \brief Specified fan face mach for nacelle boundaries. */
  su2double *ActDiskInlet_Pressure;    /*!< \brief Specified fan face mach for nacelle boundaries. */
  su2double *ActDiskInlet_TotalPressure;    /*!< \brief Specified fan face mach for nacelle boundaries. */
  su2double *ActDiskInlet_RamDrag;    /*!< \brief Specified fan face mach for nacelle boundaries. */
  su2double *ActDiskInlet_Force;    /*!< \brief Specified fan face mach for nacelle boundaries. */
  su2double *ActDiskInlet_Power;    /*!< \brief Specified fan face mach for nacelle boundaries. */
  su2double *ActDiskOutlet_MassFlow;    /*!< \brief Specified fan face mach for nacelle boundaries. */
  su2double *ActDiskOutlet_Temperature;    /*!< \brief Specified fan face mach for nacelle boundaries. */
  su2double *ActDiskOutlet_TotalTemperature;    /*!< \brief Specified fan face mach for nacelle boundaries. */
  su2double *ActDiskOutlet_Pressure;    /*!< \brief Specified fan face mach for nacelle boundaries. */
  su2double *ActDiskOutlet_TotalPressure;    /*!< \brief Specified fan face mach for nacelle boundaries. */
  su2double *ActDiskOutlet_GrossThrust;    /*!< \brief Specified fan face mach for nacelle boundaries. */
  su2double *ActDiskOutlet_Force;    /*!< \brief Specified fan face mach for nacelle boundaries. */
  su2double *ActDiskOutlet_Power;    /*!< \brief Specified fan face mach for nacelle boundaries. */
  su2double **ActDisk_PressJump, **ActDisk_TempJump,  **ActDisk_Omega;
  su2double *ActDisk_DeltaPress;    /*!< \brief Specified fan face mach for nacelle boundaries. */
  su2double *ActDisk_DeltaTemp;    /*!< \brief Specified fan face mach for nacelle boundaries. */
  su2double *ActDisk_TotalPressRatio;    /*!< \brief Specified fan face mach for nacelle boundaries. */
  su2double *ActDisk_TotalTempRatio;    /*!< \brief Specified fan face mach for nacelle boundaries. */
  su2double *ActDisk_StaticPressRatio;    /*!< \brief Specified fan face mach for nacelle boundaries. */
  su2double *ActDisk_StaticTempRatio;    /*!< \brief Specified fan face mach for nacelle boundaries. */
  su2double *ActDisk_Power;    /*!< \brief Specified fan face mach for nacelle boundaries. */
  su2double *ActDisk_MassFlow;    /*!< \brief Specified fan face mach for nacelle boundaries. */
  su2double *ActDisk_Mach;    /*!< \brief Specified fan face mach for nacelle boundaries. */
  su2double *ActDisk_Force;    /*!< \brief Specified fan face mach for nacelle boundaries. */
  su2double *Surface_MassFlow;    /*!< \brief Massflow at the boundaries. */
  su2double *Surface_Mach;    /*!< \brief Mach number at the boundaries. */
  su2double *Surface_Temperature;    /*!< \brief Temperature at the boundaries. */
  su2double *Surface_Pressure;    /*!< \brief Pressure at the boundaries. */
  su2double *Surface_Density;    /*!< \brief Density at the boundaries. */
  su2double *Surface_Enthalpy;    /*!< \brief Enthalpy at the boundaries. */
  su2double *Surface_NormalVelocity;    /*!< \brief Normal velocity at the boundaries. */
  su2double *Surface_TotalTemperature;   /*!< \brief Total temperature at the boundaries. */
  su2double *Surface_TotalPressure;    /*!< \brief Total pressure at the boundaries. */
  su2double *Surface_DC60;    /*!< \brief Specified fan face mach for nacelle boundaries. */
  su2double *Surface_IDC;    /*!< \brief Specified fan face mach for nacelle boundaries. */
  su2double *Surface_IDC_Mach;    /*!< \brief Specified fan face mach for nacelle boundaries. */
  su2double *Surface_IDR;    /*!< \brief Specified fan face mach for nacelle boundaries. */
  su2double *ActDisk_NetThrust;    /*!< \brief Specified fan face mach for nacelle boundaries. */
  su2double *ActDisk_BCThrust;    /*!< \brief Specified fan face mach for nacelle boundaries. */
  su2double *ActDisk_BCThrust_Old;    /*!< \brief Specified fan face mach for nacelle boundaries. */
  su2double *ActDisk_GrossThrust;    /*!< \brief Specified fan face mach for nacelle boundaries. */
  su2double *ActDisk_Area;    /*!< \brief Specified fan face mach for nacelle boundaries. */
  su2double *ActDisk_ReverseMassFlow;    /*!< \brief Specified fan face mach for nacelle boundaries. */
  su2double **Periodic_RotCenter;  /*!< \brief Rotational center for each periodic boundary. */
  su2double **Periodic_RotAngles;      /*!< \brief Rotation angles for each periodic boundary. */
  su2double **Periodic_Translation;      /*!< \brief Translation vector for each periodic boundary. */
  unsigned short nPeriodic_Index;     /*!< \brief Number of SEND_RECEIVE periodic transformations. */
  su2double **Periodic_Center;         /*!< \brief Rotational center for each SEND_RECEIVE boundary. */
  su2double **Periodic_Rotation;      /*!< \brief Rotation angles for each SEND_RECEIVE boundary. */
  su2double **Periodic_Translate;      /*!< \brief Translation vector for each SEND_RECEIVE boundary. */
  string *Marker_CfgFile_TagBound;			/*!< \brief Global index for markers using config file. */
  unsigned short *Marker_All_KindBC,			/*!< \brief Global index for boundaries using grid information. */
  *Marker_CfgFile_KindBC;		/*!< \brief Global index for boundaries using config file. */
  short *Marker_All_SendRecv;		/*!< \brief Information about if the boundary is sended (+), received (-). */
  short *Marker_All_PerBound;	/*!< \brief Global index for periodic bc using the grid information. */
  unsigned long nExtIter;			/*!< \brief Number of external iterations. */
  unsigned long ExtIter;			/*!< \brief Current external iteration number. */
  unsigned long ExtIter_OffSet;			/*!< \brief External iteration number offset. */
  unsigned long IntIter;			/*!< \brief Current internal iteration number. */
  unsigned long FSIIter;			/*!< \brief Current Fluid Structure Interaction sub-iteration number. */
  unsigned long Unst_nIntIter;			/*!< \brief Number of internal iterations (Dual time Method). */
  unsigned long Dyn_nIntIter;			/*!< \brief Number of internal iterations (Newton-Raphson Method for nonlinear structural analysis). */
  long Unst_RestartIter;			/*!< \brief Iteration number to restart an unsteady simulation (Dual time Method). */
  long Unst_AdjointIter;			/*!< \brief Iteration number to begin the reverse time integration in the direct solver for the unsteady adjoint. */
  long Iter_Avg_Objective;			/*!< \brief Iteration the number of time steps to be averaged, counting from the back */
  long Dyn_RestartIter;			/*!< \brief Iteration number to restart a dynamic structural analysis. */
  unsigned short nRKStep;			/*!< \brief Number of steps of the explicit Runge-Kutta method. */
  su2double *RK_Alpha_Step;			/*!< \brief Runge-Kutta beta coefficients. */
  unsigned short nMGLevels;		/*!< \brief Number of multigrid levels (coarse levels). */
  unsigned short nCFL;			/*!< \brief Number of CFL, one for each multigrid level. */
  su2double
  CFLRedCoeff_Turb,		/*!< \brief CFL reduction coefficient on the LevelSet problem. */
  CFLRedCoeff_AdjFlow,	/*!< \brief CFL reduction coefficient for the adjoint problem. */
  CFLRedCoeff_AdjTurb,	/*!< \brief CFL reduction coefficient for the adjoint problem. */
  CFLFineGrid,		/*!< \brief CFL of the finest grid. */
  Max_DeltaTime,  		/*!< \brief Max delta time. */
  Unst_CFL;		/*!< \brief Unsteady CFL number. */
  bool AddIndNeighbor;			/*!< \brief Include indirect neighbor in the agglomeration process. */
  unsigned short nDV,		/*!< \brief Number of design variables. */
  nObj, nObjW;              /*! \brief Number of objective functions. */
  unsigned short* nDV_Value;		/*!< \brief Number of values for each design variable (might be different than 1 if we allow arbitrary movement). */
  unsigned short nFFDBox;		/*!< \brief Number of ffd boxes. */
  unsigned short nGridMovement;		/*!< \brief Number of grid movement types specified. */
  unsigned short nTurboMachineryKind; 	/*!< \brief Number turbomachinery types specified. */
  unsigned short nParamDV;		/*!< \brief Number of parameters of the design variable. */
  su2double **ParamDV;				/*!< \brief Parameters of the design variable. */
  su2double **CoordFFDBox;				/*!< \brief Coordinates of the FFD boxes. */
  unsigned short **DegreeFFDBox;	/*!< \brief Degree of the FFD boxes. */
  string *FFDTag;				/*!< \brief Parameters of the design variable. */
  string *TagFFDBox;				/*!< \brief Tag of the FFD box. */
  unsigned short GeometryMode;			/*!< \brief Gemoetry mode (analysis or gradient computation). */
  unsigned short MGCycle;			/*!< \brief Kind of multigrid cycle. */
  unsigned short FinestMesh;		/*!< \brief Finest mesh for the full multigrid approach. */
  unsigned short nFFD_Fix_IDir, nFFD_Fix_JDir, nFFD_Fix_KDir;                 /*!< \brief Number of planes fixed in the FFD. */
  unsigned short nMG_PreSmooth,                 /*!< \brief Number of MG pre-smooth parameters found in config file. */
  nMG_PostSmooth,                             /*!< \brief Number of MG post-smooth parameters found in config file. */
  nMG_CorrecSmooth;                           /*!< \brief Number of MG correct-smooth parameters found in config file. */
  short *FFD_Fix_IDir, *FFD_Fix_JDir, *FFD_Fix_KDir;	/*!< \brief Exact sections. */
  unsigned short *MG_PreSmooth,	/*!< \brief Multigrid Pre smoothing. */
  *MG_PostSmooth,					/*!< \brief Multigrid Post smoothing. */
  *MG_CorrecSmooth;					/*!< \brief Multigrid Jacobi implicit smoothing of the correction. */
  su2double *LocationStations;   /*!< \brief Airfoil sections in wing slicing subroutine. */
  su2double *NacelleLocation;   /*!< \brief Definition of the nacelle location. */
  unsigned short Kind_Solver,	/*!< \brief Kind of solver Euler, NS, Continuous adjoint, etc.  */
  Kind_FluidModel,			/*!< \brief Kind of the Fluid Model: Ideal or Van der Walls, ... . */
  Kind_ViscosityModel,			/*!< \brief Kind of the Viscosity Model*/
  Kind_ConductivityModel,			/*!< \brief Kind of the Thermal Conductivity Model*/
  Kind_FreeStreamOption,			/*!< \brief Kind of free stream option to choose if initializing with density or temperature  */
  Kind_InitOption,			/*!< \brief Kind of Init option to choose if initializing with Reynolds number or with thermodynamic conditions   */
  Kind_GasModel,				/*!< \brief Kind of the Gas Model. */
  *Kind_GridMovement,    /*!< \brief Kind of the unsteady mesh movement. */
  Kind_Gradient_Method,		/*!< \brief Numerical method for computation of spatial gradients. */
  Kind_Deform_Linear_Solver, /*!< Numerical method to deform the grid */
  Kind_Deform_Linear_Solver_Prec,		/*!< \brief Preconditioner of the linear solver. */
  Kind_Linear_Solver,		/*!< \brief Numerical solver for the implicit scheme. */
  Kind_Linear_Solver_FSI_Struc,	 /*!< \brief Numerical solver for the structural part in FSI problems. */
  Kind_Linear_Solver_Prec,		/*!< \brief Preconditioner of the linear solver. */
  Kind_Linear_Solver_Prec_FSI_Struc,		/*!< \brief Preconditioner of the linear solver for the structural part in FSI problems. */
  Kind_AdjTurb_Linear_Solver,		/*!< \brief Numerical solver for the turbulent adjoint implicit scheme. */
  Kind_AdjTurb_Linear_Prec,		/*!< \brief Preconditioner of the turbulent adjoint linear solver. */
  Kind_DiscAdj_Linear_Solver, /*!< \brief Linear solver for the discrete adjoint system. */
  Kind_DiscAdj_Linear_Prec,  /*!< \brief Preconditioner of the discrete adjoint linear solver. */
  Kind_DiscAdj_Linear_Solver_FSI_Struc, /*!< \brief Linear solver for the discrete adjoint system in the structural side of FSI problems. */
  Kind_DiscAdj_Linear_Prec_FSI_Struc,   /*!< \brief Preconditioner of the discrete adjoint linear solver in the structural side of FSI problems. */
  Kind_SlopeLimit,				/*!< \brief Global slope limiter. */
  Kind_SlopeLimit_Flow,		/*!< \brief Slope limiter for flow equations.*/
  Kind_SlopeLimit_Turb,		/*!< \brief Slope limiter for the turbulence equation.*/
  Kind_SlopeLimit_AdjTurb,	/*!< \brief Slope limiter for the adjoint turbulent equation.*/
  Kind_SlopeLimit_AdjFlow,	/*!< \brief Slope limiter for the adjoint equation.*/
  Kind_TimeNumScheme,			/*!< \brief Global explicit or implicit time integration. */
  Kind_TimeIntScheme_Flow,	/*!< \brief Time integration for the flow equations. */
  Kind_TimeIntScheme_AdjFlow,		/*!< \brief Time integration for the adjoint flow equations. */
  Kind_TimeIntScheme_Turb,	/*!< \brief Time integration for the turbulence model. */
  Kind_TimeIntScheme_AdjTurb,	/*!< \brief Time integration for the adjoint turbulence model. */
  Kind_TimeIntScheme_Wave,	/*!< \brief Time integration for the wave equations. */
  Kind_TimeIntScheme_Heat,	/*!< \brief Time integration for the wave equations. */
  Kind_TimeIntScheme_Poisson,	/*!< \brief Time integration for the wave equations. */
  Kind_TimeIntScheme_FEA,	/*!< \brief Time integration for the FEA equations. */
  Kind_SpaceIteScheme_FEA,	/*!< \brief Iterative scheme for nonlinear structural analysis. */
  Kind_ConvNumScheme,			/*!< \brief Global definition of the convective term. */
  Kind_ConvNumScheme_Flow,	/*!< \brief Centered or upwind scheme for the flow equations. */
  Kind_ConvNumScheme_Heat,	/*!< \brief Centered or upwind scheme for the flow equations. */
  Kind_ConvNumScheme_AdjFlow,		/*!< \brief Centered or upwind scheme for the adjoint flow equations. */
  Kind_ConvNumScheme_Turb,	/*!< \brief Centered or upwind scheme for the turbulence model. */
  Kind_ConvNumScheme_AdjTurb,	/*!< \brief Centered or upwind scheme for the adjoint turbulence model. */
  Kind_ConvNumScheme_Template,	/*!< \brief Centered or upwind scheme for the level set equation. */
  Kind_Centered,				/*!< \brief Centered scheme. */
  Kind_Centered_Flow,			/*!< \brief Centered scheme for the flow equations. */
  Kind_Centered_AdjFlow,			/*!< \brief Centered scheme for the adjoint flow equations. */
  Kind_Centered_Turb,			/*!< \brief Centered scheme for the turbulence model. */
  Kind_Centered_AdjTurb,		/*!< \brief Centered scheme for the adjoint turbulence model. */
  Kind_Centered_Template,		/*!< \brief Centered scheme for the template model. */
  Kind_Upwind,				/*!< \brief Upwind scheme. */
  Kind_Upwind_Flow,			/*!< \brief Upwind scheme for the flow equations. */
  Kind_Upwind_AdjFlow,			/*!< \brief Upwind scheme for the adjoint flow equations. */
  Kind_Upwind_Turb,			/*!< \brief Upwind scheme for the turbulence model. */
  Kind_Upwind_AdjTurb,		/*!< \brief Upwind scheme for the adjoint turbulence model. */
  Kind_Upwind_Template,			/*!< \brief Upwind scheme for the template model. */
  Kind_Solver_Fluid_FSI,		/*!< \brief Kind of solver for the fluid in FSI applications. */
  Kind_Solver_Struc_FSI,		/*!< \brief Kind of solver for the structure in FSI applications. */
  Kind_BGS_RelaxMethod,				/*!< \brief Kind of relaxation method for Block Gauss Seidel method in FSI problems. */
  Kind_TransferMethod;	/*!< \brief Iterative scheme for nonlinear structural analysis. */
  bool MUSCL,		/*!< \brief MUSCL scheme .*/
  MUSCL_Flow,		/*!< \brief MUSCL scheme for the flow equations.*/
  MUSCL_Turb,	 /*!< \brief MUSCL scheme for the turbulence equations.*/
  MUSCL_AdjFlow,		/*!< \brief MUSCL scheme for the adj flow equations.*/
  MUSCL_AdjTurb; 	/*!< \brief MUSCL scheme for the adj turbulence equations.*/
  bool FSI_Problem;			/*!< \brief Boolean to determine whether the simulation is FSI or not. */
  unsigned short nID_DV;  /*!< \brief ID for the region of FEM when computed using direct differentiation. */
  bool AD_Mode;         /*!< \brief Algorithmic Differentiation support. */
  bool AD_Preaccumulation;   /*!< \brief Enable or disable preaccumulation in the AD mode. */
  unsigned short Kind_Material_Compress,	/*!< \brief Determines if the material is compressible or incompressible (structural analysis). */
  Kind_Material,			/*!< \brief Determines the material model to be used (structural analysis). */
  Kind_Struct_Solver,		/*!< \brief Determines the geometric condition (small or large deformations) for structural analysis. */
  Kind_DV_FEA;				/*!< \brief Kind of Design Variable for FEA problems.*/
  unsigned short Kind_Turb_Model;			/*!< \brief Turbulent model definition. */
  unsigned short Kind_Trans_Model,			/*!< \brief Transition model definition. */
  Kind_ActDisk, Kind_Engine_Inflow, Kind_Inlet, *Kind_Data_Riemann, *Kind_Data_Giles;           /*!< \brief Kind of inlet boundary treatment. */
  su2double Linear_Solver_Error;		/*!< \brief Min error of the linear solver for the implicit formulation. */
  su2double Deform_Linear_Solver_Error;    /*!< \brief Min error of the linear solver for the implicit formulation. */
  su2double Linear_Solver_Error_FSI_Struc;		/*!< \brief Min error of the linear solver for the implicit formulation in the structural side for FSI problems . */
  unsigned long Linear_Solver_Iter;		/*!< \brief Max iterations of the linear solver for the implicit formulation. */
  unsigned long Deform_Linear_Solver_Iter;   /*!< \brief Max iterations of the linear solver for the implicit formulation. */
  unsigned long Linear_Solver_Iter_FSI_Struc;		/*!< \brief Max iterations of the linear solver for FSI applications and structural solver. */
  unsigned long Linear_Solver_Restart_Frequency;   /*!< \brief Restart frequency of the linear solver for the implicit formulation. */
  unsigned short Linear_Solver_ILU_n;		/*!< \brief ILU fill=in level. */
  su2double SemiSpan;		/*!< \brief Wing Semi span. */
  su2double Roe_Kappa;		/*!< \brief Relaxation of the Roe scheme. */
  su2double Relaxation_Factor_Flow;		/*!< \brief Relaxation coefficient of the linear solver mean flow. */
  su2double Relaxation_Factor_Turb;		/*!< \brief Relaxation coefficient of the linear solver turbulence. */
  su2double Relaxation_Factor_AdjFlow;		/*!< \brief Relaxation coefficient of the linear solver adjoint mean flow. */
  su2double AdjTurb_Linear_Error;		/*!< \brief Min error of the turbulent adjoint linear solver for the implicit formulation. */
  su2double EntropyFix_Coeff;              /*!< \brief Entropy fix coefficient. */
  unsigned short AdjTurb_Linear_Iter;		/*!< \brief Min error of the turbulent adjoint linear solver for the implicit formulation. */
  su2double *Stations_Bounds;                  /*!< \brief Airfoil section limit. */
  unsigned short nLocationStations,      /*!< \brief Number of section cuts to make when outputting mesh and cp . */
  nWingStations;               /*!< \brief Number of section cuts to make when calculating internal volume. */
  su2double* Kappa_Flow,           /*!< \brief Numerical dissipation coefficients for the flow equations. */
  *Kappa_AdjFlow;                  /*!< \brief Numerical dissipation coefficients for the adjoint flow equations. */
  su2double* FFD_Axis;       /*!< \brief Numerical dissipation coefficients for the adjoint equations. */
  su2double Kappa_1st_AdjFlow,	/*!< \brief JST 1st order dissipation coefficient for adjoint flow equations (coarse multigrid levels). */
  Kappa_2nd_AdjFlow,			/*!< \brief JST 2nd order dissipation coefficient for adjoint flow equations. */
  Kappa_4th_AdjFlow,			/*!< \brief JST 4th order dissipation coefficient for adjoint flow equations. */
  Kappa_1st_Flow,			/*!< \brief JST 1st order dissipation coefficient for flow equations (coarse multigrid levels). */
  Kappa_2nd_Flow,			/*!< \brief JST 2nd order dissipation coefficient for flow equations. */
  Kappa_4th_Flow;			/*!< \brief JST 4th order dissipation coefficient for flow equations. */
  su2double Geo_Waterline_Location; /*!< \brief Location of the waterline. */
  
  su2double Min_Beta_RoeTurkel,		/*!< \brief Minimum value of Beta for the Roe-Turkel low Mach preconditioner. */
  Max_Beta_RoeTurkel;		/*!< \brief Maximum value of Beta for the Roe-Turkel low Mach preconditioner. */
  unsigned long GridDef_Nonlinear_Iter, /*!< \brief Number of nonlinear increments for grid deformation. */
  GridDef_Linear_Iter; /*!< \brief Number of linear smoothing iterations for grid deformation. */
  unsigned short Deform_Stiffness_Type; /*!< \brief Type of element stiffness imposed for FEA mesh deformation. */
  bool Deform_Output;  /*!< \brief Print the residuals during mesh deformation to the console. */
  su2double Deform_Tol_Factor; /*!< Factor to multiply smallest volume for deform tolerance (0.001 default) */
  su2double Deform_Coeff; /*!< Deform coeffienct */
  su2double Deform_Limit; /*!< Deform limit */
  unsigned short FFD_Continuity; /*!< Surface continuity at the intersection with the FFD */
  unsigned short FFD_CoordSystem; /*!< Define the coordinates system */
  su2double Deform_ElasticityMod, Deform_PoissonRatio; /*!< young's modulus and poisson ratio for volume deformation stiffness model */
  bool Visualize_Deformation;	/*!< \brief Flag to visualize the deformation in MDC. */
  bool FFD_Symmetry_Plane;	/*!< \brief FFD symmetry plane. */
  su2double Mach;		/*!< \brief Mach number. */
  su2double Reynolds;	/*!< \brief Reynolds number. */
  su2double Froude;	/*!< \brief Froude number. */
  su2double Length_Reynolds;	/*!< \brief Reynolds length (dimensional). */
  su2double AoA,			/*!< \brief Angle of attack (just external flow). */
  iH, AoS, AoA_Offset, AoS_Offset, AoA_Sens;		/*!< \brief Angle of sideSlip (just external flow). */
  bool Fixed_CL_Mode;			/*!< \brief Activate fixed CL mode (external flow only). */
  bool Fixed_CM_Mode;			/*!< \brief Activate fixed CL mode (external flow only). */
  bool Eval_dOF_dCX;			/*!< \brief Activate fixed CL mode (external flow only). */
  bool Discard_InFiles; /*!< \brief Discard angle of attack in solution and geometry files. */
  su2double Target_CL;			/*!< \brief Specify a target CL instead of AoA (external flow only). */
  su2double Target_CM;			/*!< \brief Specify a target CL instead of AoA (external flow only). */
  su2double Total_CM;			/*!< \brief Specify a target CL instead of AoA (external flow only). */
  su2double Total_CD;			/*!< \brief Specify a target CL instead of AoA (external flow only). */
  su2double dCL_dAlpha;        /*!< \brief value of dCl/dAlpha. */
  su2double dCM_diH;        /*!< \brief value of dCM/dHi. */
  unsigned long Iter_Fixed_CL;			/*!< \brief Iterations to re-evaluate the angle of attack (external flow only). */
  unsigned long Iter_Fixed_CM;			/*!< \brief Iterations to re-evaluate the angle of attack (external flow only). */
  unsigned long Iter_Fixed_NetThrust;			/*!< \brief Iterations to re-evaluate the angle of attack (external flow only). */
  unsigned long Iter_dCL_dAlpha;   /*!< \brief Number of iterations to evaluate dCL_dAlpha. */
  unsigned long Update_Alpha;			/*!< \brief Iterations to re-evaluate the angle of attack (external flow only). */
  unsigned long Update_iH;			/*!< \brief Iterations to re-evaluate the angle of attack (external flow only). */
  unsigned long Update_BCThrust;			/*!< \brief Iterations to re-evaluate the angle of attack (external flow only). */
  su2double dNetThrust_dBCThrust;        /*!< \brief value of dCl/dAlpha. */
  bool Update_BCThrust_Bool;			/*!< \brief Boolean flag for whether to update the AoA for fixed lift mode on a given iteration. */
  bool Update_AoA;			/*!< \brief Boolean flag for whether to update the AoA for fixed lift mode on a given iteration. */
  bool Update_HTPIncidence;			/*!< \brief Boolean flag for whether to update the AoA for fixed lift mode on a given iteration. */
  su2double ChargeCoeff;		/*!< \brief Charge coefficient (just for poisson problems). */
  unsigned short Cauchy_Func_Flow,	/*!< \brief Function where to apply the convergence criteria in the flow problem. */
  Cauchy_Func_AdjFlow,				/*!< \brief Function where to apply the convergence criteria in the adjoint problem. */
  Cauchy_Elems;						/*!< \brief Number of elements to evaluate. */
  unsigned short Residual_Func_Flow;	/*!< \brief Equation to apply residual convergence to. */
  unsigned short Res_FEM_CRIT;  /*!< \brief Criteria to apply to the FEM convergence (absolute/relative). */
  unsigned long StartConv_Iter;	/*!< \brief Start convergence criteria at iteration. */
  su2double Cauchy_Eps;	/*!< \brief Epsilon used for the convergence. */
  unsigned long Wrt_Sol_Freq,	/*!< \brief Writing solution frequency. */
  Wrt_Sol_Freq_DualTime,	/*!< \brief Writing solution frequency for Dual Time. */
  Wrt_Con_Freq,				/*!< \brief Writing convergence history frequency. */
  Wrt_Con_Freq_DualTime;				/*!< \brief Writing convergence history frequency. */
  bool Wrt_Unsteady;  /*!< \brief Write unsteady data adding header and prefix. */
  bool Wrt_Dynamic;  		/*!< \brief Write dynamic data adding header and prefix. */
  bool Restart,	/*!< \brief Restart solution (for direct, adjoint, and linearized problems).*/
  Wrt_Binary_Restart,	/*!< \brief Write binary SU2 native restart files.*/
  Read_Binary_Restart,	/*!< \brief Read binary SU2 native restart files.*/
  Restart_Flow;	/*!< \brief Restart flow solution for adjoint and linearized problems. */
  unsigned short nMarker_Monitoring,	/*!< \brief Number of markers to monitor. */
  nMarker_Designing,					/*!< \brief Number of markers for the objective function. */
  nMarker_GeoEval,					/*!< \brief Number of markers for the objective function. */
  nMarker_ZoneInterface, /*!< \brief Number of markers in the zone interface. */
  nMarker_Plotting,					/*!< \brief Number of markers to plot. */
  nMarker_Analyze,					/*!< \brief Number of markers to plot. */
  nMarker_Moving,               /*!< \brief Number of markers in motion (DEFORMING, MOVING_WALL, or FLUID_STRUCTURE). */
  nMarker_DV,               /*!< \brief Number of markers affected by the design variables. */
  nMarker_WallFunctions;    /*!< \brief Number of markers for which wall functions must be applied. */
  string *Marker_Monitoring,     /*!< \brief Markers to monitor. */
  *Marker_Designing,         /*!< \brief Markers to plot. */
  *Marker_GeoEval,         /*!< \brief Markers to plot. */
  *Marker_Plotting,          /*!< \brief Markers to plot. */
  *Marker_Analyze,          /*!< \brief Markers to plot. */
  *Marker_ZoneInterface,          /*!< \brief Markers in the FSI interface. */
  *Marker_Moving,            /*!< \brief Markers in motion (DEFORMING, MOVING_WALL, or FLUID_STRUCTURE). */
  *Marker_DV,            /*!< \brief Markers affected by the design variables. */
  *Marker_WallFunctions; /*!< \brief Markers for which wall functions must be applied. */
  unsigned short  *Kind_WallFunctions;        /*!< \brief The kind of wall function to use for the corresponding markers. */
  unsigned short  **IntInfo_WallFunctions;    /*!< \brief Additional integer information for the wall function markers. */
  su2double       **DoubleInfo_WallFunctions; /*!< \brief Additional double information for the wall function markers. */
  unsigned short  *Marker_All_Monitoring,        /*!< \brief Global index for monitoring using the grid information. */
  *Marker_All_GeoEval,       /*!< \brief Global index for geometrical evaluation. */
  *Marker_All_Plotting,        /*!< \brief Global index for plotting using the grid information. */
  *Marker_All_Analyze,        /*!< \brief Global index for plotting using the grid information. */
  *Marker_All_ZoneInterface,        /*!< \brief Global index for FSI interface markers using the grid information. */
  *Marker_All_Turbomachinery,        /*!< \brief Global index for Turbomachinery markers using the grid information. */
  *Marker_All_TurbomachineryFlag,        /*!< \brief Global index for Turbomachinery markers flag using the grid information. */
  *Marker_All_MixingPlaneInterface,        /*!< \brief Global index for MixingPlane interface markers using the grid information. */    
  *Marker_All_DV,          /*!< \brief Global index for design variable markers using the grid information. */
  *Marker_All_Moving,          /*!< \brief Global index for moving surfaces using the grid information. */
  *Marker_All_Designing,         /*!< \brief Global index for moving using the grid information. */
  *Marker_CfgFile_Monitoring,     /*!< \brief Global index for monitoring using the config information. */
  *Marker_CfgFile_Designing,      /*!< \brief Global index for monitoring using the config information. */
  *Marker_CfgFile_GeoEval,      /*!< \brief Global index for monitoring using the config information. */
  *Marker_CfgFile_Plotting,     /*!< \brief Global index for plotting using the config information. */
  *Marker_CfgFile_Analyze,     /*!< \brief Global index for plotting using the config information. */
  *Marker_CfgFile_ZoneInterface,     /*!< \brief Global index for FSI interface using the config information. */
  *Marker_CfgFile_Turbomachinery,     /*!< \brief Global index for Turbomachinery  using the config information. */
  *Marker_CfgFile_TurbomachineryFlag,     /*!< \brief Global index for Turbomachinery flag using the config information. */
  *Marker_CfgFile_MixingPlaneInterface,     /*!< \brief Global index for MixingPlane interface using the config information. */
  *Marker_CfgFile_Moving,       /*!< \brief Global index for moving surfaces using the config information. */
  *Marker_CfgFile_DV,       /*!< \brief Global index for design variable markers using the config information. */
  *Marker_CfgFile_PerBound;     /*!< \brief Global index for periodic boundaries using the config information. */
  string *PlaneTag;      /*!< \brief Global index for the plane adaptation (upper, lower). */
  su2double DualVol_Power;			/*!< \brief Power for the dual volume in the grid adaptation sensor. */
  su2double *nBlades;						/*!< \brief number of blades for turbomachinery computation. */
  unsigned short Analytical_Surface;	/*!< \brief Information about the analytical definition of the surface for grid adaptation. */
  unsigned short Geo_Description;	/*!< \brief Description of the geometry. */
  unsigned short Mesh_FileFormat;	/*!< \brief Mesh input format. */
  unsigned short Output_FileFormat;	/*!< \brief Format of the output files. */
  unsigned short ActDisk_Jump;	/*!< \brief Format of the output files. */
  bool CFL_Adapt;      /*!< \brief Adaptive CFL number. */
  bool HB_Precondition;    /*< \brief Flag to turn on harmonic balance source term preconditioning */
  su2double RefArea,		/*!< \brief Reference area for coefficient computation. */
  RefElemLength,				/*!< \brief Reference element length for computing the slope limiting epsilon. */
  RefSharpEdges,				/*!< \brief Reference coefficient for detecting sharp edges. */
  RefLength,			/*!< \brief Reference length for moment computation. */
  *RefOriginMoment,           /*!< \brief Origin for moment computation. */
  *RefOriginMoment_X,      /*!< \brief X Origin for moment computation. */
  *RefOriginMoment_Y,      /*!< \brief Y Origin for moment computation. */
  *RefOriginMoment_Z,      /*!< \brief Z Origin for moment computation. */
  *CFL_AdaptParam,      /*!< \brief Information about the CFL ramp. */
  *RelaxFactor_Giles,      /*!< \brief Information about the under relaxation factor for Giles BC. */
  *CFL,
  *HTP_Axis,      /*!< \brief Location of the HTP axis. */
  DomainVolume;		/*!< \brief Volume of the computational grid. */
  unsigned short nRefOriginMoment_X,    /*!< \brief Number of X-coordinate moment computation origins. */
  nRefOriginMoment_Y,           /*!< \brief Number of Y-coordinate moment computation origins. */
  nRefOriginMoment_Z;           /*!< \brief Number of Z-coordinate moment computation origins. */
  string Mesh_FileName,			/*!< \brief Mesh input file. */
  Mesh_Out_FileName,				/*!< \brief Mesh output file. */
  Solution_FlowFileName,			/*!< \brief Flow solution input file. */
  Solution_LinFileName,			/*!< \brief Linearized flow solution input file. */
  Solution_AdjFileName,			/*!< \brief Adjoint solution input file for drag functional. */
  Solution_FEMFileName,			/*!< \brief Solution input file for structural problem. */
  Solution_AdjFEMFileName,     /*!< \brief Adjoint solution input file for structural problem. */
  Flow_FileName,					/*!< \brief Flow variables output file. */
  Structure_FileName,					/*!< \brief Structure variables output file. */
  SurfStructure_FileName,					/*!< \brief Surface structure variables output file. */
  AdjStructure_FileName,         /*!< \brief Structure variables output file. */
  AdjSurfStructure_FileName,         /*!< \brief Surface structure variables output file. */
  SurfWave_FileName,					/*!< \brief Surface structure variables output file. */
  SurfHeat_FileName,					/*!< \brief Surface structure variables output file. */
  Wave_FileName,					/*!< \brief Wave variables output file. */
  Heat_FileName,					/*!< \brief Heat variables output file. */
  AdjWave_FileName,					/*!< \brief Adjoint wave variables output file. */
  Residual_FileName,				/*!< \brief Residual variables output file. */
  Conv_FileName,					/*!< \brief Convergence history output file. */
  Breakdown_FileName,			    /*!< \brief Breakdown output file. */
  Conv_FileName_FSI,					/*!< \brief Convergence history output file. */
  Restart_FlowFileName,			/*!< \brief Restart file for flow variables. */
  Restart_WaveFileName,			/*!< \brief Restart file for wave variables. */
  Restart_HeatFileName,			/*!< \brief Restart file for heat variables. */
  Restart_AdjFileName,			/*!< \brief Restart file for adjoint variables, drag functional. */
  Restart_FEMFileName,			/*!< \brief Restart file for FEM elasticity. */
  Restart_AdjFEMFileName,      /*!< \brief Restart file for FEM elasticity. */
  Adj_FileName,					/*!< \brief Output file with the adjoint variables. */
  ObjFunc_Grad_FileName,			/*!< \brief Gradient of the objective function. */
  ObjFunc_Value_FileName,			/*!< \brief Objective function. */
  SurfFlowCoeff_FileName,			/*!< \brief Output file with the flow variables on the surface. */
  SurfAdjCoeff_FileName,			/*!< \brief Output file with the adjoint variables on the surface. */
  New_SU2_FileName,       		/*!< \brief Output SU2 mesh file converted from CGNS format. */
  SurfSens_FileName,			/*!< \brief Output file for the sensitivity on the surface (discrete adjoint). */
  VolSens_FileName;			/*!< \brief Output file for the sensitivity in the volume (discrete adjoint). */
  bool Low_MemoryOutput,      /*!< \brief Write a volume solution file */
  Wrt_Vol_Sol,                /*!< \brief Write a volume solution file */
  Wrt_Srf_Sol,                /*!< \brief Write a surface solution file */
  Wrt_Csv_Sol,                /*!< \brief Write a surface comma-separated values solution file */
  Wrt_Residuals,              /*!< \brief Write residuals to solution file */
  Wrt_Surface,                /*!< \brief Write solution at each surface */
  Wrt_Limiters,              /*!< \brief Write residuals to solution file */
  Wrt_SharpEdges,              /*!< \brief Write residuals to solution file */
  Wrt_Halo,                   /*!< \brief Write rind layers in solution files */
  Plot_Section_Forces;       /*!< \brief Write sectional forces for specified markers. */
  unsigned short Console_Output_Verb,  /*!< \brief Level of verbosity for console output */
  Kind_Average;        /*!< \brief Particular average for the marker analyze. */
  su2double Gamma,			/*!< \brief Ratio of specific heats of the gas. */
  Bulk_Modulus,			/*!< \brief Value of the bulk modulus for incompressible flows. */
  ArtComp_Factor,			/*!< \brief Value of the artificial compresibility factor for incompressible flows. */
  Gas_Constant,     /*!< \brief Specific gas constant. */
  Gas_ConstantND,     /*!< \brief Non-dimensional specific gas constant. */
  Gas_Constant_Ref, /*!< \brief Reference specific gas constant. */
  Temperature_Critical,   /*!< \brief Critical Temperature for real fluid model.  */
  Pressure_Critical,   /*!< \brief Critical Pressure for real fluid model.  */
  Density_Critical,   /*!< \brief Critical Density for real fluid model.  */
  Acentric_Factor,   /*!< \brief Acentric Factor for real fluid model.  */
  Mu_Constant,     /*!< \brief Constant viscosity for ConstantViscosity model.  */
  Mu_ConstantND,   /*!< \brief Non-dimensional constant viscosity for ConstantViscosity model.  */
  Kt_Constant,     /*!< \brief Constant thermal conductivity for ConstantConductivity model.  */
  Kt_ConstantND,   /*!< \brief Non-dimensional constant thermal conductivity for ConstantConductivity model.  */
  Mu_Ref,     /*!< \brief Reference viscosity for Sutherland model.  */
  Mu_RefND,   /*!< \brief Non-dimensional reference viscosity for Sutherland model.  */
  Mu_Temperature_Ref,     /*!< \brief Reference temperature for Sutherland model.  */
  Mu_Temperature_RefND,   /*!< \brief Non-dimensional reference temperature for Sutherland model.  */
  Mu_S,     /*!< \brief Reference S for Sutherland model.  */
  Mu_SND,   /*!< \brief Non-dimensional reference S for Sutherland model.  */
  *Velocity_FreeStream,     /*!< \brief Free-stream velocity vector of the fluid.  */
  Energy_FreeStream,     /*!< \brief Free-stream total energy of the fluid.  */
  ModVel_FreeStream,     /*!< \brief Magnitude of the free-stream velocity of the fluid.  */
  ModVel_FreeStreamND,     /*!< \brief Non-dimensional magnitude of the free-stream velocity of the fluid.  */
  Density_FreeStream,     /*!< \brief Free-stream density of the fluid. */
  Viscosity_FreeStream,     /*!< \brief Free-stream viscosity of the fluid.  */
  Tke_FreeStream,     /*!< \brief Total turbulent kinetic energy of the fluid.  */
  Intermittency_FreeStream,     /*!< \brief Freestream intermittency (for sagt transition model) of the fluid.  */
  TurbulenceIntensity_FreeStream,     /*!< \brief Freestream turbulent intensity (for sagt transition model) of the fluid.  */
  Turb2LamViscRatio_FreeStream,          /*!< \brief Ratio of turbulent to laminar viscosity. */
  NuFactor_FreeStream,  /*!< \brief Ratio of turbulent to laminar viscosity. */
  NuFactor_Engine,  /*!< \brief Ratio of turbulent to laminar viscosity at the engine. */
  SecondaryFlow_ActDisk,  /*!< \brief Ratio of turbulent to laminar viscosity at the actuator disk. */
  Initial_BCThrust,  /*!< \brief Ratio of turbulent to laminar viscosity at the actuator disk. */
  Pressure_FreeStream,     /*!< \brief Total pressure of the fluid. */
  Temperature_FreeStream,  /*!< \brief Total temperature of the fluid.  */
  Temperature_ve_FreeStream,  /*!< \brief Total vibrational-electronic temperature of the fluid.  */
  *MassFrac_FreeStream, /*!< \brief Mixture mass fractions of the fluid. */
  Prandtl_Lam,      /*!< \brief Laminar Prandtl number for the gas.  */
  Prandtl_Turb,     /*!< \brief Turbulent Prandtl number for the gas.  */
  Length_Ref,       /*!< \brief Reference length for non-dimensionalization. */
  Pressure_Ref,     /*!< \brief Reference pressure for non-dimensionalization.  */
  Temperature_Ref,  /*!< \brief Reference temperature for non-dimensionalization.*/
  Density_Ref,      /*!< \brief Reference density for non-dimensionalization.*/
  Velocity_Ref,     /*!< \brief Reference velocity for non-dimensionalization.*/
  Time_Ref,                  /*!< \brief Reference time for non-dimensionalization. */
  Viscosity_Ref,              /*!< \brief Reference viscosity for non-dimensionalization. */
  Conductivity_Ref,           /*!< \brief Reference conductivity for non-dimensionalization. */
  Energy_Ref,                 /*!< \brief Reference viscosity for non-dimensionalization. */
  Wall_Temperature,           /*!< \brief Temperature at an isotropic wall in Kelvin. */
  Omega_Ref,                  /*!< \brief Reference angular velocity for non-dimensionalization. */
  Force_Ref,                  /*!< \brief Reference body force for non-dimensionalization. */
  Pressure_FreeStreamND,      /*!< \brief Farfield pressure value (external flow). */
  Temperature_FreeStreamND,   /*!< \brief Farfield temperature value (external flow). */
  Density_FreeStreamND,       /*!< \brief Farfield density value (external flow). */
  Velocity_FreeStreamND[3],   /*!< \brief Farfield velocity values (external flow). */
  Energy_FreeStreamND,        /*!< \brief Farfield energy value (external flow). */
  Viscosity_FreeStreamND,     /*!< \brief Farfield viscosity value (external flow). */
  Tke_FreeStreamND,           /*!< \brief Farfield kinetic energy (external flow). */
  Omega_FreeStreamND,         /*!< \brief Specific dissipation (external flow). */
  Omega_FreeStream;           /*!< \brief Specific dissipation (external flow). */
  unsigned short nElectric_Constant; /*!< \brief Number of different electric constants. */
  su2double *Electric_Constant;   /*!< \brief Dielectric constant modulus. */
  su2double Knowles_B,      /*!< \brief Knowles material model constant B. */
  Knowles_N;                /*!< \brief Knowles material model constant N. */
  bool DE_Effects; 						/*!< Application of DE effects to FE analysis */
  bool RefGeom; 						/*!< Read a reference geometry for optimization purposes. */
  unsigned long refNodeID;     /*!< \brief Global ID for the reference node (optimization). */
  string RefGeom_FEMFileName;    			/*!< \brief File name for reference geometry. */
  unsigned short RefGeom_FileFormat;	/*!< \brief Mesh input format. */
  unsigned short Kind_2DElasForm;			/*!< \brief Kind of bidimensional elasticity solver. */
  unsigned short nIterFSI;	  /*!< \brief Number of maximum number of subiterations in a FSI problem. */
  unsigned short nIterFSI_Ramp;  /*!< \brief Number of FSI subiterations during which a ramp is applied. */
  su2double AitkenStatRelax;	/*!< \brief Aitken's relaxation factor (if set as static) */
  su2double AitkenDynMaxInit;	/*!< \brief Aitken's maximum dynamic relaxation factor for the first iteration */
  su2double AitkenDynMinInit;	/*!< \brief Aitken's minimum dynamic relaxation factor for the first iteration */
  su2double Wave_Speed;			  /*!< \brief Wave speed used in the wave solver. */
  su2double Thermal_Diffusivity;			/*!< \brief Thermal diffusivity used in the heat solver. */
  su2double Cyclic_Pitch,     /*!< \brief Cyclic pitch for rotorcraft simulations. */
  Collective_Pitch;           /*!< \brief Collective pitch for rotorcraft simulations. */
  string Motion_Filename;			/*!< \brief Arbitrary mesh motion input base filename. */
  su2double Mach_Motion;			/*!< \brief Mach number based on mesh velocity and freestream quantities. */
  su2double *Motion_Origin_X, /*!< \brief X-coordinate of the mesh motion origin. */
  *Motion_Origin_Y,           /*!< \brief Y-coordinate of the mesh motion origin. */
  *Motion_Origin_Z,           /*!< \brief Z-coordinate of the mesh motion origin. */
  *Translation_Rate_X,        /*!< \brief Translational velocity of the mesh in the x-direction. */
  *Translation_Rate_Y,        /*!< \brief Translational velocity of the mesh in the y-direction. */
  *Translation_Rate_Z,        /*!< \brief Translational velocity of the mesh in the z-direction. */
  *Rotation_Rate_X,           /*!< \brief Angular velocity of the mesh about the x-axis. */
  *Rotation_Rate_Y,           /*!< \brief Angular velocity of the mesh about the y-axis. */
  *Rotation_Rate_Z,           /*!< \brief Angular velocity of the mesh about the z-axis. */
  *Pitching_Omega_X,          /*!< \brief Angular frequency of the mesh pitching about the x-axis. */
  *Pitching_Omega_Y,          /*!< \brief Angular frequency of the mesh pitching about the y-axis. */
  *Pitching_Omega_Z,          /*!< \brief Angular frequency of the mesh pitching about the z-axis. */
  *Pitching_Ampl_X,           /*!< \brief Pitching amplitude about the x-axis. */
  *Pitching_Ampl_Y,           /*!< \brief Pitching amplitude about the y-axis. */
  *Pitching_Ampl_Z,           /*!< \brief Pitching amplitude about the z-axis. */
  *Pitching_Phase_X,          /*!< \brief Pitching phase offset about the x-axis. */
  *Pitching_Phase_Y,          /*!< \brief Pitching phase offset about the y-axis. */
  *Pitching_Phase_Z,          /*!< \brief Pitching phase offset about the z-axis. */
  *Plunging_Omega_X,          /*!< \brief Angular frequency of the mesh plunging in the x-direction. */
  *Plunging_Omega_Y,          /*!< \brief Angular frequency of the mesh plunging in the y-direction. */
  *Plunging_Omega_Z,          /*!< \brief Angular frequency of the mesh plunging in the z-direction. */
  *Plunging_Ampl_X,           /*!< \brief Plunging amplitude in the x-direction. */
  *Plunging_Ampl_Y,           /*!< \brief Plunging amplitude in the y-direction. */
  *Plunging_Ampl_Z,           /*!< \brief Plunging amplitude in the z-direction. */
  *Omega_HB;                  /*!< \brief Frequency for Harmonic Balance Operator (in rad/s). */
  unsigned short nMotion_Origin_X,    /*!< \brief Number of X-coordinate mesh motion origins. */
  nMotion_Origin_Y,           /*!< \brief Number of Y-coordinate mesh motion origins. */
  nMotion_Origin_Z,           /*!< \brief Number of Z-coordinate mesh motion origins. */
  nTranslation_Rate_X,        /*!< \brief Number of Translational x-velocities for mesh motion. */
  nTranslation_Rate_Y,        /*!< \brief Number of Translational y-velocities for mesh motion. */
  nTranslation_Rate_Z,        /*!< \brief Number of Translational z-velocities for mesh motion. */
  nRotation_Rate_X,           /*!< \brief Number of Angular velocities about the x-axis for mesh motion. */
  nRotation_Rate_Y,           /*!< \brief Number of Angular velocities about the y-axis for mesh motion. */
  nRotation_Rate_Z,           /*!< \brief Number of Angular velocities about the z-axis for mesh motion. */
  nPitching_Omega_X,          /*!< \brief Number of Angular frequencies about the x-axis for pitching. */
  nPitching_Omega_Y,          /*!< \brief Number of Angular frequencies about the y-axis for pitching. */
  nPitching_Omega_Z,          /*!< \brief Number of Angular frequencies about the z-axis for pitching. */
  nPitching_Ampl_X,           /*!< \brief Number of Pitching amplitudes about the x-axis. */
  nPitching_Ampl_Y,           /*!< \brief Number of Pitching amplitudes about the y-axis. */
  nPitching_Ampl_Z,           /*!< \brief Number of Pitching amplitudes about the z-axis. */
  nPitching_Phase_X,          /*!< \brief Number of Pitching phase offsets about the x-axis. */
  nPitching_Phase_Y,          /*!< \brief Number of Pitching phase offsets about the y-axis. */
  nPitching_Phase_Z,          /*!< \brief Number of Pitching phase offsets about the z-axis. */
  nPlunging_Omega_X,          /*!< \brief Number of Angular frequencies in the x-direction for plunging. */
  nPlunging_Omega_Y,          /*!< \brief Number of Angular frequencies in the y-direction for plunging. */
  nPlunging_Omega_Z,          /*!< \brief Number of Angular frequencies in the z-direction for plunging. */
  nPlunging_Ampl_X,           /*!< \brief Number of Plunging amplitudes in the x-direction. */
  nPlunging_Ampl_Y,           /*!< \brief Number of Plunging amplitudes in the y-direction. */
  nPlunging_Ampl_Z,           /*!< \brief Number of Plunging amplitudes in the z-direction. */
  nOmega_HB,                /*!< \brief Number of frequencies in Harmonic Balance Operator. */
  nMoveMotion_Origin,         /*!< \brief Number of motion origins. */
  *MoveMotion_Origin;         /*!< \brief Keeps track if we should move moment origin. */
  vector<vector<vector<su2double> > > Aeroelastic_np1, /*!< \brief Aeroelastic solution at time level n+1. */
  Aeroelastic_n,              /*!< \brief Aeroelastic solution at time level n. */
  Aeroelastic_n1;             /*!< \brief Aeroelastic solution at time level n-1. */
  su2double FlutterSpeedIndex,/*!< \brief The flutter speed index. */
  PlungeNaturalFrequency,     /*!< \brief Plunging natural frequency for Aeroelastic. */
  PitchNaturalFrequency,      /*!< \brief Pitch natural frequency for Aeroelastic. */
  AirfoilMassRatio,           /*!< \brief The airfoil mass ratio for Aeroelastic. */
  CG_Location,                /*!< \brief Center of gravity location for Aeroelastic. */
  RadiusGyrationSquared;      /*!< \brief The radius of gyration squared for Aeroelastic. */
  su2double *Aeroelastic_plunge, /*!< \brief Value of plunging coordinate at the end of an external iteration. */
  *Aeroelastic_pitch;         /*!< \brief Value of pitching coordinate at the end of an external iteration. */
  unsigned short AeroelasticIter; /*!< \brief Solve the aeroelastic equations every given number of internal iterations. */
  unsigned short Gust_Type,	  /*!< \brief Type of Gust. */
  Gust_Dir;                   /*!< \brief Direction of the gust */
  su2double Gust_WaveLength,  /*!< \brief The gust wavelength. */
  Gust_Periods,               /*!< \brief Number of gust periods. */
  Gust_Ampl,                  /*!< \brief Gust amplitude. */
  Gust_Begin_Time,            /*!< \brief Time at which to begin the gust. */
  Gust_Begin_Loc;             /*!< \brief Location at which the gust begins. */
  long Visualize_CV;          /*!< \brief Node number for the CV to be visualized */
  bool ExtraOutput;
  bool DeadLoad; 	          	/*!< Application of dead loads to the FE analysis */
  bool PseudoStatic;    /*!< Application of dead loads to the FE analysis */
  bool MatchingMesh; 	        /*!< Matching mesh (while implementing interpolation procedures). */
  bool SteadyRestart; 	      /*!< Restart from a steady state for FSI problems. */
  su2double Newmark_alpha,		/*!< \brief Parameter alpha for Newmark method. */
  Newmark_delta;				      /*!< \brief Parameter delta for Newmark method. */
  unsigned short nIntCoeffs;	/*!< \brief Number of integration coeffs for structural calculations. */
  su2double *Int_Coeffs;		  /*!< \brief Time integration coefficients for structural method. */
  unsigned short nElasticityMod,  /*!< \brief Number of different values for the elasticity modulus. */
  nPoissonRatio,                    /*!< \brief Number of different values for the Poisson ratio modulus. */
  nMaterialDensity;                 /*!< \brief Number of different values for the Material density. */
  su2double *ElasticityMod,         /*!< \brief Value of the elasticity moduli. */
  *PoissonRatio,                    /*!< \brief Value of the Poisson ratios. */
  *MaterialDensity;                 /*!< \brief Value of the Material densities. */
  unsigned short nElectric_Field,	/*!< \brief Number of different values for the electric field in the membrane. */
  nDim_Electric_Field;				/*!< \brief Dimensionality of the problem. */
  unsigned short nDim_RefNode;   /*!< \brief Dimensionality of the vector . */
  su2double *Electric_Field_Mod, 	/*!< \brief Values of the modulus of the electric field. */
  *Electric_Field_Dir;				/*!< \brief Direction of the electric field. */
  su2double *RefNode_Displacement;  /*!< \brief Displacement of the reference node. */
  bool Ramp_Load;				          /*!< \brief Apply the load with linear increases. */
  unsigned short Dynamic_LoadTransfer;  /*!< \brief Method for dynamic load transferring. */
  bool IncrementalLoad;		    /*!< \brief Apply the load in increments (for nonlinear structural analysis). */
  unsigned long IncLoad_Nincrements; /*!< \brief Number of increments. */
  su2double *IncLoad_Criteria;/*!< \brief Criteria for the application of incremental loading. */
  su2double Ramp_Time;			  /*!< \brief Time until the maximum load is applied. */
  su2double Static_Time;			/*!< \brief Time while the structure is not loaded in FSI applications. */
  unsigned short Pred_Order;  /*!< \brief Order of the predictor for FSI applications. */
  unsigned short Kind_Interpolation; /*!\brief type of interpolation to use for FSI applications. */
  bool Prestretch;            /*!< Read a reference geometry for optimization purposes. */
  string Prestretch_FEMFileName;         /*!< \brief File name for reference geometry. */
  string FEA_FileName;         /*!< \brief File name for element-based properties. */
  su2double RefGeom_Penalty,        /*!< \brief Penalty weight value for the reference geometry objective function. */
  RefNode_Penalty,            /*!< \brief Penalty weight value for the reference node objective function. */
  DV_Penalty;                 /*!< \brief Penalty weight to add a constraint to the total amount of stiffness. */
  bool addCrossTerm;          /*!< \brief Evaluates the need to add the cross term when setting the adjoint output. */
  unsigned long Nonphys_Points, /*!< \brief Current number of non-physical points in the solution. */
  Nonphys_Reconstr;      /*!< \brief Current number of non-physical reconstructions for 2nd-order upwinding. */
  bool ParMETIS;      /*!< \brief Boolean for activating ParMETIS mode (while testing). */
  unsigned short DirectDiff; /*!< \brief Direct Differentation mode. */
  bool DiscreteAdjoint; /*!< \brief AD-based discrete adjoint mode. */
  unsigned long Wrt_Surf_Freq_DualTime;	/*!< \brief Writing surface solution frequency for Dual Time. */
  su2double Const_DES;   /*!< \brief Detached Eddy Simulation Constant. */
  su2double Zonal_Dist;  /*!< \brief Zonal DES distance. */
  bool Zonal_DES; /*!< \brief Zonal DES flag. */
  unsigned short Kind_HybridRANSLES; /*!< \brief Kind of Hybrid RANS/LES. */
  unsigned short Kind_RoeLowDiss;    /*!< \brief Kind of Roe scheme with low dissipation for unsteady flows. */
  bool QCR;                   /*!< \brief Spalart-Allmaras with Quadratic Constitutive Relation, 2000 version (SA-QCR2000) . */
  su2double *default_vel_inf, /*!< \brief Default freestream velocity array for the COption class. */
  *default_eng_cyl,           /*!< \brief Default engine box array for the COption class. */
  *default_eng_val,           /*!< \brief Default engine box array values for the COption class. */
  *default_cfl_adapt,         /*!< \brief Default CFL adapt param array for the COption class. */
  *default_jst_coeff,         /*!< \brief Default artificial dissipation (flow) array for the COption class. */
  *default_ffd_coeff,         /*!< \brief Default artificial dissipation (flow) array for the COption class. */
  *default_mixedout_coeff,    /*!< \brief Default default mixedout algorithm coefficients for the COption class. */
  *default_rampRotFrame_coeff,/*!< \brief Default ramp rotating frame coefficients for the COption class. */
  *default_rampOutPres_coeff, /*!< \brief Default ramp outlet pressure coefficients for the COption class. */
  *default_jst_adj_coeff,      /*!< \brief Default artificial dissipation (adjoint) array for the COption class. */
  *default_obj_coeff,         /*!< \brief Default objective array for the COption class. */
  *default_geo_loc,           /*!< \brief Default SU2_GEO section locations array for the COption class. */
  *default_distortion,        /*!< \brief Default SU2_GEO section locations array for the COption class. */
  *default_ea_lim,            /*!< \brief Default equivalent area limit array for the COption class. */
  *default_grid_fix,          /*!< \brief Default fixed grid (non-deforming region) array for the COption class. */
  *default_htp_axis,          /*!< \brief Default HTP axis for the COption class. */
  *default_ffd_axis,          /*!< \brief Default FFD axis for the COption class. */
  *default_inc_crit,          /*!< \brief Default incremental criteria array for the COption class. */
  *default_extrarelfac;       /*!< \brief Default extra relaxation factor for Giles BC in the COption class. */
  unsigned short nSpanWiseSections; /*!< \brief number of span-wise sections */
  unsigned short nSpanMaxAllZones; /*!< \brief number of maximum span-wise sections for all zones */
  unsigned short *nSpan_iZones;  /*!< \brief number of span-wise sections for each zones */
  bool turbMixingPlane;   /*!< \brief option for turbulent mixingplane */
  bool SpatialFourier; /*!< \brief option for computing the fourier transforms for subsonic non-reflecting BC. */
  bool RampRotatingFrame;   /*!< \brief option for ramping up or down the Rotating Frame values */
  bool RampOutletPressure;  /*!< \brief option for ramping up or down the outlet pressure */
  su2double *Mixedout_Coeff; /*!< \brief coefficient for the  */
  su2double *RampRotatingFrame_Coeff; /*!< \brief coefficient for Rotating frame ramp */
  su2double *RampOutletPressure_Coeff; /*!< \brief coefficient for outlet pressure ramp */
  su2double AverageMachLimit;       /*!< \brief option for turbulent mixingplane */
  su2double *FinalRotation_Rate_Z; /*!< \brief Final rotation rate Z if Ramp rotating frame is activated. */
  su2double FinalOutletPressure; /*!< \brief Final outlet pressure if Ramp outlet pressure is activated. */
  su2double MonitorOutletPressure; /*!< \brief Monitor outlet pressure if Ramp outlet pressure is activated. */
  su2double *default_body_force;        /*!< \brief Default body force vector for the COption class. */
  su2double *default_nacelle_location;        /*!< \brief Location of the nacelle. */
  su2double *ExtraRelFacGiles; /*!< \brief coefficient for extra relaxation factor for Giles BC*/
  bool Body_Force;            /*!< \brief Flag to know if a body force is included in the formulation. */
  su2double *Body_Force_Vector;  /*!< \brief Values of the prescribed body force vector. */
  su2double *FreeStreamTurboNormal; /*!< \brief Direction to initialize the flow in turbomachinery computation */

  /*--- all_options is a map containing all of the options. This is used during config file parsing
   to track the options which have not been set (so the default values can be used). Without this map
   there would be no list of all the config file options. ---*/
  
  map<string, bool> all_options;
  
  /*--- brief param is a map from the option name (config file string) to its decoder (the specific child
   class of COptionBase that turns the string into a value) ---*/
  
  map<string, COptionBase*> option_map;
  
  
  // All of the addXxxOptions take in the name of the option, and a refernce to the field of that option
  // in the option structure. Depending on the specific type, it may take in a default value, and may
  // take in extra options. The addXxxOptions mostly follow the same pattern, so please see addDoubleOption
  // for detailed comments.
  //
  // List options are those that can be an unknown number of elements, and also take in a reference to
  // an integer. This integer will be populated with the number of elements of that type unmarshaled.
  //
  // Array options are those with a fixed number of elements.
  //
  // List and Array options should also be able to be specified with the string "NONE" indicating that there
  // are no elements. This allows the option to be present in a config file but left blank.
  
  /*!<\brief addDoubleOption creates a config file parser for an option with the given name whose
   value can be represented by a su2double.*/
  
  void addDoubleOption(const string name, su2double & option_field, su2double default_value) {
    // Check if the key is already in the map. If this fails, it is coder error
    // and not user error, so throw.
    assert(option_map.find(name) == option_map.end());
    
    // Add this option to the list of all the options
    all_options.insert(pair<string, bool>(name, true));
    
    // Create the parser for a su2double option with a reference to the option_field and the desired
    // default value. This will take the string in the config file, convert it to a su2double, and
    // place that su2double in the memory location specified by the reference.
    COptionBase* val = new COptionDouble(name, option_field, default_value);
    
    // Create an association between the option name ("CFL") and the parser generated above.
    // During configuration, the parsing script will get the option name, and use this map
    // to find how to parse that option.
    option_map.insert(pair<string, COptionBase *>(name, val));
  }
  
  void addStringOption(const string name, string & option_field, string default_value) {
    assert(option_map.find(name) == option_map.end());
    all_options.insert(pair<string, bool>(name, true));
    COptionBase* val = new COptionString(name, option_field, default_value);
    option_map.insert(pair<string, COptionBase *>(name, val));
  }
  
  void addIntegerOption(const string name, int & option_field, int default_value) {
    assert(option_map.find(name) == option_map.end());
    all_options.insert(pair<string, bool>(name, true));
    COptionBase* val = new COptionInt(name, option_field, default_value);
    option_map.insert(pair<string, COptionBase *>(name, val));
  }
  
  void addUnsignedLongOption(const string name, unsigned long & option_field, unsigned long default_value) {
    assert(option_map.find(name) == option_map.end());
    all_options.insert(pair<string, bool>(name, true));
    COptionBase* val = new COptionULong(name, option_field, default_value);
    option_map.insert(pair<string, COptionBase *>(name, val));
  }
  
  void addUnsignedShortOption(const string name, unsigned short & option_field, unsigned short default_value) {
    assert(option_map.find(name) == option_map.end());
    all_options.insert(pair<string, bool>(name, true));
    COptionBase* val = new COptionUShort(name, option_field, default_value);
    option_map.insert(pair<string, COptionBase *>(name, val));
  }
  
  void addLongOption(const string name, long & option_field, long default_value) {
    assert(option_map.find(name) == option_map.end());
    all_options.insert(pair<string, bool>(name, true));
    COptionBase* val = new COptionLong(name, option_field, default_value);
    option_map.insert(pair<string, COptionBase *>(name, val));
  }
  
  void addBoolOption(const string name, bool & option_field, bool default_value) {
    assert(option_map.find(name) == option_map.end());
    all_options.insert(pair<string, bool>(name, true));
    COptionBase* val = new COptionBool(name, option_field, default_value);
    option_map.insert(pair<string, COptionBase *>(name, val));
  }
  
  // enum types work differently than all of the others because there are a small number of valid
  // string entries for the type. One must also provide a list of all the valid strings of that type.
  template <class Tenum>
  void addEnumOption(const string name, unsigned short & option_field, const map<string, Tenum> & enum_map, Tenum default_value) {
    assert(option_map.find(name) == option_map.end());
    all_options.insert(pair<string, bool>(name, true));
    COptionBase* val = new COptionEnum<Tenum>(name, enum_map, option_field, default_value);
    option_map.insert(pair<string, COptionBase *>(name, val));
    return;
  }
  
  
  // input_size is the number of options read in from the config file
  template <class Tenum>
  void addEnumListOption(const string name, unsigned short & input_size, unsigned short * & option_field, const map<string, Tenum> & enum_map) {
    input_size = 0;
    assert(option_map.find(name) == option_map.end());
    all_options.insert(pair<string, bool>(name, true));
    COptionBase* val = new COptionEnumList<Tenum>(name, enum_map, option_field, input_size);
    option_map.insert( pair<string, COptionBase*>(name, val) );
  }
  
  void addDoubleArrayOption(const string name, const int size, su2double * & option_field, su2double * default_value) {
    
    //  su2double * def = new su2double [size];
    //  for (int i = 0; i < size; i++) {
    //    def[i] = default_value[i];
    //  }
    
    assert(option_map.find(name) == option_map.end());
    all_options.insert(pair<string, bool>(name, true));
    COptionBase* val = new COptionDoubleArray(name, size, option_field, default_value);
    option_map.insert(pair<string, COptionBase *>(name, val));
  }
  
  void addDoubleListOption(const string name, unsigned short & size, su2double * & option_field) {
    assert(option_map.find(name) == option_map.end());
    all_options.insert(pair<string, bool>(name, true));
    COptionBase* val = new COptionDoubleList(name, size, option_field);
    option_map.insert(pair<string, COptionBase *>(name, val));
  }
  
  void addShortListOption(const string name, unsigned short & size, short * & option_field) {
    assert(option_map.find(name) == option_map.end());
    all_options.insert(pair<string, bool>(name, true));
    COptionBase* val = new COptionShortList(name, size, option_field);
    option_map.insert(pair<string, COptionBase *>(name, val));
  }
  
  void addUShortListOption(const string name, unsigned short & size, unsigned short * & option_field) {
    assert(option_map.find(name) == option_map.end());
    all_options.insert(pair<string, bool>(name, true));
    COptionBase* val = new COptionUShortList(name, size, option_field);
    option_map.insert(pair<string, COptionBase *>(name, val));
  }
  
  void addStringListOption(const string name, unsigned short & num_marker, string* & option_field) {
    assert(option_map.find(name) == option_map.end());
    all_options.insert(pair<string, bool>(name, true));
    COptionBase* val = new COptionStringList(name, num_marker, option_field);
    option_map.insert(pair<string, COptionBase *>(name, val));
  }
  
  void addConvectOption(const string name, unsigned short & space_field, unsigned short & centered_field, unsigned short & upwind_field) {
    assert(option_map.find(name) == option_map.end());
    all_options.insert(pair<string, bool>(name, true));
    COptionBase* val = new COptionConvect(name, space_field, centered_field, upwind_field);
    option_map.insert(pair<string, COptionBase *>(name, val));
  }
  
  void addMathProblemOption(const string name, bool & ContinuousAdjoint, const bool & ContinuousAdjoint_default,
                            bool & DiscreteAdjoint, const bool & DiscreteAdjoint_default,
                            bool & Restart_Flow, const bool & Restart_Flow_default) {
    assert(option_map.find(name) == option_map.end());
    all_options.insert(pair<string, bool>(name, true));
    COptionBase* val = new COptionMathProblem(name, ContinuousAdjoint, ContinuousAdjoint_default, DiscreteAdjoint, DiscreteAdjoint_default, Restart_Flow, Restart_Flow_default);
    option_map.insert(pair<string, COptionBase *>(name, val));
  }
  
  void addDVParamOption(const string name, unsigned short & nDV_field, su2double** & paramDV, string* & FFDTag,
                        unsigned short* & design_variable) {
    assert(option_map.find(name) == option_map.end());
    all_options.insert(pair<string, bool>(name, true));
    COptionBase* val = new COptionDVParam(name, nDV_field, paramDV, FFDTag, design_variable);
    option_map.insert(pair<string, COptionBase *>(name, val));
  }
  
  void addDVValueOption(const string name, unsigned short* & nDVValue_field, su2double** & valueDV, unsigned short & nDV_field,  su2double** & paramDV,
                        unsigned short* & design_variable) {
    assert(option_map.find(name) == option_map.end());
    all_options.insert(pair<string, bool>(name, true));
    COptionBase* val = new COptionDVValue(name, nDVValue_field, valueDV, nDV_field, paramDV, design_variable);
    option_map.insert(pair<string, COptionBase *>(name, val));
  }
  
  void addFFDDefOption(const string name, unsigned short & nFFD_field, su2double** & coordFFD, string* & FFDTag) {
    assert(option_map.find(name) == option_map.end());
    all_options.insert(pair<string, bool>(name, true));
    COptionBase* val = new COptionFFDDef(name, nFFD_field, coordFFD, FFDTag);
    option_map.insert(pair<string, COptionBase *>(name, val));
  }
  
  void addFFDDegreeOption(const string name, unsigned short & nFFD_field, unsigned short** & degreeFFD) {
    assert(option_map.find(name) == option_map.end());
    all_options.insert(pair<string, bool>(name, true));
    COptionBase* val = new COptionFFDDegree(name, nFFD_field, degreeFFD);
    option_map.insert(pair<string, COptionBase *>(name, val));
  }
  
  void addStringDoubleListOption(const string name, unsigned short & list_size, string * & string_field,
                                 su2double* & double_field) {
    assert(option_map.find(name) == option_map.end());
    all_options.insert(pair<string, bool>(name, true));
    COptionBase* val = new COptionStringDoubleList(name, list_size, string_field, double_field);
    option_map.insert(pair<string, COptionBase *>(name, val));
  }
  
  void addInletOption(const string name, unsigned short & nMarker_Inlet, string * & Marker_Inlet,
                      su2double* & Ttotal, su2double* & Ptotal, su2double** & FlowDir) {
    assert(option_map.find(name) == option_map.end());
    all_options.insert(pair<string, bool>(name, true));
    COptionBase* val = new COptionInlet(name, nMarker_Inlet, Marker_Inlet, Ttotal, Ptotal, FlowDir);
    option_map.insert(pair<string, COptionBase *>(name, val));
  }
  
  template <class Tenum>
  void addRiemannOption(const string name, unsigned short & nMarker_Riemann, string * & Marker_Riemann, unsigned short* & option_field, const map<string, Tenum> & enum_map,
                        su2double* & var1, su2double* & var2, su2double** & FlowDir) {
    assert(option_map.find(name) == option_map.end());
    all_options.insert(pair<string, bool>(name, true));
    COptionBase* val = new COptionRiemann<Tenum>(name, nMarker_Riemann, Marker_Riemann, option_field, enum_map, var1, var2, FlowDir);
    option_map.insert(pair<string, COptionBase *>(name, val));
  }
  
  template <class Tenum>
  void addGilesOption(const string name, unsigned short & nMarker_Giles, string * & Marker_Giles, unsigned short* & option_field, const map<string, Tenum> & enum_map,
                     su2double* & var1, su2double* & var2, su2double** & FlowDir, su2double* & relaxfactor1, su2double* & relaxfactor2) {
    assert(option_map.find(name) == option_map.end());
    all_options.insert(pair<string, bool>(name, true));
    COptionBase* val = new COptionGiles<Tenum>(name, nMarker_Giles, Marker_Giles, option_field, enum_map, var1, var2, FlowDir, relaxfactor1, relaxfactor2);
    option_map.insert(pair<string, COptionBase *>(name, val));
  }
  
  void addExhaustOption(const string name, unsigned short & nMarker_Exhaust, string * & Marker_Exhaust,
                        su2double* & Ttotal, su2double* & Ptotal) {
    assert(option_map.find(name) == option_map.end());
    all_options.insert(pair<string, bool>(name, true));
    COptionBase* val = new COptionExhaust(name, nMarker_Exhaust, Marker_Exhaust, Ttotal, Ptotal);
    option_map.insert(pair<string, COptionBase *>(name, val));
  }
  
  void addPeriodicOption(const string & name, unsigned short & nMarker_PerBound,
                         string* & Marker_PerBound, string* & Marker_PerDonor,
                         su2double** & RotCenter, su2double** & RotAngles, su2double** & Translation) {
    assert(option_map.find(name) == option_map.end());
    all_options.insert(pair<string, bool>(name, true));
    COptionBase* val = new COptionPeriodic(name, nMarker_PerBound, Marker_PerBound, Marker_PerDonor, RotCenter, RotAngles, Translation);
    option_map.insert(pair<string, COptionBase *>(name, val));
  }
 
  void addTurboPerfOption(const string & name, unsigned short & nMarker_TurboPerf,
                    string* & Marker_TurboBoundIn, string* & Marker_TurboBoundOut) {
    assert(option_map.find(name) == option_map.end());
    all_options.insert(pair<string, bool>(name, true));
    COptionBase* val = new COptionTurboPerformance(name, nMarker_TurboPerf, Marker_TurboBoundIn, Marker_TurboBoundOut);
    option_map.insert(pair<string, COptionBase *>(name, val));
  }
  
  void addActDiskOption(const string & name,
                        unsigned short & nMarker_ActDiskInlet, unsigned short & nMarker_ActDiskOutlet, string* & Marker_ActDiskInlet, string* & Marker_ActDiskOutlet,
                        su2double** & ActDisk_PressJump, su2double** & ActDisk_TempJump, su2double** & ActDisk_Omega) {
    assert(option_map.find(name) == option_map.end());
    all_options.insert(pair<string, bool>(name, true));
    COptionBase* val = new COptionActDisk(name,
                                          nMarker_ActDiskInlet, nMarker_ActDiskOutlet, Marker_ActDiskInlet, Marker_ActDiskOutlet,
                                          ActDisk_PressJump, ActDisk_TempJump, ActDisk_Omega);
    option_map.insert(pair<string, COptionBase *>(name, val));
  }

  void addWallFunctionOption(const string &name,               unsigned short &list_size,
                             string* &string_field,            unsigned short* &val_Kind_WF,
                             unsigned short** &val_IntInfo_WF, su2double** &val_DoubleInfo_WF) {
    assert(option_map.find(name) == option_map.end());
    all_options.insert(pair<string, bool>(name, true));
    COptionBase* val = new COptionWallFunction(name, list_size, string_field, val_Kind_WF,
                                               val_IntInfo_WF, val_DoubleInfo_WF);
    option_map.insert(pair<string, COptionBase *>(name, val));
  }
  
  void addPythonOption(const string name) {
    assert(option_map.find(name) == option_map.end());
    all_options.insert(pair<string, bool>(name, true));
    COptionBase* val = new COptionPython(name);
    option_map.insert(pair<string, COptionBase *>(name, val));
  }
  
public:
  
  vector<string> fields; /*!< \brief Tags for the different fields in a restart file. */
  
  /*!
   * \brief Constructor of the class which reads the input file.
   */
  CConfig(char case_filename[MAX_STRING_SIZE], unsigned short val_software, unsigned short val_iZone, unsigned short val_nZone, unsigned short val_nDim, unsigned short verb_level);
  
  /*!
   * \brief Constructor of the class which reads the input file.
   */
  CConfig(char case_filename[MAX_STRING_SIZE], unsigned short val_software);
  
  /*!
   * \brief Constructor of the class which reads the input file.
   */
  CConfig(char case_filename[MAX_STRING_SIZE], CConfig *config);
  
  /*!
   * \brief Destructor of the class.
   */
  ~CConfig(void);
  
  /*!
   * \brief Get the MPI communicator of SU2.
   * \return MPI communicator of SU2.
   */
  SU2_MPI::Comm GetMPICommunicator();

  /*!
   * \brief Set the MPI communicator for SU2.
   * \param[in] Communicator - MPI communicator for SU2.
   */
  void SetMPICommunicator(SU2_MPI::Comm Communicator);

  /*!
   * \brief Gets the number of zones in the mesh file.
   * \param[in] val_mesh_filename - Name of the file with the grid information.
   * \param[in] val_format - Format of the file with the grid information.
   * \param[in] config - Definition of the particular problem.
   * \return Total number of zones in the grid file.
   */
  static unsigned short GetnZone(string val_mesh_filename, unsigned short val_format, CConfig *config);
  
  /*!
   * \brief Gets the number of dimensions in the mesh file
   * \param[in] val_mesh_filename - Name of the file with the grid information.
   * \param[in] val_format - Format of the file with the grid information.
   * \return Total number of domains in the grid file.
   */
  static unsigned short GetnDim(string val_mesh_filename, unsigned short val_format);
  
  /*!
   * \brief Initializes pointers to null
   */
  void SetPointersNull(void);
  
  /*!
   * \brief breaks an input line from the config file into a set of tokens
   * \param[in] str - the input line string
   * \param[out] option_name - the name of the option found at the beginning of the line
   * \param[out] option_value - the tokens found after the "=" sign on the line
   * \returns false if the line is empty or a commment, true otherwise
   */
  bool TokenizeString(string & str, string & option_name,
                      vector<string> & option_value);
  
  /*!
   * \brief Get reference origin for moment computation.
   * \param[in] val_marker - the marker we are monitoring.
   * \return Reference origin (in cartesians coordinates) for moment computation.
   */
  su2double *GetRefOriginMoment(unsigned short val_marker);
  
  /*!
   * \brief Get reference origin x-coordinate for moment computation.
   * \param[in] val_marker - the marker we are monitoring.
   * \return Reference origin x-coordinate (in cartesians coordinates) for moment computation.
   */
  su2double GetRefOriginMoment_X(unsigned short val_marker);
  
  /*!
   * \brief Get reference origin y-coordinate for moment computation.
   * \param[in] val_marker - the marker we are monitoring.
   * \return Reference origin y-coordinate (in cartesians coordinates) for moment computation.
   */
  su2double GetRefOriginMoment_Y(unsigned short val_marker);
  
  /*!
   * \brief Get reference origin z-coordinate for moment computation.
   * \param[in] val_marker - the marker we are monitoring.
   * \return Reference origin z-coordinate (in cartesians coordinates) for moment computation.
   */
  su2double GetRefOriginMoment_Z(unsigned short val_marker);
  
  /*!
   * \brief Set reference origin x-coordinate for moment computation.
   * \param[in] val_marker - the marker we are monitoring.
   * \param[in] val_origin - New x-coordinate of the mesh motion origin.
   */
  void SetRefOriginMoment_X(unsigned short val_marker, su2double val_origin);
  
  /*!
   * \brief Set reference origin y-coordinate for moment computation.
   * \param[in] val_marker - the marker we are monitoring.
   * \param[in] val_origin - New y-coordinate of the mesh motion origin.
   */
  void SetRefOriginMoment_Y(unsigned short val_marker, su2double val_origin);
  
  /*!
   * \brief Set reference origin z-coordinate for moment computation.
   * \param[in] val_marker - the marker we are monitoring.
   * \param[in] val_origin - New z-coordinate of the mesh motion origin.
   */
  void SetRefOriginMoment_Z(unsigned short val_marker, su2double val_origin);
  
  /*!
   * \brief Get index of the upper and lower horizontal plane.
   * \param[in] index - 0 means upper surface, and 1 means lower surface.
   * \return Index of the upper and lower surface.
   */
  string GetPlaneTag(unsigned short index);
  
  /*!
   * \brief Get the integration limits for the equivalent area computation.
   * \param[in] index - 0 means x_min, and 1 means x_max.
   * \return Integration limits for the equivalent area computation.
   */
  su2double GetEA_IntLimit(unsigned short index);
  
  /*!
   * \brief Get the integration limits for the equivalent area computation.
   * \param[in] index - 0 means x_min, and 1 means x_max.
   * \return Integration limits for the equivalent area computation.
   */
  su2double GetEA_ScaleFactor(void);
  
  /*!
   * \brief Get the limit value for the adjoint variables.
   * \return Limit value for the adjoint variables.
   */
  su2double GetAdjointLimit(void);
  
  /*!
   * \brief Get the the coordinates where of the box where the grid is going to be deformed.
   * \return Coordinates where of the box where the grid is going to be deformed.
   */
  su2double *GetHold_GridFixed_Coord(void);
  
  /*!
   * \brief Get the the coordinates where of the box where a subsonic region is imposed.
   * \return Coordinates where of the box where the grid is going to be a subsonic region.
   */
  su2double *GetSubsonicEngine_Values(void);
  
  /*!
   * \brief Get the the coordinates where of the box where a subsonic region is imposed.
   * \return Coordinates where of the box where the grid is going to be a subsonic region.
   */
  su2double *GetSubsonicEngine_Cyl(void);
  
  /*!
   * \brief Get the the coordinates where of the box where a subsonic region is imposed.
   * \return Coordinates where of the box where the grid is going to be a subsonic region.
   */
  su2double *GetDistortionRack(void);
  
  /*!
   * \brief Get the power of the dual volume in the grid adaptation sensor.
   * \return Power of the dual volume in the grid adaptation sensor.
   */
  su2double GetDualVol_Power(void);
  
  /*!
   * \brief Get Information about if there is an analytical definition of the surface for doing the
   *        grid adaptation.
   * \return Definition of the surfaces. NONE implies that there isn't any analytical definition
   *         and it will use and interpolation.
   */
  unsigned short GetAnalytical_Surface(void);
  
  /*!
   * \brief Get Description of the geometry to be analyzed
   */
  unsigned short GetGeo_Description(void);
  
  /*!
   * \brief Creates a tecplot file to visualize the partition made by the DDC software.
   * \return <code>TRUE</code> if the partition is going to be plotted; otherwise <code>FALSE</code>.
   */
  bool GetExtraOutput(void);
  
  /*!
   * \brief Get the value of the Mach number (velocity divided by speed of sound).
   * \return Value of the Mach number.
   */
  su2double GetMach(void);
  
  /*!
   * \brief Get the value of the Gamma of fluid (ratio of specific heats).
   * \return Value of the constant: Gamma
   */
  su2double GetGamma(void);
  
  /*!
   * \brief Get the values of the CFL adapation.
   * \return Value of CFL adapation
   */
  su2double GetCFL_AdaptParam(unsigned short val_index);
  
  /*!
   * \brief Get the values of the CFL adapation.
   * \return Value of CFL adapation
   */
  bool GetCFL_Adapt(void);
  
  /*!
   * \brief Get the values of the CFL adapation.
   * \return Value of CFL adapation
   */
  su2double GetHTP_Axis(unsigned short val_index);
  
  /*!
   * \brief Get the value of the limits for the sections.
   * \return Value of the limits for the sections.
   */
  su2double GetStations_Bounds(unsigned short val_var);
  
  /*!
   * \brief Get the value of the vector that connects the cartesian axis with a sherical or cylindrical one.
   * \return Coordinate of the Axis.
   */
  su2double GetFFD_Axis(unsigned short val_var);
  
  /*!
   * \brief Get the value of the bulk modulus.
   * \return Value of the bulk modulus.
   */
  su2double GetBulk_Modulus(void);
  
  /*!
   * \brief Get the artificial compresibility factor.
   * \return Value of the artificial compresibility factor.
   */
  su2double GetArtComp_Factor(void);
  
  /*!
   * \brief Get the value of specific gas constant.
   * \return Value of the constant: Gamma
   */
  su2double GetGas_Constant(void);
  
  /*!
   * \brief Get the value of specific gas constant.
   * \return Value of the constant: Gamma
   */
  su2double GetGas_ConstantND(void);
  
  /*!
   * \brief Get the coefficients of the Blottner viscosity model
   * \param[in] val_Species - Index of the species
   * \param[in] val_Coeff - Index of the coefficient (As, Bs, Cs)
   * \return Value of the Blottner coefficient
   */
  su2double GetBlottnerCoeff(unsigned short val_Species, unsigned short val_Coeff);
  
  /*!
   * \brief Get the p-norm for heat-flux objective functions (adjoint problem).
   * \return Value of the heat flux p-norm
   */
  su2double GetPnormHeat(void);
  
  /*!
   * \brief Get the value of wall temperature.
   * \return Value of the constant: Temperature
   */
  su2double GetWallTemperature(void);
  
  /*!
   * \brief Get the reference value for the specific gas constant.
   * \return Reference value for the specific gas constant.
   */
  su2double GetGas_Constant_Ref(void);
  
  /*!
   * \brief Get the value of the frestream temperature.
   * \return Freestream temperature.
   */
  su2double GetTemperature_FreeStream(void);
  
  /*!
   * \brief Get the value of the frestream temperature.
   * \return Freestream temperature.
   */
  su2double GetEnergy_FreeStream(void);
  
  /*!
   * \brief Get the value of the frestream temperature.
   * \return Freestream temperature.
   */
  su2double GetViscosity_FreeStream(void);
  
  /*!
   * \brief Get the value of the frestream temperature.
   * \return Freestream temperature.
   */
  su2double GetDensity_FreeStream(void);
  
  /*!
   * \brief Get the value of the frestream temperature.
   * \return Freestream temperature.
   */
  su2double GetModVel_FreeStream(void);
  
  /*!
   * \brief Get the value of the frestream temperature.
   * \return Freestream temperature.
   */
  su2double GetModVel_FreeStreamND(void);
  
  /*!
   * \brief Get the value of the frestream vibrational-electronic temperature.
   * \return Freestream temperature.
   */
  su2double GetTemperature_ve_FreeStream(void);
  
  /*!
   * \brief Get the value of the laminar Prandtl number.
   * \return Laminar Prandtl number.
   */
  su2double GetPrandtl_Lam(void);
  
  /*!
   * \brief Get the value of the turbulent Prandtl number.
   * \return Turbulent Prandtl number.
   */
  su2double GetPrandtl_Turb(void);
  
  /*!
   * \brief Get the value of the reference length for non-dimensionalization.
   *        This value should always be 1 internally, and is not user-specified.
   * \return Reference length for non-dimensionalization.
   */
  su2double GetLength_Ref(void);
  
  /*!
   * \brief Get the value of the reference pressure for non-dimensionalization.
   * \return Reference pressure for non-dimensionalization.
   */
  su2double GetPressure_Ref(void);
  
  /*!
   * \brief Get the value of the reference pressure for non-dimensionalization.
   * \return Reference pressure for non-dimensionalization.
   */
  su2double GetEnergy_Ref(void);
  
  /*!
   * \brief Get the value of the reference temperature for non-dimensionalization.
   * \return Reference temperature for non-dimensionalization.
   */
  su2double GetTemperature_Ref(void);
  
  /*!
   * \brief Get the value of the reference density for non-dimensionalization.
   * \return Reference density for non-dimensionalization.
   */
  su2double GetDensity_Ref(void);
  
  /*!
   * \brief Get the value of the reference velocity for non-dimensionalization.
   * \return Reference velocity for non-dimensionalization.
   */
  su2double GetVelocity_Ref(void);
  
  /*!
   * \brief Get the value of the reference time for non-dimensionalization.
   * \return Reference time for non-dimensionalization.
   */
  su2double GetTime_Ref(void);
  
  /*!
   * \brief Get the value of the reference viscosity for non-dimensionalization.
   * \return Reference viscosity for non-dimensionalization.
   */
  su2double GetViscosity_Ref(void);
  
  /*!
   * \brief Get the value of the reference viscosity for non-dimensionalization.
   * \return Reference viscosity for non-dimensionalization.
   */
  su2double GetHighlite_Area(void);
  
  /*!
   * \brief Get the value of the reference viscosity for non-dimensionalization.
   * \return Reference viscosity for non-dimensionalization.
   */
  su2double GetFan_Poly_Eff(void);
  
  /*!
   * \brief Get the value of the reference conductivity for non-dimensionalization.
   * \return Reference conductivity for non-dimensionalization.
   */
  su2double GetConductivity_Ref(void);
  
  /*!
   * \brief Get the value of the reference angular velocity for non-dimensionalization.
   * \return Reference angular velocity for non-dimensionalization.
   */
  su2double GetOmega_Ref(void);
  
  /*!
   * \brief Get the value of the reference force for non-dimensionalization.
   * \return Reference force for non-dimensionalization.
   */
  su2double GetForce_Ref(void);
  
  /*!
   * \brief Get the value of the non-dimensionalized freestream pressure.
   * \return Non-dimensionalized freestream pressure.
   */
  su2double GetPressure_FreeStream(void);
  
  /*!
   * \brief Get the value of the non-dimensionalized freestream pressure.
   * \return Non-dimensionalized freestream pressure.
   */
  su2double GetPressure_FreeStreamND(void);
  
  /*!
   * \brief Get the vector of the dimensionalized freestream velocity.
   * \return Dimensionalized freestream velocity vector.
   */
  su2double* GetVelocity_FreeStream(void);
  
  /*!
   * \brief Get the value of the non-dimensionalized freestream temperature.
   * \return Non-dimensionalized freestream temperature.
   */
  su2double GetTemperature_FreeStreamND(void);
  
  /*!
   * \brief Get the value of the non-dimensionalized freestream density.
   * \return Non-dimensionalized freestream density.
   */
  su2double GetDensity_FreeStreamND(void);
  
  /*!
   * \brief Get the vector of the non-dimensionalized freestream velocity.
   * \return Non-dimensionalized freestream velocity vector.
   */
  su2double* GetVelocity_FreeStreamND(void);
  
  /*!
   * \brief Get the value of the non-dimensionalized freestream energy.
   * \return Non-dimensionalized freestream energy.
   */
  su2double GetEnergy_FreeStreamND(void);
  
  /*!
   * \brief Get the value of the non-dimensionalized freestream viscosity.
   * \return Non-dimensionalized freestream viscosity.
   */
  su2double GetViscosity_FreeStreamND(void);
  
  /*!
   * \brief Get the value of the non-dimensionalized freestream viscosity.
   * \return Non-dimensionalized freestream viscosity.
   */
  su2double GetTke_FreeStreamND(void);
  
  /*!
   * \brief Get the value of the non-dimensionalized freestream viscosity.
   * \return Non-dimensionalized freestream viscosity.
   */
  su2double GetOmega_FreeStreamND(void);
  
  /*!
   * \brief Get the value of the non-dimensionalized freestream viscosity.
   * \return Non-dimensionalized freestream viscosity.
   */
  su2double GetTke_FreeStream(void);
  
  /*!
   * \brief Get the value of the non-dimensionalized freestream viscosity.
   * \return Non-dimensionalized freestream viscosity.
   */
  su2double GetOmega_FreeStream(void);
  
  /*!
   * \brief Get the value of the non-dimensionalized freestream intermittency.
   * \return Non-dimensionalized freestream intermittency.
   */
  su2double GetIntermittency_FreeStream(void);
  
  /*!
   * \brief Get the value of the non-dimensionalized freestream turbulence intensity.
   * \return Non-dimensionalized freestream intensity.
   */
  su2double GetTurbulenceIntensity_FreeStream(void);
  
  /*!
   * \brief Get the value of the non-dimensionalized freestream turbulence intensity.
   * \return Non-dimensionalized freestream intensity.
   */
  su2double GetNuFactor_FreeStream(void);
  
  /*!
   * \brief Get the value of the non-dimensionalized engine turbulence intensity.
   * \return Non-dimensionalized engine intensity.
   */
  su2double GetNuFactor_Engine(void);
  
  /*!
   * \brief Get the value of the non-dimensionalized actuator disk turbulence intensity.
   * \return Non-dimensionalized actuator disk intensity.
   */
  su2double GetSecondaryFlow_ActDisk(void);
  
  /*!
   * \brief Get the value of the non-dimensionalized actuator disk turbulence intensity.
   * \return Non-dimensionalized actuator disk intensity.
   */
  su2double GetInitial_BCThrust(void);
  
  /*!
   * \brief Get the value of the non-dimensionalized actuator disk turbulence intensity.
   * \return Non-dimensionalized actuator disk intensity.
   */
  void SetInitial_BCThrust(su2double val_bcthrust);
  
  /*!
   * \brief Get the value of the turbulent to laminar viscosity ratio.
   * \return Ratio of turbulent to laminar viscosity ratio.
   */
  su2double GetTurb2LamViscRatio_FreeStream(void);
  
  /*!
   * \brief Get the vector of free stream mass fraction values.
   * \return Ratio of species mass to mixture mass.
   */
  su2double* GetMassFrac_FreeStream(void);
  
  /*!
   * \brief Get the value of the Reynolds length.
   * \return Reynolds length.
   */
  su2double GetLength_Reynolds(void);
  
  /*!
   * \brief Get the start up iterations using the fine grid, this works only for multigrid problems.
   * \return Start up iterations using the fine grid.
   */
  unsigned short GetnStartUpIter(void);
  
  /*!
   * \brief Get the reference area for non dimensional coefficient computation. If the value from the
   *        is 0 then, the code will compute the reference area using the projection of the shape into
   *        the z plane (3D) or the x plane (2D).
   * \return Value of the reference area for coefficient computation.
   */
  su2double GetRefArea(void);
  
  /*!
   * \brief Get the wave speed.
   * \return Value of the wave speed.
   */
  su2double GetWaveSpeed(void);
  
  /*!
   * \brief Get the wave speed.
   * \return Value of the wave speed.
   */
  su2double GetThermalDiffusivity(void);
  
  /*!
   * \brief Get the Young's modulus of elasticity.
   * \return Value of the Young's modulus of elasticity.
   */
  su2double GetElasticyMod(unsigned short id_val);
  
  /*!
    * \brief Decide whether to apply DE effects to the model.
    * \return <code>TRUE</code> if the DE effects are to be applied, <code>FALSE</code> otherwise.
    */
  
  bool GetDE_Effects(void);
  
  /*!
    * \brief Decide whether to predict the DE effects for the next time step.
    * \return <code>TRUE</code> if the DE effects are to be applied, <code>FALSE</code> otherwise.
    */
  
  bool GetDE_Predicted(void);
  
  /*!
   * \brief Get the number of different electric constants.
   * \return Value of the DE modulus.
   */
  unsigned short GetnElectric_Constant(void);

  /*!
   * \brief Get the value of the DE modulus.
   * \return Value of the DE modulus.
   */
  su2double GetElectric_Constant(unsigned short iVar);

  /*!
   * \brief Get the value of the B constant in the Knowles material model.
   * \return Value of the B constant in the Knowles material model.
   */
  su2double GetKnowles_B(void);

  /*!
   * \brief Get the value of the N constant in the Knowles material model.
   * \return Value of the N constant in the Knowles material model.
   */
  su2double GetKnowles_N(void);

  /*!
   * \brief Get the kind of design variable for FEA.
   * \return Value of the DE voltage.
   */
  unsigned short GetDV_FEA(void);

  /*!
   * \brief Get the ID of the reference node.
   * \return Number of FSI subiters.
   */
  unsigned long GetRefNode_ID(void);

  /*!
   * \brief Get the values for the reference node displacement.
   * \param[in] val_coeff - Index of the displacement.
   */
  su2double GetRefNode_Displacement(unsigned short val_coeff);

  /*!
   * \brief Get the penalty weight value for the objective function.
   * \return  Penalty weight value for the reference geometry objective function.
   */
  su2double GetRefNode_Penalty(void);

  /*!
    * \brief Decide whether it's necessary to read a reference geometry.
    * \return <code>TRUE</code> if it's necessary to read a reference geometry, <code>FALSE</code> otherwise.
    */

  bool GetRefGeom(void);

  /*!
   * \brief Get the name of the file with the reference geometry of the structural problem.
   * \return Name of the file with the reference geometry of the structural problem.
   */
  string GetRefGeom_FEMFileName(void);

  /*!
   * \brief Get the format of the reference geometry file.
   * \return Format of the reference geometry file.
   */
  unsigned short GetRefGeom_FileFormat(void);

    /*!
   * \brief Formulation for 2D elasticity (plane stress - strain)
   * \return Flag to 2D elasticity model.
   */
  unsigned short GetElas2D_Formulation(void);
  
  /*!
   * \brief Decide whether it's necessary to read a reference geometry.
   * \return <code>TRUE</code> if it's necessary to read a reference geometry, <code>FALSE</code> otherwise.
   */
  
  bool GetPrestretch(void);
  
  /*!
    * \brief Decide whether it's necessary to add the cross term for adjoint FSI.
    * \return <code>TRUE</code> if it's necessary to add the cross term, <code>FALSE</code> otherwise.
    */
  
  bool Add_CrossTerm(void);
  
  /*!
    * \brief Set the boolean addCrossTerm to true or false.
    */
  
  void Set_CrossTerm(bool needCrossTerm);

  /*!
   * \brief Get the name of the file with the element properties for structural problems.
   * \return Name of the file with the element properties of the structural problem.
   */
  string GetFEA_FileName(void);

  /*!
   * \brief Get the name of the file with the reference geometry of the structural problem.
   * \return Name of the file with the reference geometry of the structural problem.
   */
  string GetPrestretch_FEMFileName(void);
  
  /*!
   * \brief Get the Poisson's ratio.
   * \return Value of the Poisson's ratio.
   */
  su2double GetPoissonRatio(unsigned short id_val);
  
  /*!
   * \brief Get the Material Density.
   * \return Value of the Material Density.
   */
  su2double GetMaterialDensity(unsigned short id_val);
  
  /*!
   * \brief Compressibility/incompressibility of the solids analysed using the structural solver.
   * \return Compressible or incompressible.
   */
  unsigned short GetMaterialCompressibility(void);
  
  /*!
   * \brief Compressibility/incompressibility of the solids analysed using the structural solver.
   * \return Compressible or incompressible.
   */
  unsigned short GetMaterialModel(void);
  
  /*!
   * \brief Geometric conditions for the structural solver.
   * \return Small or large deformation structural analysis.
   */
  unsigned short GetGeometricConditions(void);
  
  /*!
   * \brief Get the reference length for computing moment (the default value is 1).
   * \return Reference length for moment computation.
   */
  su2double GetRefLength(void);
  
  /*!
   * \brief Get the reference element length for computing the slope limiting epsilon.
   * \return Reference element length for slope limiting epsilon.
   */
  su2double GetRefElemLength(void);
  
  /*!
   * \brief Get the reference coefficient for detecting sharp edges.
   * \return Reference coefficient for detecting sharp edges.
   */
  su2double GetRefSharpEdges(void);
  
  /*!
   * \brief Get the volume of the whole domain using the fine grid, this value is common for all the grids
   *        in the multigrid method.
   * \return Volume of the whole domain.
   */
  su2double GetDomainVolume(void);
  
  /*!
   * \brief In case the <i>RefArea</i> is equal to 0 then, it is necessary to compute a reference area,
   *        with this function we set the value of the reference area.
   * \param[in] val_area - Value of the reference area for non dimensional coefficient computation.
   */
  void SetRefArea(su2double val_area);
  
  /*!
   * \brief In case the <i>SemiSpan</i> is equal to 0 then, it is necessary to compute the max y distance,
   *        with this function we set the value of the semi span.
   * \param[in] val_semispan - Value of the semispan.
   */
  void SetSemiSpan(su2double val_semispan);
  
  /*!
   * \brief Set the value of the domain volume computed on the finest grid.
   * \note This volume do not include the volume of the body that is being simulated.
   * \param[in] val_volume - Value of the domain volume computed on the finest grid.
   */
  void SetDomainVolume(su2double val_volume);
  
  /*!
   * \brief Set the finest mesh in a multigrid strategy.
   * \note If we are using a Full Multigrid Strategy or a start up with finest grid, it is necessary
   *       to change several times the finest grid.
   * \param[in] val_finestmesh - Index of the finest grid.
   */
  void SetFinestMesh(unsigned short val_finestmesh);
  
  /*!
   * \brief Set the kind of time integration scheme.
   * \note If we are solving different equations it will be necessary to change several
   *       times the kind of time integration, to choose the right scheme.
   * \param[in] val_kind_timeintscheme - Kind of time integration scheme.
   */
  void SetKind_TimeIntScheme(unsigned short val_kind_timeintscheme);
  
  /*!
   * \brief Set the parameters of the convective numerical scheme.
   * \note The parameters will change because we are solving different kind of equations.
   * \param[in] val_kind_convnumscheme - Center or upwind scheme.
   * \param[in] val_kind_centered - If centered scheme, kind of centered scheme (JST, etc.).
   * \param[in] val_kind_upwind - If upwind scheme, kind of upwind scheme (Roe, etc.).
   * \param[in] val_kind_slopelimit - If upwind scheme, kind of slope limit.
   * \param[in] val_muscl - Define if we apply a MUSCL scheme or not.
   */
  void SetKind_ConvNumScheme(unsigned short val_kind_convnumscheme, unsigned short val_kind_centered,
                             unsigned short val_kind_upwind, unsigned short val_kind_slopelimit, bool val_muscl);
  
  /*!
   * \brief Get the value of limiter coefficient.
   * \return Value of the limiter coefficient.
   */
  su2double GetVenkat_LimiterCoeff(void);
  
  /*!
   * \brief Freeze the value of the limiter after a number of iterations.
   * \return Number of iterations.
   */
  unsigned long GetLimiterIter(void);
  
  /*!
   * \brief Get the value of sharp edge limiter.
   * \return Value of the sharp edge limiter coefficient.
   */
  su2double GetAdjSharp_LimiterCoeff(void);
  
  /*!
   * \brief Get the Reynolds number. Dimensionless number that gives a measure of the ratio of inertial forces
   *        to viscous forces and consequently quantifies the relative importance of these two types of forces
   *        for given flow condition.
   * \return Value of the Reynolds number.
   */
  su2double GetReynolds(void);
  
  /*!
   * \brief Get the Froude number for free surface problems.
   * \return Value of the Froude number.
   */
  su2double GetFroude(void);
  
  /*!
   * \brief Set the Froude number for free surface problems.
   * \return Value of the Froude number.
   */
  void SetFroude(su2double val_froude);
  
  /*!
   * \brief Set the Froude number for free surface problems.
   * \return Value of the Froude number.
   */
  void SetMach(su2double val_mach);
  
  /*!
   * \brief Set the Froude number for free surface problems.
   * \return Value of the Froude number.
   */
  void SetReynolds(su2double val_reynolds);
  
  /*!
   * \brief Set the Froude number for free surface problems.
   * \return Value of the Froude number.
   */
  void SetLength_Ref(su2double val_length_ref);
  
  /*!
   * \brief Set the Froude number for free surface problems.
   * \return Value of the Froude number.
   */
  void SetVelocity_Ref(su2double val_velocity_ref);
  
  /*!
   * \brief Set the Froude number for free surface problems.
   * \return Value of the Froude number.
   */
  void SetPressure_Ref(su2double val_pressure_ref);
  
  /*!
   * \brief Set the Froude number for free surface problems.
   * \return Value of the Froude number.
   */
  void SetDensity_Ref(su2double val_density_ref);
  
  /*!
   * \brief Set the reference temperature.
   * \return Value of the Froude number.
   */
  void SetTemperature_Ref(su2double val_temperature_ref);
  
  /*!
   * \brief Set the Froude number for free surface problems.
   * \return Value of the Froude number.
   */
  void SetTime_Ref(su2double val_time_ref);
  
  /*!
   * \brief Set the Froude number for free surface problems.
   * \return Value of the Froude number.
   */
  void SetEnergy_Ref(su2double val_energy_ref);
  
  /*!
   * \brief Set the Froude number for free surface problems.
   * \return Value of the Froude number.
   */
  void SetOmega_Ref(su2double val_omega_ref);
  
  /*!
   * \brief Set the Froude number for free surface problems.
   * \return Value of the Froude number.
   */
  void SetForce_Ref(su2double val_force_ref);
  
  /*!
   * \brief Set the Froude number for free surface problems.
   * \return Value of the Froude number.
   */
  void SetGas_Constant_Ref(su2double val_gas_constant_ref);
  
  /*!
   * \brief Set the Froude number for free surface problems.
   * \return Value of the Froude number.
   */
  void SetGas_Constant(su2double val_gas_constant);
  
  /*!
   * \brief Set the Froude number for free surface problems.
   * \return Value of the Froude number.
   */
  void SetViscosity_Ref(su2double val_viscosity_ref);
  
  /*!
   * \brief Set the Froude number for free surface problems.
   * \return Value of the Froude number.
   */
  void SetConductivity_Ref(su2double val_conductivity_ref);
  
  /*!
   * \brief Set the Froude number for free surface problems.
   * \return Value of the Froude number.
   */
  void SetPressure_FreeStreamND(su2double val_pressure_freestreamnd);
  
  /*!
   * \brief Set the Froude number for free surface problems.
   * \return Value of the Froude number.
   */
  void SetPressure_FreeStream(su2double val_pressure_freestream);
  
  /*!
   * \brief Set the Froude number for free surface problems.
   * \return Value of the Froude number.
   */
  void SetDensity_FreeStreamND(su2double val_density_freestreamnd);
  
  /*!
   * \brief Set the Froude number for free surface problems.
   * \return Value of the Froude number.
   */
  void SetDensity_FreeStream(su2double val_density_freestream);
  
  /*!
   * \brief Set the Froude number for free surface problems.
   * \return Value of the Froude number.
   */
  void SetViscosity_FreeStream(su2double val_viscosity_freestream);
  
  /*!
   * \brief Set the Froude number for free surface problems.
   * \return Value of the Froude number.
   */
  void SetModVel_FreeStream(su2double val_modvel_freestream);
  
  /*!
   * \brief Set the Froude number for free surface problems.
   * \return Value of the Froude number.
   */
  void SetModVel_FreeStreamND(su2double val_modvel_freestreamnd);
  
  /*!
   * \brief Set the Froude number for free surface problems.
   * \return Value of the Froude number.
   */
  void SetTemperature_FreeStream(su2double val_temperature_freestream);
  
  /*!
   * \brief Set the Froude number for free surface problems.
   * \return Value of the Froude number.
   */
  void SetTemperature_FreeStreamND(su2double val_temperature_freestreamnd);
  
  /*!
   * \brief Set the Froude number for free surface problems.
   * \return Value of the Froude number.
   */
  void SetGas_ConstantND(su2double val_gas_constantnd);
  
  /*!
   * \brief Set the Froude number for free surface problems.
   * \return Value of the Froude number.
   */
  void SetVelocity_FreeStreamND(su2double val_velocity_freestreamnd, unsigned short val_dim);
  
  /*!
   * \brief Set the Froude number for free surface problems.
   * \return Value of the Froude number.
   */
  void SetViscosity_FreeStreamND(su2double val_viscosity_freestreamnd);
  
  /*!
   * \brief Set the Froude number for free surface problems.
   * \return Value of the Froude number.
   */
  void SetTke_FreeStreamND(su2double val_tke_freestreamnd);
  
  /*!
   * \brief Set the Froude number for free surface problems.
   * \return Value of the Froude number.
   */
  void SetOmega_FreeStreamND(su2double val_omega_freestreamnd);
  
  /*!
   * \brief Set the Froude number for free surface problems.
   * \return Value of the Froude number.
   */
  void SetTke_FreeStream(su2double val_tke_freestream);
  
  /*!
   * \brief Set the Froude number for free surface problems.
   * \return Value of the Froude number.
   */
  void SetOmega_FreeStream(su2double val_omega_freestream);
  
  /*!
   * \brief Set the Froude number for free surface problems.
   * \return Value of the Froude number.
   */
  void SetEnergy_FreeStreamND(su2double val_energy_freestreamnd);
  
  /*!
   * \brief Set the Froude number for free surface problems.
   * \return Value of the Froude number.
   */
  void SetEnergy_FreeStream(su2double val_energy_freestream);
  
  /*!
   * \brief Set the Froude number for free surface problems.
   * \return Value of the Froude number.
   */
  void SetTotal_UnstTimeND(su2double val_total_unsttimend);
  
  /*!
   * \brief Get the angle of attack of the body. This is the angle between a reference line on a lifting body
   *        (often the chord line of an airfoil) and the vector representing the relative motion between the
   *        lifting body and the fluid through which it is moving.
   * \return Value of the angle of attack.
   */
  su2double GetAoA(void);
  
  /*!
   * \brief Get the off set angle of attack of the body. The solution and the geometry
   *        file are able to modifity the angle of attack in the config file
   * \return Value of the off set angle of attack.
   */
  su2double GetAoA_Offset(void);
  
  /*!
   * \brief Get the off set sideslip angle of the body. The solution and the geometry
   *        file are able to modifity the angle of attack in the config file
   * \return Value of the off set sideslip angle.
   */
  su2double GetAoS_Offset(void);
  
  /*!
   * \brief Get the functional sensitivity with respect to changes in the angle of attack.
   * \return Value of the angle of attack.
   */
  su2double GetAoA_Sens(void);
  
  /*!
   * \brief Set the angle of attack.
   * \param[in] val_AoA - Value of the angle of attack.
   */
  void SetAoA(su2double val_AoA);
  
  /*!
   * \brief Set the off set angle of attack.
   * \param[in] val_AoA - Value of the angle of attack.
   */
  void SetAoA_Offset(su2double val_AoA_offset);
  
  /*!
   * \brief Set the off set sideslip angle.
   * \param[in] val_AoA - Value of the off set sideslip angle.
   */
  void SetAoS_Offset(su2double val_AoS_offset);
  
  /*!
   * \brief Set the angle of attack.
   * \param[in] val_AoA - Value of the angle of attack.
   */
  void SetAoA_Sens(su2double val_AoA_sens);
  
  /*!
   * \brief Set the angle of attack.
   * \param[in] val_AoA - Value of the angle of attack.
   */
  void SetAoS(su2double val_AoS);
  
  /*!
   * \brief Get the angle of sideslip of the body. It relates to the rotation of the aircraft centerline from
   *        the relative wind.
   * \return Value of the angle of sideslip.
   */
  su2double GetAoS(void);
  
  /*!
   * \brief Get the charge coefficient that is used in the poissonal potential simulation.
   * \return Value of the charge coefficient.
   */
  su2double GetChargeCoeff(void);
  
  /*!
   * \brief Get the number of multigrid levels.
   * \return Number of multigrid levels (without including the original grid).
   */
  unsigned short GetnMGLevels(void);
  
  /*!
   * \brief Set the number of multigrid levels.
   * \param[in] val_nMGLevels - Index of the mesh were the CFL is applied
   */
  void SetMGLevels(unsigned short val_nMGLevels);
  
  /*!
   * \brief Get the index of the finest grid.
   * \return Index of the finest grid in a multigrid strategy, this is 0 unless we are
   performing a Full multigrid.
   */
  unsigned short GetFinestMesh(void);
  
  /*!
   * \brief Get the kind of multigrid (V or W).
   * \note This variable is used in a recursive way to perform the different kind of cycles
   * \return 0 or 1 depending of we are dealing with a V or W cycle.
   */
  unsigned short GetMGCycle(void);
  
  /*!
   * \brief Get the king of evaluation in the geometrical module.
   * \return 0 or 1 depending of we are dealing with a V or W cycle.
   */
  unsigned short GetGeometryMode(void);
  
  /*!
   * \brief Get the Courant Friedrich Levi number for each grid.
   * \param[in] val_mesh - Index of the mesh were the CFL is applied.
   * \return CFL number for each grid.
   */
  su2double GetCFL(unsigned short val_mesh);
  
  /*!
   * \brief Get the Courant Friedrich Levi number for each grid.
   * \param[in] val_mesh - Index of the mesh were the CFL is applied.
   * \return CFL number for each grid.
   */
  void SetCFL(unsigned short val_mesh, su2double val_cfl);

  /*!
   * \brief Get the Courant Friedrich Levi number for unsteady simulations.
   * \return CFL number for unsteady simulations.
   */
  su2double GetUnst_CFL(void);
  
  /*!
   * \brief Get the Courant Friedrich Levi number for unsteady simulations.
   * \return CFL number for unsteady simulations.
   */
  su2double GetMax_DeltaTime(void);
  
  /*!
   * \brief Get a parameter of the particular design variable.
   * \param[in] val_dv - Number of the design variable that we want to read.
   * \param[in] val_param - Index of the parameter that we want to read.
   * \return Design variable parameter.
   */
  su2double GetParamDV(unsigned short val_dv, unsigned short val_param);
  
  /*!
   * \brief Get the coordinates of the FFD corner points.
   * \param[in] val_ffd - Index of the FFD box.
   * \param[in] val_coord - Index of the coordinate that we want to read.
   * \return Value of the coordinate.
   */
  su2double GetCoordFFDBox(unsigned short val_ffd, unsigned short val_index);
  
  /*!
   * \brief Get the degree of the FFD corner points.
   * \param[in] val_ffd - Index of the FFD box.
   * \param[in] val_degree - Index (I,J,K) to obtain the degree.
   * \return Value of the degree in a particular direction.
   */
  unsigned short GetDegreeFFDBox(unsigned short val_ffd, unsigned short val_index);
  
  /*!
   * \brief Get the FFD Tag of a particular design variable.
   * \param[in] val_dv - Number of the design variable that we want to read.
   * \return Name of the FFD box.
   */
  string GetFFDTag(unsigned short val_dv);
  
  /*!
   * \brief Get the FFD Tag of a particular FFD box.
   * \param[in] val_ffd - Number of the FFD box that we want to read.
   * \return Name of the FFD box.
   */
  string GetTagFFDBox(unsigned short val_ffd);
  
  /*!
   * \brief Get the number of design variables.
   * \return Number of the design variables.
   */
  unsigned short GetnDV(void);
  
  /*!
   * \brief Get the number of design variables.
   * \return Number of the design variables.
   */
  unsigned short GetnDV_Value(unsigned short iDV);
  
  /*!
   * \brief Get the number of FFD boxes.
   * \return Number of FFD boxes.
   */
  unsigned short GetnFFDBox(void);
  
  /*!
   * \brief Get the required continuity level at the surface intersection with the FFD
   * \return Continuity level at the surface intersection.
   */
  unsigned short GetFFD_Continuity(void);
  
  /*!
   * \brief Get the coordinate system that we are going to use to define the FFD
   * \return Coordinate system (cartesian, spherical, etc).
   */
  unsigned short GetFFD_CoordSystem(void);
  
  /*!
   * \brief Get the kind of FFD Blending function.
   * \return Kind of FFD Blending function.
   */
  unsigned short GetFFD_Blending(void);
  
  /*!
   * \brief Get the kind BSpline Order in i,j,k direction.
   * \return The kind BSpline Order in i,j,k direction.
   */
  su2double* GetFFD_BSplineOrder();
  
  /*!
   * \brief Get the number of Runge-Kutta steps.
   * \return Number of Runge-Kutta steps.
   */
  unsigned short GetnRKStep(void);
  
  /*!
   * \brief Get the total number of boundary markers.
   * \return Total number of boundary markers.
   */
  unsigned short GetnMarker_All(void);
  
  /*!
   * \brief Get the total number of boundary markers.
   * \return Total number of boundary markers.
   */
  unsigned short GetnMarker_Max(void);
  
  /*!
   * \brief Get the total number of boundary markers.
   * \return Total number of boundary markers.
   */
  unsigned short GetnMarker_EngineInflow(void);
  
  /*!
   * \brief Get the total number of boundary markers.
   * \return Total number of boundary markers.
   */
  unsigned short GetnMarker_EngineExhaust(void);
  
  /*!
   * \brief Get the total number of boundary markers.
   * \return Total number of boundary markers.
   */
  unsigned short GetnMarker_NearFieldBound(void);
  
  /*!
   * \brief Get the total number of boundary markers.
   * \return Total number of boundary markers.
   */
  unsigned short GetnMarker_InterfaceBound(void);
  
  /*!
   * \brief Get the total number of boundary markers.
   * \return Total number of boundary markers.
   */
  unsigned short GetnMarker_Fluid_InterfaceBound(void);
  
  /*!
   * \brief Get the total number of boundary markers.
   * \return Total number of boundary markers.
   */
  unsigned short GetnMarker_ActDiskInlet(void);
  
  /*!
   * \brief Get the total number of boundary markers.
   * \return Total number of boundary markers.
   */
  unsigned short GetnMarker_ActDiskOutlet(void);
  
  /*!
   * \brief Get the total number of monitoring markers.
   * \return Total number of monitoring markers.
   */
  unsigned short GetnMarker_Monitoring(void);
  
  /*!
   * \brief Get the total number of moving markers.
   * \return Total number of moving markers.
   */
  unsigned short GetnMarker_Moving(void);
  
  /*!
   * \brief Get the total number of moving markers.
   * \return Total number of moving markers.
   */
  unsigned short GetnMarker_Analyze(void);
  
  /*!
   * \brief Get the total number of objectives in kind_objective list
   * \return Total number of objectives in kind_objective list
   */
  unsigned short GetnObj(void);
  
  /*!
   * \brief Stores the number of marker in the simulation.
   * \param[in] val_nmarker - Number of markers of the problem.
   */
  void SetnMarker_All(unsigned short val_nmarker);
  
  /*!
   * \brief Get the number of external iterations.
   * \return Number of external iterations.
   */
  unsigned long GetnExtIter(void);
  
  /*!
   * \brief Get the number of internal iterations.
   * \return Number of internal iterations.
   */
  unsigned long GetUnst_nIntIter(void);
  
  /*!
   * \brief Get the number of internal iterations for the Newton-Raphson Method in nonlinear structural applications.
   * \return Number of internal iterations.
   */
  unsigned long GetDyn_nIntIter(void);
  
  /*!
   * \brief Get the restart iteration number for unsteady simulations.
   * \return Restart iteration number for unsteady simulations.
   */
  long GetUnst_RestartIter(void);
  
  /*!
   * \brief Get the starting direct iteration number for the unsteady adjoint (reverse time integration).
   * \return Starting direct iteration number for the unsteady adjoint.
   */
  long GetUnst_AdjointIter(void);
  
  /*!
   * \brief Number of iterations to average (reverse time integration).
   * \return Starting direct iteration number for the unsteady adjoint.
   */
  unsigned long GetIter_Avg_Objective(void);
  
  /*!
   * \brief Get the restart iteration number for dynamic structural simulations.
   * \return Restart iteration number for dynamic structural simulations.
   */
  long GetDyn_RestartIter(void);
  
  /*!
   * \brief Retrieves the number of periodic time instances for Harmonic Balance.
   * \return: Number of periodic time instances for Harmonic Balance.
   */
  unsigned short GetnTimeInstances(void);
  
  /*!
   * \brief Retrieves the period of oscillations to be used with Harmonic Balance.
   * \return: Period for Harmonic Balance.
   */
  su2double GetHarmonicBalance_Period(void);
  
  /*!
   * \brief Set the number of external iterations.
   * \note This is important in no time depending methods, where only
   *       one external iteration is needed.
   * \param[in] val_niter - Set the number of external iterations.
   */
  void SetnExtIter(unsigned long val_niter);
  
  /*!
   * \brief Set the current external iteration number.
   * \param[in] val_iter - Current external iteration number.
   */
  void SetExtIter(unsigned long val_iter);
  
  /*!
   * \brief Set the current external iteration number.
   * \param[in] val_iter - Current external iteration number.
   */
  void SetExtIter_OffSet(unsigned long val_iter);
  
  /*!
   * \brief Set the current FSI iteration number.
   * \param[in] val_iter - Current FSI iteration number.
   */
  void SetFSIIter(unsigned long val_iter);
  
  /*!
   * \brief Set the current internal iteration number.
   * \param[in] val_iter - Current external iteration number.
   */
  void SetIntIter(unsigned long val_iter);
  
  /*!
   * \brief Get the current external iteration number.
   * \return Current external iteration.
   */
  unsigned long GetExtIter(void);
  
  /*!
   * \brief Get the current internal iteration number.
   * \return Current external iteration.
   */
  unsigned long GetExtIter_OffSet(void);
  
  /*!
   * \brief Get the current FSI iteration number.
   * \return Current FSI iteration.
   */
  unsigned long GetFSIIter(void);
  
  /*!
   * \brief Get the current internal iteration number.
   * \return Current internal iteration.
   */
  unsigned long GetIntIter(void);
  
  /*!
   * \brief Get the frequency for writing the solution file.
   * \return It writes the solution file with this frequency.
   */
  unsigned long GetWrt_Sol_Freq(void);
  
  /*!
   * \brief Get the frequency for writing the solution file in Dual Time.
   * \return It writes the solution file with this frequency.
   */
  unsigned long GetWrt_Sol_Freq_DualTime(void);
  
  /*!
   * \brief Get the frequency for writing the convergence file.
   * \return It writes the convergence file with this frequency.
   */
  unsigned long GetWrt_Con_Freq(void);
  
  /*!
   * \brief Set the frequency for writing the convergence file.
   * \return It writes the convergence file with this frequency.
   */
  void SetWrt_Con_Freq(unsigned long val_freq);

  /*!
   * \brief Get the frequency for writing the convergence file in Dual Time.
   * \return It writes the convergence file with this frequency.
   */
  unsigned long GetWrt_Con_Freq_DualTime(void);
  
  /*!
   * \brief Get information about writing unsteady headers and file extensions.
   * \return 	<code>TRUE</code> means that unsteady solution files will be written.
   */
  bool GetWrt_Unsteady(void);
  
  /*!
   * \brief Get information about writing a volume solution file.
   * \return <code>TRUE</code> means that a volume solution file will be written.
   */
  bool GetWrt_Vol_Sol(void);
  
  /*!
   * \brief Get information about writing a volume solution file.
   * \return <code>TRUE</code> means that a volume solution file will be written.
   */
  bool GetLow_MemoryOutput(void);
  
  /*!
   * \brief Get information about writing a surface solution file.
   * \return <code>TRUE</code> means that a surface solution file will be written.
   */
  bool GetWrt_Srf_Sol(void);
  
  /*!
   * \brief Get information about writing a surface comma-separated values (CSV) solution file.
   * \return <code>TRUE</code> means that a surface comma-separated values (CSV) solution file will be written.
   */
  bool GetWrt_Csv_Sol(void);
  
  /*!
   * \brief Get information about writing residuals to volume solution file.
   * \return <code>TRUE</code> means that residuals will be written to the solution file.
   */
  bool GetWrt_Residuals(void);
  
  /*!
   * \brief Get information about writing residuals to volume solution file.
   * \return <code>TRUE</code> means that residuals will be written to the solution file.
   */
  bool GetWrt_Limiters(void);
  
  /*!
   * \brief Write solution at each surface.
   * \return <code>TRUE</code> means that the solution at each surface will be written.
   */
  bool GetWrt_Surface(void);
  
  /*!
   * \brief Get information about writing residuals to volume solution file.
   * \return <code>TRUE</code> means that residuals will be written to the solution file.
   */
  bool GetWrt_SharpEdges(void);
  
  /*!
   * \brief Get information about writing rind layers to the solution files.
   * \return <code>TRUE</code> means that rind layers will be written to the solution file.
   */
  bool GetWrt_Halo(void);
  
  /*!
   * \brief Get information about writing sectional force files.
   * \return <code>TRUE</code> means that sectional force files will be written for specified markers.
   */
  bool GetPlot_Section_Forces(void);
  
  /*!
   * \brief Get the alpha (convective) coefficients for the Runge-Kutta integration scheme.
   * \param[in] val_step - Index of the step.
   * \return Alpha coefficient for the Runge-Kutta integration scheme.
   */
  su2double Get_Alpha_RKStep(unsigned short val_step);
  
  /*!
   * \brief Get the index of the surface defined in the geometry file.
   * \param[in] val_marker - Value of the marker in which we are interested.
   * \return Value of the index that is in the geometry file for the surface that
   *         has the marker <i>val_marker</i>.
   */
  string GetMarker_All_TagBound(unsigned short val_marker);
  
  /*!
   * \brief Get the index of the surface defined in the geometry file.
   * \param[in] val_marker - Value of the marker in which we are interested.
   * \return Value of the index that is in the geometry file for the surface that
   *         has the marker <i>val_marker</i>.
   */
  string GetMarker_ActDiskInlet_TagBound(unsigned short val_marker);
  
  /*!
   * \brief Get the index of the surface defined in the geometry file.
   * \param[in] val_marker - Value of the marker in which we are interested.
   * \return Value of the index that is in the geometry file for the surface that
   *         has the marker <i>val_marker</i>.
   */
  string GetMarker_ActDiskOutlet_TagBound(unsigned short val_marker);
  
  /*!
   * \brief Get the index of the surface defined in the geometry file.
   * \param[in] val_marker - Value of the marker in which we are interested.
   * \return Value of the index that is in the geometry file for the surface that
   *         has the marker <i>val_marker</i>.
   */
  string GetMarker_EngineInflow_TagBound(unsigned short val_marker);
  
  /*!
   * \brief Get the index of the surface defined in the geometry file.
   * \param[in] val_marker - Value of the marker in which we are interested.
   * \return Value of the index that is in the geometry file for the surface that
   *         has the marker <i>val_marker</i>.
   */
  string GetMarker_EngineExhaust_TagBound(unsigned short val_marker);
  
  /*!
   * \brief Get the name of the surface defined in the geometry file.
   * \param[in] val_marker - Value of the marker in which we are interested.
   * \return Name that is in the geometry file for the surface that
   *         has the marker <i>val_marker</i>.
   */
  string GetMarker_Monitoring_TagBound(unsigned short val_marker);
  
  /*!
   * \brief Get the tag if the iMarker defined in the geometry file.
   * \param[in] val_tag - Value of the tag in which we are interested.
   * \return Value of the marker <i>val_marker</i> that is in the geometry file
   *         for the surface that has the tag.
   */
  short GetMarker_All_TagBound(string val_tag);
  
  /*!
   * \brief Get the kind of boundary for each marker.
   * \param[in] val_marker - Index of the marker in which we are interested.
   * \return Kind of boundary for the marker <i>val_marker</i>.
   */
  unsigned short GetMarker_All_KindBC(unsigned short val_marker);
  
  /*!
   * \brief Set the value of the boundary <i>val_boundary</i> (read from the config file)
   *        for the marker <i>val_marker</i>.
   * \param[in] val_marker - Index of the marker in which we are interested.
   * \param[in] val_boundary - Kind of boundary read from config file.
   */
  void SetMarker_All_KindBC(unsigned short val_marker, unsigned short val_boundary);
  
  /*!
   * \brief Set the value of the index <i>val_index</i> (read from the geometry file) for
   *        the marker <i>val_marker</i>.
   * \param[in] val_marker - Index of the marker in which we are interested.
   * \param[in] val_index - Index of the surface read from geometry file.
   */
  void SetMarker_All_TagBound(unsigned short val_marker, string val_index);
  
  /*!
   * \brief Set if a marker <i>val_marker</i> is going to be monitored <i>val_monitoring</i>
   *        (read from the config file).
   * \note This is important for non dimensional coefficient computation.
   * \param[in] val_marker - Index of the marker in which we are interested.
   * \param[in] val_monitoring - 0 or 1 depending if the the marker is going to be monitored.
   */
  void SetMarker_All_Monitoring(unsigned short val_marker, unsigned short val_monitoring);
  
  /*!
   * \brief Set if a marker <i>val_marker</i> is going to be monitored <i>val_monitoring</i>
   *        (read from the config file).
   * \note This is important for non dimensional coefficient computation.
   * \param[in] val_marker - Index of the marker in which we are interested.
   * \param[in] val_monitoring - 0 or 1 depending if the the marker is going to be monitored.
   */
  void SetMarker_All_GeoEval(unsigned short val_marker, unsigned short val_geoeval);
  
  /*!
   * \brief Set if a marker <i>val_marker</i> is going to be designed <i>val_designing</i>
   *        (read from the config file).
   * \note This is important for non dimensional coefficient computation.
   * \param[in] val_marker - Index of the marker in which we are interested.
   * \param[in] val_monitoring - 0 or 1 depending if the the marker is going to be designed.
   */
  void SetMarker_All_Designing(unsigned short val_marker, unsigned short val_designing);
  
  /*!
   * \brief Set if a marker <i>val_marker</i> is going to be plot <i>val_plotting</i>
   *        (read from the config file).
   * \param[in] val_marker - Index of the marker in which we are interested.
   * \param[in] val_plotting - 0 or 1 depending if the the marker is going to be plot.
   */
  void SetMarker_All_Plotting(unsigned short val_marker, unsigned short val_plotting);
  
  /*!
   * \brief Set if a marker <i>val_marker</i> is going to be plot <i>val_plotting</i>
   *        (read from the config file).
   * \param[in] val_marker - Index of the marker in which we are interested.
   * \param[in] val_plotting - 0 or 1 depending if the the marker is going to be plot.
   */
  void SetMarker_All_Analyze(unsigned short val_marker, unsigned short val_analyze);
  
  /*!
   * \brief Set if a marker <i>val_marker</i> is part of the FSI interface <i>val_plotting</i>
   *        (read from the config file).
   * \param[in] val_marker - Index of the marker in which we are interested.
   * \param[in] val_plotting - 0 or 1 depending if the the marker is part of the FSI interface.
   */
  void SetMarker_All_ZoneInterface(unsigned short val_marker, unsigned short val_fsiinterface);
 
  /*!
   * \brief Set if a marker <i>val_marker</i> is part of the Turbomachinery (read from the config file).
   * \param[in] val_marker - Index of the marker in which we are interested.
   * \param[in] val_turboperf - 0 if not part of Turbomachinery or greater than 1 if it is part.
   */
  void SetMarker_All_Turbomachinery(unsigned short val_marker, unsigned short val_turbo);

  /*!
   * \brief Set a flag to the marker <i>val_marker</i> part of the Turbomachinery (read from the config file).
   * \param[in] val_marker - Index of the marker in which we are interested.
   * \param[in] val_turboperflag - 0 if is not part of the Turbomachinery, flag INFLOW or OUTFLOW if it is part.
   */
  void SetMarker_All_TurbomachineryFlag(unsigned short val_marker, unsigned short val_turboflag);

  /*!
   * \brief Set if a marker <i>val_marker</i> is part of the MixingPlane interface (read from the config file).
   * \param[in] val_marker - Index of the marker in which we are interested.
   * \param[in] val_turboperf - 0 if not part of the MixingPlane interface or greater than 1 if it is part.
   */
  void SetMarker_All_MixingPlaneInterface(unsigned short val_marker, unsigned short val_mixplan_interface);
   
  /*!
   * \brief Set if a marker <i>val_marker</i> is going to be affected by design variables <i>val_moving</i>
   *        (read from the config file).
   * \param[in] val_marker - Index of the marker in which we are interested.
   * \param[in] val_DV - 0 or 1 depending if the the marker is affected by design variables.
   */
  void SetMarker_All_DV(unsigned short val_marker, unsigned short val_DV);
  
  /*!
   * \brief Set if a marker <i>val_marker</i> is going to be moved <i>val_moving</i>
   *        (read from the config file).
   * \param[in] val_marker - Index of the marker in which we are interested.
   * \param[in] val_moving - 0 or 1 depending if the the marker is going to be moved.
   */
  void SetMarker_All_Moving(unsigned short val_marker, unsigned short val_moving);
  
  /*!
   * \brief Set if a marker <i>val_marker</i> is going to be periodic <i>val_perbound</i>
   *        (read from the config file).
   * \param[in] val_marker - Index of the marker in which we are interested.
   * \param[in] val_perbound - Index of the surface with the periodic boundary.
   */
  void SetMarker_All_PerBound(unsigned short val_marker, short val_perbound);
  
  /*!
   * \brief Set if a marker <i>val_marker</i> is going to be sent or receive <i>val_index</i>
   *        from another domain.
   * \param[in] val_marker - 0 or 1 depending if the the marker is going to be moved.
   * \param[in] val_index - Index of the surface read from geometry file.
   */
  void SetMarker_All_SendRecv(unsigned short val_marker, short val_index);
  
  /*!
   * \brief Get the send-receive information for a marker <i>val_marker</i>.
   * \param[in] val_marker - 0 or 1 depending if the the marker is going to be moved.
   * \return If positive, the information is sended to that domain, in case negative
   *         the information is receive from that domain.
   */
  short GetMarker_All_SendRecv(unsigned short val_marker);
  
  /*!
   * \brief Get an internal index that identify the periodic boundary conditions.
   * \param[in] val_marker - Value of the marker that correspond with the periodic boundary.
   * \return The internal index of the periodic boundary condition.
   */
  short GetMarker_All_PerBound(unsigned short val_marker);
  
  /*!
   * \brief Get the monitoring information for a marker <i>val_marker</i>.
   * \param[in] val_marker - 0 or 1 depending if the the marker is going to be monitored.
   * \return 0 or 1 depending if the marker is going to be monitored.
   */
  unsigned short GetMarker_All_Monitoring(unsigned short val_marker);
  
  /*!
   * \brief Get the monitoring information for a marker <i>val_marker</i>.
   * \param[in] val_marker - 0 or 1 depending if the the marker is going to be monitored.
   * \return 0 or 1 depending if the marker is going to be monitored.
   */
  unsigned short GetMarker_All_GeoEval(unsigned short val_marker);
  
  /*!
   * \brief Get the design information for a marker <i>val_marker</i>.
   * \param[in] val_marker - 0 or 1 depending if the the marker is going to be monitored.
   * \return 0 or 1 depending if the marker is going to be monitored.
   */
  unsigned short GetMarker_All_Designing(unsigned short val_marker);
  
  /*!
   * \brief Get the plotting information for a marker <i>val_marker</i>.
   * \param[in] val_marker - 0 or 1 depending if the the marker is going to be moved.
   * \return 0 or 1 depending if the marker is going to be plotted.
   */
  unsigned short GetMarker_All_Plotting(unsigned short val_marker);
  
  /*!
   * \brief Get the plotting information for a marker <i>val_marker</i>.
   * \param[in] val_marker - 0 or 1 depending if the the marker is going to be moved.
   * \return 0 or 1 depending if the marker is going to be plotted.
   */
  unsigned short GetMarker_All_Analyze(unsigned short val_marker);
  
  /*!
   * \brief Get the FSI interface information for a marker <i>val_marker</i>.
   * \param[in] val_marker - 0 or 1 depending if the the marker is going to be moved.
   * \return 0 or 1 depending if the marker is part of the FSI interface.
   */
  unsigned short GetMarker_All_ZoneInterface(unsigned short val_marker);
  
  /*!
	 * \brief Get the MixingPlane interface information for a marker <i>val_marker</i>.
	 * \param[in] val_marker value of the marker on the grid.
	 * \return 0 if is not part of the MixingPlane Interface and greater than 1 if it is part.
	 */
	unsigned short GetMarker_All_MixingPlaneInterface(unsigned short val_marker);

	/*!
	 * \brief Get the Turbomachinery information for a marker <i>val_marker</i>.
	 * \param[in] val_marker value of the marker on the grid.
	 * \return 0 if is not part of the Turbomachinery and greater than 1 if it is part.
	 */
	unsigned short GetMarker_All_Turbomachinery(unsigned short val_marker);

	/*!
	 * \brief Get the Turbomachinery flag information for a marker <i>val_marker</i>.
	 * \param[in] val_marker value of the marker on the grid.
	 * \return 0 if is not part of the Turbomachinery, flag INFLOW or OUTFLOW if it is part.
	 */
	unsigned short GetMarker_All_TurbomachineryFlag(unsigned short val_marker);

	/*!
   * \brief Get the number of FSI interface markers <i>val_marker</i>.
   * \param[in] void.
   * \return Number of markers belonging to the FSI interface.
   */
  unsigned short GetMarker_n_ZoneInterface(void);
  
  /*!
   * \brief Get the DV information for a marker <i>val_marker</i>.
   * \param[in] val_marker - 0 or 1 depending if the the marker is going to be affected by design variables.
   * \return 0 or 1 depending if the marker is going to be affected by design variables.
   */
  unsigned short GetMarker_All_DV(unsigned short val_marker);
  
  /*!
   * \brief Get the motion information for a marker <i>val_marker</i>.
   * \param[in] val_marker - 0 or 1 depending if the the marker is going to be moved.
   * \return 0 or 1 depending if the marker is going to be moved.
   */
  unsigned short GetMarker_All_Moving(unsigned short val_marker);
  
  /*!
   * \brief Get the airfoil sections in the slicing process.
   * \param[in] val_section - Index of the section.
   * \return Coordinate of the airfoil to slice.
   */
  su2double GetLocationStations(unsigned short val_section);
  
  /*!
   * \brief Get the defintion of the nacelle location.
   * \param[in] val_index - Index of the section.
   * \return Coordinate of the nacelle location.
   */
  su2double GetNacelleLocation(unsigned short val_index);

  /*!
   * \brief Get the number of pre-smoothings in a multigrid strategy.
   * \param[in] val_mesh - Index of the grid.
   * \return Number of smoothing iterations.
   */
  unsigned short GetMG_PreSmooth(unsigned short val_mesh);
  
  /*!
   * \brief Get the number of post-smoothings in a multigrid strategy.
   * \param[in] val_mesh - Index of the grid.
   * \return Number of smoothing iterations.
   */
  unsigned short GetMG_PostSmooth(unsigned short val_mesh);
  
  /*!
   * \brief Get the number of implicit Jacobi smoothings of the correction in a multigrid strategy.
   * \param[in] val_mesh - Index of the grid.
   * \return Number of implicit smoothing iterations.
   */
  unsigned short GetMG_CorrecSmooth(unsigned short val_mesh);
  
  /*!
   * \brief plane of the FFD (I axis) that should be fixed.
   * \param[in] val_index - Index of the arrray with all the planes in the I direction that should be fixed.
   * \return Index of the plane that is going to be freeze.
   */
  short GetFFD_Fix_IDir(unsigned short val_index);
  
  /*!
   * \brief plane of the FFD (J axis) that should be fixed.
   * \param[in] val_index - Index of the arrray with all the planes in the J direction that should be fixed.
   * \return Index of the plane that is going to be freeze.
   */
  short GetFFD_Fix_JDir(unsigned short val_index);
  
  /*!
   * \brief plane of the FFD (K axis) that should be fixed.
   * \param[in] val_index - Index of the arrray with all the planes in the K direction that should be fixed.
   * \return Index of the plane that is going to be freeze.
   */
  short GetFFD_Fix_KDir(unsigned short val_index);
  
  /*!
   * \brief Get the number of planes to fix in the I direction.
   * \return Number of planes to fix in the I direction.
   */
  unsigned short GetnFFD_Fix_IDir(void);
  
  /*!
   * \brief Get the number of planes to fix in the J direction.
   * \return Number of planes to fix in the J direction.
   */
  unsigned short GetnFFD_Fix_JDir(void);
  
  /*!
   * \brief Get the number of planes to fix in the K direction.
   * \return Number of planes to fix in the K direction.
   */
  unsigned short GetnFFD_Fix_KDir(void);
  
  /*!
   * \brief Governing equations of the flow (it can be different from the run time equation).
   * \param[in] val_zone - Zone where the soler is applied.
   * \return Governing equation that we are solving.
   */
  unsigned short GetKind_Solver(void);
  
  /*!
   * \brief Governing equations of the flow (it can be different from the run time equation).
   * \param[in] val_zone - Zone where the soler is applied.
   * \return Governing equation that we are solving.
   */
  void SetKind_Solver(unsigned short val_solver);
  
  
  /*!
   * \brief Governing equations of the flow (it can be different from the run time equation).
   * \param[in] val_zone - Zone where the soler is applied.
   * \return Governing equation that we are solving.
   */
  unsigned short GetKind_Regime(void);
  
  /*!
   * \brief Governing equations of the flow (it can be different from the run time equation).
   * \param[in] val_zone - Zone where the soler is applied.
   * \return Governing equation that we are solving.
   */
  unsigned short GetSystemMeasurements(void);
  
  /*!
   * \brief Gas model that we are using.
   * \return Gas model that we are using.
   */
  unsigned short GetKind_GasModel(void);
  
  /*!
   * \brief Fluid model that we are using.
   * \return Fluid model that we are using.
   */
  unsigned short GetKind_FluidModel(void);
  
  /*!
   * \brief free stream option to initialize the solution
   * \return free stream option
   */
  unsigned short GetKind_FreeStreamOption(void);
  
  /*!
   * \brief free stream option to initialize the solution
   * \return free stream option
   */
  unsigned short GetKind_InitOption(void);
  /*!
   * \brief Get the value of the critical pressure.
   * \return Critical pressure.
   */
  su2double GetPressure_Critical(void);
  
  /*!
   * \brief Get the value of the critical temperature.
   * \return Critical temperature.
   */
  su2double GetTemperature_Critical(void);
  
  /*!
   * \brief Get the value of the critical pressure.
   * \return Critical pressure.
   */
  su2double GetAcentric_Factor(void);
  
  /*!
   * \brief Get the value of the viscosity model.
   * \return Viscosity model.
   */
  unsigned short GetKind_ViscosityModel(void);
  
  /*!
   * \brief Get the value of the thermal conductivity model.
   * \return Connectivity model.
   */
  unsigned short GetKind_ConductivityModel(void);
  
  /*!
   * \brief Get the value of the constant viscosity.
   * \return Constant viscosity.
   */
  su2double GetMu_Constant(void);

  /*!
   * \brief Get the value of the non-dimensional constant viscosity.
   * \return Non-dimensional constant viscosity.
   */
  su2double GetMu_ConstantND(void);

  /*!
   * \brief Get the value of the thermal conductivity.
   * \return Thermal conductivity.
   */
  su2double GetKt_Constant(void);
  
  /*!
   * \brief Get the value of the non-dimensional thermal conductivity.
   * \return Non-dimensional thermal conductivity.
   */
  su2double GetKt_ConstantND(void);
  
  /*!
   * \brief Get the value of the reference viscosity for Sutherland model.
   * \return The reference viscosity.
   */
  su2double GetMu_Ref(void);

  /*!
   * \brief Get the value of the non-dimensional reference viscosity for Sutherland model.
   * \return The non-dimensional reference viscosity.
   */
  su2double GetMu_RefND(void);
  
  /*!
   * \brief Get the value of the reference temperature for Sutherland model.
   * \return The reference temperature.
   */
  su2double GetMu_Temperature_Ref(void);

  /*!
   * \brief Get the value of the non-dimensional reference temperature for Sutherland model.
   * \return The non-dimensional reference temperature.
   */
  su2double GetMu_Temperature_RefND(void);
  
  /*!
   * \brief Get the value of the reference S for Sutherland model.
   * \return The reference S.
   */
  su2double GetMu_S(void);

  /*!
   * \brief Get the value of the non-dimensional reference S for Sutherland model.
   * \return The non-dimensional reference S.
   */
  su2double GetMu_SND(void);
  
  /*!
   * \brief Set the value of the non-dimensional constant viscosity.
   */
  void SetMu_ConstantND(su2double mu_const);
  
  /*!
   * \brief Set the value of the non-dimensional thermal conductivity.
   */
  void SetKt_ConstantND(su2double kt_const);
  
  /*!
   * \brief Set the value of the non-dimensional reference viscosity for Sutherland model.
   */
  void SetMu_RefND(su2double mu_ref);
  
  /*!
   * \brief Set the value of the non-dimensional reference temperature for Sutherland model.
   */
  void SetMu_Temperature_RefND(su2double mu_Tref);
  
  /*!
   * \brief Set the value of the non-dimensional S for Sutherland model.
   */
  void SetMu_SND(su2double mu_s);
  
  /*!
   * \brief Get the kind of method for computation of spatial gradients.
   * \return Numerical method for computation of spatial gradients.
   */
  unsigned short GetKind_Gradient_Method(void);
  
  /*!
   * \brief Get the kind of solver for the implicit solver.
   * \return Numerical solver for implicit formulation (solving the linear system).
   */
  unsigned short GetKind_Linear_Solver(void);
  
  
  /*!
   * \brief Get the kind of preconditioner for the implicit solver.
   * \return Numerical preconditioner for implicit formulation (solving the linear system).
   */
  unsigned short GetKind_Linear_Solver_Prec(void);
  
  /*!
   * \brief Get the kind of solver for the implicit solver.
   * \return Numerical solver for implicit formulation (solving the linear system).
   */
  unsigned short GetKind_Deform_Linear_Solver(void);
  
  /*!
   * \brief Set the kind of preconditioner for the implicit solver.
   * \return Numerical preconditioner for implicit formulation (solving the linear system).
   */
  void SetKind_Deform_Linear_Solver_Prec(unsigned short val_kind_prec);
  
  /*!
   * \brief Set the kind of preconditioner for the implicit solver.
   * \return Numerical preconditioner for implicit formulation (solving the linear system).
   */
  void SetKind_Linear_Solver_Prec(unsigned short val_kind_prec);
  
  /*!
   * \brief Get min error of the linear solver for the implicit formulation.
   * \return Min error of the linear solver for the implicit formulation.
   */
  su2double GetLinear_Solver_Error(void);
  
  /*!
   * \brief Get min error of the linear solver for the implicit formulation.
   * \return Min error of the linear solver for the implicit formulation.
   */
  su2double GetDeform_Linear_Solver_Error(void);
  
  /*!
   * \brief Get max number of iterations of the linear solver for the implicit formulation.
   * \return Max number of iterations of the linear solver for the implicit formulation.
   */
  unsigned long GetLinear_Solver_Iter(void);
  
  /*!
   * \brief Get max number of iterations of the linear solver for the implicit formulation.
   * \return Max number of iterations of the linear solver for the implicit formulation.
   */
  unsigned long GetDeform_Linear_Solver_Iter(void);
  
  /*!
   * \brief Get the ILU fill-in level for the linear solver.
   * \return Fill in level of the ILU preconditioner for the linear solver.
   */
  unsigned short GetLinear_Solver_ILU_n(void);

  /*!
   * \brief Get restart frequency of the linear solver for the implicit formulation.
   * \return Restart frequency of the linear solver for the implicit formulation.
   */
  unsigned long GetLinear_Solver_Restart_Frequency(void);
  
  /*!
   * \brief Get the relaxation coefficient of the linear solver for the implicit formulation.
   * \return relaxation coefficient of the linear solver for the implicit formulation.
   */
  su2double GetRelaxation_Factor_Flow(void);
  
  /*!
   * \brief Get the relaxation coefficient of the linear solver for the implicit formulation.
   * \return relaxation coefficient of the linear solver for the implicit formulation.
   */
  su2double GetRelaxation_Factor_AdjFlow(void);
  
  /*!
   * \brief Get the relaxation coefficient of the linear solver for the implicit formulation.
   * \return relaxation coefficient of the linear solver for the implicit formulation.
   */
  su2double GetRelaxation_Factor_Turb(void);
  
  /*!
   * \brief Get the relaxation coefficient of the linear solver for the implicit formulation.
   * \return relaxation coefficient of the linear solver for the implicit formulation.
   */
  su2double GetRoe_Kappa(void);
  
  /*!
   * \brief Get the wing semi span.
   * \return value of the wing semi span.
   */
  su2double GetSemiSpan(void);
  
  /*!
   * \brief Get the kind of solver for the implicit solver.
   * \return Numerical solver for implicit formulation (solving the linear system).
   */
  unsigned short GetKind_AdjTurb_Linear_Solver(void);
  
  /*!
   * \brief Get the kind of preconditioner for the implicit solver.
   * \return Numerical preconditioner for implicit formulation (solving the linear system).
   */
  unsigned short GetKind_AdjTurb_Linear_Prec(void);
  
  /*!
   * \brief Get the kind of solver for the implicit solver.
   * \return Numerical solver for implicit formulation (solving the linear system).
   */
  unsigned short GetKind_DiscAdj_Linear_Solver(void);
  
  /*!
   * \brief Get the kind of preconditioner for the implicit solver.
   * \return Numerical preconditioner for implicit formulation (solving the linear system).
   */
  unsigned short GetKind_DiscAdj_Linear_Prec(void);
  
  /*!
   * \brief Get the kind of preconditioner for the implicit solver.
   * \return Numerical preconditioner for implicit formulation (solving the linear system).
   */
  unsigned short GetKind_Deform_Linear_Solver_Prec(void);
  
  /*!
   * \brief Set the kind of preconditioner for the implicit solver.
   * \return Numerical preconditioner for implicit formulation (solving the linear system).
   */
  void SetKind_AdjTurb_Linear_Prec(unsigned short val_kind_prec);
  
  /*!
   * \brief Get min error of the linear solver for the implicit formulation.
   * \return Min error of the linear solver for the implicit formulation.
   */
  su2double GetAdjTurb_Linear_Error(void);
  
  /*!
   * \brief Get the entropy fix.
   * \return Vaule of the entropy fix.
   */
  su2double GetEntropyFix_Coeff(void);
  
  /*!
   * \brief Get max number of iterations of the linear solver for the implicit formulation.
   * \return Max number of iterations of the linear solver for the implicit formulation.
   */
  unsigned short GetAdjTurb_Linear_Iter(void);
  
  /*!
   * \brief Get CFL reduction factor for adjoint turbulence model.
   * \return CFL reduction factor.
   */
  su2double GetCFLRedCoeff_AdjTurb(void);
  
  /*!
   * \brief Get the number of linear smoothing iterations for mesh deformation.
   * \return Number of linear smoothing iterations for mesh deformation.
   */
  unsigned long GetGridDef_Linear_Iter(void);
  
  /*!
   * \brief Get the number of nonlinear increments for mesh deformation.
   * \return Number of nonlinear increments for mesh deformation.
   */
  unsigned long GetGridDef_Nonlinear_Iter(void);
  
  /*!
   * \brief Get information about writing grid deformation residuals to the console.
   * \return <code>TRUE</code> means that grid deformation residuals will be written to the console.
   */
  bool GetDeform_Output(void);
  
  /*!
   * \brief Get factor to multiply smallest volume for deform tolerance.
   * \return Factor to multiply smallest volume for deform tolerance.
   */
  su2double GetDeform_Tol_Factor(void);
  
  /*!
   * \brief Get factor to multiply smallest volume for deform tolerance.
   * \return Factor to multiply smallest volume for deform tolerance.
   */
  su2double GetDeform_Coeff(void);
  
  /*!
   * \brief Get limit for the volumetric deformation.
   * \return Distance to the surface to be deformed.
   */
  su2double GetDeform_Limit(void);
  
  /*!
   * \brief Get Young's modulus for deformation (constant stiffness deformation)
   */
  su2double GetDeform_ElasticityMod(void);
  
  /*!
   * \brief Get Poisson's ratio for deformation (constant stiffness deformation)
   * \
   */
  su2double GetDeform_PoissonRatio(void);
  
  /*!
   * \brief Get the type of stiffness to impose for FEA mesh deformation.
   * \return type of stiffness to impose for FEA mesh deformation.
   */
  unsigned short GetDeform_Stiffness_Type(void);
  
  /*!
   * \brief Creates a teot file to visualize the deformation made by the MDC software.
   * \return <code>TRUE</code> if the deformation is going to be plotted; otherwise <code>FALSE</code>.
   */
  bool GetVisualize_Deformation(void);
  
  /*!
   * \brief Define the FFD box with a symetry plane.
   * \return <code>TRUE</code> if there is a symmetry plane in the FFD; otherwise <code>FALSE</code>.
   */
  bool GetFFD_Symmetry_Plane(void);
  
  /*!
   * \brief Get the kind of SU2 software component.
   * \return Kind of the SU2 software component.
   */
  unsigned short GetKind_SU2(void);
  
  /*!
   * \brief Get the kind of non-dimensionalization.
   * \return Kind of non-dimensionalization.
   */
  unsigned short GetRef_NonDim(void);
  
  /*!
   * \brief Get the kind of SU2 software component.
   * \return Kind of the SU2 software component.
   */
  void SetKind_SU2(unsigned short val_kind_su2);
  
  /*!
   * \brief Get the kind of the turbulence model.
   * \return Kind of the turbulence model.
   */
  unsigned short GetKind_Turb_Model(void);
  
  /*!
   * \brief Get the kind of the transition model.
   * \return Kind of the transion model.
   */
  unsigned short GetKind_Trans_Model(void);
  
  /*!
   * \brief Get the kind of adaptation technique.
   * \return Kind of adaptation technique.
   */
  unsigned short GetKind_Adaptation(void);
  
  /*!
   * \brief Get the number of new elements added in the adaptation process.
   * \return percentage of new elements that are going to be added in the adaptation.
   */
  su2double GetNew_Elem_Adapt(void);
  
  /*!
   * \brief Get the kind of time integration method.
   * \note This is the information that the code will use, the method will
   *       change in runtime depending of the specific equation (direct, adjoint,
   *       linearized) that is being solved.
   * \return Kind of time integration method.
   */
  unsigned short GetKind_TimeIntScheme(void);
  
  /*!
   * \brief Get the kind of convective numerical scheme.
   * \note This is the information that the code will use, the method will
   *       change in runtime depending of the specific equation (direct, adjoint,
   *       linearized) that is being solved.
   * \return Kind of the convective scheme.
   */
  unsigned short GetKind_ConvNumScheme(void);
  
  /*!
   * \brief Get kind of center scheme for the convective terms.
   * \note This is the information that the code will use, the method will
   *       change in runtime depending of the specific equation (direct, adjoint,
   *       linearized) that is being solved.
   * \return Kind of center scheme for the convective terms.
   */
  unsigned short GetKind_Centered(void);
  
  /*!
   * \brief Get kind of upwind scheme for the convective terms.
   * \note This is the information that the code will use, the method will
   *       change in runtime depending of the specific equation (direct, adjoint,
   *       linearized) that is being solved.
   * \return Kind of upwind scheme for the convective terms.
   */
  unsigned short GetKind_Upwind(void);
  
  /*!
   * \brief Get if the upwind scheme used MUSCL or not.
   * \note This is the information that the code will use, the method will
   *       change in runtime depending of the specific equation (direct, adjoint,
   *       linearized) that is being solved.
   * \return MUSCL scheme.
   */
  bool GetMUSCL(void);
  
  /*!
   * \brief Get if the upwind scheme used MUSCL or not.
   * \note This is the information that the code will use, the method will
   *       change in runtime depending of the specific equation (direct, adjoint,
   *       linearized) that is being solved.
   * \return MUSCL scheme.
   */
  bool GetMUSCL_Flow(void);
  
  /*!
   * \brief Get if the upwind scheme used MUSCL or not.
   * \note This is the information that the code will use, the method will
   *       change in runtime depending of the specific equation (direct, adjoint,
   *       linearized) that is being solved.
   * \return MUSCL scheme.
   */
  bool GetMUSCL_Turb(void);
  
  /*!
   * \brief Get if the upwind scheme used MUSCL or not.
   * \note This is the information that the code will use, the method will
   *       change in runtime depending of the specific equation (direct, adjoint,
   *       linearized) that is being solved.
   * \return MUSCL scheme.
   */
  bool GetMUSCL_AdjFlow(void);
  
  /*!
   * \brief Get if the upwind scheme used MUSCL or not.
   * \note This is the information that the code will use, the method will
   *       change in runtime depending of the specific equation (direct, adjoint,
   *       linearized) that is being solved.
   * \return MUSCL scheme.
   */
  bool GetMUSCL_AdjTurb(void);

  /*!
   * \brief Get the kind of integration scheme (explicit or implicit)
   *        for the flow equations.
   * \note This value is obtained from the config file, and it is constant
   *       during the computation.
   * \return Kind of integration scheme for the flow equations.
   */
  unsigned short GetKind_TimeIntScheme_Flow(void);
  
  /*!
   * \brief Get the kind of integration scheme (explicit or implicit)
   *        for the flow equations.
   * \note This value is obtained from the config file, and it is constant
   *       during the computation.
   * \return Kind of integration scheme for the plasma equations.
   */
  unsigned short GetKind_TimeIntScheme_Wave(void);
  
  /*!
   * \brief Get the kind of integration scheme (explicit or implicit)
   *        for the flow equations.
   * \note This value is obtained from the config file, and it is constant
   *       during the computation.
   * \return Kind of integration scheme for the plasma equations.
   */
  unsigned short GetKind_TimeIntScheme_Heat(void);
  
  /*!
   * \brief Get the kind of integration scheme (explicit or implicit)
   *        for the flow equations.
   * \note This value is obtained from the config file, and it is constant
   *       during the computation.
   * \return Kind of integration scheme for the plasma equations.
   */
  unsigned short GetKind_TimeIntScheme_Poisson(void);
  
  /*!
   * \brief Get the kind of integration scheme (explicit or implicit)
   *        for the flow equations.
   * \note This value is obtained from the config file, and it is constant
   *       during the computation.
   * \return Kind of integration scheme for the plasma equations.
   */
  unsigned short GetKind_TimeIntScheme_FEA(void);
  
  /*!
   * \brief Get the kind of integration scheme (explicit or implicit)
   *        for the template equations.
   * \note This value is obtained from the config file, and it is constant
   *       during the computation.
   * \return Kind of integration scheme for the plasma equations.
   */
  unsigned short GetKind_TimeIntScheme_Template(void);
  
  /*!
   * \brief Get the kind of integration scheme (explicit or implicit)
   *        for the flow equations.
   * \note This value is obtained from the config file, and it is constant
   *       during the computation.
   * \return Kind of integration scheme for the plasma equations.
   */
  unsigned short GetKind_SpaceIteScheme_FEA(void);
  
  /*!
   * \brief Get the kind of transfer method we want to use for multiphysics problems
   * \note This value is obtained from the config file, and it is constant
   *       during the computation.
   * \return Kind of transfer method for multiphysics problems
   */
  unsigned short GetKind_TransferMethod(void);
  
  /*!
   * \brief Get the kind of convective numerical scheme for the flow
   *        equations (centered or upwind).
   * \note This value is obtained from the config file, and it is constant
   *       during the computation.
   * \return Kind of convective numerical scheme for the flow equations.
   */
  unsigned short GetKind_ConvNumScheme_Flow(void);
  
  /*!
   * \brief Get the kind of convective numerical scheme for the template
   *        equations (centered or upwind).
   * \note This value is obtained from the config file, and it is constant
   *       during the computation.
   * \return Kind of convective numerical scheme for the flow equations.
   */
  unsigned short GetKind_ConvNumScheme_Template(void);
  
  /*!
   * \brief Get the kind of center convective numerical scheme for the flow equations.
   * \note This value is obtained from the config file, and it is constant
   *       during the computation.
   * \return Kind of center convective numerical scheme for the flow equations.
   */
  unsigned short GetKind_Centered_Flow(void);
  
  /*!
   * \brief Get the kind of center convective numerical scheme for the plasma equations.
   * \note This value is obtained from the config file, and it is constant
   *       during the computation.
   * \return Kind of center convective numerical scheme for the flow equations.
   */
  unsigned short GetKind_Centered_Template(void);
  
  /*!
   * \brief Get the kind of upwind convective numerical scheme for the flow equations.
   * \note This value is obtained from the config file, and it is constant
   *       during the computation.
   * \return Kind of upwind convective numerical scheme for the flow equations.
   */
  unsigned short GetKind_Upwind_Flow(void);
  
  /*!
   * \brief Get the method for limiting the spatial gradients.
   * \return Method for limiting the spatial gradients.
   */
  unsigned short GetKind_SlopeLimit(void);
  
  /*!
   * \brief Get the method for limiting the spatial gradients.
   * \return Method for limiting the spatial gradients solving the flow equations.
   */
  unsigned short GetKind_SlopeLimit_Flow(void);
  
  /*!
   * \brief Get the method for limiting the spatial gradients.
   * \return Method for limiting the spatial gradients solving the turbulent equation.
   */
  unsigned short GetKind_SlopeLimit_Turb(void);
  
  /*!
   * \brief Get the method for limiting the spatial gradients.
   * \return Method for limiting the spatial gradients solving the adjoint turbulent equation.
   */
  unsigned short GetKind_SlopeLimit_AdjTurb(void);
  
  /*!
   * \brief Get the method for limiting the spatial gradients.
   * \return Method for limiting the spatial gradients solving the adjoint flow equation.
   */
  unsigned short GetKind_SlopeLimit_AdjFlow(void);
  
  /*!
   * \brief Value of the calibrated constant for the Lax method (center scheme).
   * \note This constant is used in coarse levels and with first order methods.
   * \return Calibrated constant for the Lax method.
   */
  su2double GetKappa_1st_Flow(void);
  
  /*!
   * \brief Value of the calibrated constant for the JST method (center scheme).
   * \return Calibrated constant for the JST method for the flow equations.
   */
  su2double GetKappa_2nd_Flow(void);
  
  /*!
   * \brief Value of the calibrated constant for the JST method (center scheme).
   * \return Calibrated constant for the JST method for the flow equations.
   */
  su2double GetKappa_4th_Flow(void);
  
  /*!
   * \brief Get the kind of integration scheme (explicit or implicit)
   *        for the adjoint flow equations.
   * \note This value is obtained from the config file, and it is constant
   *       during the computation.
   * \return Kind of integration scheme for the adjoint flow equations.
   */
  unsigned short GetKind_TimeIntScheme_AdjFlow(void);
  
  /*!
   * \brief Get the kind of convective numerical scheme for the adjoint flow
   *        equations (centered or upwind).
   * \note This value is obtained from the config file, and it is constant
   *       during the computation.
   * \return Kind of convective numerical scheme for the adjoint flow equations.
   */
  unsigned short GetKind_ConvNumScheme_AdjFlow(void);
  
  /*!
   * \brief Get the kind of center convective numerical scheme for the adjoint flow equations.
   * \note This value is obtained from the config file, and it is constant
   *       during the computation.
   * \return Kind of center convective numerical scheme for the adjoint flow equations.
   */
  unsigned short GetKind_Centered_AdjFlow(void);
  
  /*!
   * \brief Get the kind of upwind convective numerical scheme for the adjoint flow equations.
   * \note This value is obtained from the config file, and it is constant
   *       during the computation.
   * \return Kind of upwind convective numerical scheme for the adjoint flow equations.
   */
  unsigned short GetKind_Upwind_AdjFlow(void);
  
  /*!
   * \brief Value of the calibrated constant for the high order method (center scheme).
   * \return Calibrated constant for the high order center method for the adjoint flow equations.
   */
  su2double GetKappa_2nd_AdjFlow(void);
  
  /*!
   * \brief Value of the calibrated constant for the high order method (center scheme).
   * \return Calibrated constant for the high order center method for the adjoint flow equations.
   */
  su2double GetKappa_4th_AdjFlow(void);
  
  /*!
   * \brief Value of the calibrated constant for the low order method (center scheme).
   * \return Calibrated constant for the low order center method for the adjoint flow equations.
   */
  su2double GetKappa_1st_AdjFlow(void);
  
  /*!
   * \brief Get the kind of integration scheme (implicit)
   *        for the turbulence equations.
   * \note This value is obtained from the config file, and it is constant
   *       during the computation.
   * \return Kind of integration scheme for the turbulence equations.
   */
  unsigned short GetKind_TimeIntScheme_Turb(void);
  
  /*!
   * \brief Get the kind of convective numerical scheme for the turbulence
   *        equations (upwind).
   * \note This value is obtained from the config file, and it is constant
   *       during the computation.
   * \return Kind of convective numerical scheme for the turbulence equations.
   */
  unsigned short GetKind_ConvNumScheme_Turb(void);
  
  /*!
   * \brief Get the kind of center convective numerical scheme for the turbulence equations.
   * \note This value is obtained from the config file, and it is constant
   *       during the computation.
   * \return Kind of center convective numerical scheme for the turbulence equations.
   */
  unsigned short GetKind_Centered_Turb(void);
  
  /*!
   * \brief Get the kind of upwind convective numerical scheme for the turbulence equations.
   * \note This value is obtained from the config file, and it is constant
   *       during the computation.
   * \return Kind of upwind convective numerical scheme for the turbulence equations.
   */
  unsigned short GetKind_Upwind_Turb(void);
  
  /*!
   * \brief Get the kind of integration scheme (explicit or implicit)
   *        for the adjoint turbulence equations.
   * \note This value is obtained from the config file, and it is constant
   *       during the computation.
   * \return Kind of integration scheme for the adjoint turbulence equations.
   */
  unsigned short GetKind_TimeIntScheme_AdjTurb(void);
  
  /*!
   * \brief Get the kind of convective numerical scheme for the adjoint turbulence
   *        equations (centered or upwind).
   * \note This value is obtained from the config file, and it is constant
   *       during the computation.
   * \return Kind of convective numerical scheme for the adjoint turbulence equations.
   */
  unsigned short GetKind_ConvNumScheme_AdjTurb(void);
  
  /*!
   * \brief Get the kind of center convective numerical scheme for the adjoint turbulence equations.
   * \note This value is obtained from the config file, and it is constant
   *       during the computation.
   * \return Kind of center convective numerical scheme for the adjoint turbulence equations.
   */
  unsigned short GetKind_Centered_AdjTurb(void);
  
  /*!
   * \brief Get the kind of upwind convective numerical scheme for the adjoint turbulence equations.
   * \note This value is obtained from the config file, and it is constant
   *       during the computation.
   * \return Kind of upwind convective numerical scheme for the adjoint turbulence equations.
   */
  unsigned short GetKind_Upwind_AdjTurb(void);
  
  /*!
   * \brief Provides information about the way in which the turbulence will be treated by the
   *        cont. adjoint method.
   * \return <code>FALSE</code> means that the adjoint turbulence equations will be used.
   */
  bool GetFrozen_Visc_Cont(void);
  
  /*!
   * \brief Provides information about the way in which the turbulence will be treated by the
   *        disc. adjoint method.
   * \return <code>FALSE</code> means that the adjoint turbulence equations will be used.
   */
  bool GetFrozen_Visc_Disc(void);

  /*!
   * \brief Provides information about the way in which the limiter will be treated by the
   *        disc. adjoint method.
   * \return <code>FALSE</code> means that the limiter computation is included.
   */
  bool GetFrozen_Limiter_Disc(void);
  
  /*!
   * \brief Write convergence file for FSI problems
   * \return <code>FALSE</code> means no file is written.
   */
  bool GetWrite_Conv_FSI(void);
  
  /*!
   * \brief Provides information about if the sharp edges are going to be removed from the sensitivity.
   * \return <code>FALSE</code> means that the sharp edges will be removed from the sensitivity.
   */
  bool GetSens_Remove_Sharp(void);
  
  /*!
   * \brief Get the kind of inlet boundary condition treatment (total conditions or mass flow).
   * \return Kind of inlet boundary condition.
   */
  unsigned short GetKind_Inlet(void);
  
  
  /*!
   * \brief Get the kind of mixing process for averaging quantities at the boundaries.
   * \return Kind of mixing process.
   */
  unsigned short GetKind_AverageProcess(void);

  /*!
   * \brief Get the kind of mixing process for averaging quantities at the boundaries.
   * \return Kind of mixing process.
   */
  unsigned short GetKind_PerformanceAverageProcess(void);

  /*!
   * \brief Set the kind of mixing process for averaging quantities at the boundaries.
   * \return Kind of mixing process.
   */
  void SetKind_AverageProcess(unsigned short new_AverageProcess);

  /*!
   * \brief Set the kind of mixing process for averaging quantities at the boundaries.
   * \return Kind of mixing process.
   */
  void SetKind_PerformanceAverageProcess(unsigned short new_AverageProcess);

  /*!
   * \brief Get coeff for Rotating Frame Ramp.
   * \return coeff Ramp Rotating Frame.
   */
  su2double GetRampRotatingFrame_Coeff(unsigned short iCoeff);

  /*!
   * \brief Get Rotating Frame Ramp option.
   * \return Ramp Rotating Frame option.
   */
  bool GetRampRotatingFrame(void);

  /*!
   * \brief Get coeff for Outlet Pressure Ramp.
   * \return coeff Ramp Outlet Pressure.
   */
  su2double GetRampOutletPressure_Coeff(unsigned short iCoeff);

  /*!
   * \brief Get final Outlet Pressure value for the ramp.
   * \return final Outlet Pressure value.
   */
  su2double GetFinalOutletPressure(void);

  /*!
   * \brief Get final Outlet Pressure value for the ramp.
   * \return Monitor Outlet Pressure value.
   */
  su2double GetMonitorOutletPressure(void);

  /*!
   * \brief Set Monitor Outlet Pressure value for the ramp.
   */
  void SetMonitotOutletPressure(su2double newMonPres);

  /*!
   * \brief Get Outlet Pressure Ramp option.
   * \return Ramp Outlet pressure option.
   */
  bool GetRampOutletPressure(void);

  /*!
   * \brief Get mixedout coefficients.
   * \return mixedout coefficient.
   */
  su2double GetMixedout_Coeff(unsigned short iCoeff);

  /*!
   * \brief Get extra relaxation factor coefficients for the Giels BC.
   * \return mixedout coefficient.
   */
  su2double GetExtraRelFacGiles(unsigned short iCoeff);

  /*!
   * \brief Get mach limit for average massflow-based procedure .
   * \return mach limit.
   */
  su2double GetAverageMachLimit(void);

  /*!
   * \brief Get the kind of mixing process for averaging quantities at the boundaries.
   * \return Kind of mixing process.
   */
  unsigned short GetKind_MixingPlaneInterface(void);

  /*!
   * \brief Get the kind of turbomachinery architecture.
   * \return Kind of turbomachinery architecture.
   */
  unsigned short GetKind_TurboMachinery(unsigned short val_iZone);

  /*!
   * \brief Get the kind of turbomachinery architecture.
   * \return Kind of turbomachinery architecture.
   */
  unsigned short GetKind_SpanWise(void);
  
  /*!
   * \brief Verify if there is mixing plane interface specified from config file.
   * \return boolean.
   */
  bool GetBoolMixingPlaneInterface(void);

  /*!
   * \brief Verify if there is mixing plane interface specified from config file.
   * \return boolean.
   */
  bool GetBoolTurbMixingPlane(void);

  /*!
   * \brief Verify if there is mixing plane interface specified from config file.
   * \return boolean.
   */
  bool GetSpatialFourier(void);

  /*!
   * \brief number mixing plane interface specified from config file.
   * \return number of bound.
   */
  unsigned short GetnMarker_MixingPlaneInterface(void);
  
  /*!
   * \brief Verify if there is Turbomachinery performance option specified from config file.
   * \return boolean.
   */
  bool GetBoolTurbomachinery(void);
  
  /*!
   * \brief number Turbomachinery blades computed using the pitch information.
   * \return nBlades.
   */
  su2double GetnBlades(unsigned short val_iZone);

  /*!
   * \brief number Turbomachinery blades computed using the pitch information.
   * \return nBlades.
   */
  void SetnBlades(unsigned short val_iZone, su2double nblades);

  /*!
   * \brief Verify if there is any Giles Boundary Condition option specified from config file.
   * \return boolean.
   */
  bool GetBoolGiles(void);
  
  /*!
   * \brief Verify if there is any Riemann Boundary Condition option specified from config file.
   * \return boolean.
   */
  bool GetBoolRiemann(void);

  /*!
   * \brief number Turbomachinery performance option specified from config file.
   * \return number of bound.
   */
  unsigned short GetnMarker_Turbomachinery(void);

  /*!
   * \brief Get number of shroud markers.
   * \return number of marker shroud.
   */
  unsigned short GetnMarker_Shroud(void);

  /*!
   * \brief Get the marker shroud.
   * \return marker shroud.
   */
  string GetMarker_Shroud(unsigned short val_marker);

  /*!
   * \brief number Turbomachinery performance option specified from config file.
   * \return number of bound.
   */
  unsigned short GetnMarker_TurboPerformance(void);

  /*!
   * \brief number span-wise sections to compute 3D BC and performance for turbomachinery specified by the user.
   * \return number of span-wise sections.
   */
  unsigned short Get_nSpanWiseSections_User(void);

  /*!
   * \brief number span-wise sections to compute 3D BC and performance for turbomachinery.
   * \return number of span-wise sections.
   */
  unsigned short GetnSpanWiseSections(void);

  /*!
   * \brief set number of maximum span-wise sections among all zones .
   */
  void SetnSpanMaxAllZones(unsigned short val_nSpna_max);

  /*!
   * \brief number span-wise sections to compute performance for turbomachinery.
   * \return number of max span-wise sections.
   */
  unsigned short GetnSpanMaxAllZones(void);
	
  /*!
   * \brief set number span-wise sections to compute 3D BC and performance for turbomachinery.
   */
  void SetnSpanWiseSections(unsigned short nSpan);

  /*!
   * \brief set number span-wise sections to compute 3D BC and performance for turbomachinery.
   */
  unsigned short GetnSpan_iZones(unsigned short iZone);

  /*!
   * \brief set number span-wise sections to compute 3D BC and performance for turbomachinery.
   */
  void SetnSpan_iZones(unsigned short nSpan, unsigned short iZone);

  /*!
   * \brief get inlet bounds name for Turbomachinery performance calculation.
   * \return name of the bound.
   */
  string GetMarker_TurboPerf_BoundIn(unsigned short index);
  
  /*!
   * \brief get outlet bounds name for Turbomachinery performance calculation.
   * \return name of the bound.
   */
  string GetMarker_TurboPerf_BoundOut(unsigned short index);
  
  /*!
   * \brief get marker kind for Turbomachinery performance calculation.
   * \return kind index.
   */
  unsigned short GetKind_TurboPerf(unsigned short index);
  
  /*!
   * \brief get outlet bounds name for Turbomachinery performance calculation.
   * \return name of the bound.
   */
  string GetMarker_PerBound(unsigned short val_marker);
  
  /*!
   * \brief Get the kind of inlet boundary condition treatment (total conditions or mass flow).
   * \return Kind of inlet boundary condition.
   */
  unsigned short GetKind_Engine_Inflow(void);
  
  /*!
   * \brief Get the kind of inlet boundary condition treatment (total conditions or mass flow).
   * \return Kind of inlet boundary condition.
   */
  unsigned short GetKind_ActDisk(void);
  
  /*!
   * \brief Get the number of sections.
   * \return Number of sections
   */
  unsigned short GetnLocationStations(void);
  
  /*!
   * \brief Get the number of sections for computing internal volume.
   * \return Number of sections for computing internal volume.
   */
  unsigned short GetnWingStations(void);
  
  /*!
   * \brief Get the location of the waterline.
   * \return Z location of the waterline.
   */
  su2double GetGeo_Waterline_Location(void);
  
  /*!
   * \brief Provides information about the the nodes that are going to be moved on a deformation
   *        volumetric grid deformation.
   * \return <code>TRUE</code> means that only the points on the FFD box will be moved.
   */
  bool GetHold_GridFixed(void);
  
  /*!
   * \brief Get the kind of objective function. There are several options: Drag coefficient,
   *        Lift coefficient, efficiency, etc.
   * \note The objective function will determine the boundary condition of the adjoint problem.
   * \return Kind of objective function.
   */
  unsigned short GetKind_ObjFunc(void);
  
  /*!
   * \author H. Kline
   * \brief Get the kind of objective function. There are several options: Drag coefficient,
   *        Lift coefficient, efficiency, etc.
   * \note The objective function will determine the boundary condition of the adjoint problem.
   * \return Kind of objective function.
   */
  unsigned short GetKind_ObjFunc(unsigned short val_obj);
  
  /*!
   * \author H. Kline
   * \brief Get the weight of objective function. There are several options: Drag coefficient,
   *        Lift coefficient, efficiency, etc.
   * \note The objective function will determine the boundary condition of the adjoint problem.
   * \return Weight of objective function.
   */
  su2double GetWeight_ObjFunc(unsigned short val_obj);
  
  /*!
   * \author H. Kline
   * \brief Set the weight of objective function. There are several options: Drag coefficient,
   *        Lift coefficient, efficiency, etc.
   * \note The objective function will determine the boundary condition of the adjoint problem.
   * \return Weight of objective function.
   */
  void SetWeight_ObjFunc(unsigned short val_obj, su2double val);
  
  /*!
   * \author H. Kline
   * \brief Get the coefficients of the objective defined by the chain rule with primitive variables.
   * \note This objective is only applicable to gradient calculations. Objective value must be
   * calculated using the area averaged outlet values of density, velocity, and pressure.
   * Gradients are w.r.t density, velocity[3], and pressure. when 2D gradient w.r.t. 3rd component of velocity set to 0.
   */
  su2double GetCoeff_ObjChainRule(unsigned short iVar);
  
  /*!
   * \author H. Kline
   * \brief Get the flag indicating whether to comput a combined objective.
   */
  bool GetComboObj(void);
  
  /*!
   * \brief Get the kind of sensitivity smoothing technique.
   * \return Kind of sensitivity smoothing technique.
   */
  unsigned short GetKind_SensSmooth(void);
  
  /*!
   * \brief Provides information about the time integration, and change the write in the output
   *        files information about the iteration.
   * \return The kind of time integration: Steady state, time stepping method (unsteady) or
   *         dual time stepping method (unsteady).
   */
  unsigned short GetUnsteady_Simulation(void);
  
  /*!
   * \brief Provides the number of chemical reactions in the chemistry model
   * \return: The number of chemical reactions, read from input file
   */
  unsigned short GetnReactions(void);
  
  /*!
   * \brief Provides the number of chemical reactions in the chemistry model
   * \return: The number of chemical reactions, read from input file
   */
  su2double GetArrheniusCoeff(unsigned short iReaction);
  
  /*!
   * \brief Provides the number of chemical reactions in the chemistry model
   * \return: The number of chemical reactions, read from input file
   */
  su2double GetArrheniusEta(unsigned short iReaction);
  
  /*!
   * \brief Provides the number of chemical reactions in the chemistry model
   * \return: The number of chemical reactions, read from input file
   */
  su2double GetArrheniusTheta(unsigned short iReaction);
  
  /*!
   * \brief Provides the rate controlling temperature exponents for chemistry.
   * \return: Rate controlling temperature exponents.
   */
  su2double* GetRxnTcf_a(void);
  
  /*!
   * \brief Provides the rate controlling temperature exponents for chemistry.
   * \return: Rate controlling temperature exponents.
   */
  su2double* GetRxnTcf_b(void);
  
  /*!
   * \brief Provides the rate controlling temperature exponents for chemistry.
   * \return: Rate controlling temperature exponents.
   */
  su2double* GetRxnTcb_a(void);
  
  /*!
   * \brief Provides the rate controlling temperature exponents for chemistry.
   * \return: Rate controlling temperature exponents.
   */
  su2double* GetRxnTcb_b(void);
  
  /*!
   * \brief Dissociation potential of species.
   * \return: Dissociation potential.
   */
  su2double* GetDissociationPot(void);
  
  /*!
   * \brief Provides the number of rotational modes of energy storage
   * \return: Vector of rotational mode count
   */
  su2double* GetRotationModes(void);
  
  /*!
   * \brief Provides the characteristic vibrational temperature for calculating e_vib
   * \return: Vector of characteristic vibrational temperatures [K]
   */
  su2double* GetCharVibTemp(void);
  
  /*!
   * \brief Provides the characteristic electronic temperature for calculating e_el
   * \return: Vector of characteristic vibrational temperatures [K]
   */
  su2double** GetCharElTemp(void);
  
  /*!
   * \brief Provides the degeneracy of electron states for calculating e_el
   * \return: Vector of characteristic vibrational temperatures [K]
   */
  su2double** GetElDegeneracy(void);
  
  /*!
   * \brief Provides number electron states for calculating e_el
   * \return: Vector of number of electron states for each species
   */
  unsigned short* GetnElStates(void);
  
  
  /*!
   * \brief Provides the thermodynamic reference temperatures from the JANAF tables
   * \return: Vector of reference temperatures [K]
   */
  su2double* GetRefTemperature(void);
  
  /*!
   * \brief Provides the characteristic vibrational temperature for calculating e_vib
   * \return: The number of chemical reactions, read from input file
   */
  su2double GetCharVibTemp(unsigned short iSpecies);
  
  /*!
   * \brief Provides the molar mass of each species present in multi species fluid
   * \return: Vector of molar mass of each species in kg/kmol
   */
  su2double* GetMolar_Mass(void);
  
  /*!
   * \brief Provides the molar mass of each species present in multi species fluid
   * \return: Mass of each species in Kg
   */
  su2double GetMolar_Mass(unsigned short iSpecies);
  
  /*!
   * \brief Retrieves the number of monatomic species in the multicomponent gas.
   * \return: Number of monatomic species.
   */
  unsigned short GetnMonatomics(void);
  
  /*!
   * \brief Retrieves the number of monatomic species in the multicomponent gas.
   * \return: Number of monatomic species.
   */
  unsigned short GetnDiatomics(void);
  
  /*!
   * \brief Provides the molar mass of each species present in multi species fluid
   * \return: Molar mass of the specified gas consituent [kg/kmol]
   */
  su2double GetInitial_Gas_Composition(unsigned short iSpecies);
  
  /*!
   * \brief Provides the formation enthalpy of the specified species at standard conditions
   * \return: Enthalpy of formation
   */
  su2double* GetEnthalpy_Formation(void);
  
  /*!
   * \brief Provides the formation enthalpy of the specified species at standard conditions
   * \return: Enthalpy of formation
   */
  su2double GetEnthalpy_Formation(unsigned short iSpecies);
  
  /*!
   * \brief Provides the restart information.
   * \return Restart information, if <code>TRUE</code> then the code will use the solution as restart.
   */
  bool GetRestart(void);

  /*!
   * \brief Flag for whether binary SU2 native restart files are written.
   * \return Flag for whether binary SU2 native restart files are written, if <code>TRUE</code> then the code will output binary restart files.
   */
  bool GetWrt_Binary_Restart(void);

  /*!
   * \brief Flag for whether binary SU2 native restart files are read.
   * \return Flag for whether binary SU2 native restart files are read, if <code>TRUE</code> then the code will load binary restart files.
   */
  bool GetRead_Binary_Restart(void);

  /*!
   * \brief Provides the number of varaibles.
   * \return Number of variables.
   */
  unsigned short GetnVar(void);
  
  /*!
   * \brief Provides the number of varaibles.
   * \return Number of variables.
   */
  unsigned short GetnZone(void);
  
  /*!
   * \brief Provides the number of varaibles.
   * \return Number of variables.
   */
  unsigned short GetiZone(void);
  
  /*!
   * \brief For some problems like adjoint or the linearized equations it
   *		  is necessary to restart the flow solution.
   * \return Flow restart information, if <code>TRUE</code> then the code will restart the flow solution.
   */
  
  bool GetRestart_Flow(void);
  
  /*!
   * \brief Indicates whether electron gas is present in the gas mixture.
   */
  bool GetIonization(void);
  
  /*!
   * \brief Information about computing and plotting the equivalent area distribution.
   * \return <code>TRUE</code> or <code>FALSE</code>  depending if we are computing the equivalent area.
   */
  bool GetEquivArea(void);
  
  /*!
   * \brief Information about computing and plotting the equivalent area distribution.
   * \return <code>TRUE</code> or <code>FALSE</code>  depending if we are computing the equivalent area.
   */
  bool GetInvDesign_Cp(void);
  
  /*!
   * \brief Information about computing and plotting the equivalent area distribution.
   * \return <code>TRUE</code> or <code>FALSE</code>  depending if we are computing the equivalent area.
   */
  bool GetInvDesign_HeatFlux(void);
  
  /*!
   * \brief Get name of the input grid.
   * \return File name of the input grid.
   */
  string GetMesh_FileName(void);
  
  /*!
   * \brief Get name of the output grid, this parameter is important for grid
   *        adaptation and deformation.
   * \return File name of the output grid.
   */
  string GetMesh_Out_FileName(void);
  
  /*!
   * \brief Get the name of the file with the solution of the flow problem.
   * \return Name of the file with the solution of the flow problem.
   */
  string GetSolution_FlowFileName(void);
  
  /*!
   * \brief Get the name of the file with the solution of the adjoint flow problem
   *		  with drag objective function.
   * \return Name of the file with the solution of the adjoint flow problem with
   *         drag objective function.
   */
  string GetSolution_AdjFileName(void);
  
  /*!
   * \brief Get the name of the file with the solution of the structural problem.
   * \return Name of the file with the solution of the structural problem.
   */
  string GetSolution_FEMFileName(void);
  
  /*!
   * \brief Get the name of the file with the solution of the adjoint structural problem.
   * \return Name of the file with the solution of the structural problem.
   */
  string GetSolution_AdjFEMFileName(void);
  
  /*!
   * \brief Get the name of the file with the residual of the problem.
   * \return Name of the file with the residual of the problem.
   */
  string GetResidual_FileName(void);
  
  /*!
   * \brief Get the format of the input/output grid.
   * \return Format of the input/output grid.
   */
  unsigned short GetMesh_FileFormat(void);
  
  /*!
   * \brief Get the format of the output solution.
   * \return Format of the output solution.
   */
  unsigned short GetOutput_FileFormat(void);
  
  /*!
   * \brief Get the format of the output solution.
   * \return Format of the output solution.
   */
  unsigned short GetActDisk_Jump(void);
  
  /*!
   * \brief Get the name of the file with the convergence history of the problem.
   * \return Name of the file with convergence history of the problem.
   */
  string GetConv_FileName(void);
  
  /*!
   * \brief Get the name of the file with the convergence history of the problem for FSI applications.
   * \return Name of the file with convergence history of the problem.
   */
  string GetConv_FileName_FSI(void);
  
  /*!
   * \brief Get the name of the file with the forces breakdown of the problem.
   * \return Name of the file with forces breakdown of the problem.
   */
  string GetBreakdown_FileName(void);
  
  /*!
   * \brief Get the name of the file with the flow variables.
   * \return Name of the file with the primitive variables.
   */
  string GetFlow_FileName(void);
  
  /*!
   * \brief Get the name of the file with the structure variables.
   * \return Name of the file with the structure variables.
   */
  string GetStructure_FileName(void);
  
  /*!
   * \brief Get the name of the file with the structure variables.
   * \return Name of the file with the structure variables.
   */
  string GetSurfStructure_FileName(void);
  
  /*!
   * \brief Get the name of the file with the adjoint structure variables.
   * \return Name of the file with the adjoint structure variables.
   */
  string GetAdjStructure_FileName(void);
  
  /*!
   * \brief Get the name of the file with the adjoint structure variables.
   * \return Name of the file with the adjoint structure variables.
   */
  string GetAdjSurfStructure_FileName(void);
  
  /*!
   * \brief Get the name of the file with the structure variables.
   * \return Name of the file with the structure variables.
   */
  string GetSurfWave_FileName(void);
  
  /*!
   * \brief Get the name of the file with the structure variables.
   * \return Name of the file with the structure variables.
   */
  string GetSurfHeat_FileName(void);
  
  /*!
   * \brief Get the name of the file with the wave variables.
   * \return Name of the file with the wave variables.
   */
  string GetWave_FileName(void);
  
  /*!
   * \brief Get the name of the file with the wave variables.
   * \return Name of the file with the wave variables.
   */
  string GetHeat_FileName(void);
  
  /*!
   * \brief Get the name of the file with the adjoint wave variables.
   * \return Name of the file with the adjoint wave variables.
   */
  string GetAdjWave_FileName(void);
  
  /*!
   * \brief Get the name of the restart file for the wave variables.
   * \return Name of the restart file for the flow variables.
   */
  string GetRestart_WaveFileName(void);
  
  /*!
   * \brief Get the name of the restart file for the heat variables.
   * \return Name of the restart file for the flow variables.
   */
  string GetRestart_HeatFileName(void);
  
  /*!
   * \brief Append the zone index to the restart or the solution files.
   * \return Name of the restart file for the flow variables.
   */
  string GetMultizone_FileName(string val_filename, int val_iZone);

  /*!
   * \brief Append the zone index to the restart or the solution files.
   * \return Name of the restart file for the flow variables.
   */
  string GetMultizone_HistoryFileName(string val_filename, int val_iZone);
  
  /*!
   * \brief Get the name of the restart file for the flow variables.
   * \return Name of the restart file for the flow variables.
   */
  string GetRestart_FlowFileName(void);
  
  /*!
   * \brief Get the name of the restart file for the adjoint variables (drag objective function).
   * \return Name of the restart file for the adjoint variables (drag objective function).
   */
  string GetRestart_AdjFileName(void);
  
  /*!
   * \brief Get the name of the restart file for the structural variables.
   * \return Name of the restart file for the structural variables.
   */
  string GetRestart_FEMFileName(void);
  
  /*!
   * \brief Get the name of the restart file for the structural adjoint variables.
   * \return Name of the restart file for the structural adjoint variables.
   */
  string GetRestart_AdjFEMFileName(void);
  
  /*!
   * \brief Get the name of the file with the adjoint variables.
   * \return Name of the file with the adjoint variables.
   */
  string GetAdj_FileName(void);
  
  /*!
   * \brief Get the name of the file with the gradient of the objective function.
   * \return Name of the file with the gradient of the objective function.
   */
  string GetObjFunc_Grad_FileName(void);
  
  /*!
   * \brief Get the name of the file with the gradient of the objective function.
   * \return Name of the file with the gradient of the objective function.
   */
  string GetObjFunc_Value_FileName(void);
  
  /*!
   * \brief Get the name of the file with the surface information for the flow problem.
   * \return Name of the file with the surface information for the flow problem.
   */
  string GetSurfFlowCoeff_FileName(void);
  
  /*!
   * \brief Get the name of the file with the surface information for the adjoint problem.
   * \return Name of the file with the surface information for the adjoint problem.
   */
  string GetSurfAdjCoeff_FileName(void);
  
  /*!
   * \brief Get the name of the file with the surface sensitivity (discrete adjoint).
   * \return Name of the file with the surface sensitivity (discrete adjoint).
   */
  string GetSurfSens_FileName(void);
  
  /*!
   * \brief Get the name of the file with the volume sensitivity (discrete adjoint).
   * \return Name of the file with the volume sensitivity (discrete adjoint).
   */
  string GetVolSens_FileName(void);
  
  /*!
   * \brief Augment the input filename with the iteration number for an unsteady file.
   * \param[in] val_filename - String value of the base filename.
   * \param[in] val_iter - Unsteady iteration number or time instance.
   * \return Name of the file with the iteration number for an unsteady solution file.
   */
  string GetUnsteady_FileName(string val_filename, int val_iter);
  
  /*!
   * \brief Append the input filename string with the appropriate objective function extension.
   * \param[in] val_filename - String value of the base filename.
   * \return Name of the file with the appropriate objective function extension.
   */
  string GetObjFunc_Extension(string val_filename);
  
  /*!
   * \brief Get the criteria for structural residual (relative/absolute).
   * \return Relative/Absolute criteria for structural convergence.
   */
  unsigned short GetResidual_Criteria_FEM(void);
  
  /*!
   * \brief Get functional that is going to be used to evaluate the residual flow convergence.
   * \return Functional that is going to be used to evaluate the residual flow convergence.
   */
  unsigned short GetResidual_Func_Flow(void);
  
  /*!
   * \brief Get functional that is going to be used to evaluate the flow convergence.
   * \return Functional that is going to be used to evaluate the flow convergence.
   */
  unsigned short GetCauchy_Func_Flow(void);
  
  /*!
   * \brief Get functional that is going to be used to evaluate the adjoint flow convergence.
   * \return Functional that is going to be used to evaluate the adjoint flow convergence.
   */
  unsigned short GetCauchy_Func_AdjFlow(void);
  
  /*!
   * \brief Get the number of iterations that are considered in the Cauchy convergence criteria.
   * \return Number of elements in the Cauchy criteria.
   */
  unsigned short GetCauchy_Elems(void);
  
  /*!
   * \brief Get the number of iterations that are not considered in the convergence criteria.
   * \return Number of iterations before starting with the convergence criteria.
   */
  unsigned long GetStartConv_Iter(void);
  
  /*!
   * \brief Get the value of convergence criteria for the Cauchy method in the direct,
   *        adjoint or linearized problem.
   * \return Value of the convergence criteria.
   */
  su2double GetCauchy_Eps(void);
  
  /*!
   * \brief If we are prforming an unsteady simulation, there is only
   *        one value of the time step for the complete simulation.
   * \return Value of the time step in an unsteady simulation (non dimensional).
   */
  su2double GetDelta_UnstTimeND(void);
  
  /*!
   * \brief If we are prforming an unsteady simulation, there is only
   *        one value of the time step for the complete simulation.
   * \return Value of the time step in an unsteady simulation (non dimensional).
   */
  su2double GetTotal_UnstTimeND(void);
  
  /*!
   * \brief If we are prforming an unsteady simulation, there is only
   *        one value of the time step for the complete simulation.
   * \return Value of the time step in an unsteady simulation.
   */
  su2double GetDelta_UnstTime(void);
  
  /*!
   * \brief Set the value of the unsteadty time step using the CFL number.
   * \param[in] val_delta_unsttimend - Value of the unsteady time step using CFL number.
   */
  void SetDelta_UnstTimeND(su2double val_delta_unsttimend);
  
  /*!
   * \brief If we are performing an unsteady simulation, this is the
   * 	value of max physical time for which we run the simulation
   * \return Value of the physical time in an unsteady simulation.
   */
  su2double GetTotal_UnstTime(void);
  
  /*!
   * \brief If we are performing an unsteady simulation, this is the
   * 	value of current time.
   * \return Value of the physical time in an unsteady simulation.
   */
  su2double GetCurrent_UnstTime(void);
  
  /*!
   * \brief Divide the rectbles and hexahedron.
   * \return <code>TRUE</code> if the elements must be divided; otherwise <code>FALSE</code>.
   */
  bool GetSubsonicEngine(void);
  
  /*!
   * \brief Actuator disk defined with a double surface.
   * \return <code>TRUE</code> if the elements must be divided; otherwise <code>FALSE</code>.
   */
  bool GetActDisk_DoubleSurface(void);
  
  /*!
   * \brief Only halg of the engine is in the compputational grid.
   * \return <code>TRUE</code> if the engine is complete; otherwise <code>FALSE</code>.
   */
  bool GetEngine_HalfModel(void);
  
  /*!
   * \brief Actuator disk defined with a double surface.
   * \return <code>TRUE</code> if the elements must be divided; otherwise <code>FALSE</code>.
   */
  bool GetActDisk_SU2_DEF(void);
  
  /*!
   * \brief Value of the design variable step, we use this value in design problems.
   * \param[in] val_dv - Number of the design variable that we want to read.
   * \param[in] val_value - Value of the design variable that we want to read.
   * \return Design variable step.
   */
  su2double GetDV_Value(unsigned short val_dv, unsigned short val_val = 0);
  
  /*!
   * \brief Set the value of the design variable step, we use this value in design problems.
   * \param[in] val_dv - Number of the design variable that we want to read.
   * \param[in] val    - Value of the design variable.
   */
  void SetDV_Value(unsigned short val_dv, unsigned short val_ind, su2double val);
  
  /*!
   * \brief Get information about the grid movement.
   * \return <code>TRUE</code> if there is a grid movement; otherwise <code>FALSE</code>.
   */
  bool GetGrid_Movement(void);
  
  /*!
   * \brief Get the type of dynamic mesh motion.
   * \param[in] val_iZone - Number for the current zone in the mesh (each zone has independent motion).
   * \return Type of dynamic mesh motion.
   */
  unsigned short GetKind_GridMovement(unsigned short val_iZone);
  
  /*!
   * \brief Set the type of dynamic mesh motion.
   * \param[in] val_iZone - Number for the current zone in the mesh (each zone has independent motion).
   * \param[in] motion_Type - Specify motion type.
   */
  void SetKind_GridMovement(unsigned short val_iZone, unsigned short motion_Type);
  
  /*!
   * \brief Get the mach number based on the mesh velocity and freestream quantities.
   * \return Mach number based on the mesh velocity and freestream quantities.
   */
  su2double GetMach_Motion(void);
  
  /*!
   * \brief Get x-coordinate of the mesh motion origin.
   * \param[in] val_iZone - Number for the current zone in the mesh (each zone has independent motion).
   * \return X-coordinate of the mesh motion origin.
   */
  su2double GetMotion_Origin_X(unsigned short val_iZone);
  
  /*!
   * \brief Get y-coordinate of the mesh motion origin
   * \param[in] val_iZone - Number for the current zone in the mesh (each zone has independent motion).
   * \return Y-coordinate of the mesh motion origin.
   */
  su2double GetMotion_Origin_Y(unsigned short val_iZone);
  
  /*!
   * \brief Get z-coordinate of the mesh motion origin
   * \param[in] val_iZone - Number for the current zone in the mesh (each zone has independent motion).
   * \return Z-coordinate of the mesh motion origin.
   */
  su2double GetMotion_Origin_Z(unsigned short val_iZone);
  
  /*!
   * \brief Set x-coordinate of the mesh motion origin.
   * \param[in] val_iZone - Number for the current zone in the mesh (each zone has independent motion).
   * \param[in] val_origin - New x-coordinate of the mesh motion origin.
   */
  void SetMotion_Origin_X(unsigned short val_iZone, su2double val_origin);
  
  /*!
   * \brief Set y-coordinate of the mesh motion origin
   * \param[in] val_iZone - Number for the current zone in the mesh (each zone has independent motion).
   * \param[in] val_origin - New y-coordinate of the mesh motion origin.
   */
  void SetMotion_Origin_Y(unsigned short val_iZone, su2double val_origin);
  
  /*!
   * \brief Set z-coordinate of the mesh motion origin
   * \param[in] val_iZone - Number for the current zone in the mesh (each zone has independent motion).
   * \param[in] val_origin - New y-coordinate of the mesh motion origin.
   */
  void SetMotion_Origin_Z(unsigned short val_iZone, su2double val_origin);
  
  /*!
   * \brief Get the translational velocity of the mesh in the x-direction.
   * \param[in] val_iZone - Number for the current zone in the mesh (each zone has independent motion).
   * \return Translational velocity of the mesh in the x-direction.
   */
  su2double GetTranslation_Rate_X(unsigned short val_iZone);
  
  /*!
   * \brief Get the translational velocity of the mesh in the y-direction.
   * \param[in] val_iZone - Number for the current zone in the mesh (each zone has independent motion).
   * \return Translational velocity of the mesh in the y-direction.
   */
  su2double GetTranslation_Rate_Y(unsigned short val_iZone);
  
  /*!
   * \brief Get the translational velocity of the mesh in the z-direction.
   * \param[in] val_iZone - Number for the current zone in the mesh (each zone has independent motion).
   * \return Translational velocity of the mesh in the z-direction.
   */
  su2double GetTranslation_Rate_Z(unsigned short val_iZone);
  
  /*!
   * \brief Get the angular velocity of the mesh about the x-axis.
   * \param[in] val_iZone - Number for the current zone in the mesh (each zone has independent motion).
   * \return Angular velocity of the mesh about the x-axis.
   */
  su2double GetRotation_Rate_X(unsigned short val_iZone);
  
  /*!
   * \brief Get the angular velocity of the mesh about the y-axis.
   * \param[in] val_iZone - Number for the current zone in the mesh (each zone has independent motion).
   * \return Angular velocity of the mesh about the y-axis.
   */
  su2double GetRotation_Rate_Y(unsigned short val_iZone);
  
  /*!
   * \brief Get the angular velocity of the mesh about the z-axis.
   * \param[in] val_iZone - Number for the current zone in the mesh (each zone has independent motion).
   * \return Angular velocity of the mesh about the z-axis.
   */
  su2double GetRotation_Rate_Z(unsigned short val_iZone);
  
  /*!
   * \brief Get the angular velocity of the mesh about the z-axis.
   * \param[in] val_iZone - Number for the current zone in the mesh (each zone has independent motion).
   * \return Angular velocity of the mesh about the z-axis.
   */
  su2double GetFinalRotation_Rate_Z(unsigned short val_iZone);

  /*!
   * \brief Set the angular velocity of the mesh about the z-axis.
   * \param[in] val_iZone - Number for the current zone in the mesh (each zone has independent motion).
   * \param[in] newRotation_Rate_Z - new rotation rate after computing the ramp value.
   */
  void SetRotation_Rate_Z(su2double newRotation_Rate_Z, unsigned short val_iZone);

  /*!
   * \brief Get the angular frequency of a mesh pitching about the x-axis.
   * \param[in] val_iZone - Number for the current zone in the mesh (each zone has independent motion).
   * \return Angular frequency of a mesh pitching about the x-axis.
   */
  su2double GetPitching_Omega_X(unsigned short val_iZone);
  
  /*!
   * \brief Get the angular frequency of a mesh pitching about the y-axis.
   * \param[in] val_iZone - Number for the current zone in the mesh (each zone has independent motion).
   * \return Angular frequency of a mesh pitching about the y-axis.
   */
  su2double GetPitching_Omega_Y(unsigned short val_iZone);
  
  /*!
   * \brief Get the angular frequency of a mesh pitching about the z-axis.
   * \param[in] val_iZone - Number for the current zone in the mesh (each zone has independent motion).
   * \return Angular frequency of a mesh pitching about the z-axis.
   */
  su2double GetPitching_Omega_Z(unsigned short val_iZone);
  
  /*!
   * \brief Get the pitching amplitude about the x-axis.
   * \param[in] val_iZone - Number for the current zone in the mesh (each zone has independent motion).
   * \return Pitching amplitude about the x-axis.
   */
  su2double GetPitching_Ampl_X(unsigned short val_iZone);
  
  /*!
   * \brief Get the pitching amplitude about the y-axis.
   * \param[in] val_iZone - Number for the current zone in the mesh (each zone has independent motion).
   * \return Pitching amplitude about the y-axis.
   */
  su2double GetPitching_Ampl_Y(unsigned short val_iZone);
  
  /*!
   * \brief Get the pitching amplitude about the z-axis.
   * \param[in] val_iZone - Number for the current zone in the mesh (each zone has independent motion).
   * \return Pitching amplitude about the z-axis.
   */
  su2double GetPitching_Ampl_Z(unsigned short val_iZone);
  
  /*!
   * \brief Get the pitching phase offset about the x-axis.
   * \param[in] val_iZone - Number for the current zone in the mesh (each zone has independent motion).
   * \return Pitching phase offset about the x-axis.
   */
  su2double GetPitching_Phase_X(unsigned short val_iZone);
  
  /*!
   * \brief Get the pitching phase offset about the y-axis.
   * \param[in] val_iZone - Number for the current zone in the mesh (each zone has independent motion).
   * \return Pitching phase offset about the y-axis.
   */
  su2double GetPitching_Phase_Y(unsigned short val_iZone);
  
  /*!
   * \brief Get the pitching phase offset about the z-axis.
   * \param[in] val_iZone - Number for the current zone in the mesh (each zone has independent motion).
   * \return Pitching phase offset about the z-axis.
   */
  su2double GetPitching_Phase_Z(unsigned short val_iZone);
  
  /*!
   * \brief Get the angular frequency of a mesh plunging in the x-direction.
   * \param[in] val_iZone - Number for the current zone in the mesh (each zone has independent motion).
   * \return Angular frequency of a mesh plunging in the x-direction.
   */
  su2double GetPlunging_Omega_X(unsigned short val_iZone);
  
  /*!
   * \brief Get the angular frequency of a mesh plunging in the y-direction.
   * \param[in] val_iZone - Number for the current zone in the mesh (each zone has independent motion).
   * \return Angular frequency of a mesh plunging in the y-direction.
   */
  su2double GetPlunging_Omega_Y(unsigned short val_iZone);
  
  /*!
   * \brief Get the angular frequency of a mesh plunging in the z-direction.
   * \param[in] val_iZone - Number for the current zone in the mesh (each zone has independent motion).
   * \return Angular frequency of a mesh plunging in the z-direction.
   */
  su2double GetPlunging_Omega_Z(unsigned short val_iZone);
  
  /*!
   * \brief Get the plunging amplitude in the x-direction.
   * \param[in] val_iZone - Number for the current zone in the mesh (each zone has independent motion).
   * \return Plunging amplitude in the x-direction.
   */
  su2double GetPlunging_Ampl_X(unsigned short val_iZone);
  
  /*!
   * \brief Get the plunging amplitude in the y-direction.
   * \param[in] val_iZone - Number for the current zone in the mesh (each zone has independent motion).
   * \return Plunging amplitude in the y-direction.
   */
  su2double GetPlunging_Ampl_Y(unsigned short val_iZone);
  
  /*!
   * \brief Get the plunging amplitude in the z-direction.
   * \param[in] val_iZone - Number for the current zone in the mesh (each zone has independent motion).
   * \return Plunging amplitude in the z-direction.
   */
  su2double GetPlunging_Ampl_Z(unsigned short val_iZone);
  
  /*!
   * \brief Get the Harmonic Balance frequency pointer.
   * \return Harmonic Balance Frequency pointer.
   */
  su2double* GetOmega_HB(void);
	
  /*!
   * \brief Get if harmonic balance source term is to be preconditioned
   * \return yes or no to harmonic balance preconditioning
   */
  bool GetHB_Precondition(void);
  
  /*!
   * \brief Get if we should update the motion origin.
   * \param[in] val_marker - Value of the marker in which we are interested.
   * \return yes or no to update motion origin.
   */
  unsigned short GetMoveMotion_Origin(unsigned short val_marker);
  
  /*!
   * \brief Get the minimum value of Beta for Roe-Turkel preconditioner
   * \return the minimum value of Beta for Roe-Turkel preconditioner
   */
  su2double GetminTurkelBeta();
  
  /*!
   * \brief Get the minimum value of Beta for Roe-Turkel preconditioner
   * \return the minimum value of Beta for Roe-Turkel preconditioner
   */
  su2double GetmaxTurkelBeta();
  
  /*!
   * \brief Get information about the adibatic wall condition
   * \return <code>TRUE</code> if it is a adiabatic wall condition; otherwise <code>FALSE</code>.
   */
  bool GetAdiabaticWall(void);
  
  /*!
   * \brief Get information about the isothermal wall condition
   * \return <code>TRUE</code> if it is a isothermal wall condition; otherwise <code>FALSE</code>.
   */
  bool GetIsothermalWall(void);
  
  /*!
   * \brief Get information about the Low Mach Preconditioning
   * \return <code>TRUE</code> if we are using low Mach preconditioner; otherwise <code>FALSE</code>.
   */
  bool Low_Mach_Preconditioning(void);
  
  /*!
   * \brief Get information about the Low Mach Correction
   * \return <code>TRUE</code> if we are using low Mach correction; otherwise <code>FALSE</code>.
   */
  bool Low_Mach_Correction(void);
  
  /*!
   * \brief Get information about the poisson solver condition
   * \return <code>TRUE</code> if it is a poisson solver condition; otherwise <code>FALSE</code>.
   */
  bool GetPoissonSolver(void);
  
  /*!
   * \brief Get information about the gravity force.
   * \return <code>TRUE</code> if it uses the gravity force; otherwise <code>FALSE</code>.
   */
  bool GetGravityForce(void);

  /*!
   * \brief Get information about the body force.
   * \return <code>TRUE</code> if it uses a body force; otherwise <code>FALSE</code>.
   */
  bool GetBody_Force(void);

  /*!
   * \brief Get a pointer to the body force vector.
   * \return A pointer to the body force vector.
   */
  su2double* GetBody_Force_Vector(void);

  /*!
   * \brief Get information about the rotational frame.
   * \return <code>TRUE</code> if there is a rotational frame; otherwise <code>FALSE</code>.
   */
  bool GetRotating_Frame(void);
  
  /*!
   * \brief Get information about the axisymmetric frame.
   * \return <code>TRUE</code> if there is a rotational frame; otherwise <code>FALSE</code>.
   */
  bool GetAxisymmetric(void);
  
  /*!
   * \brief Get information about the axisymmetric frame.
   * \return <code>TRUE</code> if there is a rotational frame; otherwise <code>FALSE</code>.
   */
  bool GetDebugMode(void);
  
  /*!
   * \brief Get information about there is a smoothing of the grid coordinates.
   * \return <code>TRUE</code> if there is smoothing of the grid coordinates; otherwise <code>FALSE</code>.
   */
  bool GetAdaptBoundary(void);
  
  /*!
   * \brief Get information about there is a smoothing of the grid coordinates.
   * \return <code>TRUE</code> if there is smoothing of the grid coordinates; otherwise <code>FALSE</code>.
   */
  bool GetSmoothNumGrid(void);
  
  /*!
   * \brief Set information about there is a smoothing of the grid coordinates.
   * \param[in] val_smoothnumgrid - <code>TRUE</code> if there is smoothing of the grid coordinates; otherwise <code>FALSE</code>.
   */
  void SetSmoothNumGrid(bool val_smoothnumgrid);
  
  /*!
   * \brief Subtract one to the index of the finest grid (full multigrid strategy).
   * \return Change the index of the finest grid.
   */
  void SubtractFinestMesh(void);
  
  /*!
   * \brief Obtain the kind of design variable.
   * \param[in] val_dv - Number of the design variable that we want to read.
   * \return Design variable identification.
   */
  unsigned short GetDesign_Variable(unsigned short val_dv);
  
  /*!
   * \brief Obtain the kind of convergence criteria to establish the convergence of the CFD code.
   * \return Kind of convergence criteria.
   */
  unsigned short GetConvCriteria(void);
  
  /*!
   * \brief Get the index in the config information of the marker <i>val_marker</i>.
   * \note When we read the config file, it stores the markers in a particular vector.
   * \return Index in the config information of the marker <i>val_marker</i>.
   */
  unsigned short GetMarker_CfgFile_TagBound(string val_marker);
  
  /*!
   * \brief Get the name in the config information of the marker number <i>val_marker</i>.
   * \note When we read the config file, it stores the markers in a particular vector.
   * \return Name of the marker in the config information of the marker <i>val_marker</i>.
   */
  string GetMarker_CfgFile_TagBound(unsigned short val_marker);
  
  /*!
   * \brief Get the boundary information (kind of boundary) in the config information of the marker <i>val_marker</i>.
   * \return Kind of boundary in the config information of the marker <i>val_marker</i>.
   */
  unsigned short GetMarker_CfgFile_KindBC(string val_marker);
  
  /*!
   * \brief Get the monitoring information from the config definition for the marker <i>val_marker</i>.
   * \return Monitoring information of the boundary in the config information for the marker <i>val_marker</i>.
   */
  unsigned short GetMarker_CfgFile_Monitoring(string val_marker);
  
  /*!
   * \brief Get the monitoring information from the config definition for the marker <i>val_marker</i>.
   * \return Monitoring information of the boundary in the config information for the marker <i>val_marker</i>.
   */
  unsigned short GetMarker_CfgFile_GeoEval(string val_marker);
  
  /*!
   * \brief Get the monitoring information from the config definition for the marker <i>val_marker</i>.
   * \return Monitoring information of the boundary in the config information for the marker <i>val_marker</i>.
   */
  unsigned short GetMarker_CfgFile_Designing(string val_marker);
  
  /*!
   * \brief Get the plotting information from the config definition for the marker <i>val_marker</i>.
   * \return Plotting information of the boundary in the config information for the marker <i>val_marker</i>.
   */
  unsigned short GetMarker_CfgFile_Plotting(string val_marker);
  
  /*!
   * \brief Get the plotting information from the config definition for the marker <i>val_marker</i>.
   * \return Plotting information of the boundary in the config information for the marker <i>val_marker</i>.
   */
  unsigned short GetMarker_CfgFile_Analyze(string val_marker);
  
  /*!
   * \brief Get the FSI interface information from the config definition for the marker <i>val_marker</i>.
   * \return Plotting information of the boundary in the config information for the marker <i>val_marker</i>.
   */
  unsigned short GetMarker_CfgFile_ZoneInterface(string val_marker);
  
  /*!
   * \brief Get the TurboPerformance information from the config definition for the marker <i>val_marker</i>.
   * \return TurboPerformance information of the boundary in the config information for the marker <i>val_marker</i>.
   */
  unsigned short GetMarker_CfgFile_Turbomachinery(string val_marker);

  /*!
   * \brief Get the TurboPerformance flag information from the config definition for the marker <i>val_marker</i>.
   * \return TurboPerformance flag information of the boundary in the config information for the marker <i>val_marker</i>.
   */
  unsigned short GetMarker_CfgFile_TurbomachineryFlag(string val_marker);

  /*!
   * \brief Get the MixingPlane interface information from the config definition for the marker <i>val_marker</i>.
   * \return Plotting information of the boundary in the config information for the marker <i>val_marker</i>.
   */
  unsigned short GetMarker_CfgFile_MixingPlaneInterface(string val_marker);
  
  /*!
   * \brief Get the DV information from the config definition for the marker <i>val_marker</i>.
   * \return DV information of the boundary in the config information for the marker <i>val_marker</i>.
   */
  unsigned short GetMarker_CfgFile_DV(string val_marker);
  
  /*!
   * \brief Get the motion information from the config definition for the marker <i>val_marker</i>.
   * \return Motion information of the boundary in the config information for the marker <i>val_marker</i>.
   */
  unsigned short GetMarker_CfgFile_Moving(string val_marker);
  
  /*!
   * \brief Get the periodic information from the config definition of the marker <i>val_marker</i>.
   * \return Periodic information of the boundary in the config information of the marker <i>val_marker</i>.
   */
  unsigned short GetMarker_CfgFile_PerBound(string val_marker);
  
  /*!
   * \brief  Get the name of the marker <i>val_marker</i>.
   * \return The interface which owns that marker <i>val_marker</i>.
   */
  int GetMarker_ZoneInterface(string val_marker);
  
  /*!
   * \brief Determines if problem is adjoint
   * \return true if Adjoint
   */
  bool GetContinuous_Adjoint(void);
  
  /*!
   * \brief Determines if problem is viscous
   * \return true if Viscous
   */
  bool GetViscous(void);
  
  /*!
   * \brief Provides the index of the solution in the container.
   * \param[in] val_eqsystem - Equation that is being solved.
   * \return Index on the solution container.
   */
  unsigned short GetContainerPosition(unsigned short val_eqsystem);
  
  /*!
   * \brief Value of the order of magnitude reduction of the residual.
   * \return Value of the order of magnitude reduction of the residual.
   */
  su2double GetOrderMagResidual(void);
  
  /*!
   * \brief Value of the minimum residual value (log10 scale).
   * \return Value of the minimum residual value (log10 scale).
   */
  su2double GetMinLogResidual(void);
  
  /*!
   * \brief Value of the order of magnitude reduction of the residual for FSI applications.
   * \return Value of the order of magnitude reduction of the residual.
   */
  su2double GetOrderMagResidualFSI(void);
  
  /*!
   * \brief Value of the minimum residual value for FSI applications (log10 scale).
   * \return Value of the minimum residual value (log10 scale).
   */
  su2double GetMinLogResidualFSI(void);
  
  /*!
   * \brief Value of the order of magnitude reduction of the flow residual for BGS applications.
   * \return Value of the order of magnitude reduction of the residual.
   */
  su2double GetOrderMagResidual_BGS_F(void);
  
  /*!
   * \brief Value of the minimum flow residual value for BGS applications (log10 scale).
   * \return Value of the minimum residual value (log10 scale).
   */
  su2double GetMinLogResidual_BGS_F(void);
  
  /*!
   * \brief Value of the order of magnitude reduction of the flow residual for BGS applications.
   * \return Value of the order of magnitude reduction of the residual.
   */
  su2double GetOrderMagResidual_BGS_S(void);
  
  /*!
   * \brief Value of the minimum flow residual value for BGS applications (log10 scale).
   * \return Value of the minimum residual value (log10 scale).
   */
  su2double GetMinLogResidual_BGS_S(void);
  
  /*!
   * \brief Value of the displacement tolerance UTOL for FEM structural analysis (log10 scale).
   * \return Value of Res_FEM_UTOL (log10 scale).
   */
  su2double GetResidual_FEM_UTOL(void);
  
  /*!
   * \brief Value of the displacement tolerance UTOL for FEM structural analysis (log10 scale).
   * \return Value of Res_FEM_UTOL (log10 scale).
   */
  su2double GetResidual_FEM_RTOL(void);
  
  /*!
   * \brief Value of the displacement tolerance UTOL for FEM structural analysis (log10 scale).
   * \return Value of Res_FEM_UTOL (log10 scale).
   */
  su2double GetResidual_FEM_ETOL(void);
  
  /*!
   * \brief Value of the maximum objective function for FEM elasticity adjoint (log10 scale).
   * \return Value of Res_FEM_ADJ (log10 scale).
   */
  su2double GetCriteria_FEM_ADJ(void);
  
  /*!
   * \brief Value of the damping factor for the engine inlet bc.
   * \return Value of the damping factor.
   */
  su2double GetDamp_Engine_Inflow(void);
  
  /*!
   * \brief Value of the damping factor for the engine exhaust inlet bc.
   * \return Value of the damping factor.
   */
  su2double GetDamp_Engine_Exhaust(void);
  
  /*!
   * \brief Value of the damping factor for the residual restriction.
   * \return Value of the damping factor.
   */
  su2double GetDamp_Res_Restric(void);
  
  /*!
   * \brief Value of the damping factor for the correction prolongation.
   * \return Value of the damping factor.
   */
  su2double GetDamp_Correc_Prolong(void);
  
  /*!
   * \brief Value of the position of the Near Field (y coordinate for 2D, and z coordinate for 3D).
   * \return Value of the Near Field position.
   */
  su2double GetPosition_Plane(void);
  
  /*!
   * \brief Value of the weight of the drag coefficient in the Sonic Boom optimization.
   * \return Value of the weight of the drag coefficient in the Sonic Boom optimization.
   */
  su2double GetWeightCd(void);
  
  /*!
   * \brief Value of the weight of the CD, CL, CM optimization.
   * \return Value of the weight of the CD, CL, CM optimization.
   */
  void SetdNetThrust_dBCThrust(su2double val_dnetthrust_dbcthrust);
  
  /*!
   * \brief Value of the azimuthal line to fix due to a misalignments of the nearfield.
   * \return Azimuthal line to fix due to a misalignments of the nearfield.
   */
  su2double GetFixAzimuthalLine(void);
  
  /*!
   * \brief Value of the weight of the CD, CL, CM optimization.
   * \return Value of the weight of the CD, CL, CM optimization.
   */
  su2double GetdCD_dCMy(void);
  
  /*!
   * \brief Value of the weight of the CD, CL, CM optimization.
   * \return Value of the weight of the CD, CL, CM optimization.
   */
  su2double GetCM_Target(void);
  
  /*!
   * \brief Value of the weight of the CD, CL, CM optimization.
   * \return Value of the weight of the CD, CL, CM optimization.
   */
  su2double GetdCD_dCL(void);
  
  /*!
   * \brief Value of the weight of the CD, CL, CM optimization.
   * \return Value of the weight of the CD, CL, CM optimization.
   */
  void SetdCD_dCL(su2double val_dcd_dcl);
  
  /*!
   * \brief Value of the weight of the CD, CL, CM optimization.
   * \return Value of the weight of the CD, CL, CM optimization.
   */
  su2double GetdCMx_dCL(void);
  
  /*!
   * \brief Value of the weight of the CD, CL, CM optimization.
   * \return Value of the weight of the CD, CL, CM optimization.
   */
  void SetdCMx_dCL(su2double val_dcmx_dcl);
  
  /*!
   * \brief Value of the weight of the CD, CL, CM optimization.
   * \return Value of the weight of the CD, CL, CM optimization.
   */
  su2double GetdCMy_dCL(void);
  
  /*!
   * \brief Value of the weight of the CD, CL, CM optimization.
   * \return Value of the weight of the CD, CL, CM optimization.
   */
  void SetdCMy_dCL(su2double val_dcmy_dcl);
  
  /*!
   * \brief Value of the weight of the CD, CL, CM optimization.
   * \return Value of the weight of the CD, CL, CM optimization.
   */
  su2double GetdCMz_dCL(void);
  
  /*!
   * \brief Value of the weight of the CD, CL, CM optimization.
   * \return Value of the weight of the CD, CL, CM optimization.
   */
  void SetdCMz_dCL(su2double val_dcmz_dcl);
  
  /*!
   * \brief Value of the weight of the CD, CL, CM optimization.
   * \return Value of the weight of the CD, CL, CM optimization.
   */
  void SetdCL_dAlpha(su2double val_dcl_dalpha);
  
  /*!
   * \brief Value of the weight of the CD, CL, CM optimization.
   * \return Value of the weight of the CD, CL, CM optimization.
   */
  void SetdCM_diH(su2double val_dcm_dhi);
  
  /*!
   * \brief Value of the weight of the CD, CL, CM optimization.
   * \return Value of the weight of the CD, CL, CM optimization.
   */
  void SetdCD_dCMy(su2double val_dcd_dcmy);
  
  /*!
   * \brief Value of the weight of the CD, CL, CM optimization.
   * \return Value of the weight of the CD, CL, CM optimization.
   */
  su2double GetCL_Target(void);
  
  /*!
   * \brief Set the global parameters of each simulation for each runtime system.
   * \param[in] val_solver - Solver of the simulation.
   * \param[in] val_system - Runtime system that we are solving.
   */
  void SetGlobalParam(unsigned short val_solver, unsigned short val_system, unsigned long val_extiter);
  
  /*!
   * \brief Center of rotation for a rotational periodic boundary.
   */
  su2double *GetPeriodicRotCenter(string val_marker);
  
  /*!
   * \brief Angles of rotation for a rotational periodic boundary.
   */
  su2double *GetPeriodicRotAngles(string val_marker);
  
  /*!
   * \brief Translation vector for a rotational periodic boundary.
   */
  su2double *GetPeriodicTranslation(string val_marker);
  
  /*!
   * \brief Get the rotationally periodic donor marker for boundary <i>val_marker</i>.
   * \return Periodic donor marker from the config information for the marker <i>val_marker</i>.
   */
  unsigned short GetMarker_Periodic_Donor(string val_marker);
  
  /*!
   * \brief Get the origin of the actuator disk.
   */
  su2double GetActDisk_NetThrust(string val_marker);
  
  /*!
   * \brief Get the origin of the actuator disk.
   */
  su2double GetActDisk_Power(string val_marker);
  
  /*!
   * \brief Get the origin of the actuator disk.
   */
  su2double GetActDisk_MassFlow(string val_marker);
  /*!
   * \brief Get the origin of the actuator disk.
   */
  su2double GetActDisk_Mach(string val_marker);
  /*!
   * \brief Get the origin of the actuator disk.
   */
  su2double GetActDisk_Force(string val_marker);
  
  /*!
   * \brief Get the origin of the actuator disk.
   */
  su2double GetActDisk_BCThrust(string val_marker);
  
  /*!
   * \brief Get the origin of the actuator disk.
   */
  su2double GetActDisk_BCThrust_Old(string val_marker);
  
  /*!
   * \brief Get the tip radius of th actuator disk.
   */
  su2double GetActDisk_Area(string val_marker);
  
  /*!
   * \brief Get the tip radius of th actuator disk.
   */
  su2double GetActDisk_ReverseMassFlow(string val_marker);
  
  /*!
   * \brief Get the thrust corffient of the actuator disk.
   */
  su2double GetActDisk_PressJump(string val_marker, unsigned short val_index);
  
  /*!
   * \brief Get the thrust corffient of the actuator disk.
   */
  su2double GetActDisk_TempJump(string val_marker, unsigned short val_index);
  
  /*!
   * \brief Get the rev / min of the actuator disk.
   */
  su2double GetActDisk_Omega(string val_marker, unsigned short val_index);
  
  /*!
   * \brief Get Actuator Disk Outlet for boundary <i>val_marker</i> (actuator disk inlet).
   * \return Actuator Disk Outlet from the config information for the marker <i>val_marker</i>.
   */
  unsigned short GetMarker_CfgFile_ActDiskOutlet(string val_marker);
  
  /*!
   * \brief Get Actuator Disk Outlet for boundary <i>val_marker</i> (actuator disk inlet).
   * \return Actuator Disk Outlet from the config information for the marker <i>val_marker</i>.
   */
  unsigned short GetMarker_CfgFile_EngineExhaust(string val_marker);
  
  /*!
   * \brief Get the internal index for a moving boundary <i>val_marker</i>.
   * \return Internal index for a moving boundary <i>val_marker</i>.
   */
  unsigned short GetMarker_Moving(string val_marker);
  
  /*!
   * \brief Get the name of the surface defined in the geometry file.
   * \param[in] val_marker - Value of the marker in which we are interested.
   * \return Name that is in the geometry file for the surface that
   *         has the marker <i>val_marker</i>.
   */
  string GetMarker_Moving_TagBound(unsigned short val_marker);
  
  /*!
   * \brief Get the name of the surface defined in the geometry file.
   * \param[in] val_marker - Value of the marker in which we are interested.
   * \return Name that is in the geometry file for the surface that
   *         has the marker <i>val_marker</i>.
   */
  string GetMarker_Analyze_TagBound(unsigned short val_marker);
  
  /*!
   * \brief Set the total number of SEND_RECEIVE periodic transformations.
   * \param[in] val_index - Total number of transformations.
   */
  void SetnPeriodicIndex(unsigned short val_index);
  
  /*!
   * \brief Get the total number of SEND_RECEIVE periodic transformations.
   * \return Total number of transformations.
   */
  unsigned short GetnPeriodicIndex(void);
  
  /*!
   * \brief Set the rotation center for a periodic transformation.
   * \param[in] val_index - Index corresponding to the periodic transformation.
   * \param[in] center - Pointer to a vector containing the coordinate of the center.
   */
  void SetPeriodicCenter(unsigned short val_index, su2double* center);
  
  /*!
   * \brief Get the rotation center for a periodic transformation.
   * \param[in] val_index - Index corresponding to the periodic transformation.
   * \return A vector containing coordinates of the center point.
   */
  su2double* GetPeriodicCenter(unsigned short val_index);
  
  /*!
   * \brief Set the rotation angles for a periodic transformation.
   * \param[in] val_index - Index corresponding to the periodic transformation.
   * \param[in] rotation - Pointer to a vector containing the rotation angles.
   */
  void SetPeriodicRotation(unsigned short val_index, su2double* rotation);
  
  /*!
   * \brief Get the rotation angles for a periodic transformation.
   * \param[in] val_index - Index corresponding to the periodic transformation.
   * \return A vector containing the angles of rotation.
   */
  su2double* GetPeriodicRotation(unsigned short val_index);
  
  /*!
   * \brief Set the translation vector for a periodic transformation.
   * \param[in] val_index - Index corresponding to the periodic transformation.
   * \param[in] translate - Pointer to a vector containing the coordinate of the center.
   */
  void SetPeriodicTranslate(unsigned short val_index, su2double* translate);
  
  /*!
   * \brief Get the translation vector for a periodic transformation.
   * \param[in] val_index - Index corresponding to the periodic transformation.
   * \return The translation vector.
   */
  su2double* GetPeriodicTranslate(unsigned short val_index);
  
  /*!
   * \brief Get the total temperature at a nacelle boundary.
   * \param[in] val_index - Index corresponding to the inlet boundary.
   * \return The total temperature.
   */
  su2double GetExhaust_Temperature_Target(string val_index);
  
  /*!
   * \brief Get the total temperature at an inlet boundary.
   * \param[in] val_index - Index corresponding to the inlet boundary.
   * \return The total temperature.
   */
  su2double GetInlet_Ttotal(string val_index);
  
  /*!
   * \brief Get the temperature at a supersonic inlet boundary.
   * \param[in] val_index - Index corresponding to the inlet boundary.
   * \return The inlet density.
   */
  su2double GetInlet_Temperature(string val_index);
  
  /*!
   * \brief Get the pressure at a supersonic inlet boundary.
   * \param[in] val_index - Index corresponding to the inlet boundary.
   * \return The inlet pressure.
   */
  su2double GetInlet_Pressure(string val_index);
  
  /*!
   * \brief Get the velocity vector at a supersonic inlet boundary.
   * \param[in] val_index - Index corresponding to the inlet boundary.
   * \return The inlet velocity vector.
   */
  su2double* GetInlet_Velocity(string val_index);
  
  /*!
   * \brief Get the fixed value at the Dirichlet boundary.
   * \param[in] val_index - Index corresponding to the Dirichlet boundary.
   * \return The total temperature.
   */
  su2double GetDirichlet_Value(string val_index);
  
  /*!
   * \brief Get whether this is a Dirichlet or a Neumann boundary.
   * \param[in] val_index - Index corresponding to the Dirichlet boundary.
   * \return Yes or No.
   */
  bool GetDirichlet_Boundary(string val_index);
  
  /*!
   * \brief Get the total pressure at an inlet boundary.
   * \param[in] val_index - Index corresponding to the inlet boundary.
   * \return The total pressure.
   */
  su2double GetInlet_Ptotal(string val_index);
  
  /*!
   * \brief Get the total pressure at an nacelle boundary.
   * \param[in] val_index - Index corresponding to the inlet boundary.
   * \return The total pressure.
   */
  su2double GetExhaust_Pressure_Target(string val_index);
  
  /*!
   * \brief Value of the CFL reduction in LevelSet problems.
   * \return Value of the CFL reduction in LevelSet problems.
   */
  su2double GetCFLRedCoeff_Turb(void);
  
  /*!
   * \brief Get the flow direction unit vector at an inlet boundary.
   * \param[in] val_index - Index corresponding to the inlet boundary.
   * \return The flow direction vector.
   */
  su2double* GetInlet_FlowDir(string val_index);
  
  /*!
   * \brief Get the back pressure (static) at an outlet boundary.
   * \param[in] val_index - Index corresponding to the outlet boundary.
   * \return The outlet pressure.
   */
  su2double GetOutlet_Pressure(string val_index);
  
  /*!
   * \brief Get the var 1 at Riemann boundary.
   * \param[in] val_marker - Index corresponding to the Riemann boundary.
   * \return The var1
   */
  su2double GetRiemann_Var1(string val_marker);
  
  /*!
   * \brief Get the var 2 at Riemann boundary.
   * \param[in] val_marker - Index corresponding to the Riemann boundary.
   * \return The var2
   */
  su2double GetRiemann_Var2(string val_marker);
  
  /*!
   * \brief Get the Flowdir at Riemann boundary.
   * \param[in] val_marker - Index corresponding to the Riemann boundary.
   * \return The Flowdir
   */
  su2double* GetRiemann_FlowDir(string val_marker);
  
  /*!
   * \brief Get Kind Data of Riemann boundary.
   * \param[in] val_marker - Index corresponding to the Riemann boundary.
   * \return Kind data
   */
  unsigned short GetKind_Data_Riemann(string val_marker);
  
  /*!
   * \brief Get the var 1 for the Giels BC.
   * \param[in] val_marker - Index corresponding to the Giles BC.
   * \return The var1
   */
  su2double GetGiles_Var1(string val_marker);
  
  /*!
   * \brief Get the var 2 for the Giles boundary.
   * \param[in] val_marker - Index corresponding to the Giles BC.
   * \return The var2
   */
  su2double GetGiles_Var2(string val_marker);
  
  /*!
   * \brief Get the Flowdir for the Giles BC.
   * \param[in] val_marker - Index corresponding to the Giles BC.
   * \return The Flowdir
   */
  su2double* GetGiles_FlowDir(string val_marker);
  
  /*!
   * \brief Get Kind Data for the Giles BC.
   * \param[in] val_marker - Index corresponding to the Giles BC.
   * \return Kind data
   */
  unsigned short GetKind_Data_Giles(string val_marker);
  
  /*!
   * \brief Set the var 1 for Giles BC.
   * \param[in] val_marker - Index corresponding to the Giles BC.
   */
  void SetGiles_Var1(su2double newVar1, string val_marker);

  /*!
   * \brief Get the relax factor for the average component for the Giles BC.
   * \param[in] val_marker - Index corresponding to the Giles BC.
   * \return The relax factor for the average component
   */
  su2double GetGiles_RelaxFactorAverage(string val_marker);

  /*!
   * \brief Get the relax factor for the fourier component for the Giles BC.
   * \param[in] val_marker - Index corresponding to the Giles BC.
   * \return The relax factor for the fourier component
   */
  su2double GetGiles_RelaxFactorFourier(string val_marker);

  /*!
   * \brief Get the outlet pressure imposed as BC for internal flow.
   * \return outlet pressure
   */
  su2double GetPressureOut_BC();

  /*!
   * \brief Set the outlet pressure imposed as BC for internal flow.
   * \param[in] val_temp - New value of the outlet pressure.
   */
  void SetPressureOut_BC(su2double val_press);

  /*!
   * \brief Get the inlet total pressure imposed as BC for internal flow.
   * \return inlet total pressure
   */
  su2double GetTotalPressureIn_BC();

  /*!
   * \brief Get the inlet total temperature imposed as BC for internal flow.
   * \return inlet total temperature
   */
  su2double GetTotalTemperatureIn_BC();

  /*!
   * \brief Set the inlet total temperature imposed as BC for internal flow.
   * \param[in] val_temp - New value of the total temperature.
   */
  void SetTotalTemperatureIn_BC(su2double val_temp);

  /*!
   * \brief Get the inlet flow angle imposed as BC for internal flow.
   * \return inlet flow angle
   */
  su2double GetFlowAngleIn_BC();

  /*!
   * \brief Get the wall temperature (static) at an isothermal boundary.
   * \param[in] val_index - Index corresponding to the isothermal boundary.
   * \return The wall temperature.
   */
  su2double GetIsothermal_Temperature(string val_index);
  
  /*!
   * \brief Get the wall heat flux on a constant heat flux boundary.
   * \param[in] val_index - Index corresponding to the constant heat flux boundary.
   * \return The heat flux.
   */
  su2double GetWall_HeatFlux(string val_index);

  /*!
   * \brief Get the wall function treatment for the given boundary marker.
   * \param[in] val_marker - String of the viscous wall marker.
   * \return The type of wall function treatment.
   */
  unsigned short GetWallFunction_Treatment(string val_marker);

  /*!
   * \brief Get the additional integer info for the wall function treatment
            for the given boundary marker.
   * \param[in] val_marker - String of the viscous wall marker.
   * \return Pointer to the integer info for the given marker.
   */
  unsigned short* GetWallFunction_IntInfo(string val_marker);

  /*!
   * \brief Get the additional double info for the wall function treatment
            for the given boundary marker.
   * \param[in] val_marker - String of the viscous wall marker.
   * \return Pointer to the double info for the given marker.
   */
  su2double* GetWallFunction_DoubleInfo(string val_marker);
  
  /*!
   * \brief Get the target (pressure, massflow, etc) at an engine inflow boundary.
   * \param[in] val_index - Index corresponding to the engine inflow boundary.
   * \return Target (pressure, massflow, etc) .
   */
  su2double GetEngineInflow_Target(string val_marker);
  
  /*!
   * \brief Get the fan face Mach number at an engine inflow boundary.
   * \param[in] val_marker - Name of the boundary.
   * \return The fan face Mach number.
   */
  su2double GetInflow_Mach(string val_marker);
  
  /*!
   * \brief Get the back pressure (static) at an engine inflow boundary.
   * \param[in] val_marker - Name of the boundary.
   * \return The engine inflow pressure.
   */
  su2double GetInflow_Pressure(string val_marker);
  
  /*!
   * \brief Get the mass flow rate at an engine inflow boundary.
   * \param[in] val_marker - Name of the boundary.
   * \return The engine mass flow rate.
   */
  su2double GetInflow_MassFlow(string val_marker);
  
  /*!
   * \brief Get the percentage of reverse flow at an engine inflow boundary.
   * \param[in] val_marker - Name of the boundary.
   * \return The percentage of reverse flow.
   */
  su2double GetInflow_ReverseMassFlow(string val_marker);
  
  /*!
   * \brief Get the percentage of reverse flow at an engine inflow boundary.
   * \param[in] val_index - Index corresponding to the engine inflow boundary.
   * \return The percentage of reverse flow.
   */
  su2double GetInflow_ReverseMassFlow(unsigned short val_marker);
  
  /*!
   * \brief Get the total pressure at an engine inflow boundary.
   * \param[in] val_marker - Name of the boundary.
   * \return The total pressure.
   */
  su2double GetInflow_TotalPressure(string val_marker);
  
  /*!
   * \brief Get the temperature (static) at an engine inflow boundary.
   * \param[in] val_marker - Name of the boundary.
   * \return The engine inflow temperature.
   */
  su2double GetInflow_Temperature(string val_marker);
  
  /*!
   * \brief Get the total temperature at an engine inflow boundary.
   * \param[in] val_marker - Name of the boundary.
   * \return The engine inflow total temperature.
   */
  su2double GetInflow_TotalTemperature(string val_marker);
  
  /*!
   * \brief Get the ram drag at an engine inflow boundary.
   * \param[in] val_marker - Name of the boundary.
   * \return The engine inflow ram drag.
   */
  su2double GetInflow_RamDrag(string val_marker);
  
  /*!
   * \brief Get the force balance at an engine inflow boundary.
   * \param[in] val_marker - Name of the boundary.
   * \return The engine inflow force balance.
   */
  su2double GetInflow_Force(string val_marker);
  
  /*!
   * \brief Get the power at an engine inflow boundary.
   * \param[in] val_marker - Name of the boundary.
   * \return The engine inflow power.
   */
  su2double GetInflow_Power(string val_marker);
  
  /*!
   * \brief Get the back pressure (static) at an engine exhaust boundary.
   * \param[in] val_marker - Name of the boundary.
   * \return The engine exhaust pressure.
   */
  su2double GetExhaust_Pressure(string val_marker);
  
  /*!
   * \brief Get the temperature (static) at an engine exhaust boundary.
   * \param[in] val_marker - Name of the boundary.
   * \return The engine exhaust temperature.
   */
  su2double GetExhaust_Temperature(string val_marker);
  
  /*!
   * \brief Get the massflow at an engine exhaust boundary.
   * \param[in] val_marker - Name of the boundary.
   * \return The engine exhaust massflow.
   */
  su2double GetExhaust_MassFlow(string val_marker);
  
  /*!
   * \brief Get the total pressure at an engine exhaust boundary.
   * \param[in] val_marker - Name of the boundary.
   * \return The engine exhaust total pressure.
   */
  su2double GetExhaust_TotalPressure(string val_marker);
  
  /*!
   * \brief Get the total temperature at an engine exhaust boundary.
   * \param[in] val_marker - Name of the boundary.
   * \return The total temperature.
   */
  su2double GetExhaust_TotalTemperature(string val_marker);
  
  /*!
   * \brief Get the gross thrust at an engine exhaust boundary.
   * \param[in] val_marker - Name of the boundary.
   * \return Gross thrust.
   */
  su2double GetExhaust_GrossThrust(string val_marker);
  
  /*!
   * \brief Get the force balance at an engine exhaust boundary.
   * \param[in] val_marker - Name of the boundary.
   * \return Force balance.
   */
  su2double GetExhaust_Force(string val_marker);
  
  /*!
   * \brief Get the power at an engine exhaust boundary.
   * \param[in] val_marker - Name of the boundary.
   * \return Power.
   */
  su2double GetExhaust_Power(string val_marker);
  
  /*!
   * \brief Get the back pressure (static) at an outlet boundary.
   * \param[in] val_index - Index corresponding to the outlet boundary.
   * \return The outlet pressure.
   */
  void SetInflow_Mach(unsigned short val_imarker, su2double val_fanface_mach);
  
  /*!
   * \brief Set the fan face static pressure at an engine inflow boundary.
   * \param[in] val_index - Index corresponding to the engine inflow boundary.
   * \param[in] val_fanface_pressure - Fan face static pressure.
   */
  void SetInflow_Pressure(unsigned short val_imarker, su2double val_fanface_pressure);
  
  /*!
   * \brief Set the massflow at an engine inflow boundary.
   * \param[in] val_index - Index corresponding to the engine inflow boundary.
   * \param[in] val_fanface_massflow - Massflow.
   */
  void SetInflow_MassFlow(unsigned short val_imarker, su2double val_fanface_massflow);
  
  /*!
   * \brief Set the reverse flow at an engine inflow boundary.
   * \param[in] val_index - Index corresponding to the engine inflow boundary.
   * \param[in] val_fanface_reversemassflow - reverse flow.
   */
  void SetInflow_ReverseMassFlow(unsigned short val_imarker, su2double val_fanface_reversemassflow);
  
  /*!
   * \brief Set the fan face total pressure at an engine inflow boundary.
   * \param[in] val_index - Index corresponding to the engine inflow boundary.
   * \param[in] val_fanface_totalpressure - Fan face total pressure.
   */
  void SetInflow_TotalPressure(unsigned short val_imarker, su2double val_fanface_totalpressure);
  
  /*!
   * \brief Set the fan face static temperature at an engine inflow boundary.
   * \param[in] val_index - Index corresponding to the engine inflow boundary.
   * \param[in] val_fanface_pressure - Fan face static temperature.
   */
  void SetInflow_Temperature(unsigned short val_imarker, su2double val_fanface_temperature);
  
  /*!
   * \brief Set the fan face total temperature at an engine inflow boundary.
   * \param[in] val_index - Index corresponding to the engine inflow boundary.
   * \param[in] val_fanface_totaltemperature - Fan face total temperature.
   */
  void SetInflow_TotalTemperature(unsigned short val_imarker, su2double val_fanface_totaltemperature);
  
  /*!
   * \brief Set the ram drag temperature at an engine inflow boundary.
   * \param[in] val_index - Index corresponding to the engine inflow boundary.
   * \param[in] val_fanface_ramdrag - Ram drag value.
   */
  void SetInflow_RamDrag(unsigned short val_imarker, su2double val_fanface_ramdrag);
  
  /*!
   * \brief Set the force balance at an engine inflow boundary.
   * \param[in] val_index - Index corresponding to the engine inflow boundary.
   * \param[in] val_fanface_force - Fan face force.
   */
  void SetInflow_Force(unsigned short val_imarker, su2double val_fanface_force);
  
  /*!
   * \brief Set the power at an engine inflow boundary.
   * \param[in] val_index - Index corresponding to the engine inflow boundary.
   * \param[in] val_fanface_force - Power.
   */
  void SetInflow_Power(unsigned short val_imarker, su2double val_fanface_power);
  
  /*!
   * \brief Set the back pressure (static) at an engine exhaust boundary.
   * \param[in] val_index - Index corresponding to the outlet boundary.
   * \param[in] val_exhaust_pressure - Exhaust static pressure.
   */
  void SetExhaust_Pressure(unsigned short val_imarker, su2double val_exhaust_pressure);
  
  /*!
   * \brief Set the temperature (static) at an engine exhaust boundary.
   * \param[in] val_index - Index corresponding to the outlet boundary.
   * \param[in] val_exhaust_temp - Exhaust static temperature.
   */
  void SetExhaust_Temperature(unsigned short val_imarker, su2double val_exhaust_temp);
  
  /*!
   * \brief Set the back pressure (static) at an engine exhaust boundary.
   * \param[in] val_index - Index corresponding to the outlet boundary.
   * \param[in] val_exhaust_temp - Exhaust static temperature.
   */
  void SetExhaust_MassFlow(unsigned short val_imarker, su2double val_exhaust_massflow);
  
  /*!
   * \brief Set the back pressure (total) at an engine exhaust boundary.
   * \param[in] val_index - Index corresponding to the outlet boundary.
   * \param[in] val_exhaust_totalpressure - Exhaust total pressure.
   */
  void SetExhaust_TotalPressure(unsigned short val_imarker, su2double val_exhaust_totalpressure);
  
  /*!
   * \brief Set the total temperature at an engine exhaust boundary.
   * \param[in] val_index - Index corresponding to the outlet boundary.
   * \param[in] val_exhaust_totaltemp - Exhaust total temperature.
   */
  void SetExhaust_TotalTemperature(unsigned short val_imarker, su2double val_exhaust_totaltemp);
  
  /*!
   * \brief Set the gross thrust at an engine exhaust boundary.
   * \param[in] val_index - Index corresponding to the outlet boundary.
   * \param[in] val_exhaust_grossthrust - Exhaust gross thrust temperature.
   */
  void SetExhaust_GrossThrust(unsigned short val_imarker, su2double val_exhaust_grossthrust);
  
  /*!
   * \brief Set the force balance at an engine exhaust boundary.
   * \param[in] val_index - Index corresponding to the outlet boundary.
   * \param[in] val_exhaust_force - Exhaust force balance.
   */
  void SetExhaust_Force(unsigned short val_imarker, su2double val_exhaust_force);
  
  /*!
   * \brief Set the power at an engine exhaust boundary.
   * \param[in] val_index - Index corresponding to the outlet boundary.
   * \param[in] val_exhaust_power - Exhaust power.
   */
  void SetExhaust_Power(unsigned short val_imarker, su2double val_exhaust_power);
  
  /*!
   * \brief Set the back pressure (static) at an outlet boundary.
   * \param[in] val_imarker - Index corresponding to a particular engine boundary.
   * \param[in] val_engine_mach - Exhaust power.
   */
  void SetEngine_Mach(unsigned short val_imarker, su2double val_engine_mach);
  
  /*!
   * \brief Set the back pressure (static) at an outlet boundary.
   * \param[in] val_imarker - Index corresponding to a particular engine boundary.
   * \param[in] val_engine_force - Exhaust power.
   */
  void SetEngine_Force(unsigned short val_imarker, su2double val_engine_force);
  
  /*!
   * \brief Get the back pressure (static) at an outlet boundary.
   * \param[in] val_imarker - Index corresponding to a particular engine boundary.
   * \param[in] val_engine_power - Exhaust power.
   */
  void SetEngine_Power(unsigned short val_imarker, su2double val_engine_power);
  
  /*!
   * \brief Get the back pressure (static) at an outlet boundary.
   * \param[in] val_imarker - Index corresponding to a particular engine boundary.
   * \param[in] val_engine_netthrust - Exhaust power.
   */
  void SetEngine_NetThrust(unsigned short val_imarker, su2double val_engine_netthrust);
  
  /*!
   * \brief Get the back pressure (static) at an outlet boundary.
   * \param[in] val_imarker - Index corresponding to a particular engine boundary.
   * \param[in] val_engine_grossthrust - Exhaust power.
   */
  void SetEngine_GrossThrust(unsigned short val_imarker, su2double val_engine_grossthrust);
  
  /*!
   * \brief Get the back pressure (static) at an outlet boundary.
   * \param[in] val_imarker - Index corresponding to a particular engine boundary.
   * \param[in] val_engine_area - Exhaust power.
   */
  void SetEngine_Area(unsigned short val_imarker, su2double val_engine_area);
  
  /*!
   * \brief Get the back pressure (static) at an outlet boundary.
   * \param[in] val_imarker - Index corresponding to a particular engine boundary.
   * \return The outlet pressure.
   */
  su2double GetEngine_Mach(unsigned short val_imarker);
  
  /*!
   * \brief Get the back pressure (static) at an outlet boundary.
   * \param[in] val_imarker - Index corresponding to a particular engine boundary.
   * \return The outlet pressure.
   */
  su2double GetEngine_Force(unsigned short val_imarker);
  
  /*!
   * \brief Get the back pressure (static) at an outlet boundary.
   * \param[in] val_imarker - Index corresponding to a particular engine boundary.
   * \return The outlet pressure.
   */
  su2double GetEngine_Power(unsigned short val_imarker);
  
  /*!
   * \brief Get the back pressure (static) at an outlet boundary.
   * \param[in] val_imarker - Index corresponding to a particular engine boundary.
   * \return The outlet pressure.
   */
  
  su2double GetEngine_NetThrust(unsigned short val_imarker);
  /*!
   * \brief Get the back pressure (static) at an outlet boundary.
   * \param[in] val_imarker - Index corresponding to a particular engine boundary.
   * \return The outlet pressure.
   */
  
  su2double GetEngine_GrossThrust(unsigned short val_imarker);
  
  /*!
   * \brief Get the back pressure (static) at an outlet boundary.
   * \param[in] val_imarker - Index corresponding to a particular engine boundary.
   * \return The outlet pressure.
   */
  su2double GetEngine_Area(unsigned short val_imarker);
  
  /*!
   * \brief Get the back pressure (static) at an outlet boundary.
   * \param[in] val_index - Index corresponding to the outlet boundary.
   * \return The outlet pressure.
   */
  void SetActDiskInlet_Temperature(unsigned short val_imarker, su2double val_actdisk_temp);
  
  /*!
   * \brief Get the back pressure (static) at an outlet boundary.
   * \param[in] val_index - Index corresponding to the outlet boundary.
   * \return The outlet pressure.
   */
  void SetActDiskInlet_TotalTemperature(unsigned short val_imarker, su2double val_actdisk_totaltemp);
  
  /*!
   * \brief Get the back pressure (static) at an outlet boundary.
   * \param[in] val_index - Index corresponding to the outlet boundary.
   * \return The outlet pressure.
   */
  su2double GetActDiskInlet_Temperature(string val_marker);
  
  /*!
   * \brief Get the back pressure (static) at an outlet boundary.
   * \param[in] val_index - Index corresponding to the outlet boundary.
   * \return The outlet pressure.
   */
  su2double GetActDiskInlet_TotalTemperature(string val_marker);
  
  /*!
   * \brief Get the back pressure (static) at an outlet boundary.
   * \param[in] val_index - Index corresponding to the outlet boundary.
   * \return The outlet pressure.
   */
  void SetActDiskOutlet_Temperature(unsigned short val_imarker, su2double val_actdisk_temp);
  
  /*!
   * \brief Get the back pressure (static) at an outlet boundary.
   * \param[in] val_index - Index corresponding to the outlet boundary.
   * \return The outlet pressure.
   */
  void SetActDiskOutlet_TotalTemperature(unsigned short val_imarker, su2double val_actdisk_totaltemp);
  
  /*!
   * \brief Get the back pressure (static) at an outlet boundary.
   * \param[in] val_index - Index corresponding to the outlet boundary.
   * \return The outlet pressure.
   */
  su2double GetActDiskOutlet_Temperature(string val_marker);
  
  /*!
   * \brief Get the back pressure (static) at an outlet boundary.
   * \param[in] val_index - Index corresponding to the outlet boundary.
   * \return The outlet pressure.
   */
  su2double GetActDiskOutlet_TotalTemperature(string val_marker);
  
  /*!
   * \brief Get the back pressure (static) at an outlet boundary.
   * \param[in] val_index - Index corresponding to the outlet boundary.
   * \return The outlet pressure.
   */
  su2double GetActDiskInlet_MassFlow(string val_marker);
  
  /*!
   * \brief Get the back pressure (static) at an outlet boundary.
   * \param[in] val_index - Index corresponding to the outlet boundary.
   * \return The outlet pressure.
   */
  void SetActDiskInlet_MassFlow(unsigned short val_imarker, su2double val_actdisk_massflow);
  
  /*!
   * \brief Get the back pressure (static) at an outlet boundary.
   * \param[in] val_index - Index corresponding to the outlet boundary.
   * \return The outlet pressure.
   */
  su2double GetActDiskOutlet_MassFlow(string val_marker);
  
  /*!
   * \brief Get the back pressure (static) at an outlet boundary.
   * \param[in] val_index - Index corresponding to the outlet boundary.
   * \return The outlet pressure.
   */
  void SetActDiskOutlet_MassFlow(unsigned short val_imarker, su2double val_actdisk_massflow);
  
  /*!
   * \brief Get the back pressure (static) at an outlet boundary.
   * \param[in] val_index - Index corresponding to the outlet boundary.
   * \return The outlet pressure.
   */
  su2double GetActDiskInlet_Pressure(string val_marker);
  
  /*!
   * \brief Get the back pressure (static) at an outlet boundary.
   * \param[in] val_index - Index corresponding to the outlet boundary.
   * \return The outlet pressure.
   */
  su2double GetActDiskInlet_TotalPressure(string val_marker);
  
  /*!
   * \brief Get the back pressure (static) at an outlet boundary.
   * \param[in] val_index - Index corresponding to the outlet boundary.
   * \return The outlet pressure.
   */
  su2double GetActDisk_DeltaPress(unsigned short val_marker);
  
  /*!
   * \brief Get the back pressure (static) at an outlet boundary.
   * \param[in] val_index - Index corresponding to the outlet boundary.
   * \return The outlet pressure.
   */
  su2double GetActDisk_DeltaTemp(unsigned short val_marker);
  
  /*!
   * \brief Get the back pressure (static) at an outlet boundary.
   * \param[in] val_index - Index corresponding to the outlet boundary.
   * \return The outlet pressure.
   */
  su2double GetActDisk_TotalPressRatio(unsigned short val_marker);
  
  /*!
   * \brief Get the back pressure (static) at an outlet boundary.
   * \param[in] val_index - Index corresponding to the outlet boundary.
   * \return The outlet pressure.
   */
  su2double GetActDisk_TotalTempRatio(unsigned short val_marker);
  
  /*!
   * \brief Get the back pressure (static) at an outlet boundary.
   * \param[in] val_index - Index corresponding to the outlet boundary.
   * \return The outlet pressure.
   */
  su2double GetActDisk_StaticPressRatio(unsigned short val_marker);
  
  /*!
   * \brief Get the back pressure (static) at an outlet boundary.
   * \param[in] val_index - Index corresponding to the outlet boundary.
   * \return The outlet pressure.
   */
  su2double GetActDisk_StaticTempRatio(unsigned short val_marker);
  
  /*!
   * \brief Get the back pressure (static) at an outlet boundary.
   * \param[in] val_index - Index corresponding to the outlet boundary.
   * \return The outlet pressure.
   */
  su2double GetActDisk_NetThrust(unsigned short val_marker);
  
  /*!
   * \brief Get the back pressure (static) at an outlet boundary.
   * \param[in] val_index - Index corresponding to the outlet boundary.
   * \return The outlet pressure.
   */
  su2double GetActDisk_BCThrust(unsigned short val_marker);
  
  /*!
   * \brief Get the back pressure (static) at an outlet boundary.
   * \param[in] val_index - Index corresponding to the outlet boundary.
   * \return The outlet pressure.
   */
  su2double GetActDisk_BCThrust_Old(unsigned short val_marker);
  
  /*!
   * \brief Get the back pressure (static) at an outlet boundary.
   * \param[in] val_index - Index corresponding to the outlet boundary.
   * \return The outlet pressure.
   */
  su2double GetActDisk_GrossThrust(unsigned short val_marker);
  
  /*!
   * \brief Get the back pressure (static) at an outlet boundary.
   * \param[in] val_index - Index corresponding to the outlet boundary.
   * \return The outlet pressure.
   */
  su2double GetActDisk_Area(unsigned short val_marker);
  
  /*!
   * \brief Get the back pressure (static) at an outlet boundary.
   * \param[in] val_index - Index corresponding to the outlet boundary.
   * \return The outlet pressure.
   */
  su2double GetActDisk_ReverseMassFlow(unsigned short val_marker);
  
  /*!
   * \brief Get the back pressure (static) at an outlet boundary.
   * \param[in] val_index - Index corresponding to the outlet boundary.
   * \return The outlet pressure.
   */
  su2double GetActDiskInlet_RamDrag(string val_marker);
  
  /*!
   * \brief Get the back pressure (static) at an outlet boundary.
   * \param[in] val_index - Index corresponding to the outlet boundary.
   * \return The outlet pressure.
   */
  su2double GetActDiskInlet_Force(string val_marker);
  
  /*!
   * \brief Get the back pressure (static) at an outlet boundary.
   * \param[in] val_index - Index corresponding to the outlet boundary.
   * \return The outlet pressure.
   */
  su2double GetActDiskInlet_Power(string val_marker);
  
  /*!
   * \brief Get the back pressure (static) at an outlet boundary.
   * \param[in] val_index - Index corresponding to the outlet boundary.
   * \return The outlet pressure.
   */
  void SetActDiskInlet_Pressure(unsigned short val_imarker, su2double val_actdisk_pressure);
  
  /*!
   * \brief Get the back pressure (static) at an outlet boundary.
   * \param[in] val_index - Index corresponding to the outlet boundary.
   * \return The outlet pressure.
   */
  void SetActDiskInlet_TotalPressure(unsigned short val_imarker, su2double val_actdisk_totalpressure);
  
  /*!
   * \brief Get the back pressure (static) at an outlet boundary.
   * \param[in] val_index - Index corresponding to the outlet boundary.
   * \return The outlet pressure.
   */
  void SetActDisk_DeltaPress(unsigned short val_imarker, su2double val_actdisk_deltapress);
  
  /*!
   * \brief Get the back pressure (static) at an outlet boundary.
   * \param[in] val_index - Index corresponding to the outlet boundary.
   * \return The outlet pressure.
   */
  void SetActDisk_Power(unsigned short val_imarker, su2double val_actdisk_power);
  
  /*!
   * \brief Get the back pressure (static) at an outlet boundary.
   * \param[in] val_index - Index corresponding to the outlet boundary.
   * \return The outlet pressure.
   */
  void SetActDisk_MassFlow(unsigned short val_imarker, su2double val_actdisk_massflow);
  
  /*!
   * \brief Get the back pressure (static) at an outlet boundary.
   * \param[in] val_index - Index corresponding to the outlet boundary.
   * \return The outlet pressure.
   */
  void SetActDisk_Mach(unsigned short val_imarker, su2double val_actdisk_mach);
  
  /*!
   * \brief Get the back pressure (static) at an outlet boundary.
   * \param[in] val_index - Index corresponding to the outlet boundary.
   * \return The outlet pressure.
   */
  void SetActDisk_Force(unsigned short val_imarker, su2double val_actdisk_force);
  
  /*!
   * \brief Get the back pressure (static) at an outlet boundary.
   * \param[in] val_index - Index corresponding to the outlet boundary.
   * \return The outlet pressure.
   */
  void SetSurface_DC60(unsigned short val_imarker, su2double val_surface_distortion);
  
  /*!
   * \brief Set the massflow at the surface.
   * \param[in] val_imarker - Index corresponding to the outlet boundary.
   * \param[in] val_surface_massflow - Value of the mass flow.
   */
  void SetSurface_MassFlow(unsigned short val_imarker, su2double val_surface_massflow);
  
  /*!
   * \brief Set the mach number at the surface.
   * \param[in] val_imarker - Index corresponding to the outlet boundary.
   * \param[in] val_surface_massflow - Value of the mach number.
   */
  void SetSurface_Mach(unsigned short val_imarker, su2double val_surface_mach);

  /*!
   * \brief Set the temperature at the surface.
   * \param[in] val_imarker - Index corresponding to the outlet boundary.
   * \param[in] val_surface_massflow - Value of the temperature.
   */
  void SetSurface_Temperature(unsigned short val_imarker, su2double val_surface_temperature);

  /*!
   * \brief Set the pressure at the surface.
   * \param[in] val_imarker - Index corresponding to the outlet boundary.
   * \param[in] val_surface_massflow - Value of the pressure.
   */
  void SetSurface_Pressure(unsigned short val_imarker, su2double val_surface_pressure);

  /*!
   * \brief Set the density at the surface.
   * \param[in] val_imarker - Index corresponding to the outlet boundary.
   * \param[in] val_surface_density - Value of the density.
   */
  void SetSurface_Density(unsigned short val_imarker, su2double val_surface_density);

  /*!
   * \brief Set the enthalpy at the surface.
   * \param[in] val_imarker - Index corresponding to the outlet boundary.
   * \param[in] val_surface_density - Value of the density.
   */
  void SetSurface_Enthalpy(unsigned short val_imarker, su2double val_surface_enthalpy);

  /*!
   * \brief Set the normal velocity at the surface.
   * \param[in] val_imarker - Index corresponding to the outlet boundary.
   * \param[in] val_surface_normalvelocity - Value of the normal velocity.
   */
  void SetSurface_NormalVelocity(unsigned short val_imarker, su2double val_surface_normalvelocity);

  /*!
   * \brief Set the total temperature at the surface.
   * \param[in] val_imarker - Index corresponding to the outlet boundary.
   * \param[in] val_surface_totaltemperature - Value of the total temperature.
   */
  void SetSurface_TotalTemperature(unsigned short val_imarker, su2double val_surface_totaltemperature);

  /*!
   * \brief Set the total pressure at the surface.
   * \param[in] val_imarker - Index corresponding to the outlet boundary.
   * \param[in] val_surface_totalpressure - Value of the total pressure.
   */
  void SetSurface_TotalPressure(unsigned short val_imarker, su2double val_surface_totalpressure);
  
  /*!
   * \brief Get the back pressure (static) at an outlet boundary.
   * \param[in] val_index - Index corresponding to the outlet boundary.
   * \return The outlet pressure.
   */
  void SetSurface_IDC(unsigned short val_imarker, su2double val_surface_distortion);
  
  /*!
   * \brief Get the back pressure (static) at an outlet boundary.
   * \param[in] val_index - Index corresponding to the outlet boundary.
   * \return The outlet pressure.
   */
  void SetSurface_IDC_Mach(unsigned short val_imarker, su2double val_surface_distortion);
  
  /*!
   * \brief Get the back pressure (static) at an outlet boundary.
   * \param[in] val_index - Index corresponding to the outlet boundary.
   * \return The outlet pressure.
   */
  void SetSurface_IDR(unsigned short val_imarker, su2double val_surface_distortion);
  
  /*!
   * \brief Get the back pressure (static) at an outlet boundary.
   * \param[in] val_index - Index corresponding to the outlet boundary.
   * \return The outlet pressure.
   */
  void SetActDisk_DeltaTemp(unsigned short val_imarker, su2double val_actdisk_deltatemp);
  
  /*!
   * \brief Get the back pressure (static) at an outlet boundary.
   * \param[in] val_index - Index corresponding to the outlet boundary.
   * \return The outlet pressure.
   */
  void SetActDisk_TotalPressRatio(unsigned short val_imarker, su2double val_actdisk_pressratio);
  
  /*!
   * \brief Get the back pressure (static) at an outlet boundary.
   * \param[in] val_index - Index corresponding to the outlet boundary.
   * \return The outlet pressure.
   */
  void SetActDisk_TotalTempRatio(unsigned short val_imarker, su2double val_actdisk_tempratio);
  
  /*!
   * \brief Get the back pressure (static) at an outlet boundary.
   * \param[in] val_index - Index corresponding to the outlet boundary.
   * \return The outlet pressure.
   */
  void SetActDisk_StaticPressRatio(unsigned short val_imarker, su2double val_actdisk_pressratio);
  
  /*!
   * \brief Get the back pressure (static) at an outlet boundary.
   * \param[in] val_index - Index corresponding to the outlet boundary.
   * \return The outlet pressure.
   */
  void SetActDisk_StaticTempRatio(unsigned short val_imarker, su2double val_actdisk_tempratio);
  
  /*!
   * \brief Get the back pressure (static) at an outlet boundary.
   * \param[in] val_index - Index corresponding to the outlet boundary.
   * \return The outlet pressure.
   */
  void SetActDisk_NetThrust(unsigned short val_imarker, su2double val_actdisk_netthrust);
  
  /*!
   * \brief Get the back pressure (static) at an outlet boundary.
   * \param[in] val_index - Index corresponding to the outlet boundary.
   * \return The outlet pressure.
   */
  void SetActDisk_BCThrust(string val_marker, su2double val_actdisk_bcthrust);
  
  /*!
   * \brief Get the back pressure (static) at an outlet boundary.
   * \param[in] val_index - Index corresponding to the outlet boundary.
   * \return The outlet pressure.
   */
  void SetActDisk_BCThrust(unsigned short val_imarker, su2double val_actdisk_bcthrust);
  
  /*!
   * \brief Get the back pressure (static) at an outlet boundary.
   * \param[in] val_index - Index corresponding to the outlet boundary.
   * \return The outlet pressure.
   */
  void SetActDisk_BCThrust_Old(string val_marker, su2double val_actdisk_bcthrust_old);
  
  /*!
   * \brief Get the back pressure (static) at an outlet boundary.
   * \param[in] val_index - Index corresponding to the outlet boundary.
   * \return The outlet pressure.
   */
  void SetActDisk_BCThrust_Old(unsigned short val_imarker, su2double val_actdisk_bcthrust_old);
  
  /*!
   * \brief Get the back pressure (static) at an outlet boundary.
   * \param[in] val_index - Index corresponding to the outlet boundary.
   * \return The outlet pressure.
   */
  void SetActDisk_GrossThrust(unsigned short val_imarker, su2double val_actdisk_grossthrust);
  
  /*!
   * \brief Get the back pressure (static) at an outlet boundary.
   * \param[in] val_index - Index corresponding to the outlet boundary.
   * \return The outlet pressure.
   */
  void SetActDisk_Area(unsigned short val_imarker, su2double val_actdisk_area);
  
  /*!
   * \brief Get the back pressure (static) at an outlet boundary.
   * \param[in] val_index - Index corresponding to the outlet boundary.
   * \return The outlet pressure.
   */
  void SetActDiskInlet_ReverseMassFlow(unsigned short val_imarker, su2double val_actdisk_area);
  
  /*!
   * \brief Get the back pressure (static) at an outlet boundary.
   * \param[in] val_index - Index corresponding to the outlet boundary.
   * \return The outlet pressure.
   */
  void SetActDiskInlet_RamDrag(unsigned short val_imarker, su2double val_actdisk_ramdrag);
  
  /*!
   * \brief Get the back pressure (static) at an outlet boundary.
   * \param[in] val_index - Index corresponding to the outlet boundary.
   * \return The outlet pressure.
   */
  void SetActDiskInlet_Force(unsigned short val_imarker, su2double val_actdisk_force);
  
  /*!
   * \brief Get the back pressure (static) at an outlet boundary.
   * \param[in] val_index - Index corresponding to the outlet boundary.
   * \return The outlet pressure.
   */
  void SetActDiskInlet_Power(unsigned short val_imarker, su2double val_actdisk_power);
  
  /*!
   * \brief Get the back pressure (static) at an outlet boundary.
   * \param[in] val_index - Index corresponding to the outlet boundary.
   * \return The outlet pressure.
   */
  su2double GetActDisk_Power(unsigned short val_imarker);
  
  /*!
   * \brief Get the back pressure (static) at an outlet boundary.
   * \param[in] val_index - Index corresponding to the outlet boundary.
   * \return The outlet pressure.
   */
  su2double GetActDisk_MassFlow(unsigned short val_imarker);
  
  /*!
   * \brief Get the back pressure (static) at an outlet boundary.
   * \param[in] val_index - Index corresponding to the outlet boundary.
   * \return The outlet pressure.
   */
  su2double GetActDisk_Mach(unsigned short val_imarker);
  
  /*!
   * \brief Get the back pressure (static) at an outlet boundary.
   * \param[in] val_index - Index corresponding to the outlet boundary.
   * \return The outlet pressure.
   */
  su2double GetActDisk_Force(unsigned short val_imarker);
  
  /*!
   * \brief Get the back pressure (static) at an outlet boundary.
   * \param[in] val_index - Index corresponding to the outlet boundary.
   * \return The outlet pressure.
   */
  su2double GetSurface_DC60(unsigned short val_imarker);
  
  /*!
   * \brief Get the massflow at an outlet boundary.
   * \param[in] val_index - Index corresponding to the outlet boundary.
   * \return The massflow.
   */
  su2double GetSurface_MassFlow(unsigned short val_imarker);
  
  /*!
   * \brief Get the mach number at an outlet boundary.
   * \param[in] val_index - Index corresponding to the outlet boundary.
   * \return The mach number.
   */
  su2double GetSurface_Mach(unsigned short val_imarker);

  /*!
   * \brief Get the temperature at an outlet boundary.
   * \param[in] val_index - Index corresponding to the outlet boundary.
   * \return The temperature.
   */
  su2double GetSurface_Temperature(unsigned short val_imarker);

  /*!
   * \brief Get the pressure at an outlet boundary.
   * \param[in] val_index - Index corresponding to the outlet boundary.
   * \return The pressure.
   */
  su2double GetSurface_Pressure(unsigned short val_imarker);

  /*!
   * \brief Get the density at an outlet boundary.
   * \param[in] val_index - Index corresponding to the outlet boundary.
   * \return The density.
   */
  su2double GetSurface_Density(unsigned short val_imarker);

  /*!
   * \brief Get the enthalpy at an outlet boundary.
   * \param[in] val_index - Index corresponding to the outlet boundary.
   * \return The density.
   */
  su2double GetSurface_Enthalpy(unsigned short val_imarker);

  /*!
   * \brief Get the normal velocity at an outlet boundary.
   * \param[in] val_index - Index corresponding to the outlet boundary.
   * \return The normal velocity.
   */
  su2double GetSurface_NormalVelocity(unsigned short val_imarker);
  /*!
   * \brief Get the total temperature at an outlet boundary.
   * \param[in] val_index - Index corresponding to the outlet boundary.
   * \return The total temperature.
   */
  su2double GetSurface_TotalTemperature(unsigned short val_imarker);

  /*!
   * \brief Get the total pressure at an outlet boundary.
   * \param[in] val_index - Index corresponding to the outlet boundary.
   * \return The total pressure.
   */
  su2double GetSurface_TotalPressure(unsigned short val_imarker);
   
  /*!
   * \brief Get the back pressure (static) at an outlet boundary.
   * \param[in] val_index - Index corresponding to the outlet boundary.
   * \return The outlet pressure.
   */
  su2double GetSurface_IDC(unsigned short val_imarker);
  
  /*!
   * \brief Get the back pressure (static) at an outlet boundary.
   * \param[in] val_index - Index corresponding to the outlet boundary.
   * \return The outlet pressure.
   */
  su2double GetSurface_IDC_Mach(unsigned short val_imarker);
  
  /*!
   * \brief Get the back pressure (static) at an outlet boundary.
   * \param[in] val_index - Index corresponding to the outlet boundary.
   * \return The outlet pressure.
   */
  su2double GetSurface_IDR(unsigned short val_imarker);
  
  /*!
   * \brief Get the back pressure (static) at an outlet boundary.
   * \param[in] val_index - Index corresponding to the outlet boundary.
   * \return The outlet pressure.
   */
  su2double GetActDiskOutlet_Pressure(string val_marker);
  
  /*!
   * \brief Get the back pressure (static) at an outlet boundary.
   * \param[in] val_index - Index corresponding to the outlet boundary.
   * \return The outlet pressure.
   */
  su2double GetActDiskOutlet_TotalPressure(string val_marker);
  
  /*!
   * \brief Get the back pressure (static) at an outlet boundary.
   * \param[in] val_index - Index corresponding to the outlet boundary.
   * \return The outlet pressure.
   */
  su2double GetActDiskOutlet_GrossThrust(string val_marker);
  
  /*!
   * \brief Get the back pressure (static) at an outlet boundary.
   * \param[in] val_index - Index corresponding to the outlet boundary.
   * \return The outlet pressure.
   */
  su2double GetActDiskOutlet_Force(string val_marker);
  
  /*!
   * \brief Get the back pressure (static) at an outlet boundary.
   * \param[in] val_index - Index corresponding to the outlet boundary.
   * \return The outlet pressure.
   */
  su2double GetActDiskOutlet_Power(string val_marker);
  
  /*!
   * \brief Get the back pressure (static) at an outlet boundary.
   * \param[in] val_index - Index corresponding to the outlet boundary.
   * \return The outlet pressure.
   */
  void SetActDiskOutlet_Pressure(unsigned short val_imarker, su2double val_actdisk_pressure);
  
  /*!
   * \brief Get the back pressure (static) at an outlet boundary.
   * \param[in] val_index - Index corresponding to the outlet boundary.
   * \return The outlet pressure.
   */
  void SetActDiskOutlet_TotalPressure(unsigned short val_imarker, su2double val_actdisk_totalpressure);
  
  /*!
   * \brief Get the back pressure (static) at an outlet boundary.
   * \param[in] val_index - Index corresponding to the outlet boundary.
   * \return The outlet pressure.
   */
  void SetActDiskOutlet_GrossThrust(unsigned short val_imarker, su2double val_actdisk_grossthrust);
  
  /*!
   * \brief Get the back pressure (static) at an outlet boundary.
   * \param[in] val_index - Index corresponding to the outlet boundary.
   * \return The outlet pressure.
   */
  void SetActDiskOutlet_Force(unsigned short val_imarker, su2double val_actdisk_force);
  
  /*!
   * \brief Get the back pressure (static) at an outlet boundary.
   * \param[in] val_index - Index corresponding to the outlet boundary.
   * \return The outlet pressure.
   */
  void SetActDiskOutlet_Power(unsigned short val_imarker, su2double val_actdisk_power);
  
  /*!
   * \brief Get the displacement value at an displacement boundary.
   * \param[in] val_index - Index corresponding to the displacement boundary.
   * \return The displacement value.
   */
  su2double GetDispl_Value(string val_index);
  
  /*!
   * \brief Get the force value at an load boundary.
   * \param[in] val_index - Index corresponding to the load boundary.
   * \return The load value.
   */
  su2double GetLoad_Value(string val_index);
  
  /*!
   * \brief Get the constant value at a damper boundary.
   * \param[in] val_index - Index corresponding to the load boundary.
   * \return The damper constant.
   */
  su2double GetDamper_Constant(string val_index);
  
  /*!
   * \brief Get the force value at a load boundary defined in cartesian coordinates.
   * \param[in] val_index - Index corresponding to the load boundary.
   * \return The load value.
   */
  su2double GetLoad_Dir_Value(string val_index);
  
  /*!
   * \brief Get the force multiplier at a load boundary in cartesian coordinates.
   * \param[in] val_index - Index corresponding to the load boundary.
   * \return The load multiplier.
   */
  su2double GetLoad_Dir_Multiplier(string val_index);
  
  /*!
   * \brief Get the force value at a load boundary defined in cartesian coordinates.
   * \param[in] val_index - Index corresponding to the load boundary.
   * \return The load value.
   */
  su2double GetDisp_Dir_Value(string val_index);
  
  /*!
   * \brief Get the force multiplier at a load boundary in cartesian coordinates.
   * \param[in] val_index - Index corresponding to the load boundary.
   * \return The load multiplier.
   */
  su2double GetDisp_Dir_Multiplier(string val_index);
  
  /*!
   * \brief Get the force direction at a loaded boundary in cartesian coordinates.
   * \param[in] val_index - Index corresponding to the load boundary.
   * \return The load direction.
   */
  su2double* GetLoad_Dir(string val_index);
  
  /*!
   * \brief Get the force direction at a loaded boundary in cartesian coordinates.
   * \param[in] val_index - Index corresponding to the load boundary.
   * \return The load direction.
   */
  su2double* GetDisp_Dir(string val_index);
  
  /*!
   * \brief Get the amplitude of the sine-wave at a load boundary defined in cartesian coordinates.
   * \param[in] val_index - Index corresponding to the load boundary.
   * \return The load value.
   */
  su2double GetLoad_Sine_Amplitude(string val_index);
  
  /*!
   * \brief Get the frequency of the sine-wave at a load boundary in cartesian coordinates.
   * \param[in] val_index - Index corresponding to the load boundary.
   * \return The load frequency.
   */
  su2double GetLoad_Sine_Frequency(string val_index);
  
  /*!
   * \brief Get the force direction at a sine-wave loaded boundary in cartesian coordinates.
   * \param[in] val_index - Index corresponding to the load boundary.
   * \return The load direction.
   */
  su2double* GetLoad_Sine_Dir(string val_index);
  
  /*!
   * \brief Get the force value at an load boundary.
   * \param[in] val_index - Index corresponding to the load boundary.
   * \return The load value.
   */
  su2double GetFlowLoad_Value(string val_index);
  
  /*!
   * \brief Cyclic pitch amplitude for rotor blades.
   * \return The specified cyclic pitch amplitude.
   */
  su2double GetCyclic_Pitch(void);
  
  /*!
   * \brief Collective pitch setting for rotor blades.
   * \return The specified collective pitch setting.
   */
  su2double GetCollective_Pitch(void);
  
  /*!
   * \brief Get name of the arbitrary mesh motion input file.
   * \return File name of the arbitrary mesh motion input file.
   */
  string GetMotion_FileName(void);
  
  /*!
   * \brief Set the config options.
   */
  void SetConfig_Options(unsigned short val_iZone, unsigned short val_nZone);
  
  /*!
   * \brief Set the config options.
   */
  void SetRunTime_Options(void);
  
  /*!
   * \brief Set the config file parsing.
   */
  void SetConfig_Parsing(char case_filename[MAX_STRING_SIZE]);
  
  /*!
   * \brief Set the config file parsing.
   */
  bool SetRunTime_Parsing(char case_filename[MAX_STRING_SIZE]);
  
  /*!
   * \brief Config file postprocessing.
   */
  void SetPostprocessing(unsigned short val_software, unsigned short val_izone, unsigned short val_nDim);
  
  /*!
   * \brief Config file markers processing.
   */
  void SetMarkers(unsigned short val_software);
  
  /*!
   * \brief Config file output.
   */
  void SetOutput(unsigned short val_software, unsigned short val_izone);
  
  /*!
   * \brief Value of Aeroelastic solution coordinate at time n+1.
   */
  vector<vector<su2double> > GetAeroelastic_np1(unsigned short iMarker);
  
  /*!
   * \brief Value of Aeroelastic solution coordinate at time n.
   */
  vector<vector<su2double> > GetAeroelastic_n(unsigned short iMarker);
  
  /*!
   * \brief Value of Aeroelastic solution coordinate at time n-1.
   */
  vector<vector<su2double> > GetAeroelastic_n1(unsigned short iMarker);
  
  /*!
   * \brief Value of Aeroelastic solution coordinate at time n+1.
   */
  void SetAeroelastic_np1(unsigned short iMarker, vector<vector<su2double> > solution);
  
  /*!
   * \brief Value of Aeroelastic solution coordinate at time n from time n+1.
   */
  void SetAeroelastic_n(void);
  
  /*!
   * \brief Value of Aeroelastic solution coordinate at time n-1 from time n.
   */
  void SetAeroelastic_n1(void);
  
  /*!
   * \brief Aeroelastic Flutter Speed Index.
   */
  su2double GetAeroelastic_Flutter_Speed_Index(void);
  
  /*!
   * \brief Uncoupled Aeroelastic Frequency Plunge.
   */
  su2double GetAeroelastic_Frequency_Plunge(void);
  
  /*!
   * \brief Uncoupled Aeroelastic Frequency Pitch.
   */
  su2double GetAeroelastic_Frequency_Pitch(void);
  
  /*!
   * \brief Aeroelastic Airfoil Mass Ratio.
   */
  su2double GetAeroelastic_Airfoil_Mass_Ratio(void);
  
  /*!
   * \brief Aeroelastic center of gravity location.
   */
  su2double GetAeroelastic_CG_Location(void);
  
  /*!
   * \brief Aeroelastic radius of gyration squared.
   */
  su2double GetAeroelastic_Radius_Gyration_Squared(void);
  
  /*!
   * \brief Aeroelastic solve every x inner iteration.
   */
  unsigned short GetAeroelasticIter(void);
  
  /*!
   * \brief Value of plunging coordinate.
   * \param[in] val_marker - the marker we are monitoring.
   * \return Value of plunging coordinate.
   */
  su2double GetAeroelastic_plunge(unsigned short val_marker);
  
  /*!
   * \brief Value of pitching coordinate.
   * \param[in] val_marker - the marker we are monitoring.
   * \return Value of pitching coordinate.
   */
  su2double GetAeroelastic_pitch(unsigned short val_marker);
  
  /*!
   * \brief Value of plunging coordinate.
   * \param[in] val_marker - the marker we are monitoring.
   * \param[in] val - value of plunging coordinate.
   */
  void SetAeroelastic_plunge(unsigned short val_marker, su2double val);
  
  /*!
   * \brief Value of pitching coordinate.
   * \param[in] val_marker - the marker we are monitoring.
   * \param[in] val - value of pitching coordinate.
   */
  void SetAeroelastic_pitch(unsigned short val_marker, su2double val);
  
  /*!
   * \brief Get information about the aeroelastic simulation.
   * \return <code>TRUE</code> if it is an aeroelastic case; otherwise <code>FALSE</code>.
   */
  bool GetAeroelastic_Simulation(void);
  
  /*!
   * \brief Get information about the wind gust.
   * \return <code>TRUE</code> if there is a wind gust; otherwise <code>FALSE</code>.
   */
  bool GetWind_Gust(void);
  
  /*!
   * \brief Get the type of gust to simulate.
   * \return type of gust to use for the simulation.
   */
  unsigned short GetGust_Type(void);
  
  /*!
   * \brief Get the gust direction.
   * \return the gust direction.
   */
  unsigned short GetGust_Dir(void);
  
  /*!
   * \brief Value of the gust wavelength.
   */
  su2double GetGust_WaveLength(void);
  
  /*!
   * \brief Value of the number of gust periods.
   */
  su2double GetGust_Periods(void);
  
  /*!
   * \brief Value of the gust amplitude.
   */
  su2double GetGust_Ampl(void);
  
  /*!
   * \brief Value of the time at which to begin the gust.
   */
  su2double GetGust_Begin_Time(void);
  
  /*!
   * \brief Value of the location ath which the gust begins.
   */
  su2double GetGust_Begin_Loc(void);
  
  /*!
   * \brief Get the number of iterations to evaluate the parametric coordinates.
   * \return Number of iterations to evaluate the parametric coordinates.
   */
  unsigned short GetnFFD_Iter(void);
  
  /*!
   * \brief Get the tolerance of the point inversion algorithm.
   * \return Tolerance of the point inversion algorithm.
   */
  su2double GetFFD_Tol(void);
  
  /*!
   * \brief Get the scale factor for the line search.
   * \return Scale factor for the line search.
   */
  su2double GetOpt_RelaxFactor(void);

  /*!
   * \brief Get the bound for the line search.
   * \return Bound for the line search.
   */
  su2double GetOpt_LineSearch_Bound(void);
  
  /*!
   * \brief Set the scale factor for the line search.
   * \param[in] val_scale - scale of the deformation.
   */
  void SetOpt_RelaxFactor(su2double val_scale);
  
  /*!
   * \brief Get the node number of the CV to visualize.
   * \return Node number of the CV to visualize.
   */
  long GetVisualize_CV(void);
  
  /*!
   * \brief Get information about whether to use fixed CL mode.
   * \return <code>TRUE</code> if fixed CL mode is active; otherwise <code>FALSE</code>.
   */
  bool GetFixed_CL_Mode(void);
  
  /*!
   * \brief Get information about whether to use fixed CL mode.
   * \return <code>TRUE</code> if fixed CL mode is active; otherwise <code>FALSE</code>.
   */
  bool GetFixed_CM_Mode(void);
  
  /*!
   * \brief Get information about whether to use fixed CL mode.
   * \return <code>TRUE</code> if fixed CL mode is active; otherwise <code>FALSE</code>.
   */
  bool GetEval_dOF_dCX(void);
  
  /*!
   * \brief Get information about whether to use fixed CL mode.
   * \return <code>TRUE</code> if fixed CL mode is active; otherwise <code>FALSE</code>.
   */
  bool GetDiscard_InFiles(void);
  
  /*!
   * \brief Get the value specified for the target CL.
   * \return Value of the target CL.
   */
  su2double GetTarget_CL(void);
  
  /*!
   * \brief Get the value for the lift curve slope for fixed CL mode.
   * \return Lift curve slope for fixed CL mode.
   */
  su2double GetdCL_dAlpha(void);
  
  /*!
   * \brief Get the value of iterations to re-evaluate the angle of attack.
   * \return Number of iterations.
   */
  unsigned long GetUpdate_Alpha(void);
  
  /*!
   * \brief Number of iterations to evaluate dCL_dAlpha.
   * \return Number of iterations.
   */
  unsigned long GetIter_dCL_dAlpha(void);
  
  /*!
   * \brief Get the value of the damping coefficient for fixed CL mode.
   * \return Damping coefficient for fixed CL mode.
   */
  su2double GetdCM_diH(void);
  
  /*!
   * \brief Get the value of iterations to re-evaluate the angle of attack.
   * \return Number of iterations.
   */
  unsigned long GetIter_Fixed_CL(void);
  
  /*!
   * \brief Get the value of iterations to re-evaluate the angle of attack.
   * \return Number of iterations.
   */
  unsigned long GetIter_Fixed_NetThrust(void);
  
  /*!
   * \brief Get the value of the damping coefficient for fixed CL mode.
   * \return Damping coefficient for fixed CL mode.
   */
  su2double GetdNetThrust_dBCThrust(void);
  
  /*!
   * \brief Get the value of iterations to re-evaluate the angle of attack.
   * \return Number of iterations.
   */
  unsigned long GetUpdate_BCThrust(void);
  
  /*!
   * \brief Set the value of the boolean for updating AoA in fixed lift mode.
   * \param[in] val_update - the bool for whether to update the AoA.
   */
  void SetUpdate_BCThrust_Bool(bool val_update);
  
  /*!
   * \brief Set the value of the boolean for updating AoA in fixed lift mode.
   * \param[in] val_update - the bool for whether to update the AoA.
   */
  void SetUpdate_AoA(bool val_update);
  
  /*!
   * \brief Get information about whether to update the AoA for fixed lift mode.
   * \return <code>TRUE</code> if we should update the AoA for fixed lift mode; otherwise <code>FALSE</code>.
   */
  bool GetUpdate_BCThrust_Bool(void);
  
  /*!
   * \brief Get information about whether to update the AoA for fixed lift mode.
   * \return <code>TRUE</code> if we should update the AoA for fixed lift mode; otherwise <code>FALSE</code>.
   */
  bool GetUpdate_AoA(void);
  
  /*!
   * \brief Set the current number of non-physical nodes in the solution.
   * \param[in] val_nonphys_points - current number of non-physical points.
   */
  void SetNonphysical_Points(unsigned long val_nonphys_points);
  
  /*!
   * \brief Get the current number of non-physical nodes in the solution.
   * \return Current number of non-physical points.
   */
  unsigned long GetNonphysical_Points(void);
  
  /*!
   * \brief Set the current number of non-physical reconstructions for 2nd-order upwinding.
   * \param[in] val_nonphys_reconstr - current number of non-physical reconstructions for 2nd-order upwinding.
   */
  void SetNonphysical_Reconstr(unsigned long val_nonphys_reconstr);
  
  /*!
   * \brief Get the current number of non-physical reconstructions for 2nd-order upwinding.
   * \return Current number of non-physical reconstructions for 2nd-order upwinding.
   */
  unsigned long GetNonphysical_Reconstr(void);
  
  /*!
   * \brief Given arrays x[1..n] and y[1..n] containing a tabulated function, i.e., yi = f(xi), with
   x1 < x2 < . . . < xN , and given values yp1 and ypn for the first derivative of the interpolating
   function at points 1 and n, respectively, this routine returns an array y2[1..n] that contains
   the second derivatives of the interpolating function at the tabulated points xi. If yp1 and/or
   ypn are equal to 1 × 1030 or larger, the routine is signaled to set the corresponding boundary
   condition for a natural spline, with zero second derivative on that boundary.
   Numerical Recipes: The Art of Scientific Computing, Third Edition in C++.
   */
  void SetSpline(vector<su2double> &x, vector<su2double> &y, unsigned long n, su2double yp1, su2double ypn, vector<su2double> &y2);
  
  /*!
   * \brief Given the arrays xa[1..n] and ya[1..n], which tabulate a function (with the xai’s in order),
   and given the array y2a[1..n], which is the output from spline above, and given a value of
   x, this routine returns a cubic-spline interpolated value y.
   Numerical Recipes: The Art of Scientific Computing, Third Edition in C++.
   * \returns The interpolated value of for x.
   */
  su2double GetSpline(vector<su2double> &xa, vector<su2double> &ya, vector<su2double> &y2a, unsigned long n, su2double x);
  

  /*!
   *
   * \brief Set freestream turbonormal for initializing solution.
   */
  void SetFreeStreamTurboNormal(su2double* turboNormal);

  /*!
   *
   * \brief Set freestream turbonormal for initializing solution.
   */
  su2double* GetFreeStreamTurboNormal(void);

  /*!
   * \brief Get the verbosity level of the console output.
   * \return Verbosity level for the console output.
   */
  unsigned short GetConsole_Output_Verb(void);
  
  /*!
   * \brief Get the kind of marker analyze marker (area-averaged, mass flux averaged, etc).
   * \return Kind of average.
   */
  unsigned short GetKind_Average(void);

  /*!
   *
   * \brief Get the direct differentation method.
   * \return direct differentiation method.
   */
  unsigned short GetDirectDiff();
  
  /*!
   * \brief Get the indicator whether we are solving an discrete adjoint problem.
   * \return the discrete adjoint indicator.
   */
  bool GetDiscrete_Adjoint(void);
  
  /*!
   * \brief Get the indicator whether we want to benchmark the MPI performance of FSI problems
   * \return The value for checking
   */
  bool CheckFSI_MPI(void);
  
  /*!
   * \brief Get the number of fluid subiterations roblems.
   * \return Number of FSI subiters.
   */
  unsigned short GetnIterFSI(void);
  
  /*!
   * \brief Get the number of subiterations while a ramp is applied.
   * \return Number of FSI subiters.
   */
  unsigned short GetnIterFSI_Ramp(void);
  
  /*!
   * \brief Get Aitken's relaxation parameter for static relaxation cases.
   * \return Aitken's relaxation parameters.
   */
  su2double GetAitkenStatRelax(void);
  
  /*!
   * \brief Get Aitken's maximum relaxation parameter for dynamic relaxation cases and first iteration.
   * \return Aitken's relaxation parameters.
   */
  su2double GetAitkenDynMaxInit(void);
  
  /*!
   * \brief Get Aitken's maximum relaxation parameter for dynamic relaxation cases and first iteration.
   * \return Aitken's relaxation parameters.
   */
  su2double GetAitkenDynMinInit(void);
  
  
  /*!
   * \brief Decide whether to apply dead loads to the model.
   * \return <code>TRUE</code> if the dead loads are to be applied, <code>FALSE</code> otherwise.
   */
  
  bool GetDeadLoad(void);
  
  /*!
   * \brief Identifies if the mesh is matching or not (temporary, while implementing interpolation procedures).
   * \return <code>TRUE</code> if the mesh is matching, <code>FALSE</code> otherwise.
   */
  
  bool GetPseudoStatic(void);
  
  /*!
    * \brief Identifies if the mesh is matching or not (temporary, while implementing interpolation procedures).
    * \return <code>TRUE</code> if the mesh is matching, <code>FALSE</code> otherwise.
    */
  
  bool GetMatchingMesh(void);
  
  /*!
   * \brief Identifies if we want to restart from a steady or an unsteady solution.
   * \return <code>TRUE</code> if we restart from steady state solution, <code>FALSE</code> otherwise.
   */
  
  bool GetSteadyRestart(void);
  
  
  /*!
   * \brief Provides information about the time integration of the structural analysis, and change the write in the output
   *        files information about the iteration.
   * \return The kind of time integration: Static or dynamic analysis
   */
  unsigned short GetDynamic_Analysis(void);
  
  /*!
   * \brief If we are prforming an unsteady simulation, there is only
   *        one value of the time step for the complete simulation.
   * \return Value of the time step in an unsteady simulation (non dimensional).
   */
  su2double GetDelta_DynTime(void);
  
  /*!
   * \brief If we are prforming an unsteady simulation, there is only
   *        one value of the time step for the complete simulation.
   * \return Value of the time step in an unsteady simulation (non dimensional).
   */
  su2double GetTotal_DynTime(void);
  
  /*!
   * \brief If we are prforming an unsteady simulation, there is only
   *        one value of the time step for the complete simulation.
   * \return Value of the time step in an unsteady simulation (non dimensional).
   */
  su2double GetCurrent_DynTime(void);
  
  /*!
   * \brief Get information about writing dynamic structural analysis headers and file extensions.
   * \return 	<code>TRUE</code> means that dynamic structural analysis solution files will be written.
   */
  bool GetWrt_Dynamic(void);
  
  /*!
   * \brief Get Newmark alpha parameter.
   * \return Value of the Newmark alpha parameter.
   */
  su2double GetNewmark_alpha(void);
  
  /*!
   * \brief Get Newmark delta parameter.
   * \return Value of the Newmark delta parameter.
   */
  su2double GetNewmark_delta(void);
  
  /*!
   * \brief Get the number of integration coefficients provided by the user.
   * \return Number of integration coefficients.
   */
  unsigned short GetnIntCoeffs(void);
  
  /*!
   * \brief Get the number of different values for the elasticity modulus.
   * \return Number of different values for the elasticity modulus.
   */
  unsigned short GetnElasticityMod(void);
  
  /*!
   * \brief Get the number of different values for the Poisson ratio.
   * \return Number of different values for the Poisson ratio.
   */
  unsigned short GetnPoissonRatio(void);
  
  /*!
   * \brief Get the number of different values for the Material density.
   * \return Number of different values for the Material density.
   */
  unsigned short GetnMaterialDensity(void);
  
  /*!
   * \brief Get the integration coefficients for the Generalized Alpha - Newmark integration integration scheme.
   * \param[in] val_coeff - Index of the coefficient.
   * \return Alpha coefficient for the Runge-Kutta integration scheme.
   */
  su2double Get_Int_Coeffs(unsigned short val_coeff);
  
  /*!
   * \brief Get the number of different values for the modulus of the electric field.
   * \return Number of different values for the modulus of the electric field.
   */
  unsigned short GetnElectric_Field(void);
  
  /*!
   * \brief Get the dimensionality of the electric field.
   * \return Number of integration coefficients.
   */
  unsigned short GetnDim_Electric_Field(void);
  
  /*!
   * \brief Get the values for the electric field modulus.
   * \param[in] val_coeff - Index of the coefficient.
   * \return Alpha coefficient for the Runge-Kutta integration scheme.
   */
  su2double Get_Electric_Field_Mod(unsigned short val_coeff);
  
  /*!
   * \brief Set the values for the electric field modulus.
   * \param[in] val_coeff - Index of the electric field.
   * \param[in] val_el_field - Value of the electric field.
   */
  void Set_Electric_Field_Mod(unsigned short val_coeff, su2double val_el_field);
  
  /*!
   * \brief Get the direction of the electric field in reference configuration.
   * \param[in] val_coeff - Index of the coefficient.
   * \return Alpha coefficient for the Runge-Kutta integration scheme.
   */
  su2double* Get_Electric_Field_Dir(void);
  
  
  /*!
   * \brief Check if the user wants to apply the load as a ramp.
   * \return 	<code>TRUE</code> means that the load is to be applied as a ramp.
   */
  bool GetRamp_Load(void);
  
  /*!
   * \brief Get the maximum time of the ramp.
   * \return 	Value of the max time while the load is linearly increased
   */
  su2double GetRamp_Time(void);
  
   /*!
    * \brief Get the kind of load transfer method we want to use for dynamic problems
    * \note This value is obtained from the config file, and it is constant
    *       during the computation.
    * \return Kind of transfer method for multiphysics problems
    */
   unsigned short GetDynamic_LoadTransfer(void);
  
   /*!
    * \brief Get the penalty weight value for the objective function.
    * \return  Penalty weight value for the reference geometry objective function.
    */
   su2double GetRefGeom_Penalty(void);
  
   /*!
    * \brief Get the penalty weight value for the objective function.
    * \return  Penalty weight value for the reference geometry objective function.
    */
   su2double GetTotalDV_Penalty(void);
  
  /*!
   * \brief Get the maximum time of the ramp.
   * \return 	Value of the max time while the load is linearly increased
   */
  su2double GetStatic_Time(void);
  
  /*!
   * \brief Get the order of the predictor for FSI applications.
   * \return 	Order of predictor
   */
  unsigned short GetPredictorOrder(void);
  
  /*!
   * \brief Check if the simulation we are running is a FSI simulation
   * \return Value of the physical time in an unsteady simulation.
   */
  bool GetFSI_Simulation(void);
  
   /*!
    * \brief Get the ID for the FEA region that we want to compute the gradient for using direct differentiation
    * \return ID
    */
   unsigned short GetnID_DV(void);
  
  /*!
   * \brief Check if we want to apply an incremental load to the nonlinear structural simulation
   * \return <code>TRUE</code> means that the load is to be applied in increments.
   */
  bool GetIncrementalLoad(void);
  
  /*!
   * \brief Get the number of increments for an incremental load.
   * \return 	Number of increments.
   */
  unsigned long GetNumberIncrements(void);

  /*!
   * \brief Get the value of the criteria for applying incremental loading.
   * \return Value of the log10 of the residual.
   */
  su2double GetIncLoad_Criteria(unsigned short val_var);
  
  /*!
   * \brief Get the relaxation method chosen for the simulation
   * \return Value of the relaxation method
   */
  unsigned short GetRelaxation_Method_FSI(void);
  
  /*!
   * \brief Get the interpolation method used for matching between zones.
   */
  inline unsigned short GetKindInterpolation(void);
  
  /*!
   * \brief Get the AD support.
   */
  bool GetAD_Mode(void);

  /*!
<<<<<<< HEAD
   * \brief Get the frequency for writing the surface solution file in Dual Time.
   * \return It writes the surface solution file with this frequency.
   */
  unsigned long GetWrt_Surf_Freq_DualTime(void);
    
  /*!
   * \brief Get the Kind of Hybrid RANS/LES.
   * \return Verbosity level for the console output.
   */
  unsigned short GetKind_HybridRANSLES(void);

  /*!
   * \brief Get the Kind of Roe Low Dissipation Scheme for Unsteady flows.
   * \return Verbosity level for the console output.
   */
   unsigned short GetKind_RoeLowDiss(void);
    
  /*!
   * \brief Get the DES Constant.
   * \return Verbosity level for the console output.
   */
   su2double GetConst_DES(void);
    
  /*!
   * \brief Get the Zonal DES Distance.
   * \return Verbosity level for the console output.
   */
   su2double GetZonal_Dist(void);
   
  /*!
   * \brief Get Zonal DES.
   * \return Verbosity level for the console output 
   */
  bool GetZonal_DES(void);
   
  /*!
   * \brief Get QCR (SA-QCR2000).
   * \return Verbosity level for the console output 
   */
  bool GetQCR(void);

=======
   * \brief Get if AD preaccumulation should be performed.
   */
  bool GetAD_Preaccumulation(void);
>>>>>>> d2dd50c1
};

#include "config_structure.inl"<|MERGE_RESOLUTION|>--- conflicted
+++ resolved
@@ -7759,7 +7759,6 @@
   bool GetAD_Mode(void);
 
   /*!
-<<<<<<< HEAD
    * \brief Get the frequency for writing the surface solution file in Dual Time.
    * \return It writes the surface solution file with this frequency.
    */
@@ -7801,11 +7800,10 @@
    */
   bool GetQCR(void);
 
-=======
+  /*!
    * \brief Get if AD preaccumulation should be performed.
    */
   bool GetAD_Preaccumulation(void);
->>>>>>> d2dd50c1
 };
 
 #include "config_structure.inl"