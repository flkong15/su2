--- conflicted
+++ resolved
@@ -694,11 +694,8 @@
   *Marker_All_MixingPlaneInterface,        /*!< \brief Global index for MixingPlane interface markers using the grid information. */    
   *Marker_All_DV,          /*!< \brief Global index for design variable markers using the grid information. */
   *Marker_All_Moving,          /*!< \brief Global index for moving surfaces using the grid information. */
-<<<<<<< HEAD
   *Marker_All_SobolevBC,          /*!< \brief Global index for boundary condition applied to gradient smoothing. */
-=======
   *Marker_All_Interface,       /*!< \brief Global index for interface surfaces using the grid information. */
->>>>>>> fc772cdb
   *Marker_All_PyCustom,                 /*!< \brief Global index for Python customizable surfaces using the grid information. */
   *Marker_All_Designing,         /*!< \brief Global index for moving using the grid information. */
   *Marker_CfgFile_Monitoring,     /*!< \brief Global index for monitoring using the config information. */
@@ -711,11 +708,8 @@
   *Marker_CfgFile_TurbomachineryFlag,     /*!< \brief Global index for Turbomachinery flag using the config information. */
   *Marker_CfgFile_MixingPlaneInterface,     /*!< \brief Global index for MixingPlane interface using the config information. */
   *Marker_CfgFile_Moving,       /*!< \brief Global index for moving surfaces using the config information. */
-<<<<<<< HEAD
   *Marker_CfgFile_SobolevBC,          /*!< \brief Global index for boundary condition applied to gradient smoothing using the config information. */
-=======
   *Marker_CfgFile_Interface,       /*!< \brief Global index for interface surfaces using the config information. */
->>>>>>> fc772cdb
   *Marker_CfgFile_PyCustom,        /*!< \brief Global index for Python customizable surfaces using the config information. */
   *Marker_CfgFile_DV,       /*!< \brief Global index for design variable markers using the config information. */
   *Marker_CfgFile_PerBound;     /*!< \brief Global index for periodic boundaries using the config information. */
@@ -3536,20 +3530,19 @@
   void SetMarker_All_Moving(unsigned short val_marker, unsigned short val_moving);
 
   /*!
-<<<<<<< HEAD
    * \brief Set if a marker how <i>val_marker</i> is going to be treated.
    * \param[in] val_marker - Index of the marker in which we are interested.
    * \param[in] val_moving - depending on the boundary condition applied
    */
   void SetMarker_All_SobolevBC(unsigned short val_marker, unsigned short val_moving);
-=======
+
+  /*!
    * \brief Set if a marker <i>val_marker</i> belongs to the interface <i>val_moving</i>
    *        (read from the config file).
    * \param[in] val_marker - Index of the marker in which we are interested.
    * \param[in] val_interface - 0 or 1 depending if the the marker belongs to the interface.
    */
   void SetMarker_All_Interface(unsigned short val_marker, unsigned short val_interface);
->>>>>>> fc772cdb
 
   /*!
    * \brief Set if a marker <i>val_marker</i> is going to be customized in Python <i>val_PyCustom</i>
@@ -3675,19 +3668,19 @@
   unsigned short GetMarker_All_Moving(unsigned short val_marker);
 
   /*!
-<<<<<<< HEAD
    * \brief Get the information what boundary to apply for a marker <i>val_marker</i>.
    * \param[in] val_marker
    * \return Number Depending on BC
    */
   unsigned short GetMarker_All_SobolevBC(unsigned short val_marker);
-=======
+
+  /*!
    * \brief Get the interface information for a marker <i>val_marker</i>.
    * \param[in] val_marker - 0 or 1 depending if the the marker belongs to the interface.
    * \return 0 or 1 depending if the marker belongs to the interface.
    */
   unsigned short GetMarker_All_Interface(unsigned short val_marker);
->>>>>>> fc772cdb
+
 
   /*!
    * \brief Get the Python customization for a marker <i>val_marker</i>.
@@ -6259,17 +6252,16 @@
   unsigned short GetMarker_CfgFile_Moving(string val_marker);
 
   /*!
-<<<<<<< HEAD
    * \brief Get the gradient boundary information from the config definition for the marker <i>val_marker</i>.
    * \return gradient boundary information of the boundary in the config information for the marker <i>val_marker</i>.
    */
   unsigned short GetMarker_CfgFile_SobolevBC(string val_marker);
-=======
+
+  /*!
    * \brief Get the interface information from the config definition for the marker <i>val_marker</i>.
    * \return Interface information of the boundary in the config information for the marker <i>val_marker</i>.
    */
   unsigned short GetMarker_CfgFile_Interface(string val_marker);
->>>>>>> fc772cdb
 
   /*!
    * \brief Get the Python customization information from the config definition for the marker <i>val_marker</i>.
