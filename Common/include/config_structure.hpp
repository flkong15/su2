/*!
 * \file config_structure.hpp
 * \brief All the information about the definition of the physical problem.
 *        The subroutines and functions are in the <i>config_structure.cpp</i> file.
 * \author F. Palacios, T. Economon, B. Tracey
 * \version 6.0.1 "Falcon"
 *
 * The current SU2 release has been coordinated by the
 * SU2 International Developers Society <www.su2devsociety.org>
 * with selected contributions from the open-source community.
 *
 * The main research teams contributing to the current release are:
 *  - Prof. Juan J. Alonso's group at Stanford University.
 *  - Prof. Piero Colonna's group at Delft University of Technology.
 *  - Prof. Nicolas R. Gauger's group at Kaiserslautern University of Technology.
 *  - Prof. Alberto Guardone's group at Polytechnic University of Milan.
 *  - Prof. Rafael Palacios' group at Imperial College London.
 *  - Prof. Vincent Terrapon's group at the University of Liege.
 *  - Prof. Edwin van der Weide's group at the University of Twente.
 *  - Lab. of New Concepts in Aeronautics at Tech. Institute of Aeronautics.
 *
 * Copyright 2012-2018, Francisco D. Palacios, Thomas D. Economon,
 *                      Tim Albring, and the SU2 contributors.
 *
 * SU2 is free software; you can redistribute it and/or
 * modify it under the terms of the GNU Lesser General Public
 * License as published by the Free Software Foundation; either
 * version 2.1 of the License, or (at your option) any later version.
 *
 * SU2 is distributed in the hope that it will be useful,
 * but WITHOUT ANY WARRANTY; without even the implied warranty of
 * MERCHANTABILITY or FITNESS FOR A PARTICULAR PURPOSE. See the GNU
 * Lesser General Public License for more details.
 *
 * You should have received a copy of the GNU Lesser General Public
 * License along with SU2. If not, see <http://www.gnu.org/licenses/>.
 */

#pragma once

#include "./mpi_structure.hpp"

#include <iostream>
#include <cstdlib>
#include <fstream>
#include <sstream>
#include <string>
#include <cstring>
#include <vector>
#include <stdlib.h>
#include <cmath>
#include <map>
#include <assert.h>

#include "./option_structure.hpp"
#include "./datatype_structure.hpp"

#ifdef HAVE_CGNS
#include "cgnslib.h"
#endif

using namespace std;

/*!
 * \class CConfig
 * \brief Main class for defining the problem; basically this class reads the configuration file, and
 *        stores all the information.
 * \author F. Palacios
 */

class CConfig {
private:
  SU2_MPI::Comm SU2_Communicator; /*!< \brief MPI communicator of SU2.*/
  int rank, size;
  unsigned short Kind_SU2; /*!< \brief Kind of SU2 software component.*/
  unsigned short Ref_NonDim; /*!< \brief Kind of non dimensionalization.*/
  unsigned short Ref_Inc_NonDim; /*!< \brief Kind of non dimensionalization.*/
  unsigned short Kind_AverageProcess; /*!< \brief Kind of mixing process.*/
  unsigned short Kind_PerformanceAverageProcess; /*!< \brief Kind of mixing process.*/
  unsigned short Kind_MixingPlaneInterface; /*!< \brief Kind of mixing process.*/
  unsigned short Kind_SpanWise; /*!< \brief Kind of span-wise section computation.*/
  unsigned short *Kind_TurboMachinery;  /*!< \brief Kind of turbomachynery architecture.*/
  unsigned short iZone, nZone; /*!< \brief Number of zones in the mesh. */
  unsigned short nZoneSpecified; /*!< \brief Number of zones that are specified in config file. */
  su2double Highlite_Area; /*!< \brief Highlite area. */
  su2double Fan_Poly_Eff; /*!< \brief Highlite area. */
  su2double OrderMagResidual; /*!< \brief Order of magnitude reduction. */
  su2double MinLogResidual; /*!< \brief Minimum value of the log residual. */
  su2double OrderMagResidualFSI; /*!< \brief Order of magnitude reduction. */
  su2double MinLogResidualFSI; /*!< \brief Minimum value of the log residual. */
  su2double OrderMagResidual_BGS_F; /*!< \brief Order of magnitude reduction. */
  su2double MinLogResidual_BGS_F; /*!< \brief Minimum value of the log residual. */
  su2double OrderMagResidual_BGS_S; /*!< \brief Order of magnitude reduction. */
  su2double MinLogResidual_BGS_S; /*!< \brief Minimum value of the log residual. */
  su2double Res_FEM_UTOL; 		/*!< \brief UTOL criteria for structural FEM. */
  su2double Res_FEM_RTOL; 		/*!< \brief RTOL criteria for structural FEM. */
  su2double Res_FEM_ETOL; 		/*!< \brief ETOL criteria for structural FEM. */
  su2double Res_FEM_ADJ;     /*!< \brief Convergence criteria for adjoint FEM. */
  su2double EA_ScaleFactor; /*!< \brief Equivalent Area scaling factor */
  su2double* EA_IntLimit; /*!< \brief Integration limits of the Equivalent Area computation */
  su2double AdjointLimit; /*!< \brief Adjoint variable limit */
  su2double* Obj_ChainRuleCoeff; /*!< \brief Array defining objective function for adjoint problem based on chain rule in terms of gradient w.r.t. density, velocity, pressure */
  bool MG_AdjointFlow; /*!< \brief MG with the adjoint flow problem */
  su2double* SubsonicEngine_Cyl; /*!< \brief Coordinates of the box subsonic region */
  su2double* SubsonicEngine_Values; /*!< \brief Values of the box subsonic region */
  su2double* Hold_GridFixed_Coord; /*!< \brief Coordinates of the box to hold fixed the nbumerical grid */
  su2double *DistortionRack;
  su2double *PressureLimits,
  *DensityLimits,
  *TemperatureLimits; /*!< \brief Limits for the primitive variables */
  bool ActDisk_DoubleSurface;  /*!< \brief actuator disk double surface  */
  bool Engine_HalfModel;  /*!< \brief only half model is in the computational grid  */
  bool ActDisk_SU2_DEF;  /*!< \brief actuator disk double surface  */
  unsigned short ConvCriteria;	/*!< \brief Kind of convergence criteria. */
  unsigned short nFFD_Iter; 	/*!< \brief Iteration for the point inversion problem. */
  unsigned short FFD_Blending; /*!< \brief Kind of FFD Blending function. */
  su2double* FFD_BSpline_Order; /*!< \brief BSpline order in i,j,k direction. */
  su2double FFD_Tol;  	/*!< \brief Tolerance in the point inversion problem. */
  su2double Opt_RelaxFactor;  	/*!< \brief Scale factor for the line search. */
  su2double Opt_LineSearch_Bound;  	/*!< \brief Bounds for the line search. */
  bool Write_Conv_FSI;			/*!< \brief Write convergence file for FSI problems. */
  bool ContinuousAdjoint,			/*!< \brief Flag to know if the code is solving an adjoint problem. */
  Viscous,                /*!< \brief Flag to know if the code is solving a viscous problem. */
  EquivArea,				/*!< \brief Flag to know if the code is going to compute and plot the equivalent area. */
  Engine,				/*!< \brief Flag to know if the code is going to compute a problem with engine. */
  InvDesign_Cp,				/*!< \brief Flag to know if the code is going to compute and plot the inverse design. */
  InvDesign_HeatFlux,				/*!< \brief Flag to know if the code is going to compute and plot the inverse design. */
  Grid_Movement,			/*!< \brief Flag to know if there is grid movement. */
  Wind_Gust,              /*!< \brief Flag to know if there is a wind gust. */
  Aeroelastic_Simulation, /*!< \brief Flag to know if there is an aeroelastic simulation. */
  Weakly_Coupled_Heat, /*!< \brief Flag to know if a heat equation should be weakly coupled to the incompressible solver. */
  Rotating_Frame,			/*!< \brief Flag to know if there is a rotating frame. */
  PoissonSolver,			/*!< \brief Flag to know if we are solving  poisson forces  in plasma solver. */
  Low_Mach_Precon,		/*!< \brief Flag to know if we are using a low Mach number preconditioner. */
  Low_Mach_Corr,			/*!< \brief Flag to know if we are using a low Mach number correction. */
  GravityForce,			/*!< \brief Flag to know if the gravity force is incuded in the formulation. */
  SmoothNumGrid,			/*!< \brief Smooth the numerical grid. */
  AdaptBoundary,			/*!< \brief Adapt the elements on the boundary. */
  SubsonicEngine,			/*!< \brief Engine intake subsonic region. */
  Frozen_Visc_Cont,			/*!< \brief Flag for cont. adjoint problem with/without frozen viscosity. */
  Frozen_Visc_Disc,			/*!< \brief Flag for disc. adjoint problem with/without frozen viscosity. */
  Frozen_Limiter_Disc,			/*!< \brief Flag for disc. adjoint problem with/without frozen limiter. */
  Inconsistent_Disc,      /*!< \brief Use an inconsistent (primal/dual) discrete adjoint formulation. */
  Sens_Remove_Sharp,			/*!< \brief Flag for removing or not the sharp edges from the sensitivity computation. */
  Hold_GridFixed,	/*!< \brief Flag hold fixed some part of the mesh during the deformation. */
  Axisymmetric, /*!< \brief Flag for axisymmetric calculations */
  Integrated_HeatFlux; /*!< \brief Flag for heat flux BC whether it deals with integrated values.*/
  su2double Damp_Engine_Inflow;	/*!< \brief Damping factor for the engine inlet. */
  su2double Damp_Engine_Exhaust;	/*!< \brief Damping factor for the engine exhaust. */
  su2double Damp_Res_Restric,	/*!< \brief Damping factor for the residual restriction. */
  Damp_Correc_Prolong; /*!< \brief Damping factor for the correction prolongation. */
  su2double Position_Plane; /*!< \brief Position of the Near-Field (y coordinate 2D, and z coordinate 3D). */
  su2double WeightCd; /*!< \brief Weight of the drag coefficient. */
  su2double dCD_dCL; /*!< \brief Weight of the drag coefficient. */
  su2double dCMx_dCL; /*!< \brief Weight of the drag coefficient. */
  su2double dCMy_dCL; /*!< \brief Weight of the drag coefficient. */
  su2double dCMz_dCL; /*!< \brief Weight of the drag coefficient. */
  su2double dCD_dCMy; /*!< \brief Weight of the drag coefficient. */
  su2double CL_Target; /*!< \brief Weight of the drag coefficient. */
  su2double CM_Target; /*!< \brief Weight of the drag coefficient. */
  su2double *HTP_Min_XCoord, *HTP_Min_YCoord; /*!< \brief Identification of the HTP. */
  unsigned short Unsteady_Simulation;	/*!< \brief Steady or unsteady (time stepping or dual time stepping) computation. */
  unsigned short Dynamic_Analysis;	/*!< \brief Static or dynamic structural analysis. */
  unsigned short nStartUpIter;	/*!< \brief Start up iterations using the fine grid. */
  su2double FixAzimuthalLine; /*!< \brief Fix an azimuthal line due to misalignments of the nearfield. */
  su2double **DV_Value;		/*!< \brief Previous value of the design variable. */
  su2double Venkat_LimiterCoeff;				/*!< \brief Limiter coefficient */
  unsigned long LimiterIter;	/*!< \brief Freeze the value of the limiter after a number of iterations */
  su2double AdjSharp_LimiterCoeff;				/*!< \brief Coefficient to identify the limit of a sharp edge. */
  unsigned short SystemMeasurements; /*!< \brief System of measurements. */
  unsigned short Kind_Regime;  /*!< \brief Kind of adjoint function. */
  unsigned short *Kind_ObjFunc;  /*!< \brief Kind of objective function. */
  su2double *Weight_ObjFunc;    /*!< \brief Weight applied to objective function. */
  unsigned short Kind_SensSmooth; /*!< \brief Kind of sensitivity smoothing technique. */
  unsigned short Continuous_Eqns; /*!< \brief Which equations to treat continuously (Hybrid adjoint)*/
  unsigned short Discrete_Eqns; /*!< \brief Which equations to treat discretely (Hybrid adjoint). */
  unsigned short *Design_Variable; /*!< \brief Kind of design variable. */
  unsigned short Kind_Adaptation;	/*!< \brief Kind of numerical grid adaptation. */
  unsigned short nTimeInstances;  /*!< \brief Number of periodic time instances for  harmonic balance. */
  su2double HarmonicBalance_Period;		/*!< \brief Period of oscillation to be used with harmonic balance computations. */
  su2double New_Elem_Adapt;			/*!< \brief Elements to adapt in the numerical grid adaptation process. */
  su2double Delta_UnstTime,			/*!< \brief Time step for unsteady computations. */
  Delta_UnstTimeND;						/*!< \brief Time step for unsteady computations (non dimensional). */
  su2double Delta_DynTime,		/*!< \brief Time step for dynamic structural computations. */
  Total_DynTime,				/*!< \brief Total time for dynamic structural computations. */
  Current_DynTime;			/*!< \brief Global time of the dynamic structural computations. */
  su2double Total_UnstTime,						/*!< \brief Total time for unsteady computations. */
  Total_UnstTimeND;								/*!< \brief Total time for unsteady computations (non dimensional). */
  su2double Current_UnstTime,									/*!< \brief Global time of the unsteady simulation. */
  Current_UnstTimeND;									/*!< \brief Global time of the unsteady simulation. */
  unsigned short nMarker_Euler,	/*!< \brief Number of Euler wall markers. */
  nMarker_FarField,				/*!< \brief Number of far-field markers. */
  nMarker_Custom,
  nMarker_SymWall,				/*!< \brief Number of symmetry wall markers. */
  nMarker_PerBound,				/*!< \brief Number of periodic boundary markers. */
  nMarker_MixingPlaneInterface,				/*!< \brief Number of mixing plane interface boundary markers. */
  nMarker_Turbomachinery,				/*!< \brief Number turbomachinery markers. */
  nMarker_TurboPerformance,				/*!< \brief Number of turboperformance markers. */
  nSpanWiseSections_User,			/*!< \brief Number of spanwise sections to compute 3D BC and Performance for turbomachinery   */
  nMarker_Shroud,/*!< \brief Number of shroud markers to set grid velocity to 0.*/
  nMarker_NearFieldBound,				/*!< \brief Number of near field boundary markers. */
  nMarker_ActDiskInlet, nMarker_ActDiskOutlet,
  nMarker_InterfaceBound,				/*!< \brief Number of interface boundary markers. */
  nMarker_Fluid_InterfaceBound,				/*!< \brief Number of fluid interface markers. */
  nMarker_CHTInterface,     /*!< \brief Number of conjugate heat transfer interface markers. */
  nMarker_Dirichlet,				/*!< \brief Number of interface boundary markers. */
  nMarker_Inlet,					/*!< \brief Number of inlet flow markers. */
  nMarker_Riemann,					/*!< \brief Number of Riemann flow markers. */
  nMarker_Giles,					/*!< \brief Number of Giles flow markers. */
  nRelaxFactor_Giles,                                   /*!< \brief Number of relaxation factors for Giles markers. */
  nMarker_Supersonic_Inlet,					/*!< \brief Number of supersonic inlet flow markers. */
  nMarker_Supersonic_Outlet,					/*!< \brief Number of supersonic outlet flow markers. */
  nMarker_Outlet,					/*!< \brief Number of outlet flow markers. */
  nMarker_Isothermal,     /*!< \brief Number of isothermal wall boundaries. */
  nMarker_HeatFlux,       /*!< \brief Number of constant heat flux wall boundaries. */
  nMarker_EngineExhaust,					/*!< \brief Number of nacelle exhaust flow markers. */
  nMarker_EngineInflow,					/*!< \brief Number of nacelle inflow flow markers. */
  nMarker_Clamped,						/*!< \brief Number of clamped markers in the FEM. */
  nMarker_Displacement,					/*!< \brief Number of displacement surface markers. */
  nMarker_Load,					/*!< \brief Number of load surface markers. */
  nMarker_Damper,         /*!< \brief Number of damper surface markers. */
  nMarker_Load_Dir,					/*!< \brief Number of load surface markers defined by magnitude and direction. */
  nMarker_Disp_Dir,         /*!< \brief Number of load surface markers defined by magnitude and direction. */
  nMarker_Load_Sine,					/*!< \brief Number of load surface markers defined by magnitude and direction. */
  nMarker_FlowLoad,					/*!< \brief Number of load surface markers. */
  nMarker_Neumann,				/*!< \brief Number of Neumann flow markers. */
  nMarker_Internal,				/*!< \brief Number of Neumann flow markers. */
  nMarker_All,					/*!< \brief Total number of markers using the grid information. */
  nMarker_Max,					/*!< \brief Max number of number of markers using the grid information. */
  nMarker_CfgFile;					/*!< \brief Total number of markers using the config file
                             (note that using parallel computation this number can be different
                             from nMarker_All). */
  bool Inlet_From_File; /*!< \brief True if the inlet profile is to be loaded from a file. */
  string Inlet_Filename; /*!< \brief Filename specifying an inlet profile. */
  su2double Inlet_Matching_Tol; /*!< \brief Tolerance used when matching a point to a point from the inlet file. */
  string *Marker_Euler,			/*!< \brief Euler wall markers. */
  *Marker_FarField,				/*!< \brief Far field markers. */
  *Marker_Custom,
  *Marker_SymWall,				/*!< \brief Symmetry wall markers. */
  *Marker_PerBound,				/*!< \brief Periodic boundary markers. */
  *Marker_PerDonor,				/*!< \brief Rotationally periodic boundary donor markers. */
  *Marker_MixingPlaneInterface,				/*!< \brief MixingPlane interface boundary markers. */
  *Marker_TurboBoundIn,				/*!< \brief Turbomachinery performance boundary markers. */
  *Marker_TurboBoundOut,				/*!< \brief Turbomachinery performance boundary donor markers. */
  *Marker_NearFieldBound,				/*!< \brief Near Field boundaries markers. */
  *Marker_InterfaceBound,				/*!< \brief Interface boundaries markers. */
  *Marker_Fluid_InterfaceBound,				/*!< \brief Fluid interface markers. */
  *Marker_CHTInterface,         /*!< \brief Conjugate heat transfer interface markers. */
  *Marker_ActDiskInlet,
  *Marker_ActDiskOutlet,
  *Marker_Dirichlet,				/*!< \brief Interface boundaries markers. */
  *Marker_Inlet,					/*!< \brief Inlet flow markers. */
  *Marker_Riemann,					/*!< \brief Riemann markers. */
  *Marker_Giles,					/*!< \brief Giles markers. */
  *Marker_Shroud,                                       /*!< \brief Shroud markers. */
  *Marker_Supersonic_Inlet,					/*!< \brief Supersonic inlet flow markers. */
  *Marker_Supersonic_Outlet,					/*!< \brief Supersonic outlet flow markers. */
  *Marker_Outlet,					/*!< \brief Outlet flow markers. */
  *Marker_Isothermal,     /*!< \brief Isothermal wall markers. */
  *Marker_HeatFlux,       /*!< \brief Constant heat flux wall markers. */
  *Marker_EngineInflow,					/*!< \brief Engine Inflow flow markers. */
  *Marker_EngineExhaust,					/*!< \brief Engine Exhaust flow markers. */
  *Marker_Clamped,						/*!< \brief Clamped markers. */
  *Marker_Displacement,					/*!< \brief Displacement markers. */
  *Marker_Load,					/*!< \brief Load markers. */
  *Marker_Damper,         /*!< \brief Damper markers. */
  *Marker_Load_Dir,					/*!< \brief Load markers defined in cartesian coordinates. */
  *Marker_Disp_Dir,         /*!< \brief Load markers defined in cartesian coordinates. */
  *Marker_Load_Sine,					/*!< \brief Sine-wave loaded markers defined in cartesian coordinates. */
  *Marker_FlowLoad,					/*!< \brief Flow Load markers. */
  *Marker_Neumann,					/*!< \brief Neumann flow markers. */
  *Marker_Internal,					/*!< \brief Neumann flow markers. */
  *Marker_All_TagBound;				/*!< \brief Global index for markers using grid information. */
  su2double *Dirichlet_Value;    /*!< \brief Specified Dirichlet value at the boundaries. */
  su2double *Exhaust_Temperature_Target;    /*!< \brief Specified total temperatures for nacelle boundaries. */
  su2double *Exhaust_Pressure_Target;    /*!< \brief Specified total pressures for nacelle boundaries. */
  su2double *Inlet_Ttotal;    /*!< \brief Specified total temperatures for inlet boundaries. */
  su2double *Riemann_Var1, *Riemann_Var2;    /*!< \brief Specified values for Riemann boundary. */
  su2double **Riemann_FlowDir;  /*!< \brief Specified flow direction vector (unit vector) for Riemann boundaries. */
  su2double *Giles_Var1, *Giles_Var2, *RelaxFactorAverage, *RelaxFactorFourier;    /*!< \brief Specified values for Giles BC. */
  su2double **Giles_FlowDir;  /*!< \brief Specified flow direction vector (unit vector) for Giles BC. */
  su2double *Inlet_Ptotal;    /*!< \brief Specified total pressures for inlet boundaries. */
  su2double **Inlet_FlowDir;  /*!< \brief Specified flow direction vector (unit vector) for inlet boundaries. */
  su2double *Inlet_Temperature;    /*!< \brief Specified temperatures for a supersonic inlet boundaries. */
  su2double *Inlet_Pressure;    /*!< \brief Specified static pressures for supersonic inlet boundaries. */
  su2double **Inlet_Velocity;  /*!< \brief Specified flow velocity vectors for supersonic inlet boundaries. */
  su2double *EngineInflow_Target;    /*!< \brief Specified fan face mach for nacelle boundaries. */
  su2double *Inflow_Mach;    /*!< \brief Specified fan face mach for nacelle boundaries. */
  su2double *Inflow_Pressure;    /*!< \brief Specified fan face mach for nacelle boundaries. */
  su2double *Inflow_MassFlow;    /*!< \brief Specified fan face mach for nacelle boundaries. */
  su2double *Inflow_ReverseMassFlow;    /*!< \brief Specified fan face mach for nacelle boundaries. */
  su2double *Inflow_TotalPressure;    /*!< \brief Specified fan face mach for nacelle boundaries. */
  su2double *Inflow_Temperature;    /*!< \brief Specified fan face mach for nacelle boundaries. */
  su2double *Inflow_TotalTemperature;    /*!< \brief Specified fan face mach for nacelle boundaries. */
  su2double *Inflow_RamDrag;    /*!< \brief Specified fan face mach for nacelle boundaries. */
  su2double *Inflow_Force;    /*!< \brief Specified fan face mach for nacelle boundaries. */
  su2double *Inflow_Power;    /*!< \brief Specified fan face mach for nacelle boundaries. */
  su2double *Exhaust_Pressure;    /*!< \brief Specified fan face mach for nacelle boundaries. */
  su2double *Exhaust_Temperature;    /*!< \brief Specified fan face mach for nacelle boundaries. */
  su2double *Exhaust_MassFlow;    /*!< \brief Specified fan face mach for nacelle boundaries. */
  su2double *Exhaust_TotalPressure;    /*!< \brief Specified fan face mach for nacelle boundaries. */
  su2double *Exhaust_TotalTemperature;    /*!< \brief Specified fan face mach for nacelle boundaries. */
  su2double *Exhaust_GrossThrust;    /*!< \brief Specified fan face mach for nacelle boundaries. */
  su2double *Exhaust_Force;    /*!< \brief Specified fan face mach for nacelle boundaries. */
  su2double *Exhaust_Power;    /*!< \brief Specified fan face mach for nacelle boundaries. */
  su2double *Engine_Power;    /*!< \brief Specified fan face mach for nacelle boundaries. */
  su2double *Engine_Mach;    /*!< \brief Specified fan face mach for nacelle boundaries. */
  su2double *Engine_Force;    /*!< \brief Specified fan face mach for nacelle boundaries. */
  su2double *Engine_NetThrust;    /*!< \brief Specified fan face mach for nacelle boundaries. */
  su2double *Engine_GrossThrust;    /*!< \brief Specified fan face mach for nacelle boundaries. */
  su2double *Engine_Area;    /*!< \brief Specified fan face mach for nacelle boundaries. */
  su2double *Outlet_Pressure;    /*!< \brief Specified back pressures (static) for outlet boundaries. */
  su2double *Isothermal_Temperature; /*!< \brief Specified isothermal wall temperatures (static). */
  su2double *Heat_Flux;  /*!< \brief Specified wall heat fluxes. */
  su2double *Displ_Value;    /*!< \brief Specified displacement for displacement boundaries. */
  su2double *Load_Value;    /*!< \brief Specified force for load boundaries. */
  su2double *Damper_Constant;    /*!< \brief Specified constant for damper boundaries. */
  su2double *Load_Dir_Value;    /*!< \brief Specified force for load boundaries defined in cartesian coordinates. */
  su2double *Load_Dir_Multiplier;    /*!< \brief Specified multiplier for load boundaries defined in cartesian coordinates. */
  su2double *Disp_Dir_Value;    /*!< \brief Specified force for load boundaries defined in cartesian coordinates. */
   su2double *Disp_Dir_Multiplier;    /*!< \brief Specified multiplier for load boundaries defined in cartesian coordinates. */
  su2double **Load_Dir;  /*!< \brief Specified flow direction vector (unit vector) for inlet boundaries. */
  su2double **Disp_Dir;  /*!< \brief Specified structural displacement direction (unit vector). */
  su2double *Load_Sine_Amplitude;    /*!< \brief Specified amplitude for a sine-wave load. */
  su2double *Load_Sine_Frequency;    /*!< \brief Specified multiplier for load boundaries defined in cartesian coordinates. */
  su2double **Load_Sine_Dir;  /*!< \brief Specified flow direction vector (unit vector) for inlet boundaries. */
  su2double *FlowLoad_Value;    /*!< \brief Specified force for flow load boundaries. */
  su2double *ActDiskInlet_MassFlow;    /*!< \brief Specified fan face mach for nacelle boundaries. */
  su2double *ActDiskInlet_Temperature;    /*!< \brief Specified fan face mach for nacelle boundaries. */
  su2double *ActDiskInlet_TotalTemperature;    /*!< \brief Specified fan face mach for nacelle boundaries. */
  su2double *ActDiskInlet_Pressure;    /*!< \brief Specified fan face mach for nacelle boundaries. */
  su2double *ActDiskInlet_TotalPressure;    /*!< \brief Specified fan face mach for nacelle boundaries. */
  su2double *ActDiskInlet_RamDrag;    /*!< \brief Specified fan face mach for nacelle boundaries. */
  su2double *ActDiskInlet_Force;    /*!< \brief Specified fan face mach for nacelle boundaries. */
  su2double *ActDiskInlet_Power;    /*!< \brief Specified fan face mach for nacelle boundaries. */
  su2double *ActDiskOutlet_MassFlow;    /*!< \brief Specified fan face mach for nacelle boundaries. */
  su2double *ActDiskOutlet_Temperature;    /*!< \brief Specified fan face mach for nacelle boundaries. */
  su2double *ActDiskOutlet_TotalTemperature;    /*!< \brief Specified fan face mach for nacelle boundaries. */
  su2double *ActDiskOutlet_Pressure;    /*!< \brief Specified fan face mach for nacelle boundaries. */
  su2double *ActDiskOutlet_TotalPressure;    /*!< \brief Specified fan face mach for nacelle boundaries. */
  su2double *ActDiskOutlet_GrossThrust;    /*!< \brief Specified fan face mach for nacelle boundaries. */
  su2double *ActDiskOutlet_Force;    /*!< \brief Specified fan face mach for nacelle boundaries. */
  su2double *ActDiskOutlet_Power;    /*!< \brief Specified fan face mach for nacelle boundaries. */
  su2double **ActDisk_PressJump, **ActDisk_TempJump,  **ActDisk_Omega;
  su2double *ActDisk_DeltaPress;    /*!< \brief Specified fan face mach for nacelle boundaries. */
  su2double *ActDisk_DeltaTemp;    /*!< \brief Specified fan face mach for nacelle boundaries. */
  su2double *ActDisk_TotalPressRatio;    /*!< \brief Specified fan face mach for nacelle boundaries. */
  su2double *ActDisk_TotalTempRatio;    /*!< \brief Specified fan face mach for nacelle boundaries. */
  su2double *ActDisk_StaticPressRatio;    /*!< \brief Specified fan face mach for nacelle boundaries. */
  su2double *ActDisk_StaticTempRatio;    /*!< \brief Specified fan face mach for nacelle boundaries. */
  su2double *ActDisk_Power;    /*!< \brief Specified fan face mach for nacelle boundaries. */
  su2double *ActDisk_MassFlow;    /*!< \brief Specified fan face mach for nacelle boundaries. */
  su2double *ActDisk_Mach;    /*!< \brief Specified fan face mach for nacelle boundaries. */
  su2double *ActDisk_Force;    /*!< \brief Specified fan face mach for nacelle boundaries. */
  su2double *Surface_MassFlow;    /*!< \brief Massflow at the boundaries. */
  su2double *Surface_Mach;    /*!< \brief Mach number at the boundaries. */
  su2double *Surface_Temperature;    /*!< \brief Temperature at the boundaries. */
  su2double *Surface_Pressure;    /*!< \brief Pressure at the boundaries. */
  su2double *Surface_Density;    /*!< \brief Density at the boundaries. */
  su2double *Surface_Enthalpy;    /*!< \brief Enthalpy at the boundaries. */
  su2double *Surface_NormalVelocity;    /*!< \brief Normal velocity at the boundaries. */
  su2double *Surface_Uniformity;  /*!< \brief Integral measure of the streamwise uniformity (absolute) at the boundaries (non-dim). */
  su2double *Surface_SecondaryStrength;     /*!< \brief Integral measure of the strength of secondary flows (absolute) at the boundaries (non-dim). */
  su2double *Surface_SecondOverUniform;   /*!< \brief Integral measure of the strength of secondary flows (relative to streamwise) at the boundaries (non-dim). */
  su2double *Surface_MomentumDistortion;    /*!< \brief Integral measure of the streamwise uniformity (relative to plug flow) at the boundaries (non-dim). */
  su2double *Surface_TotalTemperature;   /*!< \brief Total temperature at the boundaries. */
  su2double *Surface_TotalPressure;    /*!< \brief Total pressure at the boundaries. */
  su2double *Surface_PressureDrop;    /*!< \brief Pressure drop between boundaries. */
  su2double *Surface_DC60;    /*!< \brief Specified fan face mach for nacelle boundaries. */
  su2double *Surface_IDC;    /*!< \brief Specified fan face mach for nacelle boundaries. */
  su2double *Surface_IDC_Mach;    /*!< \brief Specified fan face mach for nacelle boundaries. */
  su2double *Surface_IDR;    /*!< \brief Specified fan face mach for nacelle boundaries. */
  su2double *ActDisk_NetThrust;    /*!< \brief Specified fan face mach for nacelle boundaries. */
  su2double *ActDisk_BCThrust;    /*!< \brief Specified fan face mach for nacelle boundaries. */
  su2double *ActDisk_BCThrust_Old;    /*!< \brief Specified fan face mach for nacelle boundaries. */
  su2double *ActDisk_GrossThrust;    /*!< \brief Specified fan face mach for nacelle boundaries. */
  su2double *ActDisk_Area;    /*!< \brief Specified fan face mach for nacelle boundaries. */
  su2double *ActDisk_ReverseMassFlow;    /*!< \brief Specified fan face mach for nacelle boundaries. */
  su2double **Periodic_RotCenter;  /*!< \brief Rotational center for each periodic boundary. */
  su2double **Periodic_RotAngles;      /*!< \brief Rotation angles for each periodic boundary. */
  su2double **Periodic_Translation;      /*!< \brief Translation vector for each periodic boundary. */
  unsigned short nPeriodic_Index;     /*!< \brief Number of SEND_RECEIVE periodic transformations. */
  su2double **Periodic_Center;         /*!< \brief Rotational center for each SEND_RECEIVE boundary. */
  su2double **Periodic_Rotation;      /*!< \brief Rotation angles for each SEND_RECEIVE boundary. */
  su2double **Periodic_Translate;      /*!< \brief Translation vector for each SEND_RECEIVE boundary. */
  string *Marker_CfgFile_TagBound;			/*!< \brief Global index for markers using config file. */
  unsigned short *Marker_All_KindBC,			/*!< \brief Global index for boundaries using grid information. */
  *Marker_CfgFile_KindBC;		/*!< \brief Global index for boundaries using config file. */
  short *Marker_All_SendRecv;		/*!< \brief Information about if the boundary is sended (+), received (-). */
  short *Marker_All_PerBound;	/*!< \brief Global index for periodic bc using the grid information. */
  unsigned long nExtIter;			/*!< \brief Number of external iterations. */
  unsigned long ExtIter;			/*!< \brief Current external iteration number. */
  unsigned long ExtIter_OffSet;			/*!< \brief External iteration number offset. */
  unsigned long IntIter;			/*!< \brief Current internal iteration number. */
  unsigned long FSIIter;			/*!< \brief Current Fluid Structure Interaction sub-iteration number. */
  unsigned long Unst_nIntIter;			/*!< \brief Number of internal iterations (Dual time Method). */
  unsigned long Dyn_nIntIter;			/*!< \brief Number of internal iterations (Newton-Raphson Method for nonlinear structural analysis). */
  long Unst_RestartIter;			/*!< \brief Iteration number to restart an unsteady simulation (Dual time Method). */
  long Unst_AdjointIter;			/*!< \brief Iteration number to begin the reverse time integration in the direct solver for the unsteady adjoint. */
  long Iter_Avg_Objective;			/*!< \brief Iteration the number of time steps to be averaged, counting from the back */
  long Dyn_RestartIter;                         /*!< \brief Iteration number to restart a dynamic structural analysis. */
  unsigned short nLevels_TimeAccurateLTS; /*!< \brief Number of time levels for time accurate local time stepping. */
  unsigned short nTimeDOFsADER_DG;        /*!< \brief Number of time DOFs used in the predictor step of ADER-DG. */
  su2double *TimeDOFsADER_DG;             /*!< \brief The location of the ADER-DG time DOFs on the interval [-1,1]. */
  unsigned short nTimeIntegrationADER_DG; /*!< \brief Number of time integration points ADER-DG. */
  su2double *TimeIntegrationADER_DG;      /*!< \brief The location of the ADER-DG time integration points on the interval [-1,1]. */
  su2double *WeightsIntegrationADER_DG;   /*!< \brief The weights of the ADER-DG time integration points on the interval [-1,1]. */
  unsigned short nRKStep;			/*!< \brief Number of steps of the explicit Runge-Kutta method. */
  su2double *RK_Alpha_Step;			/*!< \brief Runge-Kutta beta coefficients. */
  unsigned short nMGLevels;		/*!< \brief Number of multigrid levels (coarse levels). */
  unsigned short nCFL;			/*!< \brief Number of CFL, one for each multigrid level. */
  su2double
  CFLRedCoeff_Turb,		/*!< \brief CFL reduction coefficient on the LevelSet problem. */
  CFLRedCoeff_AdjFlow,	/*!< \brief CFL reduction coefficient for the adjoint problem. */
  CFLRedCoeff_AdjTurb,	/*!< \brief CFL reduction coefficient for the adjoint problem. */
  CFLFineGrid,		/*!< \brief CFL of the finest grid. */
  CFLSolid,       /*!< \brief CFL in (heat) solid solvers. */
  Max_DeltaTime,  		/*!< \brief Max delta time. */
  Unst_CFL;		/*!< \brief Unsteady CFL number. */
  bool ReorientElements;		/*!< \brief Flag for enabling element reorientation. */
  bool AddIndNeighbor;			/*!< \brief Include indirect neighbor in the agglomeration process. */
  unsigned short nDV,		/*!< \brief Number of design variables. */
  nObj, nObjW;              /*! \brief Number of objective functions. */
  unsigned short* nDV_Value;		/*!< \brief Number of values for each design variable (might be different than 1 if we allow arbitrary movement). */
  unsigned short nFFDBox;		/*!< \brief Number of ffd boxes. */
  unsigned short nGridMovement;		/*!< \brief Number of grid movement types specified. */
  unsigned short nTurboMachineryKind; 	/*!< \brief Number turbomachinery types specified. */
  unsigned short nParamDV;		/*!< \brief Number of parameters of the design variable. */
  string DV_Filename;      /*!< \brief Filename for providing surface positions from an external parameterization. */
  su2double **ParamDV;				/*!< \brief Parameters of the design variable. */
  su2double **CoordFFDBox;				/*!< \brief Coordinates of the FFD boxes. */
  unsigned short **DegreeFFDBox;	/*!< \brief Degree of the FFD boxes. */
  string *FFDTag;				/*!< \brief Parameters of the design variable. */
  string *TagFFDBox;				/*!< \brief Tag of the FFD box. */
  unsigned short GeometryMode;			/*!< \brief Gemoetry mode (analysis or gradient computation). */
  unsigned short MGCycle;			/*!< \brief Kind of multigrid cycle. */
  unsigned short FinestMesh;		/*!< \brief Finest mesh for the full multigrid approach. */
  unsigned short nFFD_Fix_IDir, nFFD_Fix_JDir, nFFD_Fix_KDir;                 /*!< \brief Number of planes fixed in the FFD. */
  unsigned short nMG_PreSmooth,                 /*!< \brief Number of MG pre-smooth parameters found in config file. */
  nMG_PostSmooth,                             /*!< \brief Number of MG post-smooth parameters found in config file. */
  nMG_CorrecSmooth;                           /*!< \brief Number of MG correct-smooth parameters found in config file. */
  short *FFD_Fix_IDir, *FFD_Fix_JDir, *FFD_Fix_KDir;	/*!< \brief Exact sections. */
  unsigned short *MG_PreSmooth,	/*!< \brief Multigrid Pre smoothing. */
  *MG_PostSmooth,					/*!< \brief Multigrid Post smoothing. */
  *MG_CorrecSmooth;					/*!< \brief Multigrid Jacobi implicit smoothing of the correction. */
  su2double *LocationStations;   /*!< \brief Airfoil sections in wing slicing subroutine. */
  su2double *NacelleLocation;   /*!< \brief Definition of the nacelle location. */
  unsigned short Kind_Solver,	/*!< \brief Kind of solver Euler, NS, Continuous adjoint, etc.  */
  *Kind_Solver_PerZone,  /*!< \brief Kind of solvers for each zone Euler, NS, Continuous adjoint, etc.  */
  Kind_FluidModel,			/*!< \brief Kind of the Fluid Model: Ideal or Van der Walls, ... . */
  Kind_ViscosityModel,			/*!< \brief Kind of the Viscosity Model*/
  Kind_ConductivityModel,			/*!< \brief Kind of the Thermal Conductivity Model*/
  Kind_FreeStreamOption,			/*!< \brief Kind of free stream option to choose if initializing with density or temperature  */
  Kind_InitOption,			/*!< \brief Kind of Init option to choose if initializing with Reynolds number or with thermodynamic conditions   */
  Kind_GasModel,				/*!< \brief Kind of the Gas Model. */
  Kind_DensityModel,				/*!< \brief Kind of the density model for incompressible flows. */
  *Kind_GridMovement,    /*!< \brief Kind of the unsteady mesh movement. */
  Kind_Gradient_Method,		/*!< \brief Numerical method for computation of spatial gradients. */
  Kind_Deform_Linear_Solver, /*!< Numerical method to deform the grid */
  Kind_Deform_Linear_Solver_Prec,		/*!< \brief Preconditioner of the linear solver. */
  Kind_Linear_Solver,		/*!< \brief Numerical solver for the implicit scheme. */
  Kind_Linear_Solver_FSI_Struc,	 /*!< \brief Numerical solver for the structural part in FSI problems. */
  Kind_Linear_Solver_Prec,		/*!< \brief Preconditioner of the linear solver. */
  Kind_Linear_Solver_Prec_FSI_Struc,		/*!< \brief Preconditioner of the linear solver for the structural part in FSI problems. */
  Kind_AdjTurb_Linear_Solver,		/*!< \brief Numerical solver for the turbulent adjoint implicit scheme. */
  Kind_AdjTurb_Linear_Prec,		/*!< \brief Preconditioner of the turbulent adjoint linear solver. */
  Kind_DiscAdj_Linear_Solver, /*!< \brief Linear solver for the discrete adjoint system. */
  Kind_DiscAdj_Linear_Prec,  /*!< \brief Preconditioner of the discrete adjoint linear solver. */
  Kind_DiscAdj_Linear_Solver_FSI_Struc, /*!< \brief Linear solver for the discrete adjoint system in the structural side of FSI problems. */
  Kind_DiscAdj_Linear_Prec_FSI_Struc,   /*!< \brief Preconditioner of the discrete adjoint linear solver in the structural side of FSI problems. */
  Kind_SlopeLimit,				/*!< \brief Global slope limiter. */
  Kind_SlopeLimit_Flow,		/*!< \brief Slope limiter for flow equations.*/
  Kind_SlopeLimit_Turb,		/*!< \brief Slope limiter for the turbulence equation.*/
  Kind_SlopeLimit_AdjTurb,	/*!< \brief Slope limiter for the adjoint turbulent equation.*/
  Kind_SlopeLimit_AdjFlow,	/*!< \brief Slope limiter for the adjoint equation.*/
  Kind_TimeNumScheme,			/*!< \brief Global explicit or implicit time integration. */
  Kind_TimeIntScheme_Flow,	/*!< \brief Time integration for the flow equations. */
  Kind_TimeIntScheme_FEM_Flow,  /*!< \brief Time integration for the flow equations. */
  Kind_ADER_Predictor,          /*!< \brief Predictor step of the ADER-DG time integration scheme. */
  Kind_TimeIntScheme_AdjFlow,		/*!< \brief Time integration for the adjoint flow equations. */
  Kind_TimeIntScheme_Turb,	/*!< \brief Time integration for the turbulence model. */
  Kind_TimeIntScheme_AdjTurb,	/*!< \brief Time integration for the adjoint turbulence model. */
  Kind_TimeIntScheme_Wave,	/*!< \brief Time integration for the wave equations. */
  Kind_TimeIntScheme_Heat,	/*!< \brief Time integration for the wave equations. */
  Kind_TimeStep_Heat, /*!< \brief Time stepping method for the (fvm) heat equation. */
  Kind_TimeIntScheme_Poisson,	/*!< \brief Time integration for the wave equations. */
  Kind_TimeIntScheme_FEA,	/*!< \brief Time integration for the FEA equations. */
  Kind_SpaceIteScheme_FEA,	/*!< \brief Iterative scheme for nonlinear structural analysis. */
  Kind_ConvNumScheme,			/*!< \brief Global definition of the convective term. */
  Kind_ConvNumScheme_Flow,	/*!< \brief Centered or upwind scheme for the flow equations. */
  Kind_ConvNumScheme_FEM_Flow,  /*!< \brief Finite element scheme for the flow equations. */
  Kind_ConvNumScheme_Heat,	/*!< \brief Centered or upwind scheme for the flow equations. */
  Kind_ConvNumScheme_AdjFlow,		/*!< \brief Centered or upwind scheme for the adjoint flow equations. */
  Kind_ConvNumScheme_Turb,	/*!< \brief Centered or upwind scheme for the turbulence model. */
  Kind_ConvNumScheme_AdjTurb,	/*!< \brief Centered or upwind scheme for the adjoint turbulence model. */
  Kind_ConvNumScheme_Template,	/*!< \brief Centered or upwind scheme for the level set equation. */
  Kind_Centered,				/*!< \brief Centered scheme. */
  Kind_Centered_Flow,			/*!< \brief Centered scheme for the flow equations. */
  Kind_Centered_AdjFlow,			/*!< \brief Centered scheme for the adjoint flow equations. */
  Kind_Centered_Turb,			/*!< \brief Centered scheme for the turbulence model. */
  Kind_Centered_AdjTurb,		/*!< \brief Centered scheme for the adjoint turbulence model. */
  Kind_Centered_Template,		/*!< \brief Centered scheme for the template model. */
  Kind_Upwind,				/*!< \brief Upwind scheme. */
  Kind_Upwind_Flow,			/*!< \brief Upwind scheme for the flow equations. */
  Kind_Upwind_AdjFlow,			/*!< \brief Upwind scheme for the adjoint flow equations. */
  Kind_Upwind_Turb,			/*!< \brief Upwind scheme for the turbulence model. */
  Kind_Upwind_AdjTurb,		/*!< \brief Upwind scheme for the adjoint turbulence model. */
  Kind_Upwind_Template,			/*!< \brief Upwind scheme for the template model. */
  Kind_FEM,                     /*!< \brief Finite element scheme for the flow equations. */
  Kind_FEM_Flow,                        /*!< \brief Finite element scheme for the flow equations. */
  Kind_FEM_DG_Shock,      /*!< \brief Shock capturing method for the FEM DG solver. */
  Kind_Matrix_Coloring,   /*!< \brief Type of matrix coloring for sparse Jacobian computation. */
  Kind_Solver_Fluid_FSI,		/*!< \brief Kind of solver for the fluid in FSI applications. */
  Kind_Solver_Struc_FSI,		/*!< \brief Kind of solver for the structure in FSI applications. */
  Kind_BGS_RelaxMethod,				/*!< \brief Kind of relaxation method for Block Gauss Seidel method in FSI problems. */
  Kind_TransferMethod;	/*!< \brief Iterative scheme for nonlinear structural analysis. */
  bool Energy_Equation;         /*!< \brief Solve the energy equation for incompressible flows. */
  bool MUSCL,		/*!< \brief MUSCL scheme .*/
  MUSCL_Flow,		/*!< \brief MUSCL scheme for the flow equations.*/
  MUSCL_Turb,	 /*!< \brief MUSCL scheme for the turbulence equations.*/
  MUSCL_Heat,	 /*!< \brief MUSCL scheme for the (fvm) heat equation.*/
  MUSCL_AdjFlow,		/*!< \brief MUSCL scheme for the adj flow equations.*/
  MUSCL_AdjTurb; 	/*!< \brief MUSCL scheme for the adj turbulence equations.*/
  bool EulerPersson;        /*!< \brief Boolean to determine whether this is an Euler simulation with Persson shock capturing. */
  bool FSI_Problem,			/*!< \brief Boolean to determine whether the simulation is FSI or not. */
  ZoneSpecific_Problem;   /*!< \brief Boolean to determine whether we wish to use zone-specific solvers. */
  unsigned short nID_DV;  /*!< \brief ID for the region of FEM when computed using direct differentiation. */
  bool AD_Mode;         /*!< \brief Algorithmic Differentiation support. */
  bool AD_Preaccumulation;   /*!< \brief Enable or disable preaccumulation in the AD mode. */
  unsigned short Kind_Material_Compress,	/*!< \brief Determines if the material is compressible or incompressible (structural analysis). */
  Kind_Material,			/*!< \brief Determines the material model to be used (structural analysis). */
  Kind_Struct_Solver,		/*!< \brief Determines the geometric condition (small or large deformations) for structural analysis. */
  Kind_DV_FEA;				/*!< \brief Kind of Design Variable for FEA problems.*/
  unsigned short Kind_Turb_Model;			/*!< \brief Turbulent model definition. */
  unsigned short Kind_SGS_Model;                        /*!< \brief LES SGS model definition. */
  unsigned short Kind_Trans_Model,			/*!< \brief Transition model definition. */
  Kind_ActDisk, Kind_Engine_Inflow, Kind_Inlet, *Kind_Inc_Inlet, *Kind_Data_Riemann, *Kind_Data_Giles;           /*!< \brief Kind of inlet boundary treatment. */
  unsigned short nInc_Inlet;  /*!< \brief Number of inlet boundary treatment types listed. */
  bool Inc_Inlet_UseNormal;    /*!< \brief Flag for whether to use the local normal as the flow direction for an incompressible pressure inlet. */
  su2double Linear_Solver_Error;		/*!< \brief Min error of the linear solver for the implicit formulation. */
  su2double Deform_Linear_Solver_Error;    /*!< \brief Min error of the linear solver for the implicit formulation. */
  su2double Linear_Solver_Error_FSI_Struc;		/*!< \brief Min error of the linear solver for the implicit formulation in the structural side for FSI problems . */
  su2double Linear_Solver_Error_Heat;        /*!< \brief Min error of the linear solver for the implicit formulation in the fvm heat solver . */
  unsigned long Linear_Solver_Iter;		/*!< \brief Max iterations of the linear solver for the implicit formulation. */
  unsigned long Deform_Linear_Solver_Iter;   /*!< \brief Max iterations of the linear solver for the implicit formulation. */
  unsigned long Linear_Solver_Iter_FSI_Struc;		/*!< \brief Max iterations of the linear solver for FSI applications and structural solver. */
  unsigned long Linear_Solver_Iter_Heat;       /*!< \brief Max iterations of the linear solver for the implicit formulation in the fvm heat solver. */
  unsigned long Linear_Solver_Restart_Frequency;   /*!< \brief Restart frequency of the linear solver for the implicit formulation. */
  unsigned short Linear_Solver_ILU_n;		/*!< \brief ILU fill=in level. */
  su2double SemiSpan;		/*!< \brief Wing Semi span. */
  su2double Roe_Kappa;		/*!< \brief Relaxation of the Roe scheme. */
  su2double Relaxation_Factor_Flow;		/*!< \brief Relaxation coefficient of the linear solver mean flow. */
  su2double Relaxation_Factor_Turb;		/*!< \brief Relaxation coefficient of the linear solver turbulence. */
  su2double Relaxation_Factor_AdjFlow;		/*!< \brief Relaxation coefficient of the linear solver adjoint mean flow. */
  su2double Relaxation_Factor_CHT;  /*!< \brief Relaxation coefficient for the update of conjugate heat variables. */
  su2double AdjTurb_Linear_Error;		/*!< \brief Min error of the turbulent adjoint linear solver for the implicit formulation. */
  su2double EntropyFix_Coeff;              /*!< \brief Entropy fix coefficient. */
  unsigned short AdjTurb_Linear_Iter;		/*!< \brief Min error of the turbulent adjoint linear solver for the implicit formulation. */
  su2double *Stations_Bounds;                  /*!< \brief Airfoil section limit. */
  unsigned short nLocationStations,      /*!< \brief Number of section cuts to make when outputting mesh and cp . */
  nWingStations;               /*!< \brief Number of section cuts to make when calculating internal volume. */
  su2double* Kappa_Flow,           /*!< \brief Numerical dissipation coefficients for the flow equations. */
  *Kappa_AdjFlow,                  /*!< \brief Numerical dissipation coefficients for the adjoint flow equations. */
  *Kappa_Heat;                    /*!< \brief Numerical dissipation coefficients for the (fvm) heat equation. */  
  su2double* FFD_Axis;       /*!< \brief Numerical dissipation coefficients for the adjoint equations. */
  su2double Kappa_1st_AdjFlow,	/*!< \brief JST 1st order dissipation coefficient for adjoint flow equations (coarse multigrid levels). */
  Kappa_2nd_AdjFlow,			/*!< \brief JST 2nd order dissipation coefficient for adjoint flow equations. */
  Kappa_4th_AdjFlow,			/*!< \brief JST 4th order dissipation coefficient for adjoint flow equations. */
  Kappa_1st_Flow,			/*!< \brief JST 1st order dissipation coefficient for flow equations (coarse multigrid levels). */
  Kappa_2nd_Flow,			/*!< \brief JST 2nd order dissipation coefficient for flow equations. */
  Kappa_4th_Flow,			/*!< \brief JST 4th order dissipation coefficient for flow equations. */
  Kappa_2nd_Heat,     /*!< \brief 2nd order dissipation coefficient for heat equation. */
  Kappa_4th_Heat;     /*!< \brief 4th order dissipation coefficient for heat equation. */  
  su2double Geo_Waterline_Location; /*!< \brief Location of the waterline. */
  
  su2double Min_Beta_RoeTurkel,		/*!< \brief Minimum value of Beta for the Roe-Turkel low Mach preconditioner. */
  Max_Beta_RoeTurkel;		/*!< \brief Maximum value of Beta for the Roe-Turkel low Mach preconditioner. */
  unsigned long GridDef_Nonlinear_Iter, /*!< \brief Number of nonlinear increments for grid deformation. */
  GridDef_Linear_Iter; /*!< \brief Number of linear smoothing iterations for grid deformation. */
  unsigned short Deform_Stiffness_Type; /*!< \brief Type of element stiffness imposed for FEA mesh deformation. */
  bool Deform_Output;  /*!< \brief Print the residuals during mesh deformation to the console. */
  su2double Deform_Tol_Factor; /*!< Factor to multiply smallest volume for deform tolerance (0.001 default) */
  su2double Deform_Coeff; /*!< Deform coeffienct */
  su2double Deform_Limit; /*!< Deform limit */
  unsigned short FFD_Continuity; /*!< Surface continuity at the intersection with the FFD */
  unsigned short FFD_CoordSystem; /*!< Define the coordinates system */
  su2double Deform_ElasticityMod, Deform_PoissonRatio; /*!< young's modulus and poisson ratio for volume deformation stiffness model */
  bool Visualize_Deformation;	/*!< \brief Flag to visualize the deformation in MDC. */
  bool FFD_Symmetry_Plane;	/*!< \brief FFD symmetry plane. */
  su2double Mach;		/*!< \brief Mach number. */
  su2double Reynolds;	/*!< \brief Reynolds number. */
  su2double Froude;	/*!< \brief Froude number. */
  su2double Length_Reynolds;	/*!< \brief Reynolds length (dimensional). */
  su2double AoA,			/*!< \brief Angle of attack (just external flow). */
  iH, AoS, AoA_Offset, AoS_Offset, AoA_Sens;		/*!< \brief Angle of sideSlip (just external flow). */
  bool Fixed_CL_Mode;			/*!< \brief Activate fixed CL mode (external flow only). */
  bool Fixed_CM_Mode;			/*!< \brief Activate fixed CL mode (external flow only). */
  bool Eval_dOF_dCX;			/*!< \brief Activate fixed CL mode (external flow only). */
  bool Discard_InFiles; /*!< \brief Discard angle of attack in solution and geometry files. */
  su2double Target_CL;			/*!< \brief Specify a target CL instead of AoA (external flow only). */
  su2double Target_CM;			/*!< \brief Specify a target CL instead of AoA (external flow only). */
  su2double Total_CM;			/*!< \brief Specify a target CL instead of AoA (external flow only). */
  su2double Total_CD;			/*!< \brief Specify a target CL instead of AoA (external flow only). */
  su2double dCL_dAlpha;        /*!< \brief value of dCl/dAlpha. */
  su2double dCM_diH;        /*!< \brief value of dCM/dHi. */
  unsigned long Iter_Fixed_CL;			/*!< \brief Iterations to re-evaluate the angle of attack (external flow only). */
  unsigned long Iter_Fixed_CM;			/*!< \brief Iterations to re-evaluate the angle of attack (external flow only). */
  unsigned long Iter_Fixed_NetThrust;			/*!< \brief Iterations to re-evaluate the angle of attack (external flow only). */
  unsigned long Iter_dCL_dAlpha;   /*!< \brief Number of iterations to evaluate dCL_dAlpha. */
  unsigned long Update_Alpha;			/*!< \brief Iterations to re-evaluate the angle of attack (external flow only). */
  unsigned long Update_iH;			/*!< \brief Iterations to re-evaluate the angle of attack (external flow only). */
  unsigned long Update_BCThrust;			/*!< \brief Iterations to re-evaluate the angle of attack (external flow only). */
  su2double dNetThrust_dBCThrust;        /*!< \brief value of dCl/dAlpha. */
  bool Update_BCThrust_Bool;			/*!< \brief Boolean flag for whether to update the AoA for fixed lift mode on a given iteration. */
  bool Update_AoA;			/*!< \brief Boolean flag for whether to update the AoA for fixed lift mode on a given iteration. */
  bool Update_HTPIncidence;			/*!< \brief Boolean flag for whether to update the AoA for fixed lift mode on a given iteration. */
  su2double ChargeCoeff;		/*!< \brief Charge coefficient (just for poisson problems). */
  unsigned short Cauchy_Func_Flow,	/*!< \brief Function where to apply the convergence criteria in the flow problem. */
  Cauchy_Func_AdjFlow,				/*!< \brief Function where to apply the convergence criteria in the adjoint problem. */
  Cauchy_Elems;						/*!< \brief Number of elements to evaluate. */
  unsigned short Residual_Func_Flow;	/*!< \brief Equation to apply residual convergence to. */
  unsigned short Res_FEM_CRIT;  /*!< \brief Criteria to apply to the FEM convergence (absolute/relative). */
  unsigned long StartConv_Iter;	/*!< \brief Start convergence criteria at iteration. */
  su2double Cauchy_Eps;	/*!< \brief Epsilon used for the convergence. */
  unsigned long Wrt_Sol_Freq,	/*!< \brief Writing solution frequency. */
  Wrt_Sol_Freq_DualTime,	/*!< \brief Writing solution frequency for Dual Time. */
  Wrt_Con_Freq,				/*!< \brief Writing convergence history frequency. */
  Wrt_Con_Freq_DualTime;				/*!< \brief Writing convergence history frequency. */
  bool Wrt_Unsteady;  /*!< \brief Write unsteady data adding header and prefix. */
  bool Wrt_Dynamic;  		/*!< \brief Write dynamic data adding header and prefix. */
  bool Restart,	/*!< \brief Restart solution (for direct, adjoint, and linearized problems).*/
  Wrt_Binary_Restart,	/*!< \brief Write binary SU2 native restart files.*/
  Read_Binary_Restart,	/*!< \brief Read binary SU2 native restart files.*/
  Restart_Flow;	/*!< \brief Restart flow solution for adjoint and linearized problems. */
  unsigned short nMarker_Monitoring,	/*!< \brief Number of markers to monitor. */
  nMarker_Designing,					/*!< \brief Number of markers for the objective function. */
  nMarker_GeoEval,					/*!< \brief Number of markers for the objective function. */
  nMarker_ZoneInterface, /*!< \brief Number of markers in the zone interface. */
  nMarker_Plotting,					/*!< \brief Number of markers to plot. */
  nMarker_Analyze,					/*!< \brief Number of markers to plot. */
  nMarker_Moving,               /*!< \brief Number of markers in motion (DEFORMING, MOVING_WALL, or FLUID_STRUCTURE). */
  nMarker_PyCustom,               /*!< \brief Number of markers that are customizable in Python. */
  nMarker_DV,               /*!< \brief Number of markers affected by the design variables. */
  nMarker_WallFunctions;    /*!< \brief Number of markers for which wall functions must be applied. */
  string *Marker_Monitoring,     /*!< \brief Markers to monitor. */
  *Marker_Designing,         /*!< \brief Markers to plot. */
  *Marker_GeoEval,         /*!< \brief Markers to plot. */
  *Marker_Plotting,          /*!< \brief Markers to plot. */
  *Marker_Analyze,          /*!< \brief Markers to plot. */
  *Marker_ZoneInterface,          /*!< \brief Markers in the FSI interface. */
  *Marker_Moving,            /*!< \brief Markers in motion (DEFORMING, MOVING_WALL, or FLUID_STRUCTURE). */
  *Marker_PyCustom,            /*!< \brief Markers that are customizable in Python. */
  *Marker_DV,            /*!< \brief Markers affected by the design variables. */
  *Marker_WallFunctions; /*!< \brief Markers for which wall functions must be applied. */
  unsigned short  *Kind_WallFunctions;        /*!< \brief The kind of wall function to use for the corresponding markers. */
  unsigned short  **IntInfo_WallFunctions;    /*!< \brief Additional integer information for the wall function markers. */
  su2double       **DoubleInfo_WallFunctions; /*!< \brief Additional double information for the wall function markers. */
  unsigned short  *Marker_All_Monitoring,        /*!< \brief Global index for monitoring using the grid information. */
  *Marker_All_GeoEval,       /*!< \brief Global index for geometrical evaluation. */
  *Marker_All_Plotting,        /*!< \brief Global index for plotting using the grid information. */
  *Marker_All_Analyze,        /*!< \brief Global index for plotting using the grid information. */
  *Marker_All_ZoneInterface,        /*!< \brief Global index for FSI interface markers using the grid information. */
  *Marker_All_Turbomachinery,        /*!< \brief Global index for Turbomachinery markers using the grid information. */
  *Marker_All_TurbomachineryFlag,        /*!< \brief Global index for Turbomachinery markers flag using the grid information. */
  *Marker_All_MixingPlaneInterface,        /*!< \brief Global index for MixingPlane interface markers using the grid information. */    
  *Marker_All_DV,          /*!< \brief Global index for design variable markers using the grid information. */
  *Marker_All_Moving,          /*!< \brief Global index for moving surfaces using the grid information. */
  *Marker_All_PyCustom,                 /*!< \brief Global index for Python customizable surfaces using the grid information. */
  *Marker_All_Designing,         /*!< \brief Global index for moving using the grid information. */
  *Marker_CfgFile_Monitoring,     /*!< \brief Global index for monitoring using the config information. */
  *Marker_CfgFile_Designing,      /*!< \brief Global index for monitoring using the config information. */
  *Marker_CfgFile_GeoEval,      /*!< \brief Global index for monitoring using the config information. */
  *Marker_CfgFile_Plotting,     /*!< \brief Global index for plotting using the config information. */
  *Marker_CfgFile_Analyze,     /*!< \brief Global index for plotting using the config information. */
  *Marker_CfgFile_ZoneInterface,     /*!< \brief Global index for FSI interface using the config information. */
  *Marker_CfgFile_Turbomachinery,     /*!< \brief Global index for Turbomachinery  using the config information. */
  *Marker_CfgFile_TurbomachineryFlag,     /*!< \brief Global index for Turbomachinery flag using the config information. */
  *Marker_CfgFile_MixingPlaneInterface,     /*!< \brief Global index for MixingPlane interface using the config information. */
  *Marker_CfgFile_Moving,       /*!< \brief Global index for moving surfaces using the config information. */
  *Marker_CfgFile_PyCustom,        /*!< \brief Global index for Python customizable surfaces using the config information. */
  *Marker_CfgFile_DV,       /*!< \brief Global index for design variable markers using the config information. */
  *Marker_CfgFile_PerBound;     /*!< \brief Global index for periodic boundaries using the config information. */
  string *PlaneTag;      /*!< \brief Global index for the plane adaptation (upper, lower). */
  su2double DualVol_Power;			/*!< \brief Power for the dual volume in the grid adaptation sensor. */
  su2double *nBlades;						/*!< \brief number of blades for turbomachinery computation. */
  unsigned short Analytical_Surface;	/*!< \brief Information about the analytical definition of the surface for grid adaptation. */
  unsigned short Geo_Description;	/*!< \brief Description of the geometry. */
  unsigned short Mesh_FileFormat;	/*!< \brief Mesh input format. */
  unsigned short Output_FileFormat;	/*!< \brief Format of the output files. */
  unsigned short ActDisk_Jump;	/*!< \brief Format of the output files. */
  bool CFL_Adapt;      /*!< \brief Adaptive CFL number. */
  bool HB_Precondition;    /*< \brief Flag to turn on harmonic balance source term preconditioning */
  su2double RefArea,		/*!< \brief Reference area for coefficient computation. */
  RefElemLength,				/*!< \brief Reference element length for computing the slope limiting epsilon. */
  RefSharpEdges,				/*!< \brief Reference coefficient for detecting sharp edges. */
  RefLength,			/*!< \brief Reference length for moment computation. */
  *RefOriginMoment,           /*!< \brief Origin for moment computation. */
  *RefOriginMoment_X,      /*!< \brief X Origin for moment computation. */
  *RefOriginMoment_Y,      /*!< \brief Y Origin for moment computation. */
  *RefOriginMoment_Z,      /*!< \brief Z Origin for moment computation. */
  *CFL_AdaptParam,      /*!< \brief Information about the CFL ramp. */
  *RelaxFactor_Giles,      /*!< \brief Information about the under relaxation factor for Giles BC. */
  *CFL,
  *HTP_Axis,      /*!< \brief Location of the HTP axis. */
  DomainVolume;		/*!< \brief Volume of the computational grid. */
  unsigned short nRefOriginMoment_X,    /*!< \brief Number of X-coordinate moment computation origins. */
  nRefOriginMoment_Y,           /*!< \brief Number of Y-coordinate moment computation origins. */
  nRefOriginMoment_Z;           /*!< \brief Number of Z-coordinate moment computation origins. */
  string Mesh_FileName,			/*!< \brief Mesh input file. */
  Mesh_Out_FileName,				/*!< \brief Mesh output file. */
  Solution_FlowFileName,			/*!< \brief Flow solution input file. */
  Solution_LinFileName,			/*!< \brief Linearized flow solution input file. */
  Solution_AdjFileName,			/*!< \brief Adjoint solution input file for drag functional. */
  Solution_FEMFileName,			/*!< \brief Solution input file for structural problem. */
  Solution_AdjFEMFileName,     /*!< \brief Adjoint solution input file for structural problem. */
  Flow_FileName,					/*!< \brief Flow variables output file. */
  Structure_FileName,					/*!< \brief Structure variables output file. */
  SurfStructure_FileName,					/*!< \brief Surface structure variables output file. */
  AdjStructure_FileName,         /*!< \brief Structure variables output file. */
  AdjSurfStructure_FileName,         /*!< \brief Surface structure variables output file. */
  SurfWave_FileName,					/*!< \brief Surface structure variables output file. */
  SurfHeat_FileName,					/*!< \brief Surface structure variables output file. */
  Wave_FileName,					/*!< \brief Wave variables output file. */
  Heat_FileName,					/*!< \brief Heat variables output file. */
  AdjWave_FileName,					/*!< \brief Adjoint wave variables output file. */
  Residual_FileName,				/*!< \brief Residual variables output file. */
  Conv_FileName,					/*!< \brief Convergence history output file. */
  Breakdown_FileName,			    /*!< \brief Breakdown output file. */
  Conv_FileName_FSI,					/*!< \brief Convergence history output file. */
  Restart_FlowFileName,			/*!< \brief Restart file for flow variables. */
  Restart_WaveFileName,			/*!< \brief Restart file for wave variables. */
  Restart_HeatFileName,			/*!< \brief Restart file for heat variables. */
  Restart_AdjFileName,			/*!< \brief Restart file for adjoint variables, drag functional. */
  Restart_FEMFileName,			/*!< \brief Restart file for FEM elasticity. */
  Restart_AdjFEMFileName,      /*!< \brief Restart file for FEM elasticity. */
  Adj_FileName,					/*!< \brief Output file with the adjoint variables. */
  ObjFunc_Grad_FileName,			/*!< \brief Gradient of the objective function. */
  ObjFunc_Value_FileName,			/*!< \brief Objective function. */
  SurfFlowCoeff_FileName,			/*!< \brief Output file with the flow variables on the surface. */
  SurfAdjCoeff_FileName,			/*!< \brief Output file with the adjoint variables on the surface. */
  New_SU2_FileName,       		/*!< \brief Output SU2 mesh file converted from CGNS format. */
  SurfSens_FileName,			/*!< \brief Output file for the sensitivity on the surface (discrete adjoint). */
  VolSens_FileName;			/*!< \brief Output file for the sensitivity in the volume (discrete adjoint). */
	bool Low_MemoryOutput,      /*!< \brief Write a volume solution file */
  Wrt_Output,                /*!< \brief Write any output files */
  Wrt_Vol_Sol,                /*!< \brief Write a volume solution file */
  Wrt_Srf_Sol,                /*!< \brief Write a surface solution file */
  Wrt_Csv_Sol,                /*!< \brief Write a surface comma-separated values solution file */
  Wrt_Crd_Sol,                /*!< \brief Write a binary file with the grid coordinates only. */
  Wrt_Residuals,              /*!< \brief Write residuals to solution file */
  Wrt_Surface,                /*!< \brief Write solution at each surface */
  Wrt_Limiters,              /*!< \brief Write residuals to solution file */
  Wrt_SharpEdges,              /*!< \brief Write residuals to solution file */
  Wrt_Halo,                   /*!< \brief Write rind layers in solution files */
  Wrt_Performance,            /*!< \brief Write the performance summary at the end of a calculation.  */
  Wrt_InletFile,                   /*!< \brief Write a template inlet profile file */
  Wrt_Slice,                   /*!< \brief Write 1D slice of a 2D cartesian solution */
  Plot_Section_Forces;       /*!< \brief Write sectional forces for specified markers. */
  unsigned short Console_Output_Verb,  /*!< \brief Level of verbosity for console output */
  Kind_Average;        /*!< \brief Particular average for the marker analyze. */
  su2double Gamma,			/*!< \brief Ratio of specific heats of the gas. */
  Bulk_Modulus,			/*!< \brief Value of the bulk modulus for incompressible flows. */
  Beta_Factor,			/*!< \brief Value of the epsilon^2 multiplier for Beta for the incompressible preconditioner. */
  Gas_Constant,     /*!< \brief Specific gas constant. */
  Gas_ConstantND,     /*!< \brief Non-dimensional specific gas constant. */
  Molecular_Weight,     /*!< \brief Molecular weight of an incompressible ideal gas (g/mol). */
  Specific_Heat_Cp,     /*!< \brief Specific heat at constant pressure. */
  Specific_Heat_CpND,     /*!< \brief Non-dimensional specific heat at constant pressure. */
  Specific_Heat_Cp_Solid, /*!< \brief Specific heat in solids. */
  Specific_Heat_Cv,     /*!< \brief Specific heat at constant volume. */
  Specific_Heat_CvND,     /*!< \brief Non-dimensional specific heat at constant volume. */
  Thermal_Expansion_Coeff,     /*!< \brief Thermal expansion coefficient. */
  Thermal_Expansion_CoeffND,     /*!< \brief Non-dimensional thermal expansion coefficient. */
  Inc_Density_Ref,    /*!< \brief Reference density for custom incompressible non-dim. */
  Inc_Velocity_Ref,    /*!< \brief Reference velocity for custom incompressible non-dim. */
  Inc_Temperature_Ref,    /*!< \brief Reference temperature for custom incompressible non-dim. */
  Inc_Density_Init,    /*!< \brief Initial density for incompressible flows. */
  *Inc_Velocity_Init,    /*!< \brief Initial velocity vector for incompressible flows. */
  Inc_Temperature_Init,    /*!< \brief Initial temperature for incompressible flows w/ heat transfer. */
  Heat_Flux_Ref,  /*!< \brief Reference heat flux for non-dim. */
  Gas_Constant_Ref, /*!< \brief Reference specific gas constant. */
  Temperature_Critical,   /*!< \brief Critical Temperature for real fluid model.  */
  Pressure_Critical,   /*!< \brief Critical Pressure for real fluid model.  */
  Density_Critical,   /*!< \brief Critical Density for real fluid model.  */
  Acentric_Factor,   /*!< \brief Acentric Factor for real fluid model.  */
  Mu_Constant,     /*!< \brief Constant viscosity for ConstantViscosity model.  */
  Mu_ConstantND,   /*!< \brief Non-dimensional constant viscosity for ConstantViscosity model.  */
  Kt_Constant,     /*!< \brief Constant thermal conductivity for ConstantConductivity model.  */
  Kt_ConstantND,   /*!< \brief Non-dimensional constant thermal conductivity for ConstantConductivity model.  */
  Mu_Ref,     /*!< \brief Reference viscosity for Sutherland model.  */
  Mu_RefND,   /*!< \brief Non-dimensional reference viscosity for Sutherland model.  */
  Mu_Temperature_Ref,     /*!< \brief Reference temperature for Sutherland model.  */
  Mu_Temperature_RefND,   /*!< \brief Non-dimensional reference temperature for Sutherland model.  */
  Mu_S,     /*!< \brief Reference S for Sutherland model.  */
  Mu_SND,   /*!< \brief Non-dimensional reference S for Sutherland model.  */
  Thermal_Conductivity_Solid, /*!< \brief Thermal conductivity in solids. */
  Thermal_Diffusivity_Solid, /*!< \brief Thermal diffusivity in solids. */
  Temperature_Freestream_Solid, /*!< \brief Temperature in solids at freestream conditions. */
  Density_Solid,      /*!< \brief Total density in solids. */  
  *Velocity_FreeStream,     /*!< \brief Free-stream velocity vector of the fluid.  */
  Energy_FreeStream,     /*!< \brief Free-stream total energy of the fluid.  */
  ModVel_FreeStream,     /*!< \brief Magnitude of the free-stream velocity of the fluid.  */
  ModVel_FreeStreamND,     /*!< \brief Non-dimensional magnitude of the free-stream velocity of the fluid.  */
  Density_FreeStream,     /*!< \brief Free-stream density of the fluid. */
  Viscosity_FreeStream,     /*!< \brief Free-stream viscosity of the fluid.  */
  Tke_FreeStream,     /*!< \brief Total turbulent kinetic energy of the fluid.  */
  Intermittency_FreeStream,     /*!< \brief Freestream intermittency (for sagt transition model) of the fluid.  */
  TurbulenceIntensity_FreeStream,     /*!< \brief Freestream turbulent intensity (for sagt transition model) of the fluid.  */
  Turb2LamViscRatio_FreeStream,          /*!< \brief Ratio of turbulent to laminar viscosity. */
  NuFactor_FreeStream,  /*!< \brief Ratio of turbulent to laminar viscosity. */
  NuFactor_Engine,  /*!< \brief Ratio of turbulent to laminar viscosity at the engine. */
  SecondaryFlow_ActDisk,  /*!< \brief Ratio of turbulent to laminar viscosity at the actuator disk. */
  Initial_BCThrust,  /*!< \brief Ratio of turbulent to laminar viscosity at the actuator disk. */
  Pressure_FreeStream,     /*!< \brief Total pressure of the fluid. */
  Pressure_Thermodynamic,     /*!< \brief Thermodynamic pressure of the fluid. */
  Temperature_FreeStream,  /*!< \brief Total temperature of the fluid.  */
  Temperature_ve_FreeStream,  /*!< \brief Total vibrational-electronic temperature of the fluid.  */
  *MassFrac_FreeStream, /*!< \brief Mixture mass fractions of the fluid. */
  Prandtl_Lam,      /*!< \brief Laminar Prandtl number for the gas.  */
  Prandtl_Turb,     /*!< \brief Turbulent Prandtl number for the gas.  */
  Length_Ref,       /*!< \brief Reference length for non-dimensionalization. */
  Pressure_Ref,     /*!< \brief Reference pressure for non-dimensionalization.  */
  Temperature_Ref,  /*!< \brief Reference temperature for non-dimensionalization.*/
  Density_Ref,      /*!< \brief Reference density for non-dimensionalization.*/
  Velocity_Ref,     /*!< \brief Reference velocity for non-dimensionalization.*/
  Time_Ref,                  /*!< \brief Reference time for non-dimensionalization. */
  Viscosity_Ref,              /*!< \brief Reference viscosity for non-dimensionalization. */
  Conductivity_Ref,           /*!< \brief Reference conductivity for non-dimensionalization. */
  Energy_Ref,                 /*!< \brief Reference viscosity for non-dimensionalization. */
  Wall_Temperature,           /*!< \brief Temperature at an isotropic wall in Kelvin. */
  Omega_Ref,                  /*!< \brief Reference angular velocity for non-dimensionalization. */
  Force_Ref,                  /*!< \brief Reference body force for non-dimensionalization. */
  Pressure_FreeStreamND,      /*!< \brief Farfield pressure value (external flow). */
  Pressure_ThermodynamicND,   /*!< \brief Farfield thermodynamic pressure value. */
  Temperature_FreeStreamND,   /*!< \brief Farfield temperature value (external flow). */
  Density_FreeStreamND,       /*!< \brief Farfield density value (external flow). */
  Velocity_FreeStreamND[3],   /*!< \brief Farfield velocity values (external flow). */
  Energy_FreeStreamND,        /*!< \brief Farfield energy value (external flow). */
  Viscosity_FreeStreamND,     /*!< \brief Farfield viscosity value (external flow). */
  Tke_FreeStreamND,           /*!< \brief Farfield kinetic energy (external flow). */
  Omega_FreeStreamND,         /*!< \brief Specific dissipation (external flow). */
  Omega_FreeStream;           /*!< \brief Specific dissipation (external flow). */
  unsigned short nElectric_Constant; /*!< \brief Number of different electric constants. */
  su2double *Electric_Constant;   /*!< \brief Dielectric constant modulus. */
  su2double Knowles_B,      /*!< \brief Knowles material model constant B. */
  Knowles_N;                /*!< \brief Knowles material model constant N. */
  bool DE_Effects; 						/*!< Application of DE effects to FE analysis */
  bool RefGeom; 						/*!< Read a reference geometry for optimization purposes. */
  unsigned long refNodeID;     /*!< \brief Global ID for the reference node (optimization). */
  string RefGeom_FEMFileName;    			/*!< \brief File name for reference geometry. */
  unsigned short RefGeom_FileFormat;	/*!< \brief Mesh input format. */
  unsigned short Kind_2DElasForm;			/*!< \brief Kind of bidimensional elasticity solver. */
  unsigned short nIterFSI;	  /*!< \brief Number of maximum number of subiterations in a FSI problem. */
  unsigned short nIterFSI_Ramp;  /*!< \brief Number of FSI subiterations during which a ramp is applied. */
  su2double AitkenStatRelax;	/*!< \brief Aitken's relaxation factor (if set as static) */
  su2double AitkenDynMaxInit;	/*!< \brief Aitken's maximum dynamic relaxation factor for the first iteration */
  su2double AitkenDynMinInit;	/*!< \brief Aitken's minimum dynamic relaxation factor for the first iteration */
  bool RampAndRelease;        /*!< \brief option for ramp load and release */
  bool Sine_Load;             /*!< \brief option for sine load */
  su2double *SineLoad_Coeff;  /*!< \brief Stores the load coefficient */
  su2double Wave_Speed;			  /*!< \brief Wave speed used in the wave solver. */
  su2double Thermal_Diffusivity;			/*!< \brief Thermal diffusivity used in the heat solver. */
  su2double Cyclic_Pitch,     /*!< \brief Cyclic pitch for rotorcraft simulations. */
  Collective_Pitch;           /*!< \brief Collective pitch for rotorcraft simulations. */
  su2double Mach_Motion;			/*!< \brief Mach number based on mesh velocity and freestream quantities. */
  su2double *Motion_Origin_X, /*!< \brief X-coordinate of the mesh motion origin. */
  *Motion_Origin_Y,           /*!< \brief Y-coordinate of the mesh motion origin. */
  *Motion_Origin_Z,           /*!< \brief Z-coordinate of the mesh motion origin. */
  *Translation_Rate_X,        /*!< \brief Translational velocity of the mesh in the x-direction. */
  *Translation_Rate_Y,        /*!< \brief Translational velocity of the mesh in the y-direction. */
  *Translation_Rate_Z,        /*!< \brief Translational velocity of the mesh in the z-direction. */
  *Rotation_Rate_X,           /*!< \brief Angular velocity of the mesh about the x-axis. */
  *Rotation_Rate_Y,           /*!< \brief Angular velocity of the mesh about the y-axis. */
  *Rotation_Rate_Z,           /*!< \brief Angular velocity of the mesh about the z-axis. */
  *Pitching_Omega_X,          /*!< \brief Angular frequency of the mesh pitching about the x-axis. */
  *Pitching_Omega_Y,          /*!< \brief Angular frequency of the mesh pitching about the y-axis. */
  *Pitching_Omega_Z,          /*!< \brief Angular frequency of the mesh pitching about the z-axis. */
  *Pitching_Ampl_X,           /*!< \brief Pitching amplitude about the x-axis. */
  *Pitching_Ampl_Y,           /*!< \brief Pitching amplitude about the y-axis. */
  *Pitching_Ampl_Z,           /*!< \brief Pitching amplitude about the z-axis. */
  *Pitching_Phase_X,          /*!< \brief Pitching phase offset about the x-axis. */
  *Pitching_Phase_Y,          /*!< \brief Pitching phase offset about the y-axis. */
  *Pitching_Phase_Z,          /*!< \brief Pitching phase offset about the z-axis. */
  *Plunging_Omega_X,          /*!< \brief Angular frequency of the mesh plunging in the x-direction. */
  *Plunging_Omega_Y,          /*!< \brief Angular frequency of the mesh plunging in the y-direction. */
  *Plunging_Omega_Z,          /*!< \brief Angular frequency of the mesh plunging in the z-direction. */
  *Plunging_Ampl_X,           /*!< \brief Plunging amplitude in the x-direction. */
  *Plunging_Ampl_Y,           /*!< \brief Plunging amplitude in the y-direction. */
  *Plunging_Ampl_Z,           /*!< \brief Plunging amplitude in the z-direction. */
  *Omega_HB;                  /*!< \brief Frequency for Harmonic Balance Operator (in rad/s). */
  unsigned short nMotion_Origin_X,    /*!< \brief Number of X-coordinate mesh motion origins. */
  nMotion_Origin_Y,           /*!< \brief Number of Y-coordinate mesh motion origins. */
  nMotion_Origin_Z,           /*!< \brief Number of Z-coordinate mesh motion origins. */
  nTranslation_Rate_X,        /*!< \brief Number of Translational x-velocities for mesh motion. */
  nTranslation_Rate_Y,        /*!< \brief Number of Translational y-velocities for mesh motion. */
  nTranslation_Rate_Z,        /*!< \brief Number of Translational z-velocities for mesh motion. */
  nRotation_Rate_X,           /*!< \brief Number of Angular velocities about the x-axis for mesh motion. */
  nRotation_Rate_Y,           /*!< \brief Number of Angular velocities about the y-axis for mesh motion. */
  nRotation_Rate_Z,           /*!< \brief Number of Angular velocities about the z-axis for mesh motion. */
  nPitching_Omega_X,          /*!< \brief Number of Angular frequencies about the x-axis for pitching. */
  nPitching_Omega_Y,          /*!< \brief Number of Angular frequencies about the y-axis for pitching. */
  nPitching_Omega_Z,          /*!< \brief Number of Angular frequencies about the z-axis for pitching. */
  nPitching_Ampl_X,           /*!< \brief Number of Pitching amplitudes about the x-axis. */
  nPitching_Ampl_Y,           /*!< \brief Number of Pitching amplitudes about the y-axis. */
  nPitching_Ampl_Z,           /*!< \brief Number of Pitching amplitudes about the z-axis. */
  nPitching_Phase_X,          /*!< \brief Number of Pitching phase offsets about the x-axis. */
  nPitching_Phase_Y,          /*!< \brief Number of Pitching phase offsets about the y-axis. */
  nPitching_Phase_Z,          /*!< \brief Number of Pitching phase offsets about the z-axis. */
  nPlunging_Omega_X,          /*!< \brief Number of Angular frequencies in the x-direction for plunging. */
  nPlunging_Omega_Y,          /*!< \brief Number of Angular frequencies in the y-direction for plunging. */
  nPlunging_Omega_Z,          /*!< \brief Number of Angular frequencies in the z-direction for plunging. */
  nPlunging_Ampl_X,           /*!< \brief Number of Plunging amplitudes in the x-direction. */
  nPlunging_Ampl_Y,           /*!< \brief Number of Plunging amplitudes in the y-direction. */
  nPlunging_Ampl_Z,           /*!< \brief Number of Plunging amplitudes in the z-direction. */
  nOmega_HB,                /*!< \brief Number of frequencies in Harmonic Balance Operator. */
  nMoveMotion_Origin,         /*!< \brief Number of motion origins. */
  *MoveMotion_Origin;         /*!< \brief Keeps track if we should move moment origin. */
  vector<vector<vector<su2double> > > Aeroelastic_np1, /*!< \brief Aeroelastic solution at time level n+1. */
  Aeroelastic_n,              /*!< \brief Aeroelastic solution at time level n. */
  Aeroelastic_n1;             /*!< \brief Aeroelastic solution at time level n-1. */
  su2double FlutterSpeedIndex,/*!< \brief The flutter speed index. */
  PlungeNaturalFrequency,     /*!< \brief Plunging natural frequency for Aeroelastic. */
  PitchNaturalFrequency,      /*!< \brief Pitch natural frequency for Aeroelastic. */
  AirfoilMassRatio,           /*!< \brief The airfoil mass ratio for Aeroelastic. */
  CG_Location,                /*!< \brief Center of gravity location for Aeroelastic. */
  RadiusGyrationSquared;      /*!< \brief The radius of gyration squared for Aeroelastic. */
  su2double *Aeroelastic_plunge, /*!< \brief Value of plunging coordinate at the end of an external iteration. */
  *Aeroelastic_pitch;         /*!< \brief Value of pitching coordinate at the end of an external iteration. */
  unsigned short AeroelasticIter; /*!< \brief Solve the aeroelastic equations every given number of internal iterations. */
  unsigned short Gust_Type,	  /*!< \brief Type of Gust. */
  Gust_Dir;                   /*!< \brief Direction of the gust */
  su2double Gust_WaveLength,  /*!< \brief The gust wavelength. */
  Gust_Periods,               /*!< \brief Number of gust periods. */
  Gust_Ampl,                  /*!< \brief Gust amplitude. */
  Gust_Begin_Time,            /*!< \brief Time at which to begin the gust. */
  Gust_Begin_Loc;             /*!< \brief Location at which the gust begins. */
  long Visualize_CV;          /*!< \brief Node number for the CV to be visualized */
  bool ExtraOutput;
  long ExtraHeatOutputZone;   /*!< \brief Heat solver zone with extra screen output */
  bool DeadLoad; 	          	/*!< Application of dead loads to the FE analysis */
  bool PseudoStatic;    /*!< Application of dead loads to the FE analysis */
  bool MatchingMesh; 	        /*!< Matching mesh (while implementing interpolation procedures). */
  bool SteadyRestart; 	      /*!< Restart from a steady state for FSI problems. */
  su2double Newmark_beta,		/*!< \brief Parameter alpha for Newmark method. */
  Newmark_gamma;				      /*!< \brief Parameter delta for Newmark method. */
  unsigned short nIntCoeffs;	/*!< \brief Number of integration coeffs for structural calculations. */
  su2double *Int_Coeffs;		  /*!< \brief Time integration coefficients for structural method. */
  unsigned short nElasticityMod,  /*!< \brief Number of different values for the elasticity modulus. */
  nPoissonRatio,                    /*!< \brief Number of different values for the Poisson ratio modulus. */
  nMaterialDensity;                 /*!< \brief Number of different values for the Material density. */
  su2double *ElasticityMod,         /*!< \brief Value of the elasticity moduli. */
  *PoissonRatio,                    /*!< \brief Value of the Poisson ratios. */
  *MaterialDensity;                 /*!< \brief Value of the Material densities. */
  unsigned short nElectric_Field,	/*!< \brief Number of different values for the electric field in the membrane. */
  nDim_Electric_Field;				/*!< \brief Dimensionality of the problem. */
  unsigned short nDim_RefNode;   /*!< \brief Dimensionality of the vector . */
  su2double *Electric_Field_Mod, 	/*!< \brief Values of the modulus of the electric field. */
  *Electric_Field_Dir;				/*!< \brief Direction of the electric field. */
  su2double *RefNode_Displacement;  /*!< \brief Displacement of the reference node. */
  bool Ramp_Load;				          /*!< \brief Apply the load with linear increases. */
  unsigned short Dynamic_LoadTransfer;  /*!< \brief Method for dynamic load transferring. */
  bool IncrementalLoad;		    /*!< \brief Apply the load in increments (for nonlinear structural analysis). */
  unsigned long IncLoad_Nincrements; /*!< \brief Number of increments. */
  su2double *IncLoad_Criteria;/*!< \brief Criteria for the application of incremental loading. */
  su2double Ramp_Time;			  /*!< \brief Time until the maximum load is applied. */
  unsigned short Pred_Order;  /*!< \brief Order of the predictor for FSI applications. */
  unsigned short Kind_Interpolation; /*!\brief type of interpolation to use for FSI applications. */
  bool Prestretch;            /*!< Read a reference geometry for optimization purposes. */
  string Prestretch_FEMFileName;         /*!< \brief File name for reference geometry. */
  string FEA_FileName;         /*!< \brief File name for element-based properties. */
  su2double RefGeom_Penalty,        /*!< \brief Penalty weight value for the reference geometry objective function. */
  RefNode_Penalty,            /*!< \brief Penalty weight value for the reference node objective function. */
  DV_Penalty;                 /*!< \brief Penalty weight to add a constraint to the total amount of stiffness. */
  bool addCrossTerm;          /*!< \brief Evaluates the need to add the cross term when setting the adjoint output. */
  unsigned long Nonphys_Points, /*!< \brief Current number of non-physical points in the solution. */
  Nonphys_Reconstr;      /*!< \brief Current number of non-physical reconstructions for 2nd-order upwinding. */
  bool ParMETIS;      /*!< \brief Boolean for activating ParMETIS mode (while testing). */
  unsigned short DirectDiff; /*!< \brief Direct Differentation mode. */
  bool DiscreteAdjoint; /*!< \brief AD-based discrete adjoint mode. */
  unsigned long Wrt_Surf_Freq_DualTime;	/*!< \brief Writing surface solution frequency for Dual Time. */
  su2double Const_DES;   /*!< \brief Detached Eddy Simulation Constant. */
  unsigned short Kind_HybridRANSLES; /*!< \brief Kind of Hybrid RANS/LES. */
  unsigned short Kind_RoeLowDiss;    /*!< \brief Kind of Roe scheme with low dissipation for unsteady flows. */
  bool QCR;                   /*!< \brief Spalart-Allmaras with Quadratic Constitutive Relation, 2000 version (SA-QCR2000) . */
  su2double *default_vel_inf, /*!< \brief Default freestream velocity array for the COption class. */
  *default_eng_cyl,           /*!< \brief Default engine box array for the COption class. */
  *default_eng_val,           /*!< \brief Default engine box array values for the COption class. */
  *default_cfl_adapt,         /*!< \brief Default CFL adapt param array for the COption class. */
  *default_jst_coeff,         /*!< \brief Default artificial dissipation (flow) array for the COption class. */
  *default_ffd_coeff,         /*!< \brief Default artificial dissipation (flow) array for the COption class. */
  *default_mixedout_coeff,    /*!< \brief Default default mixedout algorithm coefficients for the COption class. */
  *default_rampRotFrame_coeff,/*!< \brief Default ramp rotating frame coefficients for the COption class. */
  *default_rampOutPres_coeff, /*!< \brief Default ramp outlet pressure coefficients for the COption class. */
  *default_jst_adj_coeff,      /*!< \brief Default artificial dissipation (adjoint) array for the COption class. */
  *default_ad_coeff_heat,     /*!< \brief Default artificial dissipation (heat) array for the COption class. */  
  *default_obj_coeff,         /*!< \brief Default objective array for the COption class. */
  *default_geo_loc,           /*!< \brief Default SU2_GEO section locations array for the COption class. */
  *default_distortion,        /*!< \brief Default SU2_GEO section locations array for the COption class. */
  *default_ea_lim,            /*!< \brief Default equivalent area limit array for the COption class. */
  *default_grid_fix,          /*!< \brief Default fixed grid (non-deforming region) array for the COption class. */
  *default_htp_axis,          /*!< \brief Default HTP axis for the COption class. */
  *default_ffd_axis,          /*!< \brief Default FFD axis for the COption class. */
  *default_inc_crit,          /*!< \brief Default incremental criteria array for the COption class. */
  *default_extrarelfac,       /*!< \brief Default extra relaxation factor for Giles BC in the COption class. */
  *default_sineload_coeff;    /*!< \brief Default values for a sine load. */
  unsigned short nSpanWiseSections; /*!< \brief number of span-wise sections */
  unsigned short nSpanMaxAllZones; /*!< \brief number of maximum span-wise sections for all zones */
  unsigned short *nSpan_iZones;  /*!< \brief number of span-wise sections for each zones */
  bool turbMixingPlane;   /*!< \brief option for turbulent mixingplane */
  bool SpatialFourier; /*!< \brief option for computing the fourier transforms for subsonic non-reflecting BC. */
  bool RampRotatingFrame;   /*!< \brief option for ramping up or down the Rotating Frame values */
  bool RampOutletPressure;  /*!< \brief option for ramping up or down the outlet pressure */
  su2double *Mixedout_Coeff; /*!< \brief coefficient for the  */
  su2double *RampRotatingFrame_Coeff; /*!< \brief coefficient for Rotating frame ramp */
  su2double *RampOutletPressure_Coeff; /*!< \brief coefficient for outlet pressure ramp */
  su2double AverageMachLimit;       /*!< \brief option for turbulent mixingplane */
  su2double *FinalRotation_Rate_Z; /*!< \brief Final rotation rate Z if Ramp rotating frame is activated. */
  su2double FinalOutletPressure; /*!< \brief Final outlet pressure if Ramp outlet pressure is activated. */
  su2double MonitorOutletPressure; /*!< \brief Monitor outlet pressure if Ramp outlet pressure is activated. */
  su2double *default_body_force;        /*!< \brief Default body force vector for the COption class. */
  su2double *default_nacelle_location;        /*!< \brief Location of the nacelle. */
  su2double *ExtraRelFacGiles; /*!< \brief coefficient for extra relaxation factor for Giles BC*/
  bool Body_Force;            /*!< \brief Flag to know if a body force is included in the formulation. */
  su2double *Body_Force_Vector;  /*!< \brief Values of the prescribed body force vector. */
  su2double *FreeStreamTurboNormal; /*!< \brief Direction to initialize the flow in turbomachinery computation */
<<<<<<< HEAD
  unsigned short Riemann_Solver_FEM;         /*!< \brief Riemann solver chosen for the DG method. */
  su2double Quadrature_Factor_Straight;      /*!< \brief Factor applied during quadrature of elements with a constant Jacobian. */
  su2double Quadrature_Factor_Curved;        /*!< \brief Factor applied during quadrature of elements with a non-constant Jacobian. */
  su2double Quadrature_Factor_Time_ADER_DG;  /*!< \brief Factor applied during quadrature in time for ADER-DG. */
  su2double Theta_Interior_Penalty_DGFEM;    /*!< \brief Factor for the symmetrizing terms in the DG discretization of the viscous fluxes. */
  bool Compute_Entropy;                      /*!< \brief Whether or not to compute the entropy in the fluid model. */
  bool Use_Lumped_MassMatrix_DGFEM;          /*!< \brief Whether or not to use the lumped mass matrix for DGFEM. */
  bool Jacobian_Spatial_Discretization_Only; /*!< \brief Flag to know if only the exact Jacobian of the spatial discretization must be computed. */
  su2double Max_Beta; /*!< \brief Maximum Beta parameter (incompressible preconditioning) in the domain */
=======
  su2double Restart_Bandwidth_Agg; /*!< \brief The aggregate of the bandwidth for writing binary restarts (to be averaged later). */
  su2double Max_Vel2; /*!< \brief The maximum velocity^2 in the domain for the incompressible preconditioner. */

>>>>>>> 28753f08
  ofstream *ConvHistFile;       /*!< \brief Store the pointer to each history file */

  /*--- all_options is a map containing all of the options. This is used during config file parsing
   to track the options which have not been set (so the default values can be used). Without this map
   there would be no list of all the config file options. ---*/

  map<string, bool> all_options;

  /*--- brief param is a map from the option name (config file string) to its decoder (the specific child
   class of COptionBase that turns the string into a value) ---*/

  map<string, COptionBase*> option_map;


  // All of the addXxxOptions take in the name of the option, and a refernce to the field of that option
  // in the option structure. Depending on the specific type, it may take in a default value, and may
  // take in extra options. The addXxxOptions mostly follow the same pattern, so please see addDoubleOption
  // for detailed comments.
  //
  // List options are those that can be an unknown number of elements, and also take in a reference to
  // an integer. This integer will be populated with the number of elements of that type unmarshaled.
  //
  // Array options are those with a fixed number of elements.
  //
  // List and Array options should also be able to be specified with the string "NONE" indicating that there
  // are no elements. This allows the option to be present in a config file but left blank.

  /*!<\brief addDoubleOption creates a config file parser for an option with the given name whose
   value can be represented by a su2double.*/

  void addDoubleOption(const string name, su2double & option_field, su2double default_value) {
    // Check if the key is already in the map. If this fails, it is coder error
    // and not user error, so throw.
    assert(option_map.find(name) == option_map.end());

    // Add this option to the list of all the options
    all_options.insert(pair<string, bool>(name, true));

    // Create the parser for a su2double option with a reference to the option_field and the desired
    // default value. This will take the string in the config file, convert it to a su2double, and
    // place that su2double in the memory location specified by the reference.
    COptionBase* val = new COptionDouble(name, option_field, default_value);

    // Create an association between the option name ("CFL") and the parser generated above.
    // During configuration, the parsing script will get the option name, and use this map
    // to find how to parse that option.
    option_map.insert(pair<string, COptionBase *>(name, val));
  }

  void addStringOption(const string name, string & option_field, string default_value) {
    assert(option_map.find(name) == option_map.end());
    all_options.insert(pair<string, bool>(name, true));
    COptionBase* val = new COptionString(name, option_field, default_value);
    option_map.insert(pair<string, COptionBase *>(name, val));
  }

  void addIntegerOption(const string name, int & option_field, int default_value) {
    assert(option_map.find(name) == option_map.end());
    all_options.insert(pair<string, bool>(name, true));
    COptionBase* val = new COptionInt(name, option_field, default_value);
    option_map.insert(pair<string, COptionBase *>(name, val));
  }

  void addUnsignedLongOption(const string name, unsigned long & option_field, unsigned long default_value) {
    assert(option_map.find(name) == option_map.end());
    all_options.insert(pair<string, bool>(name, true));
    COptionBase* val = new COptionULong(name, option_field, default_value);
    option_map.insert(pair<string, COptionBase *>(name, val));
  }

  void addUnsignedShortOption(const string name, unsigned short & option_field, unsigned short default_value) {
    assert(option_map.find(name) == option_map.end());
    all_options.insert(pair<string, bool>(name, true));
    COptionBase* val = new COptionUShort(name, option_field, default_value);
    option_map.insert(pair<string, COptionBase *>(name, val));
  }

  void addLongOption(const string name, long & option_field, long default_value) {
    assert(option_map.find(name) == option_map.end());
    all_options.insert(pair<string, bool>(name, true));
    COptionBase* val = new COptionLong(name, option_field, default_value);
    option_map.insert(pair<string, COptionBase *>(name, val));
  }

  void addBoolOption(const string name, bool & option_field, bool default_value) {
    assert(option_map.find(name) == option_map.end());
    all_options.insert(pair<string, bool>(name, true));
    COptionBase* val = new COptionBool(name, option_field, default_value);
    option_map.insert(pair<string, COptionBase *>(name, val));
  }

  // enum types work differently than all of the others because there are a small number of valid
  // string entries for the type. One must also provide a list of all the valid strings of that type.
  template <class Tenum>
  void addEnumOption(const string name, unsigned short & option_field, const map<string, Tenum> & enum_map, Tenum default_value) {
    assert(option_map.find(name) == option_map.end());
    all_options.insert(pair<string, bool>(name, true));
    COptionBase* val = new COptionEnum<Tenum>(name, enum_map, option_field, default_value);
    option_map.insert(pair<string, COptionBase *>(name, val));
    return;
  }


  // input_size is the number of options read in from the config file
  template <class Tenum>
  void addEnumListOption(const string name, unsigned short & input_size, unsigned short * & option_field, const map<string, Tenum> & enum_map) {
    input_size = 0;
    assert(option_map.find(name) == option_map.end());
    all_options.insert(pair<string, bool>(name, true));
    COptionBase* val = new COptionEnumList<Tenum>(name, enum_map, option_field, input_size);
    option_map.insert( pair<string, COptionBase*>(name, val) );
  }

  void addDoubleArrayOption(const string name, const int size, su2double * & option_field, su2double * default_value) {

    //  su2double * def = new su2double [size];
    //  for (int i = 0; i < size; i++) {
    //    def[i] = default_value[i];
    //  }

    assert(option_map.find(name) == option_map.end());
    all_options.insert(pair<string, bool>(name, true));
    COptionBase* val = new COptionDoubleArray(name, size, option_field, default_value);
    option_map.insert(pair<string, COptionBase *>(name, val));
  }

  void addDoubleListOption(const string name, unsigned short & size, su2double * & option_field) {
    assert(option_map.find(name) == option_map.end());
    all_options.insert(pair<string, bool>(name, true));
    COptionBase* val = new COptionDoubleList(name, size, option_field);
    option_map.insert(pair<string, COptionBase *>(name, val));
  }

  void addShortListOption(const string name, unsigned short & size, short * & option_field) {
    assert(option_map.find(name) == option_map.end());
    all_options.insert(pair<string, bool>(name, true));
    COptionBase* val = new COptionShortList(name, size, option_field);
    option_map.insert(pair<string, COptionBase *>(name, val));
  }

  void addUShortListOption(const string name, unsigned short & size, unsigned short * & option_field) {
    assert(option_map.find(name) == option_map.end());
    all_options.insert(pair<string, bool>(name, true));
    COptionBase* val = new COptionUShortList(name, size, option_field);
    option_map.insert(pair<string, COptionBase *>(name, val));
  }

  void addStringListOption(const string name, unsigned short & num_marker, string* & option_field) {
    assert(option_map.find(name) == option_map.end());
    all_options.insert(pair<string, bool>(name, true));
    COptionBase* val = new COptionStringList(name, num_marker, option_field);
    option_map.insert(pair<string, COptionBase *>(name, val));
  }

  void addConvectOption(const string name, unsigned short & space_field, unsigned short & centered_field, unsigned short & upwind_field) {
    assert(option_map.find(name) == option_map.end());
    all_options.insert(pair<string, bool>(name, true));
    COptionBase* val = new COptionConvect(name, space_field, centered_field, upwind_field);
    option_map.insert(pair<string, COptionBase *>(name, val));
  }

  void addConvectFEMOption(const string name, unsigned short & space_field, unsigned short & fem_field) {
    assert(option_map.find(name) == option_map.end());
    all_options.insert(pair<string, bool>(name, true));
    COptionBase* val = new COptionFEMConvect(name, space_field, fem_field);
    option_map.insert(pair<string, COptionBase *>(name, val));
  }

  void addMathProblemOption(const string name, bool & ContinuousAdjoint, const bool & ContinuousAdjoint_default,
                            bool & DiscreteAdjoint, const bool & DiscreteAdjoint_default,
                            bool & Restart_Flow, const bool & Restart_Flow_default) {
    assert(option_map.find(name) == option_map.end());
    all_options.insert(pair<string, bool>(name, true));
    COptionBase* val = new COptionMathProblem(name, ContinuousAdjoint, ContinuousAdjoint_default, DiscreteAdjoint, DiscreteAdjoint_default, Restart_Flow, Restart_Flow_default);
    option_map.insert(pair<string, COptionBase *>(name, val));
  }

  void addDVParamOption(const string name, unsigned short & nDV_field, su2double** & paramDV, string* & FFDTag,
                        unsigned short* & design_variable) {
    assert(option_map.find(name) == option_map.end());
    all_options.insert(pair<string, bool>(name, true));
    COptionBase* val = new COptionDVParam(name, nDV_field, paramDV, FFDTag, design_variable);
    option_map.insert(pair<string, COptionBase *>(name, val));
  }

  void addDVValueOption(const string name, unsigned short* & nDVValue_field, su2double** & valueDV, unsigned short & nDV_field,  su2double** & paramDV,
                        unsigned short* & design_variable) {
    assert(option_map.find(name) == option_map.end());
    all_options.insert(pair<string, bool>(name, true));
    COptionBase* val = new COptionDVValue(name, nDVValue_field, valueDV, nDV_field, paramDV, design_variable);
    option_map.insert(pair<string, COptionBase *>(name, val));
  }

  void addFFDDefOption(const string name, unsigned short & nFFD_field, su2double** & coordFFD, string* & FFDTag) {
    assert(option_map.find(name) == option_map.end());
    all_options.insert(pair<string, bool>(name, true));
    COptionBase* val = new COptionFFDDef(name, nFFD_field, coordFFD, FFDTag);
    option_map.insert(pair<string, COptionBase *>(name, val));
  }

  void addFFDDegreeOption(const string name, unsigned short & nFFD_field, unsigned short** & degreeFFD) {
    assert(option_map.find(name) == option_map.end());
    all_options.insert(pair<string, bool>(name, true));
    COptionBase* val = new COptionFFDDegree(name, nFFD_field, degreeFFD);
    option_map.insert(pair<string, COptionBase *>(name, val));
  }

  void addStringDoubleListOption(const string name, unsigned short & list_size, string * & string_field,
                                 su2double* & double_field) {
    assert(option_map.find(name) == option_map.end());
    all_options.insert(pair<string, bool>(name, true));
    COptionBase* val = new COptionStringDoubleList(name, list_size, string_field, double_field);
    option_map.insert(pair<string, COptionBase *>(name, val));
  }

  void addInletOption(const string name, unsigned short & nMarker_Inlet, string * & Marker_Inlet,
                      su2double* & Ttotal, su2double* & Ptotal, su2double** & FlowDir) {
    assert(option_map.find(name) == option_map.end());
    all_options.insert(pair<string, bool>(name, true));
    COptionBase* val = new COptionInlet(name, nMarker_Inlet, Marker_Inlet, Ttotal, Ptotal, FlowDir);
    option_map.insert(pair<string, COptionBase *>(name, val));
  }
  
  template <class Tenum>
  void addRiemannOption(const string name, unsigned short & nMarker_Riemann, string * & Marker_Riemann, unsigned short* & option_field, const map<string, Tenum> & enum_map,
                        su2double* & var1, su2double* & var2, su2double** & FlowDir) {
    assert(option_map.find(name) == option_map.end());
    all_options.insert(pair<string, bool>(name, true));
    COptionBase* val = new COptionRiemann<Tenum>(name, nMarker_Riemann, Marker_Riemann, option_field, enum_map, var1, var2, FlowDir);
    option_map.insert(pair<string, COptionBase *>(name, val));
  }
  
  template <class Tenum>
  void addGilesOption(const string name, unsigned short & nMarker_Giles, string * & Marker_Giles, unsigned short* & option_field, const map<string, Tenum> & enum_map,
                     su2double* & var1, su2double* & var2, su2double** & FlowDir, su2double* & relaxfactor1, su2double* & relaxfactor2) {
    assert(option_map.find(name) == option_map.end());
    all_options.insert(pair<string, bool>(name, true));
    COptionBase* val = new COptionGiles<Tenum>(name, nMarker_Giles, Marker_Giles, option_field, enum_map, var1, var2, FlowDir, relaxfactor1, relaxfactor2);
    option_map.insert(pair<string, COptionBase *>(name, val));
  }

  void addExhaustOption(const string name, unsigned short & nMarker_Exhaust, string * & Marker_Exhaust,
                        su2double* & Ttotal, su2double* & Ptotal) {
    assert(option_map.find(name) == option_map.end());
    all_options.insert(pair<string, bool>(name, true));
    COptionBase* val = new COptionExhaust(name, nMarker_Exhaust, Marker_Exhaust, Ttotal, Ptotal);
    option_map.insert(pair<string, COptionBase *>(name, val));
  }

  void addPeriodicOption(const string & name, unsigned short & nMarker_PerBound,
                         string* & Marker_PerBound, string* & Marker_PerDonor,
                         su2double** & RotCenter, su2double** & RotAngles, su2double** & Translation) {
    assert(option_map.find(name) == option_map.end());
    all_options.insert(pair<string, bool>(name, true));
    COptionBase* val = new COptionPeriodic(name, nMarker_PerBound, Marker_PerBound, Marker_PerDonor, RotCenter, RotAngles, Translation);
    option_map.insert(pair<string, COptionBase *>(name, val));
  }
 
  void addTurboPerfOption(const string & name, unsigned short & nMarker_TurboPerf,
                    string* & Marker_TurboBoundIn, string* & Marker_TurboBoundOut) {
    assert(option_map.find(name) == option_map.end());
    all_options.insert(pair<string, bool>(name, true));
    COptionBase* val = new COptionTurboPerformance(name, nMarker_TurboPerf, Marker_TurboBoundIn, Marker_TurboBoundOut);
    option_map.insert(pair<string, COptionBase *>(name, val));
  }

  void addActDiskOption(const string & name,
                        unsigned short & nMarker_ActDiskInlet, unsigned short & nMarker_ActDiskOutlet, string* & Marker_ActDiskInlet, string* & Marker_ActDiskOutlet,
                        su2double** & ActDisk_PressJump, su2double** & ActDisk_TempJump, su2double** & ActDisk_Omega) {
    assert(option_map.find(name) == option_map.end());
    all_options.insert(pair<string, bool>(name, true));
    COptionBase* val = new COptionActDisk(name,
                                          nMarker_ActDiskInlet, nMarker_ActDiskOutlet, Marker_ActDiskInlet, Marker_ActDiskOutlet,
                                          ActDisk_PressJump, ActDisk_TempJump, ActDisk_Omega);
    option_map.insert(pair<string, COptionBase *>(name, val));
  }

  void addWallFunctionOption(const string &name,               unsigned short &list_size,
                             string* &string_field,            unsigned short* &val_Kind_WF,
                             unsigned short** &val_IntInfo_WF, su2double** &val_DoubleInfo_WF) {
    assert(option_map.find(name) == option_map.end());
    all_options.insert(pair<string, bool>(name, true));
    COptionBase* val = new COptionWallFunction(name, list_size, string_field, val_Kind_WF,
                                               val_IntInfo_WF, val_DoubleInfo_WF);
    option_map.insert(pair<string, COptionBase *>(name, val));
  }
  
  void addPythonOption(const string name) {
    assert(option_map.find(name) == option_map.end());
    all_options.insert(pair<string, bool>(name, true));
    COptionBase* val = new COptionPython(name);
    option_map.insert(pair<string, COptionBase *>(name, val));
  }

public:

  vector<string> fields; /*!< \brief Tags for the different fields in a restart file. */

  /*!
   * \brief Constructor of the class which reads the input file.
   */
  CConfig(char case_filename[MAX_STRING_SIZE], unsigned short val_software, unsigned short val_iZone, unsigned short val_nZone, unsigned short val_nDim, unsigned short verb_level);

  /*!
   * \brief Constructor of the class which reads the input file.
   */
  CConfig(char case_filename[MAX_STRING_SIZE], unsigned short val_software);

  /*!
   * \brief Constructor of the class which reads the input file.
   */
  CConfig(char case_filename[MAX_STRING_SIZE], CConfig *config);
  
  /*!
   * \brief Destructor of the class.
   */
  ~CConfig(void);
  
  /*!
   * \brief Get the MPI communicator of SU2.
   * \return MPI communicator of SU2.
   */
  SU2_MPI::Comm GetMPICommunicator();

  /*!
   * \brief Set the MPI communicator for SU2.
   * \param[in] Communicator - MPI communicator for SU2.
   */
  void SetMPICommunicator(SU2_MPI::Comm Communicator);

  /*!
   * \brief Gets the number of zones in the mesh file.
   * \param[in] val_mesh_filename - Name of the file with the grid information.
   * \param[in] val_format - Format of the file with the grid information.
   * \param[in] config - Definition of the particular problem.
   * \return Total number of zones in the grid file.
   */
  static unsigned short GetnZone(string val_mesh_filename, unsigned short val_format, CConfig *config);

  /*!
   * \brief Gets the number of dimensions in the mesh file
   * \param[in] val_mesh_filename - Name of the file with the grid information.
   * \param[in] val_format - Format of the file with the grid information.
   * \return Total number of domains in the grid file.
   */
  static unsigned short GetnDim(string val_mesh_filename, unsigned short val_format);

  /*!
   * \brief Determine whether there are periodic BCs in the grid.
   * \param[in] val_mesh_filename - Name of the file with the grid information.
   * \param[in] val_format - Format of the file with the grid information.
   * \param[in] config - Definition of the particular problem.
   * \return Boolean for whether or not there are periodic BCs in the grid.
   */
  static bool GetPeriodic(string val_mesh_filename, unsigned short val_format, CConfig *config);
  
  /*!
   * \brief Initializes pointers to null
   */
  void SetPointersNull(void);

  /*!
   * \brief breaks an input line from the config file into a set of tokens
   * \param[in] str - the input line string
   * \param[out] option_name - the name of the option found at the beginning of the line
   * \param[out] option_value - the tokens found after the "=" sign on the line
   * \returns false if the line is empty or a commment, true otherwise
   */
  bool TokenizeString(string & str, string & option_name,
                      vector<string> & option_value);

  /*!
   * \brief Get reference origin for moment computation.
   * \param[in] val_marker - the marker we are monitoring.
   * \return Reference origin (in cartesians coordinates) for moment computation.
   */
  su2double *GetRefOriginMoment(unsigned short val_marker);

  /*!
   * \brief Get reference origin x-coordinate for moment computation.
   * \param[in] val_marker - the marker we are monitoring.
   * \return Reference origin x-coordinate (in cartesians coordinates) for moment computation.
   */
  su2double GetRefOriginMoment_X(unsigned short val_marker);

  /*!
   * \brief Get reference origin y-coordinate for moment computation.
   * \param[in] val_marker - the marker we are monitoring.
   * \return Reference origin y-coordinate (in cartesians coordinates) for moment computation.
   */
  su2double GetRefOriginMoment_Y(unsigned short val_marker);

  /*!
   * \brief Get reference origin z-coordinate for moment computation.
   * \param[in] val_marker - the marker we are monitoring.
   * \return Reference origin z-coordinate (in cartesians coordinates) for moment computation.
   */
  su2double GetRefOriginMoment_Z(unsigned short val_marker);

  /*!
   * \brief Set reference origin x-coordinate for moment computation.
   * \param[in] val_marker - the marker we are monitoring.
   * \param[in] val_origin - New x-coordinate of the mesh motion origin.
   */
  void SetRefOriginMoment_X(unsigned short val_marker, su2double val_origin);

  /*!
   * \brief Set reference origin y-coordinate for moment computation.
   * \param[in] val_marker - the marker we are monitoring.
   * \param[in] val_origin - New y-coordinate of the mesh motion origin.
   */
  void SetRefOriginMoment_Y(unsigned short val_marker, su2double val_origin);

  /*!
   * \brief Set reference origin z-coordinate for moment computation.
   * \param[in] val_marker - the marker we are monitoring.
   * \param[in] val_origin - New z-coordinate of the mesh motion origin.
   */
  void SetRefOriginMoment_Z(unsigned short val_marker, su2double val_origin);

  /*!
   * \brief Get index of the upper and lower horizontal plane.
   * \param[in] index - 0 means upper surface, and 1 means lower surface.
   * \return Index of the upper and lower surface.
   */
  string GetPlaneTag(unsigned short index);

  /*!
   * \brief Get the integration limits for the equivalent area computation.
   * \param[in] index - 0 means x_min, and 1 means x_max.
   * \return Integration limits for the equivalent area computation.
   */
  su2double GetEA_IntLimit(unsigned short index);

  /*!
   * \brief Get the integration limits for the equivalent area computation.
   * \param[in] index - 0 means x_min, and 1 means x_max.
   * \return Integration limits for the equivalent area computation.
   */
  su2double GetEA_ScaleFactor(void);

  /*!
   * \brief Get the limit value for the adjoint variables.
   * \return Limit value for the adjoint variables.
   */
  su2double GetAdjointLimit(void);

  /*!
   * \brief Get the the coordinates where of the box where the grid is going to be deformed.
   * \return Coordinates where of the box where the grid is going to be deformed.
   */
  su2double *GetHold_GridFixed_Coord(void);

  /*!
   * \brief Get the the coordinates where of the box where a subsonic region is imposed.
   * \return Coordinates where of the box where the grid is going to be a subsonic region.
   */
  su2double *GetSubsonicEngine_Values(void);

  /*!
   * \brief Get the the coordinates where of the box where a subsonic region is imposed.
   * \return Coordinates where of the box where the grid is going to be a subsonic region.
   */
  su2double *GetSubsonicEngine_Cyl(void);

  /*!
   * \brief Get the the coordinates where of the box where a subsonic region is imposed.
   * \return Coordinates where of the box where the grid is going to be a subsonic region.
   */
  su2double *GetDistortionRack(void);

  /*!
   * \brief Get the power of the dual volume in the grid adaptation sensor.
   * \return Power of the dual volume in the grid adaptation sensor.
   */
  su2double GetDualVol_Power(void);

  /*!
   * \brief Get Information about if there is an analytical definition of the surface for doing the
   *        grid adaptation.
   * \return Definition of the surfaces. NONE implies that there isn't any analytical definition
   *         and it will use and interpolation.
   */
  unsigned short GetAnalytical_Surface(void);

  /*!
   * \brief Get Description of the geometry to be analyzed
   */
  unsigned short GetGeo_Description(void);
  
  /*!
   * \brief Creates a tecplot file to visualize the partition made by the DDC software.
   * \return <code>TRUE</code> if the partition is going to be plotted; otherwise <code>FALSE</code>.
   */
  bool GetExtraOutput(void);

  /*!
   * \brief Heat solver zone with extra screen output.
   * \return Heat solver zone with extra screen output.
   */
  long GetExtraHeatOutputZone(void);
  
  /*!
   * \brief Get the value of the Mach number (velocity divided by speed of sound).
   * \return Value of the Mach number.
   */
  su2double GetMach(void);

  /*!
   * \brief Get the value of the Gamma of fluid (ratio of specific heats).
   * \return Value of the constant: Gamma
   */
  su2double GetGamma(void);

  /*!
   * \brief Get the values of the CFL adapation.
   * \return Value of CFL adapation
   */
  su2double GetCFL_AdaptParam(unsigned short val_index);

  /*!
   * \brief Get the values of the CFL adapation.
   * \return Value of CFL adapation
   */
  bool GetCFL_Adapt(void);

  /*!
   * \brief Get the values of the CFL adapation.
   * \return Value of CFL adapation
   */
  su2double GetHTP_Axis(unsigned short val_index);

  /*!
   * \brief Get the value of the limits for the sections.
   * \return Value of the limits for the sections.
   */
  su2double GetStations_Bounds(unsigned short val_var);
  
  /*!
   * \brief Get the value of the vector that connects the cartesian axis with a sherical or cylindrical one.
   * \return Coordinate of the Axis.
   */
  su2double GetFFD_Axis(unsigned short val_var);

  /*!
   * \brief Get the value of the bulk modulus.
   * \return Value of the bulk modulus.
   */
  su2double GetBulk_Modulus(void);

  /*!
   * \brief Get the epsilon^2 multiplier for Beta in the incompressible preconditioner.
   * \return Value of the epsilon^2 multiplier for Beta in the incompressible preconditioner.
   */
<<<<<<< HEAD
  su2double GetArtComp_Factor(void);

=======
  su2double GetBeta_Factor(void);
  
>>>>>>> 28753f08
  /*!
   * \brief Get the value of specific gas constant.
   * \return Value of the constant: Gamma
   */
  su2double GetGas_Constant(void);

  /*!
   * \brief Get the value of specific gas constant.
   * \return Value of the constant: Gamma
   */
  su2double GetGas_ConstantND(void);

  /*!
   * \brief Get the value of the molecular weight for an incompressible ideal gas (g/mol).
   * \return Value of the molecular weight for an incompressible ideal gas (g/mol).
   */
  su2double GetMolecular_Weight(void);
  
  /*!
   * \brief Get the value of specific heat at constant pressure.
   * \return Value of the constant: Cp
   */
  su2double GetSpecific_Heat_Cp(void);

  /*!
   * \brief Get the value of the specific heat for solids.
   * \return Specific heat number (solid).
   */
  su2double GetSpecific_Heat_Cp_Solid(void);
  
  /*!
   * \brief Get the non-dimensional value of specific heat at constant pressure.
   * \return Value of the non-dim. constant: Cp
   */
  su2double GetSpecific_Heat_CpND(void);

  /*!
   * \brief Get the value of specific heat at constant volume.
   * \return Value of the constant: Cv
   */
  su2double GetSpecific_Heat_Cv(void);
  
  /*!
   * \brief Get the non-dimensional value of specific heat at constant volume.
   * \return Value of the non-dim. constant: Cv
   */
  su2double GetSpecific_Heat_CvND(void);

  /*!
   * \brief Get the coefficients of the Blottner viscosity model
   * \param[in] val_Species - Index of the species
   * \param[in] val_Coeff - Index of the coefficient (As, Bs, Cs)
   * \return Value of the Blottner coefficient
   */
  su2double GetBlottnerCoeff(unsigned short val_Species, unsigned short val_Coeff);

  /*!
   * \brief Get the p-norm for heat-flux objective functions (adjoint problem).
   * \return Value of the heat flux p-norm
   */
  su2double GetPnormHeat(void);

  /*!
   * \brief Get the value of wall temperature.
   * \return Value of the constant: Temperature
   */
  su2double GetWallTemperature(void);

  /*!
   * \brief Get the reference value for the specific gas constant.
   * \return Reference value for the specific gas constant.
   */
  su2double GetGas_Constant_Ref(void);

  /*!
   * \brief Get the reference value for the heat flux.
   * \return Reference value for the heat flux.
   */
  su2double GetHeat_Flux_Ref(void);

  /*!
   * \brief Get the value of the frestream temperature.
   * \return Freestream temperature.
   */
  su2double GetTemperature_FreeStream(void);

  /*!
   * \brief Get the value of the frestream temperature.
   * \return Freestream temperature.
   */
  su2double GetEnergy_FreeStream(void);

  /*!
   * \brief Get the value of the frestream temperature.
   * \return Freestream temperature.
   */
  su2double GetViscosity_FreeStream(void);

  /*!
   * \brief Get the value of the frestream temperature.
   * \return Freestream temperature.
   */
  su2double GetDensity_FreeStream(void);

  /*!
   * \brief Get the value of the solid density.
   * \return Solid density.
   */
  su2double GetDensity_Solid(void);
  
  /*!
   * \brief Get the value of the frestream temperature.
   * \return Freestream temperature.
   */
  su2double GetModVel_FreeStream(void);

  /*!
   * \brief Get the value of the frestream temperature.
   * \return Freestream temperature.
   */
  su2double GetModVel_FreeStreamND(void);

  /*!
   * \brief Get the value of the frestream vibrational-electronic temperature.
   * \return Freestream temperature.
   */
  su2double GetTemperature_ve_FreeStream(void);

  /*!
   * \brief Get the value of the laminar Prandtl number.
   * \return Laminar Prandtl number.
   */
  su2double GetPrandtl_Lam(void);

  /*!
   * \brief Get the value of the turbulent Prandtl number.
   * \return Turbulent Prandtl number.
   */
  su2double GetPrandtl_Turb(void);

  /*!
   * \brief Get the value of the thermal conductivity for solids.
   * \return Thermal conductivity (solid).
   */
  su2double GetThermalConductivity_Solid(void);

  /*!
   * \brief Get the value of the thermal diffusivity for solids.
   * \return Thermal conductivity (solid).
   */
  su2double GetThermalDiffusivity_Solid(void);

  /*!
   * \brief Get the temperature in solids at freestream conditions.
   * \return Freestream temperature (solid).
   */
  su2double GetTemperature_Freestream_Solid(void);
  
  /*!
   * \brief Get the value of the reference length for non-dimensionalization.
   *        This value should always be 1 internally, and is not user-specified.
   * \return Reference length for non-dimensionalization.
   */
  su2double GetLength_Ref(void);

  /*!
   * \brief Get the value of the reference pressure for non-dimensionalization.
   * \return Reference pressure for non-dimensionalization.
   */
  su2double GetPressure_Ref(void);

  /*!
   * \brief Get the value of the reference pressure for non-dimensionalization.
   * \return Reference pressure for non-dimensionalization.
   */
  su2double GetEnergy_Ref(void);

  /*!
   * \brief Get the value of the reference temperature for non-dimensionalization.
   * \return Reference temperature for non-dimensionalization.
   */
  su2double GetTemperature_Ref(void);

  /*!
   * \brief Get the value of the reference density for non-dimensionalization.
   * \return Reference density for non-dimensionalization.
   */
  su2double GetDensity_Ref(void);

  /*!
   * \brief Get the value of the reference velocity for non-dimensionalization.
   * \return Reference velocity for non-dimensionalization.
   */
  su2double GetVelocity_Ref(void);

  /*!
   * \brief Get the value of the reference time for non-dimensionalization.
   * \return Reference time for non-dimensionalization.
   */
  su2double GetTime_Ref(void);

  /*!
   * \brief Get the value of the reference viscosity for non-dimensionalization.
   * \return Reference viscosity for non-dimensionalization.
   */
  su2double GetViscosity_Ref(void);

  /*!
   * \brief Get the value of the reference viscosity for non-dimensionalization.
   * \return Reference viscosity for non-dimensionalization.
   */
  su2double GetHighlite_Area(void);

  /*!
   * \brief Get the value of the reference viscosity for non-dimensionalization.
   * \return Reference viscosity for non-dimensionalization.
   */
  su2double GetFan_Poly_Eff(void);

  /*!
   * \brief Get the value of the reference conductivity for non-dimensionalization.
   * \return Reference conductivity for non-dimensionalization.
   */
  su2double GetConductivity_Ref(void);

  /*!
   * \brief Get the value of the reference angular velocity for non-dimensionalization.
   * \return Reference angular velocity for non-dimensionalization.
   */
  su2double GetOmega_Ref(void);

  /*!
   * \brief Get the value of the reference force for non-dimensionalization.
   * \return Reference force for non-dimensionalization.
   */
  su2double GetForce_Ref(void);

  /*!
   * \brief Get the value of the non-dimensionalized freestream pressure.
   * \return Non-dimensionalized freestream pressure.
   */
  su2double GetPressure_FreeStream(void);

  /*!
   * \brief Get the value of the non-dimensionalized freestream pressure.
   * \return Non-dimensionalized freestream pressure.
   */
  su2double GetPressure_FreeStreamND(void);

  /*!
   * \brief Get the value of the thermodynamic pressure.
   * \return Thermodynamic pressure.
   */
  su2double GetPressure_Thermodynamic(void);
  
  /*!
   * \brief Get the value of the non-dimensionalized thermodynamic pressure.
   * \return Non-dimensionalized thermodynamic pressure.
   */
  su2double GetPressure_ThermodynamicND(void);

  /*!
   * \brief Get the vector of the dimensionalized freestream velocity.
   * \return Dimensionalized freestream velocity vector.
   */
  su2double* GetVelocity_FreeStream(void);

  /*!
   * \brief Get the value of the non-dimensionalized freestream temperature.
   * \return Non-dimensionalized freestream temperature.
   */
  su2double GetTemperature_FreeStreamND(void);

  /*!
   * \brief Get the value of the non-dimensionalized freestream density.
   * \return Non-dimensionalized freestream density.
   */
  su2double GetDensity_FreeStreamND(void);

  /*!
   * \brief Get the vector of the non-dimensionalized freestream velocity.
   * \return Non-dimensionalized freestream velocity vector.
   */
  su2double* GetVelocity_FreeStreamND(void);

  /*!
   * \brief Get the value of the non-dimensionalized freestream energy.
   * \return Non-dimensionalized freestream energy.
   */
  su2double GetEnergy_FreeStreamND(void);

  /*!
   * \brief Get the value of the non-dimensionalized freestream viscosity.
   * \return Non-dimensionalized freestream viscosity.
   */
  su2double GetViscosity_FreeStreamND(void);

  /*!
   * \brief Get the value of the non-dimensionalized freestream viscosity.
   * \return Non-dimensionalized freestream viscosity.
   */
  su2double GetTke_FreeStreamND(void);

  /*!
   * \brief Get the value of the non-dimensionalized freestream viscosity.
   * \return Non-dimensionalized freestream viscosity.
   */
  su2double GetOmega_FreeStreamND(void);

  /*!
   * \brief Get the value of the non-dimensionalized freestream viscosity.
   * \return Non-dimensionalized freestream viscosity.
   */
  su2double GetTke_FreeStream(void);

  /*!
   * \brief Get the value of the non-dimensionalized freestream viscosity.
   * \return Non-dimensionalized freestream viscosity.
   */
  su2double GetOmega_FreeStream(void);

  /*!
   * \brief Get the value of the non-dimensionalized freestream intermittency.
   * \return Non-dimensionalized freestream intermittency.
   */
  su2double GetIntermittency_FreeStream(void);

  /*!
   * \brief Get the value of the non-dimensionalized freestream turbulence intensity.
   * \return Non-dimensionalized freestream intensity.
   */
  su2double GetTurbulenceIntensity_FreeStream(void);

  /*!
   * \brief Get the value of the non-dimensionalized freestream turbulence intensity.
   * \return Non-dimensionalized freestream intensity.
   */
  su2double GetNuFactor_FreeStream(void);

  /*!
   * \brief Get the value of the non-dimensionalized engine turbulence intensity.
   * \return Non-dimensionalized engine intensity.
   */
  su2double GetNuFactor_Engine(void);

  /*!
   * \brief Get the value of the non-dimensionalized actuator disk turbulence intensity.
   * \return Non-dimensionalized actuator disk intensity.
   */
  su2double GetSecondaryFlow_ActDisk(void);

  /*!
   * \brief Get the value of the non-dimensionalized actuator disk turbulence intensity.
   * \return Non-dimensionalized actuator disk intensity.
   */
  su2double GetInitial_BCThrust(void);

  /*!
   * \brief Get the value of the non-dimensionalized actuator disk turbulence intensity.
   * \return Non-dimensionalized actuator disk intensity.
   */
  void SetInitial_BCThrust(su2double val_bcthrust);

  /*!
   * \brief Get the value of the turbulent to laminar viscosity ratio.
   * \return Ratio of turbulent to laminar viscosity ratio.
   */
  su2double GetTurb2LamViscRatio_FreeStream(void);

  /*!
   * \brief Get the vector of free stream mass fraction values.
   * \return Ratio of species mass to mixture mass.
   */
  su2double* GetMassFrac_FreeStream(void);

  /*!
   * \brief Get the value of the Reynolds length.
   * \return Reynolds length.
   */
  su2double GetLength_Reynolds(void);

  /*!
   * \brief Get the start up iterations using the fine grid, this works only for multigrid problems.
   * \return Start up iterations using the fine grid.
   */
  unsigned short GetnStartUpIter(void);

  /*!
   * \brief Get the reference area for non dimensional coefficient computation. If the value from the
   *        is 0 then, the code will compute the reference area using the projection of the shape into
   *        the z plane (3D) or the x plane (2D).
   * \return Value of the reference area for coefficient computation.
   */
  su2double GetRefArea(void);
  
  /*!
   * \brief Get the wave speed.
   * \return Value of the wave speed.
   */
  su2double GetWaveSpeed(void);

  /*!
   * \brief Get the wave speed.
   * \return Value of the wave speed.
   */
  su2double GetThermalDiffusivity(void);

  /*!
   * \brief Get the thermal expansion coefficient.
   * \return Value of the thermal expansion coefficient.
   */
  su2double GetThermal_Expansion_Coeff(void);

  /*!
   * \brief Get the non-dim. thermal expansion coefficient.
   * \return Value of the non-dim. thermal expansion coefficient.
   */
  su2double GetThermal_Expansion_CoeffND(void);

  /*!
   * \brief Set the thermal expansion coefficient.
   * \param[in] val_thermal_expansion - thermal expansion coefficient
   */
  void SetThermal_Expansion_Coeff(su2double val_thermal_expansion);

  /*!
   * \brief Set the non-dim. thermal expansion coefficient.
   * \param[in] val_thermal_expansion - non-dim. thermal expansion coefficient
   */
  void SetThermal_Expansion_CoeffND(su2double val_thermal_expansionnd);

  /*!
   * \brief Get the value of the reference density for custom incompressible non-dimensionalization.
   * \return Reference density for custom incompressible non-dimensionalization.
   */
  su2double GetInc_Density_Ref(void);

  /*!
   * \brief Get the value of the reference velocity for custom incompressible non-dimensionalization.
   * \return Reference velocity for custom incompressible non-dimensionalization.
   */
  su2double GetInc_Velocity_Ref(void);

  /*!
   * \brief Get the value of the reference temperature for custom incompressible non-dimensionalization.
   * \return Reference temperature for custom incompressible non-dimensionalization.
   */
  su2double GetInc_Temperature_Ref(void);

  /*!
   * \brief Get the value of the initial density for incompressible flows.
   * \return Initial density for incompressible flows.
   */
  su2double GetInc_Density_Init(void);

  /*!
   * \brief Get the value of the initial velocity for incompressible flows.
   * \return Initial velocity for incompressible flows.
   */
  su2double* GetInc_Velocity_Init(void);

  /*!
   * \brief Get the value of the initial temperature for incompressible flows.
   * \return Initial temperature for incompressible flows.
   */
  su2double GetInc_Temperature_Init(void);

  /*!
   * \brief Get the Young's modulus of elasticity.
   * \return Value of the Young's modulus of elasticity.
   */
  su2double GetElasticyMod(unsigned short id_val);
  
  /*!
    * \brief Decide whether to apply DE effects to the model.
    * \return <code>TRUE</code> if the DE effects are to be applied, <code>FALSE</code> otherwise.
    */
  
  bool GetDE_Effects(void);
  
  /*!
    * \brief Decide whether to predict the DE effects for the next time step.
    * \return <code>TRUE</code> if the DE effects are to be applied, <code>FALSE</code> otherwise.
    */
  
  bool GetDE_Predicted(void);
  
  /*!
   * \brief Get the number of different electric constants.
   * \return Value of the DE modulus.
   */
  unsigned short GetnElectric_Constant(void);

  /*!
   * \brief Get the value of the DE modulus.
   * \return Value of the DE modulus.
   */
  su2double GetElectric_Constant(unsigned short iVar);

  /*!
   * \brief Get the value of the B constant in the Knowles material model.
   * \return Value of the B constant in the Knowles material model.
   */
  su2double GetKnowles_B(void);

  /*!
   * \brief Get the value of the N constant in the Knowles material model.
   * \return Value of the N constant in the Knowles material model.
   */
  su2double GetKnowles_N(void);

  /*!
   * \brief Get the kind of design variable for FEA.
   * \return Value of the DE voltage.
   */
  unsigned short GetDV_FEA(void);

  /*!
   * \brief Get the ID of the reference node.
   * \return Number of FSI subiters.
   */
  unsigned long GetRefNode_ID(void);

  /*!
   * \brief Get the values for the reference node displacement.
   * \param[in] val_coeff - Index of the displacement.
   */
  su2double GetRefNode_Displacement(unsigned short val_coeff);

  /*!
   * \brief Get the penalty weight value for the objective function.
   * \return  Penalty weight value for the reference geometry objective function.
   */
  su2double GetRefNode_Penalty(void);

  /*!
    * \brief Decide whether it's necessary to read a reference geometry.
    * \return <code>TRUE</code> if it's necessary to read a reference geometry, <code>FALSE</code> otherwise.
    */

  bool GetRefGeom(void);

  /*!
   * \brief Get the name of the file with the reference geometry of the structural problem.
   * \return Name of the file with the reference geometry of the structural problem.
   */
  string GetRefGeom_FEMFileName(void);

  /*!
   * \brief Get the format of the reference geometry file.
   * \return Format of the reference geometry file.
   */
  unsigned short GetRefGeom_FileFormat(void);

    /*!
   * \brief Formulation for 2D elasticity (plane stress - strain)
   * \return Flag to 2D elasticity model.
   */
  unsigned short GetElas2D_Formulation(void);

  /*!
   * \brief Decide whether it's necessary to read a reference geometry.
   * \return <code>TRUE</code> if it's necessary to read a reference geometry, <code>FALSE</code> otherwise.
   */

  bool GetPrestretch(void);

  /*!
    * \brief Decide whether it's necessary to add the cross term for adjoint FSI.
    * \return <code>TRUE</code> if it's necessary to add the cross term, <code>FALSE</code> otherwise.
    */
  
  bool Add_CrossTerm(void);
  
  /*!
    * \brief Set the boolean addCrossTerm to true or false.
    */
  
  void Set_CrossTerm(bool needCrossTerm);

  /*!
   * \brief Get the name of the file with the element properties for structural problems.
   * \return Name of the file with the element properties of the structural problem.
   */
  string GetFEA_FileName(void);

  /*!
   * \brief Get the name of the file with the reference geometry of the structural problem.
   * \return Name of the file with the reference geometry of the structural problem.
   */
  string GetPrestretch_FEMFileName(void);

  /*!
   * \brief Get the Poisson's ratio.
   * \return Value of the Poisson's ratio.
   */
  su2double GetPoissonRatio(unsigned short id_val);
  
  /*!
   * \brief Get the Material Density.
   * \return Value of the Material Density.
   */
  su2double GetMaterialDensity(unsigned short id_val);
  
  /*!
   * \brief Compressibility/incompressibility of the solids analysed using the structural solver.
   * \return Compressible or incompressible.
   */
  unsigned short GetMaterialCompressibility(void);

  /*!
   * \brief Compressibility/incompressibility of the solids analysed using the structural solver.
   * \return Compressible or incompressible.
   */
  unsigned short GetMaterialModel(void);

  /*!
   * \brief Geometric conditions for the structural solver.
   * \return Small or large deformation structural analysis.
   */
  unsigned short GetGeometricConditions(void);

  /*!
   * \brief Get the reference length for computing moment (the default value is 1).
   * \return Reference length for moment computation.
   */
  su2double GetRefLength(void);
  
  /*!
   * \brief Get the reference element length for computing the slope limiting epsilon.
   * \return Reference element length for slope limiting epsilon.
   */
  su2double GetRefElemLength(void);

  /*!
   * \brief Get the reference coefficient for detecting sharp edges.
   * \return Reference coefficient for detecting sharp edges.
   */
  su2double GetRefSharpEdges(void);

  /*!
   * \brief Get the volume of the whole domain using the fine grid, this value is common for all the grids
   *        in the multigrid method.
   * \return Volume of the whole domain.
   */
  su2double GetDomainVolume(void);

  /*!
   * \brief In case the <i>RefArea</i> is equal to 0 then, it is necessary to compute a reference area,
   *        with this function we set the value of the reference area.
   * \param[in] val_area - Value of the reference area for non dimensional coefficient computation.
   */
  void SetRefArea(su2double val_area);
  
  /*!
   * \brief In case the <i>SemiSpan</i> is equal to 0 then, it is necessary to compute the max y distance,
   *        with this function we set the value of the semi span.
   * \param[in] val_semispan - Value of the semispan.
   */
  void SetSemiSpan(su2double val_semispan);
  
  /*!
   * \brief Set the value of the domain volume computed on the finest grid.
   * \note This volume do not include the volume of the body that is being simulated.
   * \param[in] val_volume - Value of the domain volume computed on the finest grid.
   */
  void SetDomainVolume(su2double val_volume);

  /*!
   * \brief Set the finest mesh in a multigrid strategy.
   * \note If we are using a Full Multigrid Strategy or a start up with finest grid, it is necessary
   *       to change several times the finest grid.
   * \param[in] val_finestmesh - Index of the finest grid.
   */
  void SetFinestMesh(unsigned short val_finestmesh);

  /*!
   * \brief Set the kind of time integration scheme.
   * \note If we are solving different equations it will be necessary to change several
   *       times the kind of time integration, to choose the right scheme.
   * \param[in] val_kind_timeintscheme - Kind of time integration scheme.
   */
  void SetKind_TimeIntScheme(unsigned short val_kind_timeintscheme);

  /*!
   * \brief Set the parameters of the convective numerical scheme.
   * \note The parameters will change because we are solving different kind of equations.
   * \param[in] val_kind_convnumscheme - Center or upwind scheme.
   * \param[in] val_kind_centered - If centered scheme, kind of centered scheme (JST, etc.).
   * \param[in] val_kind_upwind - If upwind scheme, kind of upwind scheme (Roe, etc.).
   * \param[in] val_kind_slopelimit - If upwind scheme, kind of slope limit.
   * \param[in] val_muscl - Define if we apply a MUSCL scheme or not.
   * \param[in] val_kind_fem - If FEM, what kind of FEM discretization.
   */
  void SetKind_ConvNumScheme(unsigned short val_kind_convnumscheme, unsigned short val_kind_centered,
                             unsigned short val_kind_upwind,        unsigned short val_kind_slopelimit,
                             bool val_muscl,                        unsigned short val_kind_fem);
  
  /*!
   * \brief Get the value of limiter coefficient.
   * \return Value of the limiter coefficient.
   */
  su2double GetVenkat_LimiterCoeff(void);
  
  /*!
   * \brief Freeze the value of the limiter after a number of iterations.
   * \return Number of iterations.
   */
  unsigned long GetLimiterIter(void);

  /*!
   * \brief Get the value of sharp edge limiter.
   * \return Value of the sharp edge limiter coefficient.
   */
  su2double GetAdjSharp_LimiterCoeff(void);
  
  /*!
   * \brief Get the Reynolds number. Dimensionless number that gives a measure of the ratio of inertial forces
   *        to viscous forces and consequently quantifies the relative importance of these two types of forces
   *        for given flow condition.
   * \return Value of the Reynolds number.
   */
  su2double GetReynolds(void);

  /*!
   * \brief Get the Froude number for free surface problems.
   * \return Value of the Froude number.
   */
  su2double GetFroude(void);

  /*!
   * \brief Set the Froude number for free surface problems.
   * \return Value of the Froude number.
   */
  void SetFroude(su2double val_froude);

  /*!
   * \brief Set the Froude number for free surface problems.
   * \return Value of the Froude number.
   */
  void SetMach(su2double val_mach);

  /*!
   * \brief Set the Froude number for free surface problems.
   * \return Value of the Froude number.
   */
  void SetReynolds(su2double val_reynolds);

  /*!
   * \brief Set the Froude number for free surface problems.
   * \return Value of the Froude number.
   */
  void SetLength_Ref(su2double val_length_ref);

  /*!
   * \brief Set the Froude number for free surface problems.
   * \return Value of the Froude number.
   */
  void SetVelocity_Ref(su2double val_velocity_ref);

  /*!
   * \brief Set the Froude number for free surface problems.
   * \return Value of the Froude number.
   */
  void SetPressure_Ref(su2double val_pressure_ref);

  /*!
   * \brief Set the Froude number for free surface problems.
   * \return Value of the Froude number.
   */
  void SetDensity_Ref(su2double val_density_ref);

  /*!
   * \brief Set the reference temperature.
   * \return Value of the Froude number.
   */
  void SetTemperature_Ref(su2double val_temperature_ref);

  /*!
   * \brief Set the Froude number for free surface problems.
   * \return Value of the Froude number.
   */
  void SetTime_Ref(su2double val_time_ref);

  /*!
   * \brief Set the Froude number for free surface problems.
   * \return Value of the Froude number.
   */
  void SetEnergy_Ref(su2double val_energy_ref);

  /*!
   * \brief Set the Froude number for free surface problems.
   * \return Value of the Froude number.
   */
  void SetOmega_Ref(su2double val_omega_ref);

  /*!
   * \brief Set the Froude number for free surface problems.
   * \return Value of the Froude number.
   */
  void SetForce_Ref(su2double val_force_ref);

  /*!
   * \brief Set the Froude number for free surface problems.
   * \return Value of the Froude number.
   */
  void SetGas_Constant_Ref(su2double val_gas_constant_ref);

  /*!
   * \brief Set the Froude number for free surface problems.
   * \return Value of the Froude number.
   */
  void SetGas_Constant(su2double val_gas_constant);

  /*!
   * \brief Set the value of the specific heat at constant pressure (incompressible fluids with energy equation).
   * \param[in] val_specific_heat_cp - specific heat at constant pressure.
   */
  void SetSpecific_Heat_Cp(su2double val_specific_heat_cp);

  /*!
   * \brief Set the non-dimensional value of the specific heat at constant pressure (incompressible fluids with energy equation).
   * \param[in] val_specific_heat_cpnd - non-dim. specific heat at constant pressure.
   */
  void SetSpecific_Heat_CpND(su2double val_specific_heat_cpnd);

  /*!
   * \brief Set the value of the specific heat at constant volume (incompressible fluids with energy equation).
   * \param[in] val_specific_heat_cv - specific heat at constant volume.
   */
  void SetSpecific_Heat_Cv(su2double val_specific_heat_cv);

  /*!
   * \brief Set the non-dimensional value of the specific heat at constant volume (incompressible fluids with energy equation).
   * \param[in] val_specific_heat_cvnd - non-dim. specific heat at constant pressure.
   */
  void SetSpecific_Heat_CvND(su2double val_specific_heat_cvnd);

  /*!
   * \brief Set the heat flux reference value.
   * \return Value of the reference heat flux.
   */
  void SetHeat_Flux_Ref(su2double val_heat_flux_ref);

  /*!
   * \brief Set the Froude number for free surface problems.
   * \return Value of the Froude number.
   */
  void SetViscosity_Ref(su2double val_viscosity_ref);

  /*!
   * \brief Set the Froude number for free surface problems.
   * \return Value of the Froude number.
   */
  void SetConductivity_Ref(su2double val_conductivity_ref);

  /*!
   * \brief Set the Froude number for free surface problems.
   * \return Value of the Froude number.
   */
  void SetPressure_FreeStreamND(su2double val_pressure_freestreamnd);

  /*!
   * \brief Set the Froude number for free surface problems.
   * \return Value of the Froude number.
   */
  void SetPressure_FreeStream(su2double val_pressure_freestream);

  /*!
   * \brief Set the non-dimensionalized thermodynamic pressure for low Mach problems.
   * \return Value of the non-dimensionalized thermodynamic pressure.
   */
  void SetPressure_ThermodynamicND(su2double val_pressure_thermodynamicnd);
  
  /*!
   * \brief Set the thermodynamic pressure for low Mach problems.
   * \return Value of the thermodynamic pressure.
   */
  void SetPressure_Thermodynamic(su2double val_pressure_thermodynamic);

  /*!
   * \brief Set the Froude number for free surface problems.
   * \return Value of the Froude number.
   */
  void SetDensity_FreeStreamND(su2double val_density_freestreamnd);

  /*!
   * \brief Set the Froude number for free surface problems.
   * \return Value of the Froude number.
   */
  void SetDensity_FreeStream(su2double val_density_freestream);

  /*!
   * \brief Set the Froude number for free surface problems.
   * \return Value of the Froude number.
   */
  void SetViscosity_FreeStream(su2double val_viscosity_freestream);

  /*!
   * \brief Set the Froude number for free surface problems.
   * \return Value of the Froude number.
   */
  void SetModVel_FreeStream(su2double val_modvel_freestream);

  /*!
   * \brief Set the Froude number for free surface problems.
   * \return Value of the Froude number.
   */
  void SetModVel_FreeStreamND(su2double val_modvel_freestreamnd);

  /*!
   * \brief Set the Froude number for free surface problems.
   * \return Value of the Froude number.
   */
  void SetTemperature_FreeStream(su2double val_temperature_freestream);

  /*!
   * \brief Set the Froude number for free surface problems.
   * \return Value of the Froude number.
   */
  void SetTemperature_FreeStreamND(su2double val_temperature_freestreamnd);

  /*!
   * \brief Set the Froude number for free surface problems.
   * \return Value of the Froude number.
   */
  void SetGas_ConstantND(su2double val_gas_constantnd);

  /*!
   * \brief Set the free-stream velocity.
   * \param[in] val_velocity_freestream - Value of the free-stream velocity component.
   * \param[in] val_dim - Value of the current dimension.
   */
  void SetVelocity_FreeStream(su2double val_velocity_freestream, unsigned short val_dim);

  /*!
   * \brief Set the Froude number for free surface problems.
   * \return Value of the Froude number.
   */
  void SetVelocity_FreeStreamND(su2double val_velocity_freestreamnd, unsigned short val_dim);

  /*!
   * \brief Set the Froude number for free surface problems.
   * \return Value of the Froude number.
   */
  void SetViscosity_FreeStreamND(su2double val_viscosity_freestreamnd);

  /*!
   * \brief Set the Froude number for free surface problems.
   * \return Value of the Froude number.
   */
  void SetTke_FreeStreamND(su2double val_tke_freestreamnd);

  /*!
   * \brief Set the Froude number for free surface problems.
   * \return Value of the Froude number.
   */
  void SetOmega_FreeStreamND(su2double val_omega_freestreamnd);

  /*!
   * \brief Set the Froude number for free surface problems.
   * \return Value of the Froude number.
   */
  void SetTke_FreeStream(su2double val_tke_freestream);

  /*!
   * \brief Set the Froude number for free surface problems.
   * \return Value of the Froude number.
   */
  void SetOmega_FreeStream(su2double val_omega_freestream);

  /*!
   * \brief Set the Froude number for free surface problems.
   * \return Value of the Froude number.
   */
  void SetEnergy_FreeStreamND(su2double val_energy_freestreamnd);

  /*!
   * \brief Set the Froude number for free surface problems.
   * \return Value of the Froude number.
   */
  void SetEnergy_FreeStream(su2double val_energy_freestream);

  /*!
   * \brief Set the thermal diffusivity for solids.
   * \return Value of the Froude number.
   */
  void SetThermalDiffusivity_Solid(su2double val_thermal_diffusivity);
  
  /*!
   * \brief Set the Froude number for free surface problems.
   * \return Value of the Froude number.
   */
  void SetTotal_UnstTimeND(su2double val_total_unsttimend);

  /*!
   * \brief Get the angle of attack of the body. This is the angle between a reference line on a lifting body
   *        (often the chord line of an airfoil) and the vector representing the relative motion between the
   *        lifting body and the fluid through which it is moving.
   * \return Value of the angle of attack.
   */
  su2double GetAoA(void);

  /*!
   * \brief Get the off set angle of attack of the body. The solution and the geometry
   *        file are able to modifity the angle of attack in the config file
   * \return Value of the off set angle of attack.
   */
  su2double GetAoA_Offset(void);

  /*!
   * \brief Get the off set sideslip angle of the body. The solution and the geometry
   *        file are able to modifity the angle of attack in the config file
   * \return Value of the off set sideslip angle.
   */
  su2double GetAoS_Offset(void);

  /*!
   * \brief Get the functional sensitivity with respect to changes in the angle of attack.
   * \return Value of the angle of attack.
   */
  su2double GetAoA_Sens(void);

  /*!
   * \brief Set the angle of attack.
   * \param[in] val_AoA - Value of the angle of attack.
   */
  void SetAoA(su2double val_AoA);

  /*!
   * \brief Set the off set angle of attack.
   * \param[in] val_AoA - Value of the angle of attack.
   */
  void SetAoA_Offset(su2double val_AoA_offset);

  /*!
   * \brief Set the off set sideslip angle.
   * \param[in] val_AoA - Value of the off set sideslip angle.
   */
  void SetAoS_Offset(su2double val_AoS_offset);

  /*!
   * \brief Set the angle of attack.
   * \param[in] val_AoA - Value of the angle of attack.
   */
  void SetAoA_Sens(su2double val_AoA_sens);

  /*!
   * \brief Set the angle of attack.
   * \param[in] val_AoA - Value of the angle of attack.
   */
  void SetAoS(su2double val_AoS);

  /*!
   * \brief Get the angle of sideslip of the body. It relates to the rotation of the aircraft centerline from
   *        the relative wind.
   * \return Value of the angle of sideslip.
   */
  su2double GetAoS(void);

  /*!
   * \brief Get the charge coefficient that is used in the poissonal potential simulation.
   * \return Value of the charge coefficient.
   */
  su2double GetChargeCoeff(void);

  /*!
   * \brief Get the number of multigrid levels.
   * \return Number of multigrid levels (without including the original grid).
   */
  unsigned short GetnMGLevels(void);

  /*!
   * \brief Set the number of multigrid levels.
   * \param[in] val_nMGLevels - Index of the mesh were the CFL is applied
   */
  void SetMGLevels(unsigned short val_nMGLevels);

  /*!
   * \brief Get the index of the finest grid.
   * \return Index of the finest grid in a multigrid strategy, this is 0 unless we are
   performing a Full multigrid.
   */
  unsigned short GetFinestMesh(void);

  /*!
   * \brief Get the kind of multigrid (V or W).
   * \note This variable is used in a recursive way to perform the different kind of cycles
   * \return 0 or 1 depending of we are dealing with a V or W cycle.
   */
  unsigned short GetMGCycle(void);

	/*!
   * \brief Get the king of evaluation in the geometrical module.
   * \return 0 or 1 depending of we are dealing with a V or W cycle.
   */
  unsigned short GetGeometryMode(void);

  /*!
   * \brief Get the Courant Friedrich Levi number for each grid.
   * \param[in] val_mesh - Index of the mesh were the CFL is applied.
   * \return CFL number for each grid.
   */
  su2double GetCFL(unsigned short val_mesh);

  /*!
   * \brief Get the Courant Friedrich Levi number for solid solvers.
   * \param[in] val_mesh - Index of the mesh were the CFL is applied.
   * \return CFL number for each grid.
   */
  su2double GetCFL_Solid(void);
  
  /*!
   * \brief Get the Courant Friedrich Levi number for each grid.
   * \param[in] val_mesh - Index of the mesh were the CFL is applied.
   * \return CFL number for each grid.
   */
  void SetCFL(unsigned short val_mesh, su2double val_cfl);

  /*!
   * \brief Get the Courant Friedrich Levi number for unsteady simulations.
   * \return CFL number for unsteady simulations.
   */
  su2double GetUnst_CFL(void);

  /*!
   * \brief Get information about element reorientation
   * \return 	<code>TRUE</code> means that elements can be reoriented if suspected unhealthy
   */
  bool GetReorientElements(void);
  
  /*!
   * \brief Get the Courant Friedrich Levi number for unsteady simulations.
   * \return CFL number for unsteady simulations.
   */
  su2double GetMax_DeltaTime(void);

  /*!
   * \brief Get a parameter of the particular design variable.
   * \param[in] val_dv - Number of the design variable that we want to read.
   * \param[in] val_param - Index of the parameter that we want to read.
   * \return Design variable parameter.
   */
  su2double GetParamDV(unsigned short val_dv, unsigned short val_param);

  /*!
   * \brief Get the coordinates of the FFD corner points.
   * \param[in] val_ffd - Index of the FFD box.
   * \param[in] val_coord - Index of the coordinate that we want to read.
   * \return Value of the coordinate.
   */
  su2double GetCoordFFDBox(unsigned short val_ffd, unsigned short val_index);

  /*!
   * \brief Get the degree of the FFD corner points.
   * \param[in] val_ffd - Index of the FFD box.
   * \param[in] val_degree - Index (I,J,K) to obtain the degree.
   * \return Value of the degree in a particular direction.
   */
  unsigned short GetDegreeFFDBox(unsigned short val_ffd, unsigned short val_index);

  /*!
   * \brief Get the FFD Tag of a particular design variable.
   * \param[in] val_dv - Number of the design variable that we want to read.
   * \return Name of the FFD box.
   */
  string GetFFDTag(unsigned short val_dv);

  /*!
   * \brief Get the FFD Tag of a particular FFD box.
   * \param[in] val_ffd - Number of the FFD box that we want to read.
   * \return Name of the FFD box.
   */
  string GetTagFFDBox(unsigned short val_ffd);

  /*!
   * \brief Get the number of design variables.
   * \return Number of the design variables.
   */
  unsigned short GetnDV(void);

  /*!
   * \brief Get the number of design variables.
   * \return Number of the design variables.
   */
  unsigned short GetnDV_Value(unsigned short iDV);

  /*!
   * \brief Get the number of FFD boxes.
   * \return Number of FFD boxes.
   */
  unsigned short GetnFFDBox(void);

  /*!
   * \brief Get the required continuity level at the surface intersection with the FFD
   * \return Continuity level at the surface intersection.
   */
  unsigned short GetFFD_Continuity(void);

  /*!
   * \brief Get the coordinate system that we are going to use to define the FFD
   * \return Coordinate system (cartesian, spherical, etc).
   */
  unsigned short GetFFD_CoordSystem(void);
  
  /*!
   * \brief Get the kind of FFD Blending function.
   * \return Kind of FFD Blending function.
   */
  unsigned short GetFFD_Blending(void);
  
  /*!
   * \brief Get the kind BSpline Order in i,j,k direction.
   * \return The kind BSpline Order in i,j,k direction.
   */
  su2double* GetFFD_BSplineOrder();

  /*!
   * \brief Get the number of Runge-Kutta steps.
   * \return Number of Runge-Kutta steps.
   */
  unsigned short GetnRKStep(void);

  /*!
   * \brief Get the number of time levels for time accurate local time stepping.
   * \return Number of time levels.
   */
  unsigned short GetnLevels_TimeAccurateLTS(void);

  /*!
   * \brief Set the number of time levels for time accurate local time stepping.
   * \param[in] val_nLevels - The number of time levels to be set.
   */
  void SetnLevels_TimeAccurateLTS(unsigned short val_nLevels);

  /*!
   * \brief Get the number time DOFs for ADER-DG.
   * \return Number of time DOFs used in ADER-DG.
   */
  unsigned short GetnTimeDOFsADER_DG(void);

  /*!
   * \brief Get the location of the time DOFs for ADER-DG on the interval [-1..1].
   * \return The location of the time DOFs used in ADER-DG.
   */
  su2double *GetTimeDOFsADER_DG(void);

  /*!
   * \brief Get the number time integration points for ADER-DG.
   * \return Number of time integration points used in ADER-DG.
   */
  unsigned short GetnTimeIntegrationADER_DG(void);

  /*!
   * \brief Get the location of the time integration points for ADER-DG on the interval [-1..1].
   * \return The location of the time integration points used in ADER-DG.
   */
  su2double *GetTimeIntegrationADER_DG(void);

  /*!
   * \brief Get the weights of the time integration points for ADER-DG.
   * \return The weights of the time integration points used in ADER-DG.
   */
  su2double *GetWeightsIntegrationADER_DG(void);

  /*!
   * \brief Get the total number of boundary markers.
   * \return Total number of boundary markers.
   */
  unsigned short GetnMarker_All(void);

  /*!
   * \brief Get the total number of boundary markers.
   * \return Total number of boundary markers.
   */
  unsigned short GetnMarker_Max(void);

  /*!
   * \brief Get the total number of boundary markers.
   * \return Total number of boundary markers.
   */
  unsigned short GetnMarker_EngineInflow(void);

  /*!
   * \brief Get the total number of boundary markers.
   * \return Total number of boundary markers.
   */
  unsigned short GetnMarker_EngineExhaust(void);

  /*!
   * \brief Get the total number of boundary markers.
   * \return Total number of boundary markers.
   */
  unsigned short GetnMarker_NearFieldBound(void);

  /*!
   * \brief Get the total number of boundary markers.
   * \return Total number of boundary markers.
   */
  unsigned short GetnMarker_InterfaceBound(void);

  /*!
   * \brief Get the total number of boundary markers.
   * \return Total number of boundary markers.
   */
  unsigned short GetnMarker_Fluid_InterfaceBound(void);

  /*!
   * \brief Get the total number of boundary markers.
   * \return Total number of boundary markers.
   */
  unsigned short GetnMarker_ActDiskInlet(void);

  /*!
   * \brief Get the total number of boundary markers.
   * \return Total number of boundary markers.
   */
  unsigned short GetnMarker_ActDiskOutlet(void);

  /*!
   * \brief Get the total number of monitoring markers.
   * \return Total number of monitoring markers.
   */
  unsigned short GetnMarker_Monitoring(void);

  /*!
   * \brief Get the total number of DV markers.
   * \return Total number of DV markers.
   */
  unsigned short GetnMarker_DV(void);
  
  /*!
   * \brief Get the total number of moving markers.
   * \return Total number of moving markers.
   */
  unsigned short GetnMarker_Moving(void);

  /*!
   * \brief Get the total number of Python customizable markers.
   * \return Total number of Python customizable markers.
   */
  unsigned short GetnMarker_PyCustom(void);
  
  /*!
   * \brief Get the total number of moving markers.
   * \return Total number of moving markers.
   */
  unsigned short GetnMarker_Analyze(void);

  /*!
   * \brief Get the total number of periodic markers.
   * \return Total number of periodic markers.
   */
  unsigned short GetnMarker_Periodic(void);

  /*!
   * \brief Get the total number of heat flux markers.
   * \return Total number of heat flux markers.
   */
  unsigned short GetnMarker_HeatFlux(void);
  
  /*!
   * \brief Get the total number of objectives in kind_objective list
   * \return Total number of objectives in kind_objective list
   */
  unsigned short GetnObj(void);

  /*!
   * \brief Stores the number of marker in the simulation.
   * \param[in] val_nmarker - Number of markers of the problem.
   */
  void SetnMarker_All(unsigned short val_nmarker);

  /*!
   * \brief Get the number of external iterations.
   * \return Number of external iterations.
   */
  unsigned long GetnExtIter(void);

  /*!
   * \brief Get the number of internal iterations.
   * \return Number of internal iterations.
   */
  unsigned long GetUnst_nIntIter(void);

  /*!
   * \brief Get the number of internal iterations for the Newton-Raphson Method in nonlinear structural applications.
   * \return Number of internal iterations.
   */
  unsigned long GetDyn_nIntIter(void);

  /*!
   * \brief Get the restart iteration number for unsteady simulations.
   * \return Restart iteration number for unsteady simulations.
   */
  long GetUnst_RestartIter(void);

  /*!
   * \brief Get the starting direct iteration number for the unsteady adjoint (reverse time integration).
   * \return Starting direct iteration number for the unsteady adjoint.
   */
  long GetUnst_AdjointIter(void);

  /*!
   * \brief Number of iterations to average (reverse time integration).
   * \return Starting direct iteration number for the unsteady adjoint.
   */
  unsigned long GetIter_Avg_Objective(void);

  /*!
   * \brief Get the restart iteration number for dynamic structural simulations.
   * \return Restart iteration number for dynamic structural simulations.
   */
  long GetDyn_RestartIter(void);

  /*!
   * \brief Retrieves the number of periodic time instances for Harmonic Balance.
   * \return: Number of periodic time instances for Harmonic Balance.
   */
  unsigned short GetnTimeInstances(void);

  /*!
   * \brief Retrieves the period of oscillations to be used with Harmonic Balance.
   * \return: Period for Harmonic Balance.
   */
  su2double GetHarmonicBalance_Period(void);

  /*!
   * \brief Set the number of external iterations.
   * \note This is important in no time depending methods, where only
   *       one external iteration is needed.
   * \param[in] val_niter - Set the number of external iterations.
   */
  void SetnExtIter(unsigned long val_niter);

  /*!
   * \brief Set the current external iteration number.
   * \param[in] val_iter - Current external iteration number.
   */
  void SetExtIter(unsigned long val_iter);

  /*!
   * \brief Set the current external iteration number.
   * \param[in] val_iter - Current external iteration number.
   */
  void SetExtIter_OffSet(unsigned long val_iter);

  /*!
   * \brief Set the current FSI iteration number.
   * \param[in] val_iter - Current FSI iteration number.
   */
  void SetFSIIter(unsigned long val_iter);

  /*!
   * \brief Set the current internal iteration number.
   * \param[in] val_iter - Current external iteration number.
   */
  void SetIntIter(unsigned long val_iter);

  /*!
   * \brief Get the current external iteration number.
   * \return Current external iteration.
   */
  unsigned long GetExtIter(void);

  /*!
   * \brief Get the current internal iteration number.
   * \return Current external iteration.
   */
  unsigned long GetExtIter_OffSet(void);

  /*!
   * \brief Get the current FSI iteration number.
   * \return Current FSI iteration.
   */
  unsigned long GetFSIIter(void);

  /*!
   * \brief Get the current internal iteration number.
   * \return Current internal iteration.
   */
  unsigned long GetIntIter(void);

  /*!
   * \brief Get the frequency for writing the solution file.
   * \return It writes the solution file with this frequency.
   */
  unsigned long GetWrt_Sol_Freq(void);

  /*!
   * \brief Get the frequency for writing the solution file in Dual Time.
   * \return It writes the solution file with this frequency.
   */
  unsigned long GetWrt_Sol_Freq_DualTime(void);

  /*!
   * \brief Get the frequency for writing the convergence file.
   * \return It writes the convergence file with this frequency.
   */
  unsigned long GetWrt_Con_Freq(void);

  /*!
   * \brief Set the frequency for writing the convergence file.
   * \return It writes the convergence file with this frequency.
   */
  void SetWrt_Con_Freq(unsigned long val_freq);

  /*!
   * \brief Get the frequency for writing the convergence file in Dual Time.
   * \return It writes the convergence file with this frequency.
   */
  unsigned long GetWrt_Con_Freq_DualTime(void);

  /*!
   * \brief Get information about writing unsteady headers and file extensions.
   * \return 	<code>TRUE</code> means that unsteady solution files will be written.
   */
  bool GetWrt_Unsteady(void);

  /*!
   * \brief Get information about writing output files.
   * \return <code>TRUE</code> means that output files will be written.
   */
  bool GetWrt_Output(void);

  /*!
   * \brief Get information about writing a volume solution file.
   * \return <code>TRUE</code> means that a volume solution file will be written.
   */
  bool GetWrt_Vol_Sol(void);

  /*!
   * \brief Get information about writing a volume solution file.
   * \return <code>TRUE</code> means that a volume solution file will be written.
   */
  bool GetLow_MemoryOutput(void);

  /*!
   * \brief Get information about writing a surface solution file.
   * \return <code>TRUE</code> means that a surface solution file will be written.
   */
  bool GetWrt_Srf_Sol(void);

  /*!
   * \brief Get information about writing a surface comma-separated values (CSV) solution file.
   * \return <code>TRUE</code> means that a surface comma-separated values (CSV) solution file will be written.
   */
  bool GetWrt_Csv_Sol(void);

  /*!
   * \brief Get information about writing a binary coordinates file.
   * \return <code>TRUE</code> means that a binary coordinates file will be written.
   */
  bool GetWrt_Crd_Sol(void);
  
  /*!
   * \brief Get information about writing residuals to volume solution file.
   * \return <code>TRUE</code> means that residuals will be written to the solution file.
   */
  bool GetWrt_Residuals(void);

  /*!
   * \brief Get information about writing residuals to volume solution file.
   * \return <code>TRUE</code> means that residuals will be written to the solution file.
   */
  bool GetWrt_Limiters(void);

  /*!
   * \brief Write solution at each surface.
   * \return <code>TRUE</code> means that the solution at each surface will be written.
   */
  bool GetWrt_Surface(void);
  
  /*!
   * \brief Get information about writing residuals to volume solution file.
   * \return <code>TRUE</code> means that residuals will be written to the solution file.
   */
  bool GetWrt_SharpEdges(void);

  /*!
   * \brief Get information about writing rind layers to the solution files.
   * \return <code>TRUE</code> means that rind layers will be written to the solution file.
   */
  bool GetWrt_Halo(void);

  /*!
   * \brief Get information about writing the performance summary at the end of a calculation.
   * \return <code>TRUE</code> means that the performance summary will be written at the end of a calculation.
   */
  bool GetWrt_Performance(void);
  
  /*!
   * \brief Get information about writing a template inlet profile file.
   * \return <code>TRUE</code> means that a template inlet profile file will be written.
   */
  bool GetWrt_InletFile(void);

  /*!
   * \brief Set information about writing a template inlet profile file.
   * \param[in] val_wrt_inletfile - flag for whether to write a template inlet profile file.
   */
  void SetWrt_InletFile(bool val_wrt_inletfile);

  /*!
   * \brief Get information about writing a 1D slice of a 2D cartesian solution.
   * \return <code>TRUE</code> means that a 1D slice of a 2D cartesian solution will be written.
   */
  bool GetWrt_Slice(void);

  /*!
   * \brief Get information about writing sectional force files.
   * \return <code>TRUE</code> means that sectional force files will be written for specified markers.
   */
  bool GetPlot_Section_Forces(void);

  /*!
   * \brief Get the alpha (convective) coefficients for the Runge-Kutta integration scheme.
   * \param[in] val_step - Index of the step.
   * \return Alpha coefficient for the Runge-Kutta integration scheme.
   */
  su2double Get_Alpha_RKStep(unsigned short val_step);

  /*!
   * \brief Get the index of the surface defined in the geometry file.
   * \param[in] val_marker - Value of the marker in which we are interested.
   * \return Value of the index that is in the geometry file for the surface that
   *         has the marker <i>val_marker</i>.
   */
  string GetMarker_All_TagBound(unsigned short val_marker);

  /*!
   * \brief Get the index of the surface defined in the geometry file.
   * \param[in] val_marker - Value of the marker in which we are interested.
   * \return Value of the index that is in the geometry file for the surface that
   *         has the marker <i>val_marker</i>.
   */
  string GetMarker_ActDiskInlet_TagBound(unsigned short val_marker);

  /*!
   * \brief Get the index of the surface defined in the geometry file.
   * \param[in] val_marker - Value of the marker in which we are interested.
   * \return Value of the index that is in the geometry file for the surface that
   *         has the marker <i>val_marker</i>.
   */
  string GetMarker_ActDiskOutlet_TagBound(unsigned short val_marker);

  /*!
   * \brief Get the index of the surface defined in the geometry file.
   * \param[in] val_marker - Value of the marker in which we are interested.
   * \return Value of the index that is in the geometry file for the surface that
   *         has the marker <i>val_marker</i>.
   */
  string GetMarker_EngineInflow_TagBound(unsigned short val_marker);

  /*!
   * \brief Get the index of the surface defined in the geometry file.
   * \param[in] val_marker - Value of the marker in which we are interested.
   * \return Value of the index that is in the geometry file for the surface that
   *         has the marker <i>val_marker</i>.
   */
  string GetMarker_EngineExhaust_TagBound(unsigned short val_marker);

  /*!
   * \brief Get the name of the surface defined in the geometry file.
   * \param[in] val_marker - Value of the marker in which we are interested.
   * \return Name that is in the geometry file for the surface that
   *         has the marker <i>val_marker</i>.
   */
  string GetMarker_Monitoring_TagBound(unsigned short val_marker);

  /*!
   * \brief Get the name of the surface defined in the geometry file.
   * \param[in] val_marker - Value of the marker in which we are interested.
   * \return Name that is in the geometry file for the surface that
   *         has the marker <i>val_marker</i>.
   */
  string GetMarker_HeatFlux_TagBound(unsigned short val_marker);
  
  /*!
   * \brief Get the tag if the iMarker defined in the geometry file.
   * \param[in] val_tag - Value of the tag in which we are interested.
   * \return Value of the marker <i>val_marker</i> that is in the geometry file
   *         for the surface that has the tag.
   */
  short GetMarker_All_TagBound(string val_tag);

  /*!
   * \brief Get the kind of boundary for each marker.
   * \param[in] val_marker - Index of the marker in which we are interested.
   * \return Kind of boundary for the marker <i>val_marker</i>.
   */
  unsigned short GetMarker_All_KindBC(unsigned short val_marker);

  /*!
   * \brief Set the value of the boundary <i>val_boundary</i> (read from the config file)
   *        for the marker <i>val_marker</i>.
   * \param[in] val_marker - Index of the marker in which we are interested.
   * \param[in] val_boundary - Kind of boundary read from config file.
   */
  void SetMarker_All_KindBC(unsigned short val_marker, unsigned short val_boundary);

  /*!
   * \brief Set the value of the index <i>val_index</i> (read from the geometry file) for
   *        the marker <i>val_marker</i>.
   * \param[in] val_marker - Index of the marker in which we are interested.
   * \param[in] val_index - Index of the surface read from geometry file.
   */
  void SetMarker_All_TagBound(unsigned short val_marker, string val_index);

  /*!
   * \brief Set if a marker <i>val_marker</i> is going to be monitored <i>val_monitoring</i>
   *        (read from the config file).
   * \note This is important for non dimensional coefficient computation.
   * \param[in] val_marker - Index of the marker in which we are interested.
   * \param[in] val_monitoring - 0 or 1 depending if the the marker is going to be monitored.
   */
  void SetMarker_All_Monitoring(unsigned short val_marker, unsigned short val_monitoring);

  /*!
   * \brief Set if a marker <i>val_marker</i> is going to be monitored <i>val_monitoring</i>
   *        (read from the config file).
   * \note This is important for non dimensional coefficient computation.
   * \param[in] val_marker - Index of the marker in which we are interested.
   * \param[in] val_monitoring - 0 or 1 depending if the the marker is going to be monitored.
   */
  void SetMarker_All_GeoEval(unsigned short val_marker, unsigned short val_geoeval);

  /*!
   * \brief Set if a marker <i>val_marker</i> is going to be designed <i>val_designing</i>
   *        (read from the config file).
   * \note This is important for non dimensional coefficient computation.
   * \param[in] val_marker - Index of the marker in which we are interested.
   * \param[in] val_monitoring - 0 or 1 depending if the the marker is going to be designed.
   */
  void SetMarker_All_Designing(unsigned short val_marker, unsigned short val_designing);

  /*!
   * \brief Set if a marker <i>val_marker</i> is going to be plot <i>val_plotting</i>
   *        (read from the config file).
   * \param[in] val_marker - Index of the marker in which we are interested.
   * \param[in] val_plotting - 0 or 1 depending if the the marker is going to be plot.
   */
  void SetMarker_All_Plotting(unsigned short val_marker, unsigned short val_plotting);

  /*!
   * \brief Set if a marker <i>val_marker</i> is going to be plot <i>val_plotting</i>
   *        (read from the config file).
   * \param[in] val_marker - Index of the marker in which we are interested.
   * \param[in] val_plotting - 0 or 1 depending if the the marker is going to be plot.
   */
  void SetMarker_All_Analyze(unsigned short val_marker, unsigned short val_analyze);

  /*!
   * \brief Set if a marker <i>val_marker</i> is part of the FSI interface <i>val_plotting</i>
   *        (read from the config file).
   * \param[in] val_marker - Index of the marker in which we are interested.
   * \param[in] val_plotting - 0 or 1 depending if the the marker is part of the FSI interface.
   */
  void SetMarker_All_ZoneInterface(unsigned short val_marker, unsigned short val_fsiinterface);
 
  /*!
   * \brief Set if a marker <i>val_marker</i> is part of the Turbomachinery (read from the config file).
   * \param[in] val_marker - Index of the marker in which we are interested.
   * \param[in] val_turboperf - 0 if not part of Turbomachinery or greater than 1 if it is part.
   */
  void SetMarker_All_Turbomachinery(unsigned short val_marker, unsigned short val_turbo);

  /*!
   * \brief Set a flag to the marker <i>val_marker</i> part of the Turbomachinery (read from the config file).
   * \param[in] val_marker - Index of the marker in which we are interested.
   * \param[in] val_turboperflag - 0 if is not part of the Turbomachinery, flag INFLOW or OUTFLOW if it is part.
   */
  void SetMarker_All_TurbomachineryFlag(unsigned short val_marker, unsigned short val_turboflag);

  /*!
   * \brief Set if a marker <i>val_marker</i> is part of the MixingPlane interface (read from the config file).
   * \param[in] val_marker - Index of the marker in which we are interested.
   * \param[in] val_turboperf - 0 if not part of the MixingPlane interface or greater than 1 if it is part.
   */
  void SetMarker_All_MixingPlaneInterface(unsigned short val_marker, unsigned short val_mixplan_interface);
   
  /*!
   * \brief Set if a marker <i>val_marker</i> is going to be affected by design variables <i>val_moving</i>
   *        (read from the config file).
   * \param[in] val_marker - Index of the marker in which we are interested.
   * \param[in] val_DV - 0 or 1 depending if the the marker is affected by design variables.
   */
  void SetMarker_All_DV(unsigned short val_marker, unsigned short val_DV);

  /*!
   * \brief Set if a marker <i>val_marker</i> is going to be moved <i>val_moving</i>
   *        (read from the config file).
   * \param[in] val_marker - Index of the marker in which we are interested.
   * \param[in] val_moving - 0 or 1 depending if the the marker is going to be moved.
   */
  void SetMarker_All_Moving(unsigned short val_marker, unsigned short val_moving);

  /*!
   * \brief Set if a marker <i>val_marker</i> is going to be customized in Python <i>val_PyCustom</i>
   *        (read from the config file).
   * \param[in] val_marker - Index of the marker in which we are interested.
   * \param[in] val_PyCustom - 0 or 1 depending if the the marker is going to be customized in Python.
   */
  void SetMarker_All_PyCustom(unsigned short val_marker, unsigned short val_PyCustom);
  
  /*!
   * \brief Set if a marker <i>val_marker</i> is going to be periodic <i>val_perbound</i>
   *        (read from the config file).
   * \param[in] val_marker - Index of the marker in which we are interested.
   * \param[in] val_perbound - Index of the surface with the periodic boundary.
   */
  void SetMarker_All_PerBound(unsigned short val_marker, short val_perbound);

  /*!
   * \brief Set if a marker <i>val_marker</i> is going to be sent or receive <i>val_index</i>
   *        from another domain.
   * \param[in] val_marker - 0 or 1 depending if the the marker is going to be moved.
   * \param[in] val_index - Index of the surface read from geometry file.
   */
  void SetMarker_All_SendRecv(unsigned short val_marker, short val_index);

  /*!
   * \brief Get the send-receive information for a marker <i>val_marker</i>.
   * \param[in] val_marker - 0 or 1 depending if the the marker is going to be moved.
   * \return If positive, the information is sended to that domain, in case negative
   *         the information is receive from that domain.
   */
  short GetMarker_All_SendRecv(unsigned short val_marker);

  /*!
   * \brief Get an internal index that identify the periodic boundary conditions.
   * \param[in] val_marker - Value of the marker that correspond with the periodic boundary.
   * \return The internal index of the periodic boundary condition.
   */
  short GetMarker_All_PerBound(unsigned short val_marker);

  /*!
   * \brief Get the monitoring information for a marker <i>val_marker</i>.
   * \param[in] val_marker - 0 or 1 depending if the the marker is going to be monitored.
   * \return 0 or 1 depending if the marker is going to be monitored.
   */
  unsigned short GetMarker_All_Monitoring(unsigned short val_marker);

  /*!
   * \brief Get the monitoring information for a marker <i>val_marker</i>.
   * \param[in] val_marker - 0 or 1 depending if the the marker is going to be monitored.
   * \return 0 or 1 depending if the marker is going to be monitored.
   */
  unsigned short GetMarker_All_GeoEval(unsigned short val_marker);

  /*!
   * \brief Get the design information for a marker <i>val_marker</i>.
   * \param[in] val_marker - 0 or 1 depending if the the marker is going to be monitored.
   * \return 0 or 1 depending if the marker is going to be monitored.
   */
  unsigned short GetMarker_All_Designing(unsigned short val_marker);

  /*!
   * \brief Get the plotting information for a marker <i>val_marker</i>.
   * \param[in] val_marker - 0 or 1 depending if the the marker is going to be moved.
   * \return 0 or 1 depending if the marker is going to be plotted.
   */
  unsigned short GetMarker_All_Plotting(unsigned short val_marker);

  /*!
   * \brief Get the plotting information for a marker <i>val_marker</i>.
   * \param[in] val_marker - 0 or 1 depending if the the marker is going to be moved.
   * \return 0 or 1 depending if the marker is going to be plotted.
   */
  unsigned short GetMarker_All_Analyze(unsigned short val_marker);

  /*!
   * \brief Get the FSI interface information for a marker <i>val_marker</i>.
   * \param[in] val_marker - 0 or 1 depending if the the marker is going to be moved.
   * \return 0 or 1 depending if the marker is part of the FSI interface.
   */
  unsigned short GetMarker_All_ZoneInterface(unsigned short val_marker);

  /*!
	 * \brief Get the MixingPlane interface information for a marker <i>val_marker</i>.
	 * \param[in] val_marker value of the marker on the grid.
	 * \return 0 if is not part of the MixingPlane Interface and greater than 1 if it is part.
	 */
	unsigned short GetMarker_All_MixingPlaneInterface(unsigned short val_marker);

	/*!
	 * \brief Get the Turbomachinery information for a marker <i>val_marker</i>.
	 * \param[in] val_marker value of the marker on the grid.
	 * \return 0 if is not part of the Turbomachinery and greater than 1 if it is part.
	 */
	unsigned short GetMarker_All_Turbomachinery(unsigned short val_marker);

	/*!
	 * \brief Get the Turbomachinery flag information for a marker <i>val_marker</i>.
	 * \param[in] val_marker value of the marker on the grid.
	 * \return 0 if is not part of the Turbomachinery, flag INFLOW or OUTFLOW if it is part.
	 */
	unsigned short GetMarker_All_TurbomachineryFlag(unsigned short val_marker);

	/*!
   * \brief Get the number of FSI interface markers <i>val_marker</i>.
   * \param[in] void.
   * \return Number of markers belonging to the FSI interface.
   */
  unsigned short GetMarker_n_ZoneInterface(void);

  /*!
   * \brief Get the DV information for a marker <i>val_marker</i>.
   * \param[in] val_marker - 0 or 1 depending if the the marker is going to be affected by design variables.
   * \return 0 or 1 depending if the marker is going to be affected by design variables.
   */
  unsigned short GetMarker_All_DV(unsigned short val_marker);

  /*!
   * \brief Get the motion information for a marker <i>val_marker</i>.
   * \param[in] val_marker - 0 or 1 depending if the the marker is going to be moved.
   * \return 0 or 1 depending if the marker is going to be moved.
   */
  unsigned short GetMarker_All_Moving(unsigned short val_marker);

  /*!
   * \brief Get the Python customization for a marker <i>val_marker</i>.
   * \param[in] val_marker - Index of the marker in which we are interested.
   * \return 0 or 1 depending if the marker is going to be customized in Python.
   */
  unsigned short GetMarker_All_PyCustom(unsigned short val_marker);
  
  /*!
   * \brief Get the airfoil sections in the slicing process.
   * \param[in] val_section - Index of the section.
   * \return Coordinate of the airfoil to slice.
   */
  su2double GetLocationStations(unsigned short val_section);
  
  /*!
   * \brief Get the defintion of the nacelle location.
   * \param[in] val_index - Index of the section.
   * \return Coordinate of the nacelle location.
   */
  su2double GetNacelleLocation(unsigned short val_index);

  /*!
   * \brief Get the number of pre-smoothings in a multigrid strategy.
   * \param[in] val_mesh - Index of the grid.
   * \return Number of smoothing iterations.
   */
  unsigned short GetMG_PreSmooth(unsigned short val_mesh);

  /*!
   * \brief Get the number of post-smoothings in a multigrid strategy.
   * \param[in] val_mesh - Index of the grid.
   * \return Number of smoothing iterations.
   */
  unsigned short GetMG_PostSmooth(unsigned short val_mesh);

  /*!
   * \brief Get the number of implicit Jacobi smoothings of the correction in a multigrid strategy.
   * \param[in] val_mesh - Index of the grid.
   * \return Number of implicit smoothing iterations.
   */
  unsigned short GetMG_CorrecSmooth(unsigned short val_mesh);

  /*!
   * \brief plane of the FFD (I axis) that should be fixed.
   * \param[in] val_index - Index of the arrray with all the planes in the I direction that should be fixed.
   * \return Index of the plane that is going to be freeze.
   */
  short GetFFD_Fix_IDir(unsigned short val_index);

  /*!
   * \brief plane of the FFD (J axis) that should be fixed.
   * \param[in] val_index - Index of the arrray with all the planes in the J direction that should be fixed.
   * \return Index of the plane that is going to be freeze.
   */
  short GetFFD_Fix_JDir(unsigned short val_index);

  /*!
   * \brief plane of the FFD (K axis) that should be fixed.
   * \param[in] val_index - Index of the arrray with all the planes in the K direction that should be fixed.
   * \return Index of the plane that is going to be freeze.
   */
  short GetFFD_Fix_KDir(unsigned short val_index);

  /*!
   * \brief Get the number of planes to fix in the I direction.
   * \return Number of planes to fix in the I direction.
   */
  unsigned short GetnFFD_Fix_IDir(void);

  /*!
   * \brief Get the number of planes to fix in the J direction.
   * \return Number of planes to fix in the J direction.
   */
  unsigned short GetnFFD_Fix_JDir(void);

  /*!
   * \brief Get the number of planes to fix in the K direction.
   * \return Number of planes to fix in the K direction.
   */
  unsigned short GetnFFD_Fix_KDir(void);

  /*!
   * \brief Governing equations of the flow (it can be different from the run time equation).
   * \param[in] val_zone - Zone where the soler is applied.
   * \return Governing equation that we are solving.
   */
  unsigned short GetKind_Solver(void);

  /*!
   * \brief Governing equations of the flow (it can be different from the run time equation).
   * \param[in] val_zone - Zone where the soler is applied.
   * \return Governing equation that we are solving.
   */
  void SetKind_Solver(unsigned short val_solver);


  /*!
   * \brief Governing equations of the flow (it can be different from the run time equation).
   * \param[in] val_zone - Zone where the soler is applied.
   * \return Governing equation that we are solving.
   */
  unsigned short GetKind_Regime(void);

  /*!
   * \brief Governing equations of the flow (it can be different from the run time equation).
   * \param[in] val_zone - Zone where the soler is applied.
   * \return Governing equation that we are solving.
   */
  unsigned short GetSystemMeasurements(void);

  /*!
   * \brief Gas model that we are using.
   * \return Gas model that we are using.
   */
  unsigned short GetKind_GasModel(void);

  /*!
   * \brief Fluid model that we are using.
   * \return Fluid model that we are using.
   */
  unsigned short GetKind_FluidModel(void);

  /*!
   * \brief Option to define the density model for incompressible flows.
   * \return Density model option
   */
  unsigned short GetKind_DensityModel(void);
  
  /*!
   * \brief Flag for whether to solve the energy equation for incompressible flows.
   * \return Flag for energy equation
   */
  bool GetEnergy_Equation(void);

  /*!
   * \brief free stream option to initialize the solution
   * \return free stream option
   */
  unsigned short GetKind_FreeStreamOption(void);

  /*!
   * \brief free stream option to initialize the solution
   * \return free stream option
   */
  unsigned short GetKind_InitOption(void);
  /*!
   * \brief Get the value of the critical pressure.
   * \return Critical pressure.
   */
  su2double GetPressure_Critical(void);

  /*!
   * \brief Get the value of the critical temperature.
   * \return Critical temperature.
   */
  su2double GetTemperature_Critical(void);

  /*!
   * \brief Get the value of the critical pressure.
   * \return Critical pressure.
   */
  su2double GetAcentric_Factor(void);

  /*!
   * \brief Get the value of the viscosity model.
   * \return Viscosity model.
   */
  unsigned short GetKind_ViscosityModel(void);

  /*!
   * \brief Get the value of the thermal conductivity model.
   * \return Connectivity model.
   */
  unsigned short GetKind_ConductivityModel(void);

  /*!
   * \brief Get the value of the constant viscosity.
   * \return Constant viscosity.
   */
  su2double GetMu_Constant(void);

  /*!
   * \brief Get the value of the non-dimensional constant viscosity.
   * \return Non-dimensional constant viscosity.
   */
  su2double GetMu_ConstantND(void);

  /*!
   * \brief Get the value of the thermal conductivity.
   * \return Thermal conductivity.
   */
  su2double GetKt_Constant(void);
  
  /*!
   * \brief Get the value of the non-dimensional thermal conductivity.
   * \return Non-dimensional thermal conductivity.
   */
  su2double GetKt_ConstantND(void);

  /*!
   * \brief Get the value of the reference viscosity for Sutherland model.
   * \return The reference viscosity.
   */
  su2double GetMu_Ref(void);

  /*!
   * \brief Get the value of the non-dimensional reference viscosity for Sutherland model.
   * \return The non-dimensional reference viscosity.
   */
  su2double GetMu_RefND(void);

  /*!
   * \brief Get the value of the reference temperature for Sutherland model.
   * \return The reference temperature.
   */
  su2double GetMu_Temperature_Ref(void);

  /*!
   * \brief Get the value of the non-dimensional reference temperature for Sutherland model.
   * \return The non-dimensional reference temperature.
   */
  su2double GetMu_Temperature_RefND(void);

  /*!
   * \brief Get the value of the reference S for Sutherland model.
   * \return The reference S.
   */
  su2double GetMu_S(void);

  /*!
   * \brief Get the value of the non-dimensional reference S for Sutherland model.
   * \return The non-dimensional reference S.
   */
  su2double GetMu_SND(void);

  /*!
   * \brief Set the value of the non-dimensional constant viscosity.
   */
  void SetMu_ConstantND(su2double mu_const);

  /*!
   * \brief Set the value of the non-dimensional thermal conductivity.
   */
  void SetKt_ConstantND(su2double kt_const);

  /*!
   * \brief Set the value of the non-dimensional reference viscosity for Sutherland model.
   */
  void SetMu_RefND(su2double mu_ref);

  /*!
   * \brief Set the value of the non-dimensional reference temperature for Sutherland model.
   */
  void SetMu_Temperature_RefND(su2double mu_Tref);

  /*!
   * \brief Set the value of the non-dimensional S for Sutherland model.
   */
  void SetMu_SND(su2double mu_s);

  /*!
   * \brief Get the kind of method for computation of spatial gradients.
   * \return Numerical method for computation of spatial gradients.
   */
  unsigned short GetKind_Gradient_Method(void);

  /*!
   * \brief Get the kind of solver for the implicit solver.
   * \return Numerical solver for implicit formulation (solving the linear system).
   */
  unsigned short GetKind_Linear_Solver(void);
  
  
  /*!
   * \brief Get the kind of preconditioner for the implicit solver.
   * \return Numerical preconditioner for implicit formulation (solving the linear system).
   */
  unsigned short GetKind_Linear_Solver_Prec(void);
  
  /*!
   * \brief Get the kind of solver for the implicit solver.
   * \return Numerical solver for implicit formulation (solving the linear system).
   */
  unsigned short GetKind_Deform_Linear_Solver(void);

  /*!
   * \brief Set the kind of preconditioner for the implicit solver.
   * \return Numerical preconditioner for implicit formulation (solving the linear system).
   */
  void SetKind_Deform_Linear_Solver_Prec(unsigned short val_kind_prec);

  /*!
   * \brief Set the kind of preconditioner for the implicit solver.
   * \return Numerical preconditioner for implicit formulation (solving the linear system).
   */
  void SetKind_Linear_Solver_Prec(unsigned short val_kind_prec);

  /*!
   * \brief Get min error of the linear solver for the implicit formulation.
   * \return Min error of the linear solver for the implicit formulation.
   */
  su2double GetLinear_Solver_Error(void);

  /*!
   * \brief Get min error of the linear solver for the implicit formulation.
   * \return Min error of the linear solver for the implicit formulation.
   */
  su2double GetDeform_Linear_Solver_Error(void);
  
  /*!
   * \brief Get max number of iterations of the linear solver for the implicit formulation.
   * \return Max number of iterations of the linear solver for the implicit formulation.
   */
  unsigned long GetLinear_Solver_Iter(void);

  /*!
   * \brief Get max number of iterations of the linear solver for the implicit formulation.
   * \return Max number of iterations of the linear solver for the implicit formulation.
   */
  unsigned long GetDeform_Linear_Solver_Iter(void);
  
  /*!
   * \brief Get the ILU fill-in level for the linear solver.
   * \return Fill in level of the ILU preconditioner for the linear solver.
   */
  unsigned short GetLinear_Solver_ILU_n(void);

  /*!
   * \brief Get restart frequency of the linear solver for the implicit formulation.
   * \return Restart frequency of the linear solver for the implicit formulation.
   */
  unsigned long GetLinear_Solver_Restart_Frequency(void);

  /*!
   * \brief Get the relaxation coefficient of the linear solver for the implicit formulation.
   * \return relaxation coefficient of the linear solver for the implicit formulation.
   */
  su2double GetRelaxation_Factor_Flow(void);

  /*!
   * \brief Get the relaxation coefficient of the linear solver for the implicit formulation.
   * \return relaxation coefficient of the linear solver for the implicit formulation.
   */
  su2double GetRelaxation_Factor_AdjFlow(void);

  /*!
   * \brief Get the relaxation coefficient of the linear solver for the implicit formulation.
   * \return relaxation coefficient of the linear solver for the implicit formulation.
   */
  su2double GetRelaxation_Factor_Turb(void);

  /*!
   * \brief Get the relaxation coefficient of the CHT coupling.
   * \return relaxation coefficient of the CHT coupling.
   */
  su2double GetRelaxation_Factor_CHT(void);
  
  /*!
   * \brief Get the relaxation coefficient of the linear solver for the implicit formulation.
   * \return relaxation coefficient of the linear solver for the implicit formulation.
   */
  su2double GetRoe_Kappa(void);

  /*!
   * \brief Get the wing semi span.
   * \return value of the wing semi span.
   */
  su2double GetSemiSpan(void);
  
  /*!
   * \brief Get the kind of solver for the implicit solver.
   * \return Numerical solver for implicit formulation (solving the linear system).
   */
  unsigned short GetKind_AdjTurb_Linear_Solver(void);

  /*!
   * \brief Get the kind of preconditioner for the implicit solver.
   * \return Numerical preconditioner for implicit formulation (solving the linear system).
   */
  unsigned short GetKind_AdjTurb_Linear_Prec(void);

  /*!
   * \brief Get the kind of solver for the implicit solver.
   * \return Numerical solver for implicit formulation (solving the linear system).
   */
  unsigned short GetKind_DiscAdj_Linear_Solver(void);

  /*!
   * \brief Get the kind of preconditioner for the implicit solver.
   * \return Numerical preconditioner for implicit formulation (solving the linear system).
   */
  unsigned short GetKind_DiscAdj_Linear_Prec(void);

  /*!
   * \brief Get the kind of preconditioner for the implicit solver.
   * \return Numerical preconditioner for implicit formulation (solving the linear system).
   */
  unsigned short GetKind_Deform_Linear_Solver_Prec(void);

  /*!
   * \brief Set the kind of preconditioner for the implicit solver.
   * \return Numerical preconditioner for implicit formulation (solving the linear system).
   */
  void SetKind_AdjTurb_Linear_Prec(unsigned short val_kind_prec);

  /*!
   * \brief Get min error of the linear solver for the implicit formulation.
   * \return Min error of the linear solver for the implicit formulation.
   */
  su2double GetAdjTurb_Linear_Error(void);

  /*!
   * \brief Get the entropy fix.
   * \return Vaule of the entropy fix.
   */
  su2double GetEntropyFix_Coeff(void);

  /*!
   * \brief Get max number of iterations of the linear solver for the implicit formulation.
   * \return Max number of iterations of the linear solver for the implicit formulation.
   */
  unsigned short GetAdjTurb_Linear_Iter(void);

  /*!
   * \brief Get CFL reduction factor for adjoint turbulence model.
   * \return CFL reduction factor.
   */
  su2double GetCFLRedCoeff_AdjTurb(void);

  /*!
   * \brief Get the number of linear smoothing iterations for mesh deformation.
   * \return Number of linear smoothing iterations for mesh deformation.
   */
  unsigned long GetGridDef_Linear_Iter(void);

  /*!
   * \brief Get the number of nonlinear increments for mesh deformation.
   * \return Number of nonlinear increments for mesh deformation.
   */
  unsigned long GetGridDef_Nonlinear_Iter(void);

  /*!
   * \brief Get information about writing grid deformation residuals to the console.
   * \return <code>TRUE</code> means that grid deformation residuals will be written to the console.
   */
  bool GetDeform_Output(void);

  /*!
   * \brief Get factor to multiply smallest volume for deform tolerance.
   * \return Factor to multiply smallest volume for deform tolerance.
   */
  su2double GetDeform_Tol_Factor(void);

  /*!
   * \brief Get factor to multiply smallest volume for deform tolerance.
   * \return Factor to multiply smallest volume for deform tolerance.
   */
  su2double GetDeform_Coeff(void);

  /*!
   * \brief Get limit for the volumetric deformation.
   * \return Distance to the surface to be deformed.
   */
  su2double GetDeform_Limit(void);
  
  /*!
   * \brief Get Young's modulus for deformation (constant stiffness deformation)
   */
  su2double GetDeform_ElasticityMod(void);

  /*!
   * \brief Get Poisson's ratio for deformation (constant stiffness deformation)
   * \
   */
  su2double GetDeform_PoissonRatio(void);

  /*!
   * \brief Get the type of stiffness to impose for FEA mesh deformation.
   * \return type of stiffness to impose for FEA mesh deformation.
   */
  unsigned short GetDeform_Stiffness_Type(void);

  /*!
   * \brief Creates a teot file to visualize the deformation made by the MDC software.
   * \return <code>TRUE</code> if the deformation is going to be plotted; otherwise <code>FALSE</code>.
   */
  bool GetVisualize_Deformation(void);

  /*!
   * \brief Define the FFD box with a symetry plane.
   * \return <code>TRUE</code> if there is a symmetry plane in the FFD; otherwise <code>FALSE</code>.
   */
  bool GetFFD_Symmetry_Plane(void);

  /*!
   * \brief Get the kind of SU2 software component.
   * \return Kind of the SU2 software component.
   */
  unsigned short GetKind_SU2(void);

  /*!
   * \brief Get the kind of non-dimensionalization.
   * \return Kind of non-dimensionalization.
   */
  unsigned short GetRef_NonDim(void);

  /*!
   * \brief Get the kind of incompressible non-dimensionalization.
   * \return Kind of incompressible non-dimensionalization.
   */
  unsigned short GetRef_Inc_NonDim(void);

  /*!
   * \brief Get the kind of SU2 software component.
   * \return Kind of the SU2 software component.
   */
  void SetKind_SU2(unsigned short val_kind_su2);

  /*!
   * \brief Get the kind of the turbulence model.
   * \return Kind of the turbulence model.
   */
  unsigned short GetKind_Turb_Model(void);

  /*!
   * \brief Get the kind of the transition model.
   * \return Kind of the transion model.
   */
  unsigned short GetKind_Trans_Model(void);

  /*!
   * \brief Get the kind of the subgrid scale model.
   * \return Kind of the subgrid scale model.
   */
  unsigned short GetKind_SGS_Model(void);

  /*!
   * \brief Get the kind of adaptation technique.
   * \return Kind of adaptation technique.
   */
  unsigned short GetKind_Adaptation(void);

  /*!
   * \brief Get the number of new elements added in the adaptation process.
   * \return percentage of new elements that are going to be added in the adaptation.
   */
  su2double GetNew_Elem_Adapt(void);

  /*!
   * \brief Get the kind of time integration method.
   * \note This is the information that the code will use, the method will
   *       change in runtime depending of the specific equation (direct, adjoint,
   *       linearized) that is being solved.
   * \return Kind of time integration method.
   */
  unsigned short GetKind_TimeIntScheme(void);

  /*!
   * \brief Get the kind of convective numerical scheme.
   * \note This is the information that the code will use, the method will
   *       change in runtime depending of the specific equation (direct, adjoint,
   *       linearized) that is being solved.
   * \return Kind of the convective scheme.
   */
  unsigned short GetKind_ConvNumScheme(void);

  /*!
   * \brief Get kind of center scheme for the convective terms.
   * \note This is the information that the code will use, the method will
   *       change in runtime depending of the specific equation (direct, adjoint,
   *       linearized) that is being solved.
   * \return Kind of center scheme for the convective terms.
   */
  unsigned short GetKind_Centered(void);

  /*!
   * \brief Get kind of upwind scheme for the convective terms.
   * \note This is the information that the code will use, the method will
   *       change in runtime depending of the specific equation (direct, adjoint,
   *       linearized) that is being solved.
   * \return Kind of upwind scheme for the convective terms.
   */
  unsigned short GetKind_Upwind(void);

  /*!
   * \brief Get if the upwind scheme used MUSCL or not.
   * \note This is the information that the code will use, the method will
   *       change in runtime depending of the specific equation (direct, adjoint,
   *       linearized) that is being solved.
   * \return MUSCL scheme.
   */
  bool GetMUSCL(void);
  
  /*!
   * \brief Get if the upwind scheme used MUSCL or not.
   * \note This is the information that the code will use, the method will
   *       change in runtime depending of the specific equation (direct, adjoint,
   *       linearized) that is being solved.
   * \return MUSCL scheme.
   */
  bool GetMUSCL_Flow(void);
  
  /*!
   * \brief Get if the upwind scheme used MUSCL or not.
   * \note This is the information that the code will use, the method will
   *       change in runtime depending of the specific equation (direct, adjoint,
   *       linearized) that is being solved.
   * \return MUSCL scheme.
   */
  bool GetMUSCL_Heat(void);

  /*!
   * \brief Get if the upwind scheme used MUSCL or not.
   * \note This is the information that the code will use, the method will
   *       change in runtime depending of the specific equation (direct, adjoint,
   *       linearized) that is being solved.
   * \return MUSCL scheme.
   */
  bool GetMUSCL_Turb(void);
  
  /*!
   * \brief Get if the upwind scheme used MUSCL or not.
   * \note This is the information that the code will use, the method will
   *       change in runtime depending of the specific equation (direct, adjoint,
   *       linearized) that is being solved.
   * \return MUSCL scheme.
   */
  bool GetMUSCL_AdjFlow(void);
  
  /*!
   * \brief Get if the upwind scheme used MUSCL or not.
   * \note This is the information that the code will use, the method will
   *       change in runtime depending of the specific equation (direct, adjoint,
   *       linearized) that is being solved.
   * \return MUSCL scheme.
   */
  bool GetMUSCL_AdjTurb(void);

  /*!
   * \brief Get the kind of integration scheme (explicit or implicit)
   *        for the flow equations.
   * \note This value is obtained from the config file, and it is constant
   *       during the computation.
   * \return Kind of integration scheme for the flow equations.
   */
  unsigned short GetKind_TimeIntScheme_Flow(void);

  /*!
   * \brief Get the kind of scheme (aliased or non-aliased) to be used in the
   *        predictor step of ADER-DG.
   * \return Kind of scheme used in the predictor step of ADER-DG.
   */
  unsigned short GetKind_ADER_Predictor(void);

  /*!
   * \brief Get the kind of integration scheme (explicit or implicit)
   *        for the flow equations.
   * \note This value is obtained from the config file, and it is constant
   *       during the computation.
   * \return Kind of integration scheme for the plasma equations.
   */
  unsigned short GetKind_TimeIntScheme_Wave(void);

  /*!
   * \brief Get the kind of integration scheme (explicit or implicit)
   *        for the flow equations.
   * \note This value is obtained from the config file, and it is constant
   *       during the computation.
   * \return Kind of integration scheme for the plasma equations.
   */
  unsigned short GetKind_TimeIntScheme_Heat(void);

  /*!
   * \brief Get the kind of time stepping
   *        for the heat equation.
   * \note This value is obtained from the config file, and it is constant
   *       during the computation.
   * \return Kind of time stepping for the heat equation.
   */
  unsigned short GetKind_TimeStep_Heat(void);

  /*!
   * \brief Get the kind of integration scheme (explicit or implicit)
   *        for the flow equations.
   * \note This value is obtained from the config file, and it is constant
   *       during the computation.
   * \return Kind of integration scheme for the plasma equations.
   */
  unsigned short GetKind_TimeIntScheme_Poisson(void);

  /*!
   * \brief Get the kind of integration scheme (explicit or implicit)
   *        for the flow equations.
   * \note This value is obtained from the config file, and it is constant
   *       during the computation.
   * \return Kind of integration scheme for the plasma equations.
   */
  unsigned short GetKind_TimeIntScheme_FEA(void);

  /*!
   * \brief Get the kind of integration scheme (explicit or implicit)
   *        for the template equations.
   * \note This value is obtained from the config file, and it is constant
   *       during the computation.
   * \return Kind of integration scheme for the plasma equations.
   */
  unsigned short GetKind_TimeIntScheme_Template(void);

  /*!
   * \brief Get the kind of integration scheme (explicit or implicit)
   *        for the flow equations.
   * \note This value is obtained from the config file, and it is constant
   *       during the computation.
   * \return Kind of integration scheme for the plasma equations.
   */
  unsigned short GetKind_SpaceIteScheme_FEA(void);

  /*!
   * \brief Get the kind of transfer method we want to use for multiphysics problems
   * \note This value is obtained from the config file, and it is constant
   *       during the computation.
   * \return Kind of transfer method for multiphysics problems
   */
  unsigned short GetKind_TransferMethod(void);

  /*!
   * \brief Get the kind of convective numerical scheme for the flow
   *        equations (centered or upwind).
   * \note This value is obtained from the config file, and it is constant
   *       during the computation.
   * \return Kind of convective numerical scheme for the flow equations.
   */
  unsigned short GetKind_ConvNumScheme_Flow(void);

  /*!
   * \brief Get the kind of convective numerical scheme for the flow
   *        equations (finite element).
   * \note This value is obtained from the config file, and it is constant
   *       during the computation.
   * \return Kind of convective numerical scheme for the flow equations.
   */
  unsigned short GetKind_ConvNumScheme_FEM_Flow(void);

  /*!
   * \brief Get the kind of convective numerical scheme for the template
   *        equations (centered or upwind).
   * \note This value is obtained from the config file, and it is constant
   *       during the computation.
   * \return Kind of convective numerical scheme for the flow equations.
   */
  unsigned short GetKind_ConvNumScheme_Template(void);

  /*!
   * \brief Get the kind of center convective numerical scheme for the flow equations.
   * \note This value is obtained from the config file, and it is constant
   *       during the computation.
   * \return Kind of center convective numerical scheme for the flow equations.
   */
  unsigned short GetKind_Centered_Flow(void);

  /*!
   * \brief Get the kind of center convective numerical scheme for the plasma equations.
   * \note This value is obtained from the config file, and it is constant
   *       during the computation.
   * \return Kind of center convective numerical scheme for the flow equations.
   */
  unsigned short GetKind_Centered_Template(void);

  /*!
   * \brief Get the kind of upwind convective numerical scheme for the flow equations.
   * \note This value is obtained from the config file, and it is constant
   *       during the computation.
   * \return Kind of upwind convective numerical scheme for the flow equations.
   */
  unsigned short GetKind_Upwind_Flow(void);

  /*!
   * \brief Get the kind of finite element convective numerical scheme for the flow equations.
   * \note This value is obtained from the config file, and it is constant
   *       during the computation.
   * \return Kind of finite element convective numerical scheme for the flow equations.
   */
  unsigned short GetKind_FEM_Flow(void);

  /*!
   * \brief Get the kind of shock capturing method in FEM DG solver.
   * \note This value is obtained from the config file, and it is constant
   *       during the computation.
   * \return Kind of shock capturing method in FEM DG solver.
   */
  unsigned short GetKind_FEM_DG_Shock(void);

  /*!
   * \brief Get the kind of matrix coloring used for the sparse Jacobian computation.
   * \note This value is obtained from the config file, and it is constant
   *       during the computation.
   * \return Kind of matrix coloring used.
   */
  unsigned short GetKind_Matrix_Coloring(void);

  /*!
   * \brief Get the method for limiting the spatial gradients.
   * \return Method for limiting the spatial gradients.
   */
  unsigned short GetKind_SlopeLimit(void);

  /*!
   * \brief Get the method for limiting the spatial gradients.
   * \return Method for limiting the spatial gradients solving the flow equations.
   */
  unsigned short GetKind_SlopeLimit_Flow(void);

  /*!
   * \brief Get the method for limiting the spatial gradients.
   * \return Method for limiting the spatial gradients solving the turbulent equation.
   */
  unsigned short GetKind_SlopeLimit_Turb(void);

  /*!
   * \brief Get the method for limiting the spatial gradients.
   * \return Method for limiting the spatial gradients solving the adjoint turbulent equation.
   */
  unsigned short GetKind_SlopeLimit_AdjTurb(void);

  /*!
   * \brief Get the method for limiting the spatial gradients.
   * \return Method for limiting the spatial gradients solving the adjoint flow equation.
   */
  unsigned short GetKind_SlopeLimit_AdjFlow(void);

  /*!
   * \brief Value of the calibrated constant for the Lax method (center scheme).
   * \note This constant is used in coarse levels and with first order methods.
   * \return Calibrated constant for the Lax method.
   */
  su2double GetKappa_1st_Flow(void);

  /*!
   * \brief Value of the calibrated constant for the JST method (center scheme).
   * \return Calibrated constant for the JST method for the flow equations.
   */
  su2double GetKappa_2nd_Flow(void);

  /*!
   * \brief Value of the calibrated constant for the JST method (center scheme).
   * \return Calibrated constant for the JST method for the flow equations.
   */
  su2double GetKappa_4th_Flow(void);

  /*!
   * \brief Value of the calibrated constant for the JST method (center scheme).
   * \return Calibrated constant for the JST-like method for the heat equations.
   */
  su2double GetKappa_2nd_Heat(void);

  /*!
   * \brief Value of the calibrated constant for the JST-like method (center scheme).
   * \return Calibrated constant for the JST-like method for the heat equation.
   */
  su2double GetKappa_4th_Heat(void);
  
  /*!
   * \brief Get the kind of integration scheme (explicit or implicit)
   *        for the adjoint flow equations.
   * \note This value is obtained from the config file, and it is constant
   *       during the computation.
   * \return Kind of integration scheme for the adjoint flow equations.
   */
  unsigned short GetKind_TimeIntScheme_AdjFlow(void);

  /*!
   * \brief Get the kind of convective numerical scheme for the adjoint flow
   *        equations (centered or upwind).
   * \note This value is obtained from the config file, and it is constant
   *       during the computation.
   * \return Kind of convective numerical scheme for the adjoint flow equations.
   */
  unsigned short GetKind_ConvNumScheme_AdjFlow(void);

  /*!
   * \brief Get the kind of center convective numerical scheme for the adjoint flow equations.
   * \note This value is obtained from the config file, and it is constant
   *       during the computation.
   * \return Kind of center convective numerical scheme for the adjoint flow equations.
   */
  unsigned short GetKind_Centered_AdjFlow(void);

  /*!
   * \brief Get the kind of upwind convective numerical scheme for the adjoint flow equations.
   * \note This value is obtained from the config file, and it is constant
   *       during the computation.
   * \return Kind of upwind convective numerical scheme for the adjoint flow equations.
   */
  unsigned short GetKind_Upwind_AdjFlow(void);

  /*!
   * \brief Value of the calibrated constant for the high order method (center scheme).
   * \return Calibrated constant for the high order center method for the adjoint flow equations.
   */
  su2double GetKappa_2nd_AdjFlow(void);

  /*!
   * \brief Value of the calibrated constant for the high order method (center scheme).
   * \return Calibrated constant for the high order center method for the adjoint flow equations.
   */
  su2double GetKappa_4th_AdjFlow(void);

  /*!
   * \brief Value of the calibrated constant for the low order method (center scheme).
   * \return Calibrated constant for the low order center method for the adjoint flow equations.
   */
  su2double GetKappa_1st_AdjFlow(void);

  /*!
   * \brief Get the kind of integration scheme (implicit)
   *        for the turbulence equations.
   * \note This value is obtained from the config file, and it is constant
   *       during the computation.
   * \return Kind of integration scheme for the turbulence equations.
   */
  unsigned short GetKind_TimeIntScheme_Turb(void);

  /*!
   * \brief Get the kind of convective numerical scheme for the turbulence
   *        equations (upwind).
   * \note This value is obtained from the config file, and it is constant
   *       during the computation.
   * \return Kind of convective numerical scheme for the turbulence equations.
   */
  unsigned short GetKind_ConvNumScheme_Turb(void);

  /*!
   * \brief Get the kind of center convective numerical scheme for the turbulence equations.
   * \note This value is obtained from the config file, and it is constant
   *       during the computation.
   * \return Kind of center convective numerical scheme for the turbulence equations.
   */
  unsigned short GetKind_Centered_Turb(void);

  /*!
   * \brief Get the kind of upwind convective numerical scheme for the turbulence equations.
   * \note This value is obtained from the config file, and it is constant
   *       during the computation.
   * \return Kind of upwind convective numerical scheme for the turbulence equations.
   */
  unsigned short GetKind_Upwind_Turb(void);

  /*!
   * \brief Get the kind of integration scheme (explicit or implicit)
   *        for the adjoint turbulence equations.
   * \note This value is obtained from the config file, and it is constant
   *       during the computation.
   * \return Kind of integration scheme for the adjoint turbulence equations.
   */
  unsigned short GetKind_TimeIntScheme_AdjTurb(void);

  /*!
   * \brief Get the kind of convective numerical scheme for the adjoint turbulence
   *        equations (centered or upwind).
   * \note This value is obtained from the config file, and it is constant
   *       during the computation.
   * \return Kind of convective numerical scheme for the adjoint turbulence equations.
   */
  unsigned short GetKind_ConvNumScheme_AdjTurb(void);

  /*!
   * \brief Get the kind of convective numerical scheme for the heat equation.
   * \note This value is obtained from the config file, and it is constant
   *       during the computation.
   * \return Kind of convective numerical scheme for the heat equation.
   */
  unsigned short GetKind_ConvNumScheme_Heat(void);

  /*!
   * \brief Get the kind of center convective numerical scheme for the adjoint turbulence equations.
   * \note This value is obtained from the config file, and it is constant
   *       during the computation.
   * \return Kind of center convective numerical scheme for the adjoint turbulence equations.
   */
  unsigned short GetKind_Centered_AdjTurb(void);

  /*!
   * \brief Get the kind of upwind convective numerical scheme for the adjoint turbulence equations.
   * \note This value is obtained from the config file, and it is constant
   *       during the computation.
   * \return Kind of upwind convective numerical scheme for the adjoint turbulence equations.
   */
  unsigned short GetKind_Upwind_AdjTurb(void);

  /*!
   * \brief Provides information about the way in which the turbulence will be treated by the
   *        cont. adjoint method.
   * \return <code>FALSE</code> means that the adjoint turbulence equations will be used.
   */
  bool GetFrozen_Visc_Cont(void);
  
  /*!
   * \brief Provides information about the way in which the turbulence will be treated by the
   *        disc. adjoint method.
   * \return <code>FALSE</code> means that the adjoint turbulence equations will be used.
   */
  bool GetFrozen_Visc_Disc(void);
  
  /*!
   * \brief Provides information about using an inconsistent (primal/dual) discrete adjoint formulation
   * \return <code>FALSE</code> means that the adjoint use the same numerical methods than the primal problem.
   */
  bool GetInconsistent_Disc(void);

  /*!
   * \brief Provides information about the way in which the limiter will be treated by the
   *        disc. adjoint method.
   * \return <code>FALSE</code> means that the limiter computation is included.
   */
  bool GetFrozen_Limiter_Disc(void);
  
  /*!
   * \brief Write convergence file for FSI problems
   * \return <code>FALSE</code> means no file is written.
   */
  bool GetWrite_Conv_FSI(void);

  /*!
   * \brief Provides information about if the sharp edges are going to be removed from the sensitivity.
   * \return <code>FALSE</code> means that the sharp edges will be removed from the sensitivity.
   */
  bool GetSens_Remove_Sharp(void);

  /*!
   * \brief Get the kind of inlet boundary condition treatment (total conditions or mass flow).
   * \return Kind of inlet boundary condition.
   */
  unsigned short GetKind_Inlet(void);
  
  /*!
   * \brief Check if the inlet profile(s) are specified in an input file
   * \return True if an input file is to be used for the inlet profile(s)
   */
  bool GetInlet_Profile_From_File(void);

  /*!
   * \brief Get name of the input file for the specified inlet profile.
   * \return Name of the input file for the specified inlet profile.
   */
  string GetInlet_FileName(void);

  /*!
   * \brief Get the tolerance used for matching two points on a specified inlet
   * \return Tolerance used for matching a point to a specified inlet
   */
  su2double GetInlet_Profile_Matching_Tolerance(void);
  
  /*!
   * \brief Get the type of incompressible inlet from the list.
   * \return Kind of the incompressible inlet.
   */
  unsigned short GetKind_Inc_Inlet(string val_marker);

  /*!
   * \brief Get the total number of types in Kind_Inc_Inlet list
   * \return Total number of types in Kind_Inc_Inlet list
   */
  unsigned short GetnInc_Inlet(void);

  /*!
   * \brief Flag for whether the local boundary normal is used as the flow direction for an incompressible pressure inlet.
   * \return <code>FALSE</code> means the prescribed flow direction is used.
   */
  bool GetInc_Inlet_UseNormal(void);

  /*!
   * \brief Get the kind of mixing process for averaging quantities at the boundaries.
   * \return Kind of mixing process.
   */
  unsigned short GetKind_AverageProcess(void);

  /*!
   * \brief Get the kind of mixing process for averaging quantities at the boundaries.
   * \return Kind of mixing process.
   */
  unsigned short GetKind_PerformanceAverageProcess(void);

  /*!
   * \brief Set the kind of mixing process for averaging quantities at the boundaries.
   * \return Kind of mixing process.
   */
  void SetKind_AverageProcess(unsigned short new_AverageProcess);

  /*!
   * \brief Set the kind of mixing process for averaging quantities at the boundaries.
   * \return Kind of mixing process.
   */
  void SetKind_PerformanceAverageProcess(unsigned short new_AverageProcess);

  /*!
   * \brief Get coeff for Rotating Frame Ramp.
   * \return coeff Ramp Rotating Frame.
   */
  su2double GetRampRotatingFrame_Coeff(unsigned short iCoeff);

  /*!
   * \brief Get Rotating Frame Ramp option.
   * \return Ramp Rotating Frame option.
   */
  bool GetRampRotatingFrame(void);

  /*!
   * \brief Get coeff for Outlet Pressure Ramp.
   * \return coeff Ramp Outlet Pressure.
   */
  su2double GetRampOutletPressure_Coeff(unsigned short iCoeff);

  /*!
   * \brief Get final Outlet Pressure value for the ramp.
   * \return final Outlet Pressure value.
   */
  su2double GetFinalOutletPressure(void);

  /*!
   * \brief Get final Outlet Pressure value for the ramp.
   * \return Monitor Outlet Pressure value.
   */
  su2double GetMonitorOutletPressure(void);

  /*!
   * \brief Set Monitor Outlet Pressure value for the ramp.
   */
  void SetMonitotOutletPressure(su2double newMonPres);

  /*!
   * \brief Get Outlet Pressure Ramp option.
   * \return Ramp Outlet pressure option.
   */
  bool GetRampOutletPressure(void);

  /*!
   * \brief Get mixedout coefficients.
   * \return mixedout coefficient.
   */
  su2double GetMixedout_Coeff(unsigned short iCoeff);

  /*!
   * \brief Get extra relaxation factor coefficients for the Giels BC.
   * \return mixedout coefficient.
   */
  su2double GetExtraRelFacGiles(unsigned short iCoeff);

  /*!
   * \brief Get mach limit for average massflow-based procedure .
   * \return mach limit.
   */
  su2double GetAverageMachLimit(void);

  /*!
   * \brief Get the kind of mixing process for averaging quantities at the boundaries.
   * \return Kind of mixing process.
   */
  unsigned short GetKind_MixingPlaneInterface(void);

  /*!
   * \brief Get the kind of turbomachinery architecture.
   * \return Kind of turbomachinery architecture.
   */
  unsigned short GetKind_TurboMachinery(unsigned short val_iZone);

  /*!
   * \brief Get the kind of turbomachinery architecture.
   * \return Kind of turbomachinery architecture.
   */
  unsigned short GetKind_SpanWise(void);
  
  /*!
   * \brief Verify if there is mixing plane interface specified from config file.
   * \return boolean.
   */
  bool GetBoolMixingPlaneInterface(void);

  /*!
   * \brief Verify if there is mixing plane interface specified from config file.
   * \return boolean.
   */
  bool GetBoolTurbMixingPlane(void);

  /*!
   * \brief Verify if there is mixing plane interface specified from config file.
   * \return boolean.
   */
  bool GetSpatialFourier(void);

  /*!
   * \brief number mixing plane interface specified from config file.
   * \return number of bound.
   */
  unsigned short GetnMarker_MixingPlaneInterface(void);
  
  /*!
   * \brief Verify if there is Turbomachinery performance option specified from config file.
   * \return boolean.
   */
  bool GetBoolTurbomachinery(void);

  /*!
   * \brief Verify if there are zone specific solvers entered in the config file.
   * \return boolean.
   */
  bool GetBoolZoneSpecific(void);
  
  /*!
   * \brief number Turbomachinery blades computed using the pitch information.
   * \return nBlades.
   */
  su2double GetnBlades(unsigned short val_iZone);

  /*!
   * \brief number Turbomachinery blades computed using the pitch information.
   * \return nBlades.
   */
  void SetnBlades(unsigned short val_iZone, su2double nblades);

  /*!
   * \brief Verify if there is any Giles Boundary Condition option specified from config file.
   * \return boolean.
   */
  bool GetBoolGiles(void);
  
  /*!
   * \brief Verify if there is any Riemann Boundary Condition option specified from config file.
   * \return boolean.
   */
  bool GetBoolRiemann(void);

  /*!
   * \brief number Turbomachinery performance option specified from config file.
   * \return number of bound.
   */
  unsigned short GetnMarker_Turbomachinery(void);

  /*!
   * \brief Get number of shroud markers.
   * \return number of marker shroud.
   */
  unsigned short GetnMarker_Shroud(void);

  /*!
   * \brief Get the marker shroud.
   * \return marker shroud.
   */
  string GetMarker_Shroud(unsigned short val_marker);

  /*!
   * \brief number Turbomachinery performance option specified from config file.
   * \return number of bound.
   */
  unsigned short GetnMarker_TurboPerformance(void);

  /*!
   * \brief number span-wise sections to compute 3D BC and performance for turbomachinery specified by the user.
   * \return number of span-wise sections.
   */
  unsigned short Get_nSpanWiseSections_User(void);

  /*!
   * \brief number span-wise sections to compute 3D BC and performance for turbomachinery.
   * \return number of span-wise sections.
   */
  unsigned short GetnSpanWiseSections(void);

  /*!
   * \brief set number of maximum span-wise sections among all zones .
   */
  void SetnSpanMaxAllZones(unsigned short val_nSpna_max);

  /*!
   * \brief number span-wise sections to compute performance for turbomachinery.
   * \return number of max span-wise sections.
   */
  unsigned short GetnSpanMaxAllZones(void);
	
  /*!
   * \brief set number span-wise sections to compute 3D BC and performance for turbomachinery.
   */
  void SetnSpanWiseSections(unsigned short nSpan);

  /*!
   * \brief set number span-wise sections to compute 3D BC and performance for turbomachinery.
   */
  unsigned short GetnSpan_iZones(unsigned short iZone);

  /*!
   * \brief set number span-wise sections to compute 3D BC and performance for turbomachinery.
   */
  void SetnSpan_iZones(unsigned short nSpan, unsigned short iZone);

  /*!
   * \brief get inlet bounds name for Turbomachinery performance calculation.
   * \return name of the bound.
   */
  string GetMarker_TurboPerf_BoundIn(unsigned short index);

  /*!
   * \brief get outlet bounds name for Turbomachinery performance calculation.
   * \return name of the bound.
   */
  string GetMarker_TurboPerf_BoundOut(unsigned short index);

  /*!
   * \brief get marker kind for Turbomachinery performance calculation.
   * \return kind index.
   */
  unsigned short GetKind_TurboPerf(unsigned short index);

  /*!
   * \brief get outlet bounds name for Turbomachinery performance calculation.
   * \return name of the bound.
   */
  string GetMarker_PerBound(unsigned short val_marker);
  
  /*!
   * \brief Get the kind of inlet boundary condition treatment (total conditions or mass flow).
   * \return Kind of inlet boundary condition.
   */
  unsigned short GetKind_Engine_Inflow(void);

  /*!
   * \brief Get the kind of inlet boundary condition treatment (total conditions or mass flow).
   * \return Kind of inlet boundary condition.
   */
  unsigned short GetKind_ActDisk(void);

  /*!
   * \brief Get the number of sections.
   * \return Number of sections
   */
  unsigned short GetnLocationStations(void);

  /*!
   * \brief Get the number of sections for computing internal volume.
   * \return Number of sections for computing internal volume.
   */
  unsigned short GetnWingStations(void);

  /*!
   * \brief Get the location of the waterline.
   * \return Z location of the waterline.
   */
  su2double GetGeo_Waterline_Location(void);
  
  /*!
   * \brief Provides information about the the nodes that are going to be moved on a deformation
   *        volumetric grid deformation.
   * \return <code>TRUE</code> means that only the points on the FFD box will be moved.
   */
  bool GetHold_GridFixed(void);

  /*!
   * \brief Get the kind of objective function. There are several options: Drag coefficient,
   *        Lift coefficient, efficiency, etc.
   * \note The objective function will determine the boundary condition of the adjoint problem.
   * \return Kind of objective function.
   */
  unsigned short GetKind_ObjFunc(void);

  /*!
   * \author H. Kline
   * \brief Get the kind of objective function. There are several options: Drag coefficient,
   *        Lift coefficient, efficiency, etc.
   * \note The objective function will determine the boundary condition of the adjoint problem.
   * \return Kind of objective function.
   */
  unsigned short GetKind_ObjFunc(unsigned short val_obj);

  /*!
   * \author H. Kline
   * \brief Get the weight of objective function. There are several options: Drag coefficient,
   *        Lift coefficient, efficiency, etc.
   * \note The objective function will determine the boundary condition of the adjoint problem.
   * \return Weight of objective function.
   */
  su2double GetWeight_ObjFunc(unsigned short val_obj);

  /*!
   * \author H. Kline
   * \brief Set the weight of objective function. There are several options: Drag coefficient,
   *        Lift coefficient, efficiency, etc.
   * \note The objective function will determine the boundary condition of the adjoint problem.
   * \return Weight of objective function.
   */
  void SetWeight_ObjFunc(unsigned short val_obj, su2double val);

  /*!
   * \author H. Kline
   * \brief Get the coefficients of the objective defined by the chain rule with primitive variables.
   * \note This objective is only applicable to gradient calculations. Objective value must be
   * calculated using the area averaged outlet values of density, velocity, and pressure.
   * Gradients are w.r.t density, velocity[3], and pressure. when 2D gradient w.r.t. 3rd component of velocity set to 0.
   */
  su2double GetCoeff_ObjChainRule(unsigned short iVar);

  /*!
   * \author H. Kline
   * \brief Get the flag indicating whether to comput a combined objective.
   */
  bool GetComboObj(void);

  /*!
   * \brief Get the kind of sensitivity smoothing technique.
   * \return Kind of sensitivity smoothing technique.
   */
  unsigned short GetKind_SensSmooth(void);

  /*!
   * \brief Provides information about the time integration, and change the write in the output
   *        files information about the iteration.
   * \return The kind of time integration: Steady state, time stepping method (unsteady) or
   *         dual time stepping method (unsteady).
   */
  unsigned short GetUnsteady_Simulation(void);

  /*!
   * \brief Provides the number of chemical reactions in the chemistry model
   * \return: The number of chemical reactions, read from input file
   */
  unsigned short GetnReactions(void);

  /*!
   * \brief Provides the number of chemical reactions in the chemistry model
   * \return: The number of chemical reactions, read from input file
   */
  su2double GetArrheniusCoeff(unsigned short iReaction);

  /*!
   * \brief Provides the number of chemical reactions in the chemistry model
   * \return: The number of chemical reactions, read from input file
   */
  su2double GetArrheniusEta(unsigned short iReaction);

  /*!
   * \brief Provides the number of chemical reactions in the chemistry model
   * \return: The number of chemical reactions, read from input file
   */
  su2double GetArrheniusTheta(unsigned short iReaction);

  /*!
   * \brief Provides the rate controlling temperature exponents for chemistry.
   * \return: Rate controlling temperature exponents.
   */
  su2double* GetRxnTcf_a(void);

  /*!
   * \brief Provides the rate controlling temperature exponents for chemistry.
   * \return: Rate controlling temperature exponents.
   */
  su2double* GetRxnTcf_b(void);

  /*!
   * \brief Provides the rate controlling temperature exponents for chemistry.
   * \return: Rate controlling temperature exponents.
   */
  su2double* GetRxnTcb_a(void);

  /*!
   * \brief Provides the rate controlling temperature exponents for chemistry.
   * \return: Rate controlling temperature exponents.
   */
  su2double* GetRxnTcb_b(void);

  /*!
   * \brief Dissociation potential of species.
   * \return: Dissociation potential.
   */
  su2double* GetDissociationPot(void);

  /*!
   * \brief Provides the number of rotational modes of energy storage
   * \return: Vector of rotational mode count
   */
  su2double* GetRotationModes(void);

  /*!
   * \brief Provides the characteristic vibrational temperature for calculating e_vib
   * \return: Vector of characteristic vibrational temperatures [K]
   */
  su2double* GetCharVibTemp(void);

  /*!
   * \brief Provides the characteristic electronic temperature for calculating e_el
   * \return: Vector of characteristic vibrational temperatures [K]
   */
  su2double** GetCharElTemp(void);

  /*!
   * \brief Provides the degeneracy of electron states for calculating e_el
   * \return: Vector of characteristic vibrational temperatures [K]
   */
  su2double** GetElDegeneracy(void);

  /*!
   * \brief Provides number electron states for calculating e_el
   * \return: Vector of number of electron states for each species
   */
  unsigned short* GetnElStates(void);


  /*!
   * \brief Provides the thermodynamic reference temperatures from the JANAF tables
   * \return: Vector of reference temperatures [K]
   */
  su2double* GetRefTemperature(void);

  /*!
   * \brief Provides the characteristic vibrational temperature for calculating e_vib
   * \return: The number of chemical reactions, read from input file
   */
  su2double GetCharVibTemp(unsigned short iSpecies);

  /*!
   * \brief Provides the molar mass of each species present in multi species fluid
   * \return: Vector of molar mass of each species in kg/kmol
   */
  su2double* GetMolar_Mass(void);

  /*!
   * \brief Provides the molar mass of each species present in multi species fluid
   * \return: Mass of each species in Kg
   */
  su2double GetMolar_Mass(unsigned short iSpecies);

  /*!
   * \brief Retrieves the number of monatomic species in the multicomponent gas.
   * \return: Number of monatomic species.
   */
  unsigned short GetnMonatomics(void);

  /*!
   * \brief Retrieves the number of monatomic species in the multicomponent gas.
   * \return: Number of monatomic species.
   */
  unsigned short GetnDiatomics(void);

  /*!
   * \brief Provides the molar mass of each species present in multi species fluid
   * \return: Molar mass of the specified gas consituent [kg/kmol]
   */
  su2double GetInitial_Gas_Composition(unsigned short iSpecies);

  /*!
   * \brief Provides the formation enthalpy of the specified species at standard conditions
   * \return: Enthalpy of formation
   */
  su2double* GetEnthalpy_Formation(void);

  /*!
   * \brief Provides the formation enthalpy of the specified species at standard conditions
   * \return: Enthalpy of formation
   */
  su2double GetEnthalpy_Formation(unsigned short iSpecies);

  /*!
   * \brief Provides the restart information.
   * \return Restart information, if <code>TRUE</code> then the code will use the solution as restart.
   */
  bool GetRestart(void);

  /*!
   * \brief Flag for whether binary SU2 native restart files are written.
   * \return Flag for whether binary SU2 native restart files are written, if <code>TRUE</code> then the code will output binary restart files.
   */
  bool GetWrt_Binary_Restart(void);

  /*!
   * \brief Flag for whether binary SU2 native restart files are read.
   * \return Flag for whether binary SU2 native restart files are read, if <code>TRUE</code> then the code will load binary restart files.
   */
  bool GetRead_Binary_Restart(void);

  /*!
   * \brief Provides the number of varaibles.
   * \return Number of variables.
   */
  unsigned short GetnVar(void);

  /*!
   * \brief Provides the number of varaibles.
   * \return Number of variables.
   */
  unsigned short GetnZone(void);

  /*!
   * \brief Provides the number of varaibles.
   * \return Number of variables.
   */
  unsigned short GetiZone(void);

  /*!
   * \brief For some problems like adjoint or the linearized equations it
   *		  is necessary to restart the flow solution.
   * \return Flow restart information, if <code>TRUE</code> then the code will restart the flow solution.
   */

  bool GetRestart_Flow(void);

  /*!
   * \brief Indicates whether electron gas is present in the gas mixture.
   */
  bool GetIonization(void);

  /*!
   * \brief Information about computing and plotting the equivalent area distribution.
   * \return <code>TRUE</code> or <code>FALSE</code>  depending if we are computing the equivalent area.
   */
  bool GetEquivArea(void);

  /*!
   * \brief Information about computing and plotting the equivalent area distribution.
   * \return <code>TRUE</code> or <code>FALSE</code>  depending if we are computing the equivalent area.
   */
  bool GetInvDesign_Cp(void);

  /*!
   * \brief Information about computing and plotting the equivalent area distribution.
   * \return <code>TRUE</code> or <code>FALSE</code>  depending if we are computing the equivalent area.
   */
  bool GetInvDesign_HeatFlux(void);

  /*!
   * \brief Get name of the input grid.
   * \return File name of the input grid.
   */
  string GetMesh_FileName(void);

  /*!
   * \brief Get name of the output grid, this parameter is important for grid
   *        adaptation and deformation.
   * \return File name of the output grid.
   */
  string GetMesh_Out_FileName(void);

  /*!
   * \brief Get the name of the file with the solution of the flow problem.
   * \return Name of the file with the solution of the flow problem.
   */
  string GetSolution_FlowFileName(void);

  /*!
   * \brief Get the name of the file with the solution of the adjoint flow problem
   *		  with drag objective function.
   * \return Name of the file with the solution of the adjoint flow problem with
   *         drag objective function.
   */
  string GetSolution_AdjFileName(void);

  /*!
   * \brief Get the name of the file with the solution of the structural problem.
   * \return Name of the file with the solution of the structural problem.
   */
  string GetSolution_FEMFileName(void);

  /*!
   * \brief Get the name of the file with the solution of the adjoint structural problem.
   * \return Name of the file with the solution of the structural problem.
   */
  string GetSolution_AdjFEMFileName(void);
  
  /*!
   * \brief Get the name of the file with the residual of the problem.
   * \return Name of the file with the residual of the problem.
   */
  string GetResidual_FileName(void);

  /*!
   * \brief Get the format of the input/output grid.
   * \return Format of the input/output grid.
   */
  unsigned short GetMesh_FileFormat(void);

  /*!
   * \brief Get the format of the output solution.
   * \return Format of the output solution.
   */
  unsigned short GetOutput_FileFormat(void);

  /*!
   * \brief Get the format of the output solution.
   * \return Format of the output solution.
   */
  unsigned short GetActDisk_Jump(void);

  /*!
   * \brief Get the name of the file with the convergence history of the problem.
   * \return Name of the file with convergence history of the problem.
   */
  string GetConv_FileName(void);

  /*!
   * \brief Get the name of the file with the convergence history of the problem for FSI applications.
   * \return Name of the file with convergence history of the problem.
   */
  string GetConv_FileName_FSI(void);

  /*!
   * \brief Get the name of the file with the forces breakdown of the problem.
   * \return Name of the file with forces breakdown of the problem.
   */
  string GetBreakdown_FileName(void);

  /*!
   * \brief Get the name of the file with the flow variables.
   * \return Name of the file with the primitive variables.
   */
  string GetFlow_FileName(void);

  /*!
   * \brief Get the name of the file with the structure variables.
   * \return Name of the file with the structure variables.
   */
  string GetStructure_FileName(void);

  /*!
   * \brief Get the name of the file with the structure variables.
   * \return Name of the file with the structure variables.
   */
  string GetSurfStructure_FileName(void);

  /*!
   * \brief Get the name of the file with the adjoint structure variables.
   * \return Name of the file with the adjoint structure variables.
   */
  string GetAdjStructure_FileName(void);
  
  /*!
   * \brief Get the name of the file with the adjoint structure variables.
   * \return Name of the file with the adjoint structure variables.
   */
  string GetAdjSurfStructure_FileName(void);
  
  /*!
   * \brief Get the name of the file with the structure variables.
   * \return Name of the file with the structure variables.
   */
  string GetSurfWave_FileName(void);

  /*!
   * \brief Get the name of the file with the structure variables.
   * \return Name of the file with the structure variables.
   */
  string GetSurfHeat_FileName(void);

  /*!
   * \brief Get the name of the file with the wave variables.
   * \return Name of the file with the wave variables.
   */
  string GetWave_FileName(void);

  /*!
   * \brief Get the name of the file with the wave variables.
   * \return Name of the file with the wave variables.
   */
  string GetHeat_FileName(void);

  /*!
   * \brief Get the name of the file with the adjoint wave variables.
   * \return Name of the file with the adjoint wave variables.
   */
  string GetAdjWave_FileName(void);

  /*!
   * \brief Get the name of the restart file for the wave variables.
   * \return Name of the restart file for the flow variables.
   */
  string GetRestart_WaveFileName(void);

  /*!
   * \brief Get the name of the restart file for the heat variables.
   * \return Name of the restart file for the flow variables.
   */
  string GetRestart_HeatFileName(void);

  /*!
   * \brief Append the zone index to the restart or the solution files.
   * \return Name of the restart file for the flow variables.
   */
  string GetMultizone_FileName(string val_filename, int val_iZone);

  /*!
   * \brief Append the zone index to the restart or the solution files.
   * \return Name of the restart file for the flow variables.
   */
  string GetMultizone_HistoryFileName(string val_filename, int val_iZone);
  
  /*!
   * \brief Get the name of the restart file for the flow variables.
   * \return Name of the restart file for the flow variables.
   */
  string GetRestart_FlowFileName(void);

  /*!
   * \brief Get the name of the restart file for the adjoint variables (drag objective function).
   * \return Name of the restart file for the adjoint variables (drag objective function).
   */
  string GetRestart_AdjFileName(void);

  /*!
   * \brief Get the name of the restart file for the structural variables.
   * \return Name of the restart file for the structural variables.
   */
  string GetRestart_FEMFileName(void);

  /*!
   * \brief Get the name of the restart file for the structural adjoint variables.
   * \return Name of the restart file for the structural adjoint variables.
   */
  string GetRestart_AdjFEMFileName(void);
  
  /*!
   * \brief Get the name of the file with the adjoint variables.
   * \return Name of the file with the adjoint variables.
   */
  string GetAdj_FileName(void);

  /*!
   * \brief Get the name of the file with the gradient of the objective function.
   * \return Name of the file with the gradient of the objective function.
   */
  string GetObjFunc_Grad_FileName(void);

  /*!
   * \brief Get the name of the file with the gradient of the objective function.
   * \return Name of the file with the gradient of the objective function.
   */
  string GetObjFunc_Value_FileName(void);

  /*!
   * \brief Get the name of the file with the surface information for the flow problem.
   * \return Name of the file with the surface information for the flow problem.
   */
  string GetSurfFlowCoeff_FileName(void);

  /*!
   * \brief Get the name of the file with the surface information for the adjoint problem.
   * \return Name of the file with the surface information for the adjoint problem.
   */
  string GetSurfAdjCoeff_FileName(void);

  /*!
   * \brief Get the name of the file with the surface sensitivity (discrete adjoint).
   * \return Name of the file with the surface sensitivity (discrete adjoint).
   */
  string GetSurfSens_FileName(void);

  /*!
   * \brief Get the name of the file with the volume sensitivity (discrete adjoint).
   * \return Name of the file with the volume sensitivity (discrete adjoint).
   */
  string GetVolSens_FileName(void);

  /*!
   * \brief Augment the input filename with the iteration number for an unsteady file.
   * \param[in] val_filename - String value of the base filename.
   * \param[in] val_iter - Unsteady iteration number or time instance.
   * \return Name of the file with the iteration number for an unsteady solution file.
   */
  string GetUnsteady_FileName(string val_filename, int val_iter);

  /*!
   * \brief Append the input filename string with the appropriate objective function extension.
   * \param[in] val_filename - String value of the base filename.
   * \return Name of the file with the appropriate objective function extension.
   */
  string GetObjFunc_Extension(string val_filename);

  /*!
   * \brief Get the criteria for structural residual (relative/absolute).
   * \return Relative/Absolute criteria for structural convergence.
   */
  unsigned short GetResidual_Criteria_FEM(void);
  
  /*!
   * \brief Get functional that is going to be used to evaluate the residual flow convergence.
   * \return Functional that is going to be used to evaluate the residual flow convergence.
   */
  unsigned short GetResidual_Func_Flow(void);

  /*!
   * \brief Get functional that is going to be used to evaluate the flow convergence.
   * \return Functional that is going to be used to evaluate the flow convergence.
   */
  unsigned short GetCauchy_Func_Flow(void);

  /*!
   * \brief Get functional that is going to be used to evaluate the adjoint flow convergence.
   * \return Functional that is going to be used to evaluate the adjoint flow convergence.
   */
  unsigned short GetCauchy_Func_AdjFlow(void);

  /*!
   * \brief Get the number of iterations that are considered in the Cauchy convergence criteria.
   * \return Number of elements in the Cauchy criteria.
   */
  unsigned short GetCauchy_Elems(void);

  /*!
   * \brief Get the number of iterations that are not considered in the convergence criteria.
   * \return Number of iterations before starting with the convergence criteria.
   */
  unsigned long GetStartConv_Iter(void);

  /*!
   * \brief Get the value of convergence criteria for the Cauchy method in the direct,
   *        adjoint or linearized problem.
   * \return Value of the convergence criteria.
   */
  su2double GetCauchy_Eps(void);

  /*!
   * \brief If we are prforming an unsteady simulation, there is only
   *        one value of the time step for the complete simulation.
   * \return Value of the time step in an unsteady simulation (non dimensional).
   */
  su2double GetDelta_UnstTimeND(void);

  /*!
   * \brief If we are prforming an unsteady simulation, there is only
   *        one value of the time step for the complete simulation.
   * \return Value of the time step in an unsteady simulation (non dimensional).
   */
  su2double GetTotal_UnstTimeND(void);

  /*!
   * \brief If we are prforming an unsteady simulation, there is only
   *        one value of the time step for the complete simulation.
   * \return Value of the time step in an unsteady simulation.
   */
  su2double GetDelta_UnstTime(void);

  /*!
   * \brief Set the value of the unsteadty time step using the CFL number.
   * \param[in] val_delta_unsttimend - Value of the unsteady time step using CFL number.
   */
  void SetDelta_UnstTimeND(su2double val_delta_unsttimend);

  /*!
   * \brief If we are performing an unsteady simulation, this is the
   * 	value of max physical time for which we run the simulation
   * \return Value of the physical time in an unsteady simulation.
   */
  su2double GetTotal_UnstTime(void);

  /*!
   * \brief If we are performing an unsteady simulation, this is the
   * 	value of current time.
   * \return Value of the physical time in an unsteady simulation.
   */
  su2double GetCurrent_UnstTime(void);

  /*!
   * \brief Divide the rectbles and hexahedron.
   * \return <code>TRUE</code> if the elements must be divided; otherwise <code>FALSE</code>.
   */
  bool GetSubsonicEngine(void);

  /*!
   * \brief Actuator disk defined with a double surface.
   * \return <code>TRUE</code> if the elements must be divided; otherwise <code>FALSE</code>.
   */
  bool GetActDisk_DoubleSurface(void);

  /*!
   * \brief Only halg of the engine is in the compputational grid.
   * \return <code>TRUE</code> if the engine is complete; otherwise <code>FALSE</code>.
   */
  bool GetEngine_HalfModel(void);

  /*!
   * \brief Actuator disk defined with a double surface.
   * \return <code>TRUE</code> if the elements must be divided; otherwise <code>FALSE</code>.
   */
  bool GetActDisk_SU2_DEF(void);

  /*!
   * \brief Value of the design variable step, we use this value in design problems.
   * \param[in] val_dv - Number of the design variable that we want to read.
   * \param[in] val_value - Value of the design variable that we want to read.
   * \return Design variable step.
   */
  su2double GetDV_Value(unsigned short val_dv, unsigned short val_val = 0);

  /*!
   * \brief Set the value of the design variable step, we use this value in design problems.
   * \param[in] val_dv - Number of the design variable that we want to read.
   * \param[in] val    - Value of the design variable.
   */
  void SetDV_Value(unsigned short val_dv, unsigned short val_ind, su2double val);

  /*!
   * \brief Get information about the grid movement.
   * \return <code>TRUE</code> if there is a grid movement; otherwise <code>FALSE</code>.
   */
  bool GetGrid_Movement(void);

  /*!
   * \brief Get the type of dynamic mesh motion.
   * \param[in] val_iZone - Number for the current zone in the mesh (each zone has independent motion).
   * \return Type of dynamic mesh motion.
   */
  unsigned short GetKind_GridMovement(unsigned short val_iZone);

  /*!
   * \brief Set the type of dynamic mesh motion.
   * \param[in] val_iZone - Number for the current zone in the mesh (each zone has independent motion).
   * \param[in] motion_Type - Specify motion type.
   */
  void SetKind_GridMovement(unsigned short val_iZone, unsigned short motion_Type);

  /*!
   * \brief Get the mach number based on the mesh velocity and freestream quantities.
   * \return Mach number based on the mesh velocity and freestream quantities.
   */
  su2double GetMach_Motion(void);

  /*!
   * \brief Get x-coordinate of the mesh motion origin.
   * \param[in] val_iZone - Number for the current zone in the mesh (each zone has independent motion).
   * \return X-coordinate of the mesh motion origin.
   */
  su2double GetMotion_Origin_X(unsigned short val_iZone);

  /*!
   * \brief Get y-coordinate of the mesh motion origin
   * \param[in] val_iZone - Number for the current zone in the mesh (each zone has independent motion).
   * \return Y-coordinate of the mesh motion origin.
   */
  su2double GetMotion_Origin_Y(unsigned short val_iZone);

  /*!
   * \brief Get z-coordinate of the mesh motion origin
   * \param[in] val_iZone - Number for the current zone in the mesh (each zone has independent motion).
   * \return Z-coordinate of the mesh motion origin.
   */
  su2double GetMotion_Origin_Z(unsigned short val_iZone);

  /*!
   * \brief Set x-coordinate of the mesh motion origin.
   * \param[in] val_iZone - Number for the current zone in the mesh (each zone has independent motion).
   * \param[in] val_origin - New x-coordinate of the mesh motion origin.
   */
  void SetMotion_Origin_X(unsigned short val_iZone, su2double val_origin);

  /*!
   * \brief Set y-coordinate of the mesh motion origin
   * \param[in] val_iZone - Number for the current zone in the mesh (each zone has independent motion).
   * \param[in] val_origin - New y-coordinate of the mesh motion origin.
   */
  void SetMotion_Origin_Y(unsigned short val_iZone, su2double val_origin);

  /*!
   * \brief Set z-coordinate of the mesh motion origin
   * \param[in] val_iZone - Number for the current zone in the mesh (each zone has independent motion).
   * \param[in] val_origin - New y-coordinate of the mesh motion origin.
   */
  void SetMotion_Origin_Z(unsigned short val_iZone, su2double val_origin);

  /*!
   * \brief Get the translational velocity of the mesh in the x-direction.
   * \param[in] val_iZone - Number for the current zone in the mesh (each zone has independent motion).
   * \return Translational velocity of the mesh in the x-direction.
   */
  su2double GetTranslation_Rate_X(unsigned short val_iZone);

  /*!
   * \brief Get the translational velocity of the mesh in the y-direction.
   * \param[in] val_iZone - Number for the current zone in the mesh (each zone has independent motion).
   * \return Translational velocity of the mesh in the y-direction.
   */
  su2double GetTranslation_Rate_Y(unsigned short val_iZone);

  /*!
   * \brief Get the translational velocity of the mesh in the z-direction.
   * \param[in] val_iZone - Number for the current zone in the mesh (each zone has independent motion).
   * \return Translational velocity of the mesh in the z-direction.
   */
  su2double GetTranslation_Rate_Z(unsigned short val_iZone);

  /*!
   * \brief Get the angular velocity of the mesh about the x-axis.
   * \param[in] val_iZone - Number for the current zone in the mesh (each zone has independent motion).
   * \return Angular velocity of the mesh about the x-axis.
   */
  su2double GetRotation_Rate_X(unsigned short val_iZone);

  /*!
   * \brief Get the angular velocity of the mesh about the y-axis.
   * \param[in] val_iZone - Number for the current zone in the mesh (each zone has independent motion).
   * \return Angular velocity of the mesh about the y-axis.
   */
  su2double GetRotation_Rate_Y(unsigned short val_iZone);

  /*!
   * \brief Get the angular velocity of the mesh about the z-axis.
   * \param[in] val_iZone - Number for the current zone in the mesh (each zone has independent motion).
   * \return Angular velocity of the mesh about the z-axis.
   */
  su2double GetRotation_Rate_Z(unsigned short val_iZone);

  /*!
   * \brief Get the angular velocity of the mesh about the z-axis.
   * \param[in] val_iZone - Number for the current zone in the mesh (each zone has independent motion).
   * \return Angular velocity of the mesh about the z-axis.
   */
  su2double GetFinalRotation_Rate_Z(unsigned short val_iZone);

  /*!
   * \brief Set the angular velocity of the mesh about the z-axis.
   * \param[in] val_iZone - Number for the current zone in the mesh (each zone has independent motion).
   * \param[in] newRotation_Rate_Z - new rotation rate after computing the ramp value.
   */
  void SetRotation_Rate_Z(su2double newRotation_Rate_Z, unsigned short val_iZone);

  /*!
   * \brief Get the angular frequency of a mesh pitching about the x-axis.
   * \param[in] val_iZone - Number for the current zone in the mesh (each zone has independent motion).
   * \return Angular frequency of a mesh pitching about the x-axis.
   */
  su2double GetPitching_Omega_X(unsigned short val_iZone);

  /*!
   * \brief Get the angular frequency of a mesh pitching about the y-axis.
   * \param[in] val_iZone - Number for the current zone in the mesh (each zone has independent motion).
   * \return Angular frequency of a mesh pitching about the y-axis.
   */
  su2double GetPitching_Omega_Y(unsigned short val_iZone);

  /*!
   * \brief Get the angular frequency of a mesh pitching about the z-axis.
   * \param[in] val_iZone - Number for the current zone in the mesh (each zone has independent motion).
   * \return Angular frequency of a mesh pitching about the z-axis.
   */
  su2double GetPitching_Omega_Z(unsigned short val_iZone);

  /*!
   * \brief Get the pitching amplitude about the x-axis.
   * \param[in] val_iZone - Number for the current zone in the mesh (each zone has independent motion).
   * \return Pitching amplitude about the x-axis.
   */
  su2double GetPitching_Ampl_X(unsigned short val_iZone);

  /*!
   * \brief Get the pitching amplitude about the y-axis.
   * \param[in] val_iZone - Number for the current zone in the mesh (each zone has independent motion).
   * \return Pitching amplitude about the y-axis.
   */
  su2double GetPitching_Ampl_Y(unsigned short val_iZone);

  /*!
   * \brief Get the pitching amplitude about the z-axis.
   * \param[in] val_iZone - Number for the current zone in the mesh (each zone has independent motion).
   * \return Pitching amplitude about the z-axis.
   */
  su2double GetPitching_Ampl_Z(unsigned short val_iZone);

  /*!
   * \brief Get the pitching phase offset about the x-axis.
   * \param[in] val_iZone - Number for the current zone in the mesh (each zone has independent motion).
   * \return Pitching phase offset about the x-axis.
   */
  su2double GetPitching_Phase_X(unsigned short val_iZone);

  /*!
   * \brief Get the pitching phase offset about the y-axis.
   * \param[in] val_iZone - Number for the current zone in the mesh (each zone has independent motion).
   * \return Pitching phase offset about the y-axis.
   */
  su2double GetPitching_Phase_Y(unsigned short val_iZone);

  /*!
   * \brief Get the pitching phase offset about the z-axis.
   * \param[in] val_iZone - Number for the current zone in the mesh (each zone has independent motion).
   * \return Pitching phase offset about the z-axis.
   */
  su2double GetPitching_Phase_Z(unsigned short val_iZone);

  /*!
   * \brief Get the angular frequency of a mesh plunging in the x-direction.
   * \param[in] val_iZone - Number for the current zone in the mesh (each zone has independent motion).
   * \return Angular frequency of a mesh plunging in the x-direction.
   */
  su2double GetPlunging_Omega_X(unsigned short val_iZone);

  /*!
   * \brief Get the angular frequency of a mesh plunging in the y-direction.
   * \param[in] val_iZone - Number for the current zone in the mesh (each zone has independent motion).
   * \return Angular frequency of a mesh plunging in the y-direction.
   */
  su2double GetPlunging_Omega_Y(unsigned short val_iZone);

  /*!
   * \brief Get the angular frequency of a mesh plunging in the z-direction.
   * \param[in] val_iZone - Number for the current zone in the mesh (each zone has independent motion).
   * \return Angular frequency of a mesh plunging in the z-direction.
   */
  su2double GetPlunging_Omega_Z(unsigned short val_iZone);

  /*!
   * \brief Get the plunging amplitude in the x-direction.
   * \param[in] val_iZone - Number for the current zone in the mesh (each zone has independent motion).
   * \return Plunging amplitude in the x-direction.
   */
  su2double GetPlunging_Ampl_X(unsigned short val_iZone);

  /*!
   * \brief Get the plunging amplitude in the y-direction.
   * \param[in] val_iZone - Number for the current zone in the mesh (each zone has independent motion).
   * \return Plunging amplitude in the y-direction.
   */
  su2double GetPlunging_Ampl_Y(unsigned short val_iZone);

  /*!
   * \brief Get the plunging amplitude in the z-direction.
   * \param[in] val_iZone - Number for the current zone in the mesh (each zone has independent motion).
   * \return Plunging amplitude in the z-direction.
   */
  su2double GetPlunging_Ampl_Z(unsigned short val_iZone);

  /*!
   * \brief Get the Harmonic Balance frequency pointer.
   * \return Harmonic Balance Frequency pointer.
   */
  su2double* GetOmega_HB(void);
	
  /*!
   * \brief Get if harmonic balance source term is to be preconditioned
   * \return yes or no to harmonic balance preconditioning
   */
  bool GetHB_Precondition(void);
  
  /*!
   * \brief Get if we should update the motion origin.
   * \param[in] val_marker - Value of the marker in which we are interested.
   * \return yes or no to update motion origin.
   */
  unsigned short GetMoveMotion_Origin(unsigned short val_marker);

  /*!
   * \brief Get the minimum value of Beta for Roe-Turkel preconditioner
   * \return the minimum value of Beta for Roe-Turkel preconditioner
   */
  su2double GetminTurkelBeta();

  /*!
   * \brief Get the minimum value of Beta for Roe-Turkel preconditioner
   * \return the minimum value of Beta for Roe-Turkel preconditioner
   */
  su2double GetmaxTurkelBeta();

  /*!
   * \brief Get information about the adibatic wall condition
   * \return <code>TRUE</code> if it is a adiabatic wall condition; otherwise <code>FALSE</code>.
   */
  bool GetAdiabaticWall(void);

  /*!
   * \brief Get information about the isothermal wall condition
   * \return <code>TRUE</code> if it is a isothermal wall condition; otherwise <code>FALSE</code>.
   */
  bool GetIsothermalWall(void);

  /*!
   * \brief Get information about the Low Mach Preconditioning
   * \return <code>TRUE</code> if we are using low Mach preconditioner; otherwise <code>FALSE</code>.
   */
  bool Low_Mach_Preconditioning(void);

  /*!
   * \brief Get information about the Low Mach Correction
   * \return <code>TRUE</code> if we are using low Mach correction; otherwise <code>FALSE</code>.
   */
  bool Low_Mach_Correction(void);

  /*!
   * \brief Get information about the poisson solver condition
   * \return <code>TRUE</code> if it is a poisson solver condition; otherwise <code>FALSE</code>.
   */
  bool GetPoissonSolver(void);

  /*!
   * \brief Get information about the gravity force.
   * \return <code>TRUE</code> if it uses the gravity force; otherwise <code>FALSE</code>.
   */
  bool GetGravityForce(void);

  /*!
   * \brief Get information about the body force.
   * \return <code>TRUE</code> if it uses a body force; otherwise <code>FALSE</code>.
   */
  bool GetBody_Force(void);

  /*!
   * \brief Get a pointer to the body force vector.
   * \return A pointer to the body force vector.
   */
  su2double* GetBody_Force_Vector(void);

  /*!
   * \brief Get information about the rotational frame.
   * \return <code>TRUE</code> if there is a rotational frame; otherwise <code>FALSE</code>.
   */
  bool GetRotating_Frame(void);

  /*!
   * \brief Get information about the axisymmetric frame.
   * \return <code>TRUE</code> if there is a rotational frame; otherwise <code>FALSE</code>.
   */
  bool GetAxisymmetric(void);

  /*!
   * \brief Get information about the axisymmetric frame.
   * \return <code>TRUE</code> if there is a rotational frame; otherwise <code>FALSE</code>.
   */
  bool GetDebugMode(void);

  /*!
   * \brief Get information about there is a smoothing of the grid coordinates.
   * \return <code>TRUE</code> if there is smoothing of the grid coordinates; otherwise <code>FALSE</code>.
   */
  bool GetAdaptBoundary(void);

  /*!
   * \brief Get information about there is a smoothing of the grid coordinates.
   * \return <code>TRUE</code> if there is smoothing of the grid coordinates; otherwise <code>FALSE</code>.
   */
  bool GetSmoothNumGrid(void);

  /*!
   * \brief Set information about there is a smoothing of the grid coordinates.
   * \param[in] val_smoothnumgrid - <code>TRUE</code> if there is smoothing of the grid coordinates; otherwise <code>FALSE</code>.
   */
  void SetSmoothNumGrid(bool val_smoothnumgrid);

  /*!
   * \brief Subtract one to the index of the finest grid (full multigrid strategy).
   * \return Change the index of the finest grid.
   */
  void SubtractFinestMesh(void);

  /*!
   * \brief Obtain the kind of design variable.
   * \param[in] val_dv - Number of the design variable that we want to read.
   * \return Design variable identification.
   */
  unsigned short GetDesign_Variable(unsigned short val_dv);

  /*!
   * \brief Obtain the kind of convergence criteria to establish the convergence of the CFD code.
   * \return Kind of convergence criteria.
   */
  unsigned short GetConvCriteria(void);

  /*!
   * \brief Get the index in the config information of the marker <i>val_marker</i>.
   * \note When we read the config file, it stores the markers in a particular vector.
   * \return Index in the config information of the marker <i>val_marker</i>.
   */
  unsigned short GetMarker_CfgFile_TagBound(string val_marker);

  /*!
   * \brief Get the name in the config information of the marker number <i>val_marker</i>.
   * \note When we read the config file, it stores the markers in a particular vector.
   * \return Name of the marker in the config information of the marker <i>val_marker</i>.
   */
  string GetMarker_CfgFile_TagBound(unsigned short val_marker);

  /*!
   * \brief Get the boundary information (kind of boundary) in the config information of the marker <i>val_marker</i>.
   * \return Kind of boundary in the config information of the marker <i>val_marker</i>.
   */
  unsigned short GetMarker_CfgFile_KindBC(string val_marker);

  /*!
   * \brief Get the monitoring information from the config definition for the marker <i>val_marker</i>.
   * \return Monitoring information of the boundary in the config information for the marker <i>val_marker</i>.
   */
  unsigned short GetMarker_CfgFile_Monitoring(string val_marker);

  /*!
   * \brief Get the monitoring information from the config definition for the marker <i>val_marker</i>.
   * \return Monitoring information of the boundary in the config information for the marker <i>val_marker</i>.
   */
  unsigned short GetMarker_CfgFile_GeoEval(string val_marker);

  /*!
   * \brief Get the monitoring information from the config definition for the marker <i>val_marker</i>.
   * \return Monitoring information of the boundary in the config information for the marker <i>val_marker</i>.
   */
  unsigned short GetMarker_CfgFile_Designing(string val_marker);

  /*!
   * \brief Get the plotting information from the config definition for the marker <i>val_marker</i>.
   * \return Plotting information of the boundary in the config information for the marker <i>val_marker</i>.
   */
  unsigned short GetMarker_CfgFile_Plotting(string val_marker);

  /*!
   * \brief Get the plotting information from the config definition for the marker <i>val_marker</i>.
   * \return Plotting information of the boundary in the config information for the marker <i>val_marker</i>.
   */
  unsigned short GetMarker_CfgFile_Analyze(string val_marker);

  /*!
   * \brief Get the FSI interface information from the config definition for the marker <i>val_marker</i>.
   * \return Plotting information of the boundary in the config information for the marker <i>val_marker</i>.
   */
  unsigned short GetMarker_CfgFile_ZoneInterface(string val_marker);

  /*!
   * \brief Get the TurboPerformance information from the config definition for the marker <i>val_marker</i>.
   * \return TurboPerformance information of the boundary in the config information for the marker <i>val_marker</i>.
   */
  unsigned short GetMarker_CfgFile_Turbomachinery(string val_marker);

  /*!
   * \brief Get the TurboPerformance flag information from the config definition for the marker <i>val_marker</i>.
   * \return TurboPerformance flag information of the boundary in the config information for the marker <i>val_marker</i>.
   */
  unsigned short GetMarker_CfgFile_TurbomachineryFlag(string val_marker);

  /*!
   * \brief Get the MixingPlane interface information from the config definition for the marker <i>val_marker</i>.
   * \return Plotting information of the boundary in the config information for the marker <i>val_marker</i>.
   */
  unsigned short GetMarker_CfgFile_MixingPlaneInterface(string val_marker);
  
  /*!
   * \brief Get the DV information from the config definition for the marker <i>val_marker</i>.
   * \return DV information of the boundary in the config information for the marker <i>val_marker</i>.
   */
  unsigned short GetMarker_CfgFile_DV(string val_marker);

  /*!
   * \brief Get the motion information from the config definition for the marker <i>val_marker</i>.
   * \return Motion information of the boundary in the config information for the marker <i>val_marker</i>.
   */
  unsigned short GetMarker_CfgFile_Moving(string val_marker);

  /*!
   * \brief Get the Python customization information from the config definition for the marker <i>val_marker</i>.
   * \return Python customization information of the boundary in the config information for the marker <i>val_marker</i>.
   */
  unsigned short GetMarker_CfgFile_PyCustom(string val_marker);
  
  /*!
   * \brief Get the periodic information from the config definition of the marker <i>val_marker</i>.
   * \return Periodic information of the boundary in the config information of the marker <i>val_marker</i>.
   */
  unsigned short GetMarker_CfgFile_PerBound(string val_marker);

  /*!
   * \brief  Get the name of the marker <i>val_marker</i>.
   * \return The interface which owns that marker <i>val_marker</i>.
   */
  int GetMarker_ZoneInterface(string val_marker);

  /*!
   * \brief Determines if problem is adjoint
   * \return true if Adjoint
   */
  bool GetContinuous_Adjoint(void);

  /*!
   * \brief Determines if problem is viscous
   * \return true if Viscous
   */
  bool GetViscous(void);

  /*!
   * \brief Provides the index of the solution in the container.
   * \param[in] val_eqsystem - Equation that is being solved.
   * \return Index on the solution container.
   */
  unsigned short GetContainerPosition(unsigned short val_eqsystem);

  /*!
   * \brief Value of the order of magnitude reduction of the residual.
   * \return Value of the order of magnitude reduction of the residual.
   */
  su2double GetOrderMagResidual(void);

  /*!
   * \brief Value of the minimum residual value (log10 scale).
   * \return Value of the minimum residual value (log10 scale).
   */
  su2double GetMinLogResidual(void);

  /*!
   * \brief Value of the order of magnitude reduction of the residual for FSI applications.
   * \return Value of the order of magnitude reduction of the residual.
   */
  su2double GetOrderMagResidualFSI(void);

  /*!
   * \brief Value of the minimum residual value for FSI applications (log10 scale).
   * \return Value of the minimum residual value (log10 scale).
   */
  su2double GetMinLogResidualFSI(void);

  /*!
   * \brief Value of the order of magnitude reduction of the flow residual for BGS applications.
   * \return Value of the order of magnitude reduction of the residual.
   */
  su2double GetOrderMagResidual_BGS_F(void);
  
  /*!
   * \brief Value of the minimum flow residual value for BGS applications (log10 scale).
   * \return Value of the minimum residual value (log10 scale).
   */
  su2double GetMinLogResidual_BGS_F(void);
  
  /*!
   * \brief Value of the order of magnitude reduction of the flow residual for BGS applications.
   * \return Value of the order of magnitude reduction of the residual.
   */
  su2double GetOrderMagResidual_BGS_S(void);
  
  /*!
   * \brief Value of the minimum flow residual value for BGS applications (log10 scale).
   * \return Value of the minimum residual value (log10 scale).
   */
  su2double GetMinLogResidual_BGS_S(void);
  
  /*!
   * \brief Value of the displacement tolerance UTOL for FEM structural analysis (log10 scale).
   * \return Value of Res_FEM_UTOL (log10 scale).
   */
  su2double GetResidual_FEM_UTOL(void);

  /*!
   * \brief Value of the displacement tolerance UTOL for FEM structural analysis (log10 scale).
   * \return Value of Res_FEM_UTOL (log10 scale).
   */
  su2double GetResidual_FEM_RTOL(void);

  /*!
   * \brief Value of the displacement tolerance UTOL for FEM structural analysis (log10 scale).
   * \return Value of Res_FEM_UTOL (log10 scale).
   */
  su2double GetResidual_FEM_ETOL(void);

  /*!
   * \brief Value of the maximum objective function for FEM elasticity adjoint (log10 scale).
   * \return Value of Res_FEM_ADJ (log10 scale).
   */
  su2double GetCriteria_FEM_ADJ(void);
  
  /*!
   * \brief Value of the damping factor for the engine inlet bc.
   * \return Value of the damping factor.
   */
  su2double GetDamp_Engine_Inflow(void);

  /*!
   * \brief Value of the damping factor for the engine exhaust inlet bc.
   * \return Value of the damping factor.
   */
  su2double GetDamp_Engine_Exhaust(void);

  /*!
   * \brief Value of the damping factor for the residual restriction.
   * \return Value of the damping factor.
   */
  su2double GetDamp_Res_Restric(void);

  /*!
   * \brief Value of the damping factor for the correction prolongation.
   * \return Value of the damping factor.
   */
  su2double GetDamp_Correc_Prolong(void);

  /*!
   * \brief Value of the position of the Near Field (y coordinate for 2D, and z coordinate for 3D).
   * \return Value of the Near Field position.
   */
  su2double GetPosition_Plane(void);

  /*!
   * \brief Value of the weight of the drag coefficient in the Sonic Boom optimization.
   * \return Value of the weight of the drag coefficient in the Sonic Boom optimization.
   */
  su2double GetWeightCd(void);

  /*!
   * \brief Value of the weight of the CD, CL, CM optimization.
   * \return Value of the weight of the CD, CL, CM optimization.
   */
  void SetdNetThrust_dBCThrust(su2double val_dnetthrust_dbcthrust);

  /*!
   * \brief Value of the azimuthal line to fix due to a misalignments of the nearfield.
   * \return Azimuthal line to fix due to a misalignments of the nearfield.
   */
  su2double GetFixAzimuthalLine(void);

  /*!
   * \brief Value of the weight of the CD, CL, CM optimization.
   * \return Value of the weight of the CD, CL, CM optimization.
   */
  su2double GetdCD_dCMy(void);
  
  /*!
   * \brief Value of the weight of the CD, CL, CM optimization.
   * \return Value of the weight of the CD, CL, CM optimization.
   */
  su2double GetCM_Target(void);

  /*!
   * \brief Value of the weight of the CD, CL, CM optimization.
   * \return Value of the weight of the CD, CL, CM optimization.
   */
  su2double GetdCD_dCL(void);

  /*!
   * \brief Value of the weight of the CD, CL, CM optimization.
   * \return Value of the weight of the CD, CL, CM optimization.
   */
  void SetdCD_dCL(su2double val_dcd_dcl);

  /*!
   * \brief Value of the weight of the CD, CL, CM optimization.
   * \return Value of the weight of the CD, CL, CM optimization.
   */
  su2double GetdCMx_dCL(void);
  
  /*!
   * \brief Value of the weight of the CD, CL, CM optimization.
   * \return Value of the weight of the CD, CL, CM optimization.
   */
  void SetdCMx_dCL(su2double val_dcmx_dcl);
  
  /*!
   * \brief Value of the weight of the CD, CL, CM optimization.
   * \return Value of the weight of the CD, CL, CM optimization.
   */
  su2double GetdCMy_dCL(void);
  
  /*!
   * \brief Value of the weight of the CD, CL, CM optimization.
   * \return Value of the weight of the CD, CL, CM optimization.
   */
  void SetdCMy_dCL(su2double val_dcmy_dcl);
  
  /*!
   * \brief Value of the weight of the CD, CL, CM optimization.
   * \return Value of the weight of the CD, CL, CM optimization.
   */
  su2double GetdCMz_dCL(void);
  
  /*!
   * \brief Value of the weight of the CD, CL, CM optimization.
   * \return Value of the weight of the CD, CL, CM optimization.
   */
  void SetdCMz_dCL(su2double val_dcmz_dcl);
  
  /*!
   * \brief Value of the weight of the CD, CL, CM optimization.
   * \return Value of the weight of the CD, CL, CM optimization.
   */
  void SetdCL_dAlpha(su2double val_dcl_dalpha);

  /*!
   * \brief Value of the weight of the CD, CL, CM optimization.
   * \return Value of the weight of the CD, CL, CM optimization.
   */
  void SetdCM_diH(su2double val_dcm_dhi);

  /*!
   * \brief Value of the weight of the CD, CL, CM optimization.
   * \return Value of the weight of the CD, CL, CM optimization.
   */
  void SetdCD_dCMy(su2double val_dcd_dcmy);
  
  /*!
   * \brief Value of the weight of the CD, CL, CM optimization.
   * \return Value of the weight of the CD, CL, CM optimization.
   */
  su2double GetCL_Target(void);

  /*!
   * \brief Set the global parameters of each simulation for each runtime system.
   * \param[in] val_solver - Solver of the simulation.
   * \param[in] val_system - Runtime system that we are solving.
   */
  void SetGlobalParam(unsigned short val_solver, unsigned short val_system, unsigned long val_extiter);

  /*!
   * \brief Center of rotation for a rotational periodic boundary.
   */
  su2double *GetPeriodicRotCenter(string val_marker);

  /*!
   * \brief Angles of rotation for a rotational periodic boundary.
   */
  su2double *GetPeriodicRotAngles(string val_marker);

  /*!
   * \brief Translation vector for a rotational periodic boundary.
   */
  su2double *GetPeriodicTranslation(string val_marker);

  /*!
   * \brief Get the rotationally periodic donor marker for boundary <i>val_marker</i>.
   * \return Periodic donor marker from the config information for the marker <i>val_marker</i>.
   */
  unsigned short GetMarker_Periodic_Donor(string val_marker);

  /*!
   * \brief Get the origin of the actuator disk.
   */
  su2double GetActDisk_NetThrust(string val_marker);

  /*!
   * \brief Get the origin of the actuator disk.
   */
  su2double GetActDisk_Power(string val_marker);

  /*!
   * \brief Get the origin of the actuator disk.
   */
  su2double GetActDisk_MassFlow(string val_marker);
  /*!
   * \brief Get the origin of the actuator disk.
   */
  su2double GetActDisk_Mach(string val_marker);
  /*!
   * \brief Get the origin of the actuator disk.
   */
  su2double GetActDisk_Force(string val_marker);

  /*!
   * \brief Get the origin of the actuator disk.
   */
  su2double GetActDisk_BCThrust(string val_marker);

  /*!
   * \brief Get the origin of the actuator disk.
   */
  su2double GetActDisk_BCThrust_Old(string val_marker);

  /*!
   * \brief Get the tip radius of th actuator disk.
   */
  su2double GetActDisk_Area(string val_marker);

  /*!
   * \brief Get the tip radius of th actuator disk.
   */
  su2double GetActDisk_ReverseMassFlow(string val_marker);

  /*!
   * \brief Get the thrust corffient of the actuator disk.
   */
  su2double GetActDisk_PressJump(string val_marker, unsigned short val_index);

  /*!
   * \brief Get the thrust corffient of the actuator disk.
   */
  su2double GetActDisk_TempJump(string val_marker, unsigned short val_index);

  /*!
   * \brief Get the rev / min of the actuator disk.
   */
  su2double GetActDisk_Omega(string val_marker, unsigned short val_index);

  /*!
   * \brief Get Actuator Disk Outlet for boundary <i>val_marker</i> (actuator disk inlet).
   * \return Actuator Disk Outlet from the config information for the marker <i>val_marker</i>.
   */
  unsigned short GetMarker_CfgFile_ActDiskOutlet(string val_marker);

  /*!
   * \brief Get Actuator Disk Outlet for boundary <i>val_marker</i> (actuator disk inlet).
   * \return Actuator Disk Outlet from the config information for the marker <i>val_marker</i>.
   */
  unsigned short GetMarker_CfgFile_EngineExhaust(string val_marker);

  /*!
   * \brief Get the internal index for a moving boundary <i>val_marker</i>.
   * \return Internal index for a moving boundary <i>val_marker</i>.
   */
  unsigned short GetMarker_Moving(string val_marker);

  /*!
   * \brief Get the name of the surface defined in the geometry file.
   * \param[in] val_marker - Value of the marker in which we are interested.
   * \return Name that is in the geometry file for the surface that
   *         has the marker <i>val_marker</i>.
   */
  string GetMarker_Moving_TagBound(unsigned short val_marker);

  /*!
   * \brief Get the name of the surface defined in the geometry file.
   * \param[in] val_marker - Value of the marker in which we are interested.
   * \return Name that is in the geometry file for the surface that
   *         has the marker <i>val_marker</i>.
   */
  string GetMarker_PyCustom_TagBound(unsigned short val_marker);
  
  /*!
   * \brief Get the name of the surface defined in the geometry file.
   * \param[in] val_marker - Value of the marker in which we are interested.
   * \return Name that is in the geometry file for the surface that
   *         has the marker <i>val_marker</i>.
   */
  string GetMarker_Analyze_TagBound(unsigned short val_marker);

  /*!
   * \brief Set the total number of SEND_RECEIVE periodic transformations.
   * \param[in] val_index - Total number of transformations.
   */
  void SetnPeriodicIndex(unsigned short val_index);

  /*!
   * \brief Get the total number of SEND_RECEIVE periodic transformations.
   * \return Total number of transformations.
   */
  unsigned short GetnPeriodicIndex(void);

  /*!
   * \brief Set the rotation center for a periodic transformation.
   * \param[in] val_index - Index corresponding to the periodic transformation.
   * \param[in] center - Pointer to a vector containing the coordinate of the center.
   */
  void SetPeriodicCenter(unsigned short val_index, su2double* center);

  /*!
   * \brief Get the rotation center for a periodic transformation.
   * \param[in] val_index - Index corresponding to the periodic transformation.
   * \return A vector containing coordinates of the center point.
   */
  su2double* GetPeriodicCenter(unsigned short val_index);

  /*!
   * \brief Set the rotation angles for a periodic transformation.
   * \param[in] val_index - Index corresponding to the periodic transformation.
   * \param[in] rotation - Pointer to a vector containing the rotation angles.
   */
  void SetPeriodicRotation(unsigned short val_index, su2double* rotation);

  /*!
   * \brief Get the rotation angles for a periodic transformation.
   * \param[in] val_index - Index corresponding to the periodic transformation.
   * \return A vector containing the angles of rotation.
   */
  su2double* GetPeriodicRotation(unsigned short val_index);

  /*!
   * \brief Set the translation vector for a periodic transformation.
   * \param[in] val_index - Index corresponding to the periodic transformation.
   * \param[in] translate - Pointer to a vector containing the coordinate of the center.
   */
  void SetPeriodicTranslate(unsigned short val_index, su2double* translate);

  /*!
   * \brief Get the translation vector for a periodic transformation.
   * \param[in] val_index - Index corresponding to the periodic transformation.
   * \return The translation vector.
   */
  su2double* GetPeriodicTranslate(unsigned short val_index);

  /*!
   * \brief Get the total temperature at a nacelle boundary.
   * \param[in] val_index - Index corresponding to the inlet boundary.
   * \return The total temperature.
   */
  su2double GetExhaust_Temperature_Target(string val_index);

  /*!
   * \brief Get the total temperature at an inlet boundary.
   * \param[in] val_index - Index corresponding to the inlet boundary.
   * \return The total temperature.
   */
  su2double GetInlet_Ttotal(string val_index);

  /*!
   * \brief Get the temperature at a supersonic inlet boundary.
   * \param[in] val_index - Index corresponding to the inlet boundary.
   * \return The inlet density.
   */
  su2double GetInlet_Temperature(string val_index);

  /*!
   * \brief Get the pressure at a supersonic inlet boundary.
   * \param[in] val_index - Index corresponding to the inlet boundary.
   * \return The inlet pressure.
   */
  su2double GetInlet_Pressure(string val_index);

  /*!
   * \brief Get the velocity vector at a supersonic inlet boundary.
   * \param[in] val_index - Index corresponding to the inlet boundary.
   * \return The inlet velocity vector.
   */
  su2double* GetInlet_Velocity(string val_index);

  /*!
   * \brief Get the fixed value at the Dirichlet boundary.
   * \param[in] val_index - Index corresponding to the Dirichlet boundary.
   * \return The total temperature.
   */
  su2double GetDirichlet_Value(string val_index);

  /*!
   * \brief Get whether this is a Dirichlet or a Neumann boundary.
   * \param[in] val_index - Index corresponding to the Dirichlet boundary.
   * \return Yes or No.
   */
  bool GetDirichlet_Boundary(string val_index);

  /*!
   * \brief Get the total pressure at an inlet boundary.
   * \param[in] val_index - Index corresponding to the inlet boundary.
   * \return The total pressure.
   */
  su2double GetInlet_Ptotal(string val_index);

  /*!
   * \brief Set the total pressure at an inlet boundary.
   * \param[in] val_pressure - Pressure value at the inlet boundary.
   * \param[in] val_index - Index corresponding to the inlet boundary.
   */
  void SetInlet_Ptotal(su2double val_pressure, string val_marker);

  /*!
   * \brief Get the total pressure at an nacelle boundary.
   * \param[in] val_index - Index corresponding to the inlet boundary.
   * \return The total pressure.
   */
  su2double GetExhaust_Pressure_Target(string val_index);

  /*!
   * \brief Value of the CFL reduction in LevelSet problems.
   * \return Value of the CFL reduction in LevelSet problems.
   */
  su2double GetCFLRedCoeff_Turb(void);

  /*!
   * \brief Get the flow direction unit vector at an inlet boundary.
   * \param[in] val_index - Index corresponding to the inlet boundary.
   * \return The flow direction vector.
   */
  su2double* GetInlet_FlowDir(string val_index);

  /*!
   * \brief Get the back pressure (static) at an outlet boundary.
   * \param[in] val_index - Index corresponding to the outlet boundary.
   * \return The outlet pressure.
   */
  su2double GetOutlet_Pressure(string val_index);

  /*!
   * \brief Set the back pressure (static) at an outlet boundary.
   * \param[in] val_pressure - Pressure value at the outlet boundary.
   * \param[in] val_index - Index corresponding to the outlet boundary.
   */
  void SetOutlet_Pressure(su2double val_pressure, string val_marker);

  /*!
   * \brief Get the var 1 at Riemann boundary.
   * \param[in] val_marker - Index corresponding to the Riemann boundary.
   * \return The var1
   */
  su2double GetRiemann_Var1(string val_marker);

  /*!
   * \brief Get the var 2 at Riemann boundary.
   * \param[in] val_marker - Index corresponding to the Riemann boundary.
   * \return The var2
   */
  su2double GetRiemann_Var2(string val_marker);

  /*!
   * \brief Get the Flowdir at Riemann boundary.
   * \param[in] val_marker - Index corresponding to the Riemann boundary.
   * \return The Flowdir
   */
  su2double* GetRiemann_FlowDir(string val_marker);

  /*!
   * \brief Get Kind Data of Riemann boundary.
   * \param[in] val_marker - Index corresponding to the Riemann boundary.
   * \return Kind data
   */
  unsigned short GetKind_Data_Riemann(string val_marker);

  /*!
   * \brief Get the var 1 for the Giels BC.
   * \param[in] val_marker - Index corresponding to the Giles BC.
   * \return The var1
   */
  su2double GetGiles_Var1(string val_marker);
  
  /*!
   * \brief Get the var 2 for the Giles boundary.
   * \param[in] val_marker - Index corresponding to the Giles BC.
   * \return The var2
   */
  su2double GetGiles_Var2(string val_marker);
  
  /*!
   * \brief Get the Flowdir for the Giles BC.
   * \param[in] val_marker - Index corresponding to the Giles BC.
   * \return The Flowdir
   */
  su2double* GetGiles_FlowDir(string val_marker);
  
  /*!
   * \brief Get Kind Data for the Giles BC.
   * \param[in] val_marker - Index corresponding to the Giles BC.
   * \return Kind data
   */
  unsigned short GetKind_Data_Giles(string val_marker);
  
  /*!
   * \brief Set the var 1 for Giles BC.
   * \param[in] val_marker - Index corresponding to the Giles BC.
   */
  void SetGiles_Var1(su2double newVar1, string val_marker);

  /*!
   * \brief Get the relax factor for the average component for the Giles BC.
   * \param[in] val_marker - Index corresponding to the Giles BC.
   * \return The relax factor for the average component
   */
  su2double GetGiles_RelaxFactorAverage(string val_marker);

  /*!
   * \brief Get the relax factor for the fourier component for the Giles BC.
   * \param[in] val_marker - Index corresponding to the Giles BC.
   * \return The relax factor for the fourier component
   */
  su2double GetGiles_RelaxFactorFourier(string val_marker);

  /*!
   * \brief Get the outlet pressure imposed as BC for internal flow.
   * \return outlet pressure
   */
  su2double GetPressureOut_BC();

  /*!
   * \brief Set the outlet pressure imposed as BC for internal flow.
   * \param[in] val_temp - New value of the outlet pressure.
   */
  void SetPressureOut_BC(su2double val_press);

  /*!
   * \brief Get the inlet velocity or pressure imposed for incompressible flow.
   * \return inlet velocity or pressure
   */
  su2double GetIncInlet_BC();

  /*!
   * \brief Set the inlet velocity or pressure imposed as BC for incompressible flow.
   * \param[in] val_in - New value of the inlet velocity or pressure.
   */
  void SetIncInlet_BC(su2double val_in);

  /*!
   * \brief Get the inlet temperature imposed as BC for incompressible flow.
   * \return inlet temperature
   */
  su2double GetIncTemperature_BC();

  /*!
   * \brief Set the inlet temperature imposed as BC for incompressible flow.
   * \param[in] val_temperature - New value of the inlet temperature.
   */
  void SetIncTemperature_BC(su2double val_temperature);

  /*!
   * \brief Get the outlet pressure imposed as BC for incompressible flow.
   * \return outlet pressure
   */
  su2double GetIncPressureOut_BC();

  /*!
   * \brief Set the outlet pressure imposed as BC for incompressible flow.
   * \param[in] val_pressure - New value of the outlet pressure.
   */
  void SetIncPressureOut_BC(su2double val_pressure);

  /*!
   * \brief Get the inlet total pressure imposed as BC for internal flow.
   * \return inlet total pressure
   */
  su2double GetTotalPressureIn_BC();

  /*!
   * \brief Get the inlet total temperature imposed as BC for internal flow.
   * \return inlet total temperature
   */
  su2double GetTotalTemperatureIn_BC();

  /*!
   * \brief Set the inlet total temperature imposed as BC for internal flow.
   * \param[in] val_temp - New value of the total temperature.
   */
  void SetTotalTemperatureIn_BC(su2double val_temp);

  /*!
   * \brief Get the inlet flow angle imposed as BC for internal flow.
   * \return inlet flow angle
   */
  su2double GetFlowAngleIn_BC();

  /*!
   * \brief Get the wall temperature (static) at an isothermal boundary.
   * \param[in] val_index - Index corresponding to the isothermal boundary.
   * \return The wall temperature.
   */
  su2double GetIsothermal_Temperature(string val_index);

  /*!
   * \brief Get the wall heat flux on a constant heat flux boundary.
   * \param[in] val_index - Index corresponding to the constant heat flux boundary.
   * \return The heat flux.
   */
  su2double GetWall_HeatFlux(string val_index);

  /*!
   * \brief Get the wall function treatment for the given boundary marker.
   * \param[in] val_marker - String of the viscous wall marker.
   * \return The type of wall function treatment.
   */
  unsigned short GetWallFunction_Treatment(string val_marker);

  /*!
   * \brief Get the additional integer info for the wall function treatment
            for the given boundary marker.
   * \param[in] val_marker - String of the viscous wall marker.
   * \return Pointer to the integer info for the given marker.
   */
  unsigned short* GetWallFunction_IntInfo(string val_marker);

  /*!
   * \brief Get the additional double info for the wall function treatment
            for the given boundary marker.
   * \param[in] val_marker - String of the viscous wall marker.
   * \return Pointer to the double info for the given marker.
   */
  su2double* GetWallFunction_DoubleInfo(string val_marker);
  
  /*!
   * \brief Get the target (pressure, massflow, etc) at an engine inflow boundary.
   * \param[in] val_index - Index corresponding to the engine inflow boundary.
   * \return Target (pressure, massflow, etc) .
   */
  su2double GetEngineInflow_Target(string val_marker);

  /*!
   * \brief Get the fan face Mach number at an engine inflow boundary.
   * \param[in] val_marker - Name of the boundary.
   * \return The fan face Mach number.
   */
  su2double GetInflow_Mach(string val_marker);

  /*!
   * \brief Get the back pressure (static) at an engine inflow boundary.
   * \param[in] val_marker - Name of the boundary.
   * \return The engine inflow pressure.
   */
  su2double GetInflow_Pressure(string val_marker);

  /*!
   * \brief Get the mass flow rate at an engine inflow boundary.
   * \param[in] val_marker - Name of the boundary.
   * \return The engine mass flow rate.
   */
  su2double GetInflow_MassFlow(string val_marker);

  /*!
   * \brief Get the percentage of reverse flow at an engine inflow boundary.
   * \param[in] val_marker - Name of the boundary.
   * \return The percentage of reverse flow.
   */
  su2double GetInflow_ReverseMassFlow(string val_marker);

  /*!
   * \brief Get the percentage of reverse flow at an engine inflow boundary.
   * \param[in] val_index - Index corresponding to the engine inflow boundary.
   * \return The percentage of reverse flow.
   */
  su2double GetInflow_ReverseMassFlow(unsigned short val_marker);

  /*!
   * \brief Get the total pressure at an engine inflow boundary.
   * \param[in] val_marker - Name of the boundary.
   * \return The total pressure.
   */
  su2double GetInflow_TotalPressure(string val_marker);

  /*!
   * \brief Get the temperature (static) at an engine inflow boundary.
   * \param[in] val_marker - Name of the boundary.
   * \return The engine inflow temperature.
   */
  su2double GetInflow_Temperature(string val_marker);

  /*!
   * \brief Get the total temperature at an engine inflow boundary.
   * \param[in] val_marker - Name of the boundary.
   * \return The engine inflow total temperature.
   */
  su2double GetInflow_TotalTemperature(string val_marker);

  /*!
   * \brief Get the ram drag at an engine inflow boundary.
   * \param[in] val_marker - Name of the boundary.
   * \return The engine inflow ram drag.
   */
  su2double GetInflow_RamDrag(string val_marker);

  /*!
   * \brief Get the force balance at an engine inflow boundary.
   * \param[in] val_marker - Name of the boundary.
   * \return The engine inflow force balance.
   */
  su2double GetInflow_Force(string val_marker);

  /*!
   * \brief Get the power at an engine inflow boundary.
   * \param[in] val_marker - Name of the boundary.
   * \return The engine inflow power.
   */
  su2double GetInflow_Power(string val_marker);

  /*!
   * \brief Get the back pressure (static) at an engine exhaust boundary.
   * \param[in] val_marker - Name of the boundary.
   * \return The engine exhaust pressure.
   */
  su2double GetExhaust_Pressure(string val_marker);

  /*!
   * \brief Get the temperature (static) at an engine exhaust boundary.
   * \param[in] val_marker - Name of the boundary.
   * \return The engine exhaust temperature.
   */
  su2double GetExhaust_Temperature(string val_marker);

  /*!
   * \brief Get the massflow at an engine exhaust boundary.
   * \param[in] val_marker - Name of the boundary.
   * \return The engine exhaust massflow.
   */
  su2double GetExhaust_MassFlow(string val_marker);

  /*!
   * \brief Get the total pressure at an engine exhaust boundary.
   * \param[in] val_marker - Name of the boundary.
   * \return The engine exhaust total pressure.
   */
  su2double GetExhaust_TotalPressure(string val_marker);

  /*!
   * \brief Get the total temperature at an engine exhaust boundary.
   * \param[in] val_marker - Name of the boundary.
   * \return The total temperature.
   */
  su2double GetExhaust_TotalTemperature(string val_marker);

  /*!
   * \brief Get the gross thrust at an engine exhaust boundary.
   * \param[in] val_marker - Name of the boundary.
   * \return Gross thrust.
   */
  su2double GetExhaust_GrossThrust(string val_marker);

  /*!
   * \brief Get the force balance at an engine exhaust boundary.
   * \param[in] val_marker - Name of the boundary.
   * \return Force balance.
   */
  su2double GetExhaust_Force(string val_marker);

  /*!
   * \brief Get the power at an engine exhaust boundary.
   * \param[in] val_marker - Name of the boundary.
   * \return Power.
   */
  su2double GetExhaust_Power(string val_marker);

  /*!
   * \brief Get the back pressure (static) at an outlet boundary.
   * \param[in] val_index - Index corresponding to the outlet boundary.
   * \return The outlet pressure.
   */
  void SetInflow_Mach(unsigned short val_imarker, su2double val_fanface_mach);

  /*!
   * \brief Set the fan face static pressure at an engine inflow boundary.
   * \param[in] val_index - Index corresponding to the engine inflow boundary.
   * \param[in] val_fanface_pressure - Fan face static pressure.
   */
  void SetInflow_Pressure(unsigned short val_imarker, su2double val_fanface_pressure);

  /*!
   * \brief Set the massflow at an engine inflow boundary.
   * \param[in] val_index - Index corresponding to the engine inflow boundary.
   * \param[in] val_fanface_massflow - Massflow.
   */
  void SetInflow_MassFlow(unsigned short val_imarker, su2double val_fanface_massflow);

  /*!
   * \brief Set the reverse flow at an engine inflow boundary.
   * \param[in] val_index - Index corresponding to the engine inflow boundary.
   * \param[in] val_fanface_reversemassflow - reverse flow.
   */
  void SetInflow_ReverseMassFlow(unsigned short val_imarker, su2double val_fanface_reversemassflow);

  /*!
   * \brief Set the fan face total pressure at an engine inflow boundary.
   * \param[in] val_index - Index corresponding to the engine inflow boundary.
   * \param[in] val_fanface_totalpressure - Fan face total pressure.
   */
  void SetInflow_TotalPressure(unsigned short val_imarker, su2double val_fanface_totalpressure);

  /*!
   * \brief Set the fan face static temperature at an engine inflow boundary.
   * \param[in] val_index - Index corresponding to the engine inflow boundary.
   * \param[in] val_fanface_pressure - Fan face static temperature.
   */
  void SetInflow_Temperature(unsigned short val_imarker, su2double val_fanface_temperature);

  /*!
   * \brief Set the fan face total temperature at an engine inflow boundary.
   * \param[in] val_index - Index corresponding to the engine inflow boundary.
   * \param[in] val_fanface_totaltemperature - Fan face total temperature.
   */
  void SetInflow_TotalTemperature(unsigned short val_imarker, su2double val_fanface_totaltemperature);

  /*!
   * \brief Set the ram drag temperature at an engine inflow boundary.
   * \param[in] val_index - Index corresponding to the engine inflow boundary.
   * \param[in] val_fanface_ramdrag - Ram drag value.
   */
  void SetInflow_RamDrag(unsigned short val_imarker, su2double val_fanface_ramdrag);

  /*!
   * \brief Set the force balance at an engine inflow boundary.
   * \param[in] val_index - Index corresponding to the engine inflow boundary.
   * \param[in] val_fanface_force - Fan face force.
   */
  void SetInflow_Force(unsigned short val_imarker, su2double val_fanface_force);

  /*!
   * \brief Set the power at an engine inflow boundary.
   * \param[in] val_index - Index corresponding to the engine inflow boundary.
   * \param[in] val_fanface_force - Power.
   */
  void SetInflow_Power(unsigned short val_imarker, su2double val_fanface_power);

  /*!
   * \brief Set the back pressure (static) at an engine exhaust boundary.
   * \param[in] val_index - Index corresponding to the outlet boundary.
   * \param[in] val_exhaust_pressure - Exhaust static pressure.
   */
  void SetExhaust_Pressure(unsigned short val_imarker, su2double val_exhaust_pressure);

  /*!
   * \brief Set the temperature (static) at an engine exhaust boundary.
   * \param[in] val_index - Index corresponding to the outlet boundary.
   * \param[in] val_exhaust_temp - Exhaust static temperature.
   */
  void SetExhaust_Temperature(unsigned short val_imarker, su2double val_exhaust_temp);

  /*!
   * \brief Set the back pressure (static) at an engine exhaust boundary.
   * \param[in] val_index - Index corresponding to the outlet boundary.
   * \param[in] val_exhaust_temp - Exhaust static temperature.
   */
  void SetExhaust_MassFlow(unsigned short val_imarker, su2double val_exhaust_massflow);

  /*!
   * \brief Set the back pressure (total) at an engine exhaust boundary.
   * \param[in] val_index - Index corresponding to the outlet boundary.
   * \param[in] val_exhaust_totalpressure - Exhaust total pressure.
   */
  void SetExhaust_TotalPressure(unsigned short val_imarker, su2double val_exhaust_totalpressure);

  /*!
   * \brief Set the total temperature at an engine exhaust boundary.
   * \param[in] val_index - Index corresponding to the outlet boundary.
   * \param[in] val_exhaust_totaltemp - Exhaust total temperature.
   */
  void SetExhaust_TotalTemperature(unsigned short val_imarker, su2double val_exhaust_totaltemp);

  /*!
   * \brief Set the gross thrust at an engine exhaust boundary.
   * \param[in] val_index - Index corresponding to the outlet boundary.
   * \param[in] val_exhaust_grossthrust - Exhaust gross thrust temperature.
   */
  void SetExhaust_GrossThrust(unsigned short val_imarker, su2double val_exhaust_grossthrust);

  /*!
   * \brief Set the force balance at an engine exhaust boundary.
   * \param[in] val_index - Index corresponding to the outlet boundary.
   * \param[in] val_exhaust_force - Exhaust force balance.
   */
  void SetExhaust_Force(unsigned short val_imarker, su2double val_exhaust_force);

  /*!
   * \brief Set the power at an engine exhaust boundary.
   * \param[in] val_index - Index corresponding to the outlet boundary.
   * \param[in] val_exhaust_power - Exhaust power.
   */
  void SetExhaust_Power(unsigned short val_imarker, su2double val_exhaust_power);

  /*!
   * \brief Set the back pressure (static) at an outlet boundary.
   * \param[in] val_imarker - Index corresponding to a particular engine boundary.
   * \param[in] val_engine_mach - Exhaust power.
   */
  void SetEngine_Mach(unsigned short val_imarker, su2double val_engine_mach);

  /*!
   * \brief Set the back pressure (static) at an outlet boundary.
   * \param[in] val_imarker - Index corresponding to a particular engine boundary.
   * \param[in] val_engine_force - Exhaust power.
   */
  void SetEngine_Force(unsigned short val_imarker, su2double val_engine_force);

  /*!
   * \brief Get the back pressure (static) at an outlet boundary.
   * \param[in] val_imarker - Index corresponding to a particular engine boundary.
   * \param[in] val_engine_power - Exhaust power.
   */
  void SetEngine_Power(unsigned short val_imarker, su2double val_engine_power);

  /*!
   * \brief Get the back pressure (static) at an outlet boundary.
   * \param[in] val_imarker - Index corresponding to a particular engine boundary.
   * \param[in] val_engine_netthrust - Exhaust power.
   */
  void SetEngine_NetThrust(unsigned short val_imarker, su2double val_engine_netthrust);

  /*!
   * \brief Get the back pressure (static) at an outlet boundary.
   * \param[in] val_imarker - Index corresponding to a particular engine boundary.
   * \param[in] val_engine_grossthrust - Exhaust power.
   */
  void SetEngine_GrossThrust(unsigned short val_imarker, su2double val_engine_grossthrust);

  /*!
   * \brief Get the back pressure (static) at an outlet boundary.
   * \param[in] val_imarker - Index corresponding to a particular engine boundary.
   * \param[in] val_engine_area - Exhaust power.
   */
  void SetEngine_Area(unsigned short val_imarker, su2double val_engine_area);

  /*!
   * \brief Get the back pressure (static) at an outlet boundary.
   * \param[in] val_imarker - Index corresponding to a particular engine boundary.
   * \return The outlet pressure.
   */
  su2double GetEngine_Mach(unsigned short val_imarker);

  /*!
   * \brief Get the back pressure (static) at an outlet boundary.
   * \param[in] val_imarker - Index corresponding to a particular engine boundary.
   * \return The outlet pressure.
   */
  su2double GetEngine_Force(unsigned short val_imarker);

  /*!
   * \brief Get the back pressure (static) at an outlet boundary.
   * \param[in] val_imarker - Index corresponding to a particular engine boundary.
   * \return The outlet pressure.
   */
  su2double GetEngine_Power(unsigned short val_imarker);

  /*!
   * \brief Get the back pressure (static) at an outlet boundary.
   * \param[in] val_imarker - Index corresponding to a particular engine boundary.
   * \return The outlet pressure.
   */

  su2double GetEngine_NetThrust(unsigned short val_imarker);
  /*!
   * \brief Get the back pressure (static) at an outlet boundary.
   * \param[in] val_imarker - Index corresponding to a particular engine boundary.
   * \return The outlet pressure.
   */

  su2double GetEngine_GrossThrust(unsigned short val_imarker);

  /*!
   * \brief Get the back pressure (static) at an outlet boundary.
   * \param[in] val_imarker - Index corresponding to a particular engine boundary.
   * \return The outlet pressure.
   */
  su2double GetEngine_Area(unsigned short val_imarker);

  /*!
   * \brief Get the back pressure (static) at an outlet boundary.
   * \param[in] val_index - Index corresponding to the outlet boundary.
   * \return The outlet pressure.
   */
  void SetActDiskInlet_Temperature(unsigned short val_imarker, su2double val_actdisk_temp);

  /*!
   * \brief Get the back pressure (static) at an outlet boundary.
   * \param[in] val_index - Index corresponding to the outlet boundary.
   * \return The outlet pressure.
   */
  void SetActDiskInlet_TotalTemperature(unsigned short val_imarker, su2double val_actdisk_totaltemp);

  /*!
   * \brief Get the back pressure (static) at an outlet boundary.
   * \param[in] val_index - Index corresponding to the outlet boundary.
   * \return The outlet pressure.
   */
  su2double GetActDiskInlet_Temperature(string val_marker);

  /*!
   * \brief Get the back pressure (static) at an outlet boundary.
   * \param[in] val_index - Index corresponding to the outlet boundary.
   * \return The outlet pressure.
   */
  su2double GetActDiskInlet_TotalTemperature(string val_marker);

  /*!
   * \brief Get the back pressure (static) at an outlet boundary.
   * \param[in] val_index - Index corresponding to the outlet boundary.
   * \return The outlet pressure.
   */
  void SetActDiskOutlet_Temperature(unsigned short val_imarker, su2double val_actdisk_temp);

  /*!
   * \brief Get the back pressure (static) at an outlet boundary.
   * \param[in] val_index - Index corresponding to the outlet boundary.
   * \return The outlet pressure.
   */
  void SetActDiskOutlet_TotalTemperature(unsigned short val_imarker, su2double val_actdisk_totaltemp);

  /*!
   * \brief Get the back pressure (static) at an outlet boundary.
   * \param[in] val_index - Index corresponding to the outlet boundary.
   * \return The outlet pressure.
   */
  su2double GetActDiskOutlet_Temperature(string val_marker);

  /*!
   * \brief Get the back pressure (static) at an outlet boundary.
   * \param[in] val_index - Index corresponding to the outlet boundary.
   * \return The outlet pressure.
   */
  su2double GetActDiskOutlet_TotalTemperature(string val_marker);

  /*!
   * \brief Get the back pressure (static) at an outlet boundary.
   * \param[in] val_index - Index corresponding to the outlet boundary.
   * \return The outlet pressure.
   */
  su2double GetActDiskInlet_MassFlow(string val_marker);

  /*!
   * \brief Get the back pressure (static) at an outlet boundary.
   * \param[in] val_index - Index corresponding to the outlet boundary.
   * \return The outlet pressure.
   */
  void SetActDiskInlet_MassFlow(unsigned short val_imarker, su2double val_actdisk_massflow);

  /*!
   * \brief Get the back pressure (static) at an outlet boundary.
   * \param[in] val_index - Index corresponding to the outlet boundary.
   * \return The outlet pressure.
   */
  su2double GetActDiskOutlet_MassFlow(string val_marker);

  /*!
   * \brief Get the back pressure (static) at an outlet boundary.
   * \param[in] val_index - Index corresponding to the outlet boundary.
   * \return The outlet pressure.
   */
  void SetActDiskOutlet_MassFlow(unsigned short val_imarker, su2double val_actdisk_massflow);

  /*!
   * \brief Get the back pressure (static) at an outlet boundary.
   * \param[in] val_index - Index corresponding to the outlet boundary.
   * \return The outlet pressure.
   */
  su2double GetActDiskInlet_Pressure(string val_marker);

  /*!
   * \brief Get the back pressure (static) at an outlet boundary.
   * \param[in] val_index - Index corresponding to the outlet boundary.
   * \return The outlet pressure.
   */
  su2double GetActDiskInlet_TotalPressure(string val_marker);

  /*!
   * \brief Get the back pressure (static) at an outlet boundary.
   * \param[in] val_index - Index corresponding to the outlet boundary.
   * \return The outlet pressure.
   */
  su2double GetActDisk_DeltaPress(unsigned short val_marker);

  /*!
   * \brief Get the back pressure (static) at an outlet boundary.
   * \param[in] val_index - Index corresponding to the outlet boundary.
   * \return The outlet pressure.
   */
  su2double GetActDisk_DeltaTemp(unsigned short val_marker);

  /*!
   * \brief Get the back pressure (static) at an outlet boundary.
   * \param[in] val_index - Index corresponding to the outlet boundary.
   * \return The outlet pressure.
   */
  su2double GetActDisk_TotalPressRatio(unsigned short val_marker);

  /*!
   * \brief Get the back pressure (static) at an outlet boundary.
   * \param[in] val_index - Index corresponding to the outlet boundary.
   * \return The outlet pressure.
   */
  su2double GetActDisk_TotalTempRatio(unsigned short val_marker);

  /*!
   * \brief Get the back pressure (static) at an outlet boundary.
   * \param[in] val_index - Index corresponding to the outlet boundary.
   * \return The outlet pressure.
   */
  su2double GetActDisk_StaticPressRatio(unsigned short val_marker);

  /*!
   * \brief Get the back pressure (static) at an outlet boundary.
   * \param[in] val_index - Index corresponding to the outlet boundary.
   * \return The outlet pressure.
   */
  su2double GetActDisk_StaticTempRatio(unsigned short val_marker);

  /*!
   * \brief Get the back pressure (static) at an outlet boundary.
   * \param[in] val_index - Index corresponding to the outlet boundary.
   * \return The outlet pressure.
   */
  su2double GetActDisk_NetThrust(unsigned short val_marker);

  /*!
   * \brief Get the back pressure (static) at an outlet boundary.
   * \param[in] val_index - Index corresponding to the outlet boundary.
   * \return The outlet pressure.
   */
  su2double GetActDisk_BCThrust(unsigned short val_marker);

  /*!
   * \brief Get the back pressure (static) at an outlet boundary.
   * \param[in] val_index - Index corresponding to the outlet boundary.
   * \return The outlet pressure.
   */
  su2double GetActDisk_BCThrust_Old(unsigned short val_marker);

  /*!
   * \brief Get the back pressure (static) at an outlet boundary.
   * \param[in] val_index - Index corresponding to the outlet boundary.
   * \return The outlet pressure.
   */
  su2double GetActDisk_GrossThrust(unsigned short val_marker);

  /*!
   * \brief Get the back pressure (static) at an outlet boundary.
   * \param[in] val_index - Index corresponding to the outlet boundary.
   * \return The outlet pressure.
   */
  su2double GetActDisk_Area(unsigned short val_marker);

  /*!
   * \brief Get the back pressure (static) at an outlet boundary.
   * \param[in] val_index - Index corresponding to the outlet boundary.
   * \return The outlet pressure.
   */
  su2double GetActDisk_ReverseMassFlow(unsigned short val_marker);

  /*!
   * \brief Get the back pressure (static) at an outlet boundary.
   * \param[in] val_index - Index corresponding to the outlet boundary.
   * \return The outlet pressure.
   */
  su2double GetActDiskInlet_RamDrag(string val_marker);

  /*!
   * \brief Get the back pressure (static) at an outlet boundary.
   * \param[in] val_index - Index corresponding to the outlet boundary.
   * \return The outlet pressure.
   */
  su2double GetActDiskInlet_Force(string val_marker);

  /*!
   * \brief Get the back pressure (static) at an outlet boundary.
   * \param[in] val_index - Index corresponding to the outlet boundary.
   * \return The outlet pressure.
   */
  su2double GetActDiskInlet_Power(string val_marker);

  /*!
   * \brief Get the back pressure (static) at an outlet boundary.
   * \param[in] val_index - Index corresponding to the outlet boundary.
   * \return The outlet pressure.
   */
  void SetActDiskInlet_Pressure(unsigned short val_imarker, su2double val_actdisk_pressure);

  /*!
   * \brief Get the back pressure (static) at an outlet boundary.
   * \param[in] val_index - Index corresponding to the outlet boundary.
   * \return The outlet pressure.
   */
  void SetActDiskInlet_TotalPressure(unsigned short val_imarker, su2double val_actdisk_totalpressure);

  /*!
   * \brief Get the back pressure (static) at an outlet boundary.
   * \param[in] val_index - Index corresponding to the outlet boundary.
   * \return The outlet pressure.
   */
  void SetActDisk_DeltaPress(unsigned short val_imarker, su2double val_actdisk_deltapress);

  /*!
   * \brief Get the back pressure (static) at an outlet boundary.
   * \param[in] val_index - Index corresponding to the outlet boundary.
   * \return The outlet pressure.
   */
  void SetActDisk_Power(unsigned short val_imarker, su2double val_actdisk_power);

  /*!
   * \brief Get the back pressure (static) at an outlet boundary.
   * \param[in] val_index - Index corresponding to the outlet boundary.
   * \return The outlet pressure.
   */
  void SetActDisk_MassFlow(unsigned short val_imarker, su2double val_actdisk_massflow);

  /*!
   * \brief Get the back pressure (static) at an outlet boundary.
   * \param[in] val_index - Index corresponding to the outlet boundary.
   * \return The outlet pressure.
   */
  void SetActDisk_Mach(unsigned short val_imarker, su2double val_actdisk_mach);

  /*!
   * \brief Get the back pressure (static) at an outlet boundary.
   * \param[in] val_index - Index corresponding to the outlet boundary.
   * \return The outlet pressure.
   */
  void SetActDisk_Force(unsigned short val_imarker, su2double val_actdisk_force);

  /*!
   * \brief Get the back pressure (static) at an outlet boundary.
   * \param[in] val_index - Index corresponding to the outlet boundary.
   * \return The outlet pressure.
   */
  void SetSurface_DC60(unsigned short val_imarker, su2double val_surface_distortion);

  /*!
   * \brief Set the massflow at the surface.
   * \param[in] val_imarker - Index corresponding to the outlet boundary.
   * \param[in] val_surface_massflow - Value of the mass flow.
   */
  void SetSurface_MassFlow(unsigned short val_imarker, su2double val_surface_massflow);

  /*!
   * \brief Set the mach number at the surface.
   * \param[in] val_imarker - Index corresponding to the outlet boundary.
   * \param[in] val_surface_massflow - Value of the mach number.
   */
  void SetSurface_Mach(unsigned short val_imarker, su2double val_surface_mach);

  /*!
   * \brief Set the temperature at the surface.
   * \param[in] val_imarker - Index corresponding to the outlet boundary.
   * \param[in] val_surface_massflow - Value of the temperature.
   */
  void SetSurface_Temperature(unsigned short val_imarker, su2double val_surface_temperature);

  /*!
   * \brief Set the pressure at the surface.
   * \param[in] val_imarker - Index corresponding to the outlet boundary.
   * \param[in] val_surface_massflow - Value of the pressure.
   */
  void SetSurface_Pressure(unsigned short val_imarker, su2double val_surface_pressure);

  /*!
   * \brief Set the density at the surface.
   * \param[in] val_imarker - Index corresponding to the outlet boundary.
   * \param[in] val_surface_density - Value of the density.
   */
  void SetSurface_Density(unsigned short val_imarker, su2double val_surface_density);

  /*!
   * \brief Set the enthalpy at the surface.
   * \param[in] val_imarker - Index corresponding to the outlet boundary.
   * \param[in] val_surface_density - Value of the density.
   */
  void SetSurface_Enthalpy(unsigned short val_imarker, su2double val_surface_enthalpy);

  /*!
   * \brief Set the normal velocity at the surface.
   * \param[in] val_imarker - Index corresponding to the outlet boundary.
   * \param[in] val_surface_normalvelocity - Value of the normal velocity.
   */
  void SetSurface_NormalVelocity(unsigned short val_imarker, su2double val_surface_normalvelocity);

  /*!
   * \brief Set the streamwise flow uniformity at the surface.
   * \param[in] val_imarker - Index corresponding to the outlet boundary.
   * \param[in] val_surface_streamwiseuniformity - Value of the streamwise flow uniformity.
   */
  void SetSurface_Uniformity(unsigned short val_imarker, su2double val_surface_streamwiseuniformity);

  /*!
   * \brief Set the secondary flow strength at the surface.
   * \param[in] val_imarker - Index corresponding to the outlet boundary.
   * \param[in] val_surface_secondarystrength - Value of the secondary flow strength.
   */
  void SetSurface_SecondaryStrength(unsigned short val_imarker, su2double val_surface_secondarystrength);

  /*!
   * \brief Set the relative secondary flow strength at the surface.
   * \param[in] val_imarker - Index corresponding to the outlet boundary.
   * \param[in] val_surface_secondaryoverstream - Value of the relative seondary flow strength.
   */
  void SetSurface_SecondOverUniform(unsigned short val_imarker, su2double val_surface_secondaryoverstream);

  /*!
   * \brief Set the momentum distortion at the surface.
   * \param[in] val_imarker - Index corresponding to the outlet boundary.
   * \param[in] val_surface_momentumdistortion - Value of the momentum distortion.
   */
  void SetSurface_MomentumDistortion(unsigned short val_imarker, su2double val_surface_momentumdistortion);

  /*!
   * \brief Set the total temperature at the surface.
   * \param[in] val_imarker - Index corresponding to the outlet boundary.
   * \param[in] val_surface_totaltemperature - Value of the total temperature.
   */
  void SetSurface_TotalTemperature(unsigned short val_imarker, su2double val_surface_totaltemperature);

  /*!
   * \brief Set the total pressure at the surface.
   * \param[in] val_imarker - Index corresponding to the outlet boundary.
   * \param[in] val_surface_totalpressure - Value of the total pressure.
   */
  void SetSurface_TotalPressure(unsigned short val_imarker, su2double val_surface_totalpressure);

  /*!
   * \brief Set the pressure drop between two surfaces.
   * \param[in] val_imarker - Index corresponding to the outlet boundary.
   * \param[in] val_surface_pressuredrop - Value of the pressure drop.
   */
  void SetSurface_PressureDrop(unsigned short val_imarker, su2double val_surface_pressuredrop);

  /*!
   * \brief Get the back pressure (static) at an outlet boundary.
   * \param[in] val_index - Index corresponding to the outlet boundary.
   * \return The outlet pressure.
   */
  void SetSurface_IDC(unsigned short val_imarker, su2double val_surface_distortion);

  /*!
   * \brief Get the back pressure (static) at an outlet boundary.
   * \param[in] val_index - Index corresponding to the outlet boundary.
   * \return The outlet pressure.
   */
  void SetSurface_IDC_Mach(unsigned short val_imarker, su2double val_surface_distortion);

  /*!
   * \brief Get the back pressure (static) at an outlet boundary.
   * \param[in] val_index - Index corresponding to the outlet boundary.
   * \return The outlet pressure.
   */
  void SetSurface_IDR(unsigned short val_imarker, su2double val_surface_distortion);

  /*!
   * \brief Get the back pressure (static) at an outlet boundary.
   * \param[in] val_index - Index corresponding to the outlet boundary.
   * \return The outlet pressure.
   */
  void SetActDisk_DeltaTemp(unsigned short val_imarker, su2double val_actdisk_deltatemp);

  /*!
   * \brief Get the back pressure (static) at an outlet boundary.
   * \param[in] val_index - Index corresponding to the outlet boundary.
   * \return The outlet pressure.
   */
  void SetActDisk_TotalPressRatio(unsigned short val_imarker, su2double val_actdisk_pressratio);

  /*!
   * \brief Get the back pressure (static) at an outlet boundary.
   * \param[in] val_index - Index corresponding to the outlet boundary.
   * \return The outlet pressure.
   */
  void SetActDisk_TotalTempRatio(unsigned short val_imarker, su2double val_actdisk_tempratio);

  /*!
   * \brief Get the back pressure (static) at an outlet boundary.
   * \param[in] val_index - Index corresponding to the outlet boundary.
   * \return The outlet pressure.
   */
  void SetActDisk_StaticPressRatio(unsigned short val_imarker, su2double val_actdisk_pressratio);

  /*!
   * \brief Get the back pressure (static) at an outlet boundary.
   * \param[in] val_index - Index corresponding to the outlet boundary.
   * \return The outlet pressure.
   */
  void SetActDisk_StaticTempRatio(unsigned short val_imarker, su2double val_actdisk_tempratio);

  /*!
   * \brief Get the back pressure (static) at an outlet boundary.
   * \param[in] val_index - Index corresponding to the outlet boundary.
   * \return The outlet pressure.
   */
  void SetActDisk_NetThrust(unsigned short val_imarker, su2double val_actdisk_netthrust);

  /*!
   * \brief Get the back pressure (static) at an outlet boundary.
   * \param[in] val_index - Index corresponding to the outlet boundary.
   * \return The outlet pressure.
   */
  void SetActDisk_BCThrust(string val_marker, su2double val_actdisk_bcthrust);

  /*!
   * \brief Get the back pressure (static) at an outlet boundary.
   * \param[in] val_index - Index corresponding to the outlet boundary.
   * \return The outlet pressure.
   */
  void SetActDisk_BCThrust(unsigned short val_imarker, su2double val_actdisk_bcthrust);

  /*!
   * \brief Get the back pressure (static) at an outlet boundary.
   * \param[in] val_index - Index corresponding to the outlet boundary.
   * \return The outlet pressure.
   */
  void SetActDisk_BCThrust_Old(string val_marker, su2double val_actdisk_bcthrust_old);

  /*!
   * \brief Get the back pressure (static) at an outlet boundary.
   * \param[in] val_index - Index corresponding to the outlet boundary.
   * \return The outlet pressure.
   */
  void SetActDisk_BCThrust_Old(unsigned short val_imarker, su2double val_actdisk_bcthrust_old);

  /*!
   * \brief Get the back pressure (static) at an outlet boundary.
   * \param[in] val_index - Index corresponding to the outlet boundary.
   * \return The outlet pressure.
   */
  void SetActDisk_GrossThrust(unsigned short val_imarker, su2double val_actdisk_grossthrust);

  /*!
   * \brief Get the back pressure (static) at an outlet boundary.
   * \param[in] val_index - Index corresponding to the outlet boundary.
   * \return The outlet pressure.
   */
  void SetActDisk_Area(unsigned short val_imarker, su2double val_actdisk_area);

  /*!
   * \brief Get the back pressure (static) at an outlet boundary.
   * \param[in] val_index - Index corresponding to the outlet boundary.
   * \return The outlet pressure.
   */
  void SetActDiskInlet_ReverseMassFlow(unsigned short val_imarker, su2double val_actdisk_area);

  /*!
   * \brief Get the back pressure (static) at an outlet boundary.
   * \param[in] val_index - Index corresponding to the outlet boundary.
   * \return The outlet pressure.
   */
  void SetActDiskInlet_RamDrag(unsigned short val_imarker, su2double val_actdisk_ramdrag);

  /*!
   * \brief Get the back pressure (static) at an outlet boundary.
   * \param[in] val_index - Index corresponding to the outlet boundary.
   * \return The outlet pressure.
   */
  void SetActDiskInlet_Force(unsigned short val_imarker, su2double val_actdisk_force);

  /*!
   * \brief Get the back pressure (static) at an outlet boundary.
   * \param[in] val_index - Index corresponding to the outlet boundary.
   * \return The outlet pressure.
   */
  void SetActDiskInlet_Power(unsigned short val_imarker, su2double val_actdisk_power);

  /*!
   * \brief Get the back pressure (static) at an outlet boundary.
   * \param[in] val_index - Index corresponding to the outlet boundary.
   * \return The outlet pressure.
   */
  su2double GetActDisk_Power(unsigned short val_imarker);

  /*!
   * \brief Get the back pressure (static) at an outlet boundary.
   * \param[in] val_index - Index corresponding to the outlet boundary.
   * \return The outlet pressure.
   */
  su2double GetActDisk_MassFlow(unsigned short val_imarker);

  /*!
   * \brief Get the back pressure (static) at an outlet boundary.
   * \param[in] val_index - Index corresponding to the outlet boundary.
   * \return The outlet pressure.
   */
  su2double GetActDisk_Mach(unsigned short val_imarker);

  /*!
   * \brief Get the back pressure (static) at an outlet boundary.
   * \param[in] val_index - Index corresponding to the outlet boundary.
   * \return The outlet pressure.
   */
  su2double GetActDisk_Force(unsigned short val_imarker);

  /*!
   * \brief Get the back pressure (static) at an outlet boundary.
   * \param[in] val_index - Index corresponding to the outlet boundary.
   * \return The outlet pressure.
   */
  su2double GetSurface_DC60(unsigned short val_imarker);

  /*!
   * \brief Get the massflow at an outlet boundary.
   * \param[in] val_index - Index corresponding to the outlet boundary.
   * \return The massflow.
   */
  su2double GetSurface_MassFlow(unsigned short val_imarker);

  /*!
   * \brief Get the mach number at an outlet boundary.
   * \param[in] val_index - Index corresponding to the outlet boundary.
   * \return The mach number.
   */
  su2double GetSurface_Mach(unsigned short val_imarker);

  /*!
   * \brief Get the temperature at an outlet boundary.
   * \param[in] val_index - Index corresponding to the outlet boundary.
   * \return The temperature.
   */
  su2double GetSurface_Temperature(unsigned short val_imarker);

  /*!
   * \brief Get the pressure at an outlet boundary.
   * \param[in] val_index - Index corresponding to the outlet boundary.
   * \return The pressure.
   */
  su2double GetSurface_Pressure(unsigned short val_imarker);

  /*!
   * \brief Get the density at an outlet boundary.
   * \param[in] val_index - Index corresponding to the outlet boundary.
   * \return The density.
   */
  su2double GetSurface_Density(unsigned short val_imarker);

  /*!
   * \brief Get the enthalpy at an outlet boundary.
   * \param[in] val_index - Index corresponding to the outlet boundary.
   * \return The density.
   */
  su2double GetSurface_Enthalpy(unsigned short val_imarker);

  /*!
   * \brief Get the normal velocity at an outlet boundary.
   * \param[in] val_index - Index corresponding to the outlet boundary.
   * \return The normal velocity.
   */
  su2double GetSurface_NormalVelocity(unsigned short val_imarker);

  /*!
   * \brief Get the streamwise flow uniformity at the surface.
   * \param[in] val_imarker - Index corresponding to the outlet boundary.
   * \return The streamwise flow uniformity.
   */
  su2double GetSurface_Uniformity(unsigned short val_imarker);

  /*!
   * \brief Get the secondary flow strength at the surface.
   * \param[in] val_imarker - Index corresponding to the outlet boundary.
   * \return The secondary flow strength.
   */
  su2double GetSurface_SecondaryStrength(unsigned short val_imarker);

  /*!
   * \brief Get the relative secondary flow strength at the surface.
   * \param[in] val_imarker - Index corresponding to the outlet boundary.
   * \return The relative seondary flow strength.
   */
  su2double GetSurface_SecondOverUniform(unsigned short val_imarker);

  /*!
   * \brief Get the momentum distortion at the surface.
   * \param[in] val_imarker - Index corresponding to the outlet boundary.
   * \return The momentum distortion.
   */
  su2double GetSurface_MomentumDistortion(unsigned short val_imarker);

  /*!
   * \brief Get the total temperature at an outlet boundary.
   * \param[in] val_index - Index corresponding to the outlet boundary.
   * \return The total temperature.
   */
  su2double GetSurface_TotalTemperature(unsigned short val_imarker);

  /*!
   * \brief Get the total pressure at an outlet boundary.
   * \param[in] val_index - Index corresponding to the outlet boundary.
   * \return The total pressure.
   */
  su2double GetSurface_TotalPressure(unsigned short val_imarker);

  /*!
   * \brief Get the pressure drop between two surfaces.
   * \param[in] val_index - Index corresponding to the outlet boundary.
   * \return The pressure drop.
   */
  su2double GetSurface_PressureDrop(unsigned short val_imarker);

  /*!
   * \brief Get the back pressure (static) at an outlet boundary.
   * \param[in] val_index - Index corresponding to the outlet boundary.
   * \return The outlet pressure.
   */
  su2double GetSurface_IDC(unsigned short val_imarker);

  /*!
   * \brief Get the back pressure (static) at an outlet boundary.
   * \param[in] val_index - Index corresponding to the outlet boundary.
   * \return The outlet pressure.
   */
  su2double GetSurface_IDC_Mach(unsigned short val_imarker);

  /*!
   * \brief Get the back pressure (static) at an outlet boundary.
   * \param[in] val_index - Index corresponding to the outlet boundary.
   * \return The outlet pressure.
   */
  su2double GetSurface_IDR(unsigned short val_imarker);

  /*!
   * \brief Get the back pressure (static) at an outlet boundary.
   * \param[in] val_index - Index corresponding to the outlet boundary.
   * \return The outlet pressure.
   */
  su2double GetActDiskOutlet_Pressure(string val_marker);

  /*!
   * \brief Get the back pressure (static) at an outlet boundary.
   * \param[in] val_index - Index corresponding to the outlet boundary.
   * \return The outlet pressure.
   */
  su2double GetActDiskOutlet_TotalPressure(string val_marker);

  /*!
   * \brief Get the back pressure (static) at an outlet boundary.
   * \param[in] val_index - Index corresponding to the outlet boundary.
   * \return The outlet pressure.
   */
  su2double GetActDiskOutlet_GrossThrust(string val_marker);

  /*!
   * \brief Get the back pressure (static) at an outlet boundary.
   * \param[in] val_index - Index corresponding to the outlet boundary.
   * \return The outlet pressure.
   */
  su2double GetActDiskOutlet_Force(string val_marker);

  /*!
   * \brief Get the back pressure (static) at an outlet boundary.
   * \param[in] val_index - Index corresponding to the outlet boundary.
   * \return The outlet pressure.
   */
  su2double GetActDiskOutlet_Power(string val_marker);

  /*!
   * \brief Get the back pressure (static) at an outlet boundary.
   * \param[in] val_index - Index corresponding to the outlet boundary.
   * \return The outlet pressure.
   */
  void SetActDiskOutlet_Pressure(unsigned short val_imarker, su2double val_actdisk_pressure);

  /*!
   * \brief Get the back pressure (static) at an outlet boundary.
   * \param[in] val_index - Index corresponding to the outlet boundary.
   * \return The outlet pressure.
   */
  void SetActDiskOutlet_TotalPressure(unsigned short val_imarker, su2double val_actdisk_totalpressure);

  /*!
   * \brief Get the back pressure (static) at an outlet boundary.
   * \param[in] val_index - Index corresponding to the outlet boundary.
   * \return The outlet pressure.
   */
  void SetActDiskOutlet_GrossThrust(unsigned short val_imarker, su2double val_actdisk_grossthrust);

  /*!
   * \brief Get the back pressure (static) at an outlet boundary.
   * \param[in] val_index - Index corresponding to the outlet boundary.
   * \return The outlet pressure.
   */
  void SetActDiskOutlet_Force(unsigned short val_imarker, su2double val_actdisk_force);

  /*!
   * \brief Get the back pressure (static) at an outlet boundary.
   * \param[in] val_index - Index corresponding to the outlet boundary.
   * \return The outlet pressure.
   */
  void SetActDiskOutlet_Power(unsigned short val_imarker, su2double val_actdisk_power);

  /*!
   * \brief Get the displacement value at an displacement boundary.
   * \param[in] val_index - Index corresponding to the displacement boundary.
   * \return The displacement value.
   */
  su2double GetDispl_Value(string val_index);

  /*!
   * \brief Get the force value at an load boundary.
   * \param[in] val_index - Index corresponding to the load boundary.
   * \return The load value.
   */
  su2double GetLoad_Value(string val_index);

  /*!
   * \brief Get the constant value at a damper boundary.
   * \param[in] val_index - Index corresponding to the load boundary.
   * \return The damper constant.
   */
  su2double GetDamper_Constant(string val_index);
  
  /*!
   * \brief Get the force value at a load boundary defined in cartesian coordinates.
   * \param[in] val_index - Index corresponding to the load boundary.
   * \return The load value.
   */
  su2double GetLoad_Dir_Value(string val_index);

  /*!
   * \brief Get the force multiplier at a load boundary in cartesian coordinates.
   * \param[in] val_index - Index corresponding to the load boundary.
   * \return The load multiplier.
   */
  su2double GetLoad_Dir_Multiplier(string val_index);

  /*!
   * \brief Get the force value at a load boundary defined in cartesian coordinates.
   * \param[in] val_index - Index corresponding to the load boundary.
   * \return The load value.
   */
  su2double GetDisp_Dir_Value(string val_index);
  
  /*!
   * \brief Get the force multiplier at a load boundary in cartesian coordinates.
   * \param[in] val_index - Index corresponding to the load boundary.
   * \return The load multiplier.
   */
  su2double GetDisp_Dir_Multiplier(string val_index);
  
  /*!
   * \brief Get the force direction at a loaded boundary in cartesian coordinates.
   * \param[in] val_index - Index corresponding to the load boundary.
   * \return The load direction.
   */
  su2double* GetLoad_Dir(string val_index);

  /*!
   * \brief Get the force direction at a loaded boundary in cartesian coordinates.
   * \param[in] val_index - Index corresponding to the load boundary.
   * \return The load direction.
   */
  su2double* GetDisp_Dir(string val_index);
  
  /*!
   * \brief Get the amplitude of the sine-wave at a load boundary defined in cartesian coordinates.
   * \param[in] val_index - Index corresponding to the load boundary.
   * \return The load value.
   */
  su2double GetLoad_Sine_Amplitude(string val_index);

  /*!
   * \brief Get the frequency of the sine-wave at a load boundary in cartesian coordinates.
   * \param[in] val_index - Index corresponding to the load boundary.
   * \return The load frequency.
   */
  su2double GetLoad_Sine_Frequency(string val_index);

  /*!
   * \brief Get the force direction at a sine-wave loaded boundary in cartesian coordinates.
   * \param[in] val_index - Index corresponding to the load boundary.
   * \return The load direction.
   */
  su2double* GetLoad_Sine_Dir(string val_index);

  /*!
   * \brief Get the force value at an load boundary.
   * \param[in] val_index - Index corresponding to the load boundary.
   * \return The load value.
   */
  su2double GetFlowLoad_Value(string val_index);

  /*!
   * \brief Cyclic pitch amplitude for rotor blades.
   * \return The specified cyclic pitch amplitude.
   */
  su2double GetCyclic_Pitch(void);

  /*!
   * \brief Collective pitch setting for rotor blades.
   * \return The specified collective pitch setting.
   */
  su2double GetCollective_Pitch(void);

  /*!
   * \brief Get name of the arbitrary mesh motion input file.
   * \return File name of the arbitrary mesh motion input file.
   */
<<<<<<< HEAD
  string GetMotion_FileName(void);

=======
  string GetDV_Filename(void);
  
>>>>>>> 28753f08
  /*!
   * \brief Set the config options.
   */
  void SetConfig_Options(unsigned short val_iZone, unsigned short val_nZone);

  /*!
   * \brief Set the config options.
   */
  void SetRunTime_Options(void);

  /*!
   * \brief Set the config file parsing.
   */
  void SetConfig_Parsing(char case_filename[MAX_STRING_SIZE]);

  /*!
   * \brief Set the config file parsing.
   */
  bool SetRunTime_Parsing(char case_filename[MAX_STRING_SIZE]);

  /*!
   * \brief Config file postprocessing.
   */
  void SetPostprocessing(unsigned short val_software, unsigned short val_izone, unsigned short val_nDim);

  /*!
   * \brief Config file markers processing.
   */
  void SetMarkers(unsigned short val_software);

  /*!
   * \brief Config file output.
   */
  void SetOutput(unsigned short val_software, unsigned short val_izone);

  /*!
   * \brief Value of Aeroelastic solution coordinate at time n+1.
   */
  vector<vector<su2double> > GetAeroelastic_np1(unsigned short iMarker);

  /*!
   * \brief Value of Aeroelastic solution coordinate at time n.
   */
  vector<vector<su2double> > GetAeroelastic_n(unsigned short iMarker);

  /*!
   * \brief Value of Aeroelastic solution coordinate at time n-1.
   */
  vector<vector<su2double> > GetAeroelastic_n1(unsigned short iMarker);

  /*!
   * \brief Value of Aeroelastic solution coordinate at time n+1.
   */
  void SetAeroelastic_np1(unsigned short iMarker, vector<vector<su2double> > solution);

  /*!
   * \brief Value of Aeroelastic solution coordinate at time n from time n+1.
   */
  void SetAeroelastic_n(void);

  /*!
   * \brief Value of Aeroelastic solution coordinate at time n-1 from time n.
   */
  void SetAeroelastic_n1(void);

  /*!
   * \brief Aeroelastic Flutter Speed Index.
   */
  su2double GetAeroelastic_Flutter_Speed_Index(void);

  /*!
   * \brief Uncoupled Aeroelastic Frequency Plunge.
   */
  su2double GetAeroelastic_Frequency_Plunge(void);

  /*!
   * \brief Uncoupled Aeroelastic Frequency Pitch.
   */
  su2double GetAeroelastic_Frequency_Pitch(void);

  /*!
   * \brief Aeroelastic Airfoil Mass Ratio.
   */
  su2double GetAeroelastic_Airfoil_Mass_Ratio(void);

  /*!
   * \brief Aeroelastic center of gravity location.
   */
  su2double GetAeroelastic_CG_Location(void);

  /*!
   * \brief Aeroelastic radius of gyration squared.
   */
  su2double GetAeroelastic_Radius_Gyration_Squared(void);

  /*!
   * \brief Aeroelastic solve every x inner iteration.
   */
  unsigned short GetAeroelasticIter(void);

  /*!
   * \brief Value of plunging coordinate.
   * \param[in] val_marker - the marker we are monitoring.
   * \return Value of plunging coordinate.
   */
  su2double GetAeroelastic_plunge(unsigned short val_marker);

  /*!
   * \brief Value of pitching coordinate.
   * \param[in] val_marker - the marker we are monitoring.
   * \return Value of pitching coordinate.
   */
  su2double GetAeroelastic_pitch(unsigned short val_marker);

  /*!
   * \brief Value of plunging coordinate.
   * \param[in] val_marker - the marker we are monitoring.
   * \param[in] val - value of plunging coordinate.
   */
  void SetAeroelastic_plunge(unsigned short val_marker, su2double val);

  /*!
   * \brief Value of pitching coordinate.
   * \param[in] val_marker - the marker we are monitoring.
   * \param[in] val - value of pitching coordinate.
   */
  void SetAeroelastic_pitch(unsigned short val_marker, su2double val);

  /*!
   * \brief Get information about the aeroelastic simulation.
   * \return <code>TRUE</code> if it is an aeroelastic case; otherwise <code>FALSE</code>.
   */
  bool GetAeroelastic_Simulation(void);

  /*!
   * \brief Get information about the wind gust.
   * \return <code>TRUE</code> if there is a wind gust; otherwise <code>FALSE</code>.
   */
  bool GetWind_Gust(void);

  /*!
   * \brief Get the type of gust to simulate.
   * \return type of gust to use for the simulation.
   */
  unsigned short GetGust_Type(void);

  /*!
   * \brief Get the gust direction.
   * \return the gust direction.
   */
  unsigned short GetGust_Dir(void);

  /*!
   * \brief Value of the gust wavelength.
   */
  su2double GetGust_WaveLength(void);

  /*!
   * \brief Value of the number of gust periods.
   */
  su2double GetGust_Periods(void);

  /*!
   * \brief Value of the gust amplitude.
   */
  su2double GetGust_Ampl(void);

  /*!
   * \brief Value of the time at which to begin the gust.
   */
  su2double GetGust_Begin_Time(void);

  /*!
   * \brief Value of the location ath which the gust begins.
   */
  su2double GetGust_Begin_Loc(void);

  /*!
   * \brief Get the number of iterations to evaluate the parametric coordinates.
   * \return Number of iterations to evaluate the parametric coordinates.
   */
  unsigned short GetnFFD_Iter(void);

  /*!
   * \brief Get the tolerance of the point inversion algorithm.
   * \return Tolerance of the point inversion algorithm.
   */
  su2double GetFFD_Tol(void);

  /*!
   * \brief Get the scale factor for the line search.
   * \return Scale factor for the line search.
   */
  su2double GetOpt_RelaxFactor(void);

  /*!
   * \brief Get the bound for the line search.
   * \return Bound for the line search.
   */
  su2double GetOpt_LineSearch_Bound(void);
  
  /*!
   * \brief Set the scale factor for the line search.
   * \param[in] val_scale - scale of the deformation.
   */
  void SetOpt_RelaxFactor(su2double val_scale);
  
  /*!
   * \brief Get the node number of the CV to visualize.
   * \return Node number of the CV to visualize.
   */
  long GetVisualize_CV(void);

  /*!
   * \brief Get information about whether to use fixed CL mode.
   * \return <code>TRUE</code> if fixed CL mode is active; otherwise <code>FALSE</code>.
   */
  bool GetFixed_CL_Mode(void);

  /*!
   * \brief Get information about whether to use fixed CL mode.
   * \return <code>TRUE</code> if fixed CL mode is active; otherwise <code>FALSE</code>.
   */
  bool GetFixed_CM_Mode(void);

  /*!
   * \brief Get information about whether to use fixed CL mode.
   * \return <code>TRUE</code> if fixed CL mode is active; otherwise <code>FALSE</code>.
   */
  bool GetEval_dOF_dCX(void);
  
  /*!
   * \brief Get information about whether to use fixed CL mode.
   * \return <code>TRUE</code> if fixed CL mode is active; otherwise <code>FALSE</code>.
   */
  bool GetDiscard_InFiles(void);

  /*!
   * \brief Get the value specified for the target CL.
   * \return Value of the target CL.
   */
  su2double GetTarget_CL(void);

  /*!
   * \brief Get the value for the lift curve slope for fixed CL mode.
   * \return Lift curve slope for fixed CL mode.
   */
  su2double GetdCL_dAlpha(void);

  /*!
   * \brief Get the value of iterations to re-evaluate the angle of attack.
   * \return Number of iterations.
   */
  unsigned long GetUpdate_Alpha(void);

  /*!
   * \brief Number of iterations to evaluate dCL_dAlpha.
   * \return Number of iterations.
   */
  unsigned long GetIter_dCL_dAlpha(void);
  
  /*!
   * \brief Get the value of the damping coefficient for fixed CL mode.
   * \return Damping coefficient for fixed CL mode.
   */
  su2double GetdCM_diH(void);

  /*!
   * \brief Get the value of iterations to re-evaluate the angle of attack.
   * \return Number of iterations.
   */
  unsigned long GetIter_Fixed_CL(void);

  /*!
   * \brief Get the value of iterations to re-evaluate the angle of attack.
   * \return Number of iterations.
   */
  unsigned long GetIter_Fixed_NetThrust(void);

  /*!
   * \brief Get the value of the damping coefficient for fixed CL mode.
   * \return Damping coefficient for fixed CL mode.
   */
  su2double GetdNetThrust_dBCThrust(void);

  /*!
   * \brief Get the value of iterations to re-evaluate the angle of attack.
   * \return Number of iterations.
   */
  unsigned long GetUpdate_BCThrust(void);

  /*!
   * \brief Set the value of the boolean for updating AoA in fixed lift mode.
   * \param[in] val_update - the bool for whether to update the AoA.
   */
  void SetUpdate_BCThrust_Bool(bool val_update);

  /*!
   * \brief Set the value of the boolean for updating AoA in fixed lift mode.
   * \param[in] val_update - the bool for whether to update the AoA.
   */
  void SetUpdate_AoA(bool val_update);

  /*!
   * \brief Get information about whether to update the AoA for fixed lift mode.
   * \return <code>TRUE</code> if we should update the AoA for fixed lift mode; otherwise <code>FALSE</code>.
   */
  bool GetUpdate_BCThrust_Bool(void);

  /*!
   * \brief Get information about whether to update the AoA for fixed lift mode.
   * \return <code>TRUE</code> if we should update the AoA for fixed lift mode; otherwise <code>FALSE</code>.
   */
  bool GetUpdate_AoA(void);

  /*!
   * \brief Set the current number of non-physical nodes in the solution.
   * \param[in] val_nonphys_points - current number of non-physical points.
   */
  void SetNonphysical_Points(unsigned long val_nonphys_points);

  /*!
   * \brief Get the current number of non-physical nodes in the solution.
   * \return Current number of non-physical points.
   */
  unsigned long GetNonphysical_Points(void);

  /*!
   * \brief Set the current number of non-physical reconstructions for 2nd-order upwinding.
   * \param[in] val_nonphys_reconstr - current number of non-physical reconstructions for 2nd-order upwinding.
   */
  void SetNonphysical_Reconstr(unsigned long val_nonphys_reconstr);

  /*!
   * \brief Get the current number of non-physical reconstructions for 2nd-order upwinding.
   * \return Current number of non-physical reconstructions for 2nd-order upwinding.
   */
  unsigned long GetNonphysical_Reconstr(void);

  /*!
   * \brief Given arrays x[1..n] and y[1..n] containing a tabulated function, i.e., yi = f(xi), with
   x1 < x2 < . . . < xN , and given values yp1 and ypn for the first derivative of the interpolating
   function at points 1 and n, respectively, this routine returns an array y2[1..n] that contains
   the second derivatives of the interpolating function at the tabulated points xi. If yp1 and/or
   ypn are equal to 1 × 1030 or larger, the routine is signaled to set the corresponding boundary
   condition for a natural spline, with zero second derivative on that boundary.
   Numerical Recipes: The Art of Scientific Computing, Third Edition in C++.
   */
  void SetSpline(vector<su2double> &x, vector<su2double> &y, unsigned long n, su2double yp1, su2double ypn, vector<su2double> &y2);

  /*!
   * \brief Given the arrays xa[1..n] and ya[1..n], which tabulate a function (with the xai’s in order),
   and given the array y2a[1..n], which is the output from spline above, and given a value of
   x, this routine returns a cubic-spline interpolated value y.
   Numerical Recipes: The Art of Scientific Computing, Third Edition in C++.
   * \returns The interpolated value of for x.
   */
  su2double GetSpline(vector<su2double> &xa, vector<su2double> &ya, vector<su2double> &y2a, unsigned long n, su2double x);

  /*!
   * \brief Start the timer for profiling subroutines.
   * \param[in] val_start_time - the value of the start time.
   */
  void Tick(double *val_start_time);

  /*!
   * \brief Stop the timer for profiling subroutines and store results.
   * \param[in] val_start_time - the value of the start time.
   * \param[in] val_function_name - string for the name of the profiled subroutine.
   * \param[in] val_group_id - string for the name of the profiled subroutine.
   */
  void Tock(double val_start_time, string val_function_name, int val_group_id);

  /*!
   * \brief Write a CSV file containing the results of the profiling.
   */
  void SetProfilingCSV(void);

  /*!
   * \brief Start the timer for profiling subroutines.
   * \param[in] val_start_time - the value of the start time.
   */
  void GEMM_Tick(double *val_start_time);

  /*!
   * \brief Stop the timer for profiling subroutines and store results.
   * \param[in] val_start_time - the value of the start time.
   * \param[in] val_function_name - string for the name of the profiled subroutine.
   * \param[in] val_group_id - string for the name of the profiled subroutine.
   */
  void GEMM_Tock(double val_start_time, string val_function_name, int M, int N, int K);

  /*!
   * \brief Write a CSV file containing the results of the profiling.
   */
  void GEMMProfilingCSV(void);

  /*!
   *
   * \brief Set freestream turbonormal for initializing solution.
   */
  void SetFreeStreamTurboNormal(su2double* turboNormal);

  /*!
   *
   * \brief Set freestream turbonormal for initializing solution.
   */
  su2double* GetFreeStreamTurboNormal(void);

  /*!
   * \brief Get the verbosity level of the console output.
   * \return Verbosity level for the console output.
   */
  unsigned short GetConsole_Output_Verb(void);

  /*!
   * \brief Get the kind of marker analyze marker (area-averaged, mass flux averaged, etc).
   * \return Kind of average.
   */
  unsigned short GetKind_Average(void);

  /*!
   *
   * \brief Get the direct differentation method.
   * \return direct differentiation method.
   */
  unsigned short GetDirectDiff();

  /*!
   * \brief Get the indicator whether we are solving an discrete adjoint problem.
   * \return the discrete adjoint indicator.
   */
  bool GetDiscrete_Adjoint(void);

  /*!
   * \brief Get the indicator whether we want to benchmark the MPI performance of FSI problems
   * \return The value for checking
   */
  bool CheckFSI_MPI(void);

  /*!
   * \brief Get the number of fluid subiterations roblems.
   * \return Number of FSI subiters.
   */
  unsigned short GetnIterFSI(void);

  /*!
   * \brief Get the number of subiterations while a ramp is applied.
   * \return Number of FSI subiters.
   */
  unsigned short GetnIterFSI_Ramp(void);
  
  /*!
   * \brief Get Aitken's relaxation parameter for static relaxation cases.
   * \return Aitken's relaxation parameters.
   */
  su2double GetAitkenStatRelax(void);

  /*!
   * \brief Get Aitken's maximum relaxation parameter for dynamic relaxation cases and first iteration.
   * \return Aitken's relaxation parameters.
   */
  su2double GetAitkenDynMaxInit(void);

  /*!
   * \brief Get Aitken's maximum relaxation parameter for dynamic relaxation cases and first iteration.
   * \return Aitken's relaxation parameters.
   */
  su2double GetAitkenDynMinInit(void);


  /*!
   * \brief Decide whether to apply dead loads to the model.
   * \return <code>TRUE</code> if the dead loads are to be applied, <code>FALSE</code> otherwise.
   */

  bool GetDeadLoad(void);

  /*!
   * \brief Identifies if the mesh is matching or not (temporary, while implementing interpolation procedures).
   * \return <code>TRUE</code> if the mesh is matching, <code>FALSE</code> otherwise.
   */
  
  bool GetPseudoStatic(void);
  
  /*!
    * \brief Identifies if the mesh is matching or not (temporary, while implementing interpolation procedures).
    * \return <code>TRUE</code> if the mesh is matching, <code>FALSE</code> otherwise.
    */
  
  bool GetMatchingMesh(void);

  /*!
   * \brief Identifies if we want to restart from a steady or an unsteady solution.
   * \return <code>TRUE</code> if we restart from steady state solution, <code>FALSE</code> otherwise.
   */

  bool GetSteadyRestart(void);


  /*!
   * \brief Provides information about the time integration of the structural analysis, and change the write in the output
   *        files information about the iteration.
   * \return The kind of time integration: Static or dynamic analysis
   */
  unsigned short GetDynamic_Analysis(void);

  /*!
   * \brief If we are prforming an unsteady simulation, there is only
   *        one value of the time step for the complete simulation.
   * \return Value of the time step in an unsteady simulation (non dimensional).
   */
  su2double GetDelta_DynTime(void);

  /*!
   * \brief If we are prforming an unsteady simulation, there is only
   *        one value of the time step for the complete simulation.
   * \return Value of the time step in an unsteady simulation (non dimensional).
   */
  su2double GetTotal_DynTime(void);

  /*!
   * \brief If we are prforming an unsteady simulation, there is only
   *        one value of the time step for the complete simulation.
   * \return Value of the time step in an unsteady simulation (non dimensional).
   */
  su2double GetCurrent_DynTime(void);

  /*!
   * \brief Get information about writing dynamic structural analysis headers and file extensions.
   * \return 	<code>TRUE</code> means that dynamic structural analysis solution files will be written.
   */
  bool GetWrt_Dynamic(void);

  /*!
   * \brief Get Newmark alpha parameter.
   * \return Value of the Newmark alpha parameter.
   */
  su2double GetNewmark_beta(void);
  
  /*!
   * \brief Get Newmark delta parameter.
   * \return Value of the Newmark delta parameter.
   */
  su2double GetNewmark_gamma(void);
  
  /*!
   * \brief Get the number of integration coefficients provided by the user.
   * \return Number of integration coefficients.
   */
  unsigned short GetnIntCoeffs(void);

  /*!
   * \brief Get the number of different values for the elasticity modulus.
   * \return Number of different values for the elasticity modulus.
   */
  unsigned short GetnElasticityMod(void);
  
  /*!
   * \brief Get the number of different values for the Poisson ratio.
   * \return Number of different values for the Poisson ratio.
   */
  unsigned short GetnPoissonRatio(void);
  
  /*!
   * \brief Get the number of different values for the Material density.
   * \return Number of different values for the Material density.
   */
  unsigned short GetnMaterialDensity(void);
  
  /*!
   * \brief Get the integration coefficients for the Generalized Alpha - Newmark integration integration scheme.
   * \param[in] val_coeff - Index of the coefficient.
   * \return Alpha coefficient for the Runge-Kutta integration scheme.
   */
  su2double Get_Int_Coeffs(unsigned short val_coeff);

  /*!
   * \brief Get the number of different values for the modulus of the electric field.
   * \return Number of different values for the modulus of the electric field.
   */
  unsigned short GetnElectric_Field(void);
  
  /*!
   * \brief Get the dimensionality of the electric field.
   * \return Number of integration coefficients.
   */
  unsigned short GetnDim_Electric_Field(void);
  
  /*!
   * \brief Get the values for the electric field modulus.
   * \param[in] val_coeff - Index of the coefficient.
   * \return Alpha coefficient for the Runge-Kutta integration scheme.
   */
  su2double Get_Electric_Field_Mod(unsigned short val_coeff);
  
  /*!
   * \brief Set the values for the electric field modulus.
   * \param[in] val_coeff - Index of the electric field.
   * \param[in] val_el_field - Value of the electric field.
   */
  void Set_Electric_Field_Mod(unsigned short val_coeff, su2double val_el_field);
  
  /*!
   * \brief Get the direction of the electric field in reference configuration.
   * \param[in] val_coeff - Index of the coefficient.
   * \return Alpha coefficient for the Runge-Kutta integration scheme.
   */
  su2double* Get_Electric_Field_Dir(void);
  
  
  /*!
   * \brief Check if the user wants to apply the load as a ramp.
   * \return 	<code>TRUE</code> means that the load is to be applied as a ramp.
   */
  bool GetRamp_Load(void);

  /*!
   * \brief Get the maximum time of the ramp.
   * \return 	Value of the max time while the load is linearly increased
   */
  su2double GetRamp_Time(void);
  
  /*!
   * \brief Check if the user wants to apply the load as a ramp.
   * \return  <code>TRUE</code> means that the load is to be applied as a ramp.
   */
  bool GetRampAndRelease_Load(void);

  /*!
   * \brief Check if the user wants to apply the load as a ramp.
   * \return  <code>TRUE</code> means that the load is to be applied as a ramp.
   */
  bool GetSine_Load(void);

  /*!
   * \brief Get the sine load properties.
   * \param[in] val_index - Index corresponding to the load boundary.
   * \return The pointer to the sine load values.
   */
  su2double* GetLoad_Sine(void);
   /*!
    * \brief Get the kind of load transfer method we want to use for dynamic problems
    * \note This value is obtained from the config file, and it is constant
    *       during the computation.
    * \return Kind of transfer method for multiphysics problems
    */
   unsigned short GetDynamic_LoadTransfer(void);
  
   /*!
    * \brief Get the penalty weight value for the objective function.
    * \return  Penalty weight value for the reference geometry objective function.
    */
   su2double GetRefGeom_Penalty(void);
  
   /*!
    * \brief Get the penalty weight value for the objective function.
    * \return  Penalty weight value for the reference geometry objective function.
    */
   su2double GetTotalDV_Penalty(void);
  
  /*!
   * \brief Get the order of the predictor for FSI applications.
   * \return 	Order of predictor
   */
  unsigned short GetPredictorOrder(void);

  /*!
   * \brief Get boolean for using Persson's shock capturing in Euler flow
   * \return Boolean for using Persson's shock capturing in Euler flow
   */
  bool GetEulerPersson(void);

  /*!
   * \brief Set boolean for using Persson's shock capturing in Euler flow
   * \param[in] val_EulerPersson - Boolean for using Persson's shock capturing in Euler flow
   */
  void SetEulerPersson(bool val_EulerPersson);

  /*!
   * \brief Check if the simulation we are running is a FSI simulation
   * \return Value of the physical time in an unsteady simulation.
   */
  bool GetFSI_Simulation(void);
  
   /*!
    * \brief Get the ID for the FEA region that we want to compute the gradient for using direct differentiation
    * \return ID
    */
   unsigned short GetnID_DV(void);
  
  /*!
   * \brief Check if we want to apply an incremental load to the nonlinear structural simulation
   * \return <code>TRUE</code> means that the load is to be applied in increments.
   */
  bool GetIncrementalLoad(void);

  /*!
   * \brief Get the number of increments for an incremental load.
   * \return 	Number of increments.
   */
  unsigned long GetNumberIncrements(void);

  /*!
   * \brief Get the value of the criteria for applying incremental loading.
   * \return Value of the log10 of the residual.
   */
  su2double GetIncLoad_Criteria(unsigned short val_var);

  /*!
   * \brief Get the relaxation method chosen for the simulation
   * \return Value of the relaxation method
   */
  unsigned short GetRelaxation_Method_FSI(void);

  /*!
   * \brief Get the kind of Riemann solver for the DG method (FEM flow solver).
   * \note This value is obtained from the config file, and it is constant
   *       during the computation.
   * \return Kind of Riemann solver for the DG method (FEM flow solver).
   */
  unsigned short GetRiemann_Solver_FEM(void);

  /*!
   * \brief Get the factor applied during quadrature of straight elements.
   * \return The specified straight element quadrature factor.
   */
  su2double GetQuadrature_Factor_Straight(void);

  /*!
   * \brief Get the factor applied during quadrature of curved elements.
   * \return The specified curved element quadrature factor.
   */
  su2double GetQuadrature_Factor_Curved(void);

  /*!
   * \brief Get the factor applied during time quadrature for ADER-DG.
   * \return The specified ADER-DG time quadrature factor.
   */
  su2double GetQuadrature_Factor_Time_ADER_DG(void);

  /*!
   * \brief Function to make available the multiplication factor theta of the
            symmetrizing terms in the DG discretization of the viscous terms.
   * \return The specified factor for the DG discretization.
   */
  su2double GetTheta_Interior_Penalty_DGFEM(void);

  /*!
   * \brief Function to make available whether or not the entropy must be computed.
   * \return The boolean whether or not the entropy must be computed.
   */
  bool GetCompute_Entropy(void);

  /*!
   * \brief Function to make available whether or not the lumped mass matrix
            must be used for steady computations.
   * \return The boolean whether or not to use the lumped mass matrix.
   */
  bool GetUse_Lumped_MassMatrix_DGFEM(void);

  /*!
   * \brief Function to make available whether or not only the exact Jacobian
            of the spatial discretization must be computed.
   * \return The boolean whether or not the Jacobian must be computed.
   */
  bool GetJacobian_Spatial_Discretization_Only(void);

  /*!
   * \brief Get the interpolation method used for matching between zones.
   */
  inline unsigned short GetKindInterpolation(void);

  /*!
   * \brief Get the AD support.
   */
  bool GetAD_Mode(void);

  /*!
   * \brief Set the maximum velocity^2 in the domain for the incompressible preconditioner.
   * \param[in] Value of the maximum velocity^2 in the domain for the incompressible preconditioner.
   */
  void SetMax_Vel2(su2double val_max_vel2);

  /*!
   * \brief Get the maximum velocity^2 in the domain for the incompressible preconditioner.
   * \return Value of the maximum velocity^2 in the domain for the incompressible preconditioner.
   */
  su2double GetMax_Vel2(void);
  
  /*!
   * \brief Set the sum of the bandwidth for writing binary restarts (to be averaged later).
   * \param[in] Sum of the bandwidth for writing binary restarts.
   */
  void SetRestart_Bandwidth_Agg(su2double val_restart_bandwidth_sum);
  
  /*!
   * \brief Set the sum of the bandwidth for writing binary restarts (to be averaged later).
   * \return Sum of the bandwidth for writing binary restarts.
   */
  su2double GetRestart_Bandwidth_Agg(void);

  /*!
   * \brief Get the frequency for writing the surface solution file in Dual Time.
   * \return It writes the surface solution file with this frequency.
   */
  unsigned long GetWrt_Surf_Freq_DualTime(void);
    
  /*!
   * \brief Get the Kind of Hybrid RANS/LES.
   * \return Value of Hybrid RANS/LES method.
   */
  unsigned short GetKind_HybridRANSLES(void);

  /*!
   * \brief Get the Kind of Roe Low Dissipation Scheme for Unsteady flows.
   * \return Value of Low dissipation approach.
   */
   unsigned short GetKind_RoeLowDiss(void);
    
  /*!
   * \brief Get the DES Constant.
   * \return Value of DES constant.
   */
   su2double GetConst_DES(void);

  /*!
   * \brief Get QCR (SA-QCR2000).
   */
  bool GetQCR(void);

  /*!
   * \brief Get if AD preaccumulation should be performed.
   */
  bool GetAD_Preaccumulation(void);

  /*!
   * \brief Get the heat equation.
   * \return YES if weakly coupled heat equation for inc. flow is enabled.
   */
  bool GetWeakly_Coupled_Heat(void);

  /*!
   * \brief Check if values passed to the BC_HeatFlux-Routine are already integrated.
   * \return YES if the passed values is the integrated heat flux over the marker's surface.
   */
  bool GetIntegrated_HeatFlux(void);

  /*!
   * \brief Retrieve the ofstream of the history file for the current zone.
   */
  ofstream* GetHistFile(void);

  /*!
   * \brief Set the ofstream of the history file for the current zone.
   */
  void SetHistFile(ofstream *HistFile);
};

#include "config_structure.inl"<|MERGE_RESOLUTION|>--- conflicted
+++ resolved
@@ -1023,7 +1023,9 @@
   bool Body_Force;            /*!< \brief Flag to know if a body force is included in the formulation. */
   su2double *Body_Force_Vector;  /*!< \brief Values of the prescribed body force vector. */
   su2double *FreeStreamTurboNormal; /*!< \brief Direction to initialize the flow in turbomachinery computation */
-<<<<<<< HEAD
+  su2double Restart_Bandwidth_Agg; /*!< \brief The aggregate of the bandwidth for writing binary restarts (to be averaged later). */
+  su2double Max_Vel2; /*!< \brief The maximum velocity^2 in the domain for the incompressible preconditioner. */
+
   unsigned short Riemann_Solver_FEM;         /*!< \brief Riemann solver chosen for the DG method. */
   su2double Quadrature_Factor_Straight;      /*!< \brief Factor applied during quadrature of elements with a constant Jacobian. */
   su2double Quadrature_Factor_Curved;        /*!< \brief Factor applied during quadrature of elements with a non-constant Jacobian. */
@@ -1032,12 +1034,7 @@
   bool Compute_Entropy;                      /*!< \brief Whether or not to compute the entropy in the fluid model. */
   bool Use_Lumped_MassMatrix_DGFEM;          /*!< \brief Whether or not to use the lumped mass matrix for DGFEM. */
   bool Jacobian_Spatial_Discretization_Only; /*!< \brief Flag to know if only the exact Jacobian of the spatial discretization must be computed. */
-  su2double Max_Beta; /*!< \brief Maximum Beta parameter (incompressible preconditioning) in the domain */
-=======
-  su2double Restart_Bandwidth_Agg; /*!< \brief The aggregate of the bandwidth for writing binary restarts (to be averaged later). */
-  su2double Max_Vel2; /*!< \brief The maximum velocity^2 in the domain for the incompressible preconditioner. */
-
->>>>>>> 28753f08
+
   ofstream *ConvHistFile;       /*!< \brief Store the pointer to each history file */
 
   /*--- all_options is a map containing all of the options. This is used during config file parsing
@@ -1592,13 +1589,8 @@
    * \brief Get the epsilon^2 multiplier for Beta in the incompressible preconditioner.
    * \return Value of the epsilon^2 multiplier for Beta in the incompressible preconditioner.
    */
-<<<<<<< HEAD
-  su2double GetArtComp_Factor(void);
-
-=======
   su2double GetBeta_Factor(void);
   
->>>>>>> 28753f08
   /*!
    * \brief Get the value of specific gas constant.
    * \return Value of the constant: Gamma
@@ -7838,13 +7830,8 @@
    * \brief Get name of the arbitrary mesh motion input file.
    * \return File name of the arbitrary mesh motion input file.
    */
-<<<<<<< HEAD
-  string GetMotion_FileName(void);
-
-=======
   string GetDV_Filename(void);
   
->>>>>>> 28753f08
   /*!
    * \brief Set the config options.
    */
