--- conflicted
+++ resolved
@@ -58,14 +58,6 @@
 
 class CConfig {
 private:
-<<<<<<< HEAD
-  unsigned short Kind_SU2; /*!< \brief Kind of SU2 software component.*/
-  unsigned short iZone, nZone; /*!< \brief Number of zones in the mesh. */
-  double OrderMagResidual; /*!< \brief Order of magnitude reduction. */
-  double MinLogResidual; /*!< \brief Minimum value of the log residual. */
-  double EA_ScaleFactor; /*!< \brief Equivalent Area scaling factor */
-  double* EA_IntLimit; /*!< \brief Integration limits of the Equivalent Area computation */
-=======
 	unsigned short Kind_SU2; /*!< \brief Kind of SU2 software component.*/
   unsigned short Ref_NonDim; /*!< \brief Kind of of non dimensionalization.*/
   unsigned short iZone, nZone; /*!< \brief Number of zones in the mesh. */
@@ -73,7 +65,6 @@
 	double MinLogResidual; /*!< \brief Minimum value of the log residual. */
 	double EA_ScaleFactor; /*!< \brief Equivalent Area scaling factor */
 	double* EA_IntLimit; /*!< \brief Integration limits of the Equivalent Area computation */
->>>>>>> ed9800ee
   double AdjointLimit; /*!< \brief Adjoint variable limit */
   bool MG_AdjointFlow; /*!< \brief MG with the adjoint flow problem */
   double* Subsonic_Engine_Box; /*!< \brief Coordinates of the box subsonic region */
