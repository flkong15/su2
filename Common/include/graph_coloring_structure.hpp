/*!
 * \file graph_coloring_structure.hpp
 * \brief Include files and headers of the functions to carry out a
 *        coloring of a given graph. The functions are in the
 *        <i>graph_coloring_structure.cpp</i> file.
 * \author E. van der Weide
<<<<<<< HEAD
 * \version 7.0.5 "Blackbird"
=======
 * \version 7.0.6 "Blackbird"
>>>>>>> 0e3fad69
 *
 * SU2 Project Website: https://su2code.github.io
 *
 * The SU2 Project is maintained by the SU2 Foundation 
 * (http://su2foundation.org)
 *
 * Copyright 2012-2020, SU2 Contributors (cf. AUTHORS.md)
 *
 * SU2 is free software; you can redistribute it and/or
 * modify it under the terms of the GNU Lesser General Public
 * License as published by the Free Software Foundation; either
 * version 2.1 of the License, or (at your option) any later version.
 *
 * SU2 is distributed in the hope that it will be useful,
 * but WITHOUT ANY WARRANTY; without even the implied warranty of
 * MERCHANTABILITY or FITNESS FOR A PARTICULAR PURPOSE. See the GNU
 * Lesser General Public License for more details.
 *
 * You should have received a copy of the GNU Lesser General Public
 * License along with SU2. If not, see <http://www.gnu.org/licenses/>.
 */

#pragma once

#include "./mpi_structure.hpp"
#include "option_structure.hpp"
#include "CConfig.hpp"
#include <cstring>

using namespace std;

/*!
 * \class CGraphColoringStructure
 * \brief Class, which provides graph coloring algorithms.
 * \author: E. van der Weide
<<<<<<< HEAD
 * \version 7.0.5 "Blackbird"
=======
 * \version 7.0.6 "Blackbird"
>>>>>>> 0e3fad69
 */
class CGraphColoringStructure {
public:
  /*!
   * \brief Constructor of the class. Nothing to be done.
   */
  CGraphColoringStructure(void);

  /*!
   * \brief Constructor of the class. Nothing to be done.
   */
  ~CGraphColoringStructure(void);

  /*!
   * \brief Function, which determines the colors for the vertices of the given graph.
   * \param[in]  config             - Definition of the particular problem.
   * \param[in]  nVerticesPerRank   - Number of vertices of the graph per MPI-rank,
                                      cumulative storage format.
   * \param[in]  entriesVertices    - The entries in the graph of the local vertices
                                      in global numbering.
   * \param[out] nGlobalColors      - Global number of colors in the graph.
   * \param[out] colorLocalVertices - The color of the local vertices of the graph.
   */
  void GraphVertexColoring(CConfig                              *config,
                           const vector<unsigned long>          &nVerticesPerRank,
                           const vector<vector<unsigned long> > &entriesVertices,
                           int                                  &nGlobalColors,
                           vector<int>                          &colorLocalVertices);
};<|MERGE_RESOLUTION|>--- conflicted
+++ resolved
@@ -4,11 +4,7 @@
  *        coloring of a given graph. The functions are in the
  *        <i>graph_coloring_structure.cpp</i> file.
  * \author E. van der Weide
-<<<<<<< HEAD
- * \version 7.0.5 "Blackbird"
-=======
  * \version 7.0.6 "Blackbird"
->>>>>>> 0e3fad69
  *
  * SU2 Project Website: https://su2code.github.io
  *
@@ -44,11 +40,7 @@
  * \class CGraphColoringStructure
  * \brief Class, which provides graph coloring algorithms.
  * \author: E. van der Weide
-<<<<<<< HEAD
- * \version 7.0.5 "Blackbird"
-=======
  * \version 7.0.6 "Blackbird"
->>>>>>> 0e3fad69
  */
 class CGraphColoringStructure {
 public:
