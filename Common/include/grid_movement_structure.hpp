--- conflicted
+++ resolved
@@ -5,11 +5,7 @@
  *        technique definition). The subroutines and functions are in
  *        the <i>grid_movement_structure.cpp</i> file.
  * \author F. Palacios, T. Economon, S. Padron
-<<<<<<< HEAD
- * \version 7.0.5 "Blackbird"
-=======
  * \version 7.0.6 "Blackbird"
->>>>>>> 0e3fad69
  *
  * SU2 Project Website: https://su2code.github.io
  *
