--- conflicted
+++ resolved
@@ -2,11 +2,7 @@
  * \file grid_movement_structure.inl
  * \brief In-Line subroutines of the <i>grid_movement_structure.hpp</i> file.
  * \author F. Palacios, T. Economon, S. Padron
-<<<<<<< HEAD
- * \version 7.0.3 "Blackbird"
-=======
  * \version 7.0.5 "Blackbird"
->>>>>>> d0e10f8a
  *
  * SU2 Project Website: https://su2code.github.io
  *
@@ -33,19 +29,11 @@
 
 inline void CGridMovement::SetSurface_Deformation(CGeometry *geometry, CConfig *config) { }
 
-<<<<<<< HEAD
-inline unsigned short CSurfaceMovement::GetnLevel(void) { return nLevel; }
-
-inline unsigned short CSurfaceMovement::GetnFFDBox(void) { return nFFDBox; }
-
-inline bool CSurfaceMovement::GetFFDBoxDefinition(void) { return FFDBoxDefinition; }
-=======
 inline unsigned short CSurfaceMovement::GetnLevel(void) const { return nLevel; }
 
 inline unsigned short CSurfaceMovement::GetnFFDBox(void) const { return nFFDBox; }
 
 inline bool CSurfaceMovement::GetFFDBoxDefinition(void) const { return FFDBoxDefinition; }
->>>>>>> d0e10f8a
 
 inline void CFreeFormDefBox::Set_Fix_IPlane(unsigned short val_plane) { Fix_IPlane.push_back(val_plane); }
 
@@ -59,19 +47,11 @@
 
 inline unsigned short CFreeFormDefBox::Get_Fix_KPlane(unsigned short val_index) { return Fix_KPlane[val_index]; }
 
-<<<<<<< HEAD
-inline unsigned short CFreeFormDefBox::Get_nFix_IPlane(void) { return Fix_IPlane.size(); }
-
-inline unsigned short CFreeFormDefBox::Get_nFix_JPlane(void) { return Fix_JPlane.size(); }
-
-inline unsigned short CFreeFormDefBox::Get_nFix_KPlane(void) { return Fix_KPlane.size(); }
-=======
 inline unsigned short CFreeFormDefBox::Get_nFix_IPlane(void) const { return Fix_IPlane.size(); }
 
 inline unsigned short CFreeFormDefBox::Get_nFix_JPlane(void) const { return Fix_JPlane.size(); }
 
 inline unsigned short CFreeFormDefBox::Get_nFix_KPlane(void) const { return Fix_KPlane.size(); }
->>>>>>> d0e10f8a
 
 inline void CFreeFormDefBox::Set_MarkerIndex(unsigned short val_iMarker) { MarkerIndex.push_back(val_iMarker); }
 
@@ -87,11 +67,7 @@
 																																		CartesianCoord[1].push_back(val_coord[1]); 
 																																		CartesianCoord[2].push_back(val_coord[2]); }
 																																		
-<<<<<<< HEAD
-inline void CFreeFormDefBox::Set_CartesianCoord(su2double *val_coord, unsigned long val_iSurfacePoints) { CartesianCoord[0][val_iSurfacePoints] = val_coord[0];
-=======
 inline void CFreeFormDefBox::Set_CartesianCoord(const su2double *val_coord, unsigned long val_iSurfacePoints) { CartesianCoord[0][val_iSurfacePoints] = val_coord[0];
->>>>>>> d0e10f8a
 																																																			CartesianCoord[1][val_iSurfacePoints] = val_coord[1]; 
 																																																			CartesianCoord[2][val_iSurfacePoints] = val_coord[2]; }		
 
@@ -99,25 +75,15 @@
 																																		 ParametricCoord[1].push_back(val_coord[1]); 
 																																		 ParametricCoord[2].push_back(val_coord[2]); }
 																																		 
-<<<<<<< HEAD
-inline void CFreeFormDefBox::Set_ParametricCoord(su2double *val_coord, unsigned long val_iSurfacePoints) { ParametricCoord[0][val_iSurfacePoints] = val_coord[0];
-=======
 inline void CFreeFormDefBox::Set_ParametricCoord(const su2double *val_coord, unsigned long val_iSurfacePoints) { ParametricCoord[0][val_iSurfacePoints] = val_coord[0];
->>>>>>> d0e10f8a
 																																																			 ParametricCoord[1][val_iSurfacePoints] = val_coord[1]; 
 																																																			 ParametricCoord[2][val_iSurfacePoints] = val_coord[2]; }
 
 inline unsigned short CFreeFormDefBox::Get_MarkerIndex(unsigned long val_iSurfacePoints) { return MarkerIndex[val_iSurfacePoints]; }
 
-<<<<<<< HEAD
-inline unsigned short CFreeFormDefBox::GetnParentFFDBox(void) { return ParentFFDBox.size(); }
-
-inline unsigned short CFreeFormDefBox::GetnChildFFDBox(void) { return ChildFFDBox.size(); }
-=======
 inline unsigned short CFreeFormDefBox::GetnParentFFDBox(void) const { return ParentFFDBox.size(); }
 
 inline unsigned short CFreeFormDefBox::GetnChildFFDBox(void) const { return ChildFFDBox.size(); }
->>>>>>> d0e10f8a
 
 inline string CFreeFormDefBox::GetParentFFDBoxTag(unsigned short val_ParentFFDBox) { return ParentFFDBox[val_ParentFFDBox]; }
 
@@ -139,43 +105,18 @@
 																																										ParamCoord_[2] = ParametricCoord[2][val_iSurfacePoints];
 																																										return ParamCoord_; }
 																																										
-<<<<<<< HEAD
-inline unsigned long CFreeFormDefBox::GetnSurfacePoint(void) { return PointIndex.size(); }
+inline unsigned long CFreeFormDefBox::GetnSurfacePoint(void) const { return PointIndex.size(); }
 
 inline void CFreeFormDefBox::SetnCornerPoints(unsigned short val_ncornerpoints) { nCornerPoints = val_ncornerpoints; }
 
-inline unsigned short CFreeFormDefBox::GetnCornerPoints(void) { return nCornerPoints; }
-
-inline unsigned short CFreeFormDefBox::GetnControlPoints(void) { return nControlPoints; }
-=======
-inline unsigned long CFreeFormDefBox::GetnSurfacePoint(void) const { return PointIndex.size(); }
-
-inline void CFreeFormDefBox::SetnCornerPoints(unsigned short val_ncornerpoints) { nCornerPoints = val_ncornerpoints; }
-
 inline unsigned short CFreeFormDefBox::GetnCornerPoints(void) const { return nCornerPoints; }
 
 inline unsigned short CFreeFormDefBox::GetnControlPoints(void) const { return nControlPoints; }
->>>>>>> d0e10f8a
 
 inline void CFreeFormDefBox::SetnControlPoints(void) { nControlPoints = lOrder*mOrder*nOrder; }
 
 inline unsigned long CFreeFormDefBox::GetnSurfacePoints(void) { return 0; }
 
-<<<<<<< HEAD
-inline su2double *CFreeFormDefBox::GetCoordCornerPoints(unsigned short val_icornerpoints) { return Coord_Corner_Points[val_icornerpoints]; }
-
-inline su2double *CFreeFormDefBox::GetCoordControlPoints(unsigned short val_iindex, unsigned short val_jindex, unsigned short val_kindex) { return Coord_Control_Points[val_iindex][val_jindex][val_kindex]; }
-
-inline su2double *CFreeFormDefBox::GetParCoordControlPoints(unsigned short val_iindex, unsigned short val_jindex, unsigned short val_kindex) { return ParCoord_Control_Points[val_iindex][val_jindex][val_kindex]; }
-
-inline su2double  CFreeFormDefBox::GetCoordCornerPoints(unsigned short val_dim, unsigned short val_icornerpoints) { return Coord_Corner_Points[val_icornerpoints][val_dim]; }
-
-inline unsigned short CFreeFormDefBox::GetlOrder(void) { return lOrder; }
-
-inline unsigned short CFreeFormDefBox::GetmOrder(void) { return mOrder; }
-
-inline unsigned short CFreeFormDefBox::GetnOrder(void) { return nOrder; }
-=======
 inline su2double *CFreeFormDefBox::GetCoordCornerPoints(unsigned short val_icornerpoints) const { return Coord_Corner_Points[val_icornerpoints]; }
 
 inline su2double *CFreeFormDefBox::GetCoordControlPoints(unsigned short val_iindex, unsigned short val_jindex, unsigned short val_kindex) const { return Coord_Control_Points[val_iindex][val_jindex][val_kindex]; }
@@ -189,7 +130,6 @@
 inline unsigned short CFreeFormDefBox::GetmOrder(void) const { return mOrder; }
 
 inline unsigned short CFreeFormDefBox::GetnOrder(void) const { return nOrder; }
->>>>>>> d0e10f8a
 
 inline void CFreeFormDefBox::SetlOrder(unsigned short val_lOrder) { lOrder = val_lOrder; lDegree = lOrder-1; }
 
@@ -197,40 +137,24 @@
 
 inline void CFreeFormDefBox::SetnOrder(unsigned short val_nOrder) { nOrder = val_nOrder; nDegree = nOrder-1;}
 
-<<<<<<< HEAD
-inline void  CFreeFormDefBox::SetCoordCornerPoints(su2double *val_coord, unsigned short val_icornerpoints) {
-=======
 inline void  CFreeFormDefBox::SetCoordCornerPoints(const su2double *val_coord, unsigned short val_icornerpoints) {
->>>>>>> d0e10f8a
 	for (unsigned short iDim = 0; iDim < nDim; iDim++) 
 		Coord_Corner_Points[val_icornerpoints][iDim] = val_coord[iDim];
 }
 
-<<<<<<< HEAD
-inline void CFreeFormDefBox::SetCoordControlPoints(su2double *val_coord, unsigned short iDegree, unsigned short jDegree, unsigned short kDegree) {
-=======
 inline void CFreeFormDefBox::SetCoordControlPoints(const su2double *val_coord, unsigned short iDegree, unsigned short jDegree, unsigned short kDegree) {
->>>>>>> d0e10f8a
 	for (unsigned short iDim = 0; iDim < nDim; iDim++) {
 			Coord_Control_Points[iDegree][jDegree][kDegree][iDim] = val_coord[iDim];
 		}
 }
 
-<<<<<<< HEAD
-inline void CFreeFormDefBox::SetCoordControlPoints_Copy(su2double *val_coord, unsigned short iDegree, unsigned short jDegree, unsigned short kDegree) {
-=======
 inline void CFreeFormDefBox::SetCoordControlPoints_Copy(const su2double *val_coord, unsigned short iDegree, unsigned short jDegree, unsigned short kDegree) {
->>>>>>> d0e10f8a
 	for (unsigned short iDim = 0; iDim < nDim; iDim++) {
 			Coord_Control_Points_Copy[iDegree][jDegree][kDegree][iDim] = val_coord[iDim];
 		}
 }
 
-<<<<<<< HEAD
-inline void CFreeFormDefBox::SetParCoordControlPoints(su2double *val_coord, unsigned short iDegree, unsigned short jDegree, unsigned short kDegree) {
-=======
 inline void CFreeFormDefBox::SetParCoordControlPoints(const su2double *val_coord, unsigned short iDegree, unsigned short jDegree, unsigned short kDegree) {
->>>>>>> d0e10f8a
 	for (unsigned short iDim = 0; iDim < nDim; iDim++)
 			ParCoord_Control_Points[iDegree][jDegree][kDegree][iDim] = val_coord[iDim];
 }
@@ -241,11 +165,7 @@
 	Coord_Corner_Points[val_icornerpoints][2] = val_zcoord;
 }
 
-<<<<<<< HEAD
-inline void CFreeFormDefBox::SetControlPoints(unsigned short *val_index, su2double *movement) {
-=======
 inline void CFreeFormDefBox::SetControlPoints(const unsigned short *val_index, const su2double *movement) {
->>>>>>> d0e10f8a
 	for (unsigned short iDim = 0; iDim < nDim; iDim++)
 		Coord_Control_Points[val_index[0]][val_index[1]][val_index[2]][iDim] += movement[iDim];
 }
@@ -262,41 +182,23 @@
   nControlPoints = nControlPoints_Copy;
 }
 
-<<<<<<< HEAD
-inline void CFreeFormDefBox::CrossProduct (su2double *v1, su2double *v2, su2double *v3) {
-=======
 inline void CFreeFormDefBox::CrossProduct (const su2double *v1, const su2double *v2, su2double *v3) {
->>>>>>> d0e10f8a
 	v3[0] = v1[1]*v2[2]-v1[2]*v2[1];
 	v3[1] = v1[2]*v2[0]-v1[0]*v2[2];
 	v3[2] = v1[0]*v2[1]-v1[1]*v2[0];
 }
 
-<<<<<<< HEAD
-inline su2double CFreeFormDefBox::DotProduct (su2double *v1, su2double *v2) { su2double scalar = v1[0]*v2[0]+v1[1]*v2[1]+v1[2]*v2[2]; return scalar; }
-
-inline su2double CFreeFormDefBox::GetNorm(su2double *a) { su2double  norm = sqrt(a[0]*a[0] + a[1]*a[1]+ a[2]*a[2]); return norm; }
+inline su2double CFreeFormDefBox::DotProduct (const su2double *v1, const su2double *v2) { su2double scalar = v1[0]*v2[0]+v1[1]*v2[1]+v1[2]*v2[2]; return scalar; }
+
+inline su2double CFreeFormDefBox::GetNorm(const su2double *a) { su2double  norm = sqrt(a[0]*a[0] + a[1]*a[1]+ a[2]*a[2]); return norm; }
 
 inline void CFreeFormDefBox::SetTag(string val_tag) { Tag = val_tag; }
 
-inline string CFreeFormDefBox::GetTag() { return Tag; }
+inline string CFreeFormDefBox::GetTag() const { return Tag; }
 
 inline void CFreeFormDefBox::SetLevel(unsigned short val_level) { Level = val_level; }
 
-inline unsigned short CFreeFormDefBox::GetLevel() { return Level; }
-=======
-inline su2double CFreeFormDefBox::DotProduct (const su2double *v1, const su2double *v2) { su2double scalar = v1[0]*v2[0]+v1[1]*v2[1]+v1[2]*v2[2]; return scalar; }
-
-inline su2double CFreeFormDefBox::GetNorm(const su2double *a) { su2double  norm = sqrt(a[0]*a[0] + a[1]*a[1]+ a[2]*a[2]); return norm; }
-
-inline void CFreeFormDefBox::SetTag(string val_tag) { Tag = val_tag; }
-
-inline string CFreeFormDefBox::GetTag() const { return Tag; }
-
-inline void CFreeFormDefBox::SetLevel(unsigned short val_level) { Level = val_level; }
-
 inline unsigned short CFreeFormDefBox::GetLevel() const { return Level; }
->>>>>>> d0e10f8a
 
 inline su2double CFreeFormDefBox::Determinant_3x3(su2double A00, su2double A01, su2double A02, su2double A10, su2double A11, su2double A12, su2double A20, su2double A21, su2double A22) {
 	return A00*(A11*A22-A12*A21) - A01*(A10*A22-A12*A20) + A02*(A10*A21-A11*A20);
@@ -308,23 +210,12 @@
 
 inline void CVolumetricMovement::Set_nIterMesh(unsigned long val_nIterMesh) { nIterMesh = val_nIterMesh; }
 
-<<<<<<< HEAD
-inline unsigned long CVolumetricMovement::Get_nIterMesh() { return nIterMesh; }
-=======
 inline unsigned long CVolumetricMovement::Get_nIterMesh() const { return nIterMesh; }
->>>>>>> d0e10f8a
 
 inline void CVolumetricMovement::SetVolume_Deformation_Elas(CGeometry *geometry, CConfig *config, bool UpdateGeo, bool screen_output, bool Derivative) {  }
 
 inline void CVolumetricMovement::Boundary_Dependencies(CGeometry **geometry, CConfig *config) {  }
 
-<<<<<<< HEAD
-inline void CElasticityMovement::Set_nIterMesh(unsigned long val_nIterMesh) { nIterMesh = val_nIterMesh; }
-
-inline unsigned long CElasticityMovement::Get_nIterMesh() { return nIterMesh; }
-
-=======
->>>>>>> d0e10f8a
 inline bool CSurfaceMovement::CheckFFDBoxDefinition(CConfig *config, unsigned short iDV) {
   for (unsigned short iFFDBox = 0; iFFDBox < GetnFFDBox(); iFFDBox++) {
     if (FFDBox[iFFDBox]->GetTag() == config->GetFFDTag(iDV)) { return true;}
@@ -338,12 +229,6 @@
 
 inline void CFreeFormBlending::SetOrder(short Order, short n_controlpoints){}
 
-<<<<<<< HEAD
-inline su2double CFreeFormBlending::GetOrder(){return Order;}
-
-inline su2double CFreeFormBlending::GetDegree(){return Degree;}
-=======
 inline su2double CFreeFormBlending::GetOrder() const{return Order;}
 
-inline su2double CFreeFormBlending::GetDegree() const{return Degree;}
->>>>>>> d0e10f8a
+inline su2double CFreeFormBlending::GetDegree() const{return Degree;}