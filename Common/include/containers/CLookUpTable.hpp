--- conflicted
+++ resolved
@@ -64,10 +64,7 @@
    */
   std::pair<su2double*, su2double*> limits_table_z;
   su2vector<std::pair<su2double*, su2double*>> limits_table_y, limits_table_x;
-<<<<<<< HEAD
   std::pair<su2double, su2double> limits_table_x_global, limits_table_y_global;
-=======
->>>>>>> 3088378b
 
   /*! \brief Holds the variable names stored in the table file.
    * Order is in sync with data
@@ -162,11 +159,7 @@
    * \param[in] point_ids - single triangle data.
    * \param[out] interp_mat_inv - inverse matrix for interpolation.
    */
-<<<<<<< HEAD
-  void GetInterpMatInv(const su2double* vec_x, const su2double* vec_y, std::array<unsigned long, 3>& point_ids,
-=======
   void GetInterpMatInv(const su2double* vec_CV1, const su2double* vec_CV2, std::array<unsigned long, 3>& point_ids,
->>>>>>> 3088378b
                        su2activematrix& interp_mat_inv);
 
   /*!
@@ -191,42 +184,26 @@
 
   /*!
    * \brief Perform linear interpolation between two table levels for a single variable.
-<<<<<<< HEAD
-   * \param[in] val_z - z-coordinate of the query point.
-=======
    * \param[in] val_CV3 - value of the third controlling variable at the query point.
->>>>>>> 3088378b
    * \param[in] lower_level - Table level index of the table level directly below the query point.
    * \param[in] upper_level - Table level index of the table level directly above the query point.
    * \param[in] lower_value - Result from x-y interpolation on the lower table level.
    * \param[in] upper_value - Result from x-y interpolation on the upper table level.
    * \param[in] val_vars - Pointer to interpolation result.
    */
-<<<<<<< HEAD
-  void Linear_Interpolation(const su2double val_z, const unsigned long lower_level, const unsigned long upper_level,
-=======
   void Linear_Interpolation(const su2double val_CV3, const unsigned long lower_level, const unsigned long upper_level,
->>>>>>> 3088378b
                             su2double& lower_value, su2double& upper_value, su2double*& var_vals) const;
 
   /*!
    * \brief Perform linear interpolation between two table levels for a vector of variables.
-<<<<<<< HEAD
-   * \param[in] val_z - z-coordinate of the query point.
-=======
    * \param[in] val_CV3 - value of the third controlling variable at the query point.
->>>>>>> 3088378b
    * \param[in] lower_level - Table level index of the table level directly below the query point.
    * \param[in] upper_level - Table level index of the table level directly above the query point.
    * \param[in] lower_values - Results from x-y interpolation on the lower table level.
    * \param[in] upper_values - Results from x-y interpolation on the upper table level.
    * \param[in] val_vars - Pointer to interpolation results for all interpolation variables.
    */
-<<<<<<< HEAD
-  void Linear_Interpolation(const su2double val_z, const unsigned long lower_level, const unsigned long upper_level,
-=======
   void Linear_Interpolation(const su2double val_CV3, const unsigned long lower_level, const unsigned long upper_level,
->>>>>>> 3088378b
                             std::vector<su2double>& lower_values, std::vector<su2double>& upper_values,
                             std::vector<su2double*>& var_vals) const;
 
@@ -381,19 +358,11 @@
    * \param[out] val_var - the stored value of the variable to look up.
    * \param[in] val_CV1 - value of controlling variable 1.
    * \param[in] val_CV2 - value of controlling variable 2.
-<<<<<<< HEAD
-   * \param[in] val_z - value of controlling variable 3.
-   * \returns 1 if the lookup and subsequent interpolation was a success, 0 if not.
-   */
-  unsigned long LookUp_XYZ(const std::string& val_name_var, su2double* val_var, su2double val_CV1, su2double val_CV2,
-                           su2double val_z);
-=======
    * \param[in] val_CV3 - value of controlling variable 3.
    * \returns 1 if the lookup and subsequent interpolation was a success, 0 if not.
    */
   unsigned long LookUp_XYZ(const std::string& val_name_var, su2double* val_var, su2double val_CV1, su2double val_CV2,
                            su2double val_CV3);
->>>>>>> 3088378b
 
   /*!
    * \brief lookup the value of the variable "val_name_var" using controlling variable values(val_CV1,val_CV2,val_z).
@@ -401,21 +370,6 @@
    * \param[out] val_var - the stored value of the variable to look up.
    * \param[in] val_CV1 - value of controlling variable 1.
    * \param[in] val_CV2 - value of controlling variable 2.
-<<<<<<< HEAD
-   * \param[in] val_z - value of controlling variable 3.
-   * \returns 1 if the lookup and subsequent interpolation was a success, 0 if not.
-   */
-  unsigned long LookUp_XYZ(const std::vector<std::string>& val_names_var, std::vector<su2double*>& val_vars,
-                           su2double val_CV1, su2double val_CV2, su2double val_z = 0);
-
-  /*!
-   * \brief Find the table levels with constant z-values directly above and below query val_z.
-   * \param[in] val_z - Z-coordinate of query point.
-   * \param[in] within_limits - Whether query point lies within table bounds.
-   * \returns pair of inclusion level indices (first = lower level index, second = upper level index)
-   */
-  std::pair<unsigned long, unsigned long> FindInclusionLevels(const su2double val_z);
-=======
    * \param[in] val_CV3 - value of controlling variable 3.
    * \returns 1 if the lookup and subsequent interpolation was a success, 0 if not.
    */
@@ -429,31 +383,20 @@
    * \returns pair of inclusion level indices (first = lower level index, second = upper level index)
    */
   std::pair<unsigned long, unsigned long> FindInclusionLevels(const su2double val_CV3);
->>>>>>> 3088378b
 
   /*!
    * \brief determine the minimum and maximum value of the second controlling variable.
    * \returns pair of minimum and maximum value of controlling variable 2.
    */
-<<<<<<< HEAD
   inline std::pair<su2double, su2double> GetTableLimitsY(unsigned long i_level = 0) const {
     return limits_table_y_global;
-=======
-  inline std::pair<su2double*, su2double*> GetTableLimitsY(unsigned long i_level = 0) const {
-    return limits_table_y[i_level];
->>>>>>> 3088378b
   }
 
   /*!
    * \brief determine the minimum and maximum value of the first controlling variable.
    * \returns pair of minimum and maximum value of controlling variable 1.
    */
-<<<<<<< HEAD
   inline std::pair<su2double, su2double> GetTableLimitsX(unsigned long i_level = 0) const {
     return limits_table_x_global;
-=======
-  inline std::pair<su2double*, su2double*> GetTableLimitsX(unsigned long i_level = 0) const {
-    return limits_table_x[i_level];
->>>>>>> 3088378b
   }
 };