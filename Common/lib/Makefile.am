################################################################################
#
# \file Makefile.am
# \brief Makefile for the SU2 common library
# \author M. Colonno, T. Economon, F. Palacios
# \version 4.0.0 "Cardinal"
#
# SU2 Lead Developers: Dr. Francisco Palacios (Francisco.D.Palacios@boeing.com).
#                      Dr. Thomas D. Economon (economon@stanford.edu).
#
# SU2 Developers: Prof. Juan J. Alonso's group at Stanford University.
#                 Prof. Piero Colonna's group at Delft University of Technology.
#                 Prof. Nicolas R. Gauger's group at Kaiserslautern University of Technology.
#                 Prof. Alberto Guardone's group at Polytechnic University of Milan.
#                 Prof. Rafael Palacios' group at Imperial College London.
#
# Copyright (C) 2012-2015 SU2, the open-source CFD code.
#
# SU2 is free software; you can redistribute it and/or
# modify it under the terms of the GNU Lesser General Public
# License as published by the Free Software Foundation; either
# version 2.1 of the License, or (at your option) any later version.
#
# SU2 is distributed in the hope that it will be useful,
# but WITHOUT ANY WARRANTY; without even the implied warranty of
# MERCHANTABILITY or FITNESS FOR A PARTICULAR PURPOSE. See the GNU
# Lesser General Public License for more details.
#
# You should have received a copy of the GNU Lesser General Public
# License along with SU2. If not, see <http://www.gnu.org/licenses/>.
#
################################################################################

ACLOCAL_AMFLAGS = ${ACLOCAL_FLAGS}

noinst_LIBRARIES =

<<<<<<< HEAD
if BUILD_NORMAL
noinst_LIBRARIES += libSU2.a
endif

if BUILD_DIRECTDIFF
noinst_LIBRARIES += libSU2_DIRECTDIFF.a
endif

if BUILD_REVERSE
noinst_LIBRARIES += libSU2_REVERSE.a
endif

lib_sources = \
		../include/datatypes/adolc_f_structure.hpp \
		../include/datatypes/adolc_f_structure.inl \
		../include/datatypes/adolc_r_structure.hpp \
		../include/datatypes/adolc_r_structure.inl \
		../include/datatypes/primitive_structure.hpp \
		../include/datatypes/primitive_structure.inl \
		../include/datatypes/complex_structure.hpp \
		../include/datatypes/complex_structure.inl \
                ../include/config_structure.hpp \
    ../include/config_structure.inl \
    ../include/dual_grid_structure.hpp \
    ../include/dual_grid_structure.inl \
    ../include/geometry_structure.hpp \
    ../include/geometry_structure.inl \
    ../include/grid_adaptation_structure.hpp \
    ../include/grid_adaptation_structure.inl \
    ../include/grid_movement_structure.hpp \
    ../include/grid_movement_structure.inl \
    ../include/linear_solvers_structure.hpp \
    ../include/linear_solvers_structure.inl \
    ../include/option_structure.hpp \
    ../include/primal_grid_structure.hpp \
    ../include/primal_grid_structure.inl \
    ../include/vector_structure.hpp \
    ../include/vector_structure.inl \
          ../include/matrix_structure.hpp \
          ../include/matrix_structure.inl \
      ../include/su2mpi.hpp \
    ../include/mpi_structure.hpp \
    ../include/mpi_structure.inl \
    ../include/datatype_structure.hpp \
    ../include/datatype_structure.inl \
    ../include/linear_solvers_structure_b.hpp \
    ../src/config_structure.cpp \
    ../src/dual_grid_structure.cpp \
    ../src/geometry_structure.cpp \
    ../src/grid_adaptation_structure.cpp \
    ../src/grid_movement_structure.cpp \
    ../src/linear_solvers_structure.cpp \
    ../src/primal_grid_structure.cpp \
          ../src/vector_structure.cpp \
    ../src/matrix_structure.cpp \
    ../src/su2mpi.cpp \
    ../src/mpi_structure.cpp \
    ../src/linear_solvers_structure_b.cpp \
    ../src/datatype_structure.cpp 
=======
libSU2_a_SOURCES = \
  ../include/config_structure.hpp \
  ../include/config_structure.inl \
  ../include/dual_grid_structure.hpp \
  ../include/dual_grid_structure.inl \
  ../include/geometry_structure.hpp \
  ../include/geometry_structure.inl \
  ../include/grid_adaptation_structure.hpp \
  ../include/grid_adaptation_structure.inl \
  ../include/grid_movement_structure.hpp \
  ../include/grid_movement_structure.inl \
  ../include/linear_solvers_structure.hpp \
  ../include/linear_solvers_structure.inl \
  ../include/option_structure.hpp \
  ../include/primal_grid_structure.hpp \
  ../include/primal_grid_structure.inl \
  ../include/vector_structure.hpp \
  ../include/vector_structure.inl \
  ../include/matrix_structure.hpp \
  ../include/matrix_structure.inl \
  ../src/config_structure.cpp \
  ../src/dual_grid_structure.cpp \
  ../src/geometry_structure.cpp \
  ../src/grid_adaptation_structure.cpp \
  ../src/grid_movement_structure.cpp \
  ../src/linear_solvers_structure.cpp \
  ../src/primal_grid_structure.cpp \
  ../src/vector_structure.cpp \
  ../src/matrix_structure.cpp
>>>>>>> 583fd2ae

lib_cxxflags =
lib_ldadd =

# always link to built dependencies from ./externals
lib_cxxflags += @su2_externals_INCLUDES@
lib_ldadd += @su2_externals_LIBS@

# if BUILD_CGNS
lib_cxxflags += @CGNS_CXX@
lib_ldadd += @CGNS_LD@
# endif

# if BUILD_HDF5
libSU2_a_CXXFLAGS += @HDF5_CXX@
libSU2_a_LIBADD += @HDF5_LD@
# endif

# if BUILD_SZIP
libSU2_a_CXXFLAGS += @SZIP_CXX@
libSU2_a_LIBADD += @SZIP_LD@
# endif

# if BUILD_ZLIB
libSU2_a_CXXFLAGS += @ZLIB_CXX@
libSU2_a_LIBADD += @ZLIB_LD@
# endif

# if BUILD_MUTATIONPP
lib_cxxflags += @MUTATIONPP_CXX@
lib_ldadd += @MUTATIONPP_LD@
# endif

# if BUILD_JSONCPP
lib_cxxflags += @JSONCPP_CXX@
lib_ldadd += @JSONCPP_LD@
# endif


if BUILD_NORMAL
libSU2_a_SOURCES = $(lib_sources)
libSU2_a_CXXFLAGS = ${lib_cxxflags}
libSU2_a_LIBADD = ${lib_ldadd}
endif

if BUILD_DIRECTDIFF
libSU2_DIRECTDIFF_a_SOURCES = $(lib_sources)
libSU2_DIRECTDIFF_a_CXXFLAGS = @DIRECTDIFF_CXX@ ${lib_cxxflags}
libSU2_DIRECTDIFF_a_LIBADD =  ${lib_ldadd}
endif

if BUILD_REVERSE
libSU2_REVERSE_a_SOURCES = $(lib_sources)
libSU2_REVERSE_a_CXXFLAGS = @REVERSE_CXX@ ${lib_cxxflags}
libSU2_REVERSE_a_LIBADD =  ${lib_ldadd}
endif
<|MERGE_RESOLUTION|>--- conflicted
+++ resolved
@@ -35,7 +35,6 @@
 
 noinst_LIBRARIES =
 
-<<<<<<< HEAD
 if BUILD_NORMAL
 noinst_LIBRARIES += libSU2.a
 endif
@@ -49,54 +48,15 @@
 endif
 
 lib_sources = \
-		../include/datatypes/adolc_f_structure.hpp \
-		../include/datatypes/adolc_f_structure.inl \
-		../include/datatypes/adolc_r_structure.hpp \
-		../include/datatypes/adolc_r_structure.inl \
-		../include/datatypes/primitive_structure.hpp \
-		../include/datatypes/primitive_structure.inl \
-		../include/datatypes/complex_structure.hpp \
-		../include/datatypes/complex_structure.inl \
-                ../include/config_structure.hpp \
-    ../include/config_structure.inl \
-    ../include/dual_grid_structure.hpp \
-    ../include/dual_grid_structure.inl \
-    ../include/geometry_structure.hpp \
-    ../include/geometry_structure.inl \
-    ../include/grid_adaptation_structure.hpp \
-    ../include/grid_adaptation_structure.inl \
-    ../include/grid_movement_structure.hpp \
-    ../include/grid_movement_structure.inl \
-    ../include/linear_solvers_structure.hpp \
-    ../include/linear_solvers_structure.inl \
-    ../include/option_structure.hpp \
-    ../include/primal_grid_structure.hpp \
-    ../include/primal_grid_structure.inl \
-    ../include/vector_structure.hpp \
-    ../include/vector_structure.inl \
-          ../include/matrix_structure.hpp \
-          ../include/matrix_structure.inl \
-      ../include/su2mpi.hpp \
-    ../include/mpi_structure.hpp \
-    ../include/mpi_structure.inl \
-    ../include/datatype_structure.hpp \
-    ../include/datatype_structure.inl \
-    ../include/linear_solvers_structure_b.hpp \
-    ../src/config_structure.cpp \
-    ../src/dual_grid_structure.cpp \
-    ../src/geometry_structure.cpp \
-    ../src/grid_adaptation_structure.cpp \
-    ../src/grid_movement_structure.cpp \
-    ../src/linear_solvers_structure.cpp \
-    ../src/primal_grid_structure.cpp \
-          ../src/vector_structure.cpp \
-    ../src/matrix_structure.cpp \
-    ../src/su2mpi.cpp \
-    ../src/mpi_structure.cpp \
-    ../src/linear_solvers_structure_b.cpp \
-    ../src/datatype_structure.cpp 
-=======
-libSU2_a_SOURCES = \
+  ../include/datatypes/adolc_f_structure.hpp \
+  ../include/datatypes/adolc_f_structure.inl \
+  ../include/datatypes/adolc_r_structure.hpp \
+  ../include/datatypes/adolc_r_structure.inl \
+  ../include/datatypes/primitive_structure.hpp \
+  ../include/datatypes/primitive_structure.inl \
+  ../include/datatypes/complex_structure.hpp \
+  ../include/datatypes/complex_structure.inl \
+  ../include/config_structure.hpp \
   ../include/config_structure.hpp \
   ../include/config_structure.inl \
   ../include/dual_grid_structure.hpp \
@@ -109,6 +69,7 @@
   ../include/grid_movement_structure.inl \
   ../include/linear_solvers_structure.hpp \
   ../include/linear_solvers_structure.inl \
+  ../include/linear_solvers_structure_b.hpp \
   ../include/option_structure.hpp \
   ../include/primal_grid_structure.hpp \
   ../include/primal_grid_structure.inl \
@@ -116,6 +77,10 @@
   ../include/vector_structure.inl \
   ../include/matrix_structure.hpp \
   ../include/matrix_structure.inl \
+  ../include/mpi_structure.hpp \
+  ../include/mpi_structure.inl \
+  ../include/datatype_structure.hpp \
+  ../include/datatype_structure.inl \
   ../src/config_structure.cpp \
   ../src/dual_grid_structure.cpp \
   ../src/geometry_structure.cpp \
@@ -124,8 +89,10 @@
   ../src/linear_solvers_structure.cpp \
   ../src/primal_grid_structure.cpp \
   ../src/vector_structure.cpp \
-  ../src/matrix_structure.cpp
->>>>>>> 583fd2ae
+  ../src/matrix_structure.cpp \
+  ../src/mpi_structure.cpp \
+  ../src/linear_solvers_structure_b.cpp \
+  ../src/datatype_structure.cpp 
 
 lib_cxxflags =
 lib_ldadd =
@@ -140,18 +107,18 @@
 # endif
 
 # if BUILD_HDF5
-libSU2_a_CXXFLAGS += @HDF5_CXX@
-libSU2_a_LIBADD += @HDF5_LD@
+lib_cxxflags += @HDF5_CXX@
+lib_ldadd += @HDF5_LD@
 # endif
 
 # if BUILD_SZIP
-libSU2_a_CXXFLAGS += @SZIP_CXX@
-libSU2_a_LIBADD += @SZIP_LD@
+lib_cxxflags += @SZIP_CXX@
+lib_ldadd += @SZIP_LD@
 # endif
 
 # if BUILD_ZLIB
-libSU2_a_CXXFLAGS += @ZLIB_CXX@
-libSU2_a_LIBADD += @ZLIB_LD@
+lib_cxxflags += @ZLIB_CXX@
+lib_ldadd += @ZLIB_LD@
 # endif
 
 # if BUILD_MUTATIONPP
@@ -163,7 +130,6 @@
 lib_cxxflags += @JSONCPP_CXX@
 lib_ldadd += @JSONCPP_LD@
 # endif
-
 
 if BUILD_NORMAL
 libSU2_a_SOURCES = $(lib_sources)
