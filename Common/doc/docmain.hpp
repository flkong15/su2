--- conflicted
+++ resolved
@@ -2,11 +2,7 @@
  * \file docmain.hpp
  * \brief This file contains documentation for Doxygen and does not have any significance with respect to C++.
  * \author F. Palacios
-<<<<<<< HEAD
- * \version 7.0.5 "Blackbird"
-=======
  * \version 7.0.6 "Blackbird"
->>>>>>> 0e3fad69
  *
  * The current SU2 release has been coordinated by the
  * SU2 International Developers Society <www.su2devsociety.org>
@@ -37,11 +33,7 @@
  */
 
 /*! 
-<<<<<<< HEAD
- * \mainpage SU2 version 7.0.5 "Blackbird"
-=======
  * \mainpage SU2 version 7.0.6 "Blackbird"
->>>>>>> 0e3fad69
  * SU2 suite is an open-source collection of C++ based software tools
  * to perform PDE analysis and PDE constrained optimization problems.  The toolset is designed with 
  * computational fluid dynamics and aerodynamic shape optimization in mind, but is extensible to
