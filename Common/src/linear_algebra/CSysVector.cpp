--- conflicted
+++ resolved
@@ -2,11 +2,7 @@
  * \file CSysVector.cpp
  * \brief Main classes required for solving linear systems of equations
  * \author F. Palacios, J. Hicken
-<<<<<<< HEAD
- * \version 7.0.5 "Blackbird"
-=======
  * \version 7.0.6 "Blackbird"
->>>>>>> 0e3fad69
  *
  * SU2 Project Website: https://su2code.github.io
  *
@@ -44,9 +40,6 @@
  * CSysVector and do not have the same work scheduling must use a
  * SU2_OMP_BARRIER before using the vector.
  */
-<<<<<<< HEAD
-#define PARALLEL_FOR SU2_OMP(for schedule(static,omp_chunk_size) nowait)
-=======
 #ifdef HAVE_OMP
 #ifdef HAVE_OMP_SIMD
 #define PARALLEL_FOR SU2_OMP(for simd schedule(static,omp_chunk_size) nowait)
@@ -56,7 +49,6 @@
 #else
 #define PARALLEL_FOR SU2_OMP_SIMD
 #endif
->>>>>>> 0e3fad69
 
 template<class ScalarType>
 CSysVector<ScalarType>::CSysVector(void) {
@@ -157,17 +149,10 @@
 CSysVector<ScalarType> & CSysVector<ScalarType>::operator=(const CSysVector<ScalarType> & u) {
 
   assert(nElm == u.nElm && "Sizes do not match");
-<<<<<<< HEAD
-=======
 
   PARALLEL_FOR
   for(auto i=0ul; i<nElm; i++) vec_val[i] = u.vec_val[i];
->>>>>>> 0e3fad69
-
-  PARALLEL_FOR
-  for(auto i=0ul; i<nElm; i++) vec_val[i] = u.vec_val[i];
-
-<<<<<<< HEAD
+
   return *this;
 }
 
@@ -188,45 +173,17 @@
   PARALLEL_FOR
   for(auto i=0ul; i<nElm; i++) vec_val[i] += u.vec_val[i];
 
-=======
-template<class ScalarType>
-CSysVector<ScalarType> & CSysVector<ScalarType>::operator=(ScalarType val) {
-
-  PARALLEL_FOR
-  for(auto i=0ul; i<nElm; i++) vec_val[i] = val;
-
-  return *this;
-}
-
-template<class ScalarType>
-CSysVector<ScalarType> & CSysVector<ScalarType>::operator+=(const CSysVector<ScalarType> & u) {
+  return *this;
+}
+
+template<class ScalarType>
+CSysVector<ScalarType> & CSysVector<ScalarType>::operator-=(const CSysVector<ScalarType> & u) {
 
   assert(nElm == u.nElm && "Sizes do not match");
 
   PARALLEL_FOR
-  for(auto i=0ul; i<nElm; i++) vec_val[i] += u.vec_val[i];
-
->>>>>>> 0e3fad69
-  return *this;
-}
-
-template<class ScalarType>
-CSysVector<ScalarType> & CSysVector<ScalarType>::operator-=(const CSysVector<ScalarType> & u) {
-<<<<<<< HEAD
-
-  assert(nElm == u.nElm && "Sizes do not match");
-
-  PARALLEL_FOR
   for(auto i=0ul; i<nElm; i++) vec_val[i] -= u.vec_val[i];
 
-=======
-
-  assert(nElm == u.nElm && "Sizes do not match");
-
-  PARALLEL_FOR
-  for(auto i=0ul; i<nElm; i++) vec_val[i] -= u.vec_val[i];
-
->>>>>>> 0e3fad69
   return *this;
 }
 
@@ -247,7 +204,6 @@
 
   return *this;
 }
-<<<<<<< HEAD
 
 template<class ScalarType>
 void CSysVector<ScalarType>::CopyToArray(ScalarType* u_array) const {
@@ -288,19 +244,10 @@
   SU2_OMP_BARRIER
 
   return dotRes;
-=======
-
-template<class ScalarType>
-void CSysVector<ScalarType>::CopyToArray(ScalarType* u_array) const {
-
-  PARALLEL_FOR
-  for(auto i=0ul; i<nElm; i++) u_array[i] = vec_val[i];
->>>>>>> 0e3fad69
-}
-
-// changes for debugging only
-template<class ScalarType>
-<<<<<<< HEAD
+}
+
+// changes for debugging the gradient smoothing solver
+template<class ScalarType>
 void CSysVector<ScalarType>::printVec(std::ofstream& file) {
 
   for (unsigned long i = 0; i < nElm; i++) {
@@ -316,39 +263,6 @@
     file << (*this)[i];
     if (i!=nElm-1) { file << std::endl; }
   }
-=======
-ScalarType CSysVector<ScalarType>::dot(const CSysVector<ScalarType> & u) const {
-
-  /*--- All threads get the same "view" of the vectors and shared variable. ---*/
-  SU2_OMP_BARRIER
-  dotRes = 0.0;
-  SU2_OMP_BARRIER
-
-  /*--- Local dot product for each thread. ---*/
-  ScalarType sum = 0.0;
-
-  PARALLEL_FOR
-  for(auto i=0ul; i<nElmDomain; ++i)
-    sum += vec_val[i]*u.vec_val[i];
-
-  /*--- Update shared variable with "our" partial sum. ---*/
-  atomicAdd(sum, dotRes);
-
-#ifdef HAVE_MPI
-  /*--- Reduce across all mpi ranks, only master thread communicates. ---*/
-  SU2_OMP_BARRIER
-  SU2_OMP_MASTER
-  {
-    sum = dotRes;
-    const auto mpi_type = (sizeof(ScalarType) < sizeof(double))? MPI_FLOAT : MPI_DOUBLE;
-    SelectMPIWrapper<ScalarType>::W::Allreduce(&sum, &dotRes, 1, mpi_type, MPI_SUM, MPI_COMM_WORLD);
-  }
-#endif
-  /*--- Make view of result consistent across threads. ---*/
-  SU2_OMP_BARRIER
-
-  return dotRes;
->>>>>>> 0e3fad69
 }
 
 /*--- Explicit instantiations ---*/
