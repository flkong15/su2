/*!
 * \file CPastixWrapper.cpp
 * \brief An interface to the INRIA solver PaStiX
 *        (http://pastix.gforge.inria.fr/files/README-txt.html)
 * \author P. Gomes
<<<<<<< HEAD
 * \version 7.0.5 "Blackbird"
=======
 * \version 7.0.6 "Blackbird"
>>>>>>> 0e3fad69
 *
 * SU2 Project Website: https://su2code.github.io
 *
 * The SU2 Project is maintained by the SU2 Foundation
 * (http://su2foundation.org)
 *
 * Copyright 2012-2020, SU2 Contributors (cf. AUTHORS.md)
 *
 * SU2 is free software; you can redistribute it and/or
 * modify it under the terms of the GNU Lesser General Public
 * License as published by the Free Software Foundation; either
 * version 2.1 of the License, or (at your option) any later version.
 *
 * SU2 is distributed in the hope that it will be useful,
 * but WITHOUT ANY WARRANTY; without even the implied warranty of
 * MERCHANTABILITY or FITNESS FOR A PARTICULAR PURPOSE. See the GNU
 * Lesser General Public License for more details.
 *
 * You should have received a copy of the GNU Lesser General Public
 * License along with SU2. If not, see <http://www.gnu.org/licenses/>.
 */

#ifdef HAVE_PASTIX

#include "../../include/mpi_structure.hpp"
#include "../../include/omp_structure.hpp"
#include "../../include/CConfig.hpp"
#include "../../include/geometry/CGeometry.hpp"
#include "../../include/linear_algebra/CPastixWrapper.hpp"

#include<numeric>

template<class ScalarType>
<<<<<<< HEAD
void CPastixWrapper<ScalarType>::Initialize(CGeometry *geometry, CConfig *config) {
=======
void CPastixWrapper<ScalarType>::Initialize(CGeometry *geometry, const CConfig *config) {
>>>>>>> 0e3fad69

  using namespace PaStiX;

  if (isinitialized) return; // only need to do this once

  unsigned long nVar = matrix.nVar,
                nPoint = matrix.nPoint,
                nPointDomain = matrix.nPointDomain;
  const unsigned long *row_ptr = matrix.rowptr,
                      *col_ind = matrix.colidx;

  unsigned long iPoint, offset = 0, nNonZero = row_ptr[nPointDomain];

  /*--- Allocate ---*/

  nCols = pastix_int_t(nPointDomain);
  colptr.resize(nPointDomain+1);
  rowidx.clear();
  rowidx.reserve(nNonZero);
  values.resize(nNonZero*nVar*nVar);
  loc2glb.resize(nPointDomain);
  perm.resize(nPointDomain);
  workvec.resize(nPointDomain*nVar);

  /*--- Set default parameter values ---*/

  pastix_int_t incomplete = iparm[IPARM_INCOMPLETE];

  iparm[IPARM_MODIFY_PARAMETER] = API_NO;
  Run();

  /*--- Customize important parameters ---*/

  switch (verb) {
  case 1:
    iparm[IPARM_VERBOSE] = API_VERBOSE_NO;
    break;
  case 2:
    iparm[IPARM_VERBOSE] = API_VERBOSE_YES;
    break;
  default:
    iparm[IPARM_VERBOSE] = API_VERBOSE_NOT;
    break;
  }
  iparm[IPARM_DOF_NBR]             = pastix_int_t(nVar);
  iparm[IPARM_MATRIX_VERIFICATION] = API_NO;
  iparm[IPARM_FREE_CSCPASTIX]      = API_CSC_FREE;
  iparm[IPARM_CSCD_CORRECT]        = API_NO;
  iparm[IPARM_RHSD_CHECK]          = API_NO;
  iparm[IPARM_ORDERING]            = API_ORDER_PTSCOTCH;
  iparm[IPARM_INCOMPLETE]          = incomplete;
  iparm[IPARM_LEVEL_OF_FILL]       = pastix_int_t(config->GetPastixFillLvl());
  iparm[IPARM_THREAD_NBR]          = omp_get_max_threads();
#if defined(HAVE_MPI) && defined(HAVE_OMP)
  int comm_mode = MPI_THREAD_SINGLE;
  MPI_Query_thread(&comm_mode);
  if (comm_mode == MPI_THREAD_MULTIPLE)
    iparm[IPARM_THREAD_COMM_MODE] = API_THREAD_MULTIPLE;
  else
    iparm[IPARM_THREAD_COMM_MODE] = API_THREAD_FUNNELED;
#endif

  /*--- Prepare sparsity structure ---*/

  /*--- We need it in global coordinates, i.e. shifted according to the position
   of the current rank in the linear partitioning space, and "unpacked" halo part.
   The latter forces us to re-sort the column indices of rows with halo points, which
   in turn requires blocks to be swapped accordingly. Moreover we need "pointer" and
   indices in Fortran-style numbering (start at 1), effectively the matrix is copied.
   Here we prepare the pointer and index part, and map the required swaps. ---*/

   /*--- 1 - Determine position in the linear partitioning ---*/

#ifdef HAVE_MPI
  vector<unsigned long> domain_sizes(mpi_size);
  MPI_Allgather(&nPointDomain, 1, MPI_UNSIGNED_LONG, domain_sizes.data(), 1, MPI_UNSIGNED_LONG, MPI_COMM_WORLD);
  for (int i=0; i<mpi_rank; ++i) offset += domain_sizes[i];
#endif

  iota(loc2glb.begin(), loc2glb.end(), offset+1);

  /*--- 2 - Communicate global indices of halo points to then renumber
   column indices from local to global when unpacking halos. ---*/

  vector<pastix_int_t> map(nPoint-nPointDomain,0);

#ifdef HAVE_MPI
  for (unsigned short iMarker = 0; iMarker < config->GetnMarker_All(); iMarker++)
  {
    if ((config->GetMarker_All_KindBC(iMarker) == SEND_RECEIVE) &&
        (config->GetMarker_All_SendRecv(iMarker) > 0))
    {
      unsigned short MarkerS = iMarker, MarkerR = iMarker+1;

      int sender = config->GetMarker_All_SendRecv(MarkerS)-1;
      int recver = abs(config->GetMarker_All_SendRecv(MarkerR))-1;

      unsigned long nVertexS = geometry->nVertex[MarkerS];
      unsigned long nVertexR = geometry->nVertex[MarkerR];

      /*--- Allocate Send/Receive buffers ---*/
      vector<unsigned long> Buffer_Recv(nVertexR), Buffer_Send(nVertexS);

      /*--- Prepare data to send ---*/
      for (unsigned long iVertex = 0; iVertex < nVertexS; iVertex++)
        Buffer_Send[iVertex] = geometry->vertex[MarkerS][iVertex]->GetNode()+offset;

      /*--- Send and Receive data ---*/
      MPI_Sendrecv(Buffer_Send.data(), nVertexS, MPI_UNSIGNED_LONG, sender, 0,
                   Buffer_Recv.data(), nVertexR, MPI_UNSIGNED_LONG, recver, 0,
                   MPI_COMM_WORLD, MPI_STATUS_IGNORE);

      /*--- Store received data---*/
      for (unsigned long iVertex = 0; iVertex < nVertexR; iVertex++)
        map[ geometry->vertex[MarkerR][iVertex]->GetNode()-nPointDomain ] = Buffer_Recv[iVertex];
    }
  }
#endif

  /*--- 3 - Copy, map the sparsity, and put it in Fortran numbering ---*/

  for (iPoint = 0; iPoint < nPointDomain; ++iPoint)
  {
    colptr[iPoint] = pastix_int_t(row_ptr[iPoint]+1);

    unsigned long begin = row_ptr[iPoint], end = row_ptr[iPoint+1], j;

    /*--- If last point of row is halo ---*/
    bool sort_required = (col_ind[end-1] >= nPointDomain);

    if (sort_required)
    {
      unsigned long nnz_row = end-begin;

      sort_rows.push_back(iPoint);
      sort_order.push_back(vector<unsigned long>(nnz_row));

      /*--- Sort mapped indices ("first") and keep track of source ("second")
            for when we later need to swap blocks for these rows. ---*/

      vector<pair<pastix_int_t,unsigned long> > aux(nnz_row);

      for (j = begin; j < end; ++j)
      {
        if (col_ind[j] < nPointDomain)
          aux[j-begin].first = pastix_int_t(offset+col_ind[j]+1);
        else
          aux[j-begin].first = pastix_int_t(map[col_ind[j]-nPointDomain]+1);
        aux[j-begin].second = j;
      }
      sort(aux.begin(), aux.end());

      for (j = 0; j < nnz_row; ++j)
      {
        rowidx.push_back(aux[j].first);
        sort_order.back()[j] = aux[j].second;
      }
    }
    else
    {
      /*--- These are all internal, no need to go through map. ---*/
      for (j = begin; j < end; ++j)
        rowidx.push_back(pastix_int_t(offset+col_ind[j]+1));
    }
  }
  colptr[nPointDomain] = pastix_int_t(nNonZero+1);

  if (rowidx.size() != nNonZero)
    SU2_MPI::Error("Error during preparation of PaStiX data", CURRENT_FUNCTION);

  /*--- 4 - Perform ordering, symbolic factorization, and analysis steps ---*/

  if (mpi_rank == MASTER_NODE && verb > 0) cout << endl;

  iparm[IPARM_START_TASK] = API_TASK_ORDERING;
  iparm[IPARM_END_TASK]   = API_TASK_ANALYSE;
  Run();

  if (mpi_rank == MASTER_NODE && verb > 0)
    cout << " +--------------------------------------------------------------------+" << endl;

  isinitialized = true;
}

template<class ScalarType>
<<<<<<< HEAD
void CPastixWrapper<ScalarType>::Factorize(CGeometry *geometry, CConfig *config,
=======
void CPastixWrapper<ScalarType>::Factorize(CGeometry *geometry, const CConfig *config,
>>>>>>> 0e3fad69
                                           unsigned short kind_fact, bool transposed) {
  using namespace PaStiX;

  /*--- Detect a possible change of settings between direct and adjoint that requires a reset ---*/
  if (isinitialized)
  if ((kind_fact == PASTIX_ILU) != (iparm[IPARM_INCOMPLETE] == API_YES)) {
    Clean();
    isinitialized = false;
    iter = 0;
  }

  verb = config->GetPastixVerbLvl();
  iparm[IPARM_INCOMPLETE] = (kind_fact == PASTIX_ILU);

  Initialize(geometry, config);

  /*--- Set some options that affect "compute" and could (one day) change during run ---*/

  switch (verb) {
  case 1:
    iparm[IPARM_VERBOSE] = API_VERBOSE_NO;
    break;
  case 2:
    iparm[IPARM_VERBOSE] = API_VERBOSE_YES;
    break;
  default:
    iparm[IPARM_VERBOSE] = API_VERBOSE_NOT;
    break;
  }

  if (kind_fact == PASTIX_LDLT || kind_fact == PASTIX_LDLT_P)
    iparm[IPARM_TRANSPOSE_SOLVE] = API_NO; // symmetric so no need for slower transp. solve
  else
    iparm[IPARM_TRANSPOSE_SOLVE] = pastix_int_t(!transposed); // negated due to CSR to CSC copy

  /*--- Is factorizing needed on this iteration? ---*/

  bool factorize = false;
  if (config->GetPastixFactFreq() != 0)
    factorize = (iter % config->GetPastixFactFreq() == 0);

  iter++;

  if (isfactorized && !factorize) return; // No

  /*--- Yes ---*/

  if (mpi_rank == MASTER_NODE && verb > 0) {
    cout << endl;
    cout << " +--------------------------------------------------------------------+" << endl;
    cout << " +              PaStiX : Parallel Sparse matriX package               +" << endl;
    cout << " +--------------------------------------------------------------------+" << endl;
  }

  unsigned long i, j, k, iRow, begin, target, source,
                szBlk = matrix.nVar*matrix.nVar, nNonZero = values.size();

  /*--- Copy matrix values and swap blocks as required ---*/

  for (i = 0; i < nNonZero; ++i)
    values[i] = SU2_TYPE::GetValue(matrix.values[i]);

  for (i = 0; i < sort_rows.size(); ++i)
  {
    iRow = sort_rows[i];
    begin = matrix.rowptr[iRow];

    for (j = 0; j < sort_order[i].size(); ++j)
    {
      target = (begin+j)*szBlk;
      source = sort_order[i][j]*szBlk;

      for (k = 0; k < szBlk; ++k)
        values[target+k] = SU2_TYPE::GetValue(matrix.values[source+k]);
    }
  }

  /*--- Set factorization options ---*/

  switch (kind_fact) {
  case PASTIX_LDLT: case PASTIX_LDLT_P:
    iparm[IPARM_SYM]           = API_SYM_YES;
    iparm[IPARM_FACTORIZATION] = API_FACT_LDLT;
    break;
  case PASTIX_LU: case PASTIX_LU_P: case PASTIX_ILU:
    iparm[IPARM_SYM]           = API_SYM_NO;
    iparm[IPARM_FACTORIZATION] = API_FACT_LU;
    break;
  default:
    SU2_MPI::Error("Unknown type of PaStiX factorization.", CURRENT_FUNCTION);
    break;
  }

  /*--- Compute factorization ---*/

  iparm[IPARM_START_TASK] = API_TASK_NUMFACT;
  iparm[IPARM_END_TASK]   = API_TASK_NUMFACT;
  Run();

  if (mpi_rank == MASTER_NODE && verb > 0)
    cout << " +--------------------------------------------------------------------+" << endl << endl;

  isfactorized = true;
}

#ifdef CODI_FORWARD_TYPE
template class CPastixWrapper<su2double>;
#else
template class CPastixWrapper<su2mixedfloat>;
#endif
#endif<|MERGE_RESOLUTION|>--- conflicted
+++ resolved
@@ -3,11 +3,7 @@
  * \brief An interface to the INRIA solver PaStiX
  *        (http://pastix.gforge.inria.fr/files/README-txt.html)
  * \author P. Gomes
-<<<<<<< HEAD
- * \version 7.0.5 "Blackbird"
-=======
  * \version 7.0.6 "Blackbird"
->>>>>>> 0e3fad69
  *
  * SU2 Project Website: https://su2code.github.io
  *
@@ -41,11 +37,7 @@
 #include<numeric>
 
 template<class ScalarType>
-<<<<<<< HEAD
-void CPastixWrapper<ScalarType>::Initialize(CGeometry *geometry, CConfig *config) {
-=======
 void CPastixWrapper<ScalarType>::Initialize(CGeometry *geometry, const CConfig *config) {
->>>>>>> 0e3fad69
 
   using namespace PaStiX;
 
@@ -231,11 +223,7 @@
 }
 
 template<class ScalarType>
-<<<<<<< HEAD
-void CPastixWrapper<ScalarType>::Factorize(CGeometry *geometry, CConfig *config,
-=======
 void CPastixWrapper<ScalarType>::Factorize(CGeometry *geometry, const CConfig *config,
->>>>>>> 0e3fad69
                                            unsigned short kind_fact, bool transposed) {
   using namespace PaStiX;
 
