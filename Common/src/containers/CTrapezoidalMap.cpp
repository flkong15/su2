/*!
 * \file CTrapezoidalMap.cpp
 * \brief Implementation of the trapezoidal map for tabulation and lookup of fluid properties
 * \author D. Mayer, T. Economon
 * \version 7.4.0 "Blackbird"
 *
 * SU2 Project Website: https://su2code.github.io
 *
 * The SU2 Project is maintained by the SU2 Foundation
 * (http://su2foundation.org)
 *
 * Copyright 2012-2022, SU2 Contributors (cf. AUTHORS.md)
 *
 * SU2 is free software; you can redistribute it and/or
 * modify it under the terms of the GNU Lesser General Public
 * License as published by the Free Software Foundation; either
 * version 2.1 of the License, or (at your option) any later version.
 *
 * SU2 is distributed in the hope that it will be useful,
 * but WITHOUT ANY WARRANTY; without even the implied warranty of
 * MERCHANTABILITY or FITNESS FOR A PARTICULAR PURPOSE. See the GNU
 * Lesser General Public License for more details.
 *
 * You should have received a copy of the GNU Lesser General Public
 * License along with SU2. If not, see <http://www.gnu.org/licenses/>.
 */

#include <array>

#include "../../Common/include/option_structure.hpp"
#include "../../Common/include/containers/CTrapezoidalMap.hpp"

using namespace std;

/* Trapezoidal map implementation. Reference: 
 * M. de Berg, O. Cheong M. van Kreveld, M. Overmars, 
 * Computational Geometry, Algorithms and Applications pp. 121-146 (2008)
 */
CTrapezoidalMap::CTrapezoidalMap(const su2double* samples_x, const su2double* samples_y, const unsigned long size,
                                 vector<vector<unsigned long> > const& edges,
                                 vector<vector<unsigned long> > const& val_edge_to_triangle) {
  int rank = SU2_MPI::GetRank();
  su2double startTime = SU2_MPI::Wtime();

  edge_to_triangle = vector<vector<unsigned long> >(val_edge_to_triangle);

  unique_bands_x.assign(samples_x,samples_x+size);

  /* sort x_bands and make them unique */
  sort(unique_bands_x.begin(), unique_bands_x.end());

  auto iter = unique(unique_bands_x.begin(), unique_bands_x.end());

  unique_bands_x.resize(distance(unique_bands_x.begin(), iter));

  edge_limits_x.resize(edges.size(), 2);
  edge_limits_y.resize(edges.size(), 2);

  /* store x and y values of each edge in a vector for a slight speed up
   * as it prevents some uncoalesced accesses */
  for (unsigned long j = 0; j < edges.size(); j++) {
    edge_limits_x[j][0] = samples_x[edges[j][0]];
    edge_limits_x[j][1] = samples_x[edges[j][1]];
    edge_limits_y[j][0] = samples_y[edges[j][0]];
    edge_limits_y[j][1] = samples_y[edges[j][1]];
  }

  /* number of bands */
  unsigned long n_bands_x = unique_bands_x.size() - 1;
  /* band index */
  unsigned long i_band = 0;
  /* number of edges */
  unsigned long n_edges = edges.size();
  /* edge index */
  unsigned long i_edge = 0;
  /* counter for edges intersects */
  unsigned long n_intersects = 0;
  /* lower and upper x value of each band */
  su2double band_lower_x = 0;
  su2double band_upper_x = 0;

  su2double x_0;
  su2double y_0;
  su2double dy_edge;
  su2double dx_edge;
  su2double x_band_mid;

  /* y values of all intersecting edges for every band */
  y_edge_at_band_mid.resize(unique_bands_x.size() - 1);

  /* loop over bands */
  while (i_band < n_bands_x) {
    band_lower_x = unique_bands_x[i_band];
    band_upper_x = unique_bands_x[i_band + 1];
    i_edge = 0;
    n_intersects = 0;

    /* loop over edges and determine which edges appear in current band */
    while (i_edge < n_edges) {
      /* check if edge intersects the band
       * (vertical edges are automatically discarded) */
      if (((edge_limits_x[i_edge][0] <= band_lower_x) and (edge_limits_x[i_edge][1] >= band_upper_x)) or
          ((edge_limits_x[i_edge][1] <= band_lower_x) and (edge_limits_x[i_edge][0] >= band_upper_x))) {
        y_edge_at_band_mid[i_band].push_back(make_pair(0.0, 0));

        x_0 = edge_limits_x[i_edge][0];
        y_0 = edge_limits_y[i_edge][0];

        dy_edge = edge_limits_y[i_edge][1] - edge_limits_y[i_edge][0];
        dx_edge = edge_limits_x[i_edge][1] - edge_limits_x[i_edge][0];
        x_band_mid = (band_lower_x + band_upper_x) / 2.0;

        y_edge_at_band_mid[i_band][n_intersects].first = y_0 + dy_edge / dx_edge * (x_band_mid - x_0);

        /* save edge index so it can later be recalled when searching */
        y_edge_at_band_mid[i_band][n_intersects].second = i_edge;

        n_intersects++;
      }
      i_edge++;
    }

    /* sort edges by their y values.
     * note that these y values are unique (i.e. edges cannot
     * intersect in a band) */
    sort(y_edge_at_band_mid[i_band].begin(), y_edge_at_band_mid[i_band].end());

    i_band++;
  }

  su2double stopTime = SU2_MPI::Wtime();

  if (rank == MASTER_NODE) cout << "Construction of trapezoidal map took " << stopTime-startTime << " seconds\n" << endl;
}


unsigned long CTrapezoidalMap::GetTriangle(su2double val_x, su2double val_y) {
//unsigned long CTrapezoidalMap::GetTriangle(su2double val_x, su2double val_y) const {
  /* find x band in which val_x sits */
  pair<unsigned long, unsigned long> band = GetBand(val_x);

  /* within that band, find edges which enclose the (val_x, val_y) point */
  pair<unsigned long, unsigned long> edges = GetEdges(band, val_x, val_y);

<<<<<<< HEAD

=======
  /* identify the triangle using the two edges */
>>>>>>> 88c8392f
  std::array<unsigned long, 2> triangles_edge_low;
  
  for (int i=0;i<2;i++)
   triangles_edge_low[i] = edge_to_triangle[edges.first][i];
   
  std::array<unsigned long, 2> triangles_edge_up;
  for (int i=0;i<2;i++)
   triangles_edge_up[i] = edge_to_triangle[edges.second][i];

  sort(triangles_edge_low.begin(), triangles_edge_low.end());
  sort(triangles_edge_up.begin(), triangles_edge_up.end());

  // The intersection of the faces to which upper or lower belongs is
  // the face that both belong to.
  vector<unsigned long> triangle(1);
  set_intersection(triangles_edge_up.begin(), triangles_edge_up.end(), triangles_edge_low.begin(),
                   triangles_edge_low.end(), triangle.begin());

  return triangle[0];
}

pair<unsigned long, unsigned long> CTrapezoidalMap::GetBand(su2double val_x) {
//  unsigned long i_low = 0;
//  unsigned long i_up = 0;
//
//  /* check if val_x is in x-bounds of the table, if not then project val_x to either x-min or x-max */
//  if (val_x < unique_bands_x.front()) val_x = unique_bands_x.front();
//  if (val_x > unique_bands_x.back()) val_x = unique_bands_x.back();
//
//  std::pair<std::vector<su2double>::iterator,std::vector<su2double>::iterator> bounds;
//  bounds = std::equal_range (unique_bands_x.begin(), unique_bands_x.end(), val_x);
//
//
// i_up =  bounds.first - unique_bands_x.begin();
//  i_low = i_up-1;
//
//  cout << "val_band = " << " " << i_low << " " << i_up << endl;
    su2double x_low;
    su2double x_mid;
    su2double x_up;

    unsigned long i_low = 0;
    unsigned long i_mid = 0;
    unsigned long i_up = 0;

    /* start search at table limits */
    i_up = unique_bands_x.size() - 1;
    i_low = 0;

    /* check if val_x is in bounds of the table */
    // if (val_x < unique_bands_x.front() or val_x > unique_bands_x.back())
    //   SU2_MPI::Error("Table-look-up is out of bounds.", CURRENT_FUNCTION);

  if ( val_x < unique_bands_x.front() ) val_x = unique_bands_x.front();
  if ( val_x > unique_bands_x.back()  ) val_x = unique_bands_x.back();

  /* the next loop implements a binary search and computes i_low and i_up 
   * which are the band indices that include val_x */
  do {

    i_mid = (i_up + i_low) / 2;

    x_mid = unique_bands_x.at(i_mid);
    x_low = unique_bands_x.at(i_low);
    x_up  = unique_bands_x.at(i_up);

    /* check and restart the search on the low end */
    if ( (val_x < x_low) and (i_low > 0) ) {

      i_up  = i_low;
      i_low = i_low / 2;

    /* check and restart the search on the upper end */
    } else if ( (val_x > x_up) and (i_up < (unique_bands_x.size() - 1)) ) {
      
      i_low = i_up;
      i_up  = (i_up + (unique_bands_x.size() - 1)) / 2;

    /*  continue with regular binary search */
    } else if (val_x < x_mid) {
      i_up = i_mid;

    } else if (val_x > x_mid) {
      i_low = i_mid;

    } else if (x_mid == val_x) {
      i_low = i_mid;
      i_up  = i_low + 1;
      break;
    }

  } while (i_up - i_low > 1);






  return make_pair(i_low, i_up);
}

pair<unsigned long, unsigned long> CTrapezoidalMap::GetEdges(pair<unsigned long, unsigned long> val_band,
                                                             su2double val_x, su2double val_y) const{
  su2double next_y;
  su2double y_edge_low;
  su2double y_edge_up;
  su2double x_edge_low;
  su2double x_edge_up;

  unsigned long i_band_low = val_band.first;

  unsigned long next_edge;

  unsigned long j_low = 0;
  unsigned long j_mid = 0;
  unsigned long j_up = 0;

  j_up = y_edge_at_band_mid[i_band_low].size() - 1;
  j_low = 0;

  while (j_up - j_low > 1) {
    j_mid = (j_up + j_low) / 2;

    // Select the edge associated with the x band (i_band_low)
    // Search for the RunEdge in the y direction (second value is index of
    // edge)
    next_edge = y_edge_at_band_mid[i_band_low][j_mid].second;

    y_edge_low = edge_limits_y[next_edge][0];
    y_edge_up = edge_limits_y[next_edge][1];
    x_edge_low = edge_limits_x[next_edge][0];
    x_edge_up = edge_limits_x[next_edge][1];

    // The search variable in j should be interpolated in i as well
    next_y = y_edge_low + (y_edge_up - y_edge_low) / (x_edge_up - x_edge_low) * (val_x - x_edge_low);

    if (next_y > val_y) {
      j_up = j_mid;

    } else if (next_y < val_y) {
      j_low = j_mid;

    } else if (next_y == val_y) {
      j_low = j_mid;
      j_up = j_low + 1;
      break;
    }
  }

  unsigned long edge_low = y_edge_at_band_mid[i_band_low][j_low].second;
  unsigned long edge_up = y_edge_at_band_mid[i_band_low][j_up].second;

  return make_pair(edge_low, edge_up);
}<|MERGE_RESOLUTION|>--- conflicted
+++ resolved
@@ -142,11 +142,7 @@
   /* within that band, find edges which enclose the (val_x, val_y) point */
   pair<unsigned long, unsigned long> edges = GetEdges(band, val_x, val_y);
 
-<<<<<<< HEAD
-
-=======
   /* identify the triangle using the two edges */
->>>>>>> 88c8392f
   std::array<unsigned long, 2> triangles_edge_low;
   
   for (int i=0;i<2;i++)
