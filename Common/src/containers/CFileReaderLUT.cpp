--- conflicted
+++ resolved
@@ -280,15 +280,6 @@
     
   }
 
-<<<<<<< HEAD
-  if (n_triangles[0] != triCounter)
-    SU2_MPI::Error(
-        "Number of read triangles does not match number of points "
-        "specified in lookup table library header.",
-        CURRENT_FUNCTION);
-
-=======
->>>>>>> 3637d167
   /*--- read hull points ---*/
   if (rank == MASTER_NODE) cout << "loading hull block" << endl;
 
@@ -331,15 +322,6 @@
       }
   }
 
-<<<<<<< HEAD
-  if (n_hull_points[0] != hullCounter)
-    SU2_MPI::Error(
-        "Number of read hull points does not match number of points "
-        "specified in lookup table library header.",
-        CURRENT_FUNCTION);
-
-=======
->>>>>>> 3637d167
   file_stream.close();
 
 }
