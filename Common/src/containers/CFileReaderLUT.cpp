--- conflicted
+++ resolved
@@ -30,18 +30,11 @@
 #include "../../Common/include/parallelization/mpi_structure.hpp"
 #include "../../../Common/include/linear_algebra/blas_structure.hpp"
 #include "../../../Common/include/toolboxes/CSquareMatrixCM.hpp"
-#include <string>
-#include <fstream>
-#include <iomanip>
 
 using namespace std;
 
-<<<<<<< HEAD
 void CFileReaderLUT::ReadRawDRG(const string& file_name) {
-=======
-void CFileReaderLUT::ReadRawLUT(const string& file_name) {
->>>>>>> e528e80d
-  version_reader = "1.0.1";
+  version_reader = "1.0.0";
 
   /*--- Store MPI rank. ---*/
   rank = SU2_MPI::GetRank();
@@ -52,6 +45,8 @@
   istringstream stream_names_var;
 
   ifstream file_stream;
+
+  int ixColon;
 
   bool eoHeader = false;
   bool eoData = false;
@@ -64,141 +59,106 @@
     SU2_MPI::Error(string("There is no look-up-table file called ") + file_name, CURRENT_FUNCTION);
   }
 
-  /*--- Read header ---*/
-<<<<<<< HEAD
-  SkipToFlag(&file_stream, line, "<Header>");
-
-  while (GetNextNonEmptyLine(&file_stream, line) && !eoHeader) {
-
-    /*--- number of points in LUT ---*/
-    if (line.compare("[Version]") == 0) {
-      GetNextNonEmptyLine(&file_stream, line);
-=======
-  SkipToFlag(file_stream, line, "<Header>");
-
-  while (GetNextNonEmptyLine(file_stream, line) && !eoHeader) {
-
-    /*--- number of points in LUT ---*/
-    if (line.compare("[Version]") == 0) {
-      GetNextNonEmptyLine(file_stream, line);
->>>>>>> e528e80d
+  /* Read header */
+  line = SkipToFlag(&file_stream, "<header>");
+
+  while (getline(file_stream, line) && !eoHeader) {
+    /* number of points in LUT */
+    if (line.compare("[version]") == 0) {
+      getline(file_stream, line);
       version_lut = line;
     }
 
-    /*--- number of points in LUT ---*/
-    if (line.compare("[Number of points]") == 0) {
-<<<<<<< HEAD
-      GetNextNonEmptyLine(&file_stream, line);
-=======
-      GetNextNonEmptyLine(file_stream, line);
->>>>>>> e528e80d
+    /* number of points in LUT */
+    if (line.compare("[number of points]") == 0) {
+      getline(file_stream, line);
       n_points = stoi(line);
     }
 
-    /*--- number of triangles in LUT ---*/
-    if (line.compare("[Number of triangles]") == 0) {
-<<<<<<< HEAD
-      GetNextNonEmptyLine(&file_stream, line);
-=======
-      GetNextNonEmptyLine(file_stream, line);
->>>>>>> e528e80d
+    /* number of triangles in LUT */
+    if (line.compare("[number of triangles]") == 0) {
+      getline(file_stream, line);
       n_triangles = stoi(line);
     }
 
-    /*--- number of points on the hull ---*/
-    if (line.compare("[Number of hull points]") == 0) {
-<<<<<<< HEAD
-      GetNextNonEmptyLine(&file_stream, line);
-=======
-      GetNextNonEmptyLine(file_stream, line);
->>>>>>> e528e80d
+    /* number of points on the hull */
+    if (line.compare("[number of hull points]") == 0) {
+      getline(file_stream, line);
       n_hull_points = stoi(line);
     }
 
-    /*--- number of variables in LUT ---*/
-    if (line.compare("[Number of variables]") == 0) {
-<<<<<<< HEAD
-      GetNextNonEmptyLine(&file_stream, line);
-=======
-      GetNextNonEmptyLine(file_stream, line);
->>>>>>> e528e80d
+    /* number of variables in LUT */
+    if (line.compare("[number of variables]") == 0) {
+      getline(file_stream, line);
       n_variables = stoi(line);
     }
 
-    /*--- variable names ---*/
-    if (line.compare("[Variable names]") == 0) {
-      
-      for (unsigned long i = 0; i < n_variables; i++){
-
-        /*--- grab a single line ---*/
-<<<<<<< HEAD
-        GetNextNonEmptyLine(&file_stream, line);
-=======
-        GetNextNonEmptyLine(file_stream, line);
->>>>>>> e528e80d
-        names_var.push_back(line.substr(line.find(":")+1)); 
+    /* variable names */
+    if (line.compare("[variable names]") == 0) {
+      getline(file_stream, line);
+      stream_names_var.str(line);
+      while (stream_names_var) {
+        stream_names_var >> word;
+        ixColon = (int)word.find(":");
+
+        names_var.push_back(word.substr(ixColon + 1, word.size() - 1));
       }
-    }
-
-    /*--- check if end of header is reached ---*/
-    if (line.compare("</Header>") == 0) eoHeader = true;
-  }
-
-  /*--- check version_lut ---*/
+      names_var.pop_back();  // removes last redundant element
+    }
+
+    // check if end of header is reached
+    if (line.compare("</header>") == 0) eoHeader = true;
+  }
+
+  // check version_lut
   if (version_lut.compare(version_reader) != 0)
-    SU2_MPI::Error("Version conflict between LUT reader and LUT library file.", CURRENT_FUNCTION);
-
-  /*--- check header quantities ---*/
+    SU2_MPI::Error("Version conflict between Dragon reader and Dragon library file.", CURRENT_FUNCTION);
+
+  // check header quantities
   if (n_points == 0 || n_triangles == 0 || n_variables == 0 || n_hull_points == 0)
     SU2_MPI::Error(
-        "Number of points, triangles, hull points, or variables in lookup table "
+        "Number of points, triangles, hull points, or variables in Dragon "
         "library header is zero.",
         CURRENT_FUNCTION);
 
-  /*--- check if number of variables is consistent ---*/
+  // check if number of variables is consistent
   if (n_variables != names_var.size())
     SU2_MPI::Error(
         "Number of read variables does not match number of "
-        "variables specified in lookup table "
+        "variables specified in Dragon "
         "library header.",
         CURRENT_FUNCTION);
 
-  /*--- now that n_variables, n_points, n_hull_points and n_variables are available, allocate memory ---*/
-  if (rank == MASTER_NODE) cout << "allocating memory for the data, size = ( " << GetNVariables() << " , " << GetNPoints() << " )" << endl;
+  /* now that n_variables, n_points, n_hull_points and n_variables is available,
+   * allocate memory */
+  if (rank == MASTER_NODE) cout << "allocating memory for the data" << endl;
   table_data.resize(GetNVariables(), GetNPoints());
 
-  if (rank == MASTER_NODE) cout << "allocating memory for the triangles, size = "<< GetNTriangles() << endl;
+
+  if (rank == MASTER_NODE) cout << "allocating memory for the triangles" << endl;
   triangles.resize(GetNTriangles(), 3);
 
-  if (rank == MASTER_NODE) cout << "allocating memory for the hull points, size = " << GetNHullPoints() << endl;
+  if (rank == MASTER_NODE) cout << "allocating memory for the hull points" << endl;
   hull.resize(GetNHullPoints());
 
-  /*--- flush any cout ---*/
+  /* flush any cout */
   if (rank == MASTER_NODE) cout << endl;
 
-  /*--- read data block ---*/
+  // read data block
   if (rank == MASTER_NODE) cout << "loading data block" << endl;
 
-<<<<<<< HEAD
-  SkipToFlag(&file_stream, line, "<Data>");
+  line = SkipToFlag(&file_stream, "<data>");
 
   unsigned long pointCounter = 0;
-  while (GetNextNonEmptyLine(&file_stream, line) && !eoData) {
-=======
-  SkipToFlag(file_stream, line, "<Data>");
-
-  unsigned long pointCounter = 0;
-  while (GetNextNonEmptyLine(file_stream, line) && !eoData) {
->>>>>>> e528e80d
-
-    /*--- check if end of data is reached ---*/
-    if (line.compare("</Data>") == 0) eoData = true;
+  while (getline(file_stream, line) && !eoData) {
+    // check if end of data is reached
+    if (line.compare("</data>") == 0) eoData = true;
 
     if (!eoData) {
-      /*--- one line contains values for one point for all variables ---*/
+      // one line contains values for one point for all variables
       istringstream streamDataLine(line);
 
-      /*--- add next line to table array ---*/
+      // add next line to table array
       for (unsigned long iVar = 0; iVar < n_variables; iVar++) {
         streamDataLine >> word;
         passivedouble tmp = stod(word);
@@ -211,43 +171,28 @@
   if (n_points != pointCounter - 1)
     SU2_MPI::Error(
         "Number of read points does not match number of points "
-        "specified in lookup table library header.",
-        CURRENT_FUNCTION);
-
-  /*--- read connectivity ---*/
+        "specified in Dragon library header.",
+        CURRENT_FUNCTION);
+
+  // read connectivity
   if (rank == MASTER_NODE) cout << "loading connectivity block" << endl;
 
-<<<<<<< HEAD
-  SkipToFlag(&file_stream, line, "<Connectivity>");
+  line = SkipToFlag(&file_stream, "<connectivity>");
 
   unsigned long triCounter = 0;
-  while (GetNextNonEmptyLine(&file_stream, line) && !eoConnectivity) {
-=======
-  SkipToFlag(file_stream, line, "<Connectivity>");
-
-  unsigned long triCounter = 0;
-  while (GetNextNonEmptyLine(file_stream, line) && !eoConnectivity) {
->>>>>>> e528e80d
-    if (!line.empty() && (line[line.length()-1] == '\n' || line[line.length()-1] == '\r' )) {
-      line.erase(line.length()-1);
-    }
-    /*--- check if end of data is reached ---*/
-    if (line.compare("</Connectivity>") == 0) eoConnectivity = true;
+  while (getline(file_stream, line) && !eoConnectivity) {
+    // check if end of data is reached
+    if (line.compare("</connectivity>") == 0) eoConnectivity = true;
 
     if (!eoConnectivity) {
-      /*--- one line contains values for one triangle (3 points) ---*/
+      // one line contains values for one triangle (3 points)
       istringstream streamTriLine(line);
 
-      /*--- add next line to triangles ---*/
+      // add next line to triangles
       for (int iPoint = 0; iPoint < 3; iPoint++) {
-
         streamTriLine >> word;
-
-<<<<<<< HEAD
-        /*--- Dragon table index starts with 1, convert to c++ indexing starting with 0: ---*/
-=======
-        /*--- lookup table index starts with 1, convert to c++ indexing starting with 0: ---*/
->>>>>>> e528e80d
+        // Dragon table index starts with 1, convert to c++ indexing starting
+        // with 0:
         triangles[triCounter][iPoint] = stol(word) - 1;
       }
     }
@@ -257,40 +202,27 @@
   if (n_triangles != triCounter - 1)
     SU2_MPI::Error(
         "Number of read triangles does not match number of points "
-        "specified in lookup table library header.",
-        CURRENT_FUNCTION);
-
-  /*--- read hull points ---*/
+        "specified in Dragon library header.",
+        CURRENT_FUNCTION);
+
+  // read hull points
   if (rank == MASTER_NODE) cout << "loading hull block" << endl;
 
-<<<<<<< HEAD
-  SkipToFlag(&file_stream, line, "<Hull>");
+  line = SkipToFlag(&file_stream, "<hull>");
 
   unsigned long hullCounter = 0;
-  while (GetNextNonEmptyLine(&file_stream, line) && !eoHull) {
-=======
-  SkipToFlag(file_stream, line, "<Hull>");
-
-  unsigned long hullCounter = 0;
-  while (GetNextNonEmptyLine(file_stream, line) && !eoHull) {
->>>>>>> e528e80d
-    if (!line.empty() && (line[line.length()-1] == '\n' || line[line.length()-1] == '\r' )) {
-      line.erase(line.length()-1);
-    }
-    /*--- check if end of data is reached ---*/
-    if (line.compare("</Hull>") == 0) eoHull = true;
+  while (getline(file_stream, line) && !eoHull) {
+    // check if end of data is reached
+    if (line.compare("</hull>") == 0) eoHull = true;
 
     if (!eoHull) {
-      /*--- one line contains one point ID for one point on the hull  ---*/
+      // one line contains one point ID for one point on the hull
       istringstream streamHullLine(line);
 
       streamHullLine >> word;
 
-<<<<<<< HEAD
-      /*--- Dragon table indices start with 1, convert to c++ indexing starting with 0: ---*/
-=======
-      /*--- Lookup table indices start with 1, convert to c++ indexing starting with 0: ---*/
->>>>>>> e528e80d
+      // Dragon table indices start with 1, convert to c++ indexing starting
+      // with 0:
       hull[hullCounter] = stol(word) - 1;
     }
     hullCounter++;
@@ -299,105 +231,22 @@
   if (n_hull_points != hullCounter - 1)
     SU2_MPI::Error(
         "Number of read hull points does not match number of points "
-        "specified in lookup table library header.",
+        "specified in Dragon library header.",
         CURRENT_FUNCTION);
 
   file_stream.close();
 
-  //type_lut = "DRG";
-
 }
 
-<<<<<<< HEAD
-/**
- * @brief Searches for the position of flag in file_stream and 
- *        sets the stream position of file_stream to that position.
- * 
- * @param file_stream 
- * @param current_line 
- * @param flag 
- */
-void CFileReaderLUT::SkipToFlag(ifstream* file_stream, const string& current_line, const string& flag) {
-  string next_line = "";
-
-  /*--- compare current line to flag and return if equal ---*/
-  if (current_line.compare(flag) == 0) return;
-
-  /*--- else, search for flag ---*/
-  while (next_line.find(flag) == string::npos && !(*file_stream).eof()) {
-=======
-void CFileReaderLUT::SkipToFlag(ifstream& file_stream, const string& current_line, const string& flag) const {
-  string next_line = "";
-
-  /*--- compare current line to flag and return if equal ---*/
-  if (current_line.compare(flag) == 0) return;
-
-  /*--- else, search for flag ---*/
-  while (next_line.find(flag) == string::npos && !(file_stream).eof()) {
->>>>>>> e528e80d
-    GetStrippedLine(file_stream, next_line);
-  }
-
-  /*--- throw error if end of file reached ---*/
-<<<<<<< HEAD
-  if ((*file_stream).eof()) SU2_MPI::Error("Flag " + flag + " not found in file", CURRENT_FUNCTION);
-}
-
-/**
- * @brief Extracts the next non-empty characters from file_stream and stores them into line.
- * 
- * @param file_stream 
- * @param line 
- */
-bool CFileReaderLUT::GetNextNonEmptyLine(ifstream* file_stream, string& line){
-=======
-  if ((file_stream).eof()) SU2_MPI::Error("Flag " + flag + " not found in file", CURRENT_FUNCTION);
-}
-
-bool CFileReaderLUT::GetNextNonEmptyLine(ifstream& file_stream, string& line) const {
->>>>>>> e528e80d
-
-  /*--- get next line and save return value ---*/
-  bool return_value = GetStrippedLine(file_stream, line);
-  
-  /*--- skip empty lines ---*/
-<<<<<<< HEAD
-  while (line.empty() && !(*file_stream).eof()){
-=======
-  while (line.empty() && !(file_stream).eof()){
->>>>>>> e528e80d
-    return_value = GetStrippedLine(file_stream, line);
-  }
-
-  /*--- return true if line is not empty, else return false ---*/
-  return return_value;
-}
-
-<<<<<<< HEAD
-/**
- * @brief Extracts characters from file_stream, removes trailing control characters,
- *        and stores them into line.
- * 
- * @param file_stream 
- * @param line 
- */
-bool CFileReaderLUT::GetStrippedLine(ifstream* file_stream, string& line) {
-
-    /*--- get next line and save return value ---*/
+string CFileReaderLUT::SkipToFlag(ifstream* file_stream, const string& flag) {
+  string line;
+  getline(*file_stream, line);
+
+  while (line.compare(flag) != 0 && !(*file_stream).eof()) {
     getline(*file_stream, line);
-=======
-bool CFileReaderLUT::GetStrippedLine(ifstream& file_stream, string& line) const {
-
-    /*--- get next line and save return value ---*/
-    getline(file_stream, line);
->>>>>>> e528e80d
-
-    /*--- find last non-control-character character ---*/
-    size_t end = line.find_last_not_of(" \n\r\t\f\v");
-
-    /*--- clean up line ---*/
-    line = (end == string::npos) ? "" : line.substr(0, end + 1);
-
-    /*--- return true if line is not empty, else return false ---*/
-    return !line.empty();
-  }+  }
+
+  if ((*file_stream).eof()) SU2_MPI::Error("Flag not found in file", CURRENT_FUNCTION);
+
+  return line;
+}