/*!
 * \file CMeshReader.cpp
 * \brief Helper class that provides the counts for each rank in a linear
 *        partitioning given the global count as input.
 * \author T. Economon
 * \version 7.5.1 "Blackbird"
 *
 * SU2 Project Website: https://su2code.github.io
 *
 * The SU2 Project is maintained by the SU2 Foundation 
 * (http://su2foundation.org)
 *
<<<<<<< HEAD
 * Copyright 2012-2020, SU2 Contributors (cf. AUTHORS.md)
=======
 * Copyright 2012-2023, SU2 Contributors (cf. AUTHORS.md)
>>>>>>> 8aa27dca
 *
 * SU2 is free software; you can redistribute it and/or
 * modify it under the terms of the GNU Lesser General Public
 * License as published by the Free Software Foundation; either
 * version 2.1 of the License, or (at your option) any later version.
 *
 * SU2 is distributed in the hope that it will be useful,
 * but WITHOUT ANY WARRANTY; without even the implied warranty of
 * MERCHANTABILITY or FITNESS FOR A PARTICULAR PURPOSE. See the GNU
 * Lesser General Public License for more details.
 *
 * You should have received a copy of the GNU Lesser General Public
 * License along with SU2. If not, see <http://www.gnu.org/licenses/>.
 */

#include "../../../include/geometry/meshreader/CMeshReaderFVM.hpp"
#include "../../../include/geometry/primal_grid/CPrimalGridFEM.hpp"

CMeshReaderFVM::CMeshReaderFVM(CConfig  *val_config,
                              unsigned short val_iZone,
                              unsigned short val_nZone) :
  rank(SU2_MPI::GetRank()),
  size(SU2_MPI::GetSize()),
  config(val_config) {
}

void CMeshReaderFVM::DetermineFacesVolumeElements(vector<CFaceOfElement> &localFaces) {

  /*--- Loop over the locally stored volume elements. ---*/
  unsigned long ind = 0;
  for(unsigned long k=0; k<numberOfLocalElements; ++k) {

    /*--- Set the pointer where the information of this element
          is stored and determine the number of faces as well
          as the corner points of these faces. Note that 6 faces
          is the maximum for the elements considered. ---*/
    unsigned short nFaces;
    unsigned short nPointsPerFace[6];
    unsigned long  faceConn[6][4];

    const unsigned long *elemInfo = localVolumeElementConnectivity.data() + ind;

    GetCornerPointsAllFaces(elemInfo, nFaces, nPointsPerFace, faceConn);

    /*--- Loop over the faces and add them to localFaces. ---*/
    for(unsigned short i=0; i<nFaces; ++i) {
      CFaceOfElement thisFace;
      thisFace.nCornerPoints = nPointsPerFace[i];
      for(unsigned short j=0; j<nPointsPerFace[i]; ++j)
        thisFace.cornerPoints[j] = faceConn[i][j];
      thisFace.elemID0 = elemInfo[4];

      thisFace.CreateUniqueNumbering();
      localFaces.push_back(thisFace);
    }

    /*--- Update the index for the next element. ---*/
    const unsigned long nDOFsGrid = localVolumeElementConnectivity[ind+3];
    ind += nDOFsGrid+5;
  }

  /*--- Sort localFaces in increasing order and remove the double entities,
        such that the binary search later on is a bit more efficient. ---*/
  sort(localFaces.begin(), localFaces.end());
  vector<CFaceOfElement>::iterator lastFace;
  lastFace = unique(localFaces.begin(), localFaces.end());
  localFaces.erase(lastFace, localFaces.end());
}

void CMeshReaderFVM::GetCornerPointsAllFaces(const unsigned long *elemInfo,
                                          unsigned short      &numFaces,
                                          unsigned short      nPointsPerFace[],
                                          unsigned long       faceConn[6][4]) {

  /*--- Retrieve the element type, polynomial degree of the grid and
        number of DOFs for this element and set the pointer for the
        connectivity information. ---*/
  const unsigned short VTK_Type  = (const unsigned short) elemInfo[0];
  const unsigned short nPolyGrid = (const unsigned short) elemInfo[1];
  const unsigned short nDOFsGrid = (const unsigned short) elemInfo[3];
  const unsigned long  *conn     = elemInfo + 5;

  /*--- Call the static function GetLocalCornerPointsAllFaces of CPrimalGridFEM
        to determine the local numbering of the corner points of the faces. ---*/
  CPrimalGridFEM::GetLocalCornerPointsAllFaces(VTK_Type, nPolyGrid, nDOFsGrid,
                                               numFaces, nPointsPerFace, faceConn);

  /*--- Convert the local values of faceConn to global values. ---*/
  for(unsigned short i=0; i<numFaces; ++i) {
    for(unsigned short j=0; j<nPointsPerFace[i]; ++j) {
      unsigned long nn = faceConn[i][j];
      faceConn[i][j] = conn[nn];
    }
  }
}<|MERGE_RESOLUTION|>--- conflicted
+++ resolved
@@ -10,11 +10,7 @@
  * The SU2 Project is maintained by the SU2 Foundation 
  * (http://su2foundation.org)
  *
-<<<<<<< HEAD
- * Copyright 2012-2020, SU2 Contributors (cf. AUTHORS.md)
-=======
  * Copyright 2012-2023, SU2 Contributors (cf. AUTHORS.md)
->>>>>>> 8aa27dca
  *
  * SU2 is free software; you can redistribute it and/or
  * modify it under the terms of the GNU Lesser General Public
