--- conflicted
+++ resolved
@@ -32,13 +32,8 @@
 CRectangularMeshReaderFVM::CRectangularMeshReaderFVM(CConfig        *val_config,
                                                      unsigned short val_iZone,
                                                      unsigned short val_nZone)
-<<<<<<< HEAD
 : CMeshReader(val_config, val_iZone, val_nZone) {
   
-=======
-: CMeshReaderFVM(val_config, val_iZone, val_nZone) {
-
->>>>>>> 2d2238a3
   /* The rectangular mesh is always 2D. */
   dimension = 2;
 
