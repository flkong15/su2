--- conflicted
+++ resolved
@@ -4768,26 +4768,17 @@
     for (iSpan = 0; iSpan < 1; iSpan++) {
       SpanWiseValue[marker_flag - 1][iSpan] = 0;
     }
-<<<<<<< HEAD
   }
   else{
     if(SpanWise_Kind == AUTOMATIC){
       /*--- loop to find inflow or outflow marker---*/
       for (iMarker = 0; iMarker < nMarker; iMarker++){
         for (iMarkerTP=1; iMarkerTP < config->GetnMarker_Turbomachinery()+1; iMarkerTP++){
-=======
-  } else {
-    if (SpanWise_Kind == AUTOMATIC) {
-      /*--- loop to find inflow of outflow marker---*/
-      for (iMarker = 0; iMarker < nMarker; iMarker++) {
-        for (iMarkerTP = 1; iMarkerTP < config->GetnMarker_Turbomachinery() + 1; iMarkerTP++) {
->>>>>>> 26a437a5
           if (config->GetMarker_All_Turbomachinery(iMarker) != iMarkerTP) continue;
           if (config->GetMarker_All_TurbomachineryFlag(iMarker) != marker_flag) continue; 
           for (iVertex = 0; iVertex < nVertex[iMarker]; iVertex++) {
             iPoint = vertex[iMarker][iVertex]->GetNode();
 
-<<<<<<< HEAD
             /*--- loop to find the vertex that ar both of inflow or outflow marker and on the periodic
               * in order to count the number of Span ---*/
             for (jMarker = 0; jMarker < nMarker; jMarker++){
@@ -4796,22 +4787,6 @@
               jVertex = nodes->GetVertex(iPoint, jMarker);
               if ((jVertex != -1) && (PeriodicBoundary == ((val_iZone) + 1)) && nodes->GetDomain(iPoint)) {
                   nSpan++;
-=======
-          /*--- loop to find the vertex that ar both of inflow or outflow marker and on the periodic
-           * in order to caount the number of Span ---*/
-          for (jMarker = 0; jMarker < nMarker; jMarker++) {
-            if (config->GetMarker_All_KindBC(jMarker) != PERIODIC_BOUNDARY) continue;
-
-            for (iVertex = 0; iVertex < nVertex[iMarker]; iVertex++) {
-              iPoint = vertex[iMarker][iVertex]->GetNode();
-              if (!nodes->GetDomain(iPoint)) continue;
-
-              PeriodicBoundary = config->GetMarker_All_PerBound(jMarker);
-              jVertex = nodes->GetVertex(iPoint, jMarker);
-
-              if ((jVertex != -1) && (PeriodicBoundary == (val_iZone + 1))) {
-                nSpan++;
->>>>>>> 26a437a5
               }
             }
           }
@@ -4840,7 +4815,6 @@
       for (iMarker = 0; iMarker < nMarker; iMarker++) {
         for (iMarkerTP = 1; iMarkerTP < config->GetnMarker_Turbomachinery() + 1; iMarkerTP++) {
           if (config->GetMarker_All_Turbomachinery(iMarker) != iMarkerTP) continue;
-<<<<<<< HEAD
             if (config->GetMarker_All_TurbomachineryFlag(iMarker) != marker_flag) continue;
           for (iVertex = 0; iVertex < nVertex[iMarker]; iVertex++) {
             iPoint = vertex[iMarker][iVertex]->GetNode();
@@ -4874,47 +4848,9 @@
                     valueSpan[nSpan_loc] = radius;
                   }
                   else{
-=======
-          if (config->GetMarker_All_TurbomachineryFlag(iMarker) != marker_flag) continue;
-
-          for (jMarker = 0; jMarker < nMarker; jMarker++) {
-            if (config->GetMarker_All_KindBC(jMarker) != PERIODIC_BOUNDARY) continue;
-
-            for (iVertex = 0; iVertex < nVertex[iMarker]; iVertex++) {
-              iPoint = vertex[iMarker][iVertex]->GetNode();
-              if (!nodes->GetDomain(iPoint)) continue;
-
-              PeriodicBoundary = config->GetMarker_All_PerBound(jMarker);
-              jVertex = nodes->GetVertex(iPoint, jMarker);
-
-              if ((jVertex != -1) && (PeriodicBoundary == (val_iZone + 1))) {
-                coord = nodes->GetCoord(iPoint);
-                radius = sqrt(coord[0] * coord[0] + coord[1] * coord[1]);
-                switch (config->GetKind_TurboMachinery(val_iZone)) {
-                  case CENTRIFUGAL:
                     valueSpan[nSpan_loc] = coord[2];
-                    break;
-                  case CENTRIPETAL:
->>>>>>> 26a437a5
-                    valueSpan[nSpan_loc] = coord[2];
-                    break;
-                  case AXIAL:
-                    valueSpan[nSpan_loc] = radius;
-                    break;
-                  case CENTRIPETAL_AXIAL:
-                    if (marker_flag == OUTFLOW) {
-                      valueSpan[nSpan_loc] = radius;
-                    } else {
-                      valueSpan[nSpan_loc] = coord[2];
-                    }
-                    break;
-                  case AXIAL_CENTRIFUGAL:
-                    if (marker_flag == INFLOW) {
-                      valueSpan[nSpan_loc] = radius;
-                    } else {
-                      valueSpan[nSpan_loc] = coord[2];
-                    }
-                    break;
+                  }
+                  break;
                 }
                 nSpan_loc++;
               }
@@ -4969,7 +4905,6 @@
         for (iMarkerTP = 1; iMarkerTP < config->GetnMarker_Turbomachinery() + 1; iMarkerTP++) {
           if (config->GetMarker_All_Turbomachinery(iMarker) != iMarkerTP) continue;
           if (config->GetMarker_All_TurbomachineryFlag(iMarker) != marker_flag) continue;
-<<<<<<< HEAD
           for (iVertex = 0; iVertex < nVertex[iMarker]; iVertex++) {
             iPoint = vertex[iMarker][iVertex]->GetNode();
             for (jMarker = 0; jMarker < nMarker; jMarker++){
@@ -5001,50 +4936,14 @@
 
                 case TURBOMACHINERY_TYPE::AXIAL_CENTRIFUGAL:
                   if (marker_flag == INFLOW){
-=======
-
-          for (jMarker = 0; jMarker < nMarker; jMarker++) {
-            if (config->GetMarker_All_KindBC(jMarker) != PERIODIC_BOUNDARY) continue;
-
-            for (iVertex = 0; iVertex < nVertex[iMarker]; iVertex++) {
-              iPoint = vertex[iMarker][iVertex]->GetNode();
-              if (!nodes->GetDomain(iPoint)) continue;
-
-              PeriodicBoundary = config->GetMarker_All_PerBound(jMarker);
-              jVertex = nodes->GetVertex(iPoint, jMarker);
-
-              if ((jVertex != -1) && (PeriodicBoundary == (val_iZone + 1))) {
-                coord = nodes->GetCoord(iPoint);
-                radius = sqrt(coord[0] * coord[0] + coord[1] * coord[1]);
-                switch (config->GetKind_TurboMachinery(val_iZone)) {
-                  case CENTRIFUGAL:
-                  case CENTRIPETAL:
+                    if (radius < min) min = radius;
+                    if (radius > max) max = radius;
+                  }
+                  else{
                     if (coord[2] < min) min = coord[2];
                     if (coord[2] > max) max = coord[2];
-                    break;
-                  case AXIAL:
->>>>>>> 26a437a5
-                    if (radius < min) min = radius;
-                    if (radius > max) max = radius;
-                    break;
-                  case CENTRIPETAL_AXIAL:
-                    if (marker_flag == OUTFLOW) {
-                      if (radius < min) min = radius;
-                      if (radius > max) max = radius;
-                    } else {
-                      if (coord[2] < min) min = coord[2];
-                      if (coord[2] > max) max = coord[2];
-                    }
-                    break;
-                  case AXIAL_CENTRIFUGAL:
-                    if (marker_flag == INFLOW) {
-                      if (radius < min) min = radius;
-                      if (radius > max) max = radius;
-                    } else {
-                      if (coord[2] < min) min = coord[2];
-                      if (coord[2] > max) max = coord[2];
-                    }
-                    break;
+                  }
+                  break;
                 }
               }   
             }
@@ -5189,7 +5088,6 @@
               jSpan = std::numeric_limits<unsigned short>::max();
               coord = nodes->GetCoord(iPoint);
 
-<<<<<<< HEAD
                 switch (config->GetKind_TurboMachinery(val_iZone)){
                 case TURBOMACHINERY_TYPE::CENTRIFUGAL: case TURBOMACHINERY_TYPE::CENTRIPETAL:
                   for(iSpan = 0; iSpan < nSpanWiseSections[marker_flag-1]; iSpan++){
@@ -5215,34 +5113,6 @@
                       if (dist > (abs(radius - SpanWiseValue[marker_flag-1][iSpan]))){
                         dist= abs(radius-SpanWiseValue[marker_flag-1][iSpan]);
                         jSpan=iSpan;
-=======
-              switch (config->GetKind_TurboMachinery(val_iZone)) {
-                case CENTRIFUGAL:
-                case CENTRIPETAL:
-                  for (iSpan = 0; iSpan < nSpanWiseSections[marker_flag - 1]; iSpan++) {
-                    if (dist > (abs(coord[2] - SpanWiseValue[marker_flag - 1][iSpan]))) {
-                      dist = abs(coord[2] - SpanWiseValue[marker_flag - 1][iSpan]);
-                      jSpan = iSpan;
-                    }
-                  }
-                  break;
-                case AXIAL:
-                  radius = sqrt(coord[0] * coord[0] + coord[1] * coord[1]);
-                  for (iSpan = 0; iSpan < nSpanWiseSections[marker_flag - 1]; iSpan++) {
-                    if (dist > (abs(radius - SpanWiseValue[marker_flag - 1][iSpan]))) {
-                      dist = abs(radius - SpanWiseValue[marker_flag - 1][iSpan]);
-                      jSpan = iSpan;
-                    }
-                  }
-                  break;
-                case CENTRIPETAL_AXIAL:
-                  if (marker_flag == OUTFLOW) {
-                    radius = sqrt(coord[0] * coord[0] + coord[1] * coord[1]);
-                    for (iSpan = 0; iSpan < nSpanWiseSections[marker_flag - 1]; iSpan++) {
-                      if (dist > (abs(radius - SpanWiseValue[marker_flag - 1][iSpan]))) {
-                        dist = abs(radius - SpanWiseValue[marker_flag - 1][iSpan]);
-                        jSpan = iSpan;
->>>>>>> 26a437a5
                       }
                     }
                   } else {
@@ -5255,7 +5125,6 @@
                   }
                   break;
 
-<<<<<<< HEAD
                 case TURBOMACHINERY_TYPE::AXIAL_CENTRIFUGAL:
                   if (marker_flag == INFLOW){
                     radius = sqrt(coord[0]*coord[0]+coord[1]*coord[1]);
@@ -5263,15 +5132,6 @@
                       if (dist > (abs(radius - SpanWiseValue[marker_flag-1][iSpan]))){
                         dist= abs(radius-SpanWiseValue[marker_flag-1][iSpan]);
                         jSpan=iSpan;
-=======
-                case AXIAL_CENTRIFUGAL:
-                  if (marker_flag == INFLOW) {
-                    radius = sqrt(coord[0] * coord[0] + coord[1] * coord[1]);
-                    for (iSpan = 0; iSpan < nSpanWiseSections[marker_flag - 1]; iSpan++) {
-                      if (dist > (abs(radius - SpanWiseValue[marker_flag - 1][iSpan]))) {
-                        dist = abs(radius - SpanWiseValue[marker_flag - 1][iSpan]);
-                        jSpan = iSpan;
->>>>>>> 26a437a5
                       }
                     }
                   } else {
@@ -5326,7 +5186,6 @@
               dist = 10E+06;
               jSpan = std::numeric_limits<unsigned short>::max();
 
-<<<<<<< HEAD
                 coord = nodes->GetCoord(iPoint);
                 switch (config->GetKind_TurboMachinery(val_iZone)){
                 case TURBOMACHINERY_TYPE::CENTRIFUGAL: case TURBOMACHINERY_TYPE::CENTRIPETAL:
@@ -5353,35 +5212,6 @@
                       if (dist > (abs(radius - SpanWiseValue[marker_flag-1][iSpan]))){
                         dist= abs(radius-SpanWiseValue[marker_flag-1][iSpan]);
                         jSpan=iSpan;
-=======
-              coord = nodes->GetCoord(iPoint);
-              switch (config->GetKind_TurboMachinery(val_iZone)) {
-                case CENTRIFUGAL:
-                case CENTRIPETAL:
-                  for (iSpan = 0; iSpan < nSpanWiseSections[marker_flag - 1]; iSpan++) {
-                    if (dist > (abs(coord[2] - SpanWiseValue[marker_flag - 1][iSpan]))) {
-                      dist = abs(coord[2] - SpanWiseValue[marker_flag - 1][iSpan]);
-                      jSpan = iSpan;
-                    }
-                  }
-                  break;
-                case AXIAL:
-                  radius = sqrt(coord[0] * coord[0] + coord[1] * coord[1]);
-                  for (iSpan = 0; iSpan < nSpanWiseSections[marker_flag - 1]; iSpan++) {
-                    if (dist > (abs(radius - SpanWiseValue[marker_flag - 1][iSpan]))) {
-                      dist = abs(radius - SpanWiseValue[marker_flag - 1][iSpan]);
-                      jSpan = iSpan;
-                    }
-                  }
-                  break;
-                case CENTRIPETAL_AXIAL:
-                  if (marker_flag == OUTFLOW) {
-                    radius = sqrt(coord[0] * coord[0] + coord[1] * coord[1]);
-                    for (iSpan = 0; iSpan < nSpanWiseSections[marker_flag - 1]; iSpan++) {
-                      if (dist > (abs(radius - SpanWiseValue[marker_flag - 1][iSpan]))) {
-                        dist = abs(radius - SpanWiseValue[marker_flag - 1][iSpan]);
-                        jSpan = iSpan;
->>>>>>> 26a437a5
                       }
                     }
                   } else {
@@ -5394,7 +5224,6 @@
                   }
                   break;
 
-<<<<<<< HEAD
                 case TURBOMACHINERY_TYPE::AXIAL_CENTRIFUGAL:
                   if(marker_flag == INFLOW){
                     radius = sqrt(coord[0]*coord[0]+coord[1]*coord[1]);
@@ -5402,15 +5231,6 @@
                       if (dist > (abs(radius - SpanWiseValue[marker_flag-1][iSpan]))){
                         dist= abs(radius-SpanWiseValue[marker_flag-1][iSpan]);
                         jSpan=iSpan;
-=======
-                case AXIAL_CENTRIFUGAL:
-                  if (marker_flag == INFLOW) {
-                    radius = sqrt(coord[0] * coord[0] + coord[1] * coord[1]);
-                    for (iSpan = 0; iSpan < nSpanWiseSections[marker_flag - 1]; iSpan++) {
-                      if (dist > (abs(radius - SpanWiseValue[marker_flag - 1][iSpan]))) {
-                        dist = abs(radius - SpanWiseValue[marker_flag - 1][iSpan]);
-                        jSpan = iSpan;
->>>>>>> 26a437a5
                       }
                     }
                   } else {
@@ -5445,7 +5265,6 @@
             nVertexSpanHalo[jSpan]++;
           }
 
-<<<<<<< HEAD
             /*--- using the auxiliary container reordered the vertexes pitch-wise direction at each span ---*/
             // the reordering algorithm can be based on the Y-coordinate.
             for(iSpan = 0; iSpan < nSpanWiseSections[marker_flag-1]; iSpan++){
@@ -5468,31 +5287,8 @@
                   }
                   minAngPitch[iSpan]= MinAngularCoord[iMarker][iSpan];
                   kSpanVertex =iSpanVertex;
-=======
-          /*--- using the auxiliary container reordered the vertexes pitch-wise direction at each span ---*/
-          // the reordering algorithm can be based on the Y-coordinate.
-          for (iSpan = 0; iSpan < nSpanWiseSections[marker_flag - 1]; iSpan++) {
-            /*--- find the local minimum and maximum pitch-wise for each processor---*/
-            min = 10E+06;
-            minInt = 10E+06;
-            max = -10E+06;
-            for (iSpanVertex = 0; iSpanVertex < nVertexSpanHalo[iSpan]; iSpanVertex++) {
-              iPoint = disordered[iSpan][iSpanVertex];
-              coord = nodes->GetCoord(iPoint);
-              /*--- find nodes at minimum pitch among all nodes---*/
-              if (coord[1] < min) {
-                min = coord[1];
-                if (nDim == 2 && config->GetKind_TurboMachinery(val_iZone) == AXIAL) {
-                  MinAngularCoord[iMarker][iSpan] = coord[1];
-                } else {
-                  MinAngularCoord[iMarker][iSpan] = atan(coord[1] / coord[0]);
->>>>>>> 26a437a5
                 }
-                minAngPitch[iSpan] = MinAngularCoord[iMarker][iSpan];
-                kSpanVertex = iSpanVertex;
-              }
-
-<<<<<<< HEAD
+
                 /*--- find nodes at minimum pitch among the internal nodes---*/
                 if (coord[1]<minInt){
                   if(nodes->GetDomain(iPoint)){
@@ -5503,21 +5299,9 @@
                     else{
                       minIntAngPitch[iSpan] = atan(coord[1]/coord[0]);
                     }
-=======
-              /*--- find nodes at minimum pitch among the internal nodes---*/
-              if (coord[1] < minInt) {
-                if (nodes->GetDomain(iPoint)) {
-                  minInt = coord[1];
-                  if (nDim == 2 && config->GetKind_TurboMachinery(val_iZone) == AXIAL) {
-                    minIntAngPitch[iSpan] = coord[1];
-                  } else {
-                    minIntAngPitch[iSpan] = atan(coord[1] / coord[0]);
->>>>>>> 26a437a5
                   }
                 }
-              }
-
-<<<<<<< HEAD
+
                 /*--- find nodes at maximum pitch among the internal nodes---*/
                 if (coord[1]>max){
                   if(nodes->GetDomain(iPoint)){
@@ -5529,24 +5313,11 @@
                       MaxAngularCoord[iMarker][iSpan] = atan(coord[1]/coord[0]);
                     }
                     maxAngPitch[iSpan]= MaxAngularCoord[iMarker][iSpan];
-=======
-              /*--- find nodes at maximum pitch among the internal nodes---*/
-              if (coord[1] > max) {
-                if (nodes->GetDomain(iPoint)) {
-                  max = coord[1];
-                  if (nDim == 2 && config->GetKind_TurboMachinery(val_iZone) == AXIAL) {
-                    MaxAngularCoord[iMarker][iSpan] = coord[1];
-                  } else {
-                    MaxAngularCoord[iMarker][iSpan] = atan(coord[1] / coord[0]);
->>>>>>> 26a437a5
                   }
-                  maxAngPitch[iSpan] = MaxAngularCoord[iMarker][iSpan];
                 }
               }
-            }
-
-<<<<<<< HEAD
-              iInternalVertex = 0;
+
+            iInternalVertex = 0;
 
               /*--- reordering the vertex pitch-wise, store the ordered vertexes span-wise and pitch-wise---*/
               for(iSpanVertex = 0; iSpanVertex<nVertexSpanHalo[iSpan]; iSpanVertex++){
@@ -5579,39 +5350,6 @@
                   turbovertex[iMarker][iSpan][iInternalVertex]->SetDeltaAngularCoord(deltaAngPitch[iSpan][iSpanVertex]);
                   switch (config->GetKind_TurboMachinery(val_iZone)){
                   case TURBOMACHINERY_TYPE::CENTRIFUGAL:
-=======
-            iInternalVertex = 0;
-
-            /*--- reordering the vertex pitch-wise, store the ordered vertexes span-wise and pitch-wise---*/
-            for (iSpanVertex = 0; iSpanVertex < nVertexSpanHalo[iSpan]; iSpanVertex++) {
-              dist = 10E+06;
-              ordered[iSpan][iSpanVertex] = disordered[iSpan][kSpanVertex];
-              checkAssign[iSpan][kSpanVertex] = true;
-              coord = nodes->GetCoord(ordered[iSpan][iSpanVertex]);
-              target = coord[1];
-              if (nDim == 2 && config->GetKind_TurboMachinery(val_iZone) == AXIAL) {
-                angPitch[iSpan][iSpanVertex] = coord[1];
-              } else {
-                angPitch[iSpan][iSpanVertex] = atan(coord[1] / coord[0]);
-              }
-              if (iSpanVertex == 0) {
-                deltaAngPitch[iSpan][iSpanVertex] = 0.0;
-              } else {
-                deltaAngPitch[iSpan][iSpanVertex] = angPitch[iSpan][iSpanVertex] - angPitch[iSpan][iSpanVertex - 1];
-              }
-              /*---create turbovertex structure only for the internal nodes---*/
-              if (nodes->GetDomain(ordered[iSpan][iSpanVertex])) {
-                if (allocate) {
-                  turbovertex[iMarker][iSpan][iInternalVertex] = new CTurboVertex(ordered[iSpan][iSpanVertex], nDim);
-                }
-                turbovertex[iMarker][iSpan][iInternalVertex]->SetArea(area[iSpan][kSpanVertex]);
-                turbovertex[iMarker][iSpan][iInternalVertex]->SetNormal(unitnormal[iSpan][kSpanVertex]);
-                turbovertex[iMarker][iSpan][iInternalVertex]->SetOldVertex(oldVertex3D[iSpan][kSpanVertex]);
-                turbovertex[iMarker][iSpan][iInternalVertex]->SetAngularCoord(angPitch[iSpan][iSpanVertex]);
-                turbovertex[iMarker][iSpan][iInternalVertex]->SetDeltaAngularCoord(deltaAngPitch[iSpan][iSpanVertex]);
-                switch (config->GetKind_TurboMachinery(val_iZone)) {
-                  case CENTRIFUGAL:
->>>>>>> 26a437a5
                     Normal2 = 0.0;
                     for (iDim = 0; iDim < 2; iDim++) Normal2 += coord[iDim] * coord[iDim];
                     if (marker_flag == INFLOW) {
@@ -5951,7 +5689,6 @@
 
     myfile << "TITLE = \"Global index visualization file\"" << endl;
     myfile << "VARIABLES =" << endl;
-<<<<<<< HEAD
     myfile.width(10); myfile << "\"iSpan\"";
     myfile.width(20); myfile << "\"x_coord\"" ;
     myfile.width(20); myfile << "\"y_coord\"" ;
@@ -5971,48 +5708,6 @@
         if (nDim ==2 && config->GetBoolTurbomachinery()){
           myfile.width(20); myfile << angCoord_loc[iSpan][iSpanVertex];
           myfile.width(20); myfile << deltaAngCoord_loc[iSpan][iSpanVertex];
-=======
-    myfile.width(10);
-    myfile << "\"iSpan\"";
-    myfile.width(20);
-    myfile << "\"x_coord\"";
-    myfile.width(20);
-    myfile << "\"y_coord\"";
-    myfile.width(20);
-    myfile << "\"z_coord\"";
-    myfile.width(20);
-    myfile << "\"radius\"";
-    myfile.width(20);
-    myfile << "\"Relative Angular Coord \"";
-    myfile.width(20);
-    myfile << "\"Delta Angular Coord \"";
-    myfile.width(20);
-    myfile << "\"processor\"" << endl;
-    for (iSpan = 0; iSpan < nSpanWiseSections[marker_flag - 1]; iSpan++) {
-      for (iSpanVertex = 0; iSpanVertex < nTotVertex_gb[iSpan]; iSpanVertex++) {
-        radius = sqrt(x_loc[iSpan][iSpanVertex] * x_loc[iSpan][iSpanVertex] +
-                      y_loc[iSpan][iSpanVertex] * y_loc[iSpan][iSpanVertex]);
-        myfile.width(10);
-        myfile << iSpan;
-        myfile.width(20);
-        myfile << x_loc[iSpan][iSpanVertex];
-        myfile.width(20);
-        myfile << y_loc[iSpan][iSpanVertex];
-        myfile.width(20);
-        myfile << z_loc[iSpan][iSpanVertex];
-        myfile.width(20);
-        myfile << radius;
-        if (nDim == 2 && config->GetKind_TurboMachinery(val_iZone)) {
-          myfile.width(20);
-          myfile << angCoord_loc[iSpan][iSpanVertex];
-          myfile.width(20);
-          myfile << deltaAngCoord_loc[iSpan][iSpanVertex];
-        } else {
-          myfile.width(20);
-          myfile << angCoord_loc[iSpan][iSpanVertex] * 180.0 / PI_NUMBER;
-          myfile.width(20);
-          myfile << deltaAngCoord_loc[iSpan][iSpanVertex] * 180.0 / PI_NUMBER;
->>>>>>> 26a437a5
         }
         myfile.width(20);
         myfile << rank_loc[iSpan][iSpanVertex] << endl;
@@ -6070,7 +5765,6 @@
               iPoint = turbovertex[iMarker][iSpan][iSpanVertex]->GetNode();
               coord = nodes->GetCoord(iPoint);
               /*--- compute appropriate turbo normal ---*/
-<<<<<<< HEAD
               switch (config->GetKind_TurboMachinery(val_iZone)){
               case TURBOMACHINERY_TYPE::CENTRIFUGAL:
                 Normal2 = 0.0;
@@ -6105,61 +5799,25 @@
                   if (marker_flag == INFLOW){
                     TurboNormal[0] = coord[0]/sqrt(Normal2);
                     TurboNormal[1] = coord[1]/sqrt(Normal2);
-=======
-              switch (config->GetKind_TurboMachinery(val_iZone)) {
-                case CENTRIFUGAL:
-                  Normal2 = 0.0;
-                  for (iDim = 0; iDim < 2; iDim++) Normal2 += coord[iDim] * coord[iDim];
-                  if (marker_flag == INFLOW) {
-                    TurboNormal[0] = -coord[0] / sqrt(Normal2);
-                    TurboNormal[1] = -coord[1] / sqrt(Normal2);
->>>>>>> 26a437a5
                     TurboNormal[2] = 0.0;
-                  } else {
-                    TurboNormal[0] = coord[0] / sqrt(Normal2);
-                    TurboNormal[1] = coord[1] / sqrt(Normal2);
+                  }else{
+                    TurboNormal[0] = coord[0]/sqrt(Normal2);
+                    TurboNormal[1] = coord[1]/sqrt(Normal2);
                     TurboNormal[2] = 0.0;
                   }
-                  break;
-                case CENTRIPETAL:
-                  Normal2 = 0.0;
-                  for (iDim = 0; iDim < 2; iDim++) Normal2 += coord[iDim] * coord[iDim];
-                  if (marker_flag == OUTFLOW) {
-                    TurboNormal[0] = -coord[0] / sqrt(Normal2);
-                    TurboNormal[1] = -coord[1] / sqrt(Normal2);
+                }
+                else{
+                  if (marker_flag == INFLOW){
+                    TurboNormal[0] = -1.0;
+                    TurboNormal[1] = 0.0;
                     TurboNormal[2] = 0.0;
-                  } else {
-                    TurboNormal[0] = coord[0] / sqrt(Normal2);
-                    TurboNormal[1] = coord[1] / sqrt(Normal2);
+                  }else{
+                    TurboNormal[0] = 1.0;
+                    TurboNormal[1] = 0.0;
                     TurboNormal[2] = 0.0;
                   }
-                  break;
-                case AXIAL:
-                  Normal2 = 0.0;
-                  for (iDim = 0; iDim < 2; iDim++) Normal2 += coord[iDim] * coord[iDim];
-                  if (nDim == 3) {
-                    if (marker_flag == INFLOW) {
-                      TurboNormal[0] = coord[0] / sqrt(Normal2);
-                      TurboNormal[1] = coord[1] / sqrt(Normal2);
-                      TurboNormal[2] = 0.0;
-                    } else {
-                      TurboNormal[0] = coord[0] / sqrt(Normal2);
-                      TurboNormal[1] = coord[1] / sqrt(Normal2);
-                      TurboNormal[2] = 0.0;
-                    }
-                  } else {
-                    if (marker_flag == INFLOW) {
-                      TurboNormal[0] = -1.0;
-                      TurboNormal[1] = 0.0;
-                      TurboNormal[2] = 0.0;
-                    } else {
-                      TurboNormal[0] = 1.0;
-                      TurboNormal[1] = 0.0;
-                      TurboNormal[2] = 0.0;
-                    }
-                  }
-
-<<<<<<< HEAD
+                }
+
                 break;
               case TURBOMACHINERY_TYPE::CENTRIPETAL_AXIAL:
                 Normal2 = 0.0;
@@ -6188,36 +5846,6 @@
                   TurboNormal[2] = 0.0;
                 }
                 break;
-=======
-                  break;
-                case CENTRIPETAL_AXIAL:
-                  Normal2 = 0.0;
-                  for (iDim = 0; iDim < 2; iDim++) Normal2 += coord[iDim] * coord[iDim];
-                  if (marker_flag == INFLOW) {
-                    TurboNormal[0] = coord[0] / sqrt(Normal2);
-                    TurboNormal[1] = coord[1] / sqrt(Normal2);
-                    TurboNormal[2] = 0.0;
-                  } else {
-                    TurboNormal[0] = coord[0] / sqrt(Normal2);
-                    TurboNormal[1] = coord[1] / sqrt(Normal2);
-                    TurboNormal[2] = 0.0;
-                  }
-                  break;
-
-                case AXIAL_CENTRIFUGAL:
-                  Normal2 = 0.0;
-                  for (iDim = 0; iDim < 2; iDim++) Normal2 += coord[iDim] * coord[iDim];
-                  if (marker_flag == INFLOW) {
-                    TurboNormal[0] = coord[0] / sqrt(Normal2);
-                    TurboNormal[1] = coord[1] / sqrt(Normal2);
-                    TurboNormal[2] = 0.0;
-                  } else {
-                    TurboNormal[0] = coord[0] / sqrt(Normal2);
-                    TurboNormal[1] = coord[1] / sqrt(Normal2);
-                    TurboNormal[2] = 0.0;
-                  }
-                  break;
->>>>>>> 26a437a5
               }
 
               /*--- store the new turbo normal ---*/
@@ -6379,7 +6007,6 @@
               for (iDim = 0; iDim < nDim; iDim++) {
                 AverageGridVel[iMarker][iSpan][iDim] = TotalGridVel[iDim] / nTotVertexSpan[iMarker][iSpan];
               }
-<<<<<<< HEAD
               switch (config->GetKind_TurboMachinery(val_iZone)){
               case TURBOMACHINERY_TYPE::CENTRIFUGAL:case TURBOMACHINERY_TYPE::CENTRIPETAL:
                 if (marker_flag == INFLOW ){
@@ -6414,54 +6041,6 @@
                   AverageTangGridVel[iMarker][iSpan]= AverageTurboNormal[iMarker][iSpan][0]*AverageGridVel[iMarker][iSpan][1]-AverageTurboNormal[iMarker][iSpan][1]*AverageGridVel[iMarker][iSpan][0];
                 }
                 break;
-=======
-              switch (config->GetKind_TurboMachinery(val_iZone)) {
-                case CENTRIFUGAL:
-                case CENTRIPETAL:
-                  if (marker_flag == INFLOW) {
-                    AverageTangGridVel[iMarker][iSpan] =
-                        -(AverageTurboNormal[iMarker][iSpan][0] * AverageGridVel[iMarker][iSpan][1] -
-                          AverageTurboNormal[iMarker][iSpan][1] * AverageGridVel[iMarker][iSpan][0]);
-                  } else {
-                    AverageTangGridVel[iMarker][iSpan] =
-                        AverageTurboNormal[iMarker][iSpan][0] * AverageGridVel[iMarker][iSpan][1] -
-                        AverageTurboNormal[iMarker][iSpan][1] * AverageGridVel[iMarker][iSpan][0];
-                  }
-                  break;
-                case AXIAL:
-                  if (marker_flag == INFLOW && nDim == 2) {
-                    AverageTangGridVel[iMarker][iSpan] =
-                        -AverageTurboNormal[iMarker][iSpan][0] * AverageGridVel[iMarker][iSpan][1] +
-                        AverageTurboNormal[iMarker][iSpan][1] * AverageGridVel[iMarker][iSpan][0];
-                  } else {
-                    AverageTangGridVel[iMarker][iSpan] =
-                        AverageTurboNormal[iMarker][iSpan][0] * AverageGridVel[iMarker][iSpan][1] -
-                        AverageTurboNormal[iMarker][iSpan][1] * AverageGridVel[iMarker][iSpan][0];
-                  }
-                  break;
-                case CENTRIPETAL_AXIAL:
-                  if (marker_flag == OUTFLOW) {
-                    AverageTangGridVel[iMarker][iSpan] =
-                        (AverageTurboNormal[iMarker][iSpan][0] * AverageGridVel[iMarker][iSpan][1] -
-                         AverageTurboNormal[iMarker][iSpan][1] * AverageGridVel[iMarker][iSpan][0]);
-                  } else {
-                    AverageTangGridVel[iMarker][iSpan] =
-                        -(AverageTurboNormal[iMarker][iSpan][0] * AverageGridVel[iMarker][iSpan][1] -
-                          AverageTurboNormal[iMarker][iSpan][1] * AverageGridVel[iMarker][iSpan][0]);
-                  }
-                  break;
-                case AXIAL_CENTRIFUGAL:
-                  if (marker_flag == INFLOW) {
-                    AverageTangGridVel[iMarker][iSpan] =
-                        AverageTurboNormal[iMarker][iSpan][0] * AverageGridVel[iMarker][iSpan][1] -
-                        AverageTurboNormal[iMarker][iSpan][1] * AverageGridVel[iMarker][iSpan][0];
-                  } else {
-                    AverageTangGridVel[iMarker][iSpan] =
-                        AverageTurboNormal[iMarker][iSpan][0] * AverageGridVel[iMarker][iSpan][1] -
-                        AverageTurboNormal[iMarker][iSpan][1] * AverageGridVel[iMarker][iSpan][0];
-                  }
-                  break;
->>>>>>> 26a437a5
 
                 default:
                   SU2_MPI::Error("Tang grid velocity NOT IMPLEMENTED YET for this configuration", CURRENT_FUNCTION);
@@ -6676,18 +6255,8 @@
 
     if (iSpan == nSpanWiseSections) {
       config->SetFreeStreamTurboNormal(turboNormal);
-<<<<<<< HEAD
       if (config->GetKind_TurboMachinery(config->GetiZone()) == TURBOMACHINERY_TYPE::AXIAL && nDim == 2){
         nBlades = 1/Pitch;
-      }
-      else{
-        nBlades = 2*PI_NUMBER/Pitch;
-=======
-      if (config->GetKind_TurboMachinery(config->GetiZone()) == AXIAL && nDim == 2) {
-        nBlades = 1 / Pitch;
-      } else {
-        nBlades = 2 * PI_NUMBER / Pitch;
->>>>>>> 26a437a5
       }
       config->SetnBlades(config->GetiZone(), nBlades);
     }
