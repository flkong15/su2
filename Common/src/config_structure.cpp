--- conflicted
+++ resolved
@@ -2321,11 +2321,9 @@
   /* DESCRIPTION: Multipoint design freestream pressure */
   addPythonOption("MULTIPOINT_FREESTREAM_PRESSURE");
   
-<<<<<<< HEAD
   /* DESCRIPTION: Multipoint design for outlet quantities (varying back pressure or mass flow operating points). */
   addPythonOption("MULTIPOINT_OUTLET_VALUE");
   
-=======
   /* DESCRIPTION: Using Uncertainty Quantification with SST Turbulence Model */
   addBoolOption("USING_UQ", using_uq, false);
 
@@ -2341,7 +2339,6 @@
   /* DESCRIPTION: Permuting eigenvectors for UQ analysis */
   addBoolOption("UQ_PERMUTE", uq_permute, false);
 
->>>>>>> 6a111778
   /* END_CONFIG_OPTIONS */
 
 }
