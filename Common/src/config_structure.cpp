--- conflicted
+++ resolved
@@ -335,16 +335,13 @@
   Marker_CfgFile_Moving       = NULL;   Marker_All_Moving        = NULL;
   Marker_CfgFile_PerBound     = NULL;   Marker_All_PerBound      = NULL;    Marker_PerBound   = NULL;
   Marker_CfgFile_ZoneInterface = NULL;
-<<<<<<< HEAD
 
   Marker_CfgFile_Turbomachinery       = NULL; Marker_All_Turbomachinery       = NULL;
   Marker_CfgFile_TurbomachineryFlag   = NULL; Marker_All_TurbomachineryFlag   = NULL;
   Marker_CfgFile_MixingPlaneInterface = NULL; Marker_All_MixingPlaneInterface = NULL;
 
-=======
   Marker_CfgFile_PyCustom     = NULL;   Marker_All_PyCustom      = NULL;
   
->>>>>>> 2fd47110
   Marker_DV                   = NULL;   Marker_Moving            = NULL;    Marker_Monitoring = NULL;
   Marker_Designing            = NULL;   Marker_GeoEval           = NULL;    Marker_Plotting   = NULL;
   Marker_Analyze              = NULL;   Marker_PyCustom          = NULL;    Marker_WallFunctions        = NULL;
@@ -2055,9 +2052,6 @@
 
   /* DESCRIPTION: Activate ParMETIS mode for testing */
   addBoolOption("PARMETIS", ParMETIS, false);
-<<<<<<< HEAD
-
-=======
     
   /*--- options that are used in the Hybrid RANS/LES Simulations  ---*/
   /*!\par CONFIG_CATEGORY:Hybrid_RANSLES Options\ingroup Config*/
@@ -2077,7 +2071,6 @@
   /* DESCRIPTION: Activate SA Quadratic Constitutive Relation, 2000 version */
   addBoolOption("SA_QCR", QCR, false);
   
->>>>>>> 2fd47110
   /* DESCRIPTION: Multipoint design Mach number*/
   addPythonOption("MULTIPOINT_MACH_NUMBER");
 
@@ -3678,7 +3671,6 @@
   nMarker_All = nMarker_Max;
 
   /*--- Allocate the memory (markers in each domain) ---*/
-<<<<<<< HEAD
 
   Marker_All_TagBound             = new string[nMarker_All];			// Store the tag that correspond with each marker.
   Marker_All_SendRecv             = new short[nMarker_All];				// +#domain (send), -#domain (receive).
@@ -3691,23 +3683,8 @@
   Marker_All_GeoEval              = new unsigned short[nMarker_All];	// Store whether the boundary should be geometry evaluation.
   Marker_All_DV                   = new unsigned short[nMarker_All];	// Store whether the boundary should be affected by design variables.
   Marker_All_Moving               = new unsigned short[nMarker_All];	// Store whether the boundary should be in motion.
-  Marker_All_PerBound             = new short[nMarker_All];				// Store whether the boundary belongs to a periodic boundary.
-=======
-  
-  Marker_All_TagBound       = new string[nMarker_All];		// Store the tag that correspond with each marker.
-  Marker_All_SendRecv       = new short[nMarker_All];		// +#domain (send), -#domain (receive).
-  Marker_All_KindBC         = new unsigned short[nMarker_All];	// Store the kind of boundary condition.
-  Marker_All_Monitoring     = new unsigned short[nMarker_All];	// Store whether the boundary should be monitored.
-  Marker_All_Designing      = new unsigned short[nMarker_All];  // Store whether the boundary should be designed.
-  Marker_All_Plotting       = new unsigned short[nMarker_All];	// Store whether the boundary should be plotted.
-  Marker_All_Analyze  = new unsigned short[nMarker_All];	// Store whether the boundary should be plotted.
-  Marker_All_ZoneInterface   = new unsigned short[nMarker_All];	// Store whether the boundary is in the FSI interface.
-  Marker_All_GeoEval        = new unsigned short[nMarker_All];	// Store whether the boundary should be geometry evaluation.
-  Marker_All_DV             = new unsigned short[nMarker_All];	// Store whether the boundary should be affected by design variables.
-  Marker_All_Moving         = new unsigned short[nMarker_All];	// Store whether the boundary should be in motion.
-  Marker_All_PyCustom       = new unsigned short[nMarker_All];  // Store whether the boundary is Python customizable.
-  Marker_All_PerBound       = new short[nMarker_All];		// Store whether the boundary belongs to a periodic boundary.
->>>>>>> 2fd47110
+  Marker_All_PyCustom             = new unsigned short[nMarker_All];    // Store whether the boundary is Python customizable.
+  Marker_All_PerBound             = new short[nMarker_All];		// Store whether the boundary belongs to a periodic boundary.
   Marker_All_Turbomachinery       = new unsigned short[nMarker_All];	// Store whether the boundary is in needed for Turbomachinery computations.
   Marker_All_TurbomachineryFlag   = new unsigned short[nMarker_All];	// Store whether the boundary has a flag for Turbomachinery computations.
   Marker_All_MixingPlaneInterface = new unsigned short[nMarker_All];	// Store whether the boundary has a in the MixingPlane interface.
@@ -3748,10 +3725,7 @@
   Marker_CfgFile_Turbomachinery       = new unsigned short[nMarker_CfgFile];
   Marker_CfgFile_TurbomachineryFlag   = new unsigned short[nMarker_CfgFile];
   Marker_CfgFile_MixingPlaneInterface = new unsigned short[nMarker_CfgFile];
-<<<<<<< HEAD
-=======
   Marker_CfgFile_PyCustom             = new unsigned short[nMarker_CfgFile];
->>>>>>> 2fd47110
 
   for (iMarker_CfgFile = 0; iMarker_CfgFile < nMarker_CfgFile; iMarker_CfgFile++) {
     Marker_CfgFile_TagBound[iMarker_CfgFile]             = "SEND_RECEIVE";
@@ -4508,8 +4482,6 @@
       cout<<endl;
     }
 
-<<<<<<< HEAD
-=======
     if(nMarker_PyCustom != 0) {
       cout << "Surface(s) that are customizable in Python: ";
       for(iMarker_PyCustom=0; iMarker_PyCustom < nMarker_PyCustom; iMarker_PyCustom++){
@@ -4520,7 +4492,6 @@
       cout << endl;
     }
     
->>>>>>> 2fd47110
     if (nMarker_DV != 0) {
       cout << "Surface(s) affected by the design variables: ";
       for (iMarker_DV = 0; iMarker_DV < nMarker_DV; iMarker_DV++) {
@@ -6205,13 +6176,9 @@
   if (Marker_CfgFile_Moving != NULL) delete[] Marker_CfgFile_Moving;
   if (Marker_All_Moving     != NULL) delete[] Marker_All_Moving;
 
-<<<<<<< HEAD
-=======
-  if (Marker_CfgFile_PyCustom    != NULL) delete[] Marker_CfgFile_PyCustom;
-
-  if (Marker_All_PyCustom != NULL) delete[] Marker_All_PyCustom;
+  if (Marker_CfgFile_PyCustom != NULL) delete[] Marker_CfgFile_PyCustom;
+  if (Marker_All_PyCustom     != NULL) delete[] Marker_All_PyCustom;
   
->>>>>>> 2fd47110
   if (Marker_CfgFile_PerBound != NULL) delete[] Marker_CfgFile_PerBound;
   if (Marker_All_PerBound     != NULL) delete[] Marker_All_PerBound;
 
