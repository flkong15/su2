--- conflicted
+++ resolved
@@ -5040,13 +5040,8 @@
           case VAN_LEER:      cout << "Van Leer solver inviscid fluxes over the faces" << endl; break;
         }
 
-<<<<<<< HEAD
-        if(Kind_Solver != FEM_EULER) {
-          cout << "Theta symmetrizing terms interior penalty:  " << Theta_Interior_Penalty_DGFEM << endl;
-=======
         if(Kind_Solver != FEM_EULER && Kind_Solver != DISC_ADJ_DG_EULER) {
           cout << "Theta symmetrizing terms interior penalty: " << Theta_Interior_Penalty_DGFEM << endl;
->>>>>>> 603572b7
         }
       }
 
