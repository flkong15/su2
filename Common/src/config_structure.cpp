--- conflicted
+++ resolved
@@ -336,11 +336,7 @@
   Marker_Dirichlet            = NULL;    Marker_Inlet            = NULL;
   Marker_Supersonic_Inlet     = NULL;    Marker_Outlet           = NULL;
   Marker_Isothermal           = NULL;    Marker_HeatFlux         = NULL;    Marker_EngineInflow   = NULL;
-<<<<<<< HEAD
-  Marker_Supersonic_Outlet    = NULL;    Marker_Load             = NULL;    Marker_Transpiration  = NULL;
-=======
   Marker_Supersonic_Outlet    = NULL;    Marker_Load             = NULL;    Marker_Disp_Dir       = NULL;
->>>>>>> 008ded81
   Marker_EngineExhaust        = NULL;    Marker_Displacement     = NULL;    Marker_Load           = NULL;
   Marker_Load_Dir             = NULL;    Marker_Load_Sine        = NULL;    Marker_Clamped        = NULL;
   Marker_FlowLoad             = NULL;    Marker_Neumann          = NULL;    Marker_Internal       = NULL;
@@ -348,6 +344,7 @@
   Marker_CfgFile_KindBC       = NULL;    Marker_All_SendRecv     = NULL;    Marker_All_PerBound   = NULL;
   Marker_ZoneInterface        = NULL;    Marker_All_ZoneInterface= NULL;    Marker_Riemann        = NULL;
   Marker_Fluid_InterfaceBound = NULL;    Marker_CHTInterface     = NULL;    Marker_Damper           = NULL;
+  Marker_Transpiration  = NULL;
 
   
     /*--- Boundary Condition settings ---*/
@@ -3811,15 +3808,9 @@
   nMarker_Giles + nMarker_Outlet + nMarker_Isothermal + nMarker_HeatFlux +
   nMarker_EngineInflow + nMarker_EngineExhaust + nMarker_Internal +
   nMarker_Supersonic_Inlet + nMarker_Supersonic_Outlet + nMarker_Displacement + nMarker_Load +
-<<<<<<< HEAD
-  nMarker_FlowLoad + nMarker_Custom +
-  nMarker_Clamped + nMarker_Load_Sine + nMarker_Load_Dir +
-  nMarker_ActDiskInlet + nMarker_ActDiskOutlet + nMarker_Transpiration;
-=======
   nMarker_FlowLoad + nMarker_Custom + nMarker_Damper +
   nMarker_Clamped + nMarker_Load_Sine + nMarker_Load_Dir + nMarker_Disp_Dir +
-  nMarker_ActDiskInlet + nMarker_ActDiskOutlet;
->>>>>>> 008ded81
+  nMarker_ActDiskInlet + nMarker_ActDiskOutlet + nMarker_Transpiration;
   
   /*--- Add the possible send/receive domains ---*/
 
