--- conflicted
+++ resolved
@@ -4041,15 +4041,9 @@
 
       Restart_Flow = false;
 
-<<<<<<< HEAD
-      //if (Grid_Movement) {
+      //if (GetGrid_Movement()) {
       //  SU2_MPI::Error("Dynamic mesh movement currently not supported for the discrete adjoint solver.", CURRENT_FUNCTION);
       //}
-=======
-      if (GetGrid_Movement()) {
-        SU2_MPI::Error("Dynamic mesh movement currently not supported for the discrete adjoint solver.", CURRENT_FUNCTION);
-      }
->>>>>>> 933bfaaf
 
       if (Unst_AdjointIter- long(nExtIter) < 0){
         SU2_MPI::Error(string("Invalid iteration number requested for unsteady adjoint.\n" ) +
@@ -4269,11 +4263,7 @@
 
   /*--- Grid motion is not yet supported with the incompressible solver. ---*/
 
-<<<<<<< HEAD
-  /*if ((Kind_Regime == INCOMPRESSIBLE) && (Grid_Movement)) {
-=======
-  if ((Kind_Regime == INCOMPRESSIBLE) && (GetGrid_Movement())) {
->>>>>>> 933bfaaf
+  /*if ((Kind_Regime == INCOMPRESSIBLE) && (GetGrid_Movement())) {
     SU2_MPI::Error("Support for grid movement not yet implemented for incompressible flows.", CURRENT_FUNCTION);
   }*/
 
