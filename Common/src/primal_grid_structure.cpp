/*!
 * \file primal_grid_structure.cpp
 * \brief Main classes for defining the primal grid elements
 * \author F. Palacios
 * \version 5.0.0 "Raven"
 *
 * SU2 Lead Developers: Dr. Francisco Palacios (Francisco.D.Palacios@boeing.com).
 *                      Dr. Thomas D. Economon (economon@stanford.edu).
 *
 * SU2 Developers: Prof. Juan J. Alonso's group at Stanford University.
 *                 Prof. Piero Colonna's group at Delft University of Technology.
 *                 Prof. Nicolas R. Gauger's group at Kaiserslautern University of Technology.
 *                 Prof. Alberto Guardone's group at Polytechnic University of Milan.
 *                 Prof. Rafael Palacios' group at Imperial College London.
 *                 Prof. Edwin van der Weide's group at the University of Twente.
 *                 Prof. Vincent Terrapon's group at the University of Liege.
 *
 * Copyright (C) 2012-2017 SU2, the open-source CFD code.
 *
 * SU2 is free software; you can redistribute it and/or
 * modify it under the terms of the GNU Lesser General Public
 * License as published by the Free Software Foundation; either
 * version 2.1 of the License, or (at your option) any later version.
 *
 * SU2 is distributed in the hope that it will be useful,
 * but WITHOUT ANY WARRANTY; without even the implied warranty of
 * MERCHANTABILITY or FITNESS FOR A PARTICULAR PURPOSE. See the GNU
 * Lesser General Public License for more details.
 *
 * You should have received a copy of the GNU Lesser General Public
 * License along with SU2. If not, see <http://www.gnu.org/licenses/>.
 */

#include <iostream>
#include "../include/primal_grid_structure.hpp"

unsigned short CPrimalGrid::nDim;

CPrimalGrid::CPrimalGrid(void) {
  
  /*--- Set the default values for the pointers ---*/
  Nodes = NULL;
	Neighbor_Elements = NULL;
	Coord_CG = NULL;
	Coord_FaceElems_CG = NULL;
<<<<<<< HEAD
  GlobalIndex = 0;
	ResolutionTensor = NULL;
	ResolutionValues = NULL;
	ResolutionVectors = NULL;
=======
	ResolutionTensor = NULL;
  
>>>>>>> 1cb03282
}

CPrimalGrid::~CPrimalGrid() {
  unsigned short iDim;

	if (Nodes != NULL) delete[] Nodes;
	if (Coord_CG != NULL) delete[] Coord_CG;
  if (Neighbor_Elements != NULL) delete[] Neighbor_Elements;
<<<<<<< HEAD
  if (ResolutionValues != NULL) delete[] ResolutionValues;
  if (ResolutionVectors != NULL) {
    for (iDim = 0; iDim < nDim; iDim++) delete [] ResolutionVectors[iDim];
    delete [] ResolutionVectors;
  }
  if (ResolutionTensor != NULL) {
    for (iDim = 0; iDim < nDim; iDim++) delete [] ResolutionTensor[iDim];
    delete [] ResolutionTensor;
  }
=======
  if (ResolutionTensor != NULL) delete[] ResolutionTensor;
   
>>>>>>> 1cb03282
}

void CPrimalGrid::SetCoord_CG(su2double **val_coord) {
	unsigned short iDim, iNode, NodeFace, iFace;
	
  AD::StartPreacc();
  AD::SetPreaccIn(val_coord, GetnNodes(), nDim);

	for (iDim = 0; iDim < nDim; iDim++) {
		Coord_CG[iDim] = 0.0;
		for (iNode = 0; iNode < GetnNodes();  iNode++)
			Coord_CG[iDim] += val_coord[iNode][iDim]/su2double(GetnNodes());
	}
	
	for (iFace = 0; iFace < GetnFaces();  iFace++)
		for (iDim = 0; iDim < nDim; iDim++) {
			Coord_FaceElems_CG[iFace][iDim] = 0.0;
			for (iNode = 0; iNode < GetnNodesFace(iFace); iNode++) {
				NodeFace = GetFaces(iFace, iNode);
				Coord_FaceElems_CG[iFace][iDim] += val_coord[NodeFace][iDim]/su2double(GetnNodesFace(iFace));
			}
		}

  AD::SetPreaccOut(Coord_CG, nDim);
  AD::SetPreaccOut(Coord_FaceElems_CG, GetnFaces(), nDim);
  AD::EndPreacc();

}

void CPrimalGrid::GetAllNeighbor_Elements() {
	cout << "( ";
	for (unsigned short iFace = 0; iFace < GetnFaces(); iFace++)
	{
		cout << GetNeighbor_Elements(iFace) << ", ";
	}
	cout << ")"  << endl;
}

void CPrimalGrid::SetResolutionTensor(su2double** val_coord) {
  unsigned short iDim, jDim;
  unsigned short iNode;
  su2double* coord_max = new su2double[nDim];
  su2double* coord_min = new su2double[nDim];

  /*--- Allocate Resolution Tensor ---*/
  ResolutionTensor = new su2double* [nDim];
<<<<<<< HEAD
  ResolutionValues = new su2double[nDim];
  ResolutionVectors = new su2double*[nDim];
  for (iDim = 0; iDim < nDim; iDim++) {
    ResolutionTensor[iDim] = new su2double [nDim];
    ResolutionVectors[iDim] = new su2double[nDim];
=======
  for (iDim = 0; iDim < nDim; iDim++) {
    ResolutionTensor[iDim] = new su2double [nDim];
>>>>>>> 1cb03282
    for (jDim = 0; jDim < nDim; ++jDim) {
      ResolutionTensor[iDim][jDim] = 0.0;
    }
  }

  /*--- Initialize the maximum and minimum as the CG ---*/
  for (iDim = 0; iDim < nDim; iDim++) {
    coord_max[iDim] = GetCG(iDim);
    coord_min[iDim] = GetCG(iDim);
  }

  /*--- Find the maximum and minimum x,y,z values ---*/
  for (iNode = 0; iNode < GetnNodes(); iNode++) {
    for (iDim = 0; iDim < nDim; iDim++) {
      if (val_coord[iNode][iDim] > coord_max[iDim]) {
        coord_max[iDim] = val_coord[iNode][iDim];
      } else if (val_coord[iNode][iDim] < coord_min[iDim]) {
        coord_min[iDim] = val_coord[iNode][iDim];
      }
    }
  }

  /*--- Set the elements of the resolution tensor ---*/
  for (iDim = 0; iDim < nDim; iDim++) {
    for (jDim = 0; jDim < nDim; jDim++) {
      if (iDim == jDim) ResolutionTensor[iDim][jDim] =
          coord_max[iDim] - coord_min[iDim];
    }
  }

<<<<<<< HEAD
  /*--- Record calculation values in values and vectors ---*/
  for (iDim = 0; iDim < nDim; ++iDim) {
    ResolutionValues[iDim] = coord_max[iDim] - coord_min[iDim];
    for (jDim = 0; jDim < nDim; ++jDim) {
      ResolutionVectors[iDim][jDim] = (iDim == jDim);
    }
  }

=======
>>>>>>> 1cb03282
  delete[] coord_max;
  delete[] coord_min;
};

<<<<<<< HEAD
=======
vector<vector<su2double> > CPrimalGrid::GetResolutionTensor(void) {
  vector<vector<su2double> > output(nDim, vector<su2double>(nDim));
  for (unsigned short iDim = 0; iDim < nDim; ++iDim) {
    for (unsigned short jDim = 0; jDim < nDim; ++jDim) {
      output[iDim][jDim] = ResolutionTensor[iDim][jDim];
    }
  }
  return output;
}

>>>>>>> 1cb03282
void CPrimalGrid::GramSchmidt(std::vector<std::vector<su2double> > &w,
                              std::vector<std::vector<su2double> > &v) {
  unsigned short iDim, jDim;
  const unsigned short nDim = w.size();

<<<<<<< HEAD
  vector<su2double> magnitude;
  for (iDim =0; iDim < nDim; iDim++) {
    magnitude.push_back(inline_magnitude(w[iDim]));
  }

  su2double max = magnitude[0], min = magnitude[0];
  unsigned short maxloc = 0, minloc = 0, medianloc=0;
  for (iDim = 1; iDim < nDim; iDim++) {
    if (magnitude[iDim] > max) {
      max = magnitude[iDim]; maxloc = iDim;
    } else if (magnitude[iDim] <= min) {
      min = magnitude[iDim]; minloc = iDim;
    }
  }
  if (nDim == 3) {
    for (iDim = 0; iDim < nDim; iDim++) {
      if (iDim != maxloc && iDim != minloc) {
        medianloc = iDim; break;
      }
    }
  } else {
    medianloc = minloc;
  }

  /*-- Set the largest basis vector to the first input vector --*/
  for (iDim = 0; iDim < nDim; ++iDim) {
    v[maxloc][iDim] = w[maxloc][iDim];
=======
  /*-- Set the first basis vector to the first input vector --*/
  for (iDim = 0; iDim < nDim; ++iDim) {
    v[0][iDim] = w[0][iDim];
>>>>>>> 1cb03282
  }

  if (nDim > 1) {
    /*-- Compute the next orthogonal vector --*/
    for (iDim = 0; iDim < nDim; ++iDim) {
<<<<<<< HEAD
      v[medianloc][iDim] = w[medianloc][iDim] -
          inline_dot_prod(w[medianloc],v[maxloc])/
          inline_dot_prod(v[maxloc],v[maxloc])*v[maxloc][iDim];
=======
      v[1][iDim] = w[1][iDim] -
          inline_dot_prod(w[1],v[0])/inline_dot_prod(v[0],v[0])*v[0][iDim];
>>>>>>> 1cb03282
    }
  }

  if (nDim > 2) {
    /*-- Compute the next orthogonal vector --*/
    for (iDim = 0; iDim < nDim; ++iDim) {
<<<<<<< HEAD
      v[minloc][iDim] = w[minloc][iDim] -
          inline_dot_prod(w[minloc],v[maxloc])/
          inline_dot_prod(v[maxloc],v[maxloc])*v[maxloc][iDim] -
          inline_dot_prod(w[minloc],v[medianloc])/
          inline_dot_prod(v[medianloc],v[medianloc])*v[medianloc][iDim];
=======
      v[2][iDim] = w[2][iDim] -
          inline_dot_prod(w[2],v[0])/inline_dot_prod(v[0],v[0])*v[0][iDim] -
          inline_dot_prod(w[2],v[1])/inline_dot_prod(v[1],v[1])*v[1][iDim];
>>>>>>> 1cb03282
    }
  }

  /*-- Normalize results of the Gram-Schmidt --*/
<<<<<<< HEAD
  for (iDim = 0; iDim < nDim; ++iDim) {
    magnitude[iDim] = inline_magnitude(v[iDim]);
    for (jDim = 0; jDim < nDim; ++jDim) {
      v[iDim][jDim] /= magnitude[iDim];
=======
  su2double mag;
  for (iDim = 0; iDim < nDim; ++iDim) {
    mag = inline_magnitude(v[iDim]);
    for (jDim = 0; jDim < nDim; ++jDim) {
      v[iDim][jDim] /= mag;
>>>>>>> 1cb03282
    }
  }
}

unsigned short CVertexMPI::nFaces = 0;

unsigned short CVertexMPI::nNodes = 1;

unsigned short CVertexMPI::nNeighbor_Elements = 0;

unsigned short CVertexMPI::VTK_Type = 1;

unsigned short CVertexMPI::maxNodesFace = 0;

CVertexMPI::CVertexMPI(unsigned long val_point, unsigned short val_nDim) : CPrimalGrid() {
	unsigned short iDim;
	
	/*--- Allocate CG coordinates ---*/
	nDim = val_nDim;
	Coord_CG = new su2double[nDim];
	for (iDim = 0; iDim < nDim; iDim++) Coord_CG[iDim] = 0.0;
	
	/*--- Allocate and define face structure of the element ---*/
	Nodes = new unsigned long[nNodes];
	Nodes[0] = val_point;
	
	/*--- By default, no rotation in the solution ---*/
	Rotation_Type = 0;
	
}

CVertexMPI::~CVertexMPI() {
  unsigned short iFaces;
  
    for (iFaces = 0; iFaces < nFaces; iFaces++)
      if (Coord_FaceElems_CG[iFaces] != NULL) delete[] Coord_FaceElems_CG[iFaces];
    if (Coord_FaceElems_CG != NULL) delete[] Coord_FaceElems_CG;

}

void CVertexMPI::Change_Orientation(void) { cout << "Not defined orientation change" << endl; }

unsigned short CLine::Faces[1][2]={{0,1}};

unsigned short CLine::Neighbor_Nodes[2][1]={{1},{0}};

unsigned short CLine::nNodesFace[1]={2};

unsigned short CLine::nNeighbor_Nodes[2]={1,1};

unsigned short CLine::nFaces = 1;

unsigned short CLine::nNodes = 2;

unsigned short CLine::nNeighbor_Elements = 1;

unsigned short CLine::VTK_Type = 3;

unsigned short CLine::maxNodesFace = 2;

CLine::CLine(unsigned long val_point_0, unsigned long val_point_1,
             unsigned short val_nDim) : CPrimalGrid() {
	unsigned short iDim, iFace;

	/*--- Allocate CG coordinates ---*/
  
	nDim = val_nDim;
	Coord_CG = new su2double[nDim];
	for (iDim = 0; iDim < nDim; iDim++)
		Coord_CG[iDim] = 0.0;
	Coord_FaceElems_CG = new su2double* [nFaces];
	for (iFace = 0; iFace < nFaces; iFace++) {
		Coord_FaceElems_CG[iFace] = new su2double [nDim];
		for (iDim = 0; iDim < nDim; iDim++)
			Coord_FaceElems_CG[iFace][iDim] = 0.0;
	}
	
	/*--- Allocate and define face structure of the element ---*/
  
	Nodes = new unsigned long[nNodes];
	Nodes[0] = val_point_0;
	Nodes[1] = val_point_1;
  
}

CLine::~CLine() {
  unsigned short iFaces;
  
  for (iFaces = 0; iFaces < nFaces; iFaces++)
    if (Coord_FaceElems_CG[iFaces] != NULL) delete[] Coord_FaceElems_CG[iFaces];
  if (Coord_FaceElems_CG != NULL) delete[] Coord_FaceElems_CG;

}

void CLine::Change_Orientation(void) {
	unsigned long iPoint, jPoint;
  
	iPoint = Nodes[0];
	jPoint = Nodes[1];
	Nodes[0] = jPoint;
	Nodes[1] = iPoint;
}

unsigned short CTriangle::Faces[3][2] = {{0,1},{1,2},{2,0}};

unsigned short CTriangle::Neighbor_Nodes[3][2] = {{1,2},{2,0},{0,1}};

unsigned short CTriangle::nNodesFace[3] = {2,2,2};

unsigned short CTriangle::nNeighbor_Nodes[3] = {2,2,2};

unsigned short CTriangle::nFaces = 3;

unsigned short CTriangle::nNodes = 3;

unsigned short CTriangle::nNeighbor_Elements = 3;

unsigned short CTriangle::VTK_Type = 5;

unsigned short CTriangle::maxNodesFace = 2;

CTriangle::CTriangle(unsigned long val_point_0, unsigned long val_point_1,
					 unsigned long val_point_2, unsigned short val_nDim) : CPrimalGrid() {
	unsigned short iDim, iFace, iNeighbor_Elements;

	/*--- Allocate CG coordinates ---*/
	nDim = val_nDim;
	Coord_CG = new su2double[nDim];
	for (iDim = 0; iDim < nDim; iDim++)
		Coord_CG[iDim] = 0.0;
	Coord_FaceElems_CG = new su2double* [nFaces];
	for (iFace = 0; iFace < nFaces; iFace++) {
		Coord_FaceElems_CG[iFace] = new su2double [nDim];
		for (iDim = 0; iDim < nDim; iDim++)
			Coord_FaceElems_CG[iFace][iDim] = 0.0;
	}
	/*--- Allocate and define face structure of the element ---*/
	Nodes = new unsigned long[nNodes];
	Nodes[0] = val_point_0;
	Nodes[1] = val_point_1;
	Nodes[2] = val_point_2;
	
	/*--- Allocate and define neighbor elements to a element ---*/
	nNeighbor_Elements = nFaces;
	Neighbor_Elements = new long[nNeighbor_Elements];
	for (iNeighbor_Elements = 0; iNeighbor_Elements<nNeighbor_Elements; iNeighbor_Elements++) {
		Neighbor_Elements[iNeighbor_Elements]=-1;
	}
  
}

CTriangle::~CTriangle() {
  unsigned short iFaces;

  for (iFaces = 0; iFaces < nFaces; iFaces++)
    if (Coord_FaceElems_CG[iFaces] != NULL) delete[] Coord_FaceElems_CG[iFaces];
  if (Coord_FaceElems_CG != NULL) delete[] Coord_FaceElems_CG;
  
}

void CTriangle::Change_Orientation(void) {
	unsigned long iPoint, Point_2;
	iPoint = Nodes[0];
	Point_2 = Nodes[2];
	Nodes[0] = Point_2;
	Nodes[2] = iPoint;
  
}

unsigned short CQuadrilateral::Faces[4][2] = {{0,1},{1,2},{2,3},{3,0}};

unsigned short CQuadrilateral::Neighbor_Nodes[4][2] = {{1,3},{2,0},{3,1},{0,2}};

unsigned short CQuadrilateral::nNodesFace[4] = {2,2,2,2};

unsigned short CQuadrilateral::nNeighbor_Nodes[4] = {2,2,2,2};

unsigned short CQuadrilateral::nFaces = 4;

unsigned short CQuadrilateral::nNodes = 4;

unsigned short CQuadrilateral::nNeighbor_Elements = 4;

unsigned short CQuadrilateral::VTK_Type = 9;

unsigned short CQuadrilateral::maxNodesFace = 2;

CQuadrilateral::CQuadrilateral(unsigned long val_point_0, unsigned long val_point_1,
					   unsigned long val_point_2, unsigned long val_point_3, unsigned short val_nDim) 
: CPrimalGrid() {
	unsigned short iDim, iFace, iNeighbor_Elements;

	/*--- Allocate CG coordinates ---*/
	nDim = val_nDim;
	Coord_CG = new su2double[nDim];
	for (iDim = 0; iDim < nDim; iDim++)
		Coord_CG[iDim] = 0.0;
	Coord_FaceElems_CG = new su2double* [nFaces];
	for (iFace = 0; iFace < nFaces; iFace++) {
		Coord_FaceElems_CG[iFace] = new su2double [nDim];
		for (iDim = 0; iDim < nDim; iDim++)
			Coord_FaceElems_CG[iFace][iDim] = 0.0;
	}
	
	/*--- Allocate and define face structure of the element ---*/
	Nodes = new unsigned long[nNodes];
	Nodes[0] = val_point_0;
	Nodes[1] = val_point_1;
	Nodes[2] = val_point_2;
	Nodes[3] = val_point_3;
	
	
	nNeighbor_Elements = nFaces;
	Neighbor_Elements = new long[nNeighbor_Elements];
	for (iNeighbor_Elements = 0; iNeighbor_Elements<nNeighbor_Elements; iNeighbor_Elements++) {
		Neighbor_Elements[iNeighbor_Elements]=-1;
	}
}

CQuadrilateral::~CQuadrilateral() {
  unsigned short iFaces;
  
  for (iFaces = 0; iFaces < nFaces; iFaces++)
    if (Coord_FaceElems_CG[iFaces] != NULL) delete[] Coord_FaceElems_CG[iFaces];
  if (Coord_FaceElems_CG != NULL) delete[] Coord_FaceElems_CG;
  
}

void CQuadrilateral::SetResolutionTensor(su2double **val_coord) {
  unsigned short iDim, jDim, kDim, lDim;
  unsigned short iFace;
  unsigned short* paired_faces;
  /** paired_faces is used to sort the faces into matching pairs.
      The code will look for pairs of faces that are mostly opposite, then
      sort them so that the face indices in paired_faces[0] and paired_faces[1]
      match, then paired_faces[2] and paired_faces[3] match, etc.
   */

  /*-- Allocate ResolutionTensor --*/
  ResolutionTensor = new su2double* [nDim];
<<<<<<< HEAD
  ResolutionValues = new su2double[nDim];
  ResolutionVectors = new su2double*[nDim];
  for (iDim = 0; iDim < nDim; iDim++) {
    ResolutionTensor[iDim] = new su2double [nDim];
    ResolutionVectors[iDim] = new su2double [nDim];
    for (jDim = 0; jDim < nDim; ++jDim) {
      ResolutionTensor[iDim][jDim] = 0.0;
      ResolutionVectors[iDim][jDim] = 0.0;
=======
  for (iDim = 0; iDim < nDim; iDim++) {
    ResolutionTensor[iDim] = new su2double [nDim];
    for (jDim = 0; jDim < nDim; ++jDim) {
      ResolutionTensor[iDim][jDim] = 0.0;
>>>>>>> 1cb03282
    }
  }

  paired_faces = new unsigned short [nFaces];
  vector<vector<su2double> > eigvecs(nDim, vector<su2double>(nDim));

  /*-- Create cell center to face vectors --*/
  vector<vector<su2double> > center2face(nFaces, vector<su2double>(nDim));
  for (iFace = 0; iFace < nFaces; ++iFace) {
    for (iDim = 0; iDim < nDim; ++iDim) {
      center2face[iFace][iDim] = Coord_FaceElems_CG[iFace][iDim] - Coord_CG[iDim];
    }
  }

  /*-- First vector --*/

  /*-- Choose vector 1 as our first vector to pair up --*/
  paired_faces[0] = 0;

  /*-- Find vector mostly parallel to first --*/
  su2double min_dp = 1.0;
  su2double current_dp;
  for (iFace = 1; iFace < nFaces; ++iFace) {
    current_dp = inline_dot_prod(center2face[0],center2face[iFace])
              /(inline_magnitude(center2face[0])*
                  inline_magnitude(center2face[iFace]));
    if (current_dp < min_dp) {
      min_dp = current_dp;
      paired_faces[1] = iFace;
    }
  }

  for (iDim = 0; iDim < nDim; ++iDim) {
    eigvecs[0][iDim] = Coord_FaceElems_CG[0][iDim] -
        Coord_FaceElems_CG[paired_faces[1]][iDim];
  }

  /*-- second vector --*/

  paired_faces[2] = 0;
  paired_faces[3] = 0;
  for (iFace = 1; iFace < nFaces; ++iFace) {
    if (iFace != paired_faces[1]) {
      if (paired_faces[2] == 0) {
        paired_faces[2] = iFace;
      } else {
        paired_faces[3] = iFace;
      }
    }
  }

  for (iDim = 0; iDim < nDim; ++iDim) {
    eigvecs[1][iDim] = Coord_FaceElems_CG[paired_faces[2]][iDim] -
        Coord_FaceElems_CG[paired_faces[3]][iDim];
  }

  /*-- Get magnitudes --*/
  su2double eigvalues[nDim][nDim];
  for (iDim = 0; iDim < nDim; ++iDim) {
    for (jDim = 0; jDim < nDim; ++jDim) {
      eigvalues[iDim][jDim] = 0.0;
    }
    eigvalues[iDim][iDim] = inline_magnitude(eigvecs[iDim]);
    for (jDim = 0; jDim < nDim; ++jDim) {
      eigvecs[iDim][jDim] /= eigvalues[iDim][iDim];
    }
  }

  /*-- Gram-Schmidt Process to make the vectors orthogonal --*/
  vector<vector<su2double> > temp_eigvecs = eigvecs;
  GramSchmidt(temp_eigvecs, eigvecs);

  /*-- Perform matrix multiplication --*/
  for (iDim = 0; iDim < nDim; ++iDim) {
    for (jDim = 0; jDim < nDim; ++jDim) {
      for (kDim = 0; kDim < nDim; ++kDim) {
        for (lDim = 0; lDim < nDim; ++lDim) {
          ResolutionTensor[iDim][jDim] += eigvecs[kDim][iDim]*
              eigvalues[kDim][lDim]*eigvecs[lDim][jDim];
        }
      }
    }
  }

<<<<<<< HEAD
  /*--- Record calculation values in values and vectors ---*/
  for (iDim = 0; iDim < nDim; ++iDim) {
    ResolutionValues[iDim] = eigvalues[iDim][iDim];
    for (jDim = 0; jDim < nDim; ++jDim) {
      ResolutionVectors[iDim][jDim] = eigvecs[iDim][jDim];
    }
  }

};
=======
};

vector<vector<su2double> > CQuadrilateral::GetResolutionTensor(void) {
  vector<vector<su2double> > output(nDim, vector<su2double>(nDim));
  for (unsigned short iDim = 0; iDim < nDim; ++iDim) {
    for (unsigned short jDim = 0; jDim < nDim; ++jDim) {
      output[iDim][jDim] = ResolutionTensor[iDim][jDim];
    }
  }
  return output;
}
>>>>>>> 1cb03282

void CQuadrilateral::Change_Orientation(void) {
	unsigned long jPoint, Point_3;
	jPoint = Nodes[1];
	Point_3 = Nodes[3];
	Nodes[1] = Point_3;
	Nodes[3] = jPoint;
  
}

unsigned short CTetrahedron::Faces[4][3]={{0,2,1},{0,1,3},{0,3,2},{1,2,3}};

unsigned short CTetrahedron::Neighbor_Nodes[4][3]={{1,2,3},{0,2,3},{0,1,3},{0,1,2}};

unsigned short CTetrahedron::nNodesFace[4]={3,3,3,3};

unsigned short CTetrahedron::nNeighbor_Nodes[4]={3,3,3,3};

unsigned short CTetrahedron::nFaces = 4;

unsigned short CTetrahedron::nNodes = 4;

unsigned short CTetrahedron::nNeighbor_Elements = 4;

unsigned short CTetrahedron::VTK_Type = 10;

unsigned short CTetrahedron::maxNodesFace = 3;

CTetrahedron::CTetrahedron(unsigned long val_point_0, unsigned long val_point_1,
						   unsigned long val_point_2, unsigned long val_point_3) : CPrimalGrid() {
	unsigned short iDim, iFace, iNeighbor_Elements;

	/*--- Allocate CG coordinates ---*/
	nDim = 3;
	Coord_CG = new su2double[nDim];
	for (iDim = 0; iDim < nDim; iDim++)
		Coord_CG[iDim] = 0.0;
	Coord_FaceElems_CG = new su2double* [nFaces];
	for (iFace = 0; iFace < nFaces; iFace++) {
		Coord_FaceElems_CG[iFace] = new su2double [nDim];
		for (iDim = 0; iDim < nDim; iDim++)
			Coord_FaceElems_CG[iFace][iDim] = 0.0;
	}
	
	/*--- Allocate and define face structure of the element ---*/
	Nodes = new unsigned long[nNodes];
	Nodes[0] = val_point_0;
	Nodes[1] = val_point_1;
	Nodes[2] = val_point_2;
	Nodes[3] = val_point_3;
	
	/*--- Allocate and define neighbor elements to a element ---*/
	nNeighbor_Elements = nFaces;
	Neighbor_Elements = new long[nNeighbor_Elements];
	for (iNeighbor_Elements = 0; iNeighbor_Elements<nNeighbor_Elements; iNeighbor_Elements++) {
		Neighbor_Elements[iNeighbor_Elements]=-1;
	}
  
}

CTetrahedron::~CTetrahedron() {
  unsigned short iFaces;
  
  for (iFaces = 0; iFaces < nFaces; iFaces++)
    if (Coord_FaceElems_CG[iFaces] != NULL) delete[] Coord_FaceElems_CG[iFaces];
  if (Coord_FaceElems_CG != NULL) delete[] Coord_FaceElems_CG;
  
}

void CTetrahedron::Change_Orientation(void) {
	unsigned long iPoint, jPoint;
	iPoint = Nodes[0];
	jPoint = Nodes[1];
	Nodes[0] = jPoint;
	Nodes[1] = iPoint;
  
}

unsigned short CHexahedron::Faces[6][4] = {{0,1,5,4},{1,2,6,5},{2,3,7,6},{3,0,4,7},{0,3,2,1},{4,5,6,7}};

unsigned short CHexahedron::Neighbor_Nodes[8][3] = {{1,3,4},{0,2,5},{1,3,6},{0,2,7},{0,5,7},{4,6,1},{2,5,7},{4,3,6}};

unsigned short CHexahedron::nNodesFace[6] = {4,4,4,4,4,4};

unsigned short CHexahedron::nNeighbor_Nodes[8] = {3,3,3,3,3,3,3,3};

unsigned short CHexahedron::nFaces = 6;

unsigned short CHexahedron::nNodes = 8;

unsigned short CHexahedron::nNeighbor_Elements = 6;

unsigned short CHexahedron::VTK_Type = 12;

unsigned short CHexahedron::maxNodesFace = 4;

CHexahedron::CHexahedron(unsigned long val_point_0, unsigned long val_point_1,
						 unsigned long val_point_2, unsigned long val_point_3, 
						 unsigned long val_point_4, unsigned long val_point_5, 
						 unsigned long val_point_6, unsigned long val_point_7) : CPrimalGrid() {
	unsigned short iDim, iFace, iNeighbor_Elements;

	/*--- Allocate center-of-gravity coordinates ---*/
	nDim = 3;
	Coord_CG = new su2double[nDim];
	for (iDim = 0; iDim < nDim; iDim++)
		Coord_CG[iDim] = 0.0;
	Coord_FaceElems_CG = new su2double* [nFaces];
	for (iFace = 0; iFace < nFaces; iFace++) {
		Coord_FaceElems_CG[iFace] = new su2double [nDim];
		for (iDim = 0; iDim < nDim; iDim++)
			Coord_FaceElems_CG[iFace][iDim] = 0.0;
	}
	
	/*--- Allocate and define face structure of the element ---*/
	Nodes = new unsigned long[nNodes];
	Nodes[0] = val_point_0;	Nodes[1] = val_point_1;
	Nodes[2] = val_point_2;	Nodes[3] = val_point_3;
	Nodes[4] = val_point_4;	Nodes[5] = val_point_5;
	Nodes[6] = val_point_6;	Nodes[7] = val_point_7;
	
	/*--- Allocate and define neighbor elements to a element ---*/
	nNeighbor_Elements = nFaces;
	Neighbor_Elements = new long[nNeighbor_Elements];
	for (iNeighbor_Elements = 0; iNeighbor_Elements<nNeighbor_Elements; iNeighbor_Elements++) {
		Neighbor_Elements[iNeighbor_Elements]=-1;
	}
  
}

CHexahedron::~CHexahedron() {
  unsigned short iFaces;
  
  for (iFaces = 0; iFaces < nFaces; iFaces++)
    if (Coord_FaceElems_CG[iFaces] != NULL) delete[] Coord_FaceElems_CG[iFaces];
  if (Coord_FaceElems_CG != NULL) delete[] Coord_FaceElems_CG;
}

void CHexahedron::Change_Orientation(void) {
	unsigned long Point_0, Point_1, Point_2, Point_3, Point_4, Point_5, Point_6, Point_7;
	Point_0 = Nodes[0];
	Point_1 = Nodes[1];
	Point_2 = Nodes[2];
	Point_3 = Nodes[3];
	Point_4 = Nodes[4];
	Point_5 = Nodes[5];
	Point_6 = Nodes[6];
	Point_7 = Nodes[7];
	
	Nodes[0] = Point_7;
	Nodes[1] = Point_4;
	Nodes[2] = Point_5;
	Nodes[3] = Point_6;
	Nodes[4] = Point_3;
	Nodes[5] = Point_0;
	Nodes[6] = Point_1;
	Nodes[7] = Point_2;
  
}

void CHexahedron::SetResolutionTensor(su2double** val_coord) {

  unsigned short iDim, jDim, kDim, lDim;
  unsigned short iFace;
  unsigned short* paired_faces;
  /** paired_faces is used to sort the faces into matching pairs.
      The code will look for pairs of faces that are mostly opposite, then
      sort them so that the face indices in paired_faces[0] and paired_faces[1]
      match, then paired_faces[2] and paired_faces[3] match, etc.
   */

  /*-- Allocate ResolutionTensor --*/
  ResolutionTensor = new su2double* [nDim];
<<<<<<< HEAD
  ResolutionValues = new su2double[nDim];
  ResolutionVectors = new su2double*[nDim];
  for (iDim = 0; iDim < nDim; iDim++) {
    ResolutionTensor[iDim] = new su2double [nDim];
    ResolutionVectors[iDim] = new su2double[nDim];
=======
  for (iDim = 0; iDim < nDim; iDim++) {
    ResolutionTensor[iDim] = new su2double [nDim];
>>>>>>> 1cb03282
    for (jDim = 0; jDim < nDim; ++jDim) {
      ResolutionTensor[iDim][jDim] = 0.0;
    }
  }

  paired_faces = new unsigned short [nFaces];

  vector<vector<su2double> > eigvecs(nDim, vector<su2double>(nDim));

  /*-- Create cell center to face vectors --*/
  vector<vector<su2double> > center2face(nFaces, vector<su2double>(nDim));
  for (iFace = 0; iFace < nFaces; ++iFace) {
    for (iDim = 0; iDim < nDim; ++iDim) {
      center2face[iFace][iDim] = Coord_FaceElems_CG[iFace][iDim] - Coord_CG[iDim];
    }
  }

  /*-- First vector --*/

  /*-- Choose vector 1 as our first vector to pair up --*/
  paired_faces[0] = 0;
  /*-- Find vector mostly parallel to first --*/
  su2double min_dp = 1.0;
  su2double current_dp;
  for (iFace = 1; iFace < nFaces; ++iFace) {
    current_dp = inline_dot_prod(center2face[0],center2face[iFace])
        /(inline_magnitude(center2face[0])*inline_magnitude(center2face[iFace]));
    if (current_dp < min_dp) {
      min_dp = current_dp;
      paired_faces[1] = iFace;
    }
  }

  /*-- Second vector --*/

  for (iFace = 1; iFace < nFaces; ++iFace) {
    if (iFace != paired_faces[1]) {
      paired_faces[2] = iFace;
      break;
    }
  }

  min_dp = 1.0;
  for (iFace = 1; iFace < nFaces; ++iFace) {
    if (iFace == paired_faces[1]) continue;
    current_dp = inline_dot_prod(center2face[paired_faces[2]],center2face[iFace])
        /(inline_magnitude(center2face[paired_faces[2]])
            *inline_magnitude(center2face[1]));
    if (current_dp < min_dp) {
      min_dp = current_dp;
      paired_faces[3] = iFace;
    }
  }

  /*-- Third vector --*/

  paired_faces[4] = 0;
  paired_faces[5] = 0;
  for (iFace = 1; iFace < nFaces; ++iFace) {
    if (iFace != paired_faces[1] &&
        iFace != paired_faces[2] &&
        iFace != paired_faces[3]) {
      if (paired_faces[4] == 0) {
        paired_faces[4] = iFace;
      } else {
        paired_faces[5] = iFace;
      }
    }
  }

  /*-- Use paired_faces list to build vectors --*/
  for (iDim = 0; iDim < nDim; ++iDim) {
    for (jDim = 0; jDim < nDim; ++jDim) {
      eigvecs[jDim][iDim] = Coord_FaceElems_CG[paired_faces[jDim*2]][iDim] -
          Coord_FaceElems_CG[paired_faces[jDim*2+1]][iDim];
    }
  }

  /*-- Get lengths of vectors --*/
  su2double eigvalues[nDim][nDim];
  for (iDim = 0; iDim < nDim; ++iDim) {
    for (jDim = 0; jDim < nDim; ++jDim) {
      eigvalues[iDim][jDim] = 0.0;
    }
    eigvalues[iDim][iDim] = inline_magnitude(eigvecs[iDim]);
  }

  /*-- Gram-Schmidt Process to make the vectors orthogonal --*/
  vector<vector<su2double> > temp_eigvecs = eigvecs;
  GramSchmidt(temp_eigvecs, eigvecs);

<<<<<<< HEAD
  /*--- Change vectors to be positive ---*/
  vector<su2double> x_vector(3);
  vector<su2double> y_vector(3);
  vector<su2double> z_vector(3);
  x_vector[0] = 1.0; y_vector[1] = 1.0; z_vector[2] = 1.0;
  for (iDim = 0; iDim < nDim; iDim++) {
    su2double alignment = inline_dot_prod(eigvecs[iDim],x_vector) +
                          inline_dot_prod(eigvecs[iDim],y_vector) +
                          inline_dot_prod(eigvecs[iDim],z_vector);
    if (alignment < 0) {
      for (jDim = 0; jDim < nDim; jDim++) {
        eigvecs[iDim][jDim] *= -1;
      }
    }
  }

=======
>>>>>>> 1cb03282
  /*-- Perform matrix multiplication --*/
  for (iDim = 0; iDim < nDim; ++iDim) {
    for (jDim = 0; jDim < nDim; ++jDim) {
      for (kDim = 0; kDim < nDim; ++kDim) {
        for (lDim = 0; lDim < nDim; ++lDim) {
          ResolutionTensor[iDim][jDim] += eigvecs[kDim][iDim]
              *eigvalues[kDim][lDim]*eigvecs[lDim][jDim];
        }
      }
    }
  }

<<<<<<< HEAD
  /*--- Record calculation values in values and vectors ---*/
  for (iDim = 0; iDim < nDim; ++iDim) {
    ResolutionValues[iDim] = eigvalues[iDim][iDim];
    for (jDim = 0; jDim < nDim; ++jDim) {
      ResolutionVectors[iDim][jDim] = eigvecs[iDim][jDim];
    }
  }

  delete [] paired_faces;


};

=======

};

vector<vector<su2double> > CHexahedron::GetResolutionTensor(void) {
  vector<vector<su2double> > output(nDim, vector<su2double>(nDim));
  for (unsigned short iDim = 0; iDim < nDim; ++iDim) {
    for (unsigned short jDim = 0; jDim < nDim; ++jDim) {
      output[iDim][jDim] = ResolutionTensor[iDim][jDim];
    }
  }
  return output;
}

>>>>>>> 1cb03282
unsigned short CPrism::Faces[5][4] = {{3,4,1,0},{5,2,1,4},{2,5,3,0},{0,1,2,2},{5,4,3,3}};

unsigned short CPrism::Neighbor_Nodes[6][3] = {{1,2,3},{0,2,4},{1,0,5},{0,4,5},{3,5,1},{4,3,2}};

unsigned short CPrism::nNodesFace[5] = {4,4,4,3,3};

unsigned short CPrism::nNeighbor_Nodes[6] = {3,3,3,3,3,3};

unsigned short CPrism::nFaces = 5;

unsigned short CPrism::nNodes = 6;

unsigned short CPrism::nNeighbor_Elements = 5;

unsigned short CPrism::VTK_Type = 13;

unsigned short CPrism::maxNodesFace = 4;

CPrism::CPrism(unsigned long val_point_0, unsigned long val_point_1, 
			   unsigned long val_point_2, unsigned long val_point_3, 
			   unsigned long val_point_4, unsigned long val_point_5) : CPrimalGrid() {
	unsigned short iDim, iFace, iNeighbor_Elements;

	/*--- Allocate CG coordinates ---*/
	nDim = 3;
	Coord_CG = new su2double[nDim];
	for (iDim = 0; iDim < nDim; iDim++) Coord_CG[iDim] = 0.0;
	
	Coord_FaceElems_CG = new su2double* [nFaces];
	for (iFace = 0; iFace < nFaces; iFace++) {
		Coord_FaceElems_CG[iFace] = new su2double [nDim];
		for (iDim = 0; iDim < nDim; iDim++)
			Coord_FaceElems_CG[iFace][iDim] = 0.0;
	}
	
	/*--- Allocate and define face structure of the element ---*/
	Nodes = new unsigned long[nNodes];
	Nodes[0] = val_point_0;
	Nodes[1] = val_point_1;
	Nodes[2] = val_point_2;
	Nodes[3] = val_point_3;
	Nodes[4] = val_point_4;
	Nodes[5] = val_point_5;
	
	/*--- Allocate and define neighbor elements to a element ---*/
	nNeighbor_Elements = nFaces;
	Neighbor_Elements = new long[nNeighbor_Elements];
	for (iNeighbor_Elements = 0; iNeighbor_Elements<nNeighbor_Elements; iNeighbor_Elements++) {
		Neighbor_Elements[iNeighbor_Elements]=-1;
	}
  
}

CPrism::~CPrism() {
  unsigned short iFaces;
  
  for (iFaces = 0; iFaces < nFaces; iFaces++)
    if (Coord_FaceElems_CG[iFaces] != NULL) delete[] Coord_FaceElems_CG[iFaces];
  if (Coord_FaceElems_CG != NULL) delete[] Coord_FaceElems_CG;
  
}

void CPrism::Change_Orientation(void) {
	unsigned long Point_0, Point_1, Point_3, Point_4;
	Point_0 = Nodes[0];
	Point_1 = Nodes[1];
	Point_3 = Nodes[3];
	Point_4 = Nodes[4];
	
	Nodes[0] = Point_1;
	Nodes[1] = Point_0;
	Nodes[3] = Point_4;
	Nodes[4] = Point_3;
  
}

unsigned short CPyramid::Faces[5][4] = {{0,3,2,1},{4,3,0,0},{4,0,1,1},{2,4,1,1},{3,4,2,2}};

unsigned short CPyramid::Neighbor_Nodes[5][4] = {{1,3,4,4},{0,2,4,4},{1,3,4,4},{2,0,4,4},{0,1,2,3}};

unsigned short CPyramid::nNodesFace[5] = {4,3,3,3,3};

unsigned short CPyramid::nNeighbor_Nodes[5] = {3,3,3,3,4};

unsigned short CPyramid::nFaces = 5;

unsigned short CPyramid::nNodes = 5;

unsigned short CPyramid::nNeighbor_Elements = 5;

unsigned short CPyramid::VTK_Type = 14;

unsigned short CPyramid::maxNodesFace = 4;

CPyramid::CPyramid(unsigned long val_point_0, unsigned long val_point_1,
				   unsigned long val_point_2, unsigned long val_point_3, 
				   unsigned long val_point_4) : CPrimalGrid() {
	unsigned short iDim, iFace, iNeighbor_Elements;

	/*--- Allocate CG coordinates ---*/

	nDim = 3;
	Coord_CG = new su2double[nDim];
	for (iDim = 0; iDim < nDim; iDim++)
		Coord_CG[iDim] = 0.0;
	Coord_FaceElems_CG = new su2double* [nFaces];
	for (iFace = 0; iFace < nFaces; iFace++) {
		Coord_FaceElems_CG[iFace] = new su2double [nDim];
		for (iDim = 0; iDim < nDim; iDim++)
			Coord_FaceElems_CG[iFace][iDim] = 0.0;
	}
	
	/*--- Allocate and define face structure of the element ---*/

	Nodes = new unsigned long[nNodes];
	Nodes[0] = val_point_0;
	Nodes[1] = val_point_1;
	Nodes[2] = val_point_2;
	Nodes[3] = val_point_3;
	Nodes[4] = val_point_4;
	
	/*--- Allocate and define neighbor elements to a element ---*/

	nNeighbor_Elements = nFaces;
	Neighbor_Elements = new long[nNeighbor_Elements];
	for (iNeighbor_Elements = 0; iNeighbor_Elements<nNeighbor_Elements; iNeighbor_Elements++) {
		Neighbor_Elements[iNeighbor_Elements]=-1;
	}
  
}

CPyramid::~CPyramid() {
  unsigned short iFaces;
  
  for (iFaces = 0; iFaces < nFaces; iFaces++)
    if (Coord_FaceElems_CG[iFaces] != NULL) delete[] Coord_FaceElems_CG[iFaces];
  if (Coord_FaceElems_CG != NULL) delete[] Coord_FaceElems_CG;
  
}

void CPyramid::Change_Orientation(void) { cout << "Not defined orientation change" << endl; }<|MERGE_RESOLUTION|>--- conflicted
+++ resolved
@@ -31,7 +31,6 @@
  * License along with SU2. If not, see <http://www.gnu.org/licenses/>.
  */
 
-#include <iostream>
 #include "../include/primal_grid_structure.hpp"
 
 unsigned short CPrimalGrid::nDim;
@@ -43,15 +42,10 @@
 	Neighbor_Elements = NULL;
 	Coord_CG = NULL;
 	Coord_FaceElems_CG = NULL;
-<<<<<<< HEAD
   GlobalIndex = 0;
 	ResolutionTensor = NULL;
 	ResolutionValues = NULL;
 	ResolutionVectors = NULL;
-=======
-	ResolutionTensor = NULL;
-  
->>>>>>> 1cb03282
 }
 
 CPrimalGrid::~CPrimalGrid() {
@@ -60,7 +54,6 @@
 	if (Nodes != NULL) delete[] Nodes;
 	if (Coord_CG != NULL) delete[] Coord_CG;
   if (Neighbor_Elements != NULL) delete[] Neighbor_Elements;
-<<<<<<< HEAD
   if (ResolutionValues != NULL) delete[] ResolutionValues;
   if (ResolutionVectors != NULL) {
     for (iDim = 0; iDim < nDim; iDim++) delete [] ResolutionVectors[iDim];
@@ -70,10 +63,6 @@
     for (iDim = 0; iDim < nDim; iDim++) delete [] ResolutionTensor[iDim];
     delete [] ResolutionTensor;
   }
-=======
-  if (ResolutionTensor != NULL) delete[] ResolutionTensor;
-   
->>>>>>> 1cb03282
 }
 
 void CPrimalGrid::SetCoord_CG(su2double **val_coord) {
@@ -120,16 +109,11 @@
 
   /*--- Allocate Resolution Tensor ---*/
   ResolutionTensor = new su2double* [nDim];
-<<<<<<< HEAD
   ResolutionValues = new su2double[nDim];
   ResolutionVectors = new su2double*[nDim];
   for (iDim = 0; iDim < nDim; iDim++) {
     ResolutionTensor[iDim] = new su2double [nDim];
     ResolutionVectors[iDim] = new su2double[nDim];
-=======
-  for (iDim = 0; iDim < nDim; iDim++) {
-    ResolutionTensor[iDim] = new su2double [nDim];
->>>>>>> 1cb03282
     for (jDim = 0; jDim < nDim; ++jDim) {
       ResolutionTensor[iDim][jDim] = 0.0;
     }
@@ -160,7 +144,6 @@
     }
   }
 
-<<<<<<< HEAD
   /*--- Record calculation values in values and vectors ---*/
   for (iDim = 0; iDim < nDim; ++iDim) {
     ResolutionValues[iDim] = coord_max[iDim] - coord_min[iDim];
@@ -169,31 +152,15 @@
     }
   }
 
-=======
->>>>>>> 1cb03282
   delete[] coord_max;
   delete[] coord_min;
 };
 
-<<<<<<< HEAD
-=======
-vector<vector<su2double> > CPrimalGrid::GetResolutionTensor(void) {
-  vector<vector<su2double> > output(nDim, vector<su2double>(nDim));
-  for (unsigned short iDim = 0; iDim < nDim; ++iDim) {
-    for (unsigned short jDim = 0; jDim < nDim; ++jDim) {
-      output[iDim][jDim] = ResolutionTensor[iDim][jDim];
-    }
-  }
-  return output;
-}
-
->>>>>>> 1cb03282
 void CPrimalGrid::GramSchmidt(std::vector<std::vector<su2double> > &w,
                               std::vector<std::vector<su2double> > &v) {
   unsigned short iDim, jDim;
   const unsigned short nDim = w.size();
 
-<<<<<<< HEAD
   vector<su2double> magnitude;
   for (iDim =0; iDim < nDim; iDim++) {
     magnitude.push_back(inline_magnitude(w[iDim]));
@@ -221,57 +188,33 @@
   /*-- Set the largest basis vector to the first input vector --*/
   for (iDim = 0; iDim < nDim; ++iDim) {
     v[maxloc][iDim] = w[maxloc][iDim];
-=======
-  /*-- Set the first basis vector to the first input vector --*/
-  for (iDim = 0; iDim < nDim; ++iDim) {
-    v[0][iDim] = w[0][iDim];
->>>>>>> 1cb03282
   }
 
   if (nDim > 1) {
     /*-- Compute the next orthogonal vector --*/
     for (iDim = 0; iDim < nDim; ++iDim) {
-<<<<<<< HEAD
       v[medianloc][iDim] = w[medianloc][iDim] -
           inline_dot_prod(w[medianloc],v[maxloc])/
           inline_dot_prod(v[maxloc],v[maxloc])*v[maxloc][iDim];
-=======
-      v[1][iDim] = w[1][iDim] -
-          inline_dot_prod(w[1],v[0])/inline_dot_prod(v[0],v[0])*v[0][iDim];
->>>>>>> 1cb03282
     }
   }
 
   if (nDim > 2) {
     /*-- Compute the next orthogonal vector --*/
     for (iDim = 0; iDim < nDim; ++iDim) {
-<<<<<<< HEAD
       v[minloc][iDim] = w[minloc][iDim] -
           inline_dot_prod(w[minloc],v[maxloc])/
           inline_dot_prod(v[maxloc],v[maxloc])*v[maxloc][iDim] -
           inline_dot_prod(w[minloc],v[medianloc])/
           inline_dot_prod(v[medianloc],v[medianloc])*v[medianloc][iDim];
-=======
-      v[2][iDim] = w[2][iDim] -
-          inline_dot_prod(w[2],v[0])/inline_dot_prod(v[0],v[0])*v[0][iDim] -
-          inline_dot_prod(w[2],v[1])/inline_dot_prod(v[1],v[1])*v[1][iDim];
->>>>>>> 1cb03282
     }
   }
 
   /*-- Normalize results of the Gram-Schmidt --*/
-<<<<<<< HEAD
   for (iDim = 0; iDim < nDim; ++iDim) {
     magnitude[iDim] = inline_magnitude(v[iDim]);
     for (jDim = 0; jDim < nDim; ++jDim) {
       v[iDim][jDim] /= magnitude[iDim];
-=======
-  su2double mag;
-  for (iDim = 0; iDim < nDim; ++iDim) {
-    mag = inline_magnitude(v[iDim]);
-    for (jDim = 0; jDim < nDim; ++jDim) {
-      v[iDim][jDim] /= mag;
->>>>>>> 1cb03282
     }
   }
 }
@@ -489,6 +432,7 @@
 	for (iNeighbor_Elements = 0; iNeighbor_Elements<nNeighbor_Elements; iNeighbor_Elements++) {
 		Neighbor_Elements[iNeighbor_Elements]=-1;
 	}
+  
 }
 
 CQuadrilateral::~CQuadrilateral() {
@@ -512,7 +456,6 @@
 
   /*-- Allocate ResolutionTensor --*/
   ResolutionTensor = new su2double* [nDim];
-<<<<<<< HEAD
   ResolutionValues = new su2double[nDim];
   ResolutionVectors = new su2double*[nDim];
   for (iDim = 0; iDim < nDim; iDim++) {
@@ -521,12 +464,6 @@
     for (jDim = 0; jDim < nDim; ++jDim) {
       ResolutionTensor[iDim][jDim] = 0.0;
       ResolutionVectors[iDim][jDim] = 0.0;
-=======
-  for (iDim = 0; iDim < nDim; iDim++) {
-    ResolutionTensor[iDim] = new su2double [nDim];
-    for (jDim = 0; jDim < nDim; ++jDim) {
-      ResolutionTensor[iDim][jDim] = 0.0;
->>>>>>> 1cb03282
     }
   }
 
@@ -611,7 +548,6 @@
     }
   }
 
-<<<<<<< HEAD
   /*--- Record calculation values in values and vectors ---*/
   for (iDim = 0; iDim < nDim; ++iDim) {
     ResolutionValues[iDim] = eigvalues[iDim][iDim];
@@ -620,20 +556,7 @@
     }
   }
 
-};
-=======
-};
-
-vector<vector<su2double> > CQuadrilateral::GetResolutionTensor(void) {
-  vector<vector<su2double> > output(nDim, vector<su2double>(nDim));
-  for (unsigned short iDim = 0; iDim < nDim; ++iDim) {
-    for (unsigned short jDim = 0; jDim < nDim; ++jDim) {
-      output[iDim][jDim] = ResolutionTensor[iDim][jDim];
-    }
-  }
-  return output;
-}
->>>>>>> 1cb03282
+}
 
 void CQuadrilateral::Change_Orientation(void) {
 	unsigned long jPoint, Point_3;
@@ -807,16 +730,11 @@
 
   /*-- Allocate ResolutionTensor --*/
   ResolutionTensor = new su2double* [nDim];
-<<<<<<< HEAD
   ResolutionValues = new su2double[nDim];
   ResolutionVectors = new su2double*[nDim];
   for (iDim = 0; iDim < nDim; iDim++) {
     ResolutionTensor[iDim] = new su2double [nDim];
     ResolutionVectors[iDim] = new su2double[nDim];
-=======
-  for (iDim = 0; iDim < nDim; iDim++) {
-    ResolutionTensor[iDim] = new su2double [nDim];
->>>>>>> 1cb03282
     for (jDim = 0; jDim < nDim; ++jDim) {
       ResolutionTensor[iDim][jDim] = 0.0;
     }
@@ -908,7 +826,6 @@
   vector<vector<su2double> > temp_eigvecs = eigvecs;
   GramSchmidt(temp_eigvecs, eigvecs);
 
-<<<<<<< HEAD
   /*--- Change vectors to be positive ---*/
   vector<su2double> x_vector(3);
   vector<su2double> y_vector(3);
@@ -925,8 +842,6 @@
     }
   }
 
-=======
->>>>>>> 1cb03282
   /*-- Perform matrix multiplication --*/
   for (iDim = 0; iDim < nDim; ++iDim) {
     for (jDim = 0; jDim < nDim; ++jDim) {
@@ -939,7 +854,6 @@
     }
   }
 
-<<<<<<< HEAD
   /*--- Record calculation values in values and vectors ---*/
   for (iDim = 0; iDim < nDim; ++iDim) {
     ResolutionValues[iDim] = eigvalues[iDim][iDim];
@@ -953,21 +867,6 @@
 
 };
 
-=======
-
-};
-
-vector<vector<su2double> > CHexahedron::GetResolutionTensor(void) {
-  vector<vector<su2double> > output(nDim, vector<su2double>(nDim));
-  for (unsigned short iDim = 0; iDim < nDim; ++iDim) {
-    for (unsigned short jDim = 0; jDim < nDim; ++jDim) {
-      output[iDim][jDim] = ResolutionTensor[iDim][jDim];
-    }
-  }
-  return output;
-}
-
->>>>>>> 1cb03282
 unsigned short CPrism::Faces[5][4] = {{3,4,1,0},{5,2,1,4},{2,5,3,0},{0,1,2,2},{5,4,3,3}};
 
 unsigned short CPrism::Neighbor_Nodes[6][3] = {{1,2,3},{0,2,4},{1,0,5},{0,4,5},{3,5,1},{4,3,2}};
