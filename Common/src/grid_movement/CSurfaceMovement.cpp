--- conflicted
+++ resolved
@@ -1115,17 +1115,10 @@
 
     for (iMarker = 0; iMarker < geometry->GetnMarker(); iMarker++) {
 
-<<<<<<< HEAD
-      if (((config->GetMarker_All_Moving(iMarker) == YES) && (Kind_SU2 == SU2_CFD)) ||
-          ((config->GetMarker_All_DV(iMarker) == YES) && (Kind_SU2 == SU2_DEF)) ||
-          ((config->GetMarker_All_DV(iMarker) == YES) && (Kind_SU2 == SU2_GEO)) ||
-          ((config->GetMarker_All_DV(iMarker) == YES) && (Kind_SU2 == SU2_DOT || config->GetSmoothGradient())) ||
-=======
       if (((config->GetMarker_All_Moving(iMarker) == YES) && (Kind_SU2 == SU2_COMPONENT::SU2_CFD)) ||
           ((config->GetMarker_All_DV(iMarker) == YES) && (Kind_SU2 == SU2_COMPONENT::SU2_DEF)) ||
           ((config->GetMarker_All_DV(iMarker) == YES) && (Kind_SU2 == SU2_COMPONENT::SU2_GEO)) ||
-          ((config->GetMarker_All_DV(iMarker) == YES) && (Kind_SU2 == SU2_COMPONENT::SU2_DOT)) ||
->>>>>>> cf4677b4
+          ((config->GetMarker_All_DV(iMarker) == YES) && (Kind_SU2 == SU2_COMPONENT::SU2_DOT || config->GetSmoothGradient())) ||
           ((config->GetMarker_All_DV(iMarker) == YES) && (config->GetDirectDiff() == D_DESIGN))) {
 
         for (iElem = 0; iElem < geometry->GetnElem_Bound(iMarker); iElem++) {
