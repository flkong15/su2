/*!
 * \file CVolumetricMovement.cpp
 * \brief Subroutines for moving mesh volume elements
 * \author F. Palacios, T. Economon, S. Padron
 * \version 7.1.1 "Blackbird"
 *
 * SU2 Project Website: https://su2code.github.io
 *
 * The SU2 Project is maintained by the SU2 Foundation
 * (http://su2foundation.org)
 *
 * Copyright 2012-2021, SU2 Contributors (cf. AUTHORS.md)
 *
 * SU2 is free software; you can redistribute it and/or
 * modify it under the terms of the GNU Lesser General Public
 * License as published by the Free Software Foundation; either
 * version 2.1 of the License, or (at your option) any later version.
 *
 * SU2 is distributed in the hope that it will be useful,
 * but WITHOUT ANY WARRANTY; without even the implied warranty of
 * MERCHANTABILITY or FITNESS FOR A PARTICULAR PURPOSE. See the GNU
 * Lesser General Public License for more details.
 *
 * You should have received a copy of the GNU Lesser General Public
 * License along with SU2. If not, see <http://www.gnu.org/licenses/>.
 */


#include "../../include/grid_movement/CVolumetricMovement.hpp"
#include "../../include/adt/CADTPointsOnlyClass.hpp"
#include "../../include/toolboxes/geometry_toolbox.hpp"

CVolumetricMovement::CVolumetricMovement(void) : CGridMovement(), System(true) {

}

CVolumetricMovement::CVolumetricMovement(CGeometry *geometry, CConfig *config) : CGridMovement(), System(true) {

  size = SU2_MPI::GetSize();
  rank = SU2_MPI::GetRank();

  /*--- Initialize the number of spatial dimensions, length of the state
   vector (same as spatial dimensions for grid deformation), and grid nodes. ---*/

  nDim   = geometry->GetnDim();
  nVar   = geometry->GetnDim();
  nPoint = geometry->GetnPoint();
  nPointDomain = geometry->GetnPointDomain();

  nIterMesh = 0;

  /*--- Initialize matrix, solution, and r.h.s. structures for the linear solver. ---*/
  if (config->GetVolumetric_Movement() || config->GetSmoothGradient()){
    LinSysSol.Initialize(nPoint, nPointDomain, nVar, 0.0);
    LinSysRes.Initialize(nPoint, nPointDomain, nVar, 0.0);
    StiffMatrix.Initialize(nPoint, nPointDomain, nVar, nVar, false, geometry, config);
  }
}

CVolumetricMovement::~CVolumetricMovement(void) { }

void CVolumetricMovement::UpdateGridCoord(CGeometry *geometry, CConfig *config) {

  unsigned short iDim;
  unsigned long iPoint, total_index;
  su2double new_coord;

  /*--- Update the grid coordinates using the solution of the linear system
   after grid deformation (LinSysSol contains the x, y, z displacements). ---*/

  for (iPoint = 0; iPoint < nPoint; iPoint++)
    for (iDim = 0; iDim < nDim; iDim++) {
      total_index = iPoint*nDim + iDim;
      new_coord = geometry->nodes->GetCoord(iPoint, iDim)+LinSysSol[total_index];
      if (fabs(new_coord) < EPS*EPS) new_coord = 0.0;
      geometry->nodes->SetCoord(iPoint, iDim, new_coord);
    }

  /*--- LinSysSol contains the non-transformed displacements in the periodic halo cells.
   * Hence we still need a communication of the transformed coordinates, otherwise periodicity
   * is not maintained. ---*/

  geometry->InitiateComms(geometry, config, COORDINATES);
  geometry->CompleteComms(geometry, config, COORDINATES);

}

void CVolumetricMovement::UpdateDualGrid(CGeometry *geometry, CConfig *config) {

  /*--- After moving all nodes, update the dual mesh. Recompute the edges and
   dual mesh control volumes in the domain and on the boundaries. ---*/

  geometry->SetControlVolume(config, UPDATE);
  geometry->SetBoundControlVolume(config, UPDATE);
  geometry->SetMaxLength(config);

}

void CVolumetricMovement::UpdateMultiGrid(CGeometry **geometry, CConfig *config) {

  unsigned short iMGfine, iMGlevel, nMGlevel = config->GetnMGLevels();

  /*--- Update the multigrid structure after moving the finest grid,
   including computing the grid velocities on the coarser levels. ---*/

  for (iMGlevel = 1; iMGlevel <= nMGlevel; iMGlevel++) {
    iMGfine = iMGlevel-1;
    geometry[iMGlevel]->SetControlVolume(config, geometry[iMGfine], UPDATE);
    geometry[iMGlevel]->SetBoundControlVolume(config, geometry[iMGfine],UPDATE);
    geometry[iMGlevel]->SetCoord(geometry[iMGfine]);
    if (config->GetGrid_Movement())
      geometry[iMGlevel]->SetRestricted_GridVelocity(geometry[iMGfine], config);
  }

}

void CVolumetricMovement::SetVolume_Deformation(CGeometry *geometry, CConfig *config, bool UpdateGeo, bool Derivative, bool ForwardProjectionDerivative) {

  unsigned long Tot_Iter = 0;
  su2double MinVolume, MaxVolume;

  /*--- Retrieve number or iterations, tol, output, etc. from config ---*/

  auto Screen_Output  = config->GetDeform_Output();
  auto Nonlinear_Iter = config->GetGridDef_Nonlinear_Iter();

  /*--- Disable the screen output if we're running SU2_CFD ---*/

<<<<<<< HEAD
  if (config->GetKind_SU2() == SU2_CFD && !Derivative) Screen_Output = false;
  if (config->GetSmoothGradient()) Screen_Output=true;
=======
  if (config->GetKind_SU2() == SU2_COMPONENT::SU2_CFD && !Derivative) Screen_Output = false;
>>>>>>> cf4677b4

  /*--- Set the number of nonlinear iterations to 1 if Derivative computation is enabled ---*/

  if (Derivative) Nonlinear_Iter = 1;

  /*--- Loop over the total number of grid deformation iterations. The surface
   deformation can be divided into increments to help with stability. In
   particular, the linear elasticity equations hold only for small deformations. ---*/

  for (auto iNonlinear_Iter = 0ul; iNonlinear_Iter < Nonlinear_Iter; iNonlinear_Iter++) {

    /*--- Initialize vector and sparse matrix ---*/

    LinSysSol.SetValZero();
    LinSysRes.SetValZero();
    StiffMatrix.SetValZero();

    /*--- Compute the stiffness matrix entries for all nodes/elements in the
     mesh. FEA uses a finite element method discretization of the linear
     elasticity equations (transfers element stiffnesses to point-to-point). ---*/

    MinVolume = SetFEAMethodContributions_Elem(geometry, config);

    /*--- Set the boundary and volume displacements (as prescribed by the
     design variable perturbations controlling the surface shape)
     as a Dirichlet BC. ---*/

    SetBoundaryDisplacements(geometry, config);

    /*--- Fix the location of any points in the domain, if requested. ---*/

    SetDomainDisplacements(geometry, config);

    /*--- Set the boundary derivatives (overrides the actual displacements) ---*/

    if (Derivative) { SetBoundaryDerivatives(geometry, config, ForwardProjectionDerivative); }

    /*--- Communicate any prescribed boundary displacements via MPI,
     so that all nodes have the same solution and r.h.s. entries
     across all partitions. ---*/

    CSysMatrixComms::Initiate(LinSysSol, geometry, config);
    CSysMatrixComms::Complete(LinSysSol, geometry, config);

    CSysMatrixComms::Initiate(LinSysRes, geometry, config);
    CSysMatrixComms::Complete(LinSysRes, geometry, config);

    /*--- Definition of the preconditioner matrix vector multiplication, and linear solver ---*/

    /*--- To keep legacy behavior ---*/
    System.SetToleranceType(LinearToleranceType::RELATIVE);

    /*--- If we want no derivatives or the direct derivatives, we solve the system using the
     * normal matrix vector product and preconditioner. For the mesh sensitivities using
     * the discrete adjoint method we solve the system using the transposed matrix. ---*/
<<<<<<< HEAD
    if (!Derivative || ((config->GetKind_SU2() == SU2_CFD) && Derivative && !config->GetSmoothGradient()) || ForwardProjectionDerivative) {

      Tot_Iter = System.Solve(StiffMatrix, LinSysRes, LinSysSol, geometry, config);

    } else if (Derivative && ((config->GetKind_SU2() == SU2_DOT) || config->GetSmoothGradient())) {
=======
    if (!Derivative || ((config->GetKind_SU2() == SU2_COMPONENT::SU2_CFD) && Derivative)) {

      Tot_Iter = System.Solve(StiffMatrix, LinSysRes, LinSysSol, geometry, config);

    } else if (Derivative && (config->GetKind_SU2() == SU2_COMPONENT::SU2_DOT)) {
>>>>>>> cf4677b4

      Tot_Iter = System.Solve_b(StiffMatrix, LinSysRes, LinSysSol, geometry, config);
    }
    su2double Residual = System.GetResidual();

    /*--- Update the grid coordinates and cell volumes using the solution
     of the linear system (usol contains the x, y, z displacements). ---*/

    if (!Derivative) { UpdateGridCoord(geometry, config); }
    else { UpdateGridCoord_Derivatives(geometry, config, ForwardProjectionDerivative); }
    if (UpdateGeo) { UpdateDualGrid(geometry, config); }

    if (!Derivative) {
      /*--- Check for failed deformation (negative volumes). ---*/

      ComputeDeforming_Element_Volume(geometry, MinVolume, MaxVolume, Screen_Output);

      /*--- Calculate amount of nonconvex elements ---*/

      ComputenNonconvexElements(geometry, Screen_Output);
    }

    /*--- Set number of iterations in the mesh update. ---*/

    Set_nIterMesh(Tot_Iter);

    if (rank == MASTER_NODE && Screen_Output) {
      cout << "Non-linear iter.: " << iNonlinear_Iter+1 << "/" << Nonlinear_Iter  << ". Linear iter.: " << Tot_Iter << ". ";
      if (nDim == 2) cout << "Min. area: " << MinVolume << ". Error: " << Residual << "." << endl;
      else cout << "Min. volume: " << MinVolume << ". Error: " << Residual << "." << endl;
    }

  }

}

void CVolumetricMovement::ComputeDeforming_Element_Volume(CGeometry *geometry, su2double &MinVolume, su2double &MaxVolume, bool Screen_Output) {

  unsigned long iElem, ElemCounter = 0, PointCorners[8];
  su2double Volume = 0.0, CoordCorners[8][3];
  unsigned short nNodes = 0, iNodes, iDim;
  bool RightVol = true;

  if (rank == MASTER_NODE && Screen_Output)
    cout << "Computing volumes of the grid elements." << endl;

  MaxVolume = -1E22; MinVolume = 1E22;

  /*--- Load up each triangle and tetrahedron to check for negative volumes. ---*/

  for (iElem = 0; iElem < geometry->GetnElem(); iElem++) {

    if (geometry->elem[iElem]->GetVTK_Type() == TRIANGLE)     nNodes = 3;
    if (geometry->elem[iElem]->GetVTK_Type() == QUADRILATERAL)    nNodes = 4;
    if (geometry->elem[iElem]->GetVTK_Type() == TETRAHEDRON)  nNodes = 4;
    if (geometry->elem[iElem]->GetVTK_Type() == PYRAMID)      nNodes = 5;
    if (geometry->elem[iElem]->GetVTK_Type() == PRISM)        nNodes = 6;
    if (geometry->elem[iElem]->GetVTK_Type() == HEXAHEDRON)   nNodes = 8;

    for (iNodes = 0; iNodes < nNodes; iNodes++) {
      PointCorners[iNodes] = geometry->elem[iElem]->GetNode(iNodes);
      for (iDim = 0; iDim < nDim; iDim++) {
        CoordCorners[iNodes][iDim] = geometry->nodes->GetCoord(PointCorners[iNodes], iDim);
      }
    }

    /*--- 2D elements ---*/

    if (nDim == 2) {
      if (nNodes == 3) Volume = GetTriangle_Area(CoordCorners);
      if (nNodes == 4) Volume = GetQuadrilateral_Area(CoordCorners);
    }

    /*--- 3D Elementes ---*/

    if (nDim == 3) {
      if (nNodes == 4) Volume = GetTetra_Volume(CoordCorners);
      if (nNodes == 5) Volume = GetPyram_Volume(CoordCorners);
      if (nNodes == 6) Volume = GetPrism_Volume(CoordCorners);
      if (nNodes == 8) Volume = GetHexa_Volume(CoordCorners);
    }

    RightVol = true;
    if (Volume < 0.0) RightVol = false;

    MaxVolume = max(MaxVolume, Volume);
    MinVolume = min(MinVolume, Volume);
    geometry->elem[iElem]->SetVolume(Volume);

    if (!RightVol) ElemCounter++;

  }

#ifdef HAVE_MPI
  unsigned long ElemCounter_Local = ElemCounter; ElemCounter = 0;
  su2double MaxVolume_Local = MaxVolume; MaxVolume = 0.0;
  su2double MinVolume_Local = MinVolume; MinVolume = 0.0;
  SU2_MPI::Allreduce(&ElemCounter_Local, &ElemCounter, 1, MPI_UNSIGNED_LONG, MPI_SUM, SU2_MPI::GetComm());
  SU2_MPI::Allreduce(&MaxVolume_Local, &MaxVolume, 1, MPI_DOUBLE, MPI_MAX, SU2_MPI::GetComm());
  SU2_MPI::Allreduce(&MinVolume_Local, &MinVolume, 1, MPI_DOUBLE, MPI_MIN, SU2_MPI::GetComm());
#endif

  /*--- Volume from  0 to 1 ---*/

  for (iElem = 0; iElem < geometry->GetnElem(); iElem++) {
    Volume = geometry->elem[iElem]->GetVolume()/MaxVolume;
    geometry->elem[iElem]->SetVolume(Volume);
  }

  if ((ElemCounter != 0) && (rank == MASTER_NODE) && (Screen_Output))
    cout <<"There are " << ElemCounter << " elements with negative volume.\n" << endl;

}

void CVolumetricMovement::ComputenNonconvexElements(CGeometry *geometry, bool Screen_Output) {
  unsigned long iElem;
  unsigned short iDim;
  unsigned long nNonconvexElements = 0;

  /*--- Load up each tetrahedron to check for convex properties. ---*/
  if (nDim == 2){
    for (iElem = 0; iElem < geometry->GetnElem(); iElem++) {
      su2double minCrossProduct = 1.e6, maxCrossProduct = -1.e6;

      const auto nNodes = geometry->elem[iElem]->GetnNodes();

      /*--- Get coordinates of corner points ---*/
      unsigned short iNodes;
      unsigned long PointCorners[8];
      const su2double* CoordCorners[8];

      for (iNodes = 0; iNodes < nNodes; iNodes++) {
        PointCorners[iNodes] = geometry->elem[iElem]->GetNode(iNodes);
        CoordCorners[iNodes] = geometry->nodes->GetCoord(PointCorners[iNodes]);
      }

      /*--- Determine whether element is convex ---*/
      for (iNodes = 0; iNodes < nNodes; iNodes ++) {

        /*--- Calculate minimum and maximum angle between edge vectors adjacent to each node ---*/
        su2double edgeVector_i[3], edgeVector_j[3];

        for (iDim = 0; iDim < nDim; iDim ++) {
          if (iNodes == 0) {
            edgeVector_i[iDim] = CoordCorners[nNodes-1][iDim] - CoordCorners[iNodes][iDim];
          } else {
            edgeVector_i[iDim] = CoordCorners[iNodes-1][iDim] - CoordCorners[iNodes][iDim];
          }

          if (iNodes == nNodes-1) {
            edgeVector_j[iDim] = CoordCorners[0][iDim] - CoordCorners[iNodes][iDim];
          } else {
            edgeVector_j[iDim] = CoordCorners[iNodes+1][iDim] - CoordCorners[iNodes][iDim];
          }
        }

        /*--- Calculate cross product of edge vectors ---*/
        su2double crossProduct;
        crossProduct = edgeVector_i[1]*edgeVector_j[0] - edgeVector_i[0]*edgeVector_j[1];

        if (crossProduct < minCrossProduct) minCrossProduct = crossProduct;
        if (crossProduct > maxCrossProduct) maxCrossProduct = crossProduct;
      }

      /*--- Element is nonconvex if cross product of at least one set of adjacent edges is negative ---*/
      if (minCrossProduct < 0 && maxCrossProduct > 0){
        nNonconvexElements++;
      }
    }
  } else if (rank == MASTER_NODE) {
    cout << "\nWARNING: Convexity is not checked for 3D elements (issue #1171).\n" << endl;
  }

  unsigned long nNonconvexElements_Local = nNonconvexElements; nNonconvexElements = 0;
  SU2_MPI::Allreduce(&nNonconvexElements_Local, &nNonconvexElements, 1, MPI_UNSIGNED_LONG, MPI_SUM, SU2_MPI::GetComm());

  /*--- Set number of nonconvex elements in geometry ---*/
  geometry->SetnNonconvexElements(nNonconvexElements);
}



void CVolumetricMovement::ComputeSolid_Wall_Distance(CGeometry *geometry, CConfig *config, su2double &MinDistance, su2double &MaxDistance) const {

  unsigned long nVertex_SolidWall, ii, jj, iVertex, iPoint, pointID;
  unsigned short iMarker, iDim;
  su2double dist, MaxDistance_Local, MinDistance_Local;
  int rankID;

  /*--- Initialize min and max distance ---*/

  MaxDistance = -1E22; MinDistance = 1E22;

  /*--- Compute the total number of nodes on no-slip boundaries ---*/

  nVertex_SolidWall = 0;
  for(iMarker=0; iMarker<config->GetnMarker_All(); ++iMarker) {
    if(config->GetSolid_Wall(iMarker))
      nVertex_SolidWall += geometry->GetnVertex(iMarker);
  }

  /*--- Allocate the vectors to hold boundary node coordinates
   and its local ID. ---*/

  vector<su2double>     Coord_bound(nDim*nVertex_SolidWall);
  vector<unsigned long> PointIDs(nVertex_SolidWall);

  /*--- Retrieve and store the coordinates of the no-slip boundary nodes
   and their local point IDs. ---*/

  ii = 0; jj = 0;
  for (iMarker=0; iMarker<config->GetnMarker_All(); ++iMarker) {
    if (config->GetSolid_Wall(iMarker)) {
      for (iVertex=0; iVertex<geometry->GetnVertex(iMarker); ++iVertex) {
        iPoint = geometry->vertex[iMarker][iVertex]->GetNode();
        PointIDs[jj++] = iPoint;
        for (iDim=0; iDim<nDim; ++iDim)
          Coord_bound[ii++] = geometry->nodes->GetCoord(iPoint, iDim);
      }
    }
  }

  /*--- Build the ADT of the boundary nodes. ---*/

  CADTPointsOnlyClass WallADT(nDim, nVertex_SolidWall, Coord_bound.data(),
                              PointIDs.data(), true);

  /*--- Loop over all interior mesh nodes and compute the distances to each
   of the no-slip boundary nodes. Store the minimum distance to the wall
   for each interior mesh node. ---*/

  if( WallADT.IsEmpty() ) {

    /*--- No solid wall boundary nodes in the entire mesh.
     Set the wall distance to zero for all nodes. ---*/

    for (iPoint=0; iPoint<geometry->GetnPoint(); ++iPoint)
      geometry->nodes->SetWall_Distance(iPoint, 0.0);
  }
  else {

    /*--- Solid wall boundary nodes are present. Compute the wall
     distance for all nodes. ---*/

    for(iPoint=0; iPoint<geometry->GetnPoint(); ++iPoint) {

      WallADT.DetermineNearestNode(geometry->nodes->GetCoord(iPoint), dist,
                                   pointID, rankID);
      geometry->nodes->SetWall_Distance(iPoint, dist);

      MaxDistance = max(MaxDistance, dist);

      /*--- To discard points on the surface we use > EPS ---*/

      if (sqrt(dist) > EPS)  MinDistance = min(MinDistance, dist);

    }

    MaxDistance_Local = MaxDistance; MaxDistance = 0.0;
    MinDistance_Local = MinDistance; MinDistance = 0.0;

#ifdef HAVE_MPI
    SU2_MPI::Allreduce(&MaxDistance_Local, &MaxDistance, 1, MPI_DOUBLE, MPI_MAX, SU2_MPI::GetComm());
    SU2_MPI::Allreduce(&MinDistance_Local, &MinDistance, 1, MPI_DOUBLE, MPI_MIN, SU2_MPI::GetComm());
#else
    MaxDistance = MaxDistance_Local;
    MinDistance = MinDistance_Local;
#endif

  }

}

su2double CVolumetricMovement::SetFEAMethodContributions_Elem(CGeometry *geometry, CConfig *config) {

  unsigned short iVar, iDim, nNodes = 0, iNodes, StiffMatrix_nElem = 0;
  unsigned long iElem, PointCorners[8];
  su2double **StiffMatrix_Elem = nullptr, CoordCorners[8][3];
  su2double MinVolume = 0.0, MaxVolume = 0.0, MinDistance = 0.0, MaxDistance = 0.0, ElemVolume = 0.0, ElemDistance = 0.0;

  bool Screen_Output  = config->GetDeform_Output();

  /*--- Allocate maximum size (quadrilateral and hexahedron) ---*/

  if (nDim == 2) StiffMatrix_nElem = 8;
  else StiffMatrix_nElem = 24;

  StiffMatrix_Elem = new su2double* [StiffMatrix_nElem];
  for (iVar = 0; iVar < StiffMatrix_nElem; iVar++)
    StiffMatrix_Elem[iVar] = new su2double [StiffMatrix_nElem];

  /*--- Compute min volume in the entire mesh. ---*/

  ComputeDeforming_Element_Volume(geometry, MinVolume, MaxVolume, Screen_Output);
  if (rank == MASTER_NODE && Screen_Output) cout <<"Min. volume: "<< MinVolume <<", max. volume: "<< MaxVolume <<"." << endl;

  /*--- Compute the distance to the nearest surface if needed
   as part of the stiffness calculation.. ---*/

  if ((config->GetDeform_Stiffness_Type() == SOLID_WALL_DISTANCE) ||
      (config->GetDeform_Limit() < 1E6)) {
    ComputeSolid_Wall_Distance(geometry, config, MinDistance, MaxDistance);
    if (rank == MASTER_NODE && Screen_Output) cout <<"Min. distance: "<< MinDistance <<", max. distance: "<< MaxDistance <<"." << endl;
  }

  /*--- Compute contributions from each element by forming the stiffness matrix (FEA) ---*/

  for (iElem = 0; iElem < geometry->GetnElem(); iElem++) {

    if (geometry->elem[iElem]->GetVTK_Type() == TRIANGLE)      nNodes = 3;
    if (geometry->elem[iElem]->GetVTK_Type() == QUADRILATERAL) nNodes = 4;
    if (geometry->elem[iElem]->GetVTK_Type() == TETRAHEDRON)   nNodes = 4;
    if (geometry->elem[iElem]->GetVTK_Type() == PYRAMID)       nNodes = 5;
    if (geometry->elem[iElem]->GetVTK_Type() == PRISM)         nNodes = 6;
    if (geometry->elem[iElem]->GetVTK_Type() == HEXAHEDRON)    nNodes = 8;

    for (iNodes = 0; iNodes < nNodes; iNodes++) {
      PointCorners[iNodes] = geometry->elem[iElem]->GetNode(iNodes);
      for (iDim = 0; iDim < nDim; iDim++) {
        CoordCorners[iNodes][iDim] = geometry->nodes->GetCoord(PointCorners[iNodes], iDim);
      }
    }

    /*--- Extract Element volume and distance to compute the stiffness ---*/

    ElemVolume = geometry->elem[iElem]->GetVolume();

    if ((config->GetDeform_Stiffness_Type() == SOLID_WALL_DISTANCE)) {
      ElemDistance = 0.0;
      for (iNodes = 0; iNodes < nNodes; iNodes++)
        ElemDistance += geometry->nodes->GetWall_Distance(PointCorners[iNodes]);
      ElemDistance = ElemDistance/(su2double)nNodes;
    }

    if (nDim == 2) SetFEA_StiffMatrix2D(geometry, config, StiffMatrix_Elem, PointCorners, CoordCorners, nNodes, ElemVolume, ElemDistance);
    if (nDim == 3) SetFEA_StiffMatrix3D(geometry, config, StiffMatrix_Elem, PointCorners, CoordCorners, nNodes, ElemVolume, ElemDistance);

    AddFEA_StiffMatrix(geometry, StiffMatrix_Elem, PointCorners, nNodes);

  }

  /*--- Deallocate memory and exit ---*/

  for (iVar = 0; iVar < StiffMatrix_nElem; iVar++)
    delete [] StiffMatrix_Elem[iVar];
  delete [] StiffMatrix_Elem;

  return MinVolume;

}

su2double CVolumetricMovement::ShapeFunc_Triangle(su2double Xi, su2double Eta, su2double CoordCorners[8][3], su2double DShapeFunction[8][4]) {

  int i, j, k;
  su2double c0, c1, xsj;
  su2double xs[3][3], ad[3][3];

  /*--- Shape functions ---*/

  DShapeFunction[0][3] = Xi;
  DShapeFunction[1][3] = Eta;
  DShapeFunction[2][3] = 1-Xi-Eta;

  /*--- dN/d xi, dN/d eta ---*/

  DShapeFunction[0][0] = 1.0;  DShapeFunction[0][1] = 0.0;
  DShapeFunction[1][0] = 0.0;  DShapeFunction[1][1] = 1.0;
  DShapeFunction[2][0] = -1.0; DShapeFunction[2][1] = -1.0;

  /*--- Jacobian transformation ---*/

  for (i = 0; i < 2; i++) {
    for (j = 0; j < 2; j++) {
      xs[i][j] = 0.0;
      for (k = 0; k < 3; k++) {
        xs[i][j] = xs[i][j]+CoordCorners[k][j]*DShapeFunction[k][i];
      }
    }
  }

  /*--- Adjoint to Jacobian ---*/

  ad[0][0] = xs[1][1];
  ad[0][1] = -xs[0][1];
  ad[1][0] = -xs[1][0];
  ad[1][1] = xs[0][0];

  /*--- Determinant of Jacobian ---*/

  xsj = ad[0][0]*ad[1][1]-ad[0][1]*ad[1][0];

  /*--- Jacobian inverse ---*/

  for (i = 0; i < 2; i++) {
    for (j = 0; j < 2; j++) {
      xs[i][j] = ad[i][j]/xsj;
    }
  }

  /*--- Derivatives with repect to global coordinates ---*/

  for (k = 0; k < 3; k++) {
    c0 = xs[0][0]*DShapeFunction[k][0]+xs[0][1]*DShapeFunction[k][1]; // dN/dx
    c1 = xs[1][0]*DShapeFunction[k][0]+xs[1][1]*DShapeFunction[k][1]; // dN/dy
    DShapeFunction[k][0] = c0; // store dN/dx instead of dN/d xi
    DShapeFunction[k][1] = c1; // store dN/dy instead of dN/d eta
  }

  return xsj;

}

su2double CVolumetricMovement::ShapeFunc_Quadrilateral(su2double Xi, su2double Eta, su2double CoordCorners[8][3], su2double DShapeFunction[8][4]) {

  int i, j, k;
  su2double c0, c1, xsj;
  su2double xs[3][3], ad[3][3];

  /*--- Shape functions ---*/

  DShapeFunction[0][3] = 0.25*(1.0-Xi)*(1.0-Eta);
  DShapeFunction[1][3] = 0.25*(1.0+Xi)*(1.0-Eta);
  DShapeFunction[2][3] = 0.25*(1.0+Xi)*(1.0+Eta);
  DShapeFunction[3][3] = 0.25*(1.0-Xi)*(1.0+Eta);

  /*--- dN/d xi, dN/d eta ---*/

  DShapeFunction[0][0] = -0.25*(1.0-Eta); DShapeFunction[0][1] = -0.25*(1.0-Xi);
  DShapeFunction[1][0] =  0.25*(1.0-Eta); DShapeFunction[1][1] = -0.25*(1.0+Xi);
  DShapeFunction[2][0] =  0.25*(1.0+Eta); DShapeFunction[2][1] =  0.25*(1.0+Xi);
  DShapeFunction[3][0] = -0.25*(1.0+Eta); DShapeFunction[3][1] =  0.25*(1.0-Xi);

  /*--- Jacobian transformation ---*/

  for (i = 0; i < 2; i++) {
    for (j = 0; j < 2; j++) {
      xs[i][j] = 0.0;
      for (k = 0; k < 4; k++) {
        xs[i][j] = xs[i][j]+CoordCorners[k][j]*DShapeFunction[k][i];
      }
    }
  }

  /*--- Adjoint to Jacobian ---*/

  ad[0][0] = xs[1][1];
  ad[0][1] = -xs[0][1];
  ad[1][0] = -xs[1][0];
  ad[1][1] = xs[0][0];

  /*--- Determinant of Jacobian ---*/

  xsj = ad[0][0]*ad[1][1]-ad[0][1]*ad[1][0];

  /*--- Jacobian inverse ---*/

  for (i = 0; i < 2; i++) {
    for (j = 0; j < 2; j++) {
      xs[i][j] = ad[i][j]/xsj;
    }
  }

  /*--- Derivatives with repect to global coordinates ---*/

  for (k = 0; k < 4; k++) {
    c0 = xs[0][0]*DShapeFunction[k][0]+xs[0][1]*DShapeFunction[k][1]; // dN/dx
    c1 = xs[1][0]*DShapeFunction[k][0]+xs[1][1]*DShapeFunction[k][1]; // dN/dy
    DShapeFunction[k][0] = c0; // store dN/dx instead of dN/d xi
    DShapeFunction[k][1] = c1; // store dN/dy instead of dN/d eta
  }

  return xsj;

}

su2double CVolumetricMovement::ShapeFunc_Tetra(su2double Xi, su2double Eta, su2double Zeta, su2double CoordCorners[8][3], su2double DShapeFunction[8][4]) {

  int i, j, k;
  su2double c0, c1, c2, xsj;
  su2double xs[3][3], ad[3][3];

  /*--- Shape functions ---*/

  DShapeFunction[0][3] = Xi;
  DShapeFunction[1][3] = Zeta;
  DShapeFunction[2][3] = 1.0 - Xi - Eta - Zeta;
  DShapeFunction[3][3] = Eta;

  /*--- dN/d xi, dN/d eta, dN/d zeta ---*/

  DShapeFunction[0][0] = 1.0;  DShapeFunction[0][1] = 0.0;  DShapeFunction[0][2] = 0.0;
  DShapeFunction[1][0] = 0.0;  DShapeFunction[1][1] = 0.0;  DShapeFunction[1][2] = 1.0;
  DShapeFunction[2][0] = -1.0; DShapeFunction[2][1] = -1.0; DShapeFunction[2][2] = -1.0;
  DShapeFunction[3][0] = 0.0;  DShapeFunction[3][1] = 1.0;  DShapeFunction[3][2] = 0.0;

  /*--- Jacobian transformation ---*/

  for (i = 0; i < 3; i++) {
    for (j = 0; j < 3; j++) {
      xs[i][j] = 0.0;
      for (k = 0; k < 4; k++) {
        xs[i][j] = xs[i][j]+CoordCorners[k][j]*DShapeFunction[k][i];
      }
    }
  }

  /*--- Adjoint to Jacobian ---*/

  ad[0][0] = xs[1][1]*xs[2][2]-xs[1][2]*xs[2][1];
  ad[0][1] = xs[0][2]*xs[2][1]-xs[0][1]*xs[2][2];
  ad[0][2] = xs[0][1]*xs[1][2]-xs[0][2]*xs[1][1];
  ad[1][0] = xs[1][2]*xs[2][0]-xs[1][0]*xs[2][2];
  ad[1][1] = xs[0][0]*xs[2][2]-xs[0][2]*xs[2][0];
  ad[1][2] = xs[0][2]*xs[1][0]-xs[0][0]*xs[1][2];
  ad[2][0] = xs[1][0]*xs[2][1]-xs[1][1]*xs[2][0];
  ad[2][1] = xs[0][1]*xs[2][0]-xs[0][0]*xs[2][1];
  ad[2][2] = xs[0][0]*xs[1][1]-xs[0][1]*xs[1][0];

  /*--- Determinant of Jacobian ---*/

  xsj = xs[0][0]*ad[0][0]+xs[0][1]*ad[1][0]+xs[0][2]*ad[2][0];

  /*--- Jacobian inverse ---*/

  for (i = 0; i < 3; i++) {
    for (j = 0; j < 3; j++) {
      xs[i][j] = ad[i][j]/xsj;
    }
  }

  /*--- Derivatives with repect to global coordinates ---*/

  for (k = 0; k < 4; k++) {
    c0 = xs[0][0]*DShapeFunction[k][0]+xs[0][1]*DShapeFunction[k][1]+xs[0][2]*DShapeFunction[k][2]; // dN/dx
    c1 = xs[1][0]*DShapeFunction[k][0]+xs[1][1]*DShapeFunction[k][1]+xs[1][2]*DShapeFunction[k][2]; // dN/dy
    c2 = xs[2][0]*DShapeFunction[k][0]+xs[2][1]*DShapeFunction[k][1]+xs[2][2]*DShapeFunction[k][2]; // dN/dz
    DShapeFunction[k][0] = c0; // store dN/dx instead of dN/d xi
    DShapeFunction[k][1] = c1; // store dN/dy instead of dN/d eta
    DShapeFunction[k][2] = c2; // store dN/dz instead of dN/d zeta
  }

  return xsj;

}

su2double CVolumetricMovement::ShapeFunc_Pyram(su2double Xi, su2double Eta, su2double Zeta, su2double CoordCorners[8][3], su2double DShapeFunction[8][4]) {

  int i, j, k;
  su2double c0, c1, c2, xsj;
  su2double xs[3][3], ad[3][3];

  /*--- Shape functions ---*/

  DShapeFunction[0][3] = 0.25*(-Xi+Eta+Zeta-1.0)*(-Xi-Eta+Zeta-1.0)/(1.0-Zeta);
  DShapeFunction[1][3] = 0.25*(-Xi-Eta+Zeta-1.0)*( Xi-Eta+Zeta-1.0)/(1.0-Zeta);
  DShapeFunction[2][3] = 0.25*( Xi+Eta+Zeta-1.0)*( Xi-Eta+Zeta-1.0)/(1.0-Zeta);
  DShapeFunction[3][3] = 0.25*( Xi+Eta+Zeta-1.0)*(-Xi+Eta+Zeta-1.0)/(1.0-Zeta);
  DShapeFunction[4][3] = Zeta;

  /*--- dN/d xi ---*/

  DShapeFunction[0][0] = 0.5*(Zeta-Xi-1.0)/(Zeta-1.0);
  DShapeFunction[1][0] = 0.5*Xi/(Zeta-1.0);
  DShapeFunction[2][0] = 0.5*(1.0-Zeta-Xi)/(Zeta-1.0);
  DShapeFunction[3][0] = DShapeFunction[1][0];
  DShapeFunction[4][0] = 0.0;

  /*--- dN/d eta ---*/

  DShapeFunction[0][1] = 0.5*Eta/(Zeta-1.0);
  DShapeFunction[1][1] = 0.5*(Zeta-Eta-1.0)/(Zeta-1.0);
  DShapeFunction[2][1] = DShapeFunction[0][1];
  DShapeFunction[3][1] = 0.5*(1.0-Zeta-Eta)/(Zeta-1.0);
  DShapeFunction[4][1] = 0.0;

  /*--- dN/d zeta ---*/

  DShapeFunction[0][2] = 0.25*(-1.0 + 2.0*Zeta - Zeta*Zeta - Eta*Eta + Xi*Xi)/((1.0-Zeta)*(1.0-Zeta));
  DShapeFunction[1][2] = 0.25*(-1.0 + 2.0*Zeta - Zeta*Zeta + Eta*Eta - Xi*Xi)/((1.0-Zeta)*(1.0-Zeta));
  DShapeFunction[2][2] = DShapeFunction[0][2];
  DShapeFunction[3][2] = DShapeFunction[1][2];
  DShapeFunction[4][2] = 1.0;

  /*--- Jacobian transformation ---*/

  for (i = 0; i < 3; i++) {
    for (j = 0; j < 3; j++) {
      xs[i][j] = 0.0;
      for (k = 0; k < 5; k++) {
        xs[i][j] = xs[i][j]+CoordCorners[k][j]*DShapeFunction[k][i];
      }
    }
  }

  /*--- Adjoint to Jacobian ---*/

  ad[0][0] = xs[1][1]*xs[2][2]-xs[1][2]*xs[2][1];
  ad[0][1] = xs[0][2]*xs[2][1]-xs[0][1]*xs[2][2];
  ad[0][2] = xs[0][1]*xs[1][2]-xs[0][2]*xs[1][1];
  ad[1][0] = xs[1][2]*xs[2][0]-xs[1][0]*xs[2][2];
  ad[1][1] = xs[0][0]*xs[2][2]-xs[0][2]*xs[2][0];
  ad[1][2] = xs[0][2]*xs[1][0]-xs[0][0]*xs[1][2];
  ad[2][0] = xs[1][0]*xs[2][1]-xs[1][1]*xs[2][0];
  ad[2][1] = xs[0][1]*xs[2][0]-xs[0][0]*xs[2][1];
  ad[2][2] = xs[0][0]*xs[1][1]-xs[0][1]*xs[1][0];

  /*--- Determinant of Jacobian ---*/

  xsj = xs[0][0]*ad[0][0]+xs[0][1]*ad[1][0]+xs[0][2]*ad[2][0];

  /*--- Jacobian inverse ---*/

  for (i = 0; i < 3; i++) {
    for (j = 0; j < 3; j++) {
      xs[i][j] = ad[i][j]/xsj;
    }
  }

  /*--- Derivatives with repect to global coordinates ---*/

  for (k = 0; k < 5; k++) {
    c0 = xs[0][0]*DShapeFunction[k][0]+xs[0][1]*DShapeFunction[k][1]+xs[0][2]*DShapeFunction[k][2]; // dN/dx
    c1 = xs[1][0]*DShapeFunction[k][0]+xs[1][1]*DShapeFunction[k][1]+xs[1][2]*DShapeFunction[k][2]; // dN/dy
    c2 = xs[2][0]*DShapeFunction[k][0]+xs[2][1]*DShapeFunction[k][1]+xs[2][2]*DShapeFunction[k][2]; // dN/dz
    DShapeFunction[k][0] = c0; // store dN/dx instead of dN/d xi
    DShapeFunction[k][1] = c1; // store dN/dy instead of dN/d eta
    DShapeFunction[k][2] = c2; // store dN/dz instead of dN/d zeta
  }

  return xsj;

}

su2double CVolumetricMovement::ShapeFunc_Prism(su2double Xi, su2double Eta, su2double Zeta, su2double CoordCorners[8][3], su2double DShapeFunction[8][4]) {

  int i, j, k;
  su2double c0, c1, c2, xsj;
  su2double xs[3][3], ad[3][3];

  /*--- Shape functions ---*/

  DShapeFunction[0][3] = 0.5*Eta*(1.0-Xi);
  DShapeFunction[1][3] = 0.5*Zeta*(1.0-Xi);
  DShapeFunction[2][3] = 0.5*(1.0-Eta-Zeta)*(1.0-Xi);
  DShapeFunction[3][3] = 0.5*Eta*(Xi+1.0);
  DShapeFunction[4][3] = 0.5*Zeta*(Xi+1.0);
  DShapeFunction[5][3] = 0.5*(1.0-Eta-Zeta)*(Xi+1.0);

  /*--- dN/d Xi, dN/d Eta, dN/d Zeta ---*/

  DShapeFunction[0][0] = -0.5*Eta;            DShapeFunction[0][1] = 0.5*(1.0-Xi);      DShapeFunction[0][2] = 0.0;
  DShapeFunction[1][0] = -0.5*Zeta;           DShapeFunction[1][1] = 0.0;               DShapeFunction[1][2] = 0.5*(1.0-Xi);
  DShapeFunction[2][0] = -0.5*(1.0-Eta-Zeta); DShapeFunction[2][1] = -0.5*(1.0-Xi);     DShapeFunction[2][2] = -0.5*(1.0-Xi);
  DShapeFunction[3][0] = 0.5*Eta;             DShapeFunction[3][1] = 0.5*(Xi+1.0);      DShapeFunction[3][2] = 0.0;
  DShapeFunction[4][0] = 0.5*Zeta;            DShapeFunction[4][1] = 0.0;               DShapeFunction[4][2] = 0.5*(Xi+1.0);
  DShapeFunction[5][0] = 0.5*(1.0-Eta-Zeta);  DShapeFunction[5][1] = -0.5*(Xi+1.0);     DShapeFunction[5][2] = -0.5*(Xi+1.0);

  /*--- Jacobian transformation ---*/

  for (i = 0; i < 3; i++) {
    for (j = 0; j < 3; j++) {
      xs[i][j] = 0.0;
      for (k = 0; k < 6; k++) {
        xs[i][j] = xs[i][j]+CoordCorners[k][j]*DShapeFunction[k][i];
      }
    }
  }

  /*--- Adjoint to Jacobian ---*/

  ad[0][0] = xs[1][1]*xs[2][2]-xs[1][2]*xs[2][1];
  ad[0][1] = xs[0][2]*xs[2][1]-xs[0][1]*xs[2][2];
  ad[0][2] = xs[0][1]*xs[1][2]-xs[0][2]*xs[1][1];
  ad[1][0] = xs[1][2]*xs[2][0]-xs[1][0]*xs[2][2];
  ad[1][1] = xs[0][0]*xs[2][2]-xs[0][2]*xs[2][0];
  ad[1][2] = xs[0][2]*xs[1][0]-xs[0][0]*xs[1][2];
  ad[2][0] = xs[1][0]*xs[2][1]-xs[1][1]*xs[2][0];
  ad[2][1] = xs[0][1]*xs[2][0]-xs[0][0]*xs[2][1];
  ad[2][2] = xs[0][0]*xs[1][1]-xs[0][1]*xs[1][0];

  /*--- Determinant of Jacobian ---*/

  xsj = xs[0][0]*ad[0][0]+xs[0][1]*ad[1][0]+xs[0][2]*ad[2][0];

  /*--- Jacobian inverse ---*/

  for (i = 0; i < 3; i++) {
    for (j = 0; j < 3; j++) {
      xs[i][j] = ad[i][j]/xsj;
    }
  }

  /*--- Derivatives with repect to global coordinates ---*/

  for (k = 0; k < 6; k++) {
    c0 = xs[0][0]*DShapeFunction[k][0]+xs[0][1]*DShapeFunction[k][1]+xs[0][2]*DShapeFunction[k][2]; // dN/dx
    c1 = xs[1][0]*DShapeFunction[k][0]+xs[1][1]*DShapeFunction[k][1]+xs[1][2]*DShapeFunction[k][2]; // dN/dy
    c2 = xs[2][0]*DShapeFunction[k][0]+xs[2][1]*DShapeFunction[k][1]+xs[2][2]*DShapeFunction[k][2]; // dN/dz
    DShapeFunction[k][0] = c0; // store dN/dx instead of dN/d xi
    DShapeFunction[k][1] = c1; // store dN/dy instead of dN/d eta
    DShapeFunction[k][2] = c2; // store dN/dz instead of dN/d zeta
  }

  return xsj;

}

su2double CVolumetricMovement::ShapeFunc_Hexa(su2double Xi, su2double Eta, su2double Zeta, su2double CoordCorners[8][3], su2double DShapeFunction[8][4]) {

  int i, j, k;
  su2double c0, c1, c2, xsj;
  su2double xs[3][3], ad[3][3];


  /*--- Shape functions ---*/

  DShapeFunction[0][3] = 0.125*(1.0-Xi)*(1.0-Eta)*(1.0-Zeta);
  DShapeFunction[1][3] = 0.125*(1.0+Xi)*(1.0-Eta)*(1.0-Zeta);
  DShapeFunction[2][3] = 0.125*(1.0+Xi)*(1.0+Eta)*(1.0-Zeta);
  DShapeFunction[3][3] = 0.125*(1.0-Xi)*(1.0+Eta)*(1.0-Zeta);
  DShapeFunction[4][3] = 0.125*(1.0-Xi)*(1.0-Eta)*(1.0+Zeta);
  DShapeFunction[5][3] = 0.125*(1.0+Xi)*(1.0-Eta)*(1.0+Zeta);
  DShapeFunction[6][3] = 0.125*(1.0+Xi)*(1.0+Eta)*(1.0+Zeta);
  DShapeFunction[7][3] = 0.125*(1.0-Xi)*(1.0+Eta)*(1.0+Zeta);

  /*--- dN/d xi ---*/

  DShapeFunction[0][0] = -0.125*(1.0-Eta)*(1.0-Zeta);
  DShapeFunction[1][0] = 0.125*(1.0-Eta)*(1.0-Zeta);
  DShapeFunction[2][0] = 0.125*(1.0+Eta)*(1.0-Zeta);
  DShapeFunction[3][0] = -0.125*(1.0+Eta)*(1.0-Zeta);
  DShapeFunction[4][0] = -0.125*(1.0-Eta)*(1.0+Zeta);
  DShapeFunction[5][0] = 0.125*(1.0-Eta)*(1.0+Zeta);
  DShapeFunction[6][0] = 0.125*(1.0+Eta)*(1.0+Zeta);
  DShapeFunction[7][0] = -0.125*(1.0+Eta)*(1.0+Zeta);

  /*--- dN/d eta ---*/

  DShapeFunction[0][1] = -0.125*(1.0-Xi)*(1.0-Zeta);
  DShapeFunction[1][1] = -0.125*(1.0+Xi)*(1.0-Zeta);
  DShapeFunction[2][1] = 0.125*(1.0+Xi)*(1.0-Zeta);
  DShapeFunction[3][1] = 0.125*(1.0-Xi)*(1.0-Zeta);
  DShapeFunction[4][1] = -0.125*(1.0-Xi)*(1.0+Zeta);
  DShapeFunction[5][1] = -0.125*(1.0+Xi)*(1.0+Zeta);
  DShapeFunction[6][1] = 0.125*(1.0+Xi)*(1.0+Zeta);
  DShapeFunction[7][1] = 0.125*(1.0-Xi)*(1.0+Zeta);

  /*--- dN/d zeta ---*/

  DShapeFunction[0][2] = -0.125*(1.0-Xi)*(1.0-Eta);
  DShapeFunction[1][2] = -0.125*(1.0+Xi)*(1.0-Eta);
  DShapeFunction[2][2] = -0.125*(1.0+Xi)*(1.0+Eta);
  DShapeFunction[3][2] = -0.125*(1.0-Xi)*(1.0+Eta);
  DShapeFunction[4][2] = 0.125*(1.0-Xi)*(1.0-Eta);
  DShapeFunction[5][2] = 0.125*(1.0+Xi)*(1.0-Eta);
  DShapeFunction[6][2] = 0.125*(1.0+Xi)*(1.0+Eta);
  DShapeFunction[7][2] = 0.125*(1.0-Xi)*(1.0+Eta);

  /*--- Jacobian transformation ---*/

  for (i = 0; i < 3; i++) {
    for (j = 0; j < 3; j++) {
      xs[i][j] = 0.0;
      for (k = 0; k < 8; k++) {
        xs[i][j] = xs[i][j]+CoordCorners[k][j]*DShapeFunction[k][i];
      }
    }
  }

  /*--- Adjoint to Jacobian ---*/

  ad[0][0] = xs[1][1]*xs[2][2]-xs[1][2]*xs[2][1];
  ad[0][1] = xs[0][2]*xs[2][1]-xs[0][1]*xs[2][2];
  ad[0][2] = xs[0][1]*xs[1][2]-xs[0][2]*xs[1][1];
  ad[1][0] = xs[1][2]*xs[2][0]-xs[1][0]*xs[2][2];
  ad[1][1] = xs[0][0]*xs[2][2]-xs[0][2]*xs[2][0];
  ad[1][2] = xs[0][2]*xs[1][0]-xs[0][0]*xs[1][2];
  ad[2][0] = xs[1][0]*xs[2][1]-xs[1][1]*xs[2][0];
  ad[2][1] = xs[0][1]*xs[2][0]-xs[0][0]*xs[2][1];
  ad[2][2] = xs[0][0]*xs[1][1]-xs[0][1]*xs[1][0];

  /*--- Determinant of Jacobian ---*/

  xsj = xs[0][0]*ad[0][0]+xs[0][1]*ad[1][0]+xs[0][2]*ad[2][0];

  /*--- Jacobian inverse ---*/
  for (i = 0; i < 3; i++) {
    for (j = 0; j < 3; j++) {
      xs[i][j] = ad[i][j]/xsj;
    }
  }

  /*--- Derivatives with repect to global coordinates ---*/

  for (k = 0; k < 8; k++) {
    c0 = xs[0][0]*DShapeFunction[k][0]+xs[0][1]*DShapeFunction[k][1]+xs[0][2]*DShapeFunction[k][2]; // dN/dx
    c1 = xs[1][0]*DShapeFunction[k][0]+xs[1][1]*DShapeFunction[k][1]+xs[1][2]*DShapeFunction[k][2]; // dN/dy
    c2 = xs[2][0]*DShapeFunction[k][0]+xs[2][1]*DShapeFunction[k][1]+xs[2][2]*DShapeFunction[k][2]; // dN/dz
    DShapeFunction[k][0] = c0; // store dN/dx instead of dN/d xi
    DShapeFunction[k][1] = c1; // store dN/dy instead of dN/d eta
    DShapeFunction[k][2] = c2; // store dN/dz instead of dN/d zeta
  }

  return xsj;

}

su2double CVolumetricMovement::GetTriangle_Area(su2double CoordCorners[8][3]) const {

  unsigned short iDim;
  su2double a[3] = {0.0,0.0,0.0}, b[3] = {0.0,0.0,0.0};
  su2double *Coord_0, *Coord_1, *Coord_2, Area;

  Coord_0 = CoordCorners[0];
  Coord_1 = CoordCorners[1];
  Coord_2 = CoordCorners[2];

  for (iDim = 0; iDim < nDim; iDim++) {
    a[iDim] = Coord_0[iDim]-Coord_2[iDim];
    b[iDim] = Coord_1[iDim]-Coord_2[iDim];
  }

  Area = 0.5*fabs(a[0]*b[1]-a[1]*b[0]);

  return Area;

}

su2double CVolumetricMovement::GetQuadrilateral_Area(su2double CoordCorners[8][3]) const {

  unsigned short iDim;
  su2double a[3] = {0.0,0.0,0.0}, b[3] = {0.0,0.0,0.0};
  su2double *Coord_0, *Coord_1, *Coord_2, Area;

  Coord_0 = CoordCorners[0];
  Coord_1 = CoordCorners[1];
  Coord_2 = CoordCorners[2];

  for (iDim = 0; iDim < nDim; iDim++) {
    a[iDim] = Coord_0[iDim]-Coord_2[iDim];
    b[iDim] = Coord_1[iDim]-Coord_2[iDim];
  }

  Area = 0.5*fabs(a[0]*b[1]-a[1]*b[0]);

  Coord_0 = CoordCorners[0];
  Coord_1 = CoordCorners[2];
  Coord_2 = CoordCorners[3];

  for (iDim = 0; iDim < nDim; iDim++) {
    a[iDim] = Coord_0[iDim]-Coord_2[iDim];
    b[iDim] = Coord_1[iDim]-Coord_2[iDim];
  }

  Area += 0.5*fabs(a[0]*b[1]-a[1]*b[0]);

  return Area;

}

su2double CVolumetricMovement::GetTetra_Volume(su2double CoordCorners[8][3]) const {

  unsigned short iDim;
  su2double *Coord_0, *Coord_1, *Coord_2, *Coord_3;
  su2double r1[3] = {0.0,0.0,0.0}, r2[3] = {0.0,0.0,0.0}, r3[3] = {0.0,0.0,0.0}, CrossProduct[3] = {0.0,0.0,0.0}, Volume;

  Coord_0 = CoordCorners[0];
  Coord_1 = CoordCorners[1];
  Coord_2 = CoordCorners[2];
  Coord_3 = CoordCorners[3];

  for (iDim = 0; iDim < nDim; iDim++) {
    r1[iDim] = Coord_1[iDim] - Coord_0[iDim];
    r2[iDim] = Coord_2[iDim] - Coord_0[iDim];
    r3[iDim] = Coord_3[iDim] - Coord_0[iDim];
  }

  CrossProduct[0] = (r1[1]*r2[2] - r1[2]*r2[1])*r3[0];
  CrossProduct[1] = (r1[2]*r2[0] - r1[0]*r2[2])*r3[1];
  CrossProduct[2] = (r1[0]*r2[1] - r1[1]*r2[0])*r3[2];

  Volume = fabs(CrossProduct[0] + CrossProduct[1] + CrossProduct[2])/6.0;

  return Volume;

}

su2double CVolumetricMovement::GetPyram_Volume(su2double CoordCorners[8][3]) const {

  unsigned short iDim;
  su2double *Coord_0, *Coord_1, *Coord_2, *Coord_3;
  su2double r1[3] = {0.0,0.0,0.0}, r2[3] = {0.0,0.0,0.0}, r3[3] = {0.0,0.0,0.0}, CrossProduct[3] = {0.0,0.0,0.0}, Volume;

  Coord_0 = CoordCorners[0];
  Coord_1 = CoordCorners[1];
  Coord_2 = CoordCorners[2];
  Coord_3 = CoordCorners[4];

  for (iDim = 0; iDim < nDim; iDim++) {
    r1[iDim] = Coord_1[iDim] - Coord_0[iDim];
    r2[iDim] = Coord_2[iDim] - Coord_0[iDim];
    r3[iDim] = Coord_3[iDim] - Coord_0[iDim];
  }

  CrossProduct[0] = (r1[1]*r2[2] - r1[2]*r2[1])*r3[0];
  CrossProduct[1] = (r1[2]*r2[0] - r1[0]*r2[2])*r3[1];
  CrossProduct[2] = (r1[0]*r2[1] - r1[1]*r2[0])*r3[2];

  Volume = fabs(CrossProduct[0] + CrossProduct[1] + CrossProduct[2])/6.0;

  Coord_0 = CoordCorners[0];
  Coord_1 = CoordCorners[2];
  Coord_2 = CoordCorners[3];
  Coord_3 = CoordCorners[4];

  for (iDim = 0; iDim < nDim; iDim++) {
    r1[iDim] = Coord_1[iDim] - Coord_0[iDim];
    r2[iDim] = Coord_2[iDim] - Coord_0[iDim];
    r3[iDim] = Coord_3[iDim] - Coord_0[iDim];
  }

  CrossProduct[0] = (r1[1]*r2[2] - r1[2]*r2[1])*r3[0];
  CrossProduct[1] = (r1[2]*r2[0] - r1[0]*r2[2])*r3[1];
  CrossProduct[2] = (r1[0]*r2[1] - r1[1]*r2[0])*r3[2];

  Volume += fabs(CrossProduct[0] + CrossProduct[1] + CrossProduct[2])/6.0;

  return Volume;

}

su2double CVolumetricMovement::GetPrism_Volume(su2double CoordCorners[8][3]) const {

  unsigned short iDim;
  su2double *Coord_0, *Coord_1, *Coord_2, *Coord_3;
  su2double r1[3] = {0.0,0.0,0.0}, r2[3] = {0.0,0.0,0.0}, r3[3] = {0.0,0.0,0.0}, CrossProduct[3] = {0.0,0.0,0.0}, Volume;

  Coord_0 = CoordCorners[0];
  Coord_1 = CoordCorners[2];
  Coord_2 = CoordCorners[1];
  Coord_3 = CoordCorners[5];

  for (iDim = 0; iDim < nDim; iDim++) {
    r1[iDim] = Coord_1[iDim] - Coord_0[iDim];
    r2[iDim] = Coord_2[iDim] - Coord_0[iDim];
    r3[iDim] = Coord_3[iDim] - Coord_0[iDim];
  }

  CrossProduct[0] = (r1[1]*r2[2] - r1[2]*r2[1])*r3[0];
  CrossProduct[1] = (r1[2]*r2[0] - r1[0]*r2[2])*r3[1];
  CrossProduct[2] = (r1[0]*r2[1] - r1[1]*r2[0])*r3[2];

  Volume = fabs(CrossProduct[0] + CrossProduct[1] + CrossProduct[2])/6.0;

  Coord_0 = CoordCorners[0];
  Coord_1 = CoordCorners[5];
  Coord_2 = CoordCorners[1];
  Coord_3 = CoordCorners[4];

  for (iDim = 0; iDim < nDim; iDim++) {
    r1[iDim] = Coord_1[iDim] - Coord_0[iDim];
    r2[iDim] = Coord_2[iDim] - Coord_0[iDim];
    r3[iDim] = Coord_3[iDim] - Coord_0[iDim];
  }

  CrossProduct[0] = (r1[1]*r2[2] - r1[2]*r2[1])*r3[0];
  CrossProduct[1] = (r1[2]*r2[0] - r1[0]*r2[2])*r3[1];
  CrossProduct[2] = (r1[0]*r2[1] - r1[1]*r2[0])*r3[2];

  Volume += fabs(CrossProduct[0] + CrossProduct[1] + CrossProduct[2])/6.0;

  Coord_0 = CoordCorners[0];
  Coord_1 = CoordCorners[5];
  Coord_2 = CoordCorners[4];
  Coord_3 = CoordCorners[3];

  for (iDim = 0; iDim < nDim; iDim++) {
    r1[iDim] = Coord_1[iDim] - Coord_0[iDim];
    r2[iDim] = Coord_2[iDim] - Coord_0[iDim];
    r3[iDim] = Coord_3[iDim] - Coord_0[iDim];
  }

  CrossProduct[0] = (r1[1]*r2[2] - r1[2]*r2[1])*r3[0];
  CrossProduct[1] = (r1[2]*r2[0] - r1[0]*r2[2])*r3[1];
  CrossProduct[2] = (r1[0]*r2[1] - r1[1]*r2[0])*r3[2];

  Volume += fabs(CrossProduct[0] + CrossProduct[1] + CrossProduct[2])/6.0;

  return Volume;

}

su2double CVolumetricMovement::GetHexa_Volume(su2double CoordCorners[8][3]) const {

  unsigned short iDim;
  su2double *Coord_0, *Coord_1, *Coord_2, *Coord_3;
  su2double r1[3] = {0.0,0.0,0.0}, r2[3] = {0.0,0.0,0.0}, r3[3] = {0.0,0.0,0.0}, CrossProduct[3] = {0.0,0.0,0.0}, Volume;

  Coord_0 = CoordCorners[0];
  Coord_1 = CoordCorners[1];
  Coord_2 = CoordCorners[2];
  Coord_3 = CoordCorners[5];

  for (iDim = 0; iDim < nDim; iDim++) {
    r1[iDim] = Coord_1[iDim] - Coord_0[iDim];
    r2[iDim] = Coord_2[iDim] - Coord_0[iDim];
    r3[iDim] = Coord_3[iDim] - Coord_0[iDim];
  }

  CrossProduct[0] = (r1[1]*r2[2] - r1[2]*r2[1])*r3[0];
  CrossProduct[1] = (r1[2]*r2[0] - r1[0]*r2[2])*r3[1];
  CrossProduct[2] = (r1[0]*r2[1] - r1[1]*r2[0])*r3[2];

  Volume = fabs(CrossProduct[0] + CrossProduct[1] + CrossProduct[2])/6.0;

  Coord_0 = CoordCorners[0];
  Coord_1 = CoordCorners[2];
  Coord_2 = CoordCorners[7];
  Coord_3 = CoordCorners[5];

  for (iDim = 0; iDim < nDim; iDim++) {
    r1[iDim] = Coord_1[iDim] - Coord_0[iDim];
    r2[iDim] = Coord_2[iDim] - Coord_0[iDim];
    r3[iDim] = Coord_3[iDim] - Coord_0[iDim];
  }

  CrossProduct[0] = (r1[1]*r2[2] - r1[2]*r2[1])*r3[0];
  CrossProduct[1] = (r1[2]*r2[0] - r1[0]*r2[2])*r3[1];
  CrossProduct[2] = (r1[0]*r2[1] - r1[1]*r2[0])*r3[2];

  Volume += fabs(CrossProduct[0] + CrossProduct[1] + CrossProduct[2])/6.0;

  Coord_0 = CoordCorners[0];
  Coord_1 = CoordCorners[2];
  Coord_2 = CoordCorners[3];
  Coord_3 = CoordCorners[7];

  for (iDim = 0; iDim < nDim; iDim++) {
    r1[iDim] = Coord_1[iDim] - Coord_0[iDim];
    r2[iDim] = Coord_2[iDim] - Coord_0[iDim];
    r3[iDim] = Coord_3[iDim] - Coord_0[iDim];
  }

  CrossProduct[0] = (r1[1]*r2[2] - r1[2]*r2[1])*r3[0];
  CrossProduct[1] = (r1[2]*r2[0] - r1[0]*r2[2])*r3[1];
  CrossProduct[2] = (r1[0]*r2[1] - r1[1]*r2[0])*r3[2];

  Volume += fabs(CrossProduct[0] + CrossProduct[1] + CrossProduct[2])/6.0;

  Coord_0 = CoordCorners[0];
  Coord_1 = CoordCorners[5];
  Coord_2 = CoordCorners[7];
  Coord_3 = CoordCorners[4];

  for (iDim = 0; iDim < nDim; iDim++) {
    r1[iDim] = Coord_1[iDim] - Coord_0[iDim];
    r2[iDim] = Coord_2[iDim] - Coord_0[iDim];
    r3[iDim] = Coord_3[iDim] - Coord_0[iDim];
  }

  CrossProduct[0] = (r1[1]*r2[2] - r1[2]*r2[1])*r3[0];
  CrossProduct[1] = (r1[2]*r2[0] - r1[0]*r2[2])*r3[1];
  CrossProduct[2] = (r1[0]*r2[1] - r1[1]*r2[0])*r3[2];

  Volume += fabs(CrossProduct[0] + CrossProduct[1] + CrossProduct[2])/6.0;

  Coord_0 = CoordCorners[2];
  Coord_1 = CoordCorners[7];
  Coord_2 = CoordCorners[5];
  Coord_3 = CoordCorners[6];

  for (iDim = 0; iDim < nDim; iDim++) {
    r1[iDim] = Coord_1[iDim] - Coord_0[iDim];
    r2[iDim] = Coord_2[iDim] - Coord_0[iDim];
    r3[iDim] = Coord_3[iDim] - Coord_0[iDim];
  }

  CrossProduct[0] = (r1[1]*r2[2] - r1[2]*r2[1])*r3[0];
  CrossProduct[1] = (r1[2]*r2[0] - r1[0]*r2[2])*r3[1];
  CrossProduct[2] = (r1[0]*r2[1] - r1[1]*r2[0])*r3[2];

  Volume += fabs(CrossProduct[0] + CrossProduct[1] + CrossProduct[2])/6.0;

  return Volume;

}

void CVolumetricMovement::SetFEA_StiffMatrix2D(CGeometry *geometry, CConfig *config, su2double **StiffMatrix_Elem, unsigned long PointCorners[8], su2double CoordCorners[8][3],
                                               unsigned short nNodes, su2double ElemVolume, su2double ElemDistance) {

  su2double B_Matrix[3][8], D_Matrix[3][3], Aux_Matrix[8][3];
  su2double Xi = 0.0, Eta = 0.0, Det = 0.0, E = 1/EPS, Lambda = 0.0, Mu = 0.0, Nu = 0.0;
  unsigned short iNode, iVar, jVar, kVar, iGauss, nGauss = 0;
  su2double DShapeFunction[8][4] = {{0.0, 0.0, 0.0, 0.0}, {0.0, 0.0, 0.0, 0.0}, {0.0, 0.0, 0.0, 0.0}, {0.0, 0.0, 0.0, 0.0},
    {0.0, 0.0, 0.0, 0.0}, {0.0, 0.0, 0.0, 0.0}, {0.0, 0.0, 0.0, 0.0}, {0.0, 0.0, 0.0, 0.0}};
  su2double Location[4][3], Weight[4];
  unsigned short nVar = geometry->GetnDim();

  for (iVar = 0; iVar < nNodes*nVar; iVar++) {
    for (jVar = 0; jVar < nNodes*nVar; jVar++) {
      StiffMatrix_Elem[iVar][jVar] = 0.0;
    }
  }

  /*--- Integration formulae from "Shape functions and points of
   integration of the Résumé" by Josselin DELMAS (2013) ---*/

  /*--- Triangle. Nodes of numerical integration at 1 point (order 1). ---*/

  if (nNodes == 3) {
    nGauss = 1;
    Location[0][0] = 0.333333333333333;  Location[0][1] = 0.333333333333333;  Weight[0] = 0.5;
  }

  /*--- Quadrilateral. Nodes of numerical integration at 4 points (order 2). ---*/

  if (nNodes == 4) {
    nGauss = 4;
    Location[0][0] = -0.577350269189626;  Location[0][1] = -0.577350269189626;  Weight[0] = 1.0;
    Location[1][0] = 0.577350269189626;   Location[1][1] = -0.577350269189626;  Weight[1] = 1.0;
    Location[2][0] = 0.577350269189626;   Location[2][1] = 0.577350269189626;   Weight[2] = 1.0;
    Location[3][0] = -0.577350269189626;  Location[3][1] = 0.577350269189626;   Weight[3] = 1.0;
  }

  for (iGauss = 0; iGauss < nGauss; iGauss++) {

    Xi = Location[iGauss][0]; Eta = Location[iGauss][1];

    if (nNodes == 3) Det = ShapeFunc_Triangle(Xi, Eta, CoordCorners, DShapeFunction);
    if (nNodes == 4) Det = ShapeFunc_Quadrilateral(Xi, Eta, CoordCorners, DShapeFunction);

    /*--- Compute the B Matrix ---*/

    for (iVar = 0; iVar < 3; iVar++)
      for (jVar = 0; jVar < nNodes*nVar; jVar++)
        B_Matrix[iVar][jVar] = 0.0;

    for (iNode = 0; iNode < nNodes; iNode++) {
      B_Matrix[0][0+iNode*nVar] = DShapeFunction[iNode][0];
      B_Matrix[1][1+iNode*nVar] = DShapeFunction[iNode][1];

      B_Matrix[2][0+iNode*nVar] = DShapeFunction[iNode][1];
      B_Matrix[2][1+iNode*nVar] = DShapeFunction[iNode][0];
    }

    /*--- Impose a type of stiffness for each element ---*/

    switch (config->GetDeform_Stiffness_Type()) {
      case INVERSE_VOLUME: E = 1.0 / ElemVolume; break;
      case SOLID_WALL_DISTANCE: E = 1.0 / ElemDistance; break;
      case CONSTANT_STIFFNESS: E = 1.0 / EPS; break;
    }

    Nu = config->GetDeform_Coeff();
    Mu = E / (2.0*(1.0 + Nu));
    Lambda = Nu*E/((1.0+Nu)*(1.0-2.0*Nu));

    /*--- Compute the D Matrix (for plane strain and 3-D)---*/

    D_Matrix[0][0] = Lambda + 2.0*Mu;    D_Matrix[0][1] = Lambda;            D_Matrix[0][2] = 0.0;
    D_Matrix[1][0] = Lambda;            D_Matrix[1][1] = Lambda + 2.0*Mu;   D_Matrix[1][2] = 0.0;
    D_Matrix[2][0] = 0.0;               D_Matrix[2][1] = 0.0;               D_Matrix[2][2] = Mu;


    /*--- Compute the BT.D Matrix ---*/

    for (iVar = 0; iVar < nNodes*nVar; iVar++) {
      for (jVar = 0; jVar < 3; jVar++) {
        Aux_Matrix[iVar][jVar] = 0.0;
        for (kVar = 0; kVar < 3; kVar++)
          Aux_Matrix[iVar][jVar] += B_Matrix[kVar][iVar]*D_Matrix[kVar][jVar];
      }
    }

    /*--- Compute the BT.D.B Matrix (stiffness matrix), and add to the original
     matrix using Gauss integration ---*/

    for (iVar = 0; iVar < nNodes*nVar; iVar++) {
      for (jVar = 0; jVar < nNodes*nVar; jVar++) {
        for (kVar = 0; kVar < 3; kVar++) {
          StiffMatrix_Elem[iVar][jVar] += Weight[iGauss] * Aux_Matrix[iVar][kVar]*B_Matrix[kVar][jVar] * fabs(Det);
        }
      }
    }

  }

}

void CVolumetricMovement::SetFEA_StiffMatrix3D(CGeometry *geometry, CConfig *config, su2double **StiffMatrix_Elem, unsigned long PointCorners[8], su2double CoordCorners[8][3],
                                               unsigned short nNodes, su2double ElemVolume, su2double ElemDistance) {

  su2double B_Matrix[6][24], D_Matrix[6][6] = {{0.0, 0.0, 0.0, 0.0, 0.0, 0.0}, {0.0, 0.0, 0.0, 0.0, 0.0, 0.0}, {0.0, 0.0, 0.0, 0.0, 0.0, 0.0}, {0.0, 0.0, 0.0, 0.0, 0.0, 0.0},
    {0.0, 0.0, 0.0, 0.0, 0.0, 0.0}, {0.0, 0.0, 0.0, 0.0, 0.0, 0.0}}, Aux_Matrix[24][6];
  su2double Xi = 0.0, Eta = 0.0, Zeta = 0.0, Det = 0.0, Mu = 0.0, E = 0.0, Lambda = 0.0, Nu = 0.0;
  unsigned short iNode, iVar, jVar, kVar, iGauss, nGauss = 0;
  su2double DShapeFunction[8][4] = {{0.0, 0.0, 0.0, 0.0}, {0.0, 0.0, 0.0, 0.0}, {0.0, 0.0, 0.0, 0.0}, {0.0, 0.0, 0.0, 0.0},
    {0.0, 0.0, 0.0, 0.0}, {0.0, 0.0, 0.0, 0.0}, {0.0, 0.0, 0.0, 0.0}, {0.0, 0.0, 0.0, 0.0}};
  su2double Location[8][3], Weight[8];
  unsigned short nVar = geometry->GetnDim();

  for (iVar = 0; iVar < nNodes*nVar; iVar++) {
    for (jVar = 0; jVar < nNodes*nVar; jVar++) {
      StiffMatrix_Elem[iVar][jVar] = 0.0;
    }
  }

  /*--- Integration formulae from "Shape functions and points of
   integration of the Résumé" by Josselin Delmas (2013) ---*/

  /*--- Tetrahedrons. Nodes of numerical integration at 1 point (order 1). ---*/

  if (nNodes == 4) {
    nGauss = 1;
    Location[0][0] = 0.25;  Location[0][1] = 0.25;  Location[0][2] = 0.25;  Weight[0] = 0.166666666666666;
  }

  /*--- Pyramids. Nodes numerical integration at 5 points. ---*/

  if (nNodes == 5) {
    nGauss = 5;
    Location[0][0] = 0.5;   Location[0][1] = 0.0;   Location[0][2] = 0.1531754163448146;  Weight[0] = 0.133333333333333;
    Location[1][0] = 0.0;   Location[1][1] = 0.5;   Location[1][2] = 0.1531754163448146;  Weight[1] = 0.133333333333333;
    Location[2][0] = -0.5;  Location[2][1] = 0.0;   Location[2][2] = 0.1531754163448146;  Weight[2] = 0.133333333333333;
    Location[3][0] = 0.0;   Location[3][1] = -0.5;  Location[3][2] = 0.1531754163448146;  Weight[3] = 0.133333333333333;
    Location[4][0] = 0.0;   Location[4][1] = 0.0;   Location[4][2] = 0.6372983346207416;  Weight[4] = 0.133333333333333;
  }

  /*--- Prism. Nodes of numerical integration at 6 points (order 3 in Xi, order 2 in Eta and Mu ). ---*/

  if (nNodes == 6) {
    nGauss = 6;
    Location[0][0] = -0.577350269189626;  Location[0][1] = 0.166666666666667;  Location[0][2] = 0.166666666666667;  Weight[0] = 0.166666666666667;
    Location[1][0] = -0.577350269189626;  Location[1][1] = 0.666666666666667;  Location[1][2] = 0.166666666666667;  Weight[1] = 0.166666666666667;
    Location[2][0] = -0.577350269189626;  Location[2][1] = 0.166666666666667;  Location[2][2] = 0.666666666666667;  Weight[2] = 0.166666666666667;
    Location[3][0] =  0.577350269189626;  Location[3][1] = 0.166666666666667;  Location[3][2] = 0.166666666666667;  Weight[3] = 0.166666666666667;
    Location[4][0] =  0.577350269189626;  Location[4][1] = 0.666666666666667;  Location[4][2] = 0.166666666666667;  Weight[4] = 0.166666666666667;
    Location[5][0] =  0.577350269189626;  Location[5][1] = 0.166666666666667;  Location[5][2] = 0.666666666666667;  Weight[5] = 0.166666666666667;
  }

  /*--- Hexahedrons. Nodes of numerical integration at 6 points (order 3). ---*/

  if (nNodes == 8) {
    nGauss = 8;
    Location[0][0] = -0.577350269189626;  Location[0][1] = -0.577350269189626;  Location[0][2] = -0.577350269189626;  Weight[0] = 1.0;
    Location[1][0] = -0.577350269189626;  Location[1][1] = -0.577350269189626;  Location[1][2] = 0.577350269189626;   Weight[1] = 1.0;
    Location[2][0] = -0.577350269189626;  Location[2][1] = 0.577350269189626;   Location[2][2] = -0.577350269189626;  Weight[2] = 1.0;
    Location[3][0] = -0.577350269189626;  Location[3][1] = 0.577350269189626;   Location[3][2] = 0.577350269189626;   Weight[3] = 1.0;
    Location[4][0] = 0.577350269189626;   Location[4][1] = -0.577350269189626;  Location[4][2] = -0.577350269189626;  Weight[4] = 1.0;
    Location[5][0] = 0.577350269189626;   Location[5][1] = -0.577350269189626;  Location[5][2] = 0.577350269189626;   Weight[5] = 1.0;
    Location[6][0] = 0.577350269189626;   Location[6][1] = 0.577350269189626;   Location[6][2] = -0.577350269189626;  Weight[6] = 1.0;
    Location[7][0] = 0.577350269189626;   Location[7][1] = 0.577350269189626;   Location[7][2] = 0.577350269189626;   Weight[7] = 1.0;
  }

  for (iGauss = 0; iGauss < nGauss; iGauss++) {

    Xi = Location[iGauss][0]; Eta = Location[iGauss][1];  Zeta = Location[iGauss][2];

    if (nNodes == 4) Det = ShapeFunc_Tetra(Xi, Eta, Zeta, CoordCorners, DShapeFunction);
    if (nNodes == 5) Det = ShapeFunc_Pyram(Xi, Eta, Zeta, CoordCorners, DShapeFunction);
    if (nNodes == 6) Det = ShapeFunc_Prism(Xi, Eta, Zeta, CoordCorners, DShapeFunction);
    if (nNodes == 8) Det = ShapeFunc_Hexa(Xi, Eta, Zeta, CoordCorners, DShapeFunction);

    /*--- Compute the B Matrix ---*/

    for (iVar = 0; iVar < 6; iVar++)
      for (jVar = 0; jVar < nNodes*nVar; jVar++)
        B_Matrix[iVar][jVar] = 0.0;

    for (iNode = 0; iNode < nNodes; iNode++) {
      B_Matrix[0][0+iNode*nVar] = DShapeFunction[iNode][0];
      B_Matrix[1][1+iNode*nVar] = DShapeFunction[iNode][1];
      B_Matrix[2][2+iNode*nVar] = DShapeFunction[iNode][2];

      B_Matrix[3][0+iNode*nVar] = DShapeFunction[iNode][1];
      B_Matrix[3][1+iNode*nVar] = DShapeFunction[iNode][0];

      B_Matrix[4][1+iNode*nVar] = DShapeFunction[iNode][2];
      B_Matrix[4][2+iNode*nVar] = DShapeFunction[iNode][1];

      B_Matrix[5][0+iNode*nVar] = DShapeFunction[iNode][2];
      B_Matrix[5][2+iNode*nVar] = DShapeFunction[iNode][0];
    }

    /*--- Impose a type of stiffness for each element ---*/

    switch (config->GetDeform_Stiffness_Type()) {
      case INVERSE_VOLUME: E = 1.0 / ElemVolume; break;
      case SOLID_WALL_DISTANCE: E = 1.0 / ElemDistance; break;
      case CONSTANT_STIFFNESS: E = 1.0 / EPS; break;
    }

    Nu = config->GetDeform_Coeff();
    Mu = E / (2.0*(1.0 + Nu));
    Lambda = Nu*E/((1.0+Nu)*(1.0-2.0*Nu));

    /*--- Compute the D Matrix (for plane strain and 3-D)---*/

    D_Matrix[0][0] = Lambda + 2.0*Mu;  D_Matrix[0][1] = Lambda;          D_Matrix[0][2] = Lambda;
    D_Matrix[1][0] = Lambda;          D_Matrix[1][1] = Lambda + 2.0*Mu;  D_Matrix[1][2] = Lambda;
    D_Matrix[2][0] = Lambda;          D_Matrix[2][1] = Lambda;          D_Matrix[2][2] = Lambda + 2.0*Mu;
    D_Matrix[3][3] = Mu;
    D_Matrix[4][4] = Mu;
    D_Matrix[5][5] = Mu;


    /*--- Compute the BT.D Matrix ---*/

    for (iVar = 0; iVar < nNodes*nVar; iVar++) {
      for (jVar = 0; jVar < 6; jVar++) {
        Aux_Matrix[iVar][jVar] = 0.0;
        for (kVar = 0; kVar < 6; kVar++)
          Aux_Matrix[iVar][jVar] += B_Matrix[kVar][iVar]*D_Matrix[kVar][jVar];
      }
    }

    /*--- Compute the BT.D.B Matrix (stiffness matrix), and add to the original
     matrix using Gauss integration ---*/

    for (iVar = 0; iVar < nNodes*nVar; iVar++) {
      for (jVar = 0; jVar < nNodes*nVar; jVar++) {
        for (kVar = 0; kVar < 6; kVar++) {
          StiffMatrix_Elem[iVar][jVar] += Weight[iGauss] * Aux_Matrix[iVar][kVar]*B_Matrix[kVar][jVar] * fabs(Det);
        }
      }
    }

  }

}

void CVolumetricMovement::AddFEA_StiffMatrix(CGeometry *geometry, su2double **StiffMatrix_Elem, unsigned long PointCorners[8], unsigned short nNodes) {

  unsigned short iVar, jVar, iDim, jDim;

  unsigned short nVar = geometry->GetnDim();

  su2double **StiffMatrix_Node;
  StiffMatrix_Node = new su2double* [nVar];
  for (iVar = 0; iVar < nVar; iVar++)
    StiffMatrix_Node[iVar] = new su2double [nVar];

  for (iVar = 0; iVar < nVar; iVar++)
    for (jVar = 0; jVar < nVar; jVar++)
      StiffMatrix_Node[iVar][jVar] = 0.0;

  /*--- Transform the stiffness matrix for the hexahedral element into the
   contributions for the individual nodes relative to each other. ---*/

  for (iVar = 0; iVar < nNodes; iVar++) {
    for (jVar = 0; jVar < nNodes; jVar++) {

      for (iDim = 0; iDim < nVar; iDim++) {
        for (jDim = 0; jDim < nVar; jDim++) {
          StiffMatrix_Node[iDim][jDim] = StiffMatrix_Elem[(iVar*nVar)+iDim][(jVar*nVar)+jDim];
        }
      }

      StiffMatrix.AddBlock(PointCorners[iVar], PointCorners[jVar], StiffMatrix_Node);

    }
  }

  /*--- Deallocate memory and exit ---*/

  for (iVar = 0; iVar < nVar; iVar++)
    delete [] StiffMatrix_Node[iVar];
  delete [] StiffMatrix_Node;

}

void CVolumetricMovement::SetBoundaryDisplacements(CGeometry *geometry, CConfig *config) {

  unsigned short iDim, nDim = geometry->GetnDim(), iMarker, axis = 0;
  unsigned long iPoint, total_index, iVertex;
  su2double *VarCoord, MeanCoord[3] = {0.0,0.0,0.0}, VarIncrement = 1.0;

  /*--- Get the SU2 module. SU2_CFD will use this routine for dynamically
   deforming meshes (MARKER_MOVING), while SU2_DEF will use it for deforming
   meshes after imposing design variable surface deformations (DV_MARKER). ---*/

  SU2_COMPONENT Kind_SU2 = config->GetKind_SU2();

  /*--- If requested (no by default) impose the surface deflections in
   increments and solve the grid deformation equations iteratively with
   successive small deformations. ---*/

  VarIncrement = 1.0/((su2double)config->GetGridDef_Nonlinear_Iter());

  /*--- As initialization, set to zero displacements of all the surfaces except the symmetry
   plane (which is treated specially, see below), internal and the send-receive boundaries ---*/

  for (iMarker = 0; iMarker < config->GetnMarker_All(); iMarker++) {
    if (((config->GetMarker_All_KindBC(iMarker) != SYMMETRY_PLANE) &&
         (config->GetMarker_All_KindBC(iMarker) != SEND_RECEIVE) &&
         (config->GetMarker_All_KindBC(iMarker) != INTERNAL_BOUNDARY))) {
      for (iVertex = 0; iVertex < geometry->nVertex[iMarker]; iVertex++) {
        iPoint = geometry->vertex[iMarker][iVertex]->GetNode();
        for (iDim = 0; iDim < nDim; iDim++) {
          total_index = iPoint*nDim + iDim;
          LinSysRes[total_index] = 0.0;
          LinSysSol[total_index] = 0.0;
          StiffMatrix.DeleteValsRowi(total_index);
        }
      }
    }
  }

  /*--- Set the known displacements, note that some points of the moving surfaces
   could be on on the symmetry plane, we should specify DeleteValsRowi again (just in case) ---*/

  for (iMarker = 0; iMarker < config->GetnMarker_All(); iMarker++) {
<<<<<<< HEAD
    if (((config->GetMarker_All_Moving(iMarker) == YES) && (Kind_SU2 == SU2_CFD)) ||
        ((config->GetMarker_All_DV(iMarker) == YES) && (Kind_SU2 == SU2_DEF)) ||
        ((config->GetDirectDiff() == D_DESIGN) && (Kind_SU2 == SU2_CFD) && (config->GetMarker_All_DV(iMarker) == YES)) ||
        ((config->GetMarker_All_DV(iMarker) == YES) && ((Kind_SU2 == SU2_DOT) || config->GetSmoothGradient()) )) {
=======
    if (((config->GetMarker_All_Moving(iMarker) == YES) && (Kind_SU2 == SU2_COMPONENT::SU2_CFD)) ||
        ((config->GetMarker_All_DV(iMarker) == YES) && (Kind_SU2 == SU2_COMPONENT::SU2_DEF)) ||
        ((config->GetDirectDiff() == D_DESIGN) && (Kind_SU2 == SU2_COMPONENT::SU2_CFD) && (config->GetMarker_All_DV(iMarker) == YES)) ||
        ((config->GetMarker_All_DV(iMarker) == YES) && (Kind_SU2 == SU2_COMPONENT::SU2_DOT))) {
>>>>>>> cf4677b4
      for (iVertex = 0; iVertex < geometry->nVertex[iMarker]; iVertex++) {
        iPoint = geometry->vertex[iMarker][iVertex]->GetNode();
        VarCoord = geometry->vertex[iMarker][iVertex]->GetVarCoord();
        for (iDim = 0; iDim < nDim; iDim++) {
          total_index = iPoint*nDim + iDim;
          LinSysRes[total_index] = SU2_TYPE::GetValue(VarCoord[iDim] * VarIncrement);
          LinSysSol[total_index] = SU2_TYPE::GetValue(VarCoord[iDim] * VarIncrement);
          StiffMatrix.DeleteValsRowi(total_index);
        }
      }
    }
  }

  /*--- Set to zero displacements of the normal component for the symmetry plane condition ---*/

  for (iMarker = 0; iMarker < config->GetnMarker_All(); iMarker++) {
    if ((config->GetMarker_All_KindBC(iMarker) == SYMMETRY_PLANE) ) {

      su2double *Coord_0 = nullptr;

      for (iDim = 0; iDim < nDim; iDim++) MeanCoord[iDim] = 0.0;

      /*--- Store the coord of the first point to help identify the axis. ---*/

      iPoint  = geometry->vertex[iMarker][0]->GetNode();
      Coord_0 = geometry->nodes->GetCoord(iPoint);

      for (iVertex = 0; iVertex < geometry->nVertex[iMarker]; iVertex++) {
        iPoint = geometry->vertex[iMarker][iVertex]->GetNode();
        VarCoord = geometry->nodes->GetCoord(iPoint);
        for (iDim = 0; iDim < nDim; iDim++)
          MeanCoord[iDim] += (VarCoord[iDim]-Coord_0[iDim])*(VarCoord[iDim]-Coord_0[iDim]);
      }
      for (iDim = 0; iDim < nDim; iDim++) MeanCoord[iDim] = sqrt(MeanCoord[iDim]);
      if (nDim==3) {
        if ((MeanCoord[0] <= MeanCoord[1]) && (MeanCoord[0] <= MeanCoord[2])) axis = 0;
        if ((MeanCoord[1] <= MeanCoord[0]) && (MeanCoord[1] <= MeanCoord[2])) axis = 1;
        if ((MeanCoord[2] <= MeanCoord[0]) && (MeanCoord[2] <= MeanCoord[1])) axis = 2;
      }
      else {
        if ((MeanCoord[0] <= MeanCoord[1]) ) axis = 0;
        if ((MeanCoord[1] <= MeanCoord[0]) ) axis = 1;
      }

      for (iVertex = 0; iVertex < geometry->nVertex[iMarker]; iVertex++) {
        iPoint = geometry->vertex[iMarker][iVertex]->GetNode();
        total_index = iPoint*nDim + axis;
        LinSysRes[total_index] = 0.0;
        LinSysSol[total_index] = 0.0;
        StiffMatrix.DeleteValsRowi(total_index);
      }
    }
  }

  /*--- Don't move the nearfield plane ---*/

  for (iMarker = 0; iMarker < config->GetnMarker_All(); iMarker++) {
    if (config->GetMarker_All_KindBC(iMarker) == NEARFIELD_BOUNDARY) {
      for (iVertex = 0; iVertex < geometry->nVertex[iMarker]; iVertex++) {
        iPoint = geometry->vertex[iMarker][iVertex]->GetNode();
        for (iDim = 0; iDim < nDim; iDim++) {
          total_index = iPoint*nDim + iDim;
          LinSysRes[total_index] = 0.0;
          LinSysSol[total_index] = 0.0;
          StiffMatrix.DeleteValsRowi(total_index);
        }
      }
    }
  }

  /*--- Move the FSI interfaces ---*/

  for (iMarker = 0; iMarker < config->GetnMarker_All(); iMarker++) {
    if ((config->GetMarker_All_ZoneInterface(iMarker) == YES) && (Kind_SU2 == SU2_COMPONENT::SU2_CFD)) {
      for (iVertex = 0; iVertex < geometry->nVertex[iMarker]; iVertex++) {
        iPoint = geometry->vertex[iMarker][iVertex]->GetNode();
        VarCoord = geometry->vertex[iMarker][iVertex]->GetVarCoord();
        for (iDim = 0; iDim < nDim; iDim++) {
          total_index = iPoint*nDim + iDim;
          LinSysRes[total_index] = SU2_TYPE::GetValue(VarCoord[iDim] * VarIncrement);
          LinSysSol[total_index] = SU2_TYPE::GetValue(VarCoord[iDim] * VarIncrement);
          StiffMatrix.DeleteValsRowi(total_index);
        }
      }
    }
  }

}

void CVolumetricMovement::SetBoundaryDerivatives(CGeometry *geometry, CConfig *config, bool ForwardProjectionDerivative) {
  unsigned short iDim, iMarker;
  unsigned long iPoint, total_index, iVertex;

  su2double * VarCoord;
  SU2_COMPONENT Kind_SU2 = config->GetKind_SU2();
  if ((config->GetDirectDiff() == D_DESIGN) && (Kind_SU2 == SU2_COMPONENT::SU2_CFD)) {
    for (iMarker = 0; iMarker < config->GetnMarker_All(); iMarker++) {
      if ((config->GetMarker_All_DV(iMarker) == YES)) {
        for (iVertex = 0; iVertex < geometry->nVertex[iMarker]; iVertex++) {
          iPoint = geometry->vertex[iMarker][iVertex]->GetNode();
          VarCoord = geometry->vertex[iMarker][iVertex]->GetVarCoord();
          for (iDim = 0; iDim < nDim; iDim++) {
            total_index = iPoint*nDim + iDim;
            LinSysRes[total_index] = SU2_TYPE::GetDerivative(VarCoord[iDim]);
            LinSysSol[total_index] = SU2_TYPE::GetDerivative(VarCoord[iDim]);
          }
        }
      }
    }
    if (LinSysRes.norm() == 0.0) cout << "Warning: Derivatives are zero!" << endl;
<<<<<<< HEAD
  } else if (Kind_SU2 == SU2_DOT || (config->GetSmoothGradient() && !ForwardProjectionDerivative) ) {
=======
  } else if (Kind_SU2 == SU2_COMPONENT::SU2_DOT) {
>>>>>>> cf4677b4

    for (iPoint = 0; iPoint < nPoint; iPoint++) {
      for (iDim = 0; iDim < nDim; iDim++) {
        total_index = iPoint*nDim + iDim;
        LinSysRes[total_index] = SU2_TYPE::GetValue(geometry->GetSensitivity(iPoint, iDim));
        LinSysSol[total_index] = SU2_TYPE::GetValue(geometry->GetSensitivity(iPoint, iDim));
      }
    }
  } else if (config->GetSmoothGradient() && ForwardProjectionDerivative) {
    for (iMarker = 0; iMarker < config->GetnMarker_All(); iMarker++) {
      if ((config->GetMarker_All_DV(iMarker) == YES)) {
        for (iVertex = 0; iVertex < geometry->nVertex[iMarker]; iVertex++) {
          iPoint = geometry->vertex[iMarker][iVertex]->GetNode();
          for (iDim = 0; iDim < nDim; iDim++) {
            total_index = iPoint*nDim + iDim;
            LinSysRes[total_index] = SU2_TYPE::GetValue(geometry->GetSensitivity(iPoint, iDim));
            LinSysSol[total_index] = SU2_TYPE::GetValue(geometry->GetSensitivity(iPoint, iDim));
          }
        }
      }
    }
    if (LinSysRes.norm() == 0.0) cout << "Warning: Derivatives are zero!" << endl;
  }
}

void CVolumetricMovement::UpdateGridCoord_Derivatives(CGeometry *geometry, CConfig *config, bool ForwardProjectionDerivative) {
  unsigned short iDim, iMarker;
  unsigned long iPoint, total_index, iVertex;
  su2double *new_coord = new su2double[3];

  SU2_COMPONENT Kind_SU2 = config->GetKind_SU2();

  /*--- Update derivatives of the grid coordinates using the solution of the linear system
     after grid deformation (LinSysSol contains the derivatives of the x, y, z displacements). ---*/
  if ((config->GetDirectDiff() == D_DESIGN) && (Kind_SU2 == SU2_COMPONENT::SU2_CFD)) {
    for (iPoint = 0; iPoint < geometry->GetnPoint(); iPoint++) {
      new_coord[0] = 0.0; new_coord[1] = 0.0; new_coord[2] = 0.0;
      for (iDim = 0; iDim < nDim; iDim++) {
        total_index = iPoint*nDim + iDim;
        new_coord[iDim] = geometry->nodes->GetCoord(iPoint, iDim);
        SU2_TYPE::SetDerivative(new_coord[iDim], SU2_TYPE::GetValue(LinSysSol[total_index]));
      }
      geometry->nodes->SetCoord(iPoint, new_coord);
    }
<<<<<<< HEAD
  } else if ((Kind_SU2 == SU2_DOT) || (config->GetSmoothGradient() && !ForwardProjectionDerivative)) {
    // need to reset here, since we read out the whole vector, but are only interested in boundary derivatives.
    if (config->GetSmoothGradient() && !ForwardProjectionDerivative) {
      for (iPoint = 0; iPoint < geometry->GetnPoint(); iPoint++) {
        for (iDim = 0; iDim < nDim; iDim++) {
          total_index = iPoint*nDim + iDim;
          geometry->SetSensitivity(iPoint,iDim, 0.0);
        }
      }
    }
=======
  } else if (Kind_SU2 == SU2_COMPONENT::SU2_DOT) {
>>>>>>> cf4677b4
    for (iMarker = 0; iMarker < config->GetnMarker_All(); iMarker++) {
      if(config->GetSolid_Wall(iMarker) || (config->GetMarker_All_DV(iMarker) == YES)) {
        for (iVertex = 0; iVertex < geometry->nVertex[iMarker]; iVertex++) {
          iPoint = geometry->vertex[iMarker][iVertex]->GetNode();
          if (geometry->nodes->GetDomain(iPoint)) {
            for (iDim = 0; iDim < nDim; iDim++) {
              total_index = iPoint*nDim + iDim;
              geometry->SetSensitivity(iPoint,iDim, LinSysSol[total_index]);
            }
          }
        }
      }
    }
  } else if (config->GetSmoothGradient() && ForwardProjectionDerivative) {
    for (iPoint = 0; iPoint < geometry->GetnPoint(); iPoint++) {
      for (iDim = 0; iDim < nDim; iDim++) {
        total_index = iPoint*nDim + iDim;
        geometry->SetSensitivity(iPoint,iDim, LinSysSol[total_index]);
      }
    }
  }

  delete [] new_coord;
}

void CVolumetricMovement::SetDomainDisplacements(CGeometry *geometry, CConfig *config) {

  unsigned short iDim, nDim = geometry->GetnDim();
  unsigned long iPoint, total_index;

  if (config->GetHold_GridFixed()) {

    auto MinCoordValues = config->GetHold_GridFixed_Coord();
    auto MaxCoordValues = &config->GetHold_GridFixed_Coord()[3];

    /*--- Set to zero displacements of all the points that are not going to be moved
     except the surfaces ---*/

    for (iPoint = 0; iPoint < geometry->GetnPoint(); iPoint++) {
      auto Coord = geometry->nodes->GetCoord(iPoint);
      for (iDim = 0; iDim < nDim; iDim++) {
        if ((Coord[iDim] < MinCoordValues[iDim]) || (Coord[iDim] > MaxCoordValues[iDim])) {
          total_index = iPoint*nDim + iDim;
          LinSysRes[total_index] = 0.0;
          LinSysSol[total_index] = 0.0;
          StiffMatrix.DeleteValsRowi(total_index);
        }
      }
    }
  }

  /*--- Don't move the volume grid outside the limits based
   on the distance to the solid surface ---*/

  if (config->GetDeform_Limit() < 1E6) {
    for (iPoint = 0; iPoint < nPoint; iPoint++) {
      if (geometry->nodes->GetWall_Distance(iPoint) >= config->GetDeform_Limit()) {
        for (iDim = 0; iDim < nDim; iDim++) {
          total_index = iPoint*nDim + iDim;
          LinSysRes[total_index] = 0.0;
          LinSysSol[total_index] = 0.0;
          StiffMatrix.DeleteValsRowi(total_index);
        }
      }
    }
  }

}

void CVolumetricMovement::Rigid_Rotation(CGeometry *geometry, CConfig *config,
                                         unsigned short iZone, unsigned long iter) {

  /*--- Local variables ---*/
  unsigned short iDim, nDim;
  unsigned long iPoint;
  su2double r[3] = {0.0,0.0,0.0}, rotCoord[3] = {0.0,0.0,0.0}, *Coord;
  su2double Center[3] = {0.0,0.0,0.0}, Omega[3] = {0.0,0.0,0.0}, Lref;
  su2double dt, Center_Moment[3] = {0.0,0.0,0.0};
  su2double *GridVel, newGridVel[3] = {0.0,0.0,0.0};
  su2double rotMatrix[3][3] = {{0.0,0.0,0.0}, {0.0,0.0,0.0}, {0.0,0.0,0.0}};
  su2double dtheta, dphi, dpsi, cosTheta, sinTheta;
  su2double cosPhi, sinPhi, cosPsi, sinPsi;
  bool harmonic_balance = (config->GetTime_Marching() == TIME_MARCHING::HARMONIC_BALANCE);
  bool adjoint = (config->GetContinuous_Adjoint() || config->GetDiscrete_Adjoint());

  /*--- Problem dimension and physical time step ---*/
  nDim = geometry->GetnDim();
  dt   = config->GetDelta_UnstTimeND();
  Lref = config->GetLength_Ref();

  /*--- For the unsteady adjoint, use reverse time ---*/
  if (adjoint) {
    /*--- Set the first adjoint mesh position to the final direct one ---*/
    if (iter == 0) dt = ((su2double)config->GetnTime_Iter()-1)*dt;
    /*--- Reverse the rotation direction for the adjoint ---*/
    else dt = -1.0*dt;
  } else {
    /*--- No rotation at all for the first direct solution ---*/
    if (iter == 0) dt = 0;
  }

  /*--- Center of rotation & angular velocity vector from config ---*/

  for (iDim = 0; iDim < 3; iDim++){
    Center[iDim] = config->GetMotion_Origin(iDim);
    Omega[iDim]  = config->GetRotation_Rate(iDim)/config->GetOmega_Ref();
  }

  /*-- Set dt for harmonic balance cases ---*/
  if (harmonic_balance) {
    /*--- period of oscillation & compute time interval using nTimeInstances ---*/
    su2double period = config->GetHarmonicBalance_Period();
    period /= config->GetTime_Ref();
    dt = period * (su2double)iter/(su2double)(config->GetnTimeInstances());
  }

  /*--- Compute delta change in the angle about the x, y, & z axes. ---*/

  dtheta = Omega[0]*dt;
  dphi   = Omega[1]*dt;
  dpsi   = Omega[2]*dt;

  if (rank == MASTER_NODE && iter == 0) {
    cout << " Angular velocity: (" << Omega[0] << ", " << Omega[1];
    cout << ", " << Omega[2] << ") rad/s." << endl;
  }

  /*--- Store angles separately for clarity. Compute sines/cosines. ---*/

  cosTheta = cos(dtheta);  cosPhi = cos(dphi);  cosPsi = cos(dpsi);
  sinTheta = sin(dtheta);  sinPhi = sin(dphi);  sinPsi = sin(dpsi);

  /*--- Compute the rotation matrix. Note that the implicit
   ordering is rotation about the x-axis, y-axis, then z-axis. ---*/

  rotMatrix[0][0] = cosPhi*cosPsi;
  rotMatrix[1][0] = cosPhi*sinPsi;
  rotMatrix[2][0] = -sinPhi;

  rotMatrix[0][1] = sinTheta*sinPhi*cosPsi - cosTheta*sinPsi;
  rotMatrix[1][1] = sinTheta*sinPhi*sinPsi + cosTheta*cosPsi;
  rotMatrix[2][1] = sinTheta*cosPhi;

  rotMatrix[0][2] = cosTheta*sinPhi*cosPsi + sinTheta*sinPsi;
  rotMatrix[1][2] = cosTheta*sinPhi*sinPsi - sinTheta*cosPsi;
  rotMatrix[2][2] = cosTheta*cosPhi;

  /*--- Loop over and rotate each node in the volume mesh ---*/
  for (iPoint = 0; iPoint < geometry->GetnPoint(); iPoint++) {

    /*--- Coordinates of the current point ---*/
    Coord   = geometry->nodes->GetCoord(iPoint);
    GridVel = geometry->nodes->GetGridVel(iPoint);

    /*--- Calculate non-dim. position from rotation center ---*/
    r[0] = (Coord[0]-Center[0])/Lref;
    r[1] = (Coord[1]-Center[1])/Lref;
    if (nDim == 3) r[2] = (Coord[2]-Center[2])/Lref;

    /*--- Compute transformed point coordinates ---*/
    rotCoord[0] = rotMatrix[0][0]*r[0]
                + rotMatrix[0][1]*r[1]
                + rotMatrix[0][2]*r[2];

    rotCoord[1] = rotMatrix[1][0]*r[0]
                + rotMatrix[1][1]*r[1]
                + rotMatrix[1][2]*r[2];

    rotCoord[2] = rotMatrix[2][0]*r[0]
                + rotMatrix[2][1]*r[1]
                + rotMatrix[2][2]*r[2];

    /*--- Cross Product of angular velocity and distance from center.
     Note that we have assumed the grid velocities have been set to
     an initial value in the plunging routine. ---*/

    newGridVel[0] = GridVel[0] + Omega[1]*rotCoord[2] - Omega[2]*rotCoord[1];
    newGridVel[1] = GridVel[1] + Omega[2]*rotCoord[0] - Omega[0]*rotCoord[2];
    if (nDim == 3) newGridVel[2] = GridVel[2] + Omega[0]*rotCoord[1] - Omega[1]*rotCoord[0];

    /*--- Store new node location & grid velocity. Add center.
     Do not store the grid velocity if this is an adjoint calculation.---*/

    for (iDim = 0; iDim < nDim; iDim++) {
      geometry->nodes->SetCoord(iPoint, iDim, rotCoord[iDim] + Center[iDim]);
      if (!adjoint) geometry->nodes->SetGridVel(iPoint, iDim, newGridVel[iDim]);

    }
  }

  /*--- Set the moment computation center to the new location after
   incrementing the position with the rotation. ---*/

  for (unsigned short jMarker=0; jMarker<config->GetnMarker_Monitoring(); jMarker++) {

    Center_Moment[0] = config->GetRefOriginMoment_X(jMarker);
    Center_Moment[1] = config->GetRefOriginMoment_Y(jMarker);
    Center_Moment[2] = config->GetRefOriginMoment_Z(jMarker);

    /*--- Calculate non-dim. position from rotation center ---*/

    for (iDim = 0; iDim < nDim; iDim++)
      r[iDim] = (Center_Moment[iDim]-Center[iDim])/Lref;
    if (nDim == 2) r[nDim] = 0.0;

    /*--- Compute transformed point coordinates ---*/

    rotCoord[0] = rotMatrix[0][0]*r[0]
    + rotMatrix[0][1]*r[1]
    + rotMatrix[0][2]*r[2];

    rotCoord[1] = rotMatrix[1][0]*r[0]
    + rotMatrix[1][1]*r[1]
    + rotMatrix[1][2]*r[2];

    rotCoord[2] = rotMatrix[2][0]*r[0]
    + rotMatrix[2][1]*r[1]
    + rotMatrix[2][2]*r[2];

    config->SetRefOriginMoment_X(jMarker, Center[0]+rotCoord[0]);
    config->SetRefOriginMoment_Y(jMarker, Center[1]+rotCoord[1]);
    config->SetRefOriginMoment_Z(jMarker, Center[2]+rotCoord[2]);
  }

  /*--- After moving all nodes, update geometry class ---*/

  UpdateDualGrid(geometry, config);

}

void CVolumetricMovement::Rigid_Pitching(CGeometry *geometry, CConfig *config, unsigned short iZone, unsigned long iter) {

  /*--- Local variables ---*/
  su2double r[3] = {0.0,0.0,0.0}, rotCoord[3] = {0.0,0.0,0.0}, *Coord, Center[3] = {0.0,0.0,0.0},
  Omega[3] = {0.0,0.0,0.0}, Ampl[3] = {0.0,0.0,0.0}, Phase[3] = {0.0,0.0,0.0};
  su2double Lref, deltaT, alphaDot[3], *GridVel, newGridVel[3] = {0.0,0.0,0.0};
  su2double rotMatrix[3][3] = {{0.0,0.0,0.0}, {0.0,0.0,0.0}, {0.0,0.0,0.0}};
  su2double dtheta, dphi, dpsi, cosTheta, sinTheta;
  su2double cosPhi, sinPhi, cosPsi, sinPsi;
  su2double time_new, time_old;
  su2double DEG2RAD = PI_NUMBER/180.0;
  unsigned short iDim;
  unsigned short nDim = geometry->GetnDim();
  unsigned long iPoint;
  bool harmonic_balance = (config->GetTime_Marching() == TIME_MARCHING::HARMONIC_BALANCE);
  bool adjoint = (config->GetContinuous_Adjoint() || config->GetDiscrete_Adjoint());

  /*--- Retrieve values from the config file ---*/
  deltaT = config->GetDelta_UnstTimeND();
  Lref   = config->GetLength_Ref();

  /*--- Pitching origin, frequency, and amplitude from config. ---*/

  for (iDim = 0; iDim < 3; iDim++){
    Center[iDim] = config->GetMotion_Origin(iDim);
    Omega[iDim]  = config->GetPitching_Omega(iDim)/config->GetOmega_Ref();
    Ampl[iDim]   = config->GetPitching_Ampl(iDim)*DEG2RAD;
    Phase[iDim]  = config->GetPitching_Phase(iDim)*DEG2RAD;
  }


  if (harmonic_balance) {
    /*--- period of oscillation & compute time interval using nTimeInstances ---*/
    su2double period = config->GetHarmonicBalance_Period();
    period /= config->GetTime_Ref();
    deltaT = period/(su2double)(config->GetnTimeInstances());
  }

  /*--- Compute delta time based on physical time step ---*/
  if (adjoint) {
    /*--- For the unsteady adjoint, we integrate backwards through
     physical time, so perform mesh motion in reverse. ---*/
    unsigned long nFlowIter  = config->GetnTime_Iter();
    unsigned long directIter = nFlowIter - iter - 1;
    time_new = static_cast<su2double>(directIter)*deltaT;
    time_old = time_new;
    if (iter != 0) time_old = (static_cast<su2double>(directIter)+1.0)*deltaT;
  } else {
    /*--- Forward time for the direct problem ---*/
    time_new = static_cast<su2double>(iter)*deltaT;
    if (harmonic_balance) {
      /*--- For harmonic balance, begin movement from the zero position ---*/
      time_old = 0.0;
    } else {
      time_old = time_new;
      if (iter != 0) time_old = (static_cast<su2double>(iter)-1.0)*deltaT;
    }
  }

  /*--- Compute delta change in the angle about the x, y, & z axes. ---*/

  dtheta = -Ampl[0]*(sin(Omega[0]*time_new + Phase[0]) - sin(Omega[0]*time_old + Phase[0]));
  dphi   = -Ampl[1]*(sin(Omega[1]*time_new + Phase[1]) - sin(Omega[1]*time_old + Phase[1]));
  dpsi   = -Ampl[2]*(sin(Omega[2]*time_new + Phase[2]) - sin(Omega[2]*time_old + Phase[2]));

  /*--- Angular velocity at the new time ---*/

  alphaDot[0] = -Omega[0]*Ampl[0]*cos(Omega[0]*time_new);
  alphaDot[1] = -Omega[1]*Ampl[1]*cos(Omega[1]*time_new);
  alphaDot[2] = -Omega[2]*Ampl[2]*cos(Omega[2]*time_new);

  if (rank == MASTER_NODE && iter == 0) {
      cout << " Pitching frequency: (" << Omega[0] << ", " << Omega[1];
      cout << ", " << Omega[2] << ") rad/s." << endl;
      cout << " Pitching amplitude: (" << Ampl[0]/DEG2RAD << ", ";
      cout << Ampl[1]/DEG2RAD << ", " << Ampl[2]/DEG2RAD;
      cout << ") degrees."<< endl;
      cout << " Pitching phase lag: (" << Phase[0]/DEG2RAD << ", ";
      cout << Phase[1]/DEG2RAD <<", "<< Phase[2]/DEG2RAD;
      cout << ") degrees."<< endl;
  }

  /*--- Store angles separately for clarity. Compute sines/cosines. ---*/

  cosTheta = cos(dtheta);  cosPhi = cos(dphi);  cosPsi = cos(dpsi);
  sinTheta = sin(dtheta);  sinPhi = sin(dphi);  sinPsi = sin(dpsi);

  /*--- Compute the rotation matrix. Note that the implicit
   ordering is rotation about the x-axis, y-axis, then z-axis. ---*/

  rotMatrix[0][0] = cosPhi*cosPsi;
  rotMatrix[1][0] = cosPhi*sinPsi;
  rotMatrix[2][0] = -sinPhi;

  rotMatrix[0][1] = sinTheta*sinPhi*cosPsi - cosTheta*sinPsi;
  rotMatrix[1][1] = sinTheta*sinPhi*sinPsi + cosTheta*cosPsi;
  rotMatrix[2][1] = sinTheta*cosPhi;

  rotMatrix[0][2] = cosTheta*sinPhi*cosPsi + sinTheta*sinPsi;
  rotMatrix[1][2] = cosTheta*sinPhi*sinPsi - sinTheta*cosPsi;
  rotMatrix[2][2] = cosTheta*cosPhi;

  /*--- Loop over and rotate each node in the volume mesh ---*/
  for (iPoint = 0; iPoint < geometry->GetnPoint(); iPoint++) {

    /*--- Coordinates of the current point ---*/
    Coord   = geometry->nodes->GetCoord(iPoint);
    GridVel = geometry->nodes->GetGridVel(iPoint);

    /*--- Calculate non-dim. position from rotation center ---*/
    for (iDim = 0; iDim < nDim; iDim++)
      r[iDim] = (Coord[iDim]-Center[iDim])/Lref;
    if (nDim == 2) r[nDim] = 0.0;

    /*--- Compute transformed point coordinates ---*/
    rotCoord[0] = rotMatrix[0][0]*r[0]
                + rotMatrix[0][1]*r[1]
                + rotMatrix[0][2]*r[2];

    rotCoord[1] = rotMatrix[1][0]*r[0]
                + rotMatrix[1][1]*r[1]
                + rotMatrix[1][2]*r[2];

    rotCoord[2] = rotMatrix[2][0]*r[0]
                + rotMatrix[2][1]*r[1]
                + rotMatrix[2][2]*r[2];

    /*--- Cross Product of angular velocity and distance from center.
     Note that we have assumed the grid velocities have been set to
     an initial value in the plunging routine. ---*/

    newGridVel[0] = GridVel[0] + alphaDot[1]*rotCoord[2] - alphaDot[2]*rotCoord[1];
    newGridVel[1] = GridVel[1] + alphaDot[2]*rotCoord[0] - alphaDot[0]*rotCoord[2];
    if (nDim == 3) newGridVel[2] = GridVel[2] + alphaDot[0]*rotCoord[1] - alphaDot[1]*rotCoord[0];

    /*--- Store new node location & grid velocity. Add center location.
     Do not store the grid velocity if this is an adjoint calculation.---*/

    for (iDim = 0; iDim < nDim; iDim++) {
      geometry->nodes->SetCoord(iPoint, iDim, rotCoord[iDim]+Center[iDim]);
      if (!adjoint) geometry->nodes->SetGridVel(iPoint, iDim, newGridVel[iDim]);
    }
  }

  /*--- For pitching we don't update the motion origin and moment reference origin. ---*/

  /*--- After moving all nodes, update geometry class ---*/

  UpdateDualGrid(geometry, config);

}

void CVolumetricMovement::Rigid_Plunging(CGeometry *geometry, CConfig *config, unsigned short iZone, unsigned long iter) {

  /*--- Local variables ---*/
  su2double deltaX[3], newCoord[3] = {0.0, 0.0, 0.0}, Center[3], *Coord, Omega[3], Ampl[3], Lref;
  su2double *GridVel, newGridVel[3] = {0.0, 0.0, 0.0}, xDot[3];
  su2double deltaT, time_new, time_old;
  unsigned short iDim, nDim = geometry->GetnDim();
  unsigned long iPoint;
  bool harmonic_balance = (config->GetTime_Marching() == TIME_MARCHING::HARMONIC_BALANCE);
  bool adjoint = (config->GetContinuous_Adjoint() || config->GetDiscrete_Adjoint());

  /*--- Retrieve values from the config file ---*/
  deltaT = config->GetDelta_UnstTimeND();
  Lref   = config->GetLength_Ref();

  for (iDim = 0; iDim < 3; iDim++){
    Center[iDim] = config->GetMotion_Origin(iDim);
    Omega[iDim]  = config->GetPlunging_Omega(iDim)/config->GetOmega_Ref();
    Ampl[iDim]   = config->GetPlunging_Ampl(iDim)/Lref;
  }

  /*--- Plunging frequency and amplitude from config. ---*/

  if (harmonic_balance) {
    /*--- period of oscillation & time interval using nTimeInstances ---*/
    su2double period = config->GetHarmonicBalance_Period();
    period /= config->GetTime_Ref();
    deltaT = period/(su2double)(config->GetnTimeInstances());
  }

  /*--- Compute delta time based on physical time step ---*/
  if (adjoint) {
    /*--- For the unsteady adjoint, we integrate backwards through
     physical time, so perform mesh motion in reverse. ---*/
    unsigned long nFlowIter  = config->GetnTime_Iter();
    unsigned long directIter = nFlowIter - iter - 1;
    time_new = static_cast<su2double>(directIter)*deltaT;
    time_old = time_new;
    if (iter != 0) time_old = (static_cast<su2double>(directIter)+1.0)*deltaT;
  } else {
    /*--- Forward time for the direct problem ---*/
    time_new = static_cast<su2double>(iter)*deltaT;
    if (harmonic_balance) {
      /*--- For harmonic balance, begin movement from the zero position ---*/
      time_old = 0.0;
    } else {
      time_old = time_new;
      if (iter != 0) time_old = (static_cast<su2double>(iter)-1.0)*deltaT;
    }
  }

  /*--- Compute delta change in the position in the x, y, & z directions. ---*/
  deltaX[0] = -Ampl[0]*(sin(Omega[0]*time_new) - sin(Omega[0]*time_old));
  deltaX[1] = -Ampl[1]*(sin(Omega[1]*time_new) - sin(Omega[1]*time_old));
  deltaX[2] = -Ampl[2]*(sin(Omega[2]*time_new) - sin(Omega[2]*time_old));

  /*--- Compute grid velocity due to plunge in the x, y, & z directions. ---*/
  xDot[0] = -Ampl[0]*Omega[0]*(cos(Omega[0]*time_new));
  xDot[1] = -Ampl[1]*Omega[1]*(cos(Omega[1]*time_new));
  xDot[2] = -Ampl[2]*Omega[2]*(cos(Omega[2]*time_new));

  if (rank == MASTER_NODE && iter == 0) {
    cout << " Plunging frequency: (" << Omega[0] << ", " << Omega[1];
    cout << ", " << Omega[2] << ") rad/s." << endl;
    cout << " Plunging amplitude: (" << Ampl[0] << ", ";
    cout << Ampl[1] << ", " << Ampl[2] <<  ") m."<< endl;
  }

  /*--- Loop over and move each node in the volume mesh ---*/
  for (iPoint = 0; iPoint < geometry->GetnPoint(); iPoint++) {

    /*--- Coordinates of the current point ---*/
    Coord   = geometry->nodes->GetCoord(iPoint);
    GridVel = geometry->nodes->GetGridVel(iPoint);

    /*--- Increment the node position using the delta values. ---*/
    for (iDim = 0; iDim < nDim; iDim++)
      newCoord[iDim] = Coord[iDim] + deltaX[iDim];

    /*--- Cross Product of angular velocity and distance from center.
     Note that we have assumed the grid velocities have been set to
     an initial value in the plunging routine. ---*/

    newGridVel[0] = GridVel[0] + xDot[0];
    newGridVel[1] = GridVel[1] + xDot[1];
   if (nDim == 3) newGridVel[2] = GridVel[2] + xDot[2];

    /*--- Store new node location & grid velocity. Do not store the grid
     velocity if this is an adjoint calculation. ---*/

    for (iDim = 0; iDim < nDim; iDim++) {
      geometry->nodes->SetCoord(iPoint, iDim, newCoord[iDim]);
      if (!adjoint) geometry->nodes->SetGridVel(iPoint, iDim, newGridVel[iDim]);
    }
  }

  /*--- Set the mesh motion center to the new location after
   incrementing the position with the rigid translation. This
   new location will be used for subsequent pitching/rotation.---*/

  for (iDim = 0; iDim < 3; iDim++){
    Center[iDim] = config->GetMotion_Origin(iDim) + deltaX[iDim];
  }
  config->SetMotion_Origin(Center);

  /*--- As the body origin may have moved, print it to the console ---*/

//  if (rank == MASTER_NODE) {
//    cout << " Body origin: (" << Center[0]+deltaX[0];
//    cout << ", " << Center[1]+deltaX[1] << ", " << Center[2]+deltaX[2];
//    cout << ")." << endl;
//  }

  /*--- Set the moment computation center to the new location after
   incrementing the position with the plunging. ---*/

  for (unsigned short jMarker=0; jMarker<config->GetnMarker_Monitoring(); jMarker++) {
    Center[0] = config->GetRefOriginMoment_X(jMarker) + deltaX[0];
    Center[1] = config->GetRefOriginMoment_Y(jMarker) + deltaX[1];
    Center[2] = config->GetRefOriginMoment_Z(jMarker) + deltaX[2];
    config->SetRefOriginMoment_X(jMarker, Center[0]);
    config->SetRefOriginMoment_Y(jMarker, Center[1]);
    config->SetRefOriginMoment_Z(jMarker, Center[2]);
  }

  /*--- After moving all nodes, update geometry class ---*/

  UpdateDualGrid(geometry, config);

}

void CVolumetricMovement::Rigid_Translation(CGeometry *geometry, CConfig *config, unsigned short iZone, unsigned long iter) {

  /*--- Local variables ---*/
  su2double deltaX[3], newCoord[3] = {0.0, 0.0, 0.0}, Center[3], *Coord;
  su2double xDot[3];
  su2double deltaT, time_new, time_old;
  unsigned short iDim, nDim = geometry->GetnDim();
  unsigned long iPoint;
  bool harmonic_balance = (config->GetTime_Marching() == TIME_MARCHING::HARMONIC_BALANCE);
  bool adjoint = (config->GetContinuous_Adjoint() || config->GetDiscrete_Adjoint());

  /*--- Retrieve values from the config file ---*/
  deltaT = config->GetDelta_UnstTimeND();

  /*--- Get motion center and translation rates from config ---*/

  for (iDim = 0; iDim < 3; iDim++){
    Center[iDim] = config->GetMotion_Origin(iDim);
    xDot[iDim]   = config->GetTranslation_Rate(iDim);
  }

  if (harmonic_balance) {
    /*--- period of oscillation & time interval using nTimeInstances ---*/
    su2double period = config->GetHarmonicBalance_Period();
    period /= config->GetTime_Ref();
    deltaT = period/(su2double)(config->GetnTimeInstances());
  }

  /*--- Compute delta time based on physical time step ---*/
  if (adjoint) {
    /*--- For the unsteady adjoint, we integrate backwards through
     physical time, so perform mesh motion in reverse. ---*/
    unsigned long nFlowIter  = config->GetnTime_Iter();
    unsigned long directIter = nFlowIter - iter - 1;
    time_new = static_cast<su2double>(directIter)*deltaT;
    time_old = time_new;
    if (iter != 0) time_old = (static_cast<su2double>(directIter)+1.0)*deltaT;
  } else {
    /*--- Forward time for the direct problem ---*/
    time_new = static_cast<su2double>(iter)*deltaT;
    if (harmonic_balance) {
      /*--- For harmonic balance, begin movement from the zero position ---*/
      time_old = 0.0;
    } else {
      time_old = time_new;
      if (iter != 0) time_old = (static_cast<su2double>(iter)-1.0)*deltaT;
    }
  }

  /*--- Compute delta change in the position in the x, y, & z directions. ---*/
  deltaX[0] = xDot[0]*(time_new-time_old);
  deltaX[1] = xDot[1]*(time_new-time_old);
  deltaX[2] = xDot[2]*(time_new-time_old);

  if (rank == MASTER_NODE) {
    cout << " New physical time: " << time_new << " seconds." << endl;
    if (iter == 0) {
    cout << " Translational velocity: (" << xDot[0]*config->GetVelocity_Ref() << ", " << xDot[1]*config->GetVelocity_Ref();
      cout << ", " << xDot[2]*config->GetVelocity_Ref();
      if (config->GetSystemMeasurements() == SI) cout << ") m/s." << endl;
      else cout << ") ft/s." << endl;
    }
  }

  /*--- Loop over and move each node in the volume mesh ---*/
  for (iPoint = 0; iPoint < geometry->GetnPoint(); iPoint++) {

    /*--- Coordinates of the current point ---*/
    Coord = geometry->nodes->GetCoord(iPoint);

    /*--- Increment the node position using the delta values. ---*/
    for (iDim = 0; iDim < nDim; iDim++)
      newCoord[iDim] = Coord[iDim] + deltaX[iDim];

    /*--- Store new node location & grid velocity. Do not store the grid
     velocity if this is an adjoint calculation. ---*/

    for (iDim = 0; iDim < nDim; iDim++) {
      geometry->nodes->SetCoord(iPoint, iDim, newCoord[iDim]);
      if (!adjoint) geometry->nodes->SetGridVel(iPoint, iDim,xDot[iDim]);
    }
  }

  /*--- Set the mesh motion center to the new location after
   incrementing the position with the rigid translation. This
   new location will be used for subsequent pitching/rotation.---*/

  for (iDim = 0; iDim < 3; iDim++){
    Center[iDim] = config->GetMotion_Origin(iDim) + deltaX[iDim];
  }
  config->SetMotion_Origin(Center);


  /*--- Set the moment computation center to the new location after
   incrementing the position with the translation. ---*/

  for (unsigned short jMarker=0; jMarker<config->GetnMarker_Monitoring(); jMarker++) {
    Center[0] = config->GetRefOriginMoment_X(jMarker) + deltaX[0];
    Center[1] = config->GetRefOriginMoment_Y(jMarker) + deltaX[1];
    Center[2] = config->GetRefOriginMoment_Z(jMarker) + deltaX[2];
    config->SetRefOriginMoment_X(jMarker, Center[0]);
    config->SetRefOriginMoment_Y(jMarker, Center[1]);
    config->SetRefOriginMoment_Z(jMarker, Center[2]);
  }

  /*--- After moving all nodes, update geometry class ---*/

  UpdateDualGrid(geometry, config);

}

void CVolumetricMovement::SetVolume_Scaling(CGeometry *geometry, CConfig *config, bool UpdateGeo) {

  unsigned short iDim;
  unsigned long iPoint;
  su2double newCoord[3] = {0.0,0.0,0.0}, *Coord;

  /*--- The scaling factor is the only input to this option. Currently,
   the mesh must be scaled the same amount in all three directions. ---*/

  su2double Scale = config->GetDV_Value(0)*config->GetOpt_RelaxFactor();

  if (rank == MASTER_NODE) {
    cout << "Scaling the mesh by a constant factor of " << Scale << "." << endl;
  }

  /*--- Loop over and move each node in the volume mesh ---*/
  for (iPoint = 0; iPoint < geometry->GetnPoint(); iPoint++) {

    /*--- Coordinates of the current point ---*/
    Coord = geometry->nodes->GetCoord(iPoint);

    /*--- Scale the node position by the specified factor. ---*/
    for (iDim = 0; iDim < nDim; iDim++)
      newCoord[iDim] = Scale*Coord[iDim];

    /*--- Store the new node location. ---*/
    for (iDim = 0; iDim < nDim; iDim++) {
      geometry->nodes->SetCoord(iPoint, iDim, newCoord[iDim]);
    }
  }

  /*--- After moving all nodes, update geometry class ---*/
  if (UpdateGeo) UpdateDualGrid(geometry, config);

}

void CVolumetricMovement::SetVolume_Translation(CGeometry *geometry, CConfig *config, bool UpdateGeo)  {

  unsigned short iDim;
  unsigned long iPoint;
  su2double *Coord, deltaX[3] = {0.0,0.0,0.0}, newCoord[3] = {0.0,0.0,0.0};
  su2double Scale = config->GetOpt_RelaxFactor();

  /*--- Get the unit vector and magnitude of displacement. Note that we
   assume this is the first DV entry since it is for mesh translation.
   Create the displacement vector from the magnitude and direction. ---*/

  su2double Ampl = config->GetDV_Value(0)*Scale;
  su2double length = 0.0;
  for (iDim = 0; iDim < nDim; iDim++) {
    deltaX[iDim] = config->GetParamDV(0, iDim);
    length += deltaX[iDim]*deltaX[iDim];
  }
  length = sqrt(length);
  for (iDim = 0; iDim < nDim; iDim++)
    deltaX[iDim] = Ampl*deltaX[iDim]/length;
  if (rank == MASTER_NODE) {
    cout << "Translational displacement: (" << deltaX[0] << ", ";
    cout  << deltaX[1] << ", " << deltaX[2] << ")." << endl;
  }

  /*--- Loop over and move each node in the volume mesh ---*/
  for (iPoint = 0; iPoint < geometry->GetnPoint(); iPoint++) {

    /*--- Coordinates of the current point ---*/
    Coord = geometry->nodes->GetCoord(iPoint);

    /*--- Increment the node position using the delta values. ---*/
    for (iDim = 0; iDim < nDim; iDim++)
      newCoord[iDim] = Coord[iDim] + deltaX[iDim];

    /*--- Store new node location. ---*/
    for (iDim = 0; iDim < nDim; iDim++) {
      geometry->nodes->SetCoord(iPoint, iDim, newCoord[iDim]);
    }
  }

  /*--- After moving all nodes, update geometry class ---*/
  if (UpdateGeo) UpdateDualGrid(geometry, config);

}

void CVolumetricMovement::SetVolume_Rotation(CGeometry *geometry, CConfig *config, bool UpdateGeo) {

  unsigned short iDim;
  unsigned long iPoint;
  su2double x, y, z;
  su2double *Coord, deltaX[3] = {0.0,0.0,0.0}, newCoord[3] = {0.0,0.0,0.0};
  su2double Scale = config->GetOpt_RelaxFactor();

  /*--- xyz-coordinates of a point on the line of rotation. */
  su2double a = config->GetParamDV(0, 0);
  su2double b = config->GetParamDV(0, 1);
  su2double c = 0.0;
  if (geometry->GetnDim() == 3) c = config->GetParamDV(0,2);

  /*--- xyz-coordinate of the line's direction vector. ---*/
  su2double u = config->GetParamDV(0, 3)-config->GetParamDV(0, 0);
  su2double v = config->GetParamDV(0, 4)-config->GetParamDV(0, 1);
  su2double w = 1.0;
  if (geometry->GetnDim() == 3)
    w = config->GetParamDV(0, 5)-config->GetParamDV(0, 2);

  /*--- The angle of rotation. ---*/
  su2double theta = config->GetDV_Value(0)*Scale*PI_NUMBER/180.0;

  /*--- Print to the console. ---*/
  if (rank == MASTER_NODE) {
    cout << "Rotation axis vector: (" << u << ", ";
    cout << v << ", " << w << ")." << endl;
    cout << "Angle of rotation: " << config->GetDV_Value(0)*Scale;
    cout << " degrees." << endl;
  }

  /*--- Intermediate values used in computations. ---*/
  su2double u2=u*u; su2double v2=v*v; su2double w2=w*w;
  su2double cosT = cos(theta); su2double sinT = sin(theta);
  su2double l2 = u2 + v2 + w2; su2double l = sqrt(l2);

  /*--- Loop over and move each node in the volume mesh ---*/
  for (iPoint = 0; iPoint < geometry->GetnPoint(); iPoint++) {

    /*--- Coordinates of the current point ---*/
    Coord = geometry->nodes->GetCoord(iPoint);

    /*--- Displacement for this point due to the rotation. ---*/
    x = Coord[0]; y = Coord[1]; z = 0.0;
    if (geometry->GetnDim() == 3) z = Coord[2];

    deltaX[0] = a*(v2 + w2) + u*(-b*v - c*w + u*x + v*y + w*z)
    + (-a*(v2 + w2) + u*(b*v + c*w - v*y - w*z) + (v2 + w2)*x)*cosT
    + l*(-c*v + b*w - w*y + v*z)*sinT;
    deltaX[0] = deltaX[0]/l2 - x;

    deltaX[1] = b*(u2 + w2) + v*(-a*u - c*w + u*x + v*y + w*z)
    + (-b*(u2 + w2) + v*(a*u + c*w - u*x - w*z) + (u2 + w2)*y)*cosT
    + l*(c*u - a*w + w*x - u*z)*sinT;
    deltaX[1] = deltaX[1]/l2 - y;

    deltaX[2] = c*(u2 + v2) + w*(-a*u - b*v + u*x + v*y + w*z)
    + (-c*(u2 + v2) + w*(a*u + b*v - u*x - v*y) + (u2 + v2)*z)*cosT
    + l*(-b*u + a*v - v*x + u*y)*sinT;
    if (geometry->GetnDim() == 3) deltaX[2] = deltaX[2]/l2 - z;
    else deltaX[2] = 0.0;

    /*--- Increment the node position using the delta values. ---*/
    for (iDim = 0; iDim < nDim; iDim++)
      newCoord[iDim] = Coord[iDim] + deltaX[iDim];

    /*--- Store new node location. ---*/
    for (iDim = 0; iDim < nDim; iDim++) {
      geometry->nodes->SetCoord(iPoint, iDim, newCoord[iDim]);
    }
  }

  /*--- After moving all nodes, update geometry class ---*/
  if (UpdateGeo) UpdateDualGrid(geometry, config);

}<|MERGE_RESOLUTION|>--- conflicted
+++ resolved
@@ -126,12 +126,8 @@
 
   /*--- Disable the screen output if we're running SU2_CFD ---*/
 
-<<<<<<< HEAD
-  if (config->GetKind_SU2() == SU2_CFD && !Derivative) Screen_Output = false;
+  if (config->GetKind_SU2() == SU2_COMPONENT::SU2_CFD && !Derivative) Screen_Output = false;
   if (config->GetSmoothGradient()) Screen_Output=true;
-=======
-  if (config->GetKind_SU2() == SU2_COMPONENT::SU2_CFD && !Derivative) Screen_Output = false;
->>>>>>> cf4677b4
 
   /*--- Set the number of nonlinear iterations to 1 if Derivative computation is enabled ---*/
 
@@ -187,19 +183,11 @@
     /*--- If we want no derivatives or the direct derivatives, we solve the system using the
      * normal matrix vector product and preconditioner. For the mesh sensitivities using
      * the discrete adjoint method we solve the system using the transposed matrix. ---*/
-<<<<<<< HEAD
-    if (!Derivative || ((config->GetKind_SU2() == SU2_CFD) && Derivative && !config->GetSmoothGradient()) || ForwardProjectionDerivative) {
+    if (!Derivative || ((config->GetKind_SU2() == SU2_COMPONENT::SU2_CFD) && Derivative && !config->GetSmoothGradient()) || ForwardProjectionDerivative) {
 
       Tot_Iter = System.Solve(StiffMatrix, LinSysRes, LinSysSol, geometry, config);
 
-    } else if (Derivative && ((config->GetKind_SU2() == SU2_DOT) || config->GetSmoothGradient())) {
-=======
-    if (!Derivative || ((config->GetKind_SU2() == SU2_COMPONENT::SU2_CFD) && Derivative)) {
-
-      Tot_Iter = System.Solve(StiffMatrix, LinSysRes, LinSysSol, geometry, config);
-
-    } else if (Derivative && (config->GetKind_SU2() == SU2_COMPONENT::SU2_DOT)) {
->>>>>>> cf4677b4
+    } else if (Derivative && ((config->GetKind_SU2() == SU2_COMPONENT::SU2_DOT) || config->GetSmoothGradient())) {
 
       Tot_Iter = System.Solve_b(StiffMatrix, LinSysRes, LinSysSol, geometry, config);
     }
@@ -1612,17 +1600,10 @@
    could be on on the symmetry plane, we should specify DeleteValsRowi again (just in case) ---*/
 
   for (iMarker = 0; iMarker < config->GetnMarker_All(); iMarker++) {
-<<<<<<< HEAD
-    if (((config->GetMarker_All_Moving(iMarker) == YES) && (Kind_SU2 == SU2_CFD)) ||
-        ((config->GetMarker_All_DV(iMarker) == YES) && (Kind_SU2 == SU2_DEF)) ||
-        ((config->GetDirectDiff() == D_DESIGN) && (Kind_SU2 == SU2_CFD) && (config->GetMarker_All_DV(iMarker) == YES)) ||
-        ((config->GetMarker_All_DV(iMarker) == YES) && ((Kind_SU2 == SU2_DOT) || config->GetSmoothGradient()) )) {
-=======
     if (((config->GetMarker_All_Moving(iMarker) == YES) && (Kind_SU2 == SU2_COMPONENT::SU2_CFD)) ||
         ((config->GetMarker_All_DV(iMarker) == YES) && (Kind_SU2 == SU2_COMPONENT::SU2_DEF)) ||
         ((config->GetDirectDiff() == D_DESIGN) && (Kind_SU2 == SU2_COMPONENT::SU2_CFD) && (config->GetMarker_All_DV(iMarker) == YES)) ||
-        ((config->GetMarker_All_DV(iMarker) == YES) && (Kind_SU2 == SU2_COMPONENT::SU2_DOT))) {
->>>>>>> cf4677b4
+        ((config->GetMarker_All_DV(iMarker) == YES) && (Kind_SU2 == SU2_COMPONENT::SU2_DOT || config->GetSmoothGradient()))) {
       for (iVertex = 0; iVertex < geometry->nVertex[iMarker]; iVertex++) {
         iPoint = geometry->vertex[iMarker][iVertex]->GetNode();
         VarCoord = geometry->vertex[iMarker][iVertex]->GetVarCoord();
@@ -1733,11 +1714,7 @@
       }
     }
     if (LinSysRes.norm() == 0.0) cout << "Warning: Derivatives are zero!" << endl;
-<<<<<<< HEAD
-  } else if (Kind_SU2 == SU2_DOT || (config->GetSmoothGradient() && !ForwardProjectionDerivative) ) {
-=======
-  } else if (Kind_SU2 == SU2_COMPONENT::SU2_DOT) {
->>>>>>> cf4677b4
+  } else if (Kind_SU2 == SU2_COMPONENT::SU2_DOT || (config->GetSmoothGradient() && !ForwardProjectionDerivative) ) {
 
     for (iPoint = 0; iPoint < nPoint; iPoint++) {
       for (iDim = 0; iDim < nDim; iDim++) {
@@ -1782,8 +1759,7 @@
       }
       geometry->nodes->SetCoord(iPoint, new_coord);
     }
-<<<<<<< HEAD
-  } else if ((Kind_SU2 == SU2_DOT) || (config->GetSmoothGradient() && !ForwardProjectionDerivative)) {
+  } else if ((Kind_SU2 == SU2_COMPONENT::SU2_DOT) || (config->GetSmoothGradient() && !ForwardProjectionDerivative)) {
     // need to reset here, since we read out the whole vector, but are only interested in boundary derivatives.
     if (config->GetSmoothGradient() && !ForwardProjectionDerivative) {
       for (iPoint = 0; iPoint < geometry->GetnPoint(); iPoint++) {
@@ -1793,9 +1769,6 @@
         }
       }
     }
-=======
-  } else if (Kind_SU2 == SU2_COMPONENT::SU2_DOT) {
->>>>>>> cf4677b4
     for (iMarker = 0; iMarker < config->GetnMarker_All(); iMarker++) {
       if(config->GetSolid_Wall(iMarker) || (config->GetMarker_All_DV(iMarker) == YES)) {
         for (iVertex = 0; iVertex < geometry->nVertex[iMarker]; iVertex++) {
