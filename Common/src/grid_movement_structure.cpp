--- conflicted
+++ resolved
@@ -9526,172 +9526,6 @@
 
 }
 
-<<<<<<< HEAD
-void CElasticityMovement::Solve_System(CGeometry *geometry, CConfig *config){
-
-  /*--- Retrieve number or iterations, tol, output, etc. from config ---*/
-
-  su2double SolverTol = config->GetDeform_Linear_Solver_Error(), System_Residual = 1.0;
-
-  unsigned long MaxIter = config->GetDeform_Linear_Solver_Iter();
-  unsigned long IterLinSol = 0;
-
-  bool Screen_Output= config->GetDeform_Output();
-
-  /*--- Initialize the structures to solve the system ---*/
-
-  CMatrixVectorProduct* mat_vec = NULL, *mat_vec_b;
-  CPreconditioner* precond = NULL, *precond_b = NULL;
-  
-  CSysSolve *system  = new CSysSolve();
-
-  bool TapeActive = NO;
-
-  if (config->GetDiscrete_Adjoint()){
-#ifdef CODI_REVERSE_TYPE
-    
-    TapeActive = AD::globalTape.isActive();
-    
-    AD::StartExtFunc(false, false);
-
-    AD::SetExtFuncIn(&LinSysRes[0], LinSysRes.GetLocSize());
-
-    /*--- Stop the recording for the linear solver ---*/
-
-    AD::StopRecording();
-#endif
-  }
-
-  /*--- Communicate any prescribed boundary displacements via MPI,
-   so that all nodes have the same solution and r.h.s. entries
-   across all partitions. ---*/
-
-  StiffMatrix.SendReceive_Solution(LinSysSol, geometry, config);
-  StiffMatrix.SendReceive_Solution(LinSysRes, geometry, config);
-
-  /*--- Solve the linear system using a Krylov subspace method ---*/
-
-  if (config->GetKind_Deform_Linear_Solver() == BCGSTAB ||
-      config->GetKind_Deform_Linear_Solver() == FGMRES ||
-      config->GetKind_Deform_Linear_Solver() == RESTARTED_FGMRES ||
-      config->GetKind_Deform_Linear_Solver() == CONJUGATE_GRADIENT) {
-
-    /*--- Independently of whether we are using or not derivatives,
-     *--- as the matrix is now symmetric, the matrix-vector product
-     *--- can be done in the same way in the forward and the reverse mode
-     */
-
-    /*--- Definition of the preconditioner matrix vector multiplication, and linear solver ---*/
-    mat_vec = new CSysMatrixVectorProduct(StiffMatrix, geometry, config);
-    mat_vec_b = new CSysMatrixVectorProductTransposed(StiffMatrix, geometry, config);
-
-    switch (config->GetKind_Deform_Linear_Solver_Prec()) {
-    case JACOBI:
-      StiffMatrix.BuildJacobiPreconditioner();
-      precond = new CJacobiPreconditioner(StiffMatrix, geometry, config);
-      precond_b = new CJacobiPreconditioner(StiffMatrix, geometry, config);
-      break;
-    case ILU:
-      StiffMatrix.BuildILUPreconditioner();
-      precond = new CILUPreconditioner(StiffMatrix, geometry, config);
-      precond_b = new CILUPreconditioner(StiffMatrix, geometry, config);      
-      break;
-    case LU_SGS:
-      precond = new CLU_SGSPreconditioner(StiffMatrix, geometry, config);
-      precond_b = new CILUPreconditioner(StiffMatrix, geometry, config);      
-      break;
-    case LINELET:
-      StiffMatrix.BuildJacobiPreconditioner();
-      precond = new CLineletPreconditioner(StiffMatrix, geometry, config);
-      precond_b = new CILUPreconditioner(StiffMatrix, geometry, config);              
-      break;
-    default:
-      StiffMatrix.BuildJacobiPreconditioner();
-      precond = new CJacobiPreconditioner(StiffMatrix, geometry, config);
-      precond_b = new CJacobiPreconditioner(StiffMatrix, geometry, config);              
-      break;
-    }
-
-    switch (config->GetKind_Deform_Linear_Solver()) {
-    case BCGSTAB:
-      IterLinSol = system->BCGSTAB_LinSolver(LinSysRes, LinSysSol, *mat_vec, *precond, SolverTol, MaxIter, &System_Residual, Screen_Output);
-      break;
-    case FGMRES:
-      IterLinSol = system->FGMRES_LinSolver(LinSysRes, LinSysSol, *mat_vec, *precond, SolverTol, MaxIter, &System_Residual, Screen_Output);
-      break;
-    case CONJUGATE_GRADIENT:
-      IterLinSol = system->CG_LinSolver(LinSysRes, LinSysSol, *mat_vec, *precond, SolverTol, MaxIter, &System_Residual, Screen_Output);
-      break;
-    case RESTARTED_FGMRES:
-      IterLinSol = 0;
-      while (IterLinSol < config->GetLinear_Solver_Iter()) {
-        if (IterLinSol + config->GetLinear_Solver_Restart_Frequency() > config->GetLinear_Solver_Iter())
-          MaxIter = config->GetLinear_Solver_Iter() - IterLinSol;
-        IterLinSol += system->FGMRES_LinSolver(LinSysRes, LinSysSol, *mat_vec, *precond, SolverTol, MaxIter, &System_Residual, Screen_Output);
-        if (LinSysRes.norm() < SolverTol) break;
-        SolverTol = SolverTol*(1.0/LinSysRes.norm());
-      }
-      break;
-    }
-
-    /*--- Dealocate memory of the Krylov subspace method ---*/
-
-    delete mat_vec;
-    delete precond;
-
-  }
-
-  if(TapeActive){
-    /*--- Start recording if it was stopped for the linear solver ---*/
-
-    AD::StartRecording();
-    
-    AD::SetExtFuncOut(&LinSysSol[0], LinSysSol.GetLocSize());
-    
-#ifdef CODI_REVERSE_TYPE
-    AD::FuncHelper->addUserData(&LinSysRes);
-    AD::FuncHelper->addUserData(&LinSysSol);
-    AD::FuncHelper->addUserData(mat_vec_b);
-    AD::FuncHelper->addUserData(precond_b);
-    AD::FuncHelper->addUserData(SolverTol);
-    AD::FuncHelper->addUserData(MaxIter);
-    AD::FuncHelper->addUserData(config->GetKind_Deform_Linear_Solver());
-    AD::FuncHelper->addToTape(CSysSolve_b::Solve_b);
-#endif
-    
-    AD::EndExtFunc();
-    
-    /*--- Build preconditioner for the transposed Jacobian ---*/
-  
-    switch(config->GetKind_Deform_Linear_Solver_Prec()) {
-      case ILU:
-        StiffMatrix.BuildILUPreconditioner(true);
-        break;
-      case JACOBI:
-        StiffMatrix.BuildJacobiPreconditioner(true);
-        break;
-      default:
-        SU2_MPI::Error("The specified preconditioner is not yet implemented for the discrete adjoint method.", CURRENT_FUNCTION);
-        break;
-    }
-
-  }
-
-  delete system;
-
-  /*--- Set number of iterations in the mesh update. ---*/
-
-  nIterMesh = IterLinSol;
-
-  /*--- Store the value of the residual. ---*/
-
-  valResidual = System_Residual;
-
-
-}
-
-=======
->>>>>>> 34cf674f
 void CElasticityMovement::SetMinMaxVolume(CGeometry *geometry, CConfig *config) {
 
   unsigned long iElem, ElemCounter = 0;
