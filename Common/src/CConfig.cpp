/*!
 * \file CConfig.cpp
 * \brief Main file for managing the config file
 * \author F. Palacios, T. Economon, B. Tracey, H. Kline
 * \version 8.0.1 "Harrier"
 *
 * SU2 Project Website: https://su2code.github.io
 *
 * The SU2 Project is maintained by the SU2 Foundation
 * (http://su2foundation.org)
 *
 * Copyright 2012-2024, SU2 Contributors (cf. AUTHORS.md)
 *
 * SU2 is free software; you can redistribute it and/or
 * modify it under the terms of the GNU Lesser General Public
 * License as published by the Free Software Foundation; either
 * version 2.1 of the License, or (at your option) any later version.
 *
 * SU2 is distributed in the hope that it will be useful,
 * but WITHOUT ANY WARRANTY; without even the implied warranty of
 * MERCHANTABILITY or FITNESS FOR A PARTICULAR PURPOSE. See the GNU
 * Lesser General Public License for more details.
 *
 * You should have received a copy of the GNU Lesser General Public
 * License along with SU2. If not, see <http://www.gnu.org/licenses/>.
 */

#define ENABLE_MAPS
#include <utility>

#include "../include/CConfig.hpp"
#undef ENABLE_MAPS

#include "../include/fem/fem_gauss_jacobi_quadrature.hpp"
#include "../include/fem/fem_geometry_structure.hpp"

#include "../include/basic_types/ad_structure.hpp"
#include "../include/toolboxes/printing_toolbox.hpp"

using namespace PrintingToolbox;

#ifdef PROFILE
#ifdef HAVE_MKL
#include "mkl.h"
#endif
#endif

vector<string> Profile_Function_tp;       /*!< \brief Vector of string names for profiled functions. */
vector<double> Profile_Time_tp;           /*!< \brief Vector of elapsed time for profiled functions. */
vector<double> Profile_ID_tp;             /*!< \brief Vector of group ID number for profiled functions. */
map<string, vector<int> > Profile_Map_tp; /*!< \brief Map containing the final results for profiled functions. */

map<CLong3T, int> GEMM_Profile_MNK;       /*!< \brief Map, which maps the GEMM size to the index where
                                                      the data for this GEMM is stored in several vectors. */
vector<long>   GEMM_Profile_NCalls;       /*!< \brief Vector, which stores the number of calls to this
                                                      GEMM size. */
vector<double> GEMM_Profile_TotTime;      /*!< \brief Total time spent for this GEMM size. */
vector<double> GEMM_Profile_MinTime;      /*!< \brief Minimum time spent for this GEMM size. */
vector<double> GEMM_Profile_MaxTime;      /*!< \brief Maximum time spent for this GEMM size. */

//#pragma omp threadprivate(Profile_Function_tp, Profile_Time_tp, Profile_ID_tp, Profile_Map_tp)


CConfig::CConfig(char case_filename[MAX_STRING_SIZE], SU2_COMPONENT val_software, bool verb_high) {

  /*--- Set the case name to the base config file name without extension ---*/

  caseName = PrintingToolbox::split(string(case_filename),'.')[0];

  base_config = true;

  /*--- Store MPI rank and size ---*/

  rank = SU2_MPI::GetRank();
  size = SU2_MPI::GetSize();

  iZone = 0;
  nZone = 1;

  Init();

  /*--- Parsing the config file  ---*/

  SetConfig_Parsing(case_filename);

  /*--- Set the default values for all of the options that weren't set ---*/

  SetDefault();

  /*--- Set number of zone ---*/

  SetnZone();

  /*--- Configuration file postprocessing ---*/

  SetPostprocessing(val_software, iZone, 0);

  /*--- Configuration file boundaries/markers setting ---*/

  SetMarkers(val_software);

  /*--- Configuration file output ---*/

  if ((rank == MASTER_NODE) && verb_high)
    SetOutput(val_software, iZone);

}

CConfig::CConfig(istream &case_buffer, SU2_COMPONENT val_software, bool verb_high) {

  base_config = true;

  iZone = 0;
  nZone = 1;

  Init();

  /*--- Parsing the config file  ---*/

  SetConfig_Parsing(case_buffer);

  /*--- Set the default values for all of the options that weren't set ---*/

  SetDefault();

  /*--- Set number of zone ---*/

  SetnZone();

  /*--- Configuration file postprocessing ---*/

  SetPostprocessing(val_software, iZone, 0);

  /*--- Configuration file boundaries/markers setting ---*/

  SetMarkers(val_software);

  /*--- Configuration file output ---*/

  if ((rank == MASTER_NODE) && verb_high)
    SetOutput(val_software, iZone);

}

CConfig::CConfig(CConfig* config, char case_filename[MAX_STRING_SIZE], SU2_COMPONENT val_software, unsigned short val_iZone, unsigned short val_nZone, bool verb_high) {

  caseName = config->GetCaseName();

  unsigned short val_nDim;

  base_config = false;

  iZone = val_iZone;
  nZone = val_nZone;

  Init();

  /*--- Parsing the config file  ---*/

  SetConfig_Parsing(case_filename);

  /*--- Set default options from base config ---*/

  SetDefaultFromConfig(config);

  /*--- Set the default values for all of the options that weren't set ---*/

  SetDefault();

  /*--- Get the dimension --- */

  val_nDim = GetnDim(Mesh_FileName, Mesh_FileFormat);

  /*--- Configuration file postprocessing ---*/

  SetPostprocessing(val_software, val_iZone, val_nDim);

  /*--- Configuration file boundaries/markers setting ---*/

  SetMarkers(val_software);

  /*--- Configuration file output ---*/

  if ((rank == MASTER_NODE) && verb_high)
    SetOutput(val_software, val_iZone);

  Multizone_Problem = config->GetMultizone_Problem();

}

CConfig::CConfig(char case_filename[MAX_STRING_SIZE], SU2_COMPONENT val_software) {

  /*--- Set the case name to the base config file name without extension ---*/

  caseName = PrintingToolbox::split(string(case_filename),'.')[0];

  base_config = true;

  nZone = 1;
  iZone = 0;

  Init();

  /*--- Parsing the config file  ---*/

  SetConfig_Parsing(case_filename);

  /*--- Set the default values for all of the options that weren't set ---*/

  SetDefault();

  /*--- Set number of zones --- */

  SetnZone();

  /*--- Configuration file postprocessing ---*/

  SetPostprocessing(val_software, 0, 1);

  /*--- Configuration file boundaries/markers setting ---*/

  SetMarkers(val_software);

  /*--- Print the header --- */

  SetHeader(val_software);

}

CConfig::CConfig(char case_filename[MAX_STRING_SIZE], CConfig *config) {

  /*--- Set the case name to the base config file name without extension ---*/

  caseName = PrintingToolbox::split(string(case_filename),'.')[0];

  base_config = true;

  bool runtime_file = false;

  Init();

  /*--- Parsing the config file  ---*/

  runtime_file = SetRunTime_Parsing(case_filename);

  /*--- Set the default values for all of the options that weren't set ---*/

  SetDefault();

  /*--- Update original config file ---*/

  if (runtime_file) {
    if (all_options.find("TIME_ITER") == all_options.end())
      config->SetnTime_Iter(nTimeIter);
  }
}

SU2_MPI::Comm CConfig::GetMPICommunicator() const {

  return SU2_Communicator;

}

void CConfig::Init(){

  /*--- Store MPI rank and size ---*/

  rank = SU2_MPI::GetRank();
  size = SU2_MPI::GetSize();

  /*--- Initialize pointers to Null---*/

  SetPointersNull();

  /*--- Reading config options  ---*/

  SetConfig_Options();

}

void CConfig::SetMPICommunicator(SU2_MPI::Comm Communicator) {

  SU2_Communicator = Communicator;

}

void CConfig::addDoubleOption(const string& name, su2double & option_field, su2double default_value) {
  // Check if the key is already in the map. If this fails, it is coder error
  // and not user error, so throw.
  assert(option_map.find(name) == option_map.end());

  // Add this option to the list of all the options
  all_options.insert(pair<string, bool>(name, true));

  // Create the parser for a su2double option with a reference to the option_field and the desired
  // default value. This will take the string in the config file, convert it to a su2double, and
  // place that su2double in the memory location specified by the reference.
  COptionBase* val = new COptionDouble(name, option_field, default_value);

  // Create an association between the option name ("CFL") and the parser generated above.
  // During configuration, the parsing script will get the option name, and use this map
  // to find how to parse that option.
  option_map.insert(pair<string, COptionBase *>(name, val));
}

void CConfig::addStringOption(const string& name, string & option_field, string default_value) {

  assert(option_map.find(name) == option_map.end());
  all_options.insert(pair<string, bool>(name, true));
  COptionBase* val = new COptionString(name, option_field, std::move(default_value));
  option_map.insert(pair<string, COptionBase *>(name, val));
}

void CConfig::addIntegerOption(const string& name, int & option_field, int default_value) {
  assert(option_map.find(name) == option_map.end());
  all_options.insert(pair<string, bool>(name, true));
  COptionBase* val = new COptionInt(name, option_field, default_value);
  option_map.insert(pair<string, COptionBase *>(name, val));
}

void CConfig::addUnsignedLongOption(const string& name, unsigned long & option_field, unsigned long default_value) {
  assert(option_map.find(name) == option_map.end());
  all_options.insert(pair<string, bool>(name, true));
  COptionBase* val = new COptionULong(name, option_field, default_value);
  option_map.insert(pair<string, COptionBase *>(name, val));
}

void CConfig::addUnsignedShortOption(const string& name, unsigned short & option_field, unsigned short default_value) {
  assert(option_map.find(name) == option_map.end());
  all_options.insert(pair<string, bool>(name, true));
  COptionBase* val = new COptionUShort(name, option_field, default_value);
  option_map.insert(pair<string, COptionBase *>(name, val));
}

void CConfig::addLongOption(const string& name, long & option_field, long default_value) {
  assert(option_map.find(name) == option_map.end());
  all_options.insert(pair<string, bool>(name, true));
  COptionBase* val = new COptionLong(name, option_field, default_value);
  option_map.insert(pair<string, COptionBase *>(name, val));
}

void CConfig::addBoolOption(const string& name, bool & option_field, bool default_value) {
  assert(option_map.find(name) == option_map.end());
  all_options.insert(pair<string, bool>(name, true));
  COptionBase* val = new COptionBool(name, option_field, default_value);
  option_map.insert(pair<string, COptionBase *>(name, val));
}

// enum types work differently than all of the others because there are a small number of valid
// string entries for the type. One must also provide a list of all the valid strings of that type.
template <class Tenum, class TField>
void CConfig::addEnumOption(const string name, TField& option_field, const map<string,Tenum>& enum_map, Tenum default_value) {
  assert(option_map.find(name) == option_map.end());
  all_options.insert(pair<string, bool>(name, true));
  COptionBase* val = new COptionEnum<Tenum, TField>(name, enum_map, option_field, default_value);
  option_map.insert(pair<string, COptionBase *>(name, val));
}

// input_size is the number of options read in from the config file
template <class Tenum, class TField>
void CConfig::addEnumListOption(const string name, unsigned short& input_size, TField*& option_field, const map<string, Tenum>& enum_map) {
  input_size = 0;
  assert(option_map.find(name) == option_map.end());
  all_options.insert(pair<string, bool>(name, true));
  COptionBase* val = new COptionEnumList<Tenum,TField>(name, enum_map, option_field, input_size);
  option_map.insert( pair<string, COptionBase*>(name, val) );
}

void CConfig::addDoubleArrayOption(const string& name, const int size, su2double* option_field) {
  assert(option_map.find(name) == option_map.end());
  all_options.insert(pair<string, bool>(name, true));
  COptionBase* val = new COptionArray<su2double>(name, size, option_field);
  option_map.insert(pair<string, COptionBase *>(name, val));
}

void CConfig::addUShortArrayOption(const string& name, const int size, unsigned short* option_field) {
  assert(option_map.find(name) == option_map.end());
  all_options.insert(pair<string, bool>(name, true));
  COptionBase* val = new COptionArray<unsigned short>(name, size, option_field);
  option_map.insert(pair<string, COptionBase *>(name, val));
}

void CConfig::addDoubleListOption(const string& name, unsigned short & size, su2double * & option_field) {
  assert(option_map.find(name) == option_map.end());
  all_options.insert(pair<string, bool>(name, true));
  COptionBase* val = new COptionDoubleList(name, size, option_field);
  option_map.insert(pair<string, COptionBase *>(name, val));
}

void CConfig::addShortListOption(const string& name, unsigned short & size, short * & option_field) {
  assert(option_map.find(name) == option_map.end());
  all_options.insert(pair<string, bool>(name, true));
  COptionBase* val = new COptionShortList(name, size, option_field);
  option_map.insert(pair<string, COptionBase *>(name, val));
}

void CConfig::addUShortListOption(const string& name, unsigned short & size, unsigned short * & option_field) {
  assert(option_map.find(name) == option_map.end());
  all_options.insert(pair<string, bool>(name, true));
  COptionBase* val = new COptionUShortList(name, size, option_field);
  option_map.insert(pair<string, COptionBase *>(name, val));
}

void CConfig::addULongListOption(const string& name, unsigned short & size, unsigned long * & option_field) {
  assert(option_map.find(name) == option_map.end());
  all_options.insert(pair<string, bool>(name, true));
  COptionBase* val = new COptionULongList(name, size, option_field);
  option_map.insert(pair<string, COptionBase *>(name, val));
}

void CConfig::addStringListOption(const string& name, unsigned short & num_marker, string* & option_field) {
  assert(option_map.find(name) == option_map.end());
  all_options.insert(pair<string, bool>(name, true));
  COptionBase* val = new COptionStringList(name, num_marker, option_field);
  option_map.insert(pair<string, COptionBase *>(name, val));
}

void CConfig::addConvectOption(const string& name, unsigned short & space_field, CENTERED & centered_field, UPWIND & upwind_field) {
  assert(option_map.find(name) == option_map.end());
  all_options.insert(pair<string, bool>(name, true));
  COptionBase* val = new COptionConvect(name, space_field, centered_field, upwind_field);
  option_map.insert(pair<string, COptionBase *>(name, val));
}

void CConfig::addConvectFEMOption(const string& name, unsigned short & space_field, unsigned short & fem_field) {
  assert(option_map.find(name) == option_map.end());
  all_options.insert(pair<string, bool>(name, true));
  COptionBase* val = new COptionFEMConvect(name, space_field, fem_field);
  option_map.insert(pair<string, COptionBase *>(name, val));
}

void CConfig::addMathProblemOption(const string& name, bool & ContinuousAdjoint, const bool & ContinuousAdjoint_default,
                          bool & DiscreteAdjoint, const bool & DiscreteAdjoint_default,
                          bool & Restart_Flow, const bool & Restart_Flow_default) {
  assert(option_map.find(name) == option_map.end());
  all_options.insert(pair<string, bool>(name, true));
  COptionBase* val = new COptionMathProblem(name, ContinuousAdjoint, ContinuousAdjoint_default, DiscreteAdjoint, DiscreteAdjoint_default, Restart_Flow, Restart_Flow_default);
  option_map.insert(pair<string, COptionBase *>(name, val));
}

void CConfig::addDVParamOption(const string& name, unsigned short & nDV_field, su2double** & paramDV, string* & FFDTag,
                      unsigned short* & design_variable) {
  assert(option_map.find(name) == option_map.end());
  all_options.insert(pair<string, bool>(name, true));
  COptionBase* val = new COptionDVParam(name, nDV_field, paramDV, FFDTag, design_variable);
  option_map.insert(pair<string, COptionBase *>(name, val));
}

void CConfig::addDVValueOption(const string& name, unsigned short* & nDVValue_field, su2double** & valueDV, unsigned short & nDV_field,  su2double** & paramDV,
                      unsigned short* & design_variable) {
  assert(option_map.find(name) == option_map.end());
  all_options.insert(pair<string, bool>(name, true));
  COptionBase* val = new COptionDVValue(name, nDVValue_field, valueDV, nDV_field, paramDV, design_variable);
  option_map.insert(pair<string, COptionBase *>(name, val));
}

void CConfig::addFFDDefOption(const string& name, unsigned short & nFFD_field, su2double** & coordFFD, string* & FFDTag) {
  assert(option_map.find(name) == option_map.end());
  all_options.insert(pair<string, bool>(name, true));
  COptionBase* val = new COptionFFDDef(name, nFFD_field, coordFFD, FFDTag);
  option_map.insert(pair<string, COptionBase *>(name, val));
}

void CConfig::addFFDDegreeOption(const string& name, unsigned short & nFFD_field, unsigned short** & degreeFFD) {
  assert(option_map.find(name) == option_map.end());
  all_options.insert(pair<string, bool>(name, true));
  COptionBase* val = new COptionFFDDegree(name, nFFD_field, degreeFFD);
  option_map.insert(pair<string, COptionBase *>(name, val));
}

void CConfig::addStringDoubleListOption(const string& name, unsigned short & list_size, string * & string_field,
                                        su2double* & double_field) {
  assert(option_map.find(name) == option_map.end());
  all_options.insert(pair<string, bool>(name, true));
  COptionBase* val = new COptionStringValuesList<su2double>(name, list_size, string_field, double_field);
  option_map.insert(pair<string, COptionBase *>(name, val));
}

void CConfig::addInletOption(const string& name, unsigned short & nMarker_Inlet, string * & Marker_Inlet,
                    su2double* & Ttotal, su2double* & Ptotal, su2double** & FlowDir) {
  assert(option_map.find(name) == option_map.end());
  all_options.insert(pair<string, bool>(name, true));
  COptionBase* val = new COptionInlet(name, nMarker_Inlet, Marker_Inlet, Ttotal, Ptotal, FlowDir);
  option_map.insert(pair<string, COptionBase *>(name, val));
}

void CConfig::addInletSpeciesOption(const string& name, unsigned short & nMarker_Inlet_Species,
                                    string * & Marker_Inlet_Species, su2double** & inlet_species_val,
                                    unsigned short & nSpecies_per_Inlet) {
  assert(option_map.find(name) == option_map.end());
  all_options.insert(pair<string, bool>(name, true));
  COptionBase* val = new COptionStringValuesList<su2double*>(name, nMarker_Inlet_Species, Marker_Inlet_Species,
                                                             inlet_species_val, nSpecies_per_Inlet);
  option_map.insert(pair<string, COptionBase *>(name, val));
}

void CConfig::addInletTurbOption(const string& name, unsigned short& nMarker_Inlet_Turb, string*& Marker_Inlet_Turb,
                                 su2double**& Turb_Properties_val, unsigned short& nTurb_Properties) {
  assert(option_map.find(name) == option_map.end());
  all_options.insert(pair<string, bool>(name, true));
  COptionBase* val = new COptionStringValuesList<su2double*>(name, nMarker_Inlet_Turb, Marker_Inlet_Turb,
                                                             Turb_Properties_val, nTurb_Properties);
  option_map.insert(pair<string, COptionBase*>(name, val));
}

template <class Tenum>
void CConfig::addRiemannOption(const string name, unsigned short & nMarker_Riemann, string * & Marker_Riemann, unsigned short* & option_field, const map<string, Tenum> & enum_map,
                               su2double* & var1, su2double* & var2, su2double** & FlowDir) {
  assert(option_map.find(name) == option_map.end());
  all_options.insert(pair<string, bool>(name, true));
  COptionBase* val = new COptionRiemann<Tenum>(name, nMarker_Riemann, Marker_Riemann, option_field, enum_map, var1, var2, FlowDir);
  option_map.insert(pair<string, COptionBase *>(name, val));
}

template <class Tenum>
void CConfig::addGilesOption(const string name, unsigned short & nMarker_Giles, string * & Marker_Giles, unsigned short* & option_field, const map<string, Tenum> & enum_map,
                             su2double* & var1, su2double* & var2, su2double** & FlowDir, su2double* & relaxfactor1, su2double* & relaxfactor2) {
  assert(option_map.find(name) == option_map.end());
  all_options.insert(pair<string, bool>(name, true));
  COptionBase* val = new COptionGiles<Tenum>(name, nMarker_Giles, Marker_Giles, option_field, enum_map, var1, var2, FlowDir, relaxfactor1, relaxfactor2);
  option_map.insert(pair<string, COptionBase *>(name, val));
}

void CConfig::addExhaustOption(const string& name, unsigned short & nMarker_Exhaust, string * & Marker_Exhaust,
                               su2double* & Ttotal, su2double* & Ptotal) {
  assert(option_map.find(name) == option_map.end());
  all_options.insert(pair<string, bool>(name, true));
  COptionBase* val = new COptionExhaust(name, nMarker_Exhaust, Marker_Exhaust, Ttotal, Ptotal);
  option_map.insert(pair<string, COptionBase *>(name, val));
}

void CConfig::addPeriodicOption(const string & name, unsigned short & nMarker_PerBound,
                                string* & Marker_PerBound, string* & Marker_PerDonor,
                                su2double** & RotCenter, su2double** & RotAngles, su2double** & Translation) {
  assert(option_map.find(name) == option_map.end());
  all_options.insert(pair<string, bool>(name, true));
  COptionBase* val = new COptionPeriodic(name, nMarker_PerBound, Marker_PerBound, Marker_PerDonor, RotCenter, RotAngles, Translation);
  option_map.insert(pair<string, COptionBase *>(name, val));
}

void CConfig::addTurboPerfOption(const string & name, unsigned short & nMarker_TurboPerf,
                                 string* & Marker_TurboBoundIn, string* & Marker_TurboBoundOut) {
  assert(option_map.find(name) == option_map.end());
  all_options.insert(pair<string, bool>(name, true));
  COptionBase* val = new COptionTurboPerformance(name, nMarker_TurboPerf, Marker_TurboBoundIn, Marker_TurboBoundOut);
  option_map.insert(pair<string, COptionBase *>(name, val));
}

void CConfig::addActDiskOption(const string & name, unsigned short & nMarker_ActDiskInlet,
                               unsigned short & nMarker_ActDiskOutlet, string* & Marker_ActDiskInlet,
                               string* & Marker_ActDiskOutlet, su2double** & ActDisk_PressJump,
                               su2double** & ActDisk_TempJump, su2double** & ActDisk_Omega) {
  assert(option_map.find(name) == option_map.end());
  all_options.insert(pair<string, bool>(name, true));
  COptionBase* val = new COptionActDisk(name, nMarker_ActDiskInlet, nMarker_ActDiskOutlet, Marker_ActDiskInlet,
                                        Marker_ActDiskOutlet, ActDisk_PressJump, ActDisk_TempJump, ActDisk_Omega);
  option_map.insert(pair<string, COptionBase *>(name, val));
}

void CConfig::addActDiskBemOption(const string& name,
                                  unsigned short& nMarker_ActDiskBemInlet, unsigned short& nMarker_ActDiskBemOutlet,
                                  string*& Marker_ActDiskBemInlet, string*& Marker_ActDiskBemOutlet,
                                  su2double**& ActDiskBem_X, su2double**& ActDiskBem_Y, su2double**& ActDiskBem_Z) {
  assert(option_map.find(name) == option_map.end());
  all_options.insert(pair<string, bool>(name, true));
  COptionBase* val = new COptionActDisk(name,
                                        nMarker_ActDiskBemInlet, nMarker_ActDiskBemOutlet,
                                        Marker_ActDiskBemInlet, Marker_ActDiskBemOutlet,
                                        ActDiskBem_X, ActDiskBem_Y, ActDiskBem_Z);
  option_map.insert(pair<string, COptionBase *>(name, val));
}

void CConfig::addWallFunctionOption(const string &name, unsigned short &list_size, string* &string_field,
                                    WALL_FUNCTIONS* &val_Kind_WF, unsigned short** &val_IntInfo_WF,
                                    su2double** &val_DoubleInfo_WF) {
  assert(option_map.find(name) == option_map.end());
  all_options.insert(pair<string, bool>(name, true));
  COptionBase* val = new COptionWallFunction(name, list_size, string_field, val_Kind_WF,
                                             val_IntInfo_WF, val_DoubleInfo_WF);
  option_map.insert(pair<string, COptionBase *>(name, val));
}

void CConfig::addPythonOption(const string& name) {
  assert(option_map.find(name) == option_map.end());
  all_options.insert(pair<string, bool>(name, true));
  COptionBase* val = new COptionPython(name);
  option_map.insert(pair<string, COptionBase *>(name, val));
}

unsigned short CConfig::GetnZone(const string& val_mesh_filename, unsigned short val_format) {

  int nZone = 1; /* Default value if nothing is specified. */

  switch (val_format) {
    case SU2: {

      /*--- Local variables for reading the SU2 file. ---*/
      string text_line;
      ifstream mesh_file;

      /*--- Check if the mesh file can be opened for reading. ---*/
      mesh_file.open(val_mesh_filename.c_str(), ios::in);
      if (mesh_file.fail())
        SU2_MPI::Error(string("There is no geometry file called ") + val_mesh_filename,
                              CURRENT_FUNCTION);

      /*--- Read the SU2 mesh file until the zone data is reached or
            when it can be decided that it is not present. ---*/
      while( getline (mesh_file, text_line) ) {

        /*--- Search for the "NZONE" keyword to see if there are multiple Zones ---*/
        if(text_line.find ("NZONE=",0) != string::npos) {
          text_line.erase (0,6); nZone = atoi(text_line.c_str());
          break;
        }

        /*--- If one of the keywords IZONE, NELEM or NPOIN, NMARK is encountered,
              it can be assumed that the NZONE keyword is not present and the loop
              can be terminated. ---*/
        if(text_line.find ("IZONE=",0) != string::npos) break;
        if(text_line.find ("NELEM=",0) != string::npos) break;
        if(text_line.find ("NPOIN=",0) != string::npos) break;
        if(text_line.find ("NMARK=",0) != string::npos) break;
      }

      mesh_file.close();
      break;

    }

    case CGNS_GRID: {

#ifdef HAVE_CGNS

      /*--- Local variables which are needed when calling the CGNS mid-level API. ---*/

      int fn, nbases = 0, nzones = 0, file_type;
      int cell_dim = 0, phys_dim = 0;
      char basename[CGNS_STRING_SIZE];

      /*--- Check whether the supplied file is truly a CGNS file. ---*/

      if ( cg_is_cgns(val_mesh_filename.c_str(), &file_type) != CG_OK ) {
        SU2_MPI::Error(val_mesh_filename +
                       string(" was not found or is not a properly formatted CGNS file.\n") +
                       string("Note that SU2 expects unstructured CGNS files in ADF data format."),
                       CURRENT_FUNCTION);
      }

      /*--- Open the CGNS file for reading. The value of fn returned
       is the specific index number for this file and will be
       repeatedly used in the function calls. ---*/

      if (cg_open(val_mesh_filename.c_str(), CG_MODE_READ, &fn)) cg_error_exit();

      /*--- Get the number of databases. This is the highest node
       in the CGNS heirarchy. ---*/

      if (cg_nbases(fn, &nbases)) cg_error_exit();

      /*--- Check if there is more than one database. Throw an
       error if there is because this reader can currently
       only handle one database. ---*/

      if ( nbases > 1 ) {
        SU2_MPI::Error("CGNS reader currently incapable of handling more than 1 database." ,
                       CURRENT_FUNCTION);
      }

      /*--- Read the databases. Note that the indexing starts at 1. ---*/

      for ( int i = 1; i <= nbases; i++ ) {

        if (cg_base_read(fn, i, basename, &cell_dim, &phys_dim)) cg_error_exit();

        /*--- Get the number of zones for this base. ---*/

        if (cg_nzones(fn, i, &nzones)) cg_error_exit();

      }

      /*--- Close the CGNS file. ---*/

      if ( cg_close(fn) ) cg_error_exit();

      /*--- Set the number of zones as read from the CGNS file ---*/

      nZone = nzones;

#else
      SU2_MPI::Error(string(" SU2 built without CGNS support. \n") +
                     string(" To use CGNS, build SU2 accordingly."),
                     CURRENT_FUNCTION);
#endif

      break;
    }
    case RECTANGLE: {
      nZone = 1;
      break;
    }
    case BOX: {
      nZone = 1;
      break;
    }
  }

  return (unsigned short) nZone;

}

unsigned short CConfig::GetnDim(const string& val_mesh_filename, unsigned short val_format) {

  short nDim = -1;

  switch (val_format) {
    case SU2: {

      /*--- Local variables for reading the SU2 file. ---*/
      string text_line;
      ifstream mesh_file;

      /*--- Open grid file ---*/
      mesh_file.open(val_mesh_filename.c_str(), ios::in);
      if (mesh_file.fail()) {
        SU2_MPI::Error(string("The SU2 mesh file named ") + val_mesh_filename + string(" was not found."), CURRENT_FUNCTION);
      }

      /*--- Read the SU2 mesh file until the dimension data is reached
            or when it can be decided that it is not present. ---*/
      while( getline (mesh_file, text_line) ) {

        /*--- Search for the "NDIME" keyword to determine the number
              of dimensions.  ---*/
        if(text_line.find ("NDIME=",0) != string::npos) {
          text_line.erase (0,6); nDim = atoi(text_line.c_str());
          break;
        }

        /*--- If one of the keywords NELEM or NPOIN, NMARK is encountered,
              it can be assumed that the NZONE keyword is not present and
              the loop can be terminated. ---*/
        if(text_line.find ("NELEM=",0) != string::npos) break;
        if(text_line.find ("NPOIN=",0) != string::npos) break;
        if(text_line.find ("NMARK=",0) != string::npos) break;
      }

      mesh_file.close();

      /*--- Throw an error if the dimension was not found. ---*/
      if (nDim == -1) {
        SU2_MPI::Error(val_mesh_filename + string(" is not an SU2 mesh file or has the wrong format \n ('NDIME=' not found). Please check."),
                       CURRENT_FUNCTION);
      }

      break;
    }

    case CGNS_GRID: {

#ifdef HAVE_CGNS

      /*--- Local variables which are needed when calling the CGNS mid-level API. ---*/
      int fn, nbases, file_type;
      int cell_dim, phys_dim;
      char basename[CGNS_STRING_SIZE];

      /*--- Check whether the supplied file is truly a CGNS file. ---*/
      if ( cg_is_cgns(val_mesh_filename.c_str(), &file_type) != CG_OK ) {
        SU2_MPI::Error(val_mesh_filename +
                       string(" was not found or is not a properly formatted CGNS file.\n") +
                       string("Note that SU2 expects unstructured CGNS files in ADF data format."),
                       CURRENT_FUNCTION);
      }

      /*--- Open the CGNS file for reading. The value of fn returned
            is the specific index number for this file and will be
            repeatedly used in the function calls. ---*/
      if (cg_open(val_mesh_filename.c_str(), CG_MODE_READ, &fn) != CG_OK) cg_error_exit();

      /*--- Get the number of databases. This is the highest node
            in the CGNS heirarchy. ---*/
      if (cg_nbases(fn, &nbases) != CG_OK) cg_error_exit();

      /*--- Check if there is more than one database. Throw an
            error if there is because this reader can currently
            only handle one database. ---*/
      if ( nbases > 1 )
        SU2_MPI::Error("CGNS reader currently incapable of handling more than 1 database." ,
                       CURRENT_FUNCTION);

      /*--- Read the database. Note that the indexing starts at 1.
            Afterwards close the file again. ---*/
      if (cg_base_read(fn, 1, basename, &cell_dim, &phys_dim) != CG_OK) cg_error_exit();
      if (cg_close(fn) != CG_OK) cg_error_exit();

      /*--- Set the problem dimension as read from the CGNS file ---*/
      nDim = cell_dim;

#else
      SU2_MPI::Error(string(" SU2 built without CGNS support. \n") +
                     string(" To use CGNS, build SU2 accordingly."),
                     CURRENT_FUNCTION);
#endif

      break;
    }
    case RECTANGLE: {
      nDim = 2;
      break;
    }
    case BOX: {
      nDim = 3;
      break;
    }
  }

  /*--- After reading the mesh, assert that the dimension is equal to 2 or 3. ---*/
  assert((nDim == 2) || (nDim == 3));

  return (unsigned short) nDim;
}

void CConfig::SetPointersNull() {

  Marker_CfgFile_GeoEval      = nullptr;   Marker_All_GeoEval       = nullptr;
  Marker_CfgFile_Monitoring   = nullptr;   Marker_All_Monitoring    = nullptr;
  Marker_CfgFile_Designing    = nullptr;   Marker_All_Designing     = nullptr;
  Marker_CfgFile_Plotting     = nullptr;   Marker_All_Plotting      = nullptr;
  Marker_CfgFile_Analyze      = nullptr;   Marker_All_Analyze       = nullptr;
  Marker_CfgFile_DV           = nullptr;   Marker_All_DV            = nullptr;
  Marker_CfgFile_Moving       = nullptr;   Marker_All_Moving        = nullptr;
  Marker_CfgFile_PerBound     = nullptr;   Marker_All_PerBound      = nullptr;    Marker_PerBound   = nullptr;
  Marker_CfgFile_Turbomachinery = nullptr; Marker_All_Turbomachinery = nullptr;
  Marker_CfgFile_TurbomachineryFlag = nullptr; Marker_All_TurbomachineryFlag = nullptr;
  Marker_CfgFile_MixingPlaneInterface = nullptr; Marker_All_MixingPlaneInterface = nullptr;
  Marker_CfgFile_ZoneInterface = nullptr;
  Marker_CfgFile_Deform_Mesh   = nullptr;  Marker_All_Deform_Mesh   = nullptr;
  Marker_CfgFile_Deform_Mesh_Sym_Plane   = nullptr;  Marker_All_Deform_Mesh_Sym_Plane   = nullptr;
  Marker_CfgFile_Fluid_Load    = nullptr;  Marker_All_Fluid_Load    = nullptr;
  Marker_CfgFile_SobolevBC     = nullptr;  Marker_All_SobolevBC     = nullptr;

  Marker_CfgFile_Turbomachinery       = nullptr; Marker_All_Turbomachinery       = nullptr;
  Marker_CfgFile_TurbomachineryFlag   = nullptr; Marker_All_TurbomachineryFlag   = nullptr;
  Marker_CfgFile_MixingPlaneInterface = nullptr; Marker_All_MixingPlaneInterface = nullptr;

  Marker_CfgFile_PyCustom     = nullptr;   Marker_All_PyCustom      = nullptr;

  Marker_DV                   = nullptr;   Marker_Moving            = nullptr;    Marker_Monitoring = nullptr;
  Marker_Designing            = nullptr;   Marker_GeoEval           = nullptr;    Marker_Plotting   = nullptr;
  Marker_Analyze              = nullptr;   Marker_PyCustom          = nullptr;    Marker_WallFunctions        = nullptr;
  Marker_CfgFile_KindBC       = nullptr;   Marker_All_KindBC        = nullptr;    Marker_SobolevBC  = nullptr;
  Marker_StrongBC             = nullptr;

  Kind_WallFunctions       = nullptr;
  IntInfo_WallFunctions    = nullptr;
  DoubleInfo_WallFunctions = nullptr;

  Config_Filenames = nullptr;

  /*--- Marker Pointers ---*/

  Marker_Euler                = nullptr;    Marker_FarField             = nullptr;    Marker_Custom              = nullptr;
  Marker_SymWall              = nullptr;    Marker_PerBound             = nullptr;
  Marker_PerDonor             = nullptr;    Marker_NearFieldBound       = nullptr;    Marker_Inlet_Turb          = nullptr;
  Marker_Deform_Mesh          = nullptr;    Marker_Deform_Mesh_Sym_Plane= nullptr;    Marker_Fluid_Load          = nullptr;
  Marker_Inlet                = nullptr;    Marker_Outlet               = nullptr;    Marker_Inlet_Species       = nullptr;
  Marker_Supersonic_Inlet     = nullptr;    Marker_Supersonic_Outlet    = nullptr;    Marker_Smoluchowski_Maxwell= nullptr;
  Marker_Isothermal           = nullptr;    Marker_HeatFlux             = nullptr;    Marker_EngineInflow        = nullptr;
  Marker_Load                 = nullptr;    Marker_Disp_Dir             = nullptr;    Marker_RoughWall           = nullptr;
  Marker_EngineExhaust        = nullptr;    Marker_Displacement         = nullptr;    Marker_Load                = nullptr;
  Marker_Load_Dir             = nullptr;    Marker_Clamped             = nullptr;
  Marker_Internal             = nullptr;
  Marker_All_TagBound         = nullptr;    Marker_CfgFile_TagBound     = nullptr;    Marker_All_KindBC          = nullptr;
  Marker_CfgFile_KindBC       = nullptr;    Marker_All_SendRecv         = nullptr;    Marker_All_PerBound        = nullptr;
  Marker_ZoneInterface        = nullptr;    Marker_All_ZoneInterface    = nullptr;    Marker_Riemann             = nullptr;
  Marker_Fluid_InterfaceBound = nullptr;    Marker_CHTInterface         = nullptr;    Marker_Damper              = nullptr;
  Marker_Emissivity           = nullptr;    Marker_HeatTransfer         = nullptr;

    /*--- Boundary Condition settings ---*/

  Isothermal_Temperature = nullptr;    HeatTransfer_Coeff     = nullptr;    HeatTransfer_WallTemp  = nullptr;
  Heat_Flux              = nullptr;    Displ_Value            = nullptr;    Load_Value             = nullptr;
  Damper_Constant        = nullptr;    Wall_Emissivity        = nullptr;
  Roughness_Height       = nullptr;

  /*--- Inlet Outlet Boundary Condition settings ---*/

  Inlet_Ttotal    = nullptr;    Inlet_Ptotal      = nullptr;
  Inlet_FlowDir   = nullptr;    Inlet_Temperature = nullptr;    Inlet_Pressure = nullptr;
  Inlet_Velocity  = nullptr;
  Outlet_Pressure = nullptr;    Inlet_SpeciesVal  = nullptr;    Inlet_TurbVal = nullptr;

  /*--- Engine Boundary Condition settings ---*/

  Inflow_Pressure      = nullptr;    Inflow_MassFlow    = nullptr;    Inflow_ReverseMassFlow  = nullptr;
  Inflow_TotalPressure = nullptr;    Inflow_Temperature = nullptr;    Inflow_TotalTemperature = nullptr;
  Inflow_RamDrag       = nullptr;    Inflow_Force       = nullptr;    Inflow_Power            = nullptr;
  Inflow_Mach          = nullptr;

  Exhaust_Pressure        = nullptr;   Exhaust_Temperature        = nullptr;    Exhaust_MassFlow = nullptr;
  Exhaust_TotalPressure   = nullptr;   Exhaust_TotalTemperature   = nullptr;
  Exhaust_GrossThrust     = nullptr;   Exhaust_Force              = nullptr;
  Exhaust_Power           = nullptr;   Exhaust_Temperature_Target = nullptr;
  Exhaust_Pressure_Target = nullptr;

  Engine_Mach  = nullptr;    Engine_Force        = nullptr;
  Engine_Power = nullptr;    Engine_NetThrust    = nullptr;    Engine_GrossThrust = nullptr;
  Engine_Area  = nullptr;    EngineInflow_Target = nullptr;

  Exhaust_Temperature_Target  = nullptr;   Exhaust_Temperature     = nullptr;   Exhaust_Pressure      = nullptr;
  Exhaust_Pressure_Target     = nullptr;   Inlet_Ttotal            = nullptr;   Inlet_Ptotal          = nullptr;
  Inlet_FlowDir               = nullptr;   Inlet_Temperature       = nullptr;   Inlet_Pressure        = nullptr;
  Inlet_Velocity              = nullptr;   Inflow_Mach             = nullptr;   Inflow_Pressure       = nullptr;
  Outlet_Pressure             = nullptr;   Isothermal_Temperature  = nullptr;

  ElasticityMod             = nullptr;     PoissonRatio                = nullptr;     MaterialDensity       = nullptr;

  Load_Dir = nullptr;            Load_Dir_Value = nullptr;          Load_Dir_Multiplier = nullptr;
  Disp_Dir = nullptr;            Disp_Dir_Value = nullptr;          Disp_Dir_Multiplier = nullptr;
  Electric_Field_Mod = nullptr;  Electric_Field_Dir = nullptr;      RefNode_Displacement = nullptr;

  Electric_Constant = nullptr;

  /*--- Actuator Disk Boundary Condition settings ---*/

  ActDiskInlet_Pressure         = nullptr;    ActDiskInlet_TotalPressure = nullptr;    ActDiskInlet_Temperature = nullptr;
  ActDiskInlet_TotalTemperature = nullptr;    ActDiskInlet_MassFlow      = nullptr;    ActDiskInlet_RamDrag     = nullptr;
  ActDiskInlet_Force            = nullptr;    ActDiskInlet_Power         = nullptr;

  ActDiskOutlet_Pressure      = nullptr;
  ActDiskOutlet_TotalPressure = nullptr;   ActDiskOutlet_GrossThrust = nullptr;  ActDiskOutlet_Force            = nullptr;
  ActDiskOutlet_Power         = nullptr;   ActDiskOutlet_Temperature = nullptr;  ActDiskOutlet_TotalTemperature = nullptr;
  ActDiskOutlet_MassFlow      = nullptr;

  ActDiskOutlet_Thrust_BEM = nullptr;
  ActDiskOutlet_Torque_BEM = nullptr;

  ActDisk_DeltaPress      = nullptr;    ActDisk_DeltaTemp      = nullptr;
  ActDisk_TotalPressRatio = nullptr;    ActDisk_TotalTempRatio = nullptr;    ActDisk_StaticPressRatio = nullptr;
  ActDisk_StaticTempRatio = nullptr;    ActDisk_NetThrust      = nullptr;    ActDisk_GrossThrust      = nullptr;
  ActDisk_Power           = nullptr;    ActDisk_MassFlow       = nullptr;    ActDisk_Area             = nullptr;
  ActDisk_ReverseMassFlow = nullptr;    Surface_MassFlow        = nullptr;   Surface_Mach             = nullptr;
  Surface_Temperature      = nullptr;   Surface_Pressure         = nullptr;  Surface_Density          = nullptr;   Surface_Enthalpy          = nullptr;
  Surface_NormalVelocity   = nullptr;   Surface_TotalTemperature = nullptr;  Surface_TotalPressure    = nullptr;   Surface_PressureDrop    = nullptr;
  Surface_DC60             = nullptr;   Surface_IDC = nullptr;
  Surface_Species_Variance = nullptr;   Surface_Species_0 = nullptr;

  Outlet_MassFlow      = nullptr;       Outlet_Density      = nullptr;      Outlet_Area     = nullptr;

  Surface_Uniformity = nullptr; Surface_SecondaryStrength = nullptr; Surface_SecondOverUniform = nullptr;
  Surface_MomentumDistortion = nullptr;

  Surface_IDC_Mach        = nullptr;    Surface_IDR            = nullptr;    ActDisk_Mach             = nullptr;
  ActDisk_Force           = nullptr;    ActDisk_BCThrust       = nullptr;    ActDisk_BCThrust_Old     = nullptr;

  /*--- Miscellaneous/unsorted ---*/

  Aeroelastic_plunge  = nullptr;
  Aeroelastic_pitch   = nullptr;

  CFL_AdaptParam      = nullptr;
  CFL                 = nullptr;
  PlaneTag            = nullptr;
  ParamDV             = nullptr;
  DV_Value            = nullptr;
  Design_Variable     = nullptr;

  TimeDOFsADER_DG           = nullptr;
  TimeIntegrationADER_DG    = nullptr;
  WeightsIntegrationADER_DG = nullptr;
  RK_Alpha_Step             = nullptr;
  MG_CorrecSmooth           = nullptr;
  MG_PreSmooth              = nullptr;
  MG_PostSmooth             = nullptr;
  Int_Coeffs                = nullptr;

  Kind_Inc_Inlet = nullptr;
  Kind_Inc_Outlet = nullptr;

  Kind_ObjFunc   = nullptr;

  Weight_ObjFunc = nullptr;

  /*--- Species solver pointers. ---*/

  Species_Init           = nullptr;
  Species_Clipping_Min   = nullptr;
  Species_Clipping_Max   = nullptr;
  spark_reaction_rates   = nullptr;

  /*--- Moving mesh pointers ---*/

  nKind_SurfaceMovement = 0;
  Kind_SurfaceMovement = nullptr;
  LocationStations   = nullptr;
  MarkerMotion_Origin     = nullptr;
  MarkerTranslation_Rate  = nullptr;
  MarkerRotation_Rate     = nullptr;
  MarkerPitching_Omega    = nullptr;
  MarkerPitching_Ampl     = nullptr;
  MarkerPitching_Phase    = nullptr;
  MarkerPlunging_Omega    = nullptr;
  MarkerPlunging_Ampl     = nullptr;
  RefOriginMoment_X   = nullptr;    RefOriginMoment_Y   = nullptr;    RefOriginMoment_Z   = nullptr;
  MoveMotion_Origin   = nullptr;

  /*--- Periodic BC pointers. ---*/

  Periodic_Translation= nullptr;    Periodic_RotAngles  = nullptr;    Periodic_RotCenter  = nullptr;

  /* Harmonic Balance Frequency pointer */

  Omega_HB = nullptr;

  /*--- Initialize some default arrays to NULL. ---*/

  Riemann_FlowDir       = nullptr;
  Giles_FlowDir         = nullptr;
  CoordFFDBox           = nullptr;
  DegreeFFDBox          = nullptr;
  FFDTag                = nullptr;
  nDV_Value             = nullptr;
  TagFFDBox             = nullptr;

  Kind_Data_Riemann        = nullptr;
  Riemann_Var1             = nullptr;
  Riemann_Var2             = nullptr;
  Kind_Data_Giles          = nullptr;
  Giles_Var1               = nullptr;
  Giles_Var2               = nullptr;
  RelaxFactorAverage       = nullptr;
  RelaxFactorFourier       = nullptr;
  nSpan_iZones             = nullptr;
  Kind_TurboMachinery      = nullptr;

  Marker_MixingPlaneInterface  = nullptr;
  Marker_TurboBoundIn          = nullptr;
  Marker_TurboBoundOut         = nullptr;
  Marker_Giles                 = nullptr;
  Marker_Shroud                = nullptr;

  nBlades                      = nullptr;
  FreeStreamTurboNormal        = nullptr;

  top_optim_kernels       = nullptr;
  top_optim_kernel_params = nullptr;
  top_optim_filter_radius = nullptr;

  ScreenOutput = nullptr;
  HistoryOutput = nullptr;
  VolumeOutput = nullptr;
  VolumeOutputFiles = nullptr;
  VolumeOutputFrequencies = nullptr;
  ConvField = nullptr;

  /*--- Variable initialization ---*/

  TimeIter   = 0;
  InnerIter  = 0;
  nIntCoeffs = 0;
  OuterIter  = 0;

  AoA_Offset = 0;
  AoS_Offset = 0;

  nMarker_PerBound = 0;

  Aeroelastic_Simulation = false;

  nSpanMaxAllZones = 1;

  Restart_Bandwidth_Agg = 0.0;

  Mesh_Box_Size = nullptr;

  Time_Ref = 1.0;

  Delta_UnstTime = 0.0;
  Delta_UnstTimeND = 0.0;
  Total_UnstTime = 0.0;
  Total_UnstTimeND = 0.0;

  Kind_TimeNumScheme = EULER_IMPLICIT;

}

void CConfig::SetConfig_Options() {

  // This config file is parsed by a number of programs to make it easy to write SU2
  // wrapper scripts (in python, go, etc.) so please do
  // the best you can to follow the established format. It's very hard to parse c++ code
  // and none of us that write the parsers want to write a full c++ interpreter. Please
  // play nice with the existing format so that you don't break the existing scripts.

  /* BEGIN_CONFIG_OPTIONS */

  /*!\par CONFIG_CATEGORY: Problem Definition \ingroup Config */
  /*--- Options related to problem definition and partitioning ---*/

  /*!\brief SOLVER \n DESCRIPTION: Type of solver \n Options: see \link Solver_Map \endlink \n DEFAULT: NONE \ingroup Config*/
  addEnumOption("SOLVER", Kind_Solver, Solver_Map, MAIN_SOLVER::NONE);
  /*!\brief MULTIZONE \n DESCRIPTION: Enable multizone mode \ingroup Config*/
  addBoolOption("MULTIZONE", Multizone_Problem, NO);
  /*!\brief PHYSICAL_PROBLEM \n DESCRIPTION: Physical governing equations \n Options: see \link Solver_Map \endlink \n DEFAULT: NONE \ingroup Config*/
  addEnumOption("MULTIZONE_SOLVER", Kind_MZSolver, Multizone_Map, ENUM_MULTIZONE::MZ_BLOCK_GAUSS_SEIDEL);
#ifdef CODI_REVERSE_TYPE
  const bool discAdjDefault = true;
#else
  const bool discAdjDefault = false;
#endif
  /*!\brief MATH_PROBLEM  \n DESCRIPTION: Mathematical problem \n  Options: DIRECT, ADJOINT \ingroup Config*/
  addMathProblemOption("MATH_PROBLEM", ContinuousAdjoint, false, DiscreteAdjoint, discAdjDefault, Restart_Flow, discAdjDefault);
  /*!\brief KIND_TURB_MODEL \n DESCRIPTION: Specify turbulence model \n Options: see \link Turb_Model_Map \endlink \n DEFAULT: NONE \ingroup Config*/
  addEnumOption("KIND_TURB_MODEL", Kind_Turb_Model, Turb_Model_Map, TURB_MODEL::NONE);
  /*!\brief SST_OPTIONS \n DESCRIPTION: Specify SST turbulence model options/corrections. \n Options: see \link SST_Options_Map \endlink \n DEFAULT: NONE \ingroup Config*/
  addEnumListOption("SST_OPTIONS", nSST_Options, SST_Options, SST_Options_Map);
  /*!\brief SST_OPTIONS \n DESCRIPTION: Specify SA turbulence model options/corrections. \n Options: see \link SA_Options_Map \endlink \n DEFAULT: NONE \ingroup Config*/
  addEnumListOption("SA_OPTIONS", nSA_Options, SA_Options, SA_Options_Map);

  /*!\brief KIND_TRANS_MODEL \n DESCRIPTION: Specify transition model OPTIONS: see \link Trans_Model_Map \endlink \n DEFAULT: NONE \ingroup Config*/
  addEnumOption("KIND_TRANS_MODEL", Kind_Trans_Model, Trans_Model_Map, TURB_TRANS_MODEL::NONE);
  /*!\brief SST_OPTIONS \n DESCRIPTION: Specify LM transition model options/correlations. \n Options: see \link LM_Options_Map \endlink \n DEFAULT: NONE \ingroup Config*/
  addEnumListOption("LM_OPTIONS", nLM_Options, LM_Options, LM_Options_Map);
  /*!\brief HROUGHNESS \n DESCRIPTION: Value of RMS roughness for transition model \n DEFAULT: 1E-6 \ingroup Config*/
  addDoubleOption("HROUGHNESS", hRoughness, 1e-6);

  /*!\brief KIND_SCALAR_MODEL \n DESCRIPTION: Specify scalar transport model \n Options: see \link Scalar_Model_Map \endlink \n DEFAULT: NONE \ingroup Config*/
  addEnumOption("KIND_SCALAR_MODEL", Kind_Species_Model, Species_Model_Map, SPECIES_MODEL::NONE);

  /*!\brief KIND_SGS_MODEL \n DESCRIPTION: Specify subgrid scale model OPTIONS: see \link SGS_Model_Map \endlink \n DEFAULT: NONE \ingroup Config*/
  addEnumOption("KIND_SGS_MODEL", Kind_SGS_Model, SGS_Model_Map, TURB_SGS_MODEL::NONE);

  /*!\brief KIND_FEM_DG_SHOCK \n DESCRIPTION: Specify shock capturing method for DG OPTIONS: see \link ShockCapturingDG_Map \endlink \n DEFAULT: NONE \ingroup Config*/
  addEnumOption("KIND_FEM_DG_SHOCK", Kind_FEM_Shock_Capturing_DG, ShockCapturingDG_Map, FEM_SHOCK_CAPTURING_DG::NONE);

  /*!\brief KIND_VERIFICATION_SOLUTION \n DESCRIPTION: Specify the verification solution OPTIONS: see \link Verification_Solution_Map \endlink \n DEFAULT: NO_VERIFICATION_SOLUTION \ingroup Config*/
  addEnumOption("KIND_VERIFICATION_SOLUTION", Kind_Verification_Solution, Verification_Solution_Map, VERIFICATION_SOLUTION::NONE);

  /*!\brief KIND_MATRIX_COLORING \n DESCRIPTION: Specify the method for matrix coloring for Jacobian computations OPTIONS: see \link MatrixColoring_Map \endlink \n DEFAULT GREEDY_COLORING \ingroup Config*/
  addEnumOption("KIND_MATRIX_COLORING", Kind_Matrix_Coloring, MatrixColoring_Map, GREEDY_COLORING);

  /*!\brief WEAKLY_COUPLED_HEAT_EQUATION \n DESCRIPTION: Enable heat equation for incompressible flows. \ingroup Config*/
  addBoolOption("WEAKLY_COUPLED_HEAT_EQUATION", Weakly_Coupled_Heat, NO);

  /*\brief AXISYMMETRIC \n DESCRIPTION: Axisymmetric simulation \n DEFAULT: false \ingroup Config */
  addBoolOption("AXISYMMETRIC", Axisymmetric, false);
  /* DESCRIPTION: Add the gravity force */
  addBoolOption("GRAVITY_FORCE", GravityForce, false);
  /* DESCRIPTION: Add the Vorticity Confinement term*/
  addBoolOption("VORTICITY_CONFINEMENT", VorticityConfinement, false);
  /* DESCRIPTION: Apply a body force as a source term (NO, YES) */
  addBoolOption("BODY_FORCE", Body_Force, false);
  body_force[0] = 0.0; body_force[1] = 0.0; body_force[2] = 0.0;
  /* DESCRIPTION: Vector of body force values (BodyForce_X, BodyForce_Y, BodyForce_Z) */
  addDoubleArrayOption("BODY_FORCE_VECTOR", 3, body_force);

  /* DESCRIPTION: Apply a body force as a source term for periodic boundary conditions \n Options: NONE, PRESSURE_DROP, MASSFLOW \n DEFAULT: NONE \ingroup Config */
  addEnumOption("KIND_STREAMWISE_PERIODIC", Kind_Streamwise_Periodic, Streamwise_Periodic_Map, ENUM_STREAMWISE_PERIODIC::NONE);
  /* DESCRIPTION: Use real periodicity for temperature \n Options: NO, YES \n DEFAULT: NO \ingroup Config */
  addBoolOption("STREAMWISE_PERIODIC_TEMPERATURE", Streamwise_Periodic_Temperature, false);
  /* DESCRIPTION: Heatflux boundary at streamwise periodic 'outlet', choose heat [W] such that net domain heatflux is zero. Only active if STREAMWISE_PERIODIC_TEMPERATURE is active. \n DEFAULT: 0.0 \ingroup Config */
  addDoubleOption("STREAMWISE_PERIODIC_OUTLET_HEAT", Streamwise_Periodic_OutletHeat, 0.0);
  /* DESCRIPTION: Delta pressure [Pa] on which basis body force will be computed, serves as initial value if MASSFLOW is chosen. \n DEFAULT: 1.0 \ingroup Config */
  addDoubleOption("STREAMWISE_PERIODIC_PRESSURE_DROP", Streamwise_Periodic_PressureDrop, 1.0);
  /* DESCRIPTION: Target Massflow [kg/s], Delta P will be adapted until m_dot is met. \n DEFAULT: 0.0 \ingroup Config  */
  addDoubleOption("STREAMWISE_PERIODIC_MASSFLOW", Streamwise_Periodic_TargetMassFlow, 0.0);

  /*!\brief RESTART_SOL \n DESCRIPTION: Restart solution from native solution file \n Options: NO, YES \ingroup Config */
  addBoolOption("RESTART_SOL", Restart, false);
  /*!\brief BINARY_RESTART \n DESCRIPTION: Read binary SU2 native restart files. \n Options: YES, NO \ingroup Config */
  addBoolOption("READ_BINARY_RESTART", Read_Binary_Restart, true);
  /*!\brief WRT_RESTART_OVERWRITE \n DESCRIPTION: overwrite restart files or append iteration number. \n Options: YES, NO \ingroup Config */
  addBoolOption("WRT_RESTART_OVERWRITE", Wrt_Restart_Overwrite, true);
  /*!\brief WRT_SURFACE_OVERWRITE \n DESCRIPTION: overwrite visualisation files or append iteration number. \n Options: YES, NO \ingroup Config */
  addBoolOption("WRT_SURFACE_OVERWRITE", Wrt_Surface_Overwrite, true);
  /*!\brief WRT_VOLUME_OVERWRITE \n DESCRIPTION: overwrite visualisation files or append iteration number. \n Options: YES, NO \ingroup Config */
  addBoolOption("WRT_VOLUME_OVERWRITE", Wrt_Volume_Overwrite, true);
  /*!\brief SYSTEM_MEASUREMENTS \n DESCRIPTION: System of measurements \n OPTIONS: see \link Measurements_Map \endlink \n DEFAULT: SI \ingroup Config*/
  addEnumOption("SYSTEM_MEASUREMENTS", SystemMeasurements, Measurements_Map, SI);

  /*!\par CONFIG_CATEGORY: FluidModel \ingroup Config*/
  /*!\brief FLUID_MODEL \n DESCRIPTION: Fluid model \n OPTIONS: See \link FluidModel_Map \endlink \n DEFAULT: STANDARD_AIR \ingroup Config*/
  addEnumOption("FLUID_MODEL", Kind_FluidModel, FluidModel_Map, STANDARD_AIR);
  /*!\brief FLUID_NAME \n DESCRIPTION: Fluid name \n OPTIONS: see coolprop homepage \n DEFAULT: nitrogen \ingroup Config*/
  addStringOption("FLUID_NAME", FluidName, string("nitrogen"));

  /*!\par CONFIG_CATEGORY: Data-driven fluid model parameters \ingroup Config*/
  /*!\brief INTERPOLATION_METHOD \n DESCRIPTION: Interpolation method used to determine the thermodynamic state of the fluid. \n OPTIONS: See \link DataDrivenMethod_Map \endlink DEFAULT: MLP \ingroup Config*/
  addEnumOption("INTERPOLATION_METHOD",Kind_DataDriven_Method, DataDrivenMethod_Map, ENUM_DATADRIVEN_METHOD::LUT);
  /*!\brief FILENAME_INTERPOLATOR \n DESCRIPTION: Input file for the interpolation method. \n \ingroup Config*/
  addStringListOption("FILENAMES_INTERPOLATOR", n_Datadriven_files, DataDriven_Method_FileNames);
  /*!\brief DATADRIVEN_NEWTON_RELAXATION \n DESCRIPTION: Relaxation factor for Newton solvers in data-driven fluid model. \n \ingroup Config*/
  addDoubleOption("DATADRIVEN_NEWTON_RELAXATION", DataDriven_Relaxation_Factor, 0.05);

  /*!\brief CONFINEMENT_PARAM \n DESCRIPTION: Input Confinement Parameter for Vorticity Confinement*/
  addDoubleOption("CONFINEMENT_PARAM", Confinement_Param, 0.0);

  /*!\par CONFIG_CATEGORY: Freestream Conditions \ingroup Config*/
  /*--- Options related to freestream specification ---*/

  /*!\brief GAS_CONSTANT \n DESCRIPTION: Specific gas constant (287.058 J/kg*K (air), only for compressible flows) \ingroup Config*/
  addDoubleOption("GAS_CONSTANT", Gas_Constant, 287.058);
  /*!\brief GAMMA_VALUE  \n DESCRIPTION: Ratio of specific heats (1.4 (air), only for compressible flows) \ingroup Config*/
  addDoubleOption("GAMMA_VALUE", Gamma, 1.4);
  /*!\brief THERMODYNAMIC_PRESSURE  \n DESCRIPTION: Thermodynamics(operating) Pressure (101325 Pa), only for incompressible flows) \ingroup Config*/
  addDoubleOption("THERMODYNAMIC_PRESSURE", Pressure_Thermodynamic, 101325.0);
  /*!\brief CP_VALUE  \n DESCRIPTION: Specific heat at constant pressure, Cp (1004.703 J/kg*K (air), constant density incompressible fluids only) \ingroup Config*/
  addDoubleListOption("SPECIFIC_HEAT_CP", nSpecific_Heat_Cp, Specific_Heat_Cp);
  /*!\brief THERMAL_EXPANSION_COEFF  \n DESCRIPTION: Thermal expansion coefficient (0.00347 K^-1 (air), used for Boussinesq approximation for liquids/non-ideal gases) \ingroup Config*/
  addDoubleOption("THERMAL_EXPANSION_COEFF", Thermal_Expansion_Coeff, 0.00347);
  /*!\brief MOLECULAR_WEIGHT \n DESCRIPTION: Molecular weight for an incompressible ideal gas (28.96 g/mol (air) default) \ingroup Config*/
  addDoubleListOption("MOLECULAR_WEIGHT", nMolecular_Weight, Molecular_Weight);

  ///* DESCRIPTION: Specify if Mutation++ library is used */
  /*--- Reading gas model as string or integer depending on TC library used. ---*/
  /* DESCRIPTION: Specify chemical model for multi-species simulations - read by Mutation++ library*/
  addStringOption("GAS_MODEL", GasModel, string("N2"));
  /* DESCRIPTION: Specify transport coefficient model for multi-species simulations */
  addEnumOption("TRANSPORT_COEFF_MODEL", Kind_TransCoeffModel, TransCoeffModel_Map, TRANSCOEFFMODEL::WILKE);
  /* DESCRIPTION: Specify mass fraction of each species */
  addDoubleListOption("GAS_COMPOSITION", nSpecies, Gas_Composition);
  /* DESCRIPTION: Specify mass fraction of each species for NEMO inlet*/
  addDoubleListOption("INLET_GAS_COMPOSITION", nSpecies_inlet, Inlet_MassFrac);
  /*!\brief INLET_TEMPERATURE_VE \n DESCRIPTION: NEMO inlet temperature_ve (K), if left 0 K, set to Ttr value \ingroup Config*/
  addDoubleOption("INLET_TEMPERATURE_VE", Inlet_Temperature_ve, 0.0);
  /* DESCRIPTION: Specify if mixture is frozen */
  addBoolOption("FROZEN_MIXTURE", frozen, false);
  /* DESCRIPTION: Specify if there is ionization */
  addBoolOption("IONIZATION", ionization, false);
  /* DESCRIPTION: Specify if there is VT transfer residual limiting */
  addBoolOption("VT_RESIDUAL_LIMITING", vt_transfer_res_limit, false);
  /* DESCRIPTION: List of catalytic walls */
  addStringListOption("CATALYTIC_WALL", nWall_Catalytic, Wall_Catalytic);
  /* DESCRIPTION: Specfify super-catalytic wall */
  addBoolOption("SUPERCATALYTIC_WALL", Supercatalytic_Wall, false);
  /* DESCRIPTION: Wall mass fractions for supercatalytic case */
  addDoubleListOption("SUPERCATALYTIC_WALL_COMPOSITION", nSpecies_Cat_Wall, Supercatalytic_Wall_Composition);
  /* DESCRIPTION: Specfify catalytic efficiency of wall if using gamma model */
  addDoubleOption("CATALYTIC_EFFICIENCY", CatalyticEfficiency, 1.0);
  /*!\brief MARKER_MONITORING\n DESCRIPTION: Marker(s) of the surface where evaluate the non-dimensional coefficients \ingroup Config*/

  /*--- Options related to VAN der WAALS MODEL and PENG ROBINSON ---*/

  /* DESCRIPTION: Critical Temperature, default value for AIR */
  addDoubleOption("CRITICAL_TEMPERATURE", Temperature_Critical, 131.00);
  /* DESCRIPTION: Critical Pressure, default value for MDM */
  addDoubleOption("CRITICAL_PRESSURE", Pressure_Critical, 3588550.0);
  /* DESCRIPTION: Critical Density, default value for MDM */
  addDoubleOption("CRITICAL_DENSITY", Density_Critical, 263.0);

  /*--- Options related to VAN der WAALS MODEL and PENG ROBINSON ---*/
  /* DESCRIPTION: Critical Density, default value for MDM */
   addDoubleOption("ACENTRIC_FACTOR", Acentric_Factor, 0.035);

   /*--- Options related to Viscosity Model ---*/
  /*!\brief VISCOSITY_MODEL \n DESCRIPTION: model of the viscosity \n OPTIONS: See \link ViscosityModel_Map \endlink \n DEFAULT: SUTHERLAND \ingroup Config*/
  addEnumOption("VISCOSITY_MODEL", Kind_ViscosityModel, ViscosityModel_Map, VISCOSITYMODEL::SUTHERLAND);

  /*--- Options related to Constant Viscosity Model ---*/

  /* DESCRIPTION: default value for AIR */
  addDoubleListOption("MU_CONSTANT", nMu_Constant, Mu_Constant);

  /*--- Options related to Sutherland Viscosity Model ---*/

  /* DESCRIPTION: Sutherland Viscosity Ref default value for AIR SI */
  addDoubleListOption("MU_REF", nMu_Ref, Mu_Ref);
  /* DESCRIPTION: Sutherland Temperature Ref, default value for AIR SI */
  addDoubleListOption("MU_T_REF", nMu_Temperature_Ref, Mu_Temperature_Ref);
  /* DESCRIPTION: Sutherland constant, default value for AIR SI */
  addDoubleListOption("SUTHERLAND_CONSTANT", nMu_S, Mu_S);

  /*--- Options related to Viscosity Model ---*/
  /*!\brief MIXINGVISCOSITY_MODEL \n DESCRIPTION: Mixing model of the viscosity \n OPTIONS: See \link ViscosityModel_Map \endlink \n DEFAULT: DAVIDSON \ingroup Config*/
  addEnumOption("MIXING_VISCOSITY_MODEL", Kind_MixingViscosityModel, MixingViscosityModel_Map, MIXINGVISCOSITYMODEL::DAVIDSON);

  /*--- Options related to Thermal Conductivity Model ---*/

  addEnumOption("CONDUCTIVITY_MODEL", Kind_ConductivityModel, ConductivityModel_Map, CONDUCTIVITYMODEL::CONSTANT_PRANDTL);

  /* DESCRIPTION: Definition of the turbulent thermal conductivity model (CONSTANT_PRANDTL_TURB (default), NONE). */
  addEnumOption("TURBULENT_CONDUCTIVITY_MODEL", Kind_ConductivityModel_Turb, TurbConductivityModel_Map, CONDUCTIVITYMODEL_TURB::CONSTANT_PRANDTL);

 /*--- Options related to Constant Thermal Conductivity Model ---*/

 /* DESCRIPTION: default value for AIR */
  addDoubleListOption("THERMAL_CONDUCTIVITY_CONSTANT", nThermal_Conductivity_Constant , Thermal_Conductivity_Constant);

  /*--- Options related to temperature polynomial coefficients for fluid models. ---*/

  /* DESCRIPTION: Definition of the temperature polynomial coefficients for specific heat Cp. */
  addDoubleArrayOption("CP_POLYCOEFFS", N_POLY_COEFFS, cp_polycoeffs.data());
  /* DESCRIPTION: Definition of the temperature polynomial coefficients for specific heat Cp. */
  addDoubleArrayOption("MU_POLYCOEFFS", N_POLY_COEFFS, mu_polycoeffs.data());
  /* DESCRIPTION: Definition of the temperature polynomial coefficients for specific heat Cp. */
  addDoubleArrayOption("KT_POLYCOEFFS", N_POLY_COEFFS, kt_polycoeffs.data());

  /*!\brief REYNOLDS_NUMBER \n DESCRIPTION: Reynolds number (non-dimensional, based on the free-stream values). Needed for viscous solvers. For incompressible solvers the Reynolds length will always be 1.0 \n DEFAULT: 0.0 \ingroup Config */
  addDoubleOption("REYNOLDS_NUMBER", Reynolds, 0.0);
  /*!\brief REYNOLDS_LENGTH \n DESCRIPTION: Reynolds length (1 m by default). Used for compressible solver: incompressible solver will use 1.0. \ingroup Config */
  addDoubleOption("REYNOLDS_LENGTH", Length_Reynolds, 1.0);
  /*!\brief PRANDTL_LAM \n DESCRIPTION: Laminar Prandtl number (0.72 (air), only for compressible flows) \n DEFAULT: 0.72 \ingroup Config*/
  addDoubleListOption("PRANDTL_LAM", nPrandtl_Lam , Prandtl_Lam);
  /*!\brief PRANDTL_TURB \n DESCRIPTION: Turbulent Prandtl number (0.9 (air), only for compressible flows) \n DEFAULT 0.90 \ingroup Config*/
  addDoubleListOption("PRANDTL_TURB", nPrandtl_Turb , Prandtl_Turb);

  /*--- Options related to wall models. ---*/

  /*!\brief WALLMODEL_KAPPA \n DESCRIPTION: von Karman constant used for the wall model \n DEFAULT 0.41 \ingroup Config*/
  addDoubleOption("WALLMODEL_KAPPA", wallModel_Kappa, 0.41);
  /*!\brief WALLMODEL_MAXITER \n DESCRIPTION: Max iterations used for the wall model \n DEFAULT 200 \ingroup Config*/
  addUnsignedShortOption("WALLMODEL_MAXITER", wallModel_MaxIter, 200);
  /*!\brief WALLMODEL_RELFAC \n DESCRIPTION: Relaxation factor used for the wall model \n DEFAULT 0.5 \ingroup Config*/
  addDoubleOption("WALLMODEL_RELFAC", wallModel_RelFac, 0.5);
  /*!\brief WALLMODEL_MINYPLUS \n DESCRIPTION: lower limit for Y+ used for the wall model \n DEFAULT 5.0 \ingroup Config*/
  addDoubleOption("WALLMODEL_MINYPLUS", wallModel_MinYplus, 5.0);
  /*!\brief WALLMODEL_B \n DESCRIPTION: constant B used for the wall model \n DEFAULT 5.5 \ingroup Config*/
  addDoubleOption("WALLMODEL_B", wallModel_B, 5.5);

  /*!\brief BULK_MODULUS \n DESCRIPTION: Value of the Bulk Modulus  \n DEFAULT 1.42E5 \ingroup Config*/
  addDoubleOption("BULK_MODULUS", Bulk_Modulus, 1.42E5);
  /* DESCRIPTION: Epsilon^2 multipier in Beta calculation for incompressible preconditioner.  */
  addDoubleOption("BETA_FACTOR", Beta_Factor, 4.1);
  /*!\brief MACH_NUMBER  \n DESCRIPTION:  Mach number (non-dimensional, based on the free-stream values). 0.0 by default \ingroup Config*/
  addDoubleOption("MACH_NUMBER", Mach, 0.0);
  /*!\brief INIT_OPTION \n DESCRIPTION: Init option to choose between Reynolds or thermodynamics quantities for initializing the solution \n OPTIONS: see \link InitOption_Map \endlink \n DEFAULT REYNOLDS \ingroup Config*/
  addEnumOption("INIT_OPTION", Kind_InitOption, InitOption_Map, REYNOLDS);
  /* DESCRIPTION: Free-stream option to choose between density and temperature for initializing the solution */
  addEnumOption("FREESTREAM_OPTION", Kind_FreeStreamOption, FreeStreamOption_Map, FREESTREAM_OPTION::TEMPERATURE_FS);
  /*!\brief FREESTREAM_PRESSURE\n DESCRIPTION: Free-stream pressure (101325.0 N/m^2 by default) \ingroup Config*/
  addDoubleOption("FREESTREAM_PRESSURE", Pressure_FreeStream, 101325.0);
  /*!\brief FREESTREAM_DENSITY\n DESCRIPTION: Free-stream density (1.2886 Kg/m^3 (air), 998.2 Kg/m^3 (water)) \n DEFAULT -1.0 (calculated from others) \ingroup Config*/
  addDoubleOption("FREESTREAM_DENSITY", Density_FreeStream, -1.0);
  /*!\brief FREESTREAM_TEMPERATURE\n DESCRIPTION: Free-stream temperature (288.15 K by default) \ingroup Config*/
  addDoubleOption("FREESTREAM_TEMPERATURE", Temperature_FreeStream, 288.15);
  /*!\brief FREESTREAM_TEMPERATURE_VE\n DESCRIPTION: Free-stream vibrational-electronic temperature (288.15 K by default) \ingroup Config*/
  addDoubleOption("FREESTREAM_TEMPERATURE_VE", Temperature_ve_FreeStream, 288.15);


  /*--- Options related to incompressible flow solver ---*/

  /* DESCRIPTION: Option to choose the density model used in the incompressible flow solver. */
  addEnumOption("INC_DENSITY_MODEL", Kind_DensityModel, DensityModel_Map, INC_DENSITYMODEL::CONSTANT);
    /*!\brief ENERGY_EQUATION \n DESCRIPTION: Solve the energy equation in the incompressible flow solver. \ingroup Config*/
  addBoolOption("INC_ENERGY_EQUATION", Energy_Equation, false);
  /*!\brief INC_DENSITY_REF \n DESCRIPTION: Reference density for incompressible flows  \ingroup Config*/
  addDoubleOption("INC_DENSITY_REF", Inc_Density_Ref, 1.0);
  /*!\brief INC_VELOCITY_REF \n DESCRIPTION: Reference velocity for incompressible flows (1.0 by default) \ingroup Config*/
  addDoubleOption("INC_VELOCITY_REF", Inc_Velocity_Ref, 1.0);
  /*!\brief INC_TEMPERATURE_REF \n DESCRIPTION: Reference temperature for incompressible flows with the energy equation (1.0 by default) \ingroup Config*/
  addDoubleOption("INC_TEMPERATURE_REF", Inc_Temperature_Ref, 1.0);
  /*!\brief INC_DENSITY_INIT \n DESCRIPTION: Initial density for incompressible flows (1.2886 kg/m^3 by default) \ingroup Config*/
  addDoubleOption("INC_DENSITY_INIT", Inc_Density_Init, 1.2886);
  /*!\brief INC_VELOCITY_INIT \n DESCRIPTION: Initial velocity for incompressible flows (1.0,0,0 m/s by default) \ingroup Config*/
  vel_init[0] = 1.0; vel_init[1] = 0.0; vel_init[2] = 0.0;
  addDoubleArrayOption("INC_VELOCITY_INIT", 3, vel_init);
  /*!\brief INC_TEMPERATURE_INIT \n DESCRIPTION: Initial temperature for incompressible flows with the energy equation (288.15 K by default) \ingroup Config*/
  addDoubleOption("INC_TEMPERATURE_INIT", Inc_Temperature_Init, 288.15);
  /*!\brief INC_NONDIM \n DESCRIPTION: Non-dimensionalization scheme for incompressible flows. \ingroup Config*/
  addEnumOption("INC_NONDIM", Ref_Inc_NonDim, NonDim_Map, INITIAL_VALUES);
    /*!\brief INC_INLET_USENORMAL \n DESCRIPTION: Use the local boundary normal for the flow direction with the incompressible pressure inlet. \ingroup Config*/
  addBoolOption("INC_INLET_USENORMAL", Inc_Inlet_UseNormal, false);
  /*!\brief INC_INLET_DAMPING \n DESCRIPTION: Damping factor applied to the iterative updates to the velocity at a pressure inlet in incompressible flow (0.1 by default). \ingroup Config*/
  addDoubleOption("INC_INLET_DAMPING", Inc_Inlet_Damping, 0.1);
  /*!\brief INC_OUTLET_DAMPING \n DESCRIPTION: Damping factor applied to the iterative updates to the pressure at a mass flow outlet in incompressible flow (0.1 by default). \ingroup Config*/
  addDoubleOption("INC_OUTLET_DAMPING", Inc_Outlet_Damping, 0.1);

  /*--- Options related to the species solver. ---*/

  /*!\brief SPECIES_INIT \n DESCRIPTION: Initial values for scalar transport \ingroup Config*/
  addDoubleListOption("SPECIES_INIT", nSpecies_Init, Species_Init);
  /*!\brief SPECIES_CLIPPING \n DESCRIPTION: Activate clipping for scalar transport equations \n DEFAULT: false \ingroup Config*/
  addBoolOption("SPECIES_CLIPPING", Species_Clipping, false);
  /*!\brief SPECIES_CLIPPING_MAX \n DESCRIPTION: Maximum values for scalar clipping \ingroup Config*/
  addDoubleListOption("SPECIES_CLIPPING_MAX", nSpecies_Clipping_Max, Species_Clipping_Max);
  /*!\brief SPECIES_CLIPPING_MIN \n DESCRIPTION: Minimum values for scalar clipping \ingroup Config*/
  addDoubleListOption("SPECIES_CLIPPING_MIN", nSpecies_Clipping_Min, Species_Clipping_Min);

  /*!\brief FLAME_INIT_METHOD \n DESCRIPTION: Ignition method for flamelet solver \n DEFAULT: no ignition; cold flow only. */
  addEnumOption("FLAME_INIT_METHOD", flame_init_type, Flamelet_Init_Map, FLAMELET_INIT_TYPE::NONE);
  /*!\brief FLAME_INIT \n DESCRIPTION: flame front initialization using the flamelet model \ingroup Config*/
  /*--- flame offset (x,y,z) ---*/
  flame_init[0] = 0.0; flame_init[1] = 0.0; flame_init[2] = 0.0;
  /*--- flame normal (nx, ny, nz) ---*/
  flame_init[3] = 1.0; flame_init[4] = 0.0; flame_init[5] = 0.0;
  /*--- flame thickness (x) and flame burnt thickness (after this thickness, we have unburnt conditions again)  ---*/
  flame_init[6] = 0.5e-3; flame_init[7] = 1.0;
  addDoubleArrayOption("FLAME_INIT", 8,flame_init.begin());

  /*!\brief SPARK_INIT \n DESCRIPTION: spark initialization using the flamelet model \ingroup Config*/
  for (auto iSpark=0u; iSpark<6; ++iSpark) spark_init[iSpark]=0;
  addDoubleArrayOption("SPARK_INIT", 6, spark_init.begin());

  /*!\brief SPARK_REACTION_RATES \n DESCRIPTION: Net source term values applied to species within spark area during spark ignition. \ingroup Config*/
  addDoubleListOption("SPARK_REACTION_RATES", nspark, spark_reaction_rates);

  /*--- Options related to mass diffusivity and thereby the species solver. ---*/

  /*!\brief DIFFUSIVITY_MODEL\n DESCRIPTION: mass diffusivity model \n DEFAULT constant disffusivity \ingroup Config*/
  addEnumOption("DIFFUSIVITY_MODEL", Kind_Diffusivity_Model, Diffusivity_Model_Map, DIFFUSIVITYMODEL::CONSTANT_DIFFUSIVITY);
  /*!\brief DIFFUSIVITY_CONSTANT\n DESCRIPTION: mass diffusivity if DIFFUSIVITYMODEL::CONSTANT_DIFFUSIVITY is chosen \n DEFAULT 0.001 (Air) \ingroup Config*/
  addDoubleOption("DIFFUSIVITY_CONSTANT", Diffusivity_Constant , 0.001);
  /*!\brief SCHMIDT_LAM \n DESCRIPTION: Laminar Schmidt number of mass diffusion \n DEFAULT 1.0 (~for Gases) \ingroup Config*/
  addDoubleOption("SCHMIDT_NUMBER_LAMINAR", Schmidt_Number_Laminar, 1.0);
  /*!\brief SCHMIDT_TURB \n DESCRIPTION: Turbulent Schmidt number of mass diffusion \n DEFAULT 0.70 (more or less experimental value) \ingroup Config*/
  addDoubleOption("SCHMIDT_NUMBER_TURBULENT", Schmidt_Number_Turbulent, 0.7);
  /*!\brief DESCRIPTION: Constant Lewis number for mass diffusion */
  addDoubleListOption("CONSTANT_LEWIS_NUMBER", nConstant_Lewis_Number, Constant_Lewis_Number);

  vel_inf[0] = 1.0; vel_inf[1] = 0.0; vel_inf[2] = 0.0;
  /*!\brief FREESTREAM_VELOCITY\n DESCRIPTION: Free-stream velocity (m/s) */
  addDoubleArrayOption("FREESTREAM_VELOCITY", 3, vel_inf);
  /* DESCRIPTION: Free-stream viscosity (1.853E-5 Ns/m^2 (air), 0.798E-3 Ns/m^2 (water)) */
  addDoubleOption("FREESTREAM_VISCOSITY", Viscosity_FreeStream, -1.0);
  /* DESCRIPTION:  */
  addDoubleOption("FREESTREAM_INTERMITTENCY", Intermittency_FreeStream, 1.0);
  /* DESCRIPTION:  */
  addDoubleOption("FREESTREAM_TURBULENCEINTENSITY", TurbIntensityAndViscRatioFreeStream[0], 0.05);
  /* DESCRIPTION:  */
  addDoubleOption("FREESTREAM_NU_FACTOR", NuFactor_FreeStream, 3.0);
  /* DESCRIPTION:  */
  addDoubleOption("ENGINE_NU_FACTOR", NuFactor_Engine, 3.0);
  /* DESCRIPTION:  */
  addDoubleOption("ACTDISK_SECONDARY_FLOW", SecondaryFlow_ActDisk, 0.0);
  /* DESCRIPTION:  */
  addDoubleOption("INITIAL_BCTHRUST", Initial_BCThrust, 4000.0);
  /* DESCRIPTION:  */
  addDoubleOption("FREESTREAM_TURB2LAMVISCRATIO", TurbIntensityAndViscRatioFreeStream[1], 10.0);
  /* DESCRIPTION: Side-slip angle (degrees, only for compressible flows) */
  addDoubleOption("SIDESLIP_ANGLE", AoS, 0.0);
  /*!\brief AOA  \n DESCRIPTION: Angle of attack (degrees, only for compressible flows) \ingroup Config*/
  addDoubleOption("AOA", AoA, 0.0);
  /* DESCRIPTION: Activate fixed CL mode (specify a CL instead of AoA). */
  addBoolOption("FIXED_CL_MODE", Fixed_CL_Mode, false);
  /* DESCRIPTION: Evaluate the dOF_dCL or dOF_dCMy during run time. */
  addBoolOption("EVAL_DOF_DCX", Eval_dOF_dCX, false);
  /* DESCRIPTION: DIscard the angle of attack in the solution and the increment in the geometry files. */
  addBoolOption("DISCARD_INFILES", Discard_InFiles, false);
  /* DESCRIPTION: Specify a fixed coefficient of lift instead of AoA (only for compressible flows) */
  addDoubleOption("TARGET_CL", Target_CL, 0.0);
  /* DESCRIPTION: Damping factor for fixed CL mode. */
  addDoubleOption("DCL_DALPHA", dCL_dAlpha, 0.2);
  /* DESCRIPTION: Maximum number of iterations between AoA updates for fixed CL problem. */
  addUnsignedLongOption("UPDATE_AOA_ITER_LIMIT", Update_AoA_Iter_Limit, 200);
  /* DESCRIPTION: Number of times Alpha is updated in a fix CL problem. */
  addUnsignedLongOption("UPDATE_IH", Update_iH, 5);
  /* DESCRIPTION: Number of iterations to evaluate dCL_dAlpha . */
  addUnsignedLongOption("ITER_DCL_DALPHA", Iter_dCL_dAlpha, 500);
  /* DESCRIPTION:  Value of dNetThrust/dBCThrust */
  addDoubleOption("DNETTHRUST_DBCTHRUST", dNetThrust_dBCThrust, 1.0);
  /* DESCRIPTION: Number of times Alpha is updated in a fix CL problem. */
  addUnsignedLongOption("UPDATE_BCTHRUST", Update_BCThrust, 5);


  /*!\par CONFIG_CATEGORY: Reference Conditions \ingroup Config*/
  /*--- Options related to reference values for nondimensionalization ---*/

  Length_Ref = 1.0; //<---- NOTE: this should be given an option or set as a const

  /*!\brief REF_ORIGIN_MOMENT_X\n DESCRIPTION: X Reference origin for moment computation \ingroup Config*/
  addDoubleListOption("REF_ORIGIN_MOMENT_X", nRefOriginMoment_X, RefOriginMoment_X);
  /*!\brief REF_ORIGIN_MOMENT_Y\n DESCRIPTION: Y Reference origin for moment computation \ingroup Config*/
  addDoubleListOption("REF_ORIGIN_MOMENT_Y", nRefOriginMoment_Y, RefOriginMoment_Y);
  /*!\brief REF_ORIGIN_MOMENT_Z\n DESCRIPTION: Z Reference origin for moment computation \ingroup Config*/
  addDoubleListOption("REF_ORIGIN_MOMENT_Z", nRefOriginMoment_Z, RefOriginMoment_Z);
  /*!\brief REF_AREA\n DESCRIPTION: Reference area for force coefficients (0 implies automatic calculation) \ingroup Config*/
  addDoubleOption("REF_AREA", RefArea, 1.0);
  /*!\brief SEMI_SPAN\n DESCRIPTION: Wing semi-span (0 implies automatic calculation) \ingroup Config*/
  addDoubleOption("SEMI_SPAN", SemiSpan, 0.0);
  /*!\brief REF_LENGTH\n DESCRIPTION: Reference length for pitching, rolling, and yawing non-dimensional moment \ingroup Config*/
  addDoubleOption("REF_LENGTH", RefLength, 1.0);
  /*!\brief REF_SHARP_EDGES\n DESCRIPTION: Reference coefficient for detecting sharp edges \ingroup Config*/
  addDoubleOption("REF_SHARP_EDGES", RefSharpEdges, 3.0);
  /*!\brief REF_VELOCITY\n DESCRIPTION: Reference velocity (incompressible only)  \ingroup Config*/
  addDoubleOption("REF_VELOCITY", Velocity_Ref, -1.0);
  /* !\brief REF_VISCOSITY  \n DESCRIPTION: Reference viscosity (incompressible only)  \ingroup Config*/
  addDoubleOption("REF_VISCOSITY", Viscosity_Ref, 1.0);
  /* DESCRIPTION: Type of mesh motion */
  addEnumOption("REF_DIMENSIONALIZATION", Ref_NonDim, NonDim_Map, DIMENSIONAL);

  /*!\par CONFIG_CATEGORY: Boundary Markers \ingroup Config*/
  /*--- Options related to various boundary markers ---*/

  /*!\brief MARKER_PLOTTING\n DESCRIPTION: Marker(s) of the surface in the surface flow solution file  \ingroup Config*/
  addStringListOption("MARKER_PLOTTING", nMarker_Plotting, Marker_Plotting);
  /*!\brief MARKER_MONITORING\n DESCRIPTION: Marker(s) of the surface where evaluate the non-dimensional coefficients \ingroup Config*/
  addStringListOption("MARKER_MONITORING", nMarker_Monitoring, Marker_Monitoring);

  /*!\brief MARKER_CONTROL_VOLUME\n DESCRIPTION: Marker(s) of the surface in the surface flow solution file  \ingroup Config*/
  addStringListOption("MARKER_ANALYZE", nMarker_Analyze, Marker_Analyze);
  /*!\brief MARKER_DESIGNING\n DESCRIPTION: Marker(s) of the surface where objective function (design problem) will be evaluated \ingroup Config*/
  addStringListOption("MARKER_DESIGNING", nMarker_Designing, Marker_Designing);
  /*!\brief GEO_MARKER\n DESCRIPTION: Marker(s) of the surface where evaluate the geometrical functions \ingroup Config*/
  addStringListOption("GEO_MARKER", nMarker_GeoEval, Marker_GeoEval);
  /*!\brief MARKER_EULER\n DESCRIPTION: Euler wall boundary marker(s) \ingroup Config*/
  addStringListOption("MARKER_EULER", nMarker_Euler, Marker_Euler);
  /*!\brief MARKER_FAR\n DESCRIPTION: Far-field boundary marker(s) \ingroup Config*/
  addStringListOption("MARKER_FAR", nMarker_FarField, Marker_FarField);
  /*!\brief MARKER_SYM\n DESCRIPTION: Symmetry boundary condition \ingroup Config*/
  addStringListOption("MARKER_SYM", nMarker_SymWall, Marker_SymWall);
  /*!\brief MARKER_NEARFIELD\n DESCRIPTION: Near-Field boundary condition \ingroup Config*/
  addStringListOption("MARKER_NEARFIELD", nMarker_NearFieldBound, Marker_NearFieldBound);
  /*!\brief MARKER_FLUID_INTERFACE\n DESCRIPTION: Fluid interface boundary marker(s) \ingroup Config*/
  addStringListOption("MARKER_FLUID_INTERFACE", nMarker_Fluid_InterfaceBound, Marker_Fluid_InterfaceBound);
  /*!\brief MARKER_DEFORM_MESH\n DESCRIPTION: Deformable marker(s) at the interface \ingroup Config*/
  addStringListOption("MARKER_DEFORM_MESH", nMarker_Deform_Mesh, Marker_Deform_Mesh);
  /*!\brief MARKER_DEFORM_MESH_SYM_PLANE\n DESCRIPTION: Symmetry plane for mesh deformation only \ingroup Config*/
  addStringListOption("MARKER_DEFORM_MESH_SYM_PLANE", nMarker_Deform_Mesh_Sym_Plane, Marker_Deform_Mesh_Sym_Plane);
  /*!\brief MARKER_FLUID_LOAD\n DESCRIPTION: Marker(s) in which the flow load is computed/applied \ingroup Config*/
  addStringListOption("MARKER_FLUID_LOAD", nMarker_Fluid_Load, Marker_Fluid_Load);
  /*!\brief MARKER_FSI_INTERFACE \n DESCRIPTION: ZONE interface boundary marker(s) \ingroup Config*/
  addStringListOption("MARKER_ZONE_INTERFACE", nMarker_ZoneInterface, Marker_ZoneInterface);
  /*!\brief MARKER_CHT_INTERFACE \n DESCRIPTION: CHT interface boundary marker(s) \ingroup Config*/
  addStringListOption("MARKER_CHT_INTERFACE", nMarker_CHTInterface, Marker_CHTInterface);
  /* DESCRIPTION: Internal boundary marker(s) */
  addStringListOption("MARKER_INTERNAL", nMarker_Internal, Marker_Internal);
  /* DESCRIPTION: Custom boundary marker(s) */
  addStringListOption("MARKER_CUSTOM", nMarker_Custom, Marker_Custom);
  /* DESCRIPTION: Periodic boundary marker(s)
   Format: ( periodic marker, donor marker, rotation_center_x, rotation_center_y,
   rotation_center_z, rotation_angle_x-axis, rotation_angle_y-axis,
   rotation_angle_z-axis, translation_x, translation_y, translation_z, ... ) */
  addPeriodicOption("MARKER_PERIODIC", nMarker_PerBound, Marker_PerBound, Marker_PerDonor,
                    Periodic_RotCenter, Periodic_RotAngles, Periodic_Translation);

  /*!\brief MARKER_PYTHON_CUSTOM\n DESCRIPTION: Python customizable marker(s) \ingroup Config*/
  addStringListOption("MARKER_PYTHON_CUSTOM", nMarker_PyCustom, Marker_PyCustom);

  /*!\brief MARKER_WALL_FUNCTIONS\n DESCRIPTION: Viscous wall markers for which wall functions must be applied.
   Format: (Wall function marker, wall function type, ...) \ingroup Config*/
  addWallFunctionOption("MARKER_WALL_FUNCTIONS", nMarker_WallFunctions, Marker_WallFunctions,
                        Kind_WallFunctions, IntInfo_WallFunctions, DoubleInfo_WallFunctions);

  /*!\brief MARKER_STRONG_BC\n DESCRIPTION: Markers where a strong BC must be applied.*/
  addStringListOption("MARKER_SPECIES_STRONG_BC", nMarker_StrongBC, Marker_StrongBC);

  /*!\brief ACTDISK_TYPE  \n DESCRIPTION: Actuator Disk boundary type \n OPTIONS: see \link ActDisk_Map \endlink \n Default: VARIABLES_JUMP \ingroup Config*/
  addEnumOption("ACTDISK_TYPE", Kind_ActDisk, ActDisk_Map, VARIABLES_JUMP);

  /*!\brief MARKER_ACTDISK\n DESCRIPTION: \ingroup Config*/
  addActDiskOption("MARKER_ACTDISK",
                   nMarker_ActDiskInlet, nMarker_ActDiskOutlet,  Marker_ActDiskInlet, Marker_ActDiskOutlet,
                   ActDisk_PressJump, ActDisk_TempJump, ActDisk_Omega);

  /*!\brief MARKER_ACTDISK_BEM_CG\n DESCRIPTION: Actuator disk CG for blade element momentum (BEM) method. \ingroup Config*/
  addActDiskBemOption("MARKER_ACTDISK_BEM_CG",
                      nMarker_ActDiskBemInlet_CG, nMarker_ActDiskBemOutlet_CG,  Marker_ActDiskBemInlet_CG, Marker_ActDiskBemOutlet_CG,
                      ActDiskBem_CG[0], ActDiskBem_CG[1], ActDiskBem_CG[2]);

  /*!\brief MARKER_ACTDISK_BEM_AXIS\n DESCRIPTION: Actuator disk axis for blade element momentum (BEM) method. \ingroup Config*/
  addActDiskBemOption("MARKER_ACTDISK_BEM_AXIS",
                      nMarker_ActDiskBemInlet_Axis, nMarker_ActDiskBemOutlet_Axis,  Marker_ActDiskBemInlet_Axis, Marker_ActDiskBemOutlet_Axis,
                      ActDiskBem_Axis[0], ActDiskBem_Axis[1], ActDiskBem_Axis[2]);

  /*!\brief ACTDISK_FILENAME \n DESCRIPTION: Input file for a specified actuator disk (w/ extension) \n DEFAULT: actdiskinput.dat \ingroup Config*/
  addStringOption("ACTDISK_FILENAME", ActDisk_FileName, string("actdiskinput.dat"));

  /*!\brief INLET_TYPE  \n DESCRIPTION: Inlet boundary type \n OPTIONS: see \link Inlet_Map \endlink \n DEFAULT: TOTAL_CONDITIONS \ingroup Config*/
  addEnumOption("INLET_TYPE", Kind_Inlet, Inlet_Map, INLET_TYPE::TOTAL_CONDITIONS);
  /*!\brief INC_INLET_TYPE \n DESCRIPTION: List of inlet types for incompressible flows. List length must match number of inlet markers. Options: VELOCITY_INLET, PRESSURE_INLET, INPUT_FILE. \ingroup Config*/
  addEnumListOption("INC_INLET_TYPE", nInc_Inlet, Kind_Inc_Inlet, Inlet_Map);
  addBoolOption("SPECIFIED_INLET_PROFILE", Inlet_From_File, false);
  /*!\brief INLET_FILENAME \n DESCRIPTION: Input file for a specified inlet profile (w/ extension) \n DEFAULT: inlet.dat \ingroup Config*/
  addStringOption("INLET_FILENAME", Inlet_Filename, string("inlet.dat"));
  /*!\brief INLET_MATCHING_TOLERANCE
   * \n DESCRIPTION: If a file is provided to specify the inlet profile,
   * this tolerance will be used to match the coordinates in the input file to
   * the points on the grid. \n DEFAULT: 1E-6 \ingroup Config*/
  addDoubleOption("INLET_MATCHING_TOLERANCE", Inlet_Matching_Tol, 1e-6);
  /*!\brief MARKER_INLET  \n DESCRIPTION: Inlet boundary marker(s) with the following formats,
   Total Conditions: (inlet marker, total temp, total pressure, flow_direction_x,
   flow_direction_y, flow_direction_z, ... ) where flow_direction is
   a unit vector.
   Mass Flow: (inlet marker, density, velocity magnitude, flow_direction_x,
   flow_direction_y, flow_direction_z, ... ) where flow_direction is
   a unit vector. \ingroup Config*/
  addInletOption("MARKER_INLET", nMarker_Inlet, Marker_Inlet, Inlet_Ttotal, Inlet_Ptotal, Inlet_FlowDir);
  /*!\brief MARKER_INLET_SPECIES \n DESCRIPTION: Inlet Species boundary marker(s) with the following format
   Inlet Species: (inlet_marker, Species1, Species2, ..., SpeciesN-1, inlet_marker2, Species1, Species2, ...) */
  addInletSpeciesOption("MARKER_INLET_SPECIES",nMarker_Inlet_Species, Marker_Inlet_Species, Inlet_SpeciesVal, nSpecies_per_Inlet);
  /*!\brief MARKER_INLET_TURBULENT \n DESCRIPTION: Inlet Turbulence boundary marker(s) with the following format
   Inlet Turbulent: (inlet_marker, TurbulentIntensity1, ViscosityRatio1, inlet_marker2, TurbulentIntensity2,
   ViscosityRatio2, ...) */
  addInletTurbOption("MARKER_INLET_TURBULENT", nMarker_Inlet_Turb, Marker_Inlet_Turb, Inlet_TurbVal, nTurb_Properties);
  /*!\brief MARKER_RIEMANN \n DESCRIPTION: Riemann boundary marker(s) with the following formats, a unit vector.
   * \n OPTIONS: See \link Riemann_Map \endlink. The variables indicated by the option and the flow direction unit vector must be specified. \ingroup Config*/
  addRiemannOption("MARKER_RIEMANN", nMarker_Riemann, Marker_Riemann, Kind_Data_Riemann, Riemann_Map, Riemann_Var1, Riemann_Var2, Riemann_FlowDir);
  /*!\brief MARKER_GILES \n DESCRIPTION: Giles boundary marker(s) with the following formats, a unit vector. */
  /* \n OPTIONS: See \link Giles_Map \endlink. The variables indicated by the option and the flow direction unit vector must be specified. \ingroup Config*/
  addGilesOption("MARKER_GILES", nMarker_Giles, Marker_Giles, Kind_Data_Giles, Giles_Map, Giles_Var1, Giles_Var2, Giles_FlowDir, RelaxFactorAverage, RelaxFactorFourier);
  /*!\brief SPATIAL_FOURIER \n DESCRIPTION: Option to compute the spatial fourier trasformation for the Giles BC. */
  addBoolOption("SPATIAL_FOURIER", SpatialFourier, false);
  /*!\brief GILES_EXTRA_RELAXFACTOR \n DESCRIPTION: the 1st coeff the value of the under relaxation factor to apply to the shroud and hub,
   * the 2nd coefficient is the the percentage of span-wise height influenced by this extra under relaxation factor.*/
  extrarelfac[0] = 0.1; extrarelfac[1] = 0.1;
  addDoubleArrayOption("GILES_EXTRA_RELAXFACTOR", 2, extrarelfac);
  /*!\brief AVERAGE_PROCESS_TYPE \n DESCRIPTION: types of mixing process for averaging quantities at the boundaries.
    \n OPTIONS: see \link MixingProcess_Map \endlink \n DEFAULT: AREA_AVERAGE \ingroup Config*/
  addEnumOption("MIXINGPLANE_INTERFACE_KIND", Kind_MixingPlaneInterface, MixingPlaneInterface_Map, NEAREST_SPAN);
  /*!\brief AVERAGE_PROCESS_KIND \n DESCRIPTION: types of mixing process for averaging quantities at the boundaries.
    \n OPTIONS: see \link MixingProcess_Map \endlink \n DEFAULT: AREA_AVERAGE \ingroup Config*/
  addEnumOption("AVERAGE_PROCESS_KIND", Kind_AverageProcess, AverageProcess_Map, AREA);
  /*!\brief PERFORMANCE_AVERAGE_PROCESS_KIND \n DESCRIPTION: types of mixing process for averaging quantities at the boundaries for performance computation.
      \n OPTIONS: see \link MixingProcess_Map \endlink \n DEFAULT: AREA_AVERAGE \ingroup Config*/
  addEnumOption("PERFORMANCE_AVERAGE_PROCESS_KIND", Kind_PerformanceAverageProcess, AverageProcess_Map, AREA);
  mixedout_coeff[0] = 1.0; mixedout_coeff[1] = 1.0E-05; mixedout_coeff[2] = 15.0;
  /*!\brief MIXEDOUT_COEFF \n DESCRIPTION: the 1st coeff is an under relaxation factor for the Newton method,
   * the 2nd coefficient is the tolerance for the Newton method, 3rd coefficient is the maximum number of
   * iteration for the Newton Method.*/
  addDoubleArrayOption("MIXEDOUT_COEFF", 3, mixedout_coeff);
  /*!\brief RAMP_ROTATING_FRAME\n DESCRIPTION: option to ramp up or down the rotating frame velocity value*/
  addBoolOption("RAMP_ROTATING_FRAME", RampRotatingFrame, false);
  rampRotFrame_coeff[0] = 0; rampRotFrame_coeff[1] = 1.0; rampRotFrame_coeff[2] = 1000.0;
      /*!\brief RAMP_ROTATING_FRAME_COEFF \n DESCRIPTION: the 1st coeff is the staring velocity,
   * the 2nd coeff is the number of iterations for the update, 3rd is the number of iteration */
  addDoubleArrayOption("RAMP_ROTATING_FRAME_COEFF", 3, rampRotFrame_coeff);
  /* DESCRIPTION: AVERAGE_MACH_LIMIT is a limit value for average procedure based on the mass flux. */
  addDoubleOption("AVERAGE_MACH_LIMIT", AverageMachLimit, 0.03);
  /*!\brief RAMP_OUTLET_PRESSURE\n DESCRIPTION: option to ramp up or down the rotating frame velocity value*/
  addBoolOption("RAMP_OUTLET_PRESSURE", RampOutletPressure, false);
  rampOutPres_coeff[0] = 100000.0; rampOutPres_coeff[1] = 1.0; rampOutPres_coeff[2] = 1000.0;
  /*!\brief RAMP_OUTLET_PRESSURE_COEFF \n DESCRIPTION: the 1st coeff is the staring outlet pressure,
   * the 2nd coeff is the number of iterations for the update, 3rd is the number of total iteration till reaching the final outlet pressure value */
  addDoubleArrayOption("RAMP_OUTLET_PRESSURE_COEFF", 3, rampOutPres_coeff);
  /*!\brief MARKER_MIXINGPLANE \n DESCRIPTION: Identify the boundaries in which the mixing plane is applied. \ingroup Config*/
  addStringListOption("MARKER_MIXINGPLANE_INTERFACE", nMarker_MixingPlaneInterface, Marker_MixingPlaneInterface);
  /*!\brief TURBULENT_MIXINGPLANE \n DESCRIPTION: Activate mixing plane also for turbulent quantities \ingroup Config*/
  addBoolOption("TURBULENT_MIXINGPLANE", turbMixingPlane, false);
  /*!\brief MARKER_TURBOMACHINERY \n DESCRIPTION: Identify the inflow and outflow boundaries in which the turbomachinery settings are  applied. \ingroup Config*/
  addTurboPerfOption("MARKER_TURBOMACHINERY", nMarker_Turbomachinery, Marker_TurboBoundIn, Marker_TurboBoundOut);
  /*!\brief NUM_SPANWISE_SECTIONS \n DESCRIPTION: Integer number of spanwise sections to compute 3D turbo BC and Performance for turbomachinery */
  addUnsignedShortOption("NUM_SPANWISE_SECTIONS", nSpanWiseSections_User, 1);
  /*!\brief SPANWISE_KIND \n DESCRIPTION: type of algorithm to identify the span-wise sections at the turbo boundaries.
   \n OPTIONS: see \link SpanWise_Map \endlink \n Default: AUTOMATIC */
  addEnumOption("SPANWISE_KIND", Kind_SpanWise, SpanWise_Map, AUTOMATIC);
  /*!\brief TURBOMACHINERY_KIND \n DESCRIPTION: types of turbomachinery architecture.
      \n OPTIONS: see \link TurboMachinery_Map \endlink \n Default: AXIAL */
  addEnumListOption("TURBOMACHINERY_KIND",nTurboMachineryKind, Kind_TurboMachinery, TurboMachinery_Map);
  /*!\brief TURBOMACHINERY_KIND \n DESCRIPTION: types of turbomachynery Performance Calculations.
    \n OPTIONS: see \link TurboPerfKind_Map \endlink \n Default: TURBINE */
  addEnumListOption("TURBO_PERF_KIND", nTurboMachineryKind, Kind_TurboPerf, TurboPerfKind_Map);
  /*!\brief MARKER_SHROUD \n DESCRIPTION: markers in which velocity is forced to 0.0.
   * \n Format: (shroud1, shroud2, ...)*/
  addStringListOption("MARKER_SHROUD", nMarker_Shroud, Marker_Shroud);
  /*!\brief MARKER_SUPERSONIC_INLET  \n DESCRIPTION: Supersonic inlet boundary marker(s)
   * \n   Format: (inlet marker, temperature, static pressure, velocity_x,   velocity_y, velocity_z, ... ), i.e. primitive variables specified. \ingroup Config*/
  addInletOption("MARKER_SUPERSONIC_INLET", nMarker_Supersonic_Inlet, Marker_Supersonic_Inlet, Inlet_Temperature, Inlet_Pressure, Inlet_Velocity);
  /*!\brief MARKER_SUPERSONIC_OUTLET \n DESCRIPTION: Supersonic outlet boundary marker(s) \ingroup Config*/
  addStringListOption("MARKER_SUPERSONIC_OUTLET", nMarker_Supersonic_Outlet, Marker_Supersonic_Outlet);
  /*!\brief MARKER_OUTLET  \n DESCRIPTION: Outlet boundary marker(s)\n
   Format: ( outlet marker, back pressure (static), ... ) \ingroup Config*/
  addStringDoubleListOption("MARKER_OUTLET", nMarker_Outlet, Marker_Outlet, Outlet_Pressure);
  /*!\brief INC_INLET_TYPE \n DESCRIPTION: List of outlet types for incompressible flows. List length must match number of inlet markers. Options: PRESSURE_OUTLET, MASS_FLOW_OUTLET. \ingroup Config*/
  addEnumListOption("INC_OUTLET_TYPE", nInc_Outlet, Kind_Inc_Outlet, Inc_Outlet_Map);
  /*!\brief MARKER_ISOTHERMAL DESCRIPTION: Isothermal wall boundary marker(s)\n
   * Format: ( isothermal marker, wall temperature (static), ... ) \ingroup Config  */
  addStringDoubleListOption("MARKER_ISOTHERMAL", nMarker_Isothermal, Marker_Isothermal, Isothermal_Temperature);
  /*!\brief MARKER_HEATFLUX  \n DESCRIPTION: Specified heat flux wall boundary marker(s)
   Format: ( Heat flux marker, wall heat flux (static), ... ) \ingroup Config*/
  addStringDoubleListOption("MARKER_HEATFLUX", nMarker_HeatFlux, Marker_HeatFlux, Heat_Flux);
  /*!\brief INTEGRATED_HEATFLUX \n DESCRIPTION: Prescribe Heatflux in [W] instead of [W/m^2] \ingroup Config \default false */
  addBoolOption("INTEGRATED_HEATFLUX", Integrated_HeatFlux, false);
  /*!\brief MARKER_HEATTRANSFER DESCRIPTION: Heat flux with specified heat transfer coefficient boundary marker(s)\n
   * Format: ( Heat transfer marker, heat transfer coefficient, wall temperature (static), ... ) \ingroup Config  */
  addExhaustOption("MARKER_HEATTRANSFER", nMarker_HeatTransfer, Marker_HeatTransfer, HeatTransfer_Coeff, HeatTransfer_WallTemp);
  /*!\brief Smoluchowski/Maxwell wall boundary marker(s)  \n DESCRIPTION: Slip velocity and temperature jump wall boundary marker(s)
   Format: ( Heat flux marker,  wall temperature (static), momentum accomodation coefficient, thermal accomodation coefficient ... ) \ingroup Config*/
  addStringDoubleListOption("MARKER_SMOLUCHOWSKI_MAXWELL", nMarker_Smoluchowski_Maxwell, Marker_Smoluchowski_Maxwell, Isothermal_Temperature); //Missing TMAC and TAC
  /*!\brief WALL_ROUGHNESS  \n DESCRIPTION: Specified roughness heights at wall boundary marker(s)
   Format: ( Wall marker, roughness_height (static), ... ) \ingroup Config*/
  addStringDoubleListOption("WALL_ROUGHNESS", nRough_Wall, Marker_RoughWall, Roughness_Height);
  /*!\brief MARKER_ENGINE_INFLOW  \n DESCRIPTION: Engine inflow boundary marker(s)
   Format: ( nacelle inflow marker, fan face Mach, ... ) \ingroup Config*/
  addStringDoubleListOption("MARKER_ENGINE_INFLOW", nMarker_EngineInflow, Marker_EngineInflow, EngineInflow_Target);
  /* DESCRIPTION: Highlite area */
  addDoubleOption("HIGHLITE_AREA", Highlite_Area, 1.0);
  /* DESCRIPTION: Fan poly efficiency */
  addDoubleOption("FAN_POLY_EFF", Fan_Poly_Eff, 1.0);
  /*!\brief SUBSONIC_ENGINE\n DESCRIPTION: Engine subsonic intake region \ingroup Config*/
  addBoolOption("SUBSONIC_ENGINE", SubsonicEngine, false);
  /* DESCRIPTION: Actuator disk double surface */
  addBoolOption("ACTDISK_DOUBLE_SURFACE", ActDisk_DoubleSurface, false);

  /* DESCRIPTION: Actuator disk BEM switch for history file appending.*/
  addBoolOption("HISTORY_FILE_APPEND", History_File_Append_Flag, false);
  /* DESCRIPTION: Propeller blade angle for actuator disk BEM.*/
  addDoubleOption("BEM_PROP_BLADE_ANGLE", BEM_blade_angle, 23.9);
  /* DESCRIPTION: Propeller file name for actuator disk BEM.*/
  addStringOption("BEM_PROP_FILENAME", BEM_prop_filename, string("prop_geom_alfclcd_data.txt"));
  /* DESCRIPTION: Frequency for updating actuator disk with BEM.*/
  addUnsignedShortOption("BEM_FREQ", ActDiskBem_Frequency, 40);

  /* DESCRIPTION: Only half engine is in the computational grid */
  addBoolOption("ENGINE_HALF_MODEL", Engine_HalfModel, false);
  /* DESCRIPTION: Actuator disk SU2_DEF */
  addBoolOption("ACTDISK_SU2_DEF", ActDisk_SU2_DEF, false);
  /* DESCRIPTION: Definition of the distortion rack (radial number of proves / circumferential density (degree) */
  distortion[0] =  5.0; distortion[1] =  15.0;
  addDoubleArrayOption("DISTORTION_RACK", 2, distortion);
  /* DESCRIPTION: Values of the box to impose a subsonic nacellle (mach, Pressure, Temperature) */
  eng_val[0]=0.0; eng_val[1]=0.0; eng_val[2]=0.0; eng_val[3]=0.0;  eng_val[4]=0.0;
  addDoubleArrayOption("SUBSONIC_ENGINE_VALUES", 5, eng_val);
  /* DESCRIPTION: Coordinates of the box to impose a subsonic nacellle cylinder (Xmin, Ymin, Zmin, Xmax, Ymax, Zmax, Radius) */
  eng_cyl[0] = 0.0; eng_cyl[1] = 0.0; eng_cyl[2] = 0.0;
  eng_cyl[3] = 1E15; eng_cyl[4] = 1E15; eng_cyl[5] = 1E15; eng_cyl[6] = 1E15;
  addDoubleArrayOption("SUBSONIC_ENGINE_CYL", 7, eng_cyl);
  /* DESCRIPTION: Engine exhaust boundary marker(s)
   Format: (nacelle exhaust marker, total nozzle temp, total nozzle pressure, ... )*/
  addExhaustOption("MARKER_ENGINE_EXHAUST", nMarker_EngineExhaust, Marker_EngineExhaust, Exhaust_Temperature_Target, Exhaust_Pressure_Target);
  /* DESCRIPTION: Clamped boundary marker(s) */
  addStringListOption("MARKER_CLAMPED", nMarker_Clamped, Marker_Clamped);
  /* DESCRIPTION: Displacement boundary marker(s) */
  addStringDoubleListOption("MARKER_NORMAL_DISPL", nMarker_Displacement, Marker_Displacement, Displ_Value);
  /* DESCRIPTION: Load boundary marker(s) - uniform pressure in Pa */
  addStringDoubleListOption("MARKER_PRESSURE", nMarker_Load, Marker_Load, Load_Value);
  /* DESCRIPTION: Load boundary marker(s) */
  addStringDoubleListOption("MARKER_DAMPER", nMarker_Damper, Marker_Damper, Damper_Constant);
  /* DESCRIPTION: Load boundary marker(s)
   Format: (inlet marker, load, multiplier, dir_x, dir_y, dir_z, ... ), i.e. primitive variables specified. */
  addInletOption("MARKER_LOAD", nMarker_Load_Dir, Marker_Load_Dir, Load_Dir_Value, Load_Dir_Multiplier, Load_Dir);
  /* DESCRIPTION: Load boundary marker(s)
   Format: (inlet marker, load, multiplier, dir_x, dir_y, dir_z, ... ), i.e. primitive variables specified. */
  addInletOption("MARKER_DISPLACEMENT", nMarker_Disp_Dir, Marker_Disp_Dir, Disp_Dir_Value, Disp_Dir_Multiplier, Disp_Dir);
  /*!\brief SINE_LOAD\n DESCRIPTION: option to apply the load as a sine*/
  addBoolOption("SINE_LOAD", Sine_Load, false);
  sineload_coeff[0] = 0.0; sineload_coeff[1] = 0.0; sineload_coeff[2] = 0.0;
  /*!\brief SINE_LOAD_COEFF \n DESCRIPTION: the 1st coeff is the amplitude, the 2nd is the frequency, 3rd is the phase in radians */
  addDoubleArrayOption("SINE_LOAD_COEFF", 3, sineload_coeff);
  /*!\brief RAMP_AND_RELEASE\n DESCRIPTION: release the load after applying the ramp*/
  addBoolOption("RAMP_AND_RELEASE_LOAD", RampAndRelease, false);

  /* DESCRIPTION: Damping factor for engine inlet condition */
  addDoubleOption("DAMP_ENGINE_INFLOW", Damp_Engine_Inflow, 0.95);
  /* DESCRIPTION: Damping factor for engine exhaust condition */
  addDoubleOption("DAMP_ENGINE_EXHAUST", Damp_Engine_Exhaust, 0.95);
  /*!\brief ENGINE_INFLOW_TYPE  \n DESCRIPTION: Inlet boundary type \n OPTIONS: see \link Engine_Inflow_Map \endlink \n Default: FAN_FACE_MACH \ingroup Config*/
  addEnumOption("ENGINE_INFLOW_TYPE", Kind_Engine_Inflow, Engine_Inflow_Map, FAN_FACE_MACH);
  /* DESCRIPTION: Evaluate a problem with engines */
  addBoolOption("ENGINE", Engine, false);

  /* DESCRIPTION:  Sharpness coefficient for the buffet sensor */
  addDoubleOption("BUFFET_K", Buffet_k, 10.0);
  /* DESCRIPTION:  Offset parameter for the buffet sensor */
  addDoubleOption("BUFFET_LAMBDA", Buffet_lambda, 0.0);

  /* DESCRIPTION: Use a Newton-Krylov method. */
  addBoolOption("NEWTON_KRYLOV", NewtonKrylov, false);
  /* DESCRIPTION: Integer parameters {startup iters, precond iters, initial tolerance relaxation}. */
  addUShortArrayOption("NEWTON_KRYLOV_IPARAM", NK_IntParam.size(), NK_IntParam.data());
  /* DESCRIPTION: Double parameters {startup residual drop, precond tolerance, full tolerance residual drop, findiff step}. */
  addDoubleArrayOption("NEWTON_KRYLOV_DPARAM", NK_DblParam.size(), NK_DblParam.data());

  /* DESCRIPTION: Number of samples for quasi-Newton methods. */
  addUnsignedShortOption("QUASI_NEWTON_NUM_SAMPLES", nQuasiNewtonSamples, 0);
  /* DESCRIPTION: Whether to use vectorized numerical schemes, less robust against transients. */
  addBoolOption("USE_VECTORIZATION", UseVectorization, false);

  /*!\par CONFIG_CATEGORY: Time-marching \ingroup Config*/
  /*--- Options related to time-marching ---*/

  /* DESCRIPTION: Unsteady simulation  */
  addEnumOption("TIME_MARCHING", TimeMarching, TimeMarching_Map, TIME_MARCHING::STEADY);
  /* DESCRIPTION:  Courant-Friedrichs-Lewy condition of the finest grid */
  addDoubleOption("CFL_NUMBER", CFLFineGrid, 1.25);
  /* DESCRIPTION:  Max time step in local time stepping simulations */
  addDoubleOption("MAX_DELTA_TIME", Max_DeltaTime, 1000000);
  /* DESCRIPTION: Activate The adaptive CFL number. */
  addBoolOption("CFL_ADAPT", CFL_Adapt, false);
  /* !\brief CFL_ADAPT_PARAM
   * DESCRIPTION: Parameters of the adaptive CFL number (factor down, factor up, CFL limit (min and max), acceptable linear residual )
   * Factor down generally <1.0, factor up generally > 1.0 to cause the CFL to increase when the under-relaxation parameter is 1.0
   * and to decrease when the under-relaxation parameter is less than 0.1. Factor is multiplicative. \ingroup Config*/
  default_cfl_adapt[0] = 1.0; default_cfl_adapt[1] = 1.0; default_cfl_adapt[2] = 10.0; default_cfl_adapt[3] = 100.0;
  default_cfl_adapt[4] = 0.001;
  addDoubleListOption("CFL_ADAPT_PARAM", nCFL_AdaptParam, CFL_AdaptParam);
  /* DESCRIPTION: Reduction factor of the CFL coefficient in the adjoint problem */
  addDoubleOption("CFL_REDUCTION_ADJFLOW", CFLRedCoeff_AdjFlow, 0.8);
  /* DESCRIPTION: Reduction factor of the CFL coefficient in the level set problem */
  addDoubleOption("CFL_REDUCTION_TURB", CFLRedCoeff_Turb, 1.0);
  /* DESCRIPTION: Reduction factor of the CFL coefficient in the turbulent adjoint problem */
  addDoubleOption("CFL_REDUCTION_ADJTURB", CFLRedCoeff_AdjTurb, 1.0);
  /*!\brief CFL_REDUCTION_SPECIES \n DESCRIPTION: Reduction factor of the CFL coefficient in the species problem \n DEFAULT: 1.0 */
  addDoubleOption("CFL_REDUCTION_SPECIES", CFLRedCoeff_Species, 1.0);
  /* DESCRIPTION: External iteration offset due to restart */
  addUnsignedLongOption("EXT_ITER_OFFSET", ExtIter_OffSet, 0);
  // these options share nRKStep as their size, which is not a good idea in general
  /* DESCRIPTION: Runge-Kutta alpha coefficients */
  addDoubleListOption("RK_ALPHA_COEFF", nRKStep, RK_Alpha_Step);
  /* DESCRIPTION: Number of time levels for time accurate local time stepping. */
  addUnsignedShortOption("LEVELS_TIME_ACCURATE_LTS", nLevels_TimeAccurateLTS, 1);
  /* DESCRIPTION: Number of time DOFs used in the predictor step of ADER-DG. */
  addUnsignedShortOption("TIME_DOFS_ADER_DG", nTimeDOFsADER_DG, 2);
  /* DESCRIPTION: Unsteady Courant-Friedrichs-Lewy number of the finest grid */
  addDoubleOption("UNST_CFL_NUMBER", Unst_CFL, 0.0);
  /* DESCRIPTION: Integer number of periodic time instances for Harmonic Balance */
  addUnsignedShortOption("TIME_INSTANCES", nTimeInstances, 1);
  /* DESCRIPTION: Time period for Harmonic Balance wihtout moving meshes */
  addDoubleOption("HB_PERIOD", HarmonicBalance_Period, -1.0);
  /* DESCRIPTION:  Turn on/off harmonic balance preconditioning */
  addBoolOption("HB_PRECONDITION", HB_Precondition, false);
  /* DESCRIPTION: Starting direct solver iteration for the unsteady adjoint */
  addLongOption("UNST_ADJOINT_ITER", Unst_AdjointIter, 0);
  /* DESCRIPTION: Number of iterations to average the objective */
  addLongOption("ITER_AVERAGE_OBJ", Iter_Avg_Objective , 0);
  /* DESCRIPTION: Time discretization */
  addEnumOption("TIME_DISCRE_FLOW", Kind_TimeIntScheme_Flow, Time_Int_Map, EULER_IMPLICIT);
  /* DESCRIPTION: Time discretization */
  addEnumOption("TIME_DISCRE_FEM_FLOW", Kind_TimeIntScheme_FEM_Flow, Time_Int_Map, RUNGE_KUTTA_EXPLICIT);
  /* DESCRIPTION: ADER-DG predictor step */
  addEnumOption("ADER_PREDICTOR", Kind_ADER_Predictor, Ader_Predictor_Map, ADER_ALIASED_PREDICTOR);
  /* DESCRIPTION: Time discretization */
  addEnumOption("TIME_DISCRE_ADJFLOW", Kind_TimeIntScheme_AdjFlow, Time_Int_Map, EULER_IMPLICIT);
  /* DESCRIPTION: Time discretization */
  addEnumOption("TIME_DISCRE_TURB", Kind_TimeIntScheme_Turb, Time_Int_Map, EULER_IMPLICIT);
  /* DESCRIPTION: Time discretization */
  addEnumOption("TIME_DISCRE_ADJTURB", Kind_TimeIntScheme_AdjTurb, Time_Int_Map, EULER_IMPLICIT);
  /* DESCRIPTION: Time discretization for species equations */
  addEnumOption("TIME_DISCRE_SPECIES", Kind_TimeIntScheme_Species, Time_Int_Map, EULER_IMPLICIT);
  /* DESCRIPTION: Time discretization */
  addEnumOption("TIME_DISCRE_FEA", Kind_TimeIntScheme_FEA, Time_Int_Map_FEA, STRUCT_TIME_INT::NEWMARK_IMPLICIT);
  /* DESCRIPTION: Time discretization for radiation problems*/
  addEnumOption("TIME_DISCRE_RADIATION", Kind_TimeIntScheme_Radiation, Time_Int_Map, EULER_IMPLICIT);
  /* DESCRIPTION: Time discretization */
  addEnumOption("TIME_DISCRE_HEAT", Kind_TimeIntScheme_Heat, Time_Int_Map, EULER_IMPLICIT);
  /* DESCRIPTION: Time discretization */
  addEnumOption("TIMESTEP_HEAT", Kind_TimeStep_Heat, Heat_TimeStep_Map, MINIMUM);

  /*!\par CONFIG_CATEGORY: Linear solver definition \ingroup Config*/
  /*--- Options related to the linear solvers ---*/

  /*!\brief LINEAR_SOLVER
   *  \n DESCRIPTION: Linear solver for the implicit, mesh deformation, or discrete adjoint systems \n OPTIONS: see \link Linear_Solver_Map \endlink \n DEFAULT: FGMRES \ingroup Config*/
  addEnumOption("LINEAR_SOLVER", Kind_Linear_Solver, Linear_Solver_Map, FGMRES);
  /*!\brief LINEAR_SOLVER_PREC
   *  \n DESCRIPTION: Preconditioner for the Krylov linear solvers \n OPTIONS: see \link Linear_Solver_Prec_Map \endlink \n DEFAULT: LU_SGS \ingroup Config*/
  addEnumOption("LINEAR_SOLVER_PREC", Kind_Linear_Solver_Prec, Linear_Solver_Prec_Map, ILU);
  /* DESCRIPTION: Minimum error threshold for the linear solver for the implicit formulation */
  addDoubleOption("LINEAR_SOLVER_ERROR", Linear_Solver_Error, 1E-6);
  /* DESCRIPTION: Maximum number of iterations of the linear solver for the implicit formulation */
  addUnsignedLongOption("LINEAR_SOLVER_ITER", Linear_Solver_Iter, 10);
  /* DESCRIPTION: Fill in level for the ILU preconditioner */
  addUnsignedShortOption("LINEAR_SOLVER_ILU_FILL_IN", Linear_Solver_ILU_n, 0);
  /* DESCRIPTION: Maximum number of iterations of the linear solver for the implicit formulation */
  addUnsignedLongOption("LINEAR_SOLVER_RESTART_FREQUENCY", Linear_Solver_Restart_Frequency, 10);
  /* DESCRIPTION: Relaxation factor for iterative linear smoothers (SMOOTHER_ILU/JACOBI/LU-SGS/LINELET) */
  addDoubleOption("LINEAR_SOLVER_SMOOTHER_RELAXATION", Linear_Solver_Smoother_Relaxation, 1.0);
  /* DESCRIPTION: Custom number of threads used for additive domain decomposition for ILU and LU_SGS (0 is "auto"). */
  addUnsignedLongOption("LINEAR_SOLVER_PREC_THREADS", Linear_Solver_Prec_Threads, 0);
  /* DESCRIPTION: Relaxation factor for updates of adjoint variables. */
  addDoubleOption("RELAXATION_FACTOR_ADJOINT", Relaxation_Factor_Adjoint, 1.0);
  /* DESCRIPTION: Relaxation of the CHT coupling */
  addDoubleOption("RELAXATION_FACTOR_CHT", Relaxation_Factor_CHT, 1.0);
  /* DESCRIPTION: Roe coefficient */
  addDoubleOption("ROE_KAPPA", Roe_Kappa, 0.5);
  /* DESCRIPTION: Roe-Turkel preconditioning for low Mach number flows */
  addBoolOption("LOW_MACH_PREC", Low_Mach_Precon, false);
  /* DESCRIPTION: Post-reconstruction correction for low Mach number flows */
  addBoolOption("LOW_MACH_CORR", Low_Mach_Corr, false);
  /* DESCRIPTION: Minimum value for beta for the Roe-Turkel preconditioner */
  addDoubleOption("MIN_ROE_TURKEL_PREC", Min_Beta_RoeTurkel, 0.01);
  /* DESCRIPTION: Maximum value for beta for the Roe-Turkel preconditioner */
  addDoubleOption("MAX_ROE_TURKEL_PREC", Max_Beta_RoeTurkel, 0.2);
  /* DESCRIPTION: Entropy fix factor */
  addDoubleOption("ENTROPY_FIX_COEFF", EntropyFix_Coeff, 0.001);
  /* DESCRIPTION: Linear solver for the discete adjoint systems */
  addEnumOption("DISCADJ_LIN_SOLVER", Kind_DiscAdj_Linear_Solver, Linear_Solver_Map, FGMRES);
  /* DESCRIPTION: Preconditioner for the discrete adjoint Krylov linear solvers */
  addEnumOption("DISCADJ_LIN_PREC", Kind_DiscAdj_Linear_Prec, Linear_Solver_Prec_Map, ILU);
  /* DESCRIPTION: Linear solver for the discete adjoint systems */

  /*!\par CONFIG_CATEGORY: Convergence\ingroup Config*/
  /*--- Options related to convergence ---*/

  /*!\brief CONV_FIELD\n DESCRIPTION: Output field to monitor \n Default: depends on solver \ingroup Config*/
  addStringListOption("CONV_FIELD", nConvField, ConvField);
  /*!\brief CONV_RESIDUAL_MINVAL\n DESCRIPTION: Min value of the residual (log10 of the residual)\n DEFAULT: -14.0 \ingroup Config*/
  addDoubleOption("CONV_RESIDUAL_MINVAL", MinLogResidual, -14.0);
  /*!\brief CONV_STARTITER\n DESCRIPTION: Iteration number to begin convergence monitoring\n DEFAULT: 5 \ingroup Config*/
  addUnsignedLongOption("CONV_STARTITER", StartConv_Iter, 5);
  /*!\brief CONV_CAUCHY_ELEMS\n DESCRIPTION: Number of elements to apply the criteria. \n DEFAULT 100 \ingroup Config*/
  addUnsignedShortOption("CONV_CAUCHY_ELEMS", Cauchy_Elems, 100);
  /*!\brief CONV_CAUCHY_EPS\n DESCRIPTION: Epsilon to control the series convergence \n DEFAULT: 1e-10 \ingroup Config*/
  addDoubleOption("CONV_CAUCHY_EPS", Cauchy_Eps, 1E-10);

  /*!\brief CONV_WINDOW_STARTITER\n DESCRIPTION: Iteration number after START_ITER_WND  to begin convergence monitoring\n DEFAULT: 15 \ingroup Config*/
  addUnsignedLongOption("CONV_WINDOW_STARTITER", Wnd_StartConv_Iter, 15);
  /*!\brief CONV_WINDOW_CAUCHY_EPS\n DESCRIPTION: Epsilon to control the series convergence \n DEFAULT: 1e-3 \ingroup Config*/
  addDoubleOption("CONV_WINDOW_CAUCHY_EPS", Wnd_Cauchy_Eps, 1E-3);
  /*!\brief CONV_WINDOW_CAUCHY_ELEMS\n DESCRIPTION: Number of elements to apply the criteria. \n DEFAULT 100 \ingroup Config*/
  addUnsignedShortOption("CONV_WINDOW_CAUCHY_ELEMS", Wnd_Cauchy_Elems, 100);
  /*!\brief WINDOW_CAUCHY_CRIT \n DESCRIPTION: Determines, if the cauchy convergence criterion should be used for windowed time averaged objective functions*/
  addBoolOption("WINDOW_CAUCHY_CRIT",Wnd_Cauchy_Crit, false);
  /*!\brief CONV_WINDOW_FIELD
   * \n DESCRIPTION: Output fields  for the Cauchy criterium for the TIME iteration. The criterium is applied to the windowed time average of the chosen funcion. */
  addStringListOption("CONV_WINDOW_FIELD",nWndConvField, WndConvField);

  /*!\par CONFIG_CATEGORY: Multi-grid \ingroup Config*/
  /*!\brief MGLEVEL\n DESCRIPTION: Multi-grid Levels. DEFAULT: 0 \ingroup Config*/
  addUnsignedShortOption("MGLEVEL", nMGLevels, 0);
  /*!\brief MGCYCLE\n DESCRIPTION: Multi-grid cycle. OPTIONS: See \link MG_Cycle_Map \endlink. Defualt V_CYCLE \ingroup Config*/
  addEnumOption("MGCYCLE", MGCycle, MG_Cycle_Map, V_CYCLE);
  /*!\brief MG_PRE_SMOOTH\n DESCRIPTION: Multi-grid pre-smoothing level \ingroup Config*/
  addUShortListOption("MG_PRE_SMOOTH", nMG_PreSmooth, MG_PreSmooth);
  /*!\brief MG_POST_SMOOTH\n DESCRIPTION: Multi-grid post-smoothing level \ingroup Config*/
  addUShortListOption("MG_POST_SMOOTH", nMG_PostSmooth, MG_PostSmooth);
  /*!\brief MG_CORRECTION_SMOOTH\n DESCRIPTION: Jacobi implicit smoothing of the correction \ingroup Config*/
  addUShortListOption("MG_CORRECTION_SMOOTH", nMG_CorrecSmooth, MG_CorrecSmooth);
  /*!\brief MG_DAMP_RESTRICTION\n DESCRIPTION: Damping factor for the residual restriction. DEFAULT: 0.75 \ingroup Config*/
  addDoubleOption("MG_DAMP_RESTRICTION", Damp_Res_Restric, 0.75);
  /*!\brief MG_DAMP_PROLONGATION\n DESCRIPTION: Damping factor for the correction prolongation. DEFAULT 0.75 \ingroup Config*/
  addDoubleOption("MG_DAMP_PROLONGATION", Damp_Correc_Prolong, 0.75);

  /*!\par CONFIG_CATEGORY: Spatial Discretization \ingroup Config*/
  /*--- Options related to the spatial discretization ---*/

  /*!\brief NUM_METHOD_GRAD
   *  \n DESCRIPTION: Numerical method for spatial gradients \n OPTIONS: See \link Gradient_Map \endlink. \n DEFAULT: WEIGHTED_LEAST_SQUARES. \ingroup Config*/
  addEnumOption("NUM_METHOD_GRAD", Kind_Gradient_Method, Gradient_Map, WEIGHTED_LEAST_SQUARES);
  /*!\brief NUM_METHOD_GRAD
   *  \n DESCRIPTION: Numerical method for spatial gradients used only for upwind reconstruction \n OPTIONS: See \link Gradient_Map \endlink. \n DEFAULT: NO_GRADIENT. \ingroup Config*/
  addEnumOption("NUM_METHOD_GRAD_RECON", Kind_Gradient_Method_Recon, Gradient_Map, NO_GRADIENT);
  /*!\brief VENKAT_LIMITER_COEFF
   *  \n DESCRIPTION: Coefficient for the limiter. DEFAULT value 0.5. Larger values decrease the extent of limiting, values approaching zero cause lower-order approximation to the solution. \ingroup Config */
  addDoubleOption("VENKAT_LIMITER_COEFF", Venkat_LimiterCoeff, 0.05);
  /*!\brief ADJ_SHARP_LIMITER_COEFF
   *  \n DESCRIPTION: Coefficient for detecting the limit of the sharp edges. DEFAULT value 3.0.  Use with sharp edges limiter. \ingroup Config*/
  addDoubleOption("ADJ_SHARP_LIMITER_COEFF", AdjSharp_LimiterCoeff, 3.0);
  /*!\brief LIMITER_ITER
   *  \n DESCRIPTION: Freeze the value of the limiter after a number of iterations. DEFAULT value 999999. \ingroup Config*/
  addUnsignedLongOption("LIMITER_ITER", LimiterIter, 999999);

  /*!\brief CONV_NUM_METHOD_FLOW
   *  \n DESCRIPTION: Convective numerical method \n OPTIONS: See \link Upwind_Map \endlink , \link Centered_Map \endlink. \ingroup Config*/
  addConvectOption("CONV_NUM_METHOD_FLOW", Kind_ConvNumScheme_Flow, Kind_Centered_Flow, Kind_Upwind_Flow);

  /*!\brief NUM_METHOD_FEM_FLOW
   *  \n DESCRIPTION: Numerical method \n OPTIONS: See \link FEM_Map \endlink , \link Centered_Map \endlink. \ingroup Config*/
  addConvectFEMOption("NUM_METHOD_FEM_FLOW", Kind_ConvNumScheme_FEM_Flow, Kind_FEM_Flow);

  /*!\brief MUSCL_FLOW \n DESCRIPTION: Check if the MUSCL scheme should be used \ingroup Config*/
  addBoolOption("MUSCL_FLOW", MUSCL_Flow, true);
  /*!\brief SLOPE_LIMITER_FLOW
   * DESCRIPTION: Slope limiter for the direct solution. \n OPTIONS: See \link Limiter_Map \endlink \n DEFAULT VENKATAKRISHNAN \ingroup Config*/
  addEnumOption("SLOPE_LIMITER_FLOW", Kind_SlopeLimit_Flow, Limiter_Map, LIMITER::VENKATAKRISHNAN);
  jst_coeff[0] = 0.5; jst_coeff[1] = 0.02;
  /*!\brief JST_SENSOR_COEFF \n DESCRIPTION: 2nd and 4th order artificial dissipation coefficients for the JST method \ingroup Config*/
  addDoubleArrayOption("JST_SENSOR_COEFF", 2, jst_coeff);
  /*!\brief LAX_SENSOR_COEFF \n DESCRIPTION: 1st order artificial dissipation coefficients for the Lax-Friedrichs method. \ingroup Config*/
  addDoubleOption("LAX_SENSOR_COEFF", Kappa_1st_Flow, 0.15);
  /*!\brief USE_ACCURATE_FLUX_JACOBIANS \n DESCRIPTION: Use numerically computed Jacobians for AUSM+up(2) and SLAU(2) \ingroup Config*/
  addBoolOption("USE_ACCURATE_FLUX_JACOBIANS", Use_Accurate_Jacobians, false);
  /*!\brief CENTRAL_JACOBIAN_FIX_FACTOR \n DESCRIPTION: Improve the numerical properties (diagonal dominance) of the global Jacobian matrix, 3 to 4 is "optimum" (central schemes) \ingroup Config*/
  addDoubleOption("CENTRAL_JACOBIAN_FIX_FACTOR", Cent_Jac_Fix_Factor, 4.0);
  /*!\brief CENTRAL_JACOBIAN_FIX_FACTOR \n DESCRIPTION: Control numerical properties of the global Jacobian matrix using a multiplication factor for incompressible central schemes \ingroup Config*/
  addDoubleOption("CENTRAL_INC_JACOBIAN_FIX_FACTOR", Cent_Inc_Jac_Fix_Factor, 1.0);

  /*!\brief CONV_NUM_METHOD_ADJFLOW
   *  \n DESCRIPTION: Convective numerical method for the adjoint solver.
   *  \n OPTIONS:  See \link Upwind_Map \endlink , \link Centered_Map \endlink. Note: not all methods are guaranteed to be implemented for the adjoint solver. \ingroup Config */
  addConvectOption("CONV_NUM_METHOD_ADJFLOW", Kind_ConvNumScheme_AdjFlow, Kind_Centered_AdjFlow, Kind_Upwind_AdjFlow);
  /*!\brief MUSCL_ADJFLOW \n DESCRIPTION: Check if the MUSCL scheme should be used \ingroup Config*/
  addBoolOption("MUSCL_ADJFLOW", MUSCL_AdjFlow, true);
  /*!\brief SLOPE_LIMITER_ADJFLOW
     * DESCRIPTION: Slope limiter for the adjoint solution. \n OPTIONS: See \link Limiter_Map \endlink \n DEFAULT VENKATAKRISHNAN \ingroup Config*/
  addEnumOption("SLOPE_LIMITER_ADJFLOW", Kind_SlopeLimit_AdjFlow, Limiter_Map, LIMITER::VENKATAKRISHNAN);
  jst_adj_coeff[0] = 0.5; jst_adj_coeff[1] = 0.02;
  /*!\brief ADJ_JST_SENSOR_COEFF \n DESCRIPTION: 2nd and 4th order artificial dissipation coefficients for the adjoint JST method. \ingroup Config*/
  addDoubleArrayOption("ADJ_JST_SENSOR_COEFF", 2, jst_adj_coeff);
  /*!\brief LAX_SENSOR_COEFF \n DESCRIPTION: 1st order artificial dissipation coefficients for the adjoint Lax-Friedrichs method. \ingroup Config*/
  addDoubleOption("ADJ_LAX_SENSOR_COEFF", Kappa_1st_AdjFlow, 0.15);

  /*!\brief MUSCL_TURB \n DESCRIPTION: Check if the MUSCL scheme should be used \ingroup Config*/
  addBoolOption("MUSCL_TURB", MUSCL_Turb, false);
  /*!\brief SLOPE_LIMITER_TURB
   *  \n DESCRIPTION: Slope limiter  \n OPTIONS: See \link Limiter_Map \endlink \n DEFAULT VENKATAKRISHNAN \ingroup Config*/
  addEnumOption("SLOPE_LIMITER_TURB", Kind_SlopeLimit_Turb, Limiter_Map, LIMITER::VENKATAKRISHNAN);
  /*!\brief CONV_NUM_METHOD_TURB
   *  \n DESCRIPTION: Convective numerical method \ingroup Config*/
  addConvectOption("CONV_NUM_METHOD_TURB", Kind_ConvNumScheme_Turb, Kind_Centered_Turb, Kind_Upwind_Turb);

  /*!\brief MUSCL_ADJTURB \n DESCRIPTION: Check if the MUSCL scheme should be used \ingroup Config*/
  addBoolOption("MUSCL_ADJTURB", MUSCL_AdjTurb, false);
  /*!\brief SLOPE_LIMITER_ADJTURB
   *  \n DESCRIPTION: Slope limiter \n OPTIONS: See \link Limiter_Map \endlink \n DEFAULT VENKATAKRISHNAN \ingroup Config */
  addEnumOption("SLOPE_LIMITER_ADJTURB", Kind_SlopeLimit_AdjTurb, Limiter_Map, LIMITER::VENKATAKRISHNAN);
  /*!\brief CONV_NUM_METHOD_ADJTURB\n DESCRIPTION: Convective numerical method for the adjoint/turbulent problem \ingroup Config*/
  addConvectOption("CONV_NUM_METHOD_ADJTURB", Kind_ConvNumScheme_AdjTurb, Kind_Centered_AdjTurb, Kind_Upwind_AdjTurb);

  /*!\brief MUSCL_SPECIES \n DESCRIPTION: Check if the MUSCL scheme should be used \n DEFAULT false \ingroup Config*/
  addBoolOption("MUSCL_SPECIES", MUSCL_Species, false);
  /*!\brief SLOPE_LIMITER_SPECIES \n DESCRIPTION: Slope limiter \n OPTIONS: See \link Limiter_Map \endlink \n DEFAULT NONE \ingroup Config*/
  addEnumOption("SLOPE_LIMITER_SPECIES", Kind_SlopeLimit_Species, Limiter_Map, LIMITER::NONE);
  /*!\brief CONV_NUM_METHOD_SPECIES \n DESCRIPTION: Convective numerical method for species transport \ingroup Config*/
  addConvectOption("CONV_NUM_METHOD_SPECIES", Kind_ConvNumScheme_Species, Kind_Centered_Species, Kind_Upwind_Species);

  /*!\brief MUSCL_HEAT \n DESCRIPTION: Check if the MUSCL scheme should be used \ingroup Config*/
  addBoolOption("MUSCL_HEAT", MUSCL_Heat, false);
  /*!\brief SLOPE_LIMITER_HEAT \n DESCRIPTION: Slope limiter \n OPTIONS: See \link Limiter_Map \endlink \n DEFAULT NONE \ingroup Config*/
  addEnumOption("SLOPE_LIMITER_HEAT", Kind_SlopeLimit_Heat, Limiter_Map, LIMITER::NONE);
  /*!\brief CONV_NUM_METHOD_HEAT \n DESCRIPTION: Convective numerical method */
  addConvectOption("CONV_NUM_METHOD_HEAT", Kind_ConvNumScheme_Heat, Kind_Centered_Heat, Kind_Upwind_Heat);

  /*!\par CONFIG_CATEGORY: Adjoint and Gradient \ingroup Config*/
  /*--- Options related to the adjoint and gradient ---*/

  /*!\brief LIMIT_ADJFLOW \n DESCRIPTION: Limit value for the adjoint variable.\n DEFAULT: 1E6. \ingroup Config*/
  addDoubleOption("LIMIT_ADJFLOW", AdjointLimit, 1E6);
  /*!\brief MG_ADJFLOW\n DESCRIPTION: Multigrid with the adjoint problem. \n Defualt: YES \ingroup Config*/
  addBoolOption("MG_ADJFLOW", MG_AdjointFlow, true);

  /*!\brief OBJECTIVE_WEIGHT  \n DESCRIPTION: Adjoint problem boundary condition weights. Applies scaling factor to objective(s) \ingroup Config*/
  addDoubleListOption("OBJECTIVE_WEIGHT", nObjW, Weight_ObjFunc);
  /*!\brief OBJECTIVE_FUNCTION \n DESCRIPTION: Adjoint problem boundary condition \n OPTIONS: see \link Objective_Map \endlink \n DEFAULT: DRAG_COEFFICIENT \ingroup Config*/
  addEnumListOption("OBJECTIVE_FUNCTION", nObj, Kind_ObjFunc, Objective_Map);

  /*!\brief CUSTOM_OBJFUNC \n DESCRIPTION: User-provided definition of a custom objective function. \ingroup Config*/
  addStringOption("CUSTOM_OBJFUNC", CustomObjFunc, "");
  /*!\brief CUSTOM_OUTPUTS \n DESCRIPTION: User-provided definitions for custom output. \ingroup Config*/
  addStringOption("CUSTOM_OUTPUTS", CustomOutputs, "");

  /* DESCRIPTION: parameter for the definition of a complex objective function */
  addDoubleOption("DCD_DCL_VALUE", dCD_dCL, 0.0);
  /* DESCRIPTION: parameter for the definition of a complex objective function */
  addDoubleOption("DCMX_DCL_VALUE", dCMx_dCL, 0.0);
  /* DESCRIPTION: parameter for the definition of a complex objective function */
  addDoubleOption("DCMY_DCL_VALUE", dCMy_dCL, 0.0);
  /* DESCRIPTION: parameter for the definition of a complex objective function */
  addDoubleOption("DCMZ_DCL_VALUE", dCMz_dCL, 0.0);

  geo_loc[0] = 0.0; geo_loc[1] = 1.0;
  /* DESCRIPTION: Definition of the airfoil section */
  addDoubleArrayOption("GEO_BOUNDS", 2, geo_loc);
  /* DESCRIPTION: Identify the body to slice */
  addEnumOption("GEO_DESCRIPTION", Geo_Description, Geo_Description_Map, WING);
  /* DESCRIPTION: Z location of the waterline */
  addDoubleOption("GEO_WATERLINE_LOCATION", Geo_Waterline_Location, 0.0);
  /* DESCRIPTION: Number of section cuts to make when calculating internal volume */
  addUnsignedShortOption("GEO_NUMBER_STATIONS", nWingStations, 25);
  /* DESCRIPTION: Definition of the airfoil sections */
  addDoubleListOption("GEO_LOCATION_STATIONS", nLocationStations, LocationStations);
  nacelle_location[0] = 0.0; nacelle_location[1] = 0.0; nacelle_location[2] = 0.0;
  nacelle_location[3] = 0.0; nacelle_location[4] = 0.0;
  /* DESCRIPTION: Definition of the nacelle location (higlite coordinates, tilt angle, toe angle) */
  addDoubleArrayOption("GEO_NACELLE_LOCATION", 5, nacelle_location);
  /* DESCRIPTION: Output sectional forces for specified markers. */
  addBoolOption("GEO_PLOT_STATIONS", Plot_Section_Forces, false);
  /* DESCRIPTION: Mode of the GDC code (analysis, or gradient) */
  addEnumOption("GEO_MODE", GeometryMode, GeometryMode_Map, FUNCTION);

  /* DESCRIPTION: Drag weight in sonic boom Objective Function (from 0.0 to 1.0) */
  addDoubleOption("DRAG_IN_SONICBOOM", WeightCd, 0.0);
  /* DESCRIPTION: Sensitivity smoothing */
  addEnumOption("SENS_SMOOTHING", Kind_SensSmooth, Sens_Smoothing_Map, NO_SMOOTH);
  /* DESCRIPTION: Continuous Adjoint frozen viscosity */
  addBoolOption("FROZEN_VISC_CONT", Frozen_Visc_Cont, true);
  /* DESCRIPTION: Discrete Adjoint frozen viscosity */
  addBoolOption("FROZEN_VISC_DISC", Frozen_Visc_Disc, false);
  /* DESCRIPTION: Discrete Adjoint frozen limiter */
  addBoolOption("FROZEN_LIMITER_DISC", Frozen_Limiter_Disc, false);
  /* DESCRIPTION: Use an inconsistent (primal/dual) discrete adjoint formulation */
  addBoolOption("INCONSISTENT_DISC", Inconsistent_Disc, false);
   /* DESCRIPTION:  */
  addDoubleOption("FIX_AZIMUTHAL_LINE", FixAzimuthalLine, 90.0);
  /*!\brief SENS_REMOVE_SHARP
   * \n DESCRIPTION: Remove sharp edges from the sensitivity evaluation  \n Format: SENS_REMOVE_SHARP = YES \n DEFAULT: NO \ingroup Config*/
  addBoolOption("SENS_REMOVE_SHARP", Sens_Remove_Sharp, false);

  /* DESCRIPTION: Automatically reorient elements that seem flipped */
  addBoolOption("REORIENT_ELEMENTS",ReorientElements, true);

  /*!\par CONFIG_CATEGORY: Sobolev Gradient Solver Parameters \ingroup Config */
  /*--- Options related to the Sobolev smoothing solver ---*/

  /* DESCRIPTION: Switch to activate gradient smoothing */
  addBoolOption("SMOOTH_GRADIENT",SmoothGradient, false);
  /* DESCRIPTION: Epsilon of the identity term in the Laplace Beltrami Operator */
  addDoubleOption("SMOOTHING_EPSILON1",SmoothingEps1, 1.0);
  /* DESCRIPTION: Epsilon of the Laplace term in the Laplace Beltrami Operator */
  addDoubleOption("SMOOTHING_EPSILON2",SmoothingEps2, 1.0);
  /* DESCRIPTION: Switch to calculate for each dimension separately */
  addBoolOption("SEPARATE_DIMENSIONS", SmoothSepDim, false);
  /* DESCRIPTION: Switch to activate working on the design surfaces only */
  addBoolOption("SMOOTH_ON_SURFACE",SmoothOnSurface, false);
  /* DESCRIPTION: Switch to activate zero Dirichlet boundary for surface mode */
  addBoolOption("DIRICHLET_SURFACE_BOUNDARY", SmoothDirichletSurfaceBound, false);
  /* DESCRIPTION: Switch to activate the debbuging modus */
  addEnumOption("SOBOLEV_MODE", SmoothNumMode, Sobolev_Modus_Map, ENUM_SOBOLEV_MODUS::NONE);
  /*!\brief HESS_OBJFUNC_FILENAME
   *  \n DESCRIPTION: Output filename for the Sobolev Hessian approximation.  \ingroup Config*/
  addStringOption("HESS_OBJFUNC_FILENAME", ObjFunc_Hess_FileName, string("of_hess.dat"));

  /*  DESCRIPTION: Linear solver for the gradient smoothing\n OPTIONS: see \link Linear_Solver_Map \endlink \n DEFAULT: FGMRES \ingroup Config*/
  addEnumOption("GRAD_LINEAR_SOLVER", Kind_Grad_Linear_Solver, Linear_Solver_Map, FGMRES);
  /*  \n DESCRIPTION: Preconditioner for the Krylov linear solvers \n OPTIONS: see \link Linear_Solver_Prec_Map \endlink \n DEFAULT: ILU \ingroup Config*/
  addEnumOption("GRAD_LINEAR_SOLVER_PREC", Kind_Grad_Linear_Solver_Prec, Linear_Solver_Prec_Map, ILU);
  /* DESCRIPTION: Minimum error threshold for the linear solver for the implicit formulation */
  addDoubleOption("GRAD_LINEAR_SOLVER_ERROR", Grad_Linear_Solver_Error, 1E-14);
  /* DESCRIPTION: Maximum number of iterations of the linear solver for the implicit formulation */
  addUnsignedLongOption("GRAD_LINEAR_SOLVER_ITER", Grad_Linear_Solver_Iter, 1000);

  /*!\par CONFIG_CATEGORY: Input/output files and formats \ingroup Config */
  /*--- Options related to input/output files and formats ---*/

  /*!\brief OUTPUT_FORMAT \n DESCRIPTION: I/O format for output plots. \n OPTIONS: see \link TabOutput_Map \endlink \n DEFAULT: TECPLOT \ingroup Config */
  addEnumOption("TABULAR_FORMAT", Tab_FileFormat, TabOutput_Map, TAB_OUTPUT::TAB_CSV);
  /*!\brief OUTPUT_PRECISION \n DESCRIPTION: Set <ofstream>.precision(value) to specified value for SU2_DOT and HISTORY output. Useful for exact gradient validation. \n DEFAULT: 6 \ingroup Config */
  addUnsignedShortOption("OUTPUT_PRECISION", output_precision, 10);
  /*!\brief ACTDISK_JUMP \n DESCRIPTION: The jump is given by the difference in values or a ratio */
  addEnumOption("ACTDISK_JUMP", ActDisk_Jump, Jump_Map, DIFFERENCE);
  /*!\brief MESH_FORMAT \n DESCRIPTION: Mesh input file format \n OPTIONS: see \link Input_Map \endlink \n DEFAULT: SU2 \ingroup Config*/
  addEnumOption("MESH_FORMAT", Mesh_FileFormat, Input_Map, SU2);
  /* DESCRIPTION:  Mesh input file */
  addStringOption("MESH_FILENAME", Mesh_FileName, string("mesh.su2"));
  /*!\brief MESH_OUT_FILENAME \n DESCRIPTION: Mesh output file name. Used when converting, scaling, or deforming a mesh. \n DEFAULT: mesh_out.su2 \ingroup Config*/
  addStringOption("MESH_OUT_FILENAME", Mesh_Out_FileName, string("mesh_out.su2"));

  /* DESCRIPTION: List of the number of grid points in the RECTANGLE or BOX grid in the x,y,z directions. (default: (33,33,33) ). */
  addShortListOption("MESH_BOX_SIZE", nMesh_Box_Size, Mesh_Box_Size);

  /* DESCRIPTION: List of the length of the RECTANGLE or BOX grid in the x,y,z directions. (default: (1.0,1.0,1.0) ).  */
  mesh_box_length[0] = 1.0; mesh_box_length[1] = 1.0; mesh_box_length[2] = 1.0;
  addDoubleArrayOption("MESH_BOX_LENGTH", 3, mesh_box_length);

  /* DESCRIPTION: List of the offset from 0.0 of the RECTANGLE or BOX grid in the x,y,z directions. (default: (0.0,0.0,0.0) ). */
  mesh_box_offset[0] = 0.0; mesh_box_offset[1] = 0.0; mesh_box_offset[2] = 0.0;
  addDoubleArrayOption("MESH_BOX_OFFSET", 3, mesh_box_offset);

  /* DESCRIPTION: Determine if the mesh file supports multizone. \n DEFAULT: true (temporarily) */
  addBoolOption("MULTIZONE_MESH", Multizone_Mesh, true);
  /* DESCRIPTION: Determine if we need to allocate memory to store the multizone residual. \n DEFAULT: false (temporarily) */
  addBoolOption("MULTIZONE_RESIDUAL", Multizone_Residual, false);

  /* !\brief CONTROLLING_VARIABLE_NAMES \n DESCRIPTION: Names of the variables used as inputs for the data regression method in flamelet or data-driven fluid models. */
  addStringListOption("CONTROLLING_VARIABLE_NAMES", n_control_vars, controlling_variable_names);

  /* !\brief CONTROLLING_VARIABLE_SOURCE_NAMES \n DESCRIPTION: Names of the variables in the flamelet manifold corresponding to the source terms of the controlling variables. */
  addStringListOption("CONTROLLING_VARIABLE_SOURCE_NAMES", n_control_vars, cv_source_names);

  /* DESCRIPTION: Names of the passive lookup variables for flamelet LUT */
  addStringListOption("LOOKUP_NAMES", n_lookups, lookup_names);

  /* DESCRIPTION: Names of the user transport equations solved in the flamelet problem. */
  addStringListOption("USER_SCALAR_NAMES", n_user_scalars, user_scalar_names);

  /* DESCRIPTION: Names of the user scalar source terms. */
  addStringListOption("USER_SOURCE_NAMES", n_user_sources, user_source_names);

  /* DESCRIPTION: Enable preferential diffusion for FGM simulations. \n DEFAULT: false */
  addBoolOption("PREFERENTIAL_DIFFUSION", preferential_diffusion, false);

  /*!\brief CONV_FILENAME \n DESCRIPTION: Output file convergence history (w/o extension) \n DEFAULT: history \ingroup Config*/
  addStringOption("CONV_FILENAME", Conv_FileName, string("history"));
  /*!\brief BREAKDOWN_FILENAME \n DESCRIPTION: Output file forces breakdown \ingroup Config*/
  addStringOption("BREAKDOWN_FILENAME", Breakdown_FileName, string("forces_breakdown.dat"));
  /*!\brief SOLUTION_FLOW_FILENAME \n DESCRIPTION: Restart flow input file (the file output under the filename set by RESTART_FLOW_FILENAME) \n DEFAULT: solution_flow.dat \ingroup Config */
  addStringOption("SOLUTION_FILENAME", Solution_FileName, string("solution.dat"));
  /*!\brief SOLUTION_ADJ_FILENAME\n DESCRIPTION: Restart adjoint input file. Objective function abbreviation is expected. \ingroup Config*/
  addStringOption("SOLUTION_ADJ_FILENAME", Solution_AdjFileName, string("solution_adj.dat"));
  /*!\brief RESTART_FLOW_FILENAME \n DESCRIPTION: Output file restart flow \ingroup Config*/
  addStringOption("RESTART_FILENAME", Restart_FileName, string("restart.dat"));
  /*!\brief RESTART_ADJ_FILENAME  \n DESCRIPTION: Output file restart adjoint. Objective function abbreviation will be appended. \ingroup Config*/
  addStringOption("RESTART_ADJ_FILENAME", Restart_AdjFileName, string("restart_adj.dat"));
  /*!\brief VOLUME_FLOW_FILENAME  \n DESCRIPTION: Output file flow (w/o extension) variables \ingroup Config */
  addStringOption("VOLUME_FILENAME", Volume_FileName, string("vol_solution"));
  /*!\brief VOLUME_ADJ_FILENAME
   *  \n DESCRIPTION: Output file adjoint (w/o extension) variables  \ingroup Config*/
  addStringOption("VOLUME_ADJ_FILENAME", Adj_FileName, string("adj_vol_solution"));
  /*!\brief GRAD_OBJFUNC_FILENAME
   *  \n DESCRIPTION: Output objective function gradient  \ingroup Config*/
  addStringOption("GRAD_OBJFUNC_FILENAME", ObjFunc_Grad_FileName, string("of_grad.dat"));
  /*!\brief VALUE_OBJFUNC_FILENAME
   *  \n DESCRIPTION: Output objective function  \ingroup Config*/
  addStringOption("VALUE_OBJFUNC_FILENAME", ObjFunc_Value_FileName, string("of_func.dat"));
  /*!\brief SURFACE_FLOW_FILENAME
   *  \n DESCRIPTION: Output file surface flow coefficient (w/o extension)  \ingroup Config*/
  addStringOption("SURFACE_FILENAME", SurfCoeff_FileName, string("surface"));
  /*!\brief SURFACE_ADJ_FILENAME
   *  \n DESCRIPTION: Output file surface adjoint coefficient (w/o extension)  \ingroup Config*/
  addStringOption("SURFACE_ADJ_FILENAME", SurfAdjCoeff_FileName, string("surface_adjoint"));
  /*!\brief SURFACE_SENS_FILENAME_FILENAME
   *  \n DESCRIPTION: Output file surface sensitivity (discrete adjoint) (w/o extension)  \ingroup Config*/
  addStringOption("SURFACE_SENS_FILENAME", SurfSens_FileName, string("surface_sens"));
  /*!\brief VOLUME_SENS_FILENAME
   *  \n DESCRIPTION: Output file volume sensitivity (discrete adjoint))  \ingroup Config*/
  addStringOption("VOLUME_SENS_FILENAME", VolSens_FileName, string("volume_sens"));
  /* DESCRIPTION: Output the performance summary to the console at the end of SU2_CFD  \ingroup Config*/
  addBoolOption("WRT_PERFORMANCE", Wrt_Performance, false);
  /* DESCRIPTION: Output the tape statistics (discrete adjoint)  \ingroup Config*/
  addBoolOption("WRT_AD_STATISTICS", Wrt_AD_Statistics, false);
  /*!\brief MARKER_ANALYZE_AVERAGE
   *  \n DESCRIPTION: Output averaged flow values on specified analyze marker.
   *  Options: AREA, MASSFLUX
   *  \n Use with MARKER_ANALYZE. \ingroup Config*/
  addEnumOption("MARKER_ANALYZE_AVERAGE", Kind_Average, Average_Map, AVERAGE_MASSFLUX);
  /*!\brief COMM_LEVEL
   *  \n DESCRIPTION: Level of MPI communications during runtime  \ingroup Config*/
  addEnumOption("COMM_LEVEL", Comm_Level, Comm_Map, COMM_FULL);

  /*!\par CONFIG_CATEGORY: Dynamic mesh definition \ingroup Config*/
  /*--- Options related to dynamic meshes ---*/

  /* DESCRIPTION: Type of mesh motion */
  addEnumOption("GRID_MOVEMENT", Kind_GridMovement, GridMovement_Map, NO_MOVEMENT);
  /* DESCRIPTION: Type of surface motion */
  addEnumListOption("SURFACE_MOVEMENT",nKind_SurfaceMovement, Kind_SurfaceMovement, SurfaceMovement_Map);
  /* DESCRIPTION: Marker(s) of moving surfaces (MOVING_WALL or DEFORMING grid motion). */
  addStringListOption("MARKER_MOVING", nMarker_Moving, Marker_Moving);
  /* DESCRIPTION: Marker(s) of gradient problem boundaries. */
  addStringListOption("MARKER_SOBOLEVBC", nMarker_SobolevBC, Marker_SobolevBC);
  /* DESCRIPTION: Mach number (non-dimensional, based on the mesh velocity and freestream vals.) */
  addDoubleOption("MACH_MOTION", Mach_Motion, 0.0);
  /* DESCRIPTION: Coordinates of the rigid motion origin */
  addDoubleArrayOption("MOTION_ORIGIN", 3, Motion_Origin);
  /* DESCRIPTION: Translational velocity vector (m/s) in the x, y, & z directions (RIGID_MOTION only) */
  addDoubleArrayOption("TRANSLATION_RATE", 3, Translation_Rate);
  /* DESCRIPTION: Angular velocity vector (rad/s) about x, y, & z axes (RIGID_MOTION only) */
  addDoubleArrayOption("ROTATION_RATE", 3, Rotation_Rate);
  /* DESCRIPTION: Pitching angular freq. (rad/s) about x, y, & z axes (RIGID_MOTION only) */
  addDoubleArrayOption("PITCHING_OMEGA", 3, Pitching_Omega);
  /* DESCRIPTION: Pitching amplitude (degrees) about x, y, & z axes (RIGID_MOTION only) */
  addDoubleArrayOption("PITCHING_AMPL", 3, Pitching_Ampl);
  /* DESCRIPTION: Pitching phase offset (degrees) about x, y, & z axes (RIGID_MOTION only) */
  addDoubleArrayOption("PITCHING_PHASE", 3, Pitching_Phase);
  /* DESCRIPTION: Plunging angular freq. (rad/s) in x, y, & z directions (RIGID_MOTION only) */
  addDoubleArrayOption("PLUNGING_OMEGA", 3, Plunging_Omega);
  /* DESCRIPTION: Plunging amplitude (m) in x, y, & z directions (RIGID_MOTION only) */
  addDoubleArrayOption("PLUNGING_AMPL", 3, Plunging_Ampl);
  /* DESCRIPTION: Coordinates of the rigid motion origin */
  addDoubleListOption("SURFACE_MOTION_ORIGIN", nMarkerMotion_Origin, MarkerMotion_Origin);
  /* DESCRIPTION: Translational velocity vector (m/s) in the x, y, & z directions (DEFORMING only) */
  addDoubleListOption("SURFACE_TRANSLATION_RATE", nMarkerTranslation, MarkerTranslation_Rate);
  /* DESCRIPTION: Angular velocity vector (rad/s) about x, y, & z axes (DEFORMING only) */
  addDoubleListOption("SURFACE_ROTATION_RATE", nMarkerRotation_Rate, MarkerRotation_Rate);
  /* DESCRIPTION: Pitching angular freq. (rad/s) about x, y, & z axes (DEFORMING only) */
  addDoubleListOption("SURFACE_PITCHING_OMEGA", nMarkerPitching_Omega, MarkerPitching_Omega);
  /* DESCRIPTION: Pitching amplitude (degrees) about x, y, & z axes (DEFORMING only) */
  addDoubleListOption("SURFACE_PITCHING_AMPL", nMarkerPitching_Ampl, MarkerPitching_Ampl);
  /* DESCRIPTION: Pitching phase offset (degrees) about x, y, & z axes (DEFORMING only) */
  addDoubleListOption("SURFACE_PITCHING_PHASE", nMarkerPitching_Phase, MarkerPitching_Phase);
  /* DESCRIPTION: Plunging angular freq. (rad/s) in x, y, & z directions (DEFORMING only) */
  addDoubleListOption("SURFACE_PLUNGING_OMEGA", nMarkerPlunging_Omega, MarkerPlunging_Omega);
  /* DESCRIPTION: Plunging amplitude (m) in x, y, & z directions (DEFORMING only) */
  addDoubleListOption("SURFACE_PLUNGING_AMPL", nMarkerPlunging_Ampl, MarkerPlunging_Ampl);
  /* DESCRIPTION: Value to move motion origins (1 or 0) */
  addUShortListOption("MOVE_MOTION_ORIGIN", nMoveMotion_Origin, MoveMotion_Origin);

  /* DESCRIPTION: Before each computation, implicitly smooth the nodal coordinates */
  addUnsignedShortOption("SMOOTH_GEOMETRY", SmoothNumGrid, 0);

  /*!\par CONFIG_CATEGORY: Aeroelastic Simulation (Typical Section Model) \ingroup Config*/
  /*--- Options related to aeroelastic simulations using the Typical Section Model) ---*/
  /* DESCRIPTION: The flutter speed index (modifies the freestream condition) */
  addDoubleOption("FLUTTER_SPEED_INDEX", FlutterSpeedIndex, 0.6);
  /* DESCRIPTION: Natural frequency of the spring in the plunging direction (rad/s). */
  addDoubleOption("PLUNGE_NATURAL_FREQUENCY", PlungeNaturalFrequency, 100);
  /* DESCRIPTION: Natural frequency of the spring in the pitching direction (rad/s). */
  addDoubleOption("PITCH_NATURAL_FREQUENCY", PitchNaturalFrequency, 100);
  /* DESCRIPTION: The airfoil mass ratio. */
  addDoubleOption("AIRFOIL_MASS_RATIO", AirfoilMassRatio, 60);
  /* DESCRIPTION: Distance in semichords by which the center of gravity lies behind the elastic axis. */
  addDoubleOption("CG_LOCATION", CG_Location, 1.8);
  /* DESCRIPTION: The radius of gyration squared (expressed in semichords) of the typical section about the elastic axis. */
  addDoubleOption("RADIUS_GYRATION_SQUARED", RadiusGyrationSquared, 3.48);
  /* DESCRIPTION: Solve the aeroelastic equations every given number of internal iterations. */
  addUnsignedShortOption("AEROELASTIC_ITER", AeroelasticIter, 3);

  /*!\par CONFIG_CATEGORY: Optimization Problem*/

  /* DESCRIPTION: Scale the line search in the optimizer */
  addDoubleOption("OPT_RELAX_FACTOR", Opt_RelaxFactor, 1.0);

  /* DESCRIPTION: Bound the line search in the optimizer */
  addDoubleOption("OPT_LINE_SEARCH_BOUND", Opt_LineSearch_Bound, 1E6);

  /*!\par CONFIG_CATEGORY: Wind Gust \ingroup Config*/
  /*--- Options related to wind gust simulations ---*/

  /* DESCRIPTION: Apply a wind gust */
  addBoolOption("WIND_GUST", Wind_Gust, false);
  /* DESCRIPTION: Type of gust */
  addEnumOption("GUST_TYPE", Gust_Type, Gust_Type_Map, NO_GUST);
  /* DESCRIPTION: Gust wavelenght (meters) */
  addDoubleOption("GUST_WAVELENGTH", Gust_WaveLength, 0.0);
  /* DESCRIPTION: Number of gust periods */
  addDoubleOption("GUST_PERIODS", Gust_Periods, 1.0);
  /* DESCRIPTION: Gust amplitude (m/s) */
  addDoubleOption("GUST_AMPL", Gust_Ampl, 0.0);
  /* DESCRIPTION: Time at which to begin the gust (sec) */
  addDoubleOption("GUST_BEGIN_TIME", Gust_Begin_Time, 0.0);
  /* DESCRIPTION: Location at which the gust begins (meters) */
  addDoubleOption("GUST_BEGIN_LOC", Gust_Begin_Loc, 0.0);
  /* DESCRIPTION: Direction of the gust X or Y dir */
  addEnumOption("GUST_DIR", Gust_Dir, Gust_Dir_Map, Y_DIR);

  /* Fixed values for turbulence quantities to keep them at inflow conditions. */
  /* DESCRIPTION: Fix turbulence quantities to far-field values inside an upstream half-space. */
  addBoolOption("TURB_FIXED_VALUES", Turb_Fixed_Values, false);
  /* DESCRIPTION: Shift of the fixed values half-space, in length units in the direction of far-field velocity. */
  addDoubleOption("TURB_FIXED_VALUES_DOMAIN", Turb_Fixed_Values_MaxScalarProd, numeric_limits<su2double>::lowest());

  /* Harmonic Balance config */
  /* DESCRIPTION: Omega_HB = 2*PI*frequency - frequencies for Harmonic Balance method */
  addDoubleListOption("OMEGA_HB", nOmega_HB, Omega_HB);

  /*!\par CONFIG_CATEGORY: Equivalent Area \ingroup Config*/
  /*--- Options related to the equivalent area ---*/

  /* DESCRIPTION: Evaluate equivalent area on the Near-Field  */
  addBoolOption("EQUIV_AREA", EquivArea, false);
  ea_lim[0] = 0.0; ea_lim[1] = 1.0; ea_lim[2] = 1.0;
  /* DESCRIPTION: Integration limits of the equivalent area ( xmin, xmax, Dist_NearField ) */
  addDoubleArrayOption("EA_INT_LIMIT", 3, ea_lim);
  /* DESCRIPTION: Equivalent area scaling factor */
  addDoubleOption("EA_SCALE_FACTOR", EA_ScaleFactor, 1.0);

  // these options share nDV as their size in the option references; not a good idea
  /*!\par CONFIG_CATEGORY: Grid deformation \ingroup Config*/
  /*--- Options related to the grid deformation ---*/

  /* DESCRIPTION: Kind of deformation */
  addEnumListOption("DV_KIND", nDV, Design_Variable, Param_Map);
  /* DESCRIPTION: Marker of the surface to which we are going apply the shape deformation */
  addStringListOption("DV_MARKER", nMarker_DV, Marker_DV);
  /* DESCRIPTION: Parameters of the shape deformation
   - FFD_CONTROL_POINT_2D ( FFDBox ID, i_Ind, j_Ind, x_Disp, y_Disp )
   - FFD_RADIUS_2D ( FFDBox ID )
   - FFD_CAMBER_2D ( FFDBox ID, i_Ind )
   - FFD_THICKNESS_2D ( FFDBox ID, i_Ind )
   - HICKS_HENNE ( Lower Surface (0)/Upper Surface (1)/Only one Surface (2), x_Loc )
   - SURFACE_BUMP ( x_start, x_end, x_Loc )
   - CST ( Lower Surface (0)/Upper Surface (1), Kulfan parameter number, Total number of Kulfan parameters for surface )
   - NACA_4DIGITS ( 1st digit, 2nd digit, 3rd and 4th digit )
   - PARABOLIC ( Center, Thickness )
   - TRANSLATION ( x_Disp, y_Disp, z_Disp )
   - ROTATION ( x_Orig, y_Orig, z_Orig, x_End, y_End, z_End )
   - OBSTACLE ( Center, Bump size )
   - SPHERICAL ( ControlPoint_Index, Theta_Disp, R_Disp )
   - FFD_CONTROL_POINT ( FFDBox ID, i_Ind, j_Ind, k_Ind, x_Disp, y_Disp, z_Disp )
   - FFD_TWIST ( FFDBox ID, x_Orig, y_Orig, z_Orig, x_End, y_End, z_End )
   - FFD_ROTATION ( FFDBox ID, x_Orig, y_Orig, z_Orig, x_End, y_End, z_End )
   - FFD_CONTROL_SURFACE ( FFDBox ID, x_Orig, y_Orig, z_Orig, x_End, y_End, z_End )
   - FFD_CAMBER ( FFDBox ID, i_Ind, j_Ind )
   - FFD_THICKNESS ( FFDBox ID, i_Ind, j_Ind ) */
  addDVParamOption("DV_PARAM", nDV, ParamDV, FFDTag, Design_Variable);
  /* DESCRIPTION: New value of the shape deformation */
  addDVValueOption("DV_VALUE", nDV_Value, DV_Value, nDV, ParamDV, Design_Variable);
  /* DESCRIPTION: Provide a file of surface positions from an external parameterization. */
  addStringOption("DV_FILENAME", DV_Filename, string("surface_positions.dat"));
  /* DESCRIPTION: File of sensitivities as an unordered ASCII file with rows of x, y, z, dJ/dx, dJ/dy, dJ/dz for each volume grid point. */
  addStringOption("DV_UNORDERED_SENS_FILENAME", DV_Unordered_Sens_Filename, string("unordered_sensitivity.dat"));
  /* DESCRIPTION: File of sensitivities as an ASCII file with rows of x, y, z, dJ/dx, dJ/dy, dJ/dz for each surface grid point. */
  addStringOption("DV_SENS_FILENAME", DV_Sens_Filename, string("surface_sensitivity.dat"));
  /*!\brief OUTPUT_FORMAT \n DESCRIPTION: I/O format for output plots. \n OPTIONS: see \link Output_Map \endlink \n DEFAULT: TECPLOT \ingroup Config */
  addEnumOption("DV_SENSITIVITY_FORMAT", Sensitivity_FileFormat, Sensitivity_Map, SU2_NATIVE);
  /* DESCRIPTION: Hold the grid fixed in a region */
  addBoolOption("HOLD_GRID_FIXED", Hold_GridFixed, false);
  grid_fix[0] = -1E15; grid_fix[1] = -1E15; grid_fix[2] = -1E15;
  grid_fix[3] =  1E15; grid_fix[4] =  1E15; grid_fix[5] =  1E15;
  /* DESCRIPTION: Coordinates of the box where the grid will be deformed (Xmin, Ymin, Zmin, Xmax, Ymax, Zmax) */
  addDoubleArrayOption("HOLD_GRID_FIXED_COORD", 6, grid_fix);

  /*!\par CONFIG_CATEGORY: Deformable mesh \ingroup Config*/
  /*--- option related to deformable meshes ---*/
  /* DESCRIPTION: Decide whether the mesh will undergo deformations */
  addBoolOption("DEFORM_MESH", Deform_Mesh, false);
  /* DESCRIPTION: Print the residuals during mesh deformation to the console */
  addBoolOption("DEFORM_CONSOLE_OUTPUT", Deform_Output, false);
  /* DESCRIPTION: Number of nonlinear deformation iterations (surface deformation increments) */
  addUnsignedLongOption("DEFORM_NONLINEAR_ITER", GridDef_Nonlinear_Iter, 1);
  /* DESCRIPTION: Deform coefficient (-1.0 to 0.5) */
  addDoubleOption("DEFORM_COEFF", Deform_Coeff, 1E6);
  /* DESCRIPTION: Deform limit in m or inches */
  addDoubleOption("DEFORM_LIMIT", Deform_Limit, 1E6);
  /* DESCRIPTION: Type of element stiffness imposed for FEA mesh deformation (INVERSE_VOLUME, WALL_DISTANCE, CONSTANT_STIFFNESS) */
  addEnumOption("DEFORM_STIFFNESS_TYPE", Deform_StiffnessType, Deform_Stiffness_Map, SOLID_WALL_DISTANCE);
  /* DESCRIPTION: Young's modulus for constant stiffness FEA method of grid deformation */
  addDoubleOption("DEFORM_ELASTICITY_MODULUS", Deform_ElasticityMod, 2E11);
  /* DESCRIPTION: Poisson's ratio for constant stiffness FEA method of grid deformation */
  addDoubleOption("DEFORM_POISSONS_RATIO", Deform_PoissonRatio, 0.3);
  /* DESCRIPTION: Size of the layer of highest stiffness for wall distance-based mesh stiffness */
  addDoubleOption("DEFORM_STIFF_LAYER_SIZE", Deform_StiffLayerSize, 0.0);
  /*  DESCRIPTION: Linear solver for the mesh deformation\n OPTIONS: see \link Linear_Solver_Map \endlink \n DEFAULT: FGMRES \ingroup Config*/
  addEnumOption("DEFORM_LINEAR_SOLVER", Kind_Deform_Linear_Solver, Linear_Solver_Map, FGMRES);
  /*  \n DESCRIPTION: Preconditioner for the Krylov linear solvers \n OPTIONS: see \link Linear_Solver_Prec_Map \endlink \n DEFAULT: LU_SGS \ingroup Config*/
  addEnumOption("DEFORM_LINEAR_SOLVER_PREC", Kind_Deform_Linear_Solver_Prec, Linear_Solver_Prec_Map, ILU);
  /* DESCRIPTION: Minimum error threshold for the linear solver for the implicit formulation */
  addDoubleOption("DEFORM_LINEAR_SOLVER_ERROR", Deform_Linear_Solver_Error, 1E-14);
  /* DESCRIPTION: Maximum number of iterations of the linear solver for the implicit formulation */
  addUnsignedLongOption("DEFORM_LINEAR_SOLVER_ITER", Deform_Linear_Solver_Iter, 1000);

  /*!\par CONFIG_CATEGORY: FEM flow solver definition \ingroup Config*/
  /*--- Options related to the finite element flow solver---*/

  /* DESCRIPTION: Riemann solver used for DG (ROE, LAX-FRIEDRICH, AUSM, HLLC, VAN_LEER) */
  addEnumOption("RIEMANN_SOLVER_FEM", Riemann_Solver_FEM, Upwind_Map, UPWIND::ROE);
  /* DESCRIPTION: Constant factor applied for quadrature with straight elements (2.0 by default) */
  addDoubleOption("QUADRATURE_FACTOR_STRAIGHT_FEM", Quadrature_Factor_Straight, 2.0);
  /* DESCRIPTION: Constant factor applied for quadrature with curved elements (3.0 by default) */
  addDoubleOption("QUADRATURE_FACTOR_CURVED_FEM", Quadrature_Factor_Curved, 3.0);
  /* DESCRIPTION: Factor applied during quadrature in time for ADER-DG. (2.0 by default) */
  addDoubleOption("QUADRATURE_FACTOR_TIME_ADER_DG", Quadrature_Factor_Time_ADER_DG, 2.0);
  /* DESCRIPTION: Factor for the symmetrizing terms in the DG FEM discretization (1.0 by default) */
  addDoubleOption("THETA_INTERIOR_PENALTY_DG_FEM", Theta_Interior_Penalty_DGFEM, 1.0);
  /* DESCRIPTION: Compute the entropy in the fluid model (YES, NO) */
  addBoolOption("COMPUTE_ENTROPY_FLUID_MODEL", Compute_Entropy, true);
  /* DESCRIPTION: Use the lumped mass matrix for steady DGFEM computations */
  addBoolOption("USE_LUMPED_MASSMATRIX_DGFEM", Use_Lumped_MassMatrix_DGFEM, false);
  /* DESCRIPTION: Only compute the exact Jacobian of the spatial discretization (NO, YES) */
  addBoolOption("JACOBIAN_SPATIAL_DISCRETIZATION_ONLY", Jacobian_Spatial_Discretization_Only, false);

  /* DESCRIPTION: Number of aligned bytes for the matrix multiplications. Multiple of 64. (128 by default) */
  addUnsignedShortOption("ALIGNED_BYTES_MATMUL", byteAlignmentMatMul, 128);

  /*!\par CONFIG_CATEGORY: FEA solver \ingroup Config*/
  /*--- Options related to the FEA solver ---*/

  /*!\brief FEA_FILENAME \n DESCRIPTION: Filename to input for element-based properties \n Default: default_element_properties.dat \ingroup Config */
  addStringOption("FEA_FILENAME", FEA_FileName, string("default_element_properties.dat"));
  /* DESCRIPTION: Determine if advanced features are used from the element-based FEA analysis (NO, YES = experimental) */
  addBoolOption("FEA_ADVANCED_MODE", FEAAdvancedMode, false);

  /* DESCRIPTION: Modulus of elasticity */
  addDoubleListOption("ELASTICITY_MODULUS", nElasticityMod, ElasticityMod);
  /* DESCRIPTION: Poisson ratio */
  addDoubleListOption("POISSON_RATIO", nPoissonRatio, PoissonRatio);
  /* DESCRIPTION: Material density */
  addDoubleListOption("MATERIAL_DENSITY", nMaterialDensity, MaterialDensity);
  /* DESCRIPTION: Knowles B constant */
  addDoubleOption("KNOWLES_B", Knowles_B, 1.0);
  /* DESCRIPTION: Knowles N constant */
  addDoubleOption("KNOWLES_N", Knowles_N, 1.0);

  /*  DESCRIPTION: Include DE effects
  *  Options: NO, YES \ingroup Config */
  addBoolOption("DE_EFFECTS", DE_Effects, false);
  /*!\brief ELECTRIC_FIELD_CONST \n DESCRIPTION: Value of the Dielectric Elastomer constant */
  addDoubleListOption("ELECTRIC_FIELD_CONST", nElectric_Constant, Electric_Constant);
  /* DESCRIPTION: Modulus of the Electric Fields */
  addDoubleListOption("ELECTRIC_FIELD_MOD", nElectric_Field, Electric_Field_Mod);
  /* DESCRIPTION: Direction of the Electic Fields */
  addDoubleListOption("ELECTRIC_FIELD_DIR", nDim_Electric_Field, Electric_Field_Dir);

  /*!\brief DESIGN_VARIABLE_FEA
   *  \n DESCRIPTION: Design variable for FEA problems \n OPTIONS: See \link DVFEA_Map \endlink \n DEFAULT VENKATAKRISHNAN \ingroup Config */
  addEnumOption("DESIGN_VARIABLE_FEA", Kind_DV_FEA, DVFEA_Map, NODV_FEA);
  /*  DESCRIPTION: Consider a reference solution for the structure (optimization applications)
  *  Options: NO, YES \ingroup Config */
  addBoolOption("REFERENCE_GEOMETRY", RefGeom, false);
  /*!\brief REFERENCE_GEOMETRY_PENALTY\n DESCRIPTION: Penalty weight value for the objective function \ingroup Config*/
  addDoubleOption("REFERENCE_GEOMETRY_PENALTY", RefGeom_Penalty, 1E6);
  /*!\brief REFERENCE_GEOMETRY_FILENAME \n DESCRIPTION: Reference geometry filename \n Default: reference_geometry.dat \ingroup Config */
  addStringOption("REFERENCE_GEOMETRY_FILENAME", RefGeom_FEMFileName, string("reference_geometry.dat"));
  /*!\brief REFERENCE_GEOMETRY_FORMAT \n DESCRIPTION: Format of the reference geometry file \n OPTIONS: see \link Input_Ref_Map \endlink \n DEFAULT: SU2 \ingroup Config*/
  addEnumOption("REFERENCE_GEOMETRY_FORMAT", RefGeom_FileFormat, Input_Ref_Map, SU2_REF);
  /*!\brief REFERENCE_GEOMETRY_SURFACE\n DESCRIPTION: If true consider only the surfaces where loads are applied. \ingroup Config*/
  addBoolOption("REFERENCE_GEOMETRY_SURFACE", RefGeomSurf, false);

  /*!\brief REFERENCE_NODE\n  DESCRIPTION: Reference node for the structure (optimization applications) */
  addUnsignedLongOption("REFERENCE_NODE", refNodeID, 0);
  /*!\brief REFERENCE_NODE_DISPLACEMENT\n DESCRIPTION: Target displacement of the reference node \ingroup Config*/
  addDoubleListOption("REFERENCE_NODE_DISPLACEMENT", nDim_RefNode, RefNode_Displacement);
  /*!\brief REFERENCE_NODE_PENALTY\n DESCRIPTION: Penalty weight value for the objective function \ingroup Config*/
  addDoubleOption("REFERENCE_NODE_PENALTY", RefNode_Penalty, 1E3);

  /*!\brief TOTAL_DV_PENALTY\n DESCRIPTION: Penalty weight value to maintain the total sum of DV constant \ingroup Config*/
  addDoubleOption("TOTAL_DV_PENALTY", DV_Penalty, 0);

  /*!\brief STRESS_PENALTY_PARAM\n DESCRIPTION: Maximum allowed stress and KS exponent for structural optimization \ingroup Config*/
  addDoubleArrayOption("STRESS_PENALTY_PARAM", 2, StressPenaltyParam.data());

  /*!\brief REGIME_TYPE \n  DESCRIPTION: Geometric condition \n OPTIONS: see \link Struct_Map \endlink \ingroup Config*/
  addEnumOption("GEOMETRIC_CONDITIONS", Kind_Struct_Solver, Struct_Map, STRUCT_DEFORMATION::SMALL);
  /*!\brief REGIME_TYPE \n  DESCRIPTION: Material model \n OPTIONS: see \link Material_Map \endlink \ingroup Config*/
  addEnumOption("MATERIAL_MODEL", Kind_Material, Material_Map, STRUCT_MODEL::LINEAR_ELASTIC);
  /*!\brief REGIME_TYPE \n  DESCRIPTION: Compressibility of the material \n OPTIONS: see \link MatComp_Map \endlink \ingroup Config*/
  addEnumOption("MATERIAL_COMPRESSIBILITY", Kind_Material_Compress, MatComp_Map, STRUCT_COMPRESS::COMPRESSIBLE);

  /*  DESCRIPTION: Consider a prestretch in the structural domain
  *  Options: NO, YES \ingroup Config */
  addBoolOption("PRESTRETCH", Prestretch, false);
  /*!\brief PRESTRETCH_FILENAME \n DESCRIPTION: Filename to input for prestretching membranes \n Default: prestretch_file.dat \ingroup Config */
  addStringOption("PRESTRETCH_FILENAME", Prestretch_FEMFileName, string("prestretch_file.dat"));

  /* DESCRIPTION: Iterative method for non-linear structural analysis */
  addEnumOption("NONLINEAR_FEM_SOLUTION_METHOD", Kind_SpaceIteScheme_FEA, Space_Ite_Map_FEA, STRUCT_SPACE_ITE::NEWTON);
  /* DESCRIPTION: Formulation for bidimensional elasticity solver */
  addEnumOption("FORMULATION_ELASTICITY_2D", Kind_2DElasForm, ElasForm_2D, STRUCT_2DFORM::PLANE_STRAIN);
  /*  DESCRIPTION: Apply dead loads
  *  Options: NO, YES \ingroup Config */
  addBoolOption("DEAD_LOAD", DeadLoad, false);
  /*  DESCRIPTION: Temporary: pseudo static analysis (no density in dynamic analysis)
  *  Options: NO, YES \ingroup Config */
  addBoolOption("PSEUDO_STATIC", PseudoStatic, false);
  /* DESCRIPTION: Parameter alpha for Newmark scheme (s) */
  addDoubleOption("NEWMARK_BETA", Newmark_beta, 0.25);
  /* DESCRIPTION: Parameter gamma for Newmark scheme (s) */
  addDoubleOption("NEWMARK_GAMMA", Newmark_gamma, 0.5);
  /* DESCRIPTION: Apply the load as a ramp */
  addBoolOption("RAMP_LOADING", Ramp_Load, false);
  /* DESCRIPTION: Time while the load is to be increased linearly */
  addDoubleOption("RAMP_TIME", Ramp_Time, 1.0);
  /* DESCRIPTION: Transfer method used for multiphysics problems */
  addEnumOption("DYNAMIC_LOAD_TRANSFER", Dynamic_LoadTransfer, Dyn_Transfer_Method_Map, POL_ORDER_1);

  /* DESCRIPTION: Newmark - Generalized alpha - coefficients */
  addDoubleListOption("TIME_INT_STRUCT_COEFFS", nIntCoeffs, Int_Coeffs);

  /*  DESCRIPTION: Apply dead loads. Options: NO, YES \ingroup Config */
  addBoolOption("INCREMENTAL_LOAD", IncrementalLoad, false);
  /* DESCRIPTION: Maximum number of increments of the  */
  addUnsignedLongOption("NUMBER_INCREMENTS", IncLoad_Nincrements, 10);

  inc_crit[0] = 0.0; inc_crit[1] = 0.0; inc_crit[2] = 0.0;
  /* DESCRIPTION: Definition of the  UTOL RTOL ETOL*/
  addDoubleArrayOption("INCREMENTAL_CRITERIA", 3, inc_crit);

  /* DESCRIPTION: Use of predictor */
  addBoolOption("PREDICTOR", Predictor, false);
  /* DESCRIPTION: Order of the predictor */
  addUnsignedShortOption("PREDICTOR_ORDER", Pred_Order, 0);

  /* DESCRIPTION: Topology optimization options */
  addBoolOption("TOPOLOGY_OPTIMIZATION", topology_optimization, false);
  addStringOption("TOPOL_OPTIM_OUTFILE", top_optim_output_file, string("element_derivatives.dat"));
  addDoubleOption("TOPOL_OPTIM_SIMP_EXPONENT", simp_exponent, 1.0);
  addDoubleOption("TOPOL_OPTIM_SIMP_MINSTIFF", simp_minimum_stiffness, 0.001);
  addEnumListOption("TOPOL_OPTIM_FILTER_KERNEL", top_optim_nKernel, top_optim_kernels, Filter_Kernel_Map);
  addDoubleListOption("TOPOL_OPTIM_FILTER_RADIUS", top_optim_nRadius, top_optim_filter_radius);
  addDoubleListOption("TOPOL_OPTIM_KERNEL_PARAM", top_optim_nKernelParams, top_optim_kernel_params);
  addUnsignedShortOption("TOPOL_OPTIM_SEARCH_LIMIT", top_optim_search_lim, 0);
  addEnumOption("TOPOL_OPTIM_PROJECTION_TYPE", top_optim_proj_type, Projection_Function_Map, ENUM_PROJECTION_FUNCTION::NONE);
  addDoubleOption("TOPOL_OPTIM_PROJECTION_PARAM", top_optim_proj_param, 0.0);

  /* CONFIG_CATEGORY: FSI solver */
  /*--- Options related to the FSI solver ---*/

  /* DESCRIPTION: ID of the region we want to compute the sensitivities using direct differentiation */
  addUnsignedShortOption("FEA_ID_DIRECTDIFF", nID_DV, 0);

  /* DESCRIPTION: Restart from a steady state (sets grid velocities to 0 when loading the restart). */
  addBoolOption("RESTART_STEADY_STATE", SteadyRestart, false);

  /*!\par CONFIG_CATEGORY: Multizone definition \ingroup Config*/
  /*--- Options related to multizone problems ---*/

  /* DESCRIPTION List of config files for each zone in a multizone setup with SOLVER=MULTIPHYSICS
   * Order here has to match the order in the meshfile if just one is used. */
  addStringListOption("CONFIG_LIST", nConfig_Files, Config_Filenames);

  /* DESCRIPTION: Determines if the multizone problem is solved for time-domain. */
  addBoolOption("TIME_DOMAIN", Time_Domain, false);
  /* DESCRIPTION: Number of outer iterations in the multizone problem. */
  addUnsignedLongOption("OUTER_ITER", nOuterIter, 1);
  /* DESCRIPTION: Number of inner iterations in each multizone block. */
  addUnsignedLongOption("INNER_ITER", nInnerIter, 1);
  /* DESCRIPTION: Number of time steps solved in the multizone problem. */
  addUnsignedLongOption("TIME_ITER", nTimeIter, 1);
  /* DESCRIPTION: Number of iterations in each single-zone block. */
  addUnsignedLongOption("ITER", nIter, 1000);
  /* DESCRIPTION: Restart iteration in the multizone problem. */
  addUnsignedLongOption("RESTART_ITER", Restart_Iter, 1);
  /* DESCRIPTION: Minimum error threshold for the linear solver for the implicit formulation */
  addDoubleOption("TIME_STEP", Time_Step, 0.0);
  /* DESCRIPTION: Total Physical Time for time-domain problems (s) */
  addDoubleOption("MAX_TIME", Max_Time, 1.0);
  /* DESCRIPTION: Determines if the special output is written out */
  addBoolOption("SPECIAL_OUTPUT", SpecialOutput, false);

  /* DESCRIPTION: Determines if the convergence history of each individual zone is written to screen */
  addBoolOption("WRT_ZONE_CONV", Wrt_ZoneConv, false);
  /* DESCRIPTION: Determines if the convergence history of each individual zone is written to file */
  addBoolOption("WRT_ZONE_HIST", Wrt_ZoneHist, false);

  /* DESCRIPTION: Determines if the forces breakdown is written out */
  addBoolOption("WRT_FORCES_BREAKDOWN", Wrt_ForcesBreakdown, false);


  /*!\par KIND_INTERPOLATION \n
   * DESCRIPTION: Type of interpolation to use for multi-zone problems. \n OPTIONS: see \link Interpolator_Map \endlink
   * Sets Kind_Interpolation \ingroup Config
   */
  addEnumOption("KIND_INTERPOLATION", Kind_Interpolation, Interpolator_Map, INTERFACE_INTERPOLATOR::NEAREST_NEIGHBOR);

  /*  DESCRIPTION: Use conservative approach for interpolating between meshes. */
  addBoolOption("CONSERVATIVE_INTERPOLATION", ConservativeInterpolation, true);

  addUnsignedShortOption("NUM_NEAREST_NEIGHBORS", NumNearestNeighbors, 1);

  /*!\par KIND_INTERPOLATION \n
   * DESCRIPTION: Type of radial basis function to use for radial basis function interpolation. \n OPTIONS: see \link RadialBasis_Map \endlink
   * Sets Kind_RadialBasis \ingroup Config
   */
  addEnumOption("KIND_RADIAL_BASIS_FUNCTION", Kind_RadialBasisFunction, RadialBasisFunction_Map, RADIAL_BASIS::WENDLAND_C2);

  /*  DESCRIPTION: Use polynomial term in radial basis function interpolation.
  *  Options: NO, YES \ingroup Config */
  addBoolOption("RADIAL_BASIS_FUNCTION_POLYNOMIAL_TERM", RadialBasisFunction_PolynomialOption, true);

  /* DESCRIPTION: Radius for radial basis function. */
  addDoubleOption("RADIAL_BASIS_FUNCTION_PARAMETER", RadialBasisFunction_Parameter, 1.0);

  /* DESCRIPTION: Tolerance to prune small coefficients from the RBF interpolation matrix. */
  addDoubleOption("RADIAL_BASIS_FUNCTION_PRUNE_TOLERANCE", RadialBasisFunction_PruneTol, 1e-6);

   /*!\par INLETINTERPOLATION \n
   * DESCRIPTION: Type of spanwise interpolation to use for the inlet face. \n OPTIONS: see \link Inlet_SpanwiseInterpolation_Map \endlink
   * Sets Kind_InletInterpolation \ingroup Config
   */
  addEnumOption("INLET_INTERPOLATION_FUNCTION",Kind_InletInterpolationFunction, Inlet_SpanwiseInterpolation_Map, INLET_SPANWISE_INTERP::NONE);

   /*!\par INLETINTERPOLATION \n
   * DESCRIPTION: Type of spanwise interpolation to use for the inlet face. \n OPTIONS: see \link Inlet_SpanwiseInterpolation_Map \endlink
   * Sets Kind_InletInterpolation \ingroup Config
   */
  addEnumOption("INLET_INTERPOLATION_DATA_TYPE", Kind_Inlet_InterpolationType, Inlet_SpanwiseInterpolationType_Map, INLET_INTERP_TYPE::VR_VTHETA);

  addBoolOption("PRINT_INLET_INTERPOLATED_DATA", PrintInlet_InterpolatedData, false);

  /* DESCRIPTION: Number of FSI iterations during which a ramp is applied */
  addUnsignedShortOption("RAMP_FSI_ITER", nIterFSI_Ramp, 2);
  /* DESCRIPTION: Aitken's static relaxation factor */
  addDoubleOption("STAT_RELAX_PARAMETER", AitkenStatRelax, 0.4);
  /* DESCRIPTION: Aitken's dynamic maximum relaxation factor for the first iteration */
  addDoubleOption("AITKEN_DYN_MAX_INITIAL", AitkenDynMaxInit, 0.5);
  /* DESCRIPTION: Aitken's dynamic minimum relaxation factor for the first iteration */
  addDoubleOption("AITKEN_DYN_MIN_INITIAL", AitkenDynMinInit, 0.5);
  /* DESCRIPTION: Kind of relaxation */
  addEnumOption("BGS_RELAXATION", Kind_BGS_RelaxMethod, AitkenForm_Map, BGS_RELAXATION::NONE);
  /* DESCRIPTION: Relaxation required */
  addBoolOption("RELAXATION", Relaxation, false);

  /*!\par CONFIG_CATEGORY: Radiation solver \ingroup Config*/
  /*--- Options related to the radiation solver ---*/

  /* DESCRIPTION: Type of radiation model */
  addEnumOption("RADIATION_MODEL", Kind_Radiation, Radiation_Map, RADIATION_MODEL::NONE);

  /* DESCRIPTION: Kind of initialization of the P1 model  */
  addEnumOption("P1_INITIALIZATION", Kind_P1_Init, P1_Init_Map, P1_INIT::TEMPERATURE);

  /* DESCRIPTION: Absorption coefficient */
  addDoubleOption("ABSORPTION_COEFF", Absorption_Coeff, 1.0);
  /* DESCRIPTION: Scattering coefficient */
  addDoubleOption("SCATTERING_COEFF", Scattering_Coeff, 0.0);

  /* DESCRIPTION: Apply a volumetric heat source as a source term (NO, YES) in the form of an ellipsoid*/
  addBoolOption("HEAT_SOURCE", HeatSource, false);
  /* DESCRIPTION: Value of the volumetric heat source */
  addDoubleOption("HEAT_SOURCE_VAL", ValHeatSource, 0.0);
  /* DESCRIPTION: Rotation of the volumetric heat source respect to Z axis */
  addDoubleOption("HEAT_SOURCE_ROTATION_Z", Heat_Source_Rot_Z, 0.0);
  /* DESCRIPTION: Position of heat source center (Heat_Source_Center_X, Heat_Source_Center_Y, Heat_Source_Center_Z) */
  hs_center[0] = 0.0; hs_center[1] = 0.0; hs_center[2] = 0.0;
  addDoubleArrayOption("HEAT_SOURCE_CENTER", 3, hs_center);
  /* DESCRIPTION: Vector of heat source radii (Heat_Source_Axes_A, Heat_Source_Axes_B, Heat_Source_Axes_C) */
  hs_axes[0] = 1.0; hs_axes[1] = 1.0; hs_axes[2] = 1.0;
  addDoubleArrayOption("HEAT_SOURCE_AXES", 3, hs_axes);

  /*!\brief MARKER_EMISSIVITY DESCRIPTION: Wall emissivity of the marker for radiation purposes \n
   * Format: ( marker, emissivity of the marker, ... ) \ingroup Config  */
  addStringDoubleListOption("MARKER_EMISSIVITY", nMarker_Emissivity, Marker_Emissivity, Wall_Emissivity);

  /* DESCRIPTION:  Courant-Friedrichs-Lewy condition of the finest grid in radiation solvers */
  addDoubleOption("CFL_NUMBER_RAD", CFL_Rad, 1.0);

  /*!\par CONFIG_CATEGORY: Heat solver \ingroup Config*/
  /*--- options related to the heat solver ---*/

  /* DESCRIPTION: CHT interface coupling methods */
  /*  Options: NO, YES \ingroup Config */
  addEnumOption("CHT_COUPLING_METHOD", Kind_CHT_Coupling, CHT_Coupling_Map, CHT_COUPLING::DIRECT_TEMPERATURE_ROBIN_HEATFLUX);

  /*!\par CONFIG_CATEGORY: Visualize Control Volumes \ingroup Config*/
  /*--- options related to visualizing control volumes ---*/

  /* DESCRIPTION: Node number for the CV to be visualized (tecplot) */
  addLongOption("VISUALIZE_CV", Visualize_CV, -1);

  /*!\par CONFIG_CATEGORY: Inverse design problem \ingroup Config*/
  /*--- options related to inverse design problem ---*/

  /* DESCRIPTION: Evaluate inverse design on the surface  */
  addBoolOption("INV_DESIGN_CP", InvDesign_Cp, false);

  /* DESCRIPTION: Evaluate inverse design on the surface  */
  addBoolOption("INV_DESIGN_HEATFLUX", InvDesign_HeatFlux, false);

  /*!\par CONFIG_CATEGORY: Unsupported options \ingroup Config*/
  /*--- Options that are experimental and not intended for general use ---*/

  /* DESCRIPTION: Write extra output (EXPERIMENTAL, NOT FOR GENERAL USE) */
  addBoolOption("EXTRA_OUTPUT", ExtraOutput, false);

  /* DESCRIPTION: Write extra heat output for a given heat solver zone */
  addLongOption("EXTRA_HEAT_ZONE_OUTPUT", ExtraHeatOutputZone, -1);

  /*--- options related to the FFD problem ---*/
  /*!\par CONFIG_CATEGORY:FFD point inversion \ingroup Config*/

  /* DESCRIPTION: Fix I plane */
  addShortListOption("FFD_FIX_I", nFFD_Fix_IDir, FFD_Fix_IDir);

  /* DESCRIPTION: Fix J plane */
  addShortListOption("FFD_FIX_J", nFFD_Fix_JDir, FFD_Fix_JDir);

  /* DESCRIPTION: Fix K plane */
  addShortListOption("FFD_FIX_K", nFFD_Fix_KDir, FFD_Fix_KDir);

  /* DESCRIPTION: FFD symmetry plane (j=0) */
  addBoolOption("FFD_SYMMETRY_PLANE", FFD_Symmetry_Plane, false);

  /* DESCRIPTION: Define different coordinates systems for the FFD */
  addEnumOption("FFD_COORD_SYSTEM", FFD_CoordSystem, CoordSystem_Map, CARTESIAN);

  /* DESCRIPTION: Axis information for the spherical and cylindrical coord system */
  ffd_axis[0] = 0.0; ffd_axis[1] = 0.0; ffd_axis[2] =0.0;
  addDoubleArrayOption("FFD_AXIS", 3, ffd_axis);

  /* DESCRIPTION: Number of total iterations in the FFD point inversion */
  addUnsignedShortOption("FFD_ITERATIONS", nFFD_Iter, 500);

  /* DESCRIPTION: Free surface damping coefficient */
  addDoubleOption("FFD_TOLERANCE", FFD_Tol, 1E-10);

  /* DESCRIPTION: Procedure to prevent self-intersections within the FFD box based on Jacobian determinant */
  addBoolOption("FFD_INTPREV", FFD_IntPrev, NO);

  /* DESCRIPTION: Number of total iterations in the convexity check procedure */
  addUnsignedShortOption("FFD_INTPREV_ITER", FFD_IntPrev_MaxIter, 10);

  /* DESCRIPTION: Recursion depth in the FFD self-intersection prevention */
  addUnsignedShortOption("FFD_INTPREV_DEPTH", FFD_IntPrev_MaxDepth, 3);

  /* DESCRIPTION: Convexity check on all mesh elements */
  addBoolOption("CONVEXITY_CHECK", ConvexityCheck, NO);

  /* DESCRIPTION: Number of total iterations in the convexity check procedure */
  addUnsignedShortOption("CONVEXITY_CHECK_ITER", ConvexityCheck_MaxIter, 10);

  /* DESCRIPTION: Recursion depth in the FFD self-intersection prevention */
  addUnsignedShortOption("CONVEXITY_CHECK_DEPTH", ConvexityCheck_MaxDepth, 3);

  /* DESCRIPTION: Definition of the FFD boxes */
  addFFDDefOption("FFD_DEFINITION", nFFDBox, CoordFFDBox, TagFFDBox);

  /* DESCRIPTION: Definition of the FFD boxes */
  addFFDDegreeOption("FFD_DEGREE", nFFDBox, DegreeFFDBox);

  /* DESCRIPTION: Surface continuity at the intersection with the FFD */
  addEnumOption("FFD_CONTINUITY", FFD_Continuity, Continuity_Map, DERIVATIVE_2ND);

  /* DESCRIPTION: Kind of blending for the FFD definition */
  addEnumOption("FFD_BLENDING", FFD_Blending, Blending_Map, BEZIER );

  /* DESCRIPTION: Order of the BSplines for BSpline Blending function */
  ffd_coeff[0] = 2; ffd_coeff[1] = 2; ffd_coeff[2] = 2;
  addDoubleArrayOption("FFD_BSPLINE_ORDER", 3, ffd_coeff);

  /*--- Options for the automatic differentiation methods ---*/
  /*!\par CONFIG_CATEGORY: Automatic Differentation options\ingroup Config*/

  /* DESCRIPTION: Direct differentiation mode (forward) */
  addEnumOption("DIRECT_DIFF", DirectDiff, DirectDiff_Var_Map, NO_DERIVATIVE);

  /* DESCRIPTION: Automatic differentiation mode (reverse) */
  addBoolOption("AUTO_DIFF", AD_Mode, NO);

  /* DESCRIPTION: Preaccumulation in the AD mode. */
  addBoolOption("PREACC", AD_Preaccumulation, YES);

  /*--- options that are used in the python optimization scripts. These have no effect on the c++ toolsuite ---*/
  /*!\par CONFIG_CATEGORY:Python Options\ingroup Config*/

  /* DESCRIPTION: Gradient method */
  addPythonOption("GRADIENT_METHOD");

  /* DESCRIPTION: Geometrical Parameter */
  addPythonOption("GEO_PARAM");

  /* DESCRIPTION: Setup for design variables */
  addPythonOption("DEFINITION_DV");

  /* DESCRIPTION: Maximum number of iterations */
  addPythonOption("OPT_ITERATIONS");

  /* DESCRIPTION: Requested accuracy */
  addPythonOption("OPT_ACCURACY");

  /*!\brief OPT_COMBINE_OBJECTIVE
   *  \n DESCRIPTION: Flag specifying whether to internally combine a multi-objective function or treat separately */
  addPythonOption("OPT_COMBINE_OBJECTIVE");

  /* DESCRIPTION: Current value of the design variables */
  addPythonOption("DV_VALUE_NEW");

  /* DESCRIPTION: Previous value of the design variables */
  addPythonOption("DV_VALUE_OLD");

  /* DESCRIPTION: Number of partitions of the mesh */
  addPythonOption("NUMBER_PART");

  /* DESCRIPTION: Optimization objective function with optional scaling factor*/
  addPythonOption("OPT_OBJECTIVE");

  /* DESCRIPTION: Optimization constraint functions with optional scaling factor */
  addPythonOption("OPT_CONSTRAINT");

  /* DESCRIPTION: Finite different step for gradient estimation */
  addPythonOption("FIN_DIFF_STEP");

  /* DESCRIPTION: Verbosity of the python scripts to Stdout */
  addPythonOption("CONSOLE");

  /* DESCRIPTION: Flag specifying if the mesh was decomposed */
  addPythonOption("DECOMPOSED");

  /* DESCRIPTION: Optimization gradient factor */
  addPythonOption("OPT_GRADIENT_FACTOR");

  /* DESCRIPTION: Upper bound for the optimizer */
  addPythonOption("OPT_BOUND_UPPER");

  /* DESCRIPTION: Lower bound for the optimizer */
  addPythonOption("OPT_BOUND_LOWER");

  /* DESCRIPTION: Number of zones of the problem */
  addPythonOption("NZONES");

  /* DESCRIPTION: ParMETIS load balancing tolerance */
  addDoubleOption("PARMETIS_TOLERANCE", ParMETIS_tolerance, 0.02);

  /* DESCRIPTION: ParMETIS load balancing weight for points */
  addLongOption("PARMETIS_POINT_WEIGHT", ParMETIS_pointWgt, 0);

  /* DESCRIPTION: ParMETIS load balancing weight for edges (equiv. to neighbors) */
  addLongOption("PARMETIS_EDGE_WEIGHT", ParMETIS_edgeWgt, 1);

  /*--- options that are used in the Hybrid RANS/LES Simulations  ---*/
  /*!\par CONFIG_CATEGORY:Hybrid_RANSLES Options\ingroup Config*/

  /* DESCRIPTION: Starting Iteration for windowing approach */
  addUnsignedLongOption("WINDOW_START_ITER", StartWindowIteration, 0);

  /* DESCRIPTION: Window (weight) function for the cost-functional in the reverse sweep */
  addEnumOption("WINDOW_FUNCTION", Kind_WindowFct, Window_Map, WINDOW_FUNCTION::SQUARE);

  /* DESCRIPTION: DES Constant */
  addDoubleOption("DES_CONST", Const_DES, 0.65);

  /* DESCRIPTION: Specify Hybrid RANS/LES model */
  addEnumOption("HYBRID_RANSLES", Kind_HybridRANSLES, HybridRANSLES_Map, NO_HYBRIDRANSLES);

  /* DESCRIPTION: Roe with low dissipation for unsteady flows */
  addEnumOption("ROE_LOW_DISSIPATION", Kind_RoeLowDiss, RoeLowDiss_Map, NO_ROELOWDISS);

  /* DESCRIPTION: Compute Average for unsteady simulations */
  addBoolOption("COMPUTE_AVERAGE", Compute_Average, false);

  /* DESCRIPTION: Multipoint design Mach number*/
  addPythonOption("MULTIPOINT_MACH_NUMBER");

  /* DESCRIPTION: Multipoint design Weight */
  addPythonOption("MULTIPOINT_WEIGHT");

  /* DESCRIPTION: Multipoint design Angle of Attack */
  addPythonOption("MULTIPOINT_AOA");

  /* DESCRIPTION: Multipoint design Sideslip angle */
  addPythonOption("MULTIPOINT_SIDESLIP_ANGLE");

  /* DESCRIPTION: Multipoint design target CL*/
  addPythonOption("MULTIPOINT_TARGET_CL");

  /* DESCRIPTION: Multipoint design Reynolds number */
  addPythonOption("MULTIPOINT_REYNOLDS_NUMBER");

  /* DESCRIPTION: Multipoint design freestream temperature */
  addPythonOption("MULTIPOINT_FREESTREAM_TEMPERATURE");

  /* DESCRIPTION: Multipoint design freestream pressure */
  addPythonOption("MULTIPOINT_FREESTREAM_PRESSURE");

  /* DESCRIPTION: Multipoint design for outlet quantities (varying back pressure or mass flow operating points). */
  addPythonOption("MULTIPOINT_OUTLET_VALUE");

  /* DESCRIPTION: Multipoint mesh filenames, if using different meshes for each point */
  addPythonOption("MULTIPOINT_MESH_FILENAME");

  /*--- options that are used for the output ---*/
  /*!\par CONFIG_CATEGORY:Output Options\ingroup Config*/

  /* DESCRIPTION: Type of screen output */
  addStringListOption("SCREEN_OUTPUT", nScreenOutput, ScreenOutput);
  /* DESCRIPTION: Type of output printed to the history file */
  addStringListOption("HISTORY_OUTPUT", nHistoryOutput, HistoryOutput);
  /* DESCRIPTION: Type of output printed to the volume solution file */
  addStringListOption("VOLUME_OUTPUT", nVolumeOutput, VolumeOutput);

  /* DESCRIPTION: History writing frequency (INNER_ITER) */
  addUnsignedLongOption("HISTORY_WRT_FREQ_INNER", HistoryWrtFreq[2], 1);
  /* DESCRIPTION: History writing frequency (OUTER_ITER) */
  addUnsignedLongOption("HISTORY_WRT_FREQ_OUTER", HistoryWrtFreq[1], 1);
  /* DESCRIPTION: History writing frequency (TIME_ITER) */
  addUnsignedLongOption("HISTORY_WRT_FREQ_TIME", HistoryWrtFreq[0], 1);

  /* DESCRIPTION: Screen writing frequency (INNER_ITER) */
  addUnsignedLongOption("SCREEN_WRT_FREQ_INNER", ScreenWrtFreq[2], 1);
  /* DESCRIPTION: Screen writing frequency (OUTER_ITER) */
  addUnsignedLongOption("SCREEN_WRT_FREQ_OUTER", ScreenWrtFreq[1], 1);
  /* DESCRIPTION: Screen writing frequency (TIME_ITER) */
  addUnsignedLongOption("SCREEN_WRT_FREQ_TIME", ScreenWrtFreq[0], 1);
  /* DESCRIPTION: list of writing frequencies for each file type (length same as nVolumeOutputFiles) */
  addULongListOption("OUTPUT_WRT_FREQ", nVolumeOutputFrequencies, VolumeOutputFrequencies);

  /* DESCRIPTION: Volume solution files */
  addEnumListOption("OUTPUT_FILES", nVolumeOutputFiles, VolumeOutputFiles, Output_Map);

  /* DESCRIPTION: Parameter to perturb eigenvalues */
  addDoubleOption("UQ_DELTA_B", uq_delta_b, 1.0);

  /* DESCRIPTION: Parameter to determine kind of perturbation */
  addUnsignedShortOption("UQ_COMPONENT", eig_val_comp, 1);

  /* DESCRIPTION: Parameter to perturb eigenvalues */
  addDoubleOption("UQ_URLX", uq_urlx, 0.1);

  /* DESCRIPTION: Permuting eigenvectors for UQ analysis */
  addBoolOption("UQ_PERMUTE", uq_permute, false);

  /* DESCRIPTION: Number of calls to 'Build' that trigger re-factorization (0 means only once). */
  addUnsignedLongOption("PASTIX_FACTORIZATION_FREQUENCY", pastix_fact_freq, 1);

  /* DESCRIPTION: 0 - Quiet, 1 - During factorization and cleanup, 2 - Even more detail. */
  addUnsignedShortOption("PASTIX_VERBOSITY_LEVEL", pastix_verb_lvl, 0);

  /* DESCRIPTION: Level of fill for PaStiX incomplete LU factorization. */
  addUnsignedShortOption("PASTIX_FILL_LEVEL", pastix_fill_lvl, 1);

  /* DESCRIPTION: Size of the edge groups colored for thread parallel edge loops (0 forces the reducer strategy). */
  addUnsignedLongOption("EDGE_COLORING_GROUP_SIZE", edgeColorGroupSize, 512);

  /* DESCRIPTION: Allow fallback to smaller edge color group sizes for the discrete adjoint and allow more colors. */
  addBoolOption("EDGE_COLORING_RELAX_DISC_ADJ", edgeColoringRelaxDiscAdj, true);

  /*--- options that are used for libROM ---*/
  /*!\par CONFIG_CATEGORY:libROM options \ingroup Config*/

  /*!\brief SAVE_LIBROM \n DESCRIPTION: Flag for saving data with libROM. */
  addBoolOption("SAVE_LIBROM", libROM, false);

  /*!\brief LIBROM_BASE_FILENAME \n DESCRIPTION: Output base file name for libROM   \ingroup Config*/
  addStringOption("LIBROM_BASE_FILENAME", libROMbase_FileName, string("su2"));

  /*!\brief BASIS_GENERATION \n DESCRIPTION: Flag for saving data with libROM. */
  addEnumOption("BASIS_GENERATION", POD_Basis_Gen, POD_Map, POD_KIND::STATIC);

  /*!\brief MAX_BASIS_DIM \n DESCRIPTION: Maximum number of basis vectors.*/
  addUnsignedShortOption("MAX_BASIS_DIM", maxBasisDim, 100);

  /*!\brief ROM_SAVE_FREQ \n DESCRIPTION: How often to save snapshots for unsteady problems.*/
  addUnsignedShortOption("ROM_SAVE_FREQ", rom_save_freq, 1);

  /* END_CONFIG_OPTIONS */

}

void CConfig::SetConfig_Parsing(char case_filename[MAX_STRING_SIZE]) {

  ifstream case_file;

  /*--- Read the configuration file ---*/

  case_file.open(case_filename, ios::in);

  if (case_file.fail()) {
    SU2_MPI::Error("The configuration file (.cfg) is missing!!", CURRENT_FUNCTION);
  }

  SetConfig_Parsing(case_file);

  case_file.close();

}

void CConfig::SetConfig_Parsing(istream& config_buffer){

  string text_line, option_name;
  vector<string> option_value;

  string errorString;

  const int max_err_count = 30; // Maximum number of errors to print before stopping
  int err_count = 0;  // How many errors have we found in the config file
  int line_count = 1;

  map<string, bool> included_options;

  /*--- Parse the configuration file and set the options ---*/

  while (getline (config_buffer, text_line)) {

    if (err_count >= max_err_count) {
      errorString.append("Too many errors, stopping parse.");
      break;
    }

     PrintingToolbox::trim(text_line);

    /*--- Check if there is a line continuation character at the
     * end of the current line or somewhere in between (the rest is ignored then).
     * If yes, read until there is a line without one or an empty line.
     * If there is a statement after a cont. char
     * throw an error. ---*/

     if (!text_line.empty() && (text_line.front() != '%')){
       while (text_line.back() == '\\' ||
              (PrintingToolbox::split(text_line, '\\').size() > 1)){
         string tmp;
         getline (config_buffer, tmp);
         line_count++;
         if (tmp.find_first_of('=') != string::npos){
           errorString.append("Line " + to_string(line_count)  + ": Statement found after continuation character.\n");
         }
         PrintingToolbox::trim(tmp);
         if (tmp.front() != '%'){
           text_line = PrintingToolbox::split(text_line, '\\')[0];
           text_line += " " + tmp;
         }
       }
     }

    if (TokenizeString(text_line, option_name, option_value)) {
      /*--- See if it's a python option ---*/

      if (option_map.find(option_name) == option_map.end()) {
          string newString;
          newString.append("Line " + to_string(line_count)  + " " + option_name);
          newString.append(": invalid option name");
          newString.append(". Check current SU2 options in config_template.cfg.");
          newString.append("\n");
          if (!option_name.compare("SINGLEZONE_DRIVER"))
            newString.append("Option SINGLEZONE_DRIVER is deprecated, it does not have a replacement.\n\n");
          else if (!option_name.compare("DYN_TIMESTEP"))
            newString.append("DYN_TIMESTEP is deprecated. Use TIME_STEP instead.\n\n");
          else if (!option_name.compare("DYN_TIME"))
            newString.append("DYN_TIME is deprecated. Use MAX_TIME instead.\n\n");
          else if (!option_name.compare("DYNAMIC_ANALYSIS"))
            newString.append("DYNAMIC_ANALYSIS is deprecated. Use TIME_DOMAIN instead.\n\n");
          else if (!option_name.compare("SPECIES_USE_STRONG_BC"))
            newString.append("SPECIES_USE_STRONG_BC is deprecated. Use MARKER_SPECIES_STRONG_BC= (marker1, ...) instead.\n\n");
          else {
            /*--- Find the most likely candidate for the unrecognized option, based on the length
             of start and end character sequences shared by candidates and the option. ---*/
            auto countMatchChars = [&option_name](const string& candidate) {
              const size_t sz1 = option_name.size(), sz2 = candidate.size();
              size_t nMatch = 0;
              for (size_t i=0; i<min(sz1,sz2); ++i) {
                if (option_name[i] == candidate[i]) nMatch++;
                else break;
              }
              for (size_t i=0; i<min(sz1,sz2); ++i) {
                if (option_name[sz1-1-i] == candidate[sz2-1-i]) nMatch++;
                else break;
              }
              return nMatch;
            };
            string match;
            size_t maxScore = 0;
            for (auto& candidate : option_map) {
              auto score = countMatchChars(candidate.first);
              if (score > maxScore) {
                maxScore = score;
                match = candidate.first;
              }
            }
            newString.append("Did you mean ");
            newString.append(match);
            newString.append("?\n");
          }
          errorString.append(newString);
          err_count++;
          line_count++;
        continue;
      }

      /*--- Option exists, check if the option has already been in the config file ---*/

      if (included_options.find(option_name) != included_options.end()) {
        string newString;
        newString.append("Line " + to_string(line_count)  + " " + option_name);
        newString.append(": option appears twice");
        newString.append("\n");
        errorString.append(newString);
        err_count++;
        line_count++;
        continue;
      }

      /*--- New found option. Add it to the map, and delete from all options ---*/

      included_options.insert(pair<string, bool>(option_name, true));
      all_options.erase(option_name);

      /*--- Set the value and check error ---*/

      string out = option_map[option_name]->SetValue(option_value);
      if (out.compare("") != 0) {
        /*--- valid option, but deprecated value ---*/
        if (!option_name.compare("KIND_TURB_MODEL")) {
          if (option_value[0] == "SST_SUST")
            errorString.append("Option KIND_TURB_MODEL=SST_SUST is deprecated. Use KIND_TURB_MODEL=SST, SST_OPTIONS=SUSTAINING instead.\n");
          else if (option_value[0] == "SA_NEG")
            errorString.append("Option KIND_TURB_MODEL=SA_NEG is deprecated. Use KIND_TURB_MODEL=SA, SA_OPTIONS=NEGATIVE instead.\n");
          else if (option_value[0] == "SA_E")
            errorString.append("Option KIND_TURB_MODEL=SA_E is deprecated. Use KIND_TURB_MODEL=SA, SA_OPTIONS=EDWARDS instead.\n");
          else if (option_value[0] == "SA_COMP")
            errorString.append("Option KIND_TURB_MODEL=SA_COMP is deprecated. Use KIND_TURB_MODEL=SA, SA_OPTIONS=COMPRESSIBILITY instead.\n");
          else if (option_value[0] == "SA_E_COMP")
            errorString.append("Option KIND_TURB_MODEL=SA_E_COMP is deprecated. Use KIND_TURB_MODEL=SA, SA_OPTIONS=EDWARDS,COMPRESSIBILITY instead.\n");
        } else if (!option_name.compare("KIND_TRANS_MODEL")) {
          if (option_value[0] == "BC")
            errorString.append("Option KIND_TRANS_MODEL=BC is deprecated. Use KIND_TURB_MODEL=SA, SA_OPTIONS=BCM instead.\n");
        }
        errorString.append(out);
        errorString.append("\n");
        err_count++;
      }
    }
    line_count++;
  }

  /*--- See if there were any errors parsing the config file ---*/

  if (!errorString.empty()) {
    SU2_MPI::Error(errorString, CURRENT_FUNCTION);
  }
}

void CConfig::SetDefaultFromConfig(CConfig *config){

  map<string, bool> noInheritance = {{"SCREEN_OUTPUT", true},{"HISTORY_OUTPUT", true}};

  map<string, bool>::iterator iter = all_options.begin(), curr_iter;

  while (iter != all_options.end()){
    curr_iter = iter++;
    if (!config->option_map[curr_iter->first]->GetValue().empty() && !noInheritance[curr_iter->first]){
      option_map[curr_iter->first]->SetValue(config->option_map[curr_iter->first]->GetValue());
      all_options.erase(curr_iter);
    }
  }
}

void CConfig::SetDefault(){

  /*--- Set the default values for all of the options that weren't set ---*/

  for (auto iter = all_options.begin(); iter != all_options.end(); ++iter) {
    if (option_map[iter->first]->GetValue().empty())
      option_map[iter->first]->SetDefault();
  }
}

bool CConfig::SetRunTime_Parsing(char case_filename[MAX_STRING_SIZE]) {
  string text_line, option_name;
  ifstream case_file;
  vector<string> option_value;

  /*--- Read the configuration file ---*/

  case_file.open(case_filename, ios::in);

  if (case_file.fail()) { return false; }

  string errorString;

  int err_count = 0;  // How many errors have we found in the config file
  const int max_err_count = 30; // Maximum number of errors to print before stopping

  map<string, bool> included_options;

  /*--- Parse the configuration file and set the options ---*/

  while (getline (case_file, text_line)) {

    if (err_count >= max_err_count) {
      errorString.append("Too many errors, stopping parse.");
      break;
    }

    if (TokenizeString(text_line, option_name, option_value)) {

      if (option_map.find(option_name) == option_map.end()) {

        /*--- See if it's a python option ---*/

        string newString;
        newString.append(option_name);
        newString.append(": invalid option name");
        newString.append("\n");
        errorString.append(newString);
        err_count++;
        continue;
      }

      /*--- Option exists, check if the option has already been in the config file ---*/

      if (included_options.find(option_name) != included_options.end()) {
        string newString;
        newString.append(option_name);
        newString.append(": option appears twice");
        newString.append("\n");
        errorString.append(newString);
        err_count++;
        continue;
      }

      /*--- New found option. Add it to the map, and delete from all options ---*/

      included_options.insert(pair<string, bool>(option_name, true));
      all_options.erase(option_name);

      /*--- Set the value and check error ---*/

      string out = option_map[option_name]->SetValue(option_value);
      if (out.compare("") != 0) {
        errorString.append(out);
        errorString.append("\n");
        err_count++;
      }

    }
  }

  /*--- Set the default values for all of the options that weren't set ---*/

  for (auto iter = all_options.begin(); iter != all_options.end(); ++iter) {
    option_map[iter->first]->SetDefault();
  }

  /*--- See if there were any errors parsing the runtime file ---*/

  if (!errorString.empty()) {
    SU2_MPI::Error(errorString, CURRENT_FUNCTION);
  }

  case_file.close();

  return true;

}

void CConfig::SetHeader(SU2_COMPONENT val_software) const{

  if ((iZone == 0) && (rank == MASTER_NODE)) {
    cout << "\n";
    cout << "-------------------------------------------------------------------------\n";
    cout << "|    ___ _   _ ___                                                      |\n";
    cout << "|   / __| | | |_  )   Release 8.0.1 \"Harrier\"                           |\n";
    cout << "|   \\__ \\ |_| |/ /                                                      |\n";
    switch (val_software) {
    case SU2_COMPONENT::SU2_CFD: cout << "|   |___/\\___//___|   Suite (Computational Fluid Dynamics Code)         |\n"; break;
    case SU2_COMPONENT::SU2_DEF: cout << "|   |___/\\___//___|   Suite (Mesh Deformation Code)                     |\n"; break;
    case SU2_COMPONENT::SU2_DOT: cout << "|   |___/\\___//___|   Suite (Gradient Projection Code)                  |\n"; break;
    case SU2_COMPONENT::SU2_GEO: cout << "|   |___/\\___//___|   Suite (Geometry Definition Code)                  |\n"; break;
    case SU2_COMPONENT::SU2_SOL: cout << "|   |___/\\___//___|   Suite (Solution Exporting Code)                   |\n"; break;
    }
    cout << "|                                                                       |\n";
    cout << "-------------------------------------------------------------------------\n";
    cout << "| SU2 Project Website: https://su2code.github.io                        |\n";
    cout << "|                                                                       |\n";
    cout << "| The SU2 Project is maintained by the SU2 Foundation                   |\n";
    cout << "| (http://su2foundation.org)                                            |\n";
    cout << "-------------------------------------------------------------------------\n";
    cout << "| Copyright 2012-2024, SU2 Contributors                                 |\n";
    cout << "|                                                                       |\n";
    cout << "| SU2 is free software; you can redistribute it and/or                  |\n";
    cout << "| modify it under the terms of the GNU Lesser General Public            |\n";
    cout << "| License as published by the Free Software Foundation; either          |\n";
    cout << "| version 2.1 of the License, or (at your option) any later version.    |\n";
    cout << "|                                                                       |\n";
    cout << "| SU2 is distributed in the hope that it will be useful,                |\n";
    cout << "| but WITHOUT ANY WARRANTY; without even the implied warranty of        |\n";
    cout << "| MERCHANTABILITY or FITNESS FOR A PARTICULAR PURPOSE. See the GNU      |\n";
    cout << "| Lesser General Public License for more details.                       |\n";
    cout << "|                                                                       |\n";
    cout << "| You should have received a copy of the GNU Lesser General Public      |\n";
    cout << "| License along with SU2. If not, see <http://www.gnu.org/licenses/>.   |\n";
    cout << "-------------------------------------------------------------------------" << endl;
  }

}

void CConfig::SetnZone(){

  /*--- Just as a clarification --- */

  if (Multizone_Problem == NO && Kind_Solver != MAIN_SOLVER::MULTIPHYSICS){
    nZone = 1;
  }

  if (Kind_Solver == MAIN_SOLVER::MULTIPHYSICS){
    Multizone_Problem = YES;
    if (nConfig_Files == 0){
      SU2_MPI::Error("CONFIG_LIST must be provided if PHYSICAL_PROBLEM=MULTIPHYSICS", CURRENT_FUNCTION);
    }
  }

  if (Multizone_Problem == YES){

    /*--- Some basic multizone checks ---*/

    if (nMarker_ZoneInterface % 2 != 0){
      SU2_MPI::Error("Number of markers in MARKER_ZONE_INTERFACE must be a multiple of 2", CURRENT_FUNCTION);
    }

    if (Multizone_Mesh){

      /*--- Get the number of zones from the mesh file --- */

      nZone = GetnZone(Mesh_FileName, Mesh_FileFormat);

      /*--- If config list is set, make sure number matches number of zones in mesh file --- */

      if (nConfig_Files != 0 && (nZone != nConfig_Files)){
        SU2_MPI::Error("Number of CONFIG_LIST must match number of zones in mesh file.", CURRENT_FUNCTION);
      }
    } else {

      /*--- Number of zones is determined from the number of config files provided --- */

      if (nConfig_Files == 0){
        SU2_MPI::Error("If MULTIZONE_MESH is set to YES, you must provide a list of config files using CONFIG_LIST option", CURRENT_FUNCTION);
      }
      nZone = nConfig_Files;

    }

    /*--- Check if subconfig files exist --- */

    if (nConfig_Files != 0){
      for (unsigned short iConfig = 0; iConfig < nConfig_Files; iConfig++){
        ifstream f(Config_Filenames[iConfig].c_str());
        if (!f.good()){
          SU2_MPI::Error("Config file " + Config_Filenames[iConfig] + " defined in CONFIG_FILES does not exist", CURRENT_FUNCTION);
        }
      }
    }

  }

}

void CConfig::SetPostprocessing(SU2_COMPONENT val_software, unsigned short val_izone, unsigned short val_nDim) {

  unsigned short iCFL, iMarker;
  bool ideal_gas = ((Kind_FluidModel == STANDARD_AIR) ||
                    (Kind_FluidModel == IDEAL_GAS) ||
                    (Kind_FluidModel == INC_IDEAL_GAS) ||
                    (Kind_FluidModel == FLUID_MIXTURE) ||
                    (Kind_FluidModel == FLUID_FLAMELET) ||
                    (Kind_FluidModel == INC_IDEAL_GAS_POLY) ||
                    (Kind_FluidModel == CONSTANT_DENSITY));
  bool noneq_gas = ((Kind_FluidModel == MUTATIONPP) ||
                    (Kind_FluidModel == SU2_NONEQ));
  bool standard_air = ((Kind_FluidModel == STANDARD_AIR));
  bool nemo = GetNEMOProblem();

  if (nZone > 1){
    Multizone_Problem = YES;
  }

  /*--- Set the default output files ---*/
  if (!OptionIsSet("OUTPUT_FILES")){
    nVolumeOutputFiles = 3;
    VolumeOutputFiles = new OUTPUT_TYPE[nVolumeOutputFiles];
    VolumeOutputFiles[0] = OUTPUT_TYPE::RESTART_BINARY;
    VolumeOutputFiles[1] = OUTPUT_TYPE::PARAVIEW_XML;
    VolumeOutputFiles[2] = OUTPUT_TYPE::SURFACE_PARAVIEW_XML;
  }

  /*--- Set the default output frequencies ---*/
  if (!OptionIsSet("OUTPUT_WRT_FREQ")){
    nVolumeOutputFrequencies = nVolumeOutputFiles;
    VolumeOutputFrequencies = new unsigned long [nVolumeOutputFrequencies];

    /*---  Using default frequency of 250 for all files when steady, and 1 for unsteady. ---*/
    for (auto iVolumeFreq = 0; iVolumeFreq < nVolumeOutputFrequencies; iVolumeFreq++){
      VolumeOutputFrequencies[iVolumeFreq] = Time_Domain ? 1 : 250;
    }
  } else if (nVolumeOutputFrequencies < nVolumeOutputFiles) {
    /*--- If there are fewer frequencies than files, repeat the last frequency.
     *    This is useful to define 1 frequency for the restart file and 1 frequency for all the visualization files.  ---*/
    auto* newFrequencies = new unsigned long[nVolumeOutputFiles];
    for (unsigned short i = 0; i < nVolumeOutputFrequencies; ++i) {
      newFrequencies[i] = VolumeOutputFrequencies[i];
    }
    for (auto i = nVolumeOutputFrequencies; i < nVolumeOutputFiles; ++i) {
      newFrequencies[i] = newFrequencies[i-1];
    }
    delete [] VolumeOutputFrequencies;
    VolumeOutputFrequencies = newFrequencies;
    nVolumeOutputFrequencies = nVolumeOutputFiles;
  }

  /*--- Check if SU2 was build with TecIO support, as that is required for Tecplot Binary output. ---*/
#ifndef HAVE_TECIO
  for (unsigned short iVolumeFile = 0; iVolumeFile < nVolumeOutputFiles; iVolumeFile++){
    if (VolumeOutputFiles[iVolumeFile] == OUTPUT_TYPE::TECPLOT_BINARY ||
        VolumeOutputFiles[iVolumeFile] == OUTPUT_TYPE::SURFACE_TECPLOT_BINARY) {
      SU2_MPI::Error(string("Tecplot binary file requested in option OUTPUT_FILES but SU2 was built without TecIO support.\n"), CURRENT_FUNCTION);
    }
  }
#endif

  /*--- Check if SU2 was build with CGNS support, as that is required for CGNS output. ---*/
#ifndef HAVE_CGNS
  for (unsigned short iVolumeFile = 0; iVolumeFile < nVolumeOutputFiles; iVolumeFile++) {
    if (VolumeOutputFiles[iVolumeFile] == OUTPUT_TYPE::CGNS ||
        VolumeOutputFiles[iVolumeFile] == OUTPUT_TYPE::SURFACE_CGNS) {
      SU2_MPI::Error(string("CGNS file requested in option OUTPUT_FILES but SU2 was built without CGNS support.\n"),CURRENT_FUNCTION);
    }
  }
#endif

  /*--- Check if CoolProp is used with non-dimensionalization. ---*/
  if (Kind_FluidModel == COOLPROP && Ref_NonDim != DIMENSIONAL) {
    SU2_MPI::Error("CoolProp can not be used with non-dimensionalization.", CURRENT_FUNCTION);
  }

  /*--- STL_BINARY output not implemented yet, but already a value in option_structure.hpp---*/
  for (unsigned short iVolumeFile = 0; iVolumeFile < nVolumeOutputFiles; iVolumeFile++) {
    if (VolumeOutputFiles[iVolumeFile] == OUTPUT_TYPE::STL_BINARY){
      SU2_MPI::Error(string("OUTPUT_FILES: 'STL_BINARY' output not implemented. Use 'STL' for ASCII output.\n"), CURRENT_FUNCTION);
    }
    if (val_nDim == 2 && (VolumeOutputFiles[iVolumeFile] == OUTPUT_TYPE::STL_ASCII || VolumeOutputFiles[iVolumeFile] == OUTPUT_TYPE::STL_BINARY)) {
      SU2_MPI::Error(string("OUTPUT_FILES: 'STL(_BINARY)' output only reasonable for 3D cases.\n"), CURRENT_FUNCTION);
    }
  }

  /*--- Check if MESH_QUALITY is requested in VOLUME_OUTPUT and set the config boolean accordingly. ---*/
  Wrt_MeshQuality = false;
  for (unsigned short iField = 0; iField < nVolumeOutput; iField++) {
    if(VolumeOutput[iField].find("MESH_QUALITY") != string::npos) {
      Wrt_MeshQuality = true;
    }
  }

  /*--- Check if MULTIGRID is requested in VOLUME_OUTPUT and set the config boolean accordingly. ---*/
  Wrt_MultiGrid = false;
  for (unsigned short iField = 0; iField < nVolumeOutput; iField++) {
    if(VolumeOutput[iField].find("MULTIGRID") != string::npos) {
      Wrt_MultiGrid = true;
    }
  }

  if (Kind_Solver == MAIN_SOLVER::NAVIER_STOKES && Kind_Turb_Model != TURB_MODEL::NONE){
    SU2_MPI::Error("KIND_TURB_MODEL must be NONE if SOLVER= NAVIER_STOKES", CURRENT_FUNCTION);
  }
  if (Kind_Solver == MAIN_SOLVER::INC_NAVIER_STOKES && Kind_Turb_Model != TURB_MODEL::NONE){
    SU2_MPI::Error("KIND_TURB_MODEL must be NONE if SOLVER= INC_NAVIER_STOKES", CURRENT_FUNCTION);
  }
  if (Kind_Solver == MAIN_SOLVER::RANS && Kind_Turb_Model == TURB_MODEL::NONE){
    SU2_MPI::Error("A turbulence model must be specified with KIND_TURB_MODEL if SOLVER= RANS", CURRENT_FUNCTION);
  }
  if (Kind_Solver == MAIN_SOLVER::INC_RANS && Kind_Turb_Model == TURB_MODEL::NONE){
    SU2_MPI::Error("A turbulence model must be specified with KIND_TURB_MODEL if SOLVER= INC_RANS", CURRENT_FUNCTION);
  }

  /*--- Postprocess SST_OPTIONS into structure. ---*/
  if (Kind_Turb_Model == TURB_MODEL::SST) {
    sstParsedOptions = ParseSSTOptions(SST_Options, nSST_Options, rank);
  } else if (Kind_Turb_Model == TURB_MODEL::SA) {
    saParsedOptions = ParseSAOptions(SA_Options, nSA_Options, rank);
  }

  /*--- Check if turbulence model can be used for AXISYMMETRIC case---*/
  if (Axisymmetric && Kind_Turb_Model != TURB_MODEL::NONE && Kind_Turb_Model != TURB_MODEL::SST){
    SU2_MPI::Error("Axisymmetry is currently only supported for KIND_TURB_MODEL chosen as SST", CURRENT_FUNCTION);
  }

  /*--- Postprocess LM_OPTIONS into structure. ---*/
  if (Kind_Trans_Model == TURB_TRANS_MODEL::LM) {
    lmParsedOptions = ParseLMOptions(LM_Options, nLM_Options, rank, Kind_Turb_Model);

    /*--- Check if problem is 2D and LM2015 has been selected ---*/
    if (lmParsedOptions.LM2015 && val_nDim == 2) {
      SU2_MPI::Error("LM2015 is available only for 3D problems", CURRENT_FUNCTION);
    }
  }

  /*--- Set the boolean Wall_Functions equal to true if there is a
   definition for the wall founctions ---*/

  Wall_Functions = false;
  if (nMarker_WallFunctions > 0) {
    for (iMarker = 0; iMarker < nMarker_WallFunctions; iMarker++) {
      if (Kind_WallFunctions[iMarker] != WALL_FUNCTIONS::NONE)
        Wall_Functions = true;

      if ((Kind_WallFunctions[iMarker] == WALL_FUNCTIONS::ADAPTIVE_FUNCTION) ||
          (Kind_WallFunctions[iMarker] == WALL_FUNCTIONS::SCALABLE_FUNCTION) ||
          (Kind_WallFunctions[iMarker] == WALL_FUNCTIONS::NONEQUILIBRIUM_MODEL))
        SU2_MPI::Error(string("For RANS problems, use NONE, STANDARD_WALL_FUNCTION or EQUILIBRIUM_WALL_MODEL.\n"), CURRENT_FUNCTION);

      if (Kind_WallFunctions[iMarker] == WALL_FUNCTIONS::STANDARD_FUNCTION) {
        if ((Kind_Solver != MAIN_SOLVER::RANS) && (Kind_Solver != MAIN_SOLVER::INC_RANS))
          SU2_MPI::Error(string("Wall model STANDARD_FUNCTION only available for RANS or INC_RANS.\n"), CURRENT_FUNCTION);
        if (nRough_Wall != 0)
          SU2_MPI::Error(string("Wall model STANDARD_FUNCTION and WALL_ROUGHNESS migh not be compatible. Checking required!\n"), CURRENT_FUNCTION);
      }

    }
  }

  /*--- Initialize the AoA and Sideslip variables for the incompressible
   solver. This is typically unused (often internal flows). Also fixed CL
   mode for incompressible flows is not implemented ---*/

  if (Kind_Solver == MAIN_SOLVER::INC_EULER ||
      Kind_Solver == MAIN_SOLVER::INC_NAVIER_STOKES ||
      Kind_Solver == MAIN_SOLVER::INC_RANS) {

    /*--- Compute x-velocity with a safegaurd for 0.0. ---*/

    su2double Vx = 1e-10;
    if (vel_init[0] != 0.0) {
      Vx = vel_init[0];
    }

    /*--- Compute the angle-of-attack and sideslip. ---*/

    su2double alpha = 0.0, beta = 0.0;
    if (val_nDim == 2) {
      alpha = atan(vel_init[1]/Vx)*180.0/PI_NUMBER;
    } else {
      alpha = atan(vel_init[2]/Vx)*180.0/PI_NUMBER;
      beta  = atan(vel_init[1]/Vx)*180.0/PI_NUMBER;
    }

    /*--- Set alpha and beta in the config class. ---*/

    SetAoA(alpha);
    SetAoS(beta);

    if (Fixed_CL_Mode) {
      SU2_MPI::Error(string("Fixed CL mode not implemented for the incompressible solver. \n"), CURRENT_FUNCTION);
    }

    /*--- Inc CHT simulation, but energy equation of fluid is inactive. ---*/
    if (Multizone_Problem && (nMarker_CHTInterface > 0) && !Energy_Equation)
      SU2_MPI::Error(string("You probably want to set INC_ENERGY_EQUATION= YES for the fluid solver. \n"), CURRENT_FUNCTION);
  }

  /*--- By default, in 2D we should use TWOD_AIRFOIL (independenly from the input file) ---*/

  if (val_nDim == 2) Geo_Description = TWOD_AIRFOIL;

  /*--- Store the SU2 module that we are executing. ---*/

  Kind_SU2 = val_software;

  /*--- Set limiter for no MUSCL reconstructions ---*/

  auto SetScalarDefaults = [](bool muscl, unsigned short& KindConvScheme, UPWIND& KindUpwind, LIMITER& KindLimiter) {
    if (KindConvScheme == NO_CONVECTIVE) {
      KindConvScheme = SPACE_UPWIND;
      KindUpwind = UPWIND::SCALAR_UPWIND;
    } else if (KindConvScheme == SPACE_CENTERED) {
      SU2_MPI::Error("Centered schemes are not available for scalar transport", CURRENT_FUNCTION);
    }
    if (!muscl) KindLimiter = LIMITER::NONE;
  };
  SetScalarDefaults(MUSCL_Turb, Kind_ConvNumScheme_Turb, Kind_Upwind_Turb, Kind_SlopeLimit_Turb);
  SetScalarDefaults(MUSCL_Heat, Kind_ConvNumScheme_Heat, Kind_Upwind_Heat, Kind_SlopeLimit_Heat);
  SetScalarDefaults(MUSCL_Species, Kind_ConvNumScheme_Species, Kind_Upwind_Species, Kind_SlopeLimit_Species);

  if (MUSCL_Flow && (Kind_ConvNumScheme_Flow == SPACE_CENTERED)) {
    if (OptionIsSet("MUSCL_FLOW")) {
      SU2_MPI::Error("Centered schemes do not use MUSCL reconstruction (use MUSCL_FLOW= NO).", CURRENT_FUNCTION);
    } else {
      MUSCL_Flow = false;
    }
  }
  if (MUSCL_AdjFlow && (Kind_ConvNumScheme_AdjFlow == SPACE_CENTERED)) {
    if (OptionIsSet("MUSCL_ADJFLOW")) {
      SU2_MPI::Error("Centered schemes do not use MUSCL reconstruction (use MUSCL_ADJFLOW= NO).", CURRENT_FUNCTION);
    } else {
      MUSCL_AdjFlow = false;
    }
  }

  if (!MUSCL_Flow || (Kind_ConvNumScheme_Flow == SPACE_CENTERED)) Kind_SlopeLimit_Flow = LIMITER::NONE;
  if (!MUSCL_AdjFlow || (Kind_ConvNumScheme_AdjFlow == SPACE_CENTERED)) Kind_SlopeLimit_AdjFlow = LIMITER::NONE;
  if (!MUSCL_AdjTurb || (Kind_ConvNumScheme_AdjTurb == SPACE_CENTERED)) Kind_SlopeLimit_AdjTurb = LIMITER::NONE;

  /*--- Set the default for thrust in ActDisk ---*/

  if ((Kind_ActDisk == NET_THRUST) || (Kind_ActDisk == BC_THRUST)
      || (Kind_ActDisk == DRAG_MINUS_THRUST) || (Kind_ActDisk == MASSFLOW)
      || (Kind_ActDisk == POWER))
    ActDisk_Jump = RATIO;

  if(Marker_ActDiskBemInlet_CG && Marker_ActDiskBemInlet_Axis){
    if(nMarker_ActDiskBemInlet_CG != nMarker_ActDiskBemInlet_Axis){
      SU2_MPI::Error("Marker lists supplied to MARKER_ACTDISK_BEM_CG and MARKER_ACTDISK_BEM_AXIS must be identical.", CURRENT_FUNCTION);
    }
    for(iMarker=0; iMarker<nMarker_ActDiskBemInlet_CG; iMarker++){
      if(Marker_ActDiskBemInlet_CG[iMarker]!=Marker_ActDiskBemInlet_Axis[iMarker]){
          SU2_MPI::Error("Marker lists supplied to MARKER_ACTDISK_BEM_CG and MARKER_ACTDISK_BEM_AXIS must be identical.", CURRENT_FUNCTION);
      }
    }
  }

  if(Marker_ActDiskBemOutlet_CG && Marker_ActDiskBemOutlet_Axis){
    if(nMarker_ActDiskBemOutlet_CG != nMarker_ActDiskBemOutlet_Axis){
      SU2_MPI::Error("Marker lists supplied to MARKER_ACTDISK_BEM_CG and MARKER_ACTDISK_BEM_AXIS must be identical.", CURRENT_FUNCTION);
    }
    for(iMarker=0; iMarker<nMarker_ActDiskBemOutlet_CG; iMarker++){
      if(Marker_ActDiskBemOutlet_CG[iMarker]!=Marker_ActDiskBemOutlet_Axis[iMarker]){
          SU2_MPI::Error("Marker lists supplied to MARKER_ACTDISK_BEM_CG and MARKER_ACTDISK_BEM_AXIS must be identical.", CURRENT_FUNCTION);
      }
    }
  }

  /*--- Error-catching and automatic array adjustments for objective, marker, and weights arrays --- */

  /*--- If Kind_Obj has not been specified, these arrays need to take a default --*/

  if (Weight_ObjFunc == nullptr && Kind_ObjFunc == nullptr) {
    Kind_ObjFunc = new unsigned short[1];
    Kind_ObjFunc[0] = DRAG_COEFFICIENT;
    Weight_ObjFunc = new su2double[1];
    Weight_ObjFunc[0] = 1.0;
    nObj=1;
    nObjW=1;
  }

  /*--- Maker sure that arrays are the same length ---*/

  if (nObj>0) {
    if (nMarker_Monitoring!=nObj && Marker_Monitoring!= nullptr) {
      if (nMarker_Monitoring==1) {
        /*-- If only one marker was listed with multiple objectives, set that marker as the marker for each objective ---*/
        nMarker_Monitoring = nObj;
        string marker = Marker_Monitoring[0];
        delete[] Marker_Monitoring;
        Marker_Monitoring = new string[nMarker_Monitoring];
        for (iMarker=0; iMarker<nMarker_Monitoring; iMarker++)
          Marker_Monitoring[iMarker] = marker;
      }
      else if(nObj==1){
        /*--- If one objective and more than one marker: repeat objective over each marker, evenly weighted ---*/
        unsigned int obj = Kind_ObjFunc[0];
        su2double wt=1.0;
        delete[] Kind_ObjFunc;
        if (Weight_ObjFunc!=nullptr){
         wt = Weight_ObjFunc[0];
         delete[] Weight_ObjFunc;
        }
        Kind_ObjFunc = new short unsigned int[nMarker_Monitoring];
        Weight_ObjFunc = new su2double[nMarker_Monitoring];
        for (unsigned short iObj=0; iObj<nMarker_Monitoring; iObj++){
          Kind_ObjFunc[iObj] = obj;
          Weight_ObjFunc[iObj] = wt;
        }
        nObjW = nObj;
      }
      else if(nObj>1) {
        SU2_MPI::Error("When using more than one OBJECTIVE_FUNCTION, MARKER_MONITORING must be the same length or length 1.\n"
                       "For multiple surfaces per objective, either use one objective or list the objective multiple times.\n"
                       "For multiple objectives per marker either use one marker or list the marker multiple times.\n"
                       "Similar rules apply for multi-objective optimization using OPT_OBJECTIVE rather than OBJECTIVE_FUNCTION.",
                       CURRENT_FUNCTION);
      }
    }
  }

  /*-- Correct for case where Weight_ObjFunc has not been provided or has length < kind_objfunc---*/

  if (nObjW<nObj) {
    if (Weight_ObjFunc!= nullptr && nObjW>1) {
      SU2_MPI::Error("The option OBJECTIVE_WEIGHT must either have the same length as OBJECTIVE_FUNCTION,\n"
                     "be lenght 1, or be deleted from the config file (equal weights will be applied).", CURRENT_FUNCTION);
    }
    Weight_ObjFunc = new su2double[nObj];
    for (unsigned short iObj=0; iObj<nObj; iObj++)
      Weight_ObjFunc[iObj] = 1.0;
  }

  /*--- One final check for multi-objective with the set of objectives
   that are not counted per-surface. We will disable multi-objective here. ---*/

  if (nObj > 1) {
    unsigned short Obj_0 = Kind_ObjFunc[0];
    for (unsigned short iObj=1; iObj<nObj; iObj++){
      switch(Kind_ObjFunc[iObj]) {
        case INVERSE_DESIGN_PRESSURE:
        case INVERSE_DESIGN_HEATFLUX:
        case THRUST_COEFFICIENT:
        case TORQUE_COEFFICIENT:
        case FIGURE_OF_MERIT:
        case SURFACE_TOTAL_PRESSURE:
        case SURFACE_STATIC_PRESSURE:
        case SURFACE_STATIC_TEMPERATURE:
        case SURFACE_MASSFLOW:
        case SURFACE_UNIFORMITY:
        case SURFACE_SECONDARY:
        case SURFACE_MOM_DISTORTION:
        case SURFACE_SECOND_OVER_UNIFORM:
        case SURFACE_PRESSURE_DROP:
        case SURFACE_SPECIES_0:
        case SURFACE_SPECIES_VARIANCE:
        case CUSTOM_OBJFUNC:
          if (Kind_ObjFunc[iObj] != Obj_0) {
            SU2_MPI::Error("The following objectives can only be used for the first surface in a multi-objective \n"
                           "problem or as a single objective applied to multiple monitoring markers:\n"
                           "INVERSE_DESIGN_PRESSURE, INVERSE_DESIGN_HEATFLUX, THRUST_COEFFICIENT, TORQUE_COEFFICIENT\n"
                           "FIGURE_OF_MERIT, SURFACE_TOTAL_PRESSURE, SURFACE_STATIC_PRESSURE, SURFACE_MASSFLOW\n"
                           "SURFACE_UNIFORMITY, SURFACE_SECONDARY, SURFACE_MOM_DISTORTION, SURFACE_SECOND_OVER_UNIFORM\n"
                           "SURFACE_PRESSURE_DROP, SURFACE_STATIC_TEMPERATURE, SURFACE_SPECIES_0\n"
                           "SURFACE_SPECIES_VARIANCE, CUSTOM_OBJFUNC.\n", CURRENT_FUNCTION);
          }
          break;
        default:
          break;
      }
    }
  }

  if (nObj > 0){
    if (Kind_ObjFunc[0] == CUSTOM_OBJFUNC && CustomObjFunc.empty() && !Multizone_Problem) {
      SU2_MPI::Error("The expression for the custom objective function was not set.\n"
                    "For example, CUSTOM_OBJFUNC= LIFT/DRAG", CURRENT_FUNCTION);
    }
  }

  /*--- Check for unsteady problem ---*/

  if ((TimeMarching == TIME_MARCHING::TIME_STEPPING ||
       TimeMarching == TIME_MARCHING::DT_STEPPING_1ST ||
       TimeMarching == TIME_MARCHING::DT_STEPPING_2ND) && !Time_Domain){
    SU2_MPI::Error("TIME_DOMAIN must be set to YES if TIME_MARCHING is "
                   "TIME_STEPPING, DUAL_TIME_STEPPING-1ST_ORDER or DUAL_TIME_STEPPING-2ND_ORDER", CURRENT_FUNCTION);
  }

  if (Time_Domain){
    Delta_UnstTime = Time_Step;

    if (TimeMarching == TIME_MARCHING::TIME_STEPPING){ InnerIter = 1; }

    /*--- Set History write freq for inner and outer iteration to zero by default, so only time iterations write. ---*/
    if (!OptionIsSet("HISTORY_WRT_FREQ_INNER")) { HistoryWrtFreq[2] = 0; }
    if (!OptionIsSet("HISTORY_WRT_FREQ_OUTER")) { HistoryWrtFreq[1] = 0; }

    if (Restart == NO) {
      Restart_Iter = 0;
    } else {
      if(nTimeIter <= Restart_Iter) SU2_MPI::Error("TIME_ITER must be larger than RESTART_ITER.", CURRENT_FUNCTION);
    }

    /*--- WINDOW_START_ITER must be larger than or equal to: RESTART_ITER. Otherwise, the running average is wrong. ---*/
    if (OptionIsSet("WINDOW_START_ITER")) {
      if (StartWindowIteration < Restart_Iter) {
        SU2_MPI::Error("WINDOW_START_ITER must be larger than or equal to: RESTART_ITER!", CURRENT_FUNCTION);
      }
    } else {
      /*--- Enforced default behavior: start of the window is the first new iteration. ---*/
      if (rank == MASTER_NODE) cout << "WARNING: Setting WINDOW_START_ITER = RESTART_ITER for meaningful running average.\n";
      StartWindowIteration = Restart_Iter;
    }

    if (Time_Step <= 0.0 && Unst_CFL == 0.0){ SU2_MPI::Error("Invalid value for TIME_STEP.", CURRENT_FUNCTION); }
  } else {
    nTimeIter = 1;
    Time_Step = 0;

    /*--- Entry 0 corresponds to unsteady simulation so for steady simulation are just set to 1. ---*/
    ScreenWrtFreq[0]  = 1;
    HistoryWrtFreq[0] = 1;

    if (TimeMarching != TIME_MARCHING::HARMONIC_BALANCE) { TimeMarching = TIME_MARCHING::STEADY; }
  }

  if (Time_Domain && !GetWrt_Restart_Overwrite()){
    SU2_MPI::Error("Appending iterations to the filename (WRT_RESTART_OVERWRITE=NO) is incompatible with transient problems.", CURRENT_FUNCTION);
  }
  if (Time_Domain && !GetWrt_Surface_Overwrite()){
    SU2_MPI::Error("Appending iterations to the filename (WRT_SURFACE_OVERWRITE=NO) is incompatible with transient problems.", CURRENT_FUNCTION);
  }
  if (Time_Domain && !GetWrt_Volume_Overwrite()){
    SU2_MPI::Error("Appending iterations to the filename (WRT_VOLUME_OVERWRITE=NO) is incompatible with transient problems.", CURRENT_FUNCTION);
  }


  /*--- Ensure that Discard_InFiles is false, owerwise the gradient could be wrong ---*/

  if ((ContinuousAdjoint || DiscreteAdjoint) && Fixed_CL_Mode && !Eval_dOF_dCX)
    Discard_InFiles = false;

  /*--- Deactivate the multigrid in the adjoint problem ---*/

  if ((ContinuousAdjoint && !MG_AdjointFlow) ||
      (TimeMarching == TIME_MARCHING::TIME_STEPPING)) { nMGLevels = 0; }

  if (Kind_Solver == MAIN_SOLVER::EULER ||
      Kind_Solver == MAIN_SOLVER::NAVIER_STOKES ||
      Kind_Solver == MAIN_SOLVER::RANS ||
      Kind_Solver == MAIN_SOLVER::NEMO_EULER ||
      Kind_Solver == MAIN_SOLVER::NEMO_NAVIER_STOKES ||
      Kind_Solver == MAIN_SOLVER::FEM_EULER ||
      Kind_Solver == MAIN_SOLVER::FEM_NAVIER_STOKES ||
      Kind_Solver == MAIN_SOLVER::FEM_RANS ||
      Kind_Solver == MAIN_SOLVER::FEM_LES){
    Kind_Regime = ENUM_REGIME::COMPRESSIBLE;
  } else if (Kind_Solver == MAIN_SOLVER::INC_EULER ||
             Kind_Solver == MAIN_SOLVER::INC_NAVIER_STOKES ||
             Kind_Solver == MAIN_SOLVER::INC_RANS){
    Kind_Regime = ENUM_REGIME::INCOMPRESSIBLE;
  }  else {
    Kind_Regime = ENUM_REGIME::NO_FLOW;
  }

  if ((rank == MASTER_NODE) && ContinuousAdjoint && (Ref_NonDim == DIMENSIONAL) && (Kind_SU2 == SU2_COMPONENT::SU2_CFD)) {
    cout << "WARNING: The adjoint solver should use a non-dimensional flow solution." << endl;
  }

  /*--- Initialize non-physical points/reconstructions to zero ---*/

  Nonphys_Points   = 0;
  Nonphys_Reconstr = 0;

  /*--- Set the number of external iterations to 1 for the steady state problem ---*/

  if (Kind_Solver == MAIN_SOLVER::FEM_ELASTICITY) {
    nMGLevels = 0;
    if (Kind_Struct_Solver == STRUCT_DEFORMATION::SMALL){
      MinLogResidual = log10(Linear_Solver_Error);
    }
  }

  Radiation = (Kind_Radiation != RADIATION_MODEL::NONE);

  /*--- Check for unsupported features. ---*/

  if ((Kind_Solver != MAIN_SOLVER::EULER && Kind_Solver != MAIN_SOLVER::NAVIER_STOKES && Kind_Solver != MAIN_SOLVER::RANS) && (TimeMarching == TIME_MARCHING::HARMONIC_BALANCE)){
    SU2_MPI::Error("Harmonic Balance not yet implemented for the incompressible solver.", CURRENT_FUNCTION);
  }

  /*--- Check for Fluid model consistency ---*/

  if (standard_air) {
    if (Gamma != 1.4 || Gas_Constant != 287.058) {
      Gamma = 1.4;
      Gas_Constant = 287.058;
    }
  }

/*--- Set default values for various fluid properties. ---*/

  const su2double Molecular_Weight_Default = 28.96;
  const su2double Mu_Constant_Default = (SystemMeasurements == SI) ? 1.716E-5 : (1.716E-5 / 47.88025898);
  const su2double Mu_Ref_Default = Mu_Constant_Default;
  const su2double Mu_Temperature_Ref_Default = (SystemMeasurements == SI) ? 273.15 : (273.15 * 1.8);
  const su2double Mu_S_Default = (SystemMeasurements == SI) ? 110.4 : (110.4 * 1.8);
  const su2double Specific_Heat_Cp_Default = 1004.703;
  const su2double Thermal_Conductivity_Constant_Default = (SystemMeasurements == SI) ? 2.57E-2 : (2.57E-2 * 0.577789317);
  const su2double Prandtl_Lam_Default = 0.72;
  const su2double Prandtl_Turb_Default = 0.9;
  const su2double Lewis_Number_Default = 1.0;

  auto SetDefaultIfEmpty = [](su2double*& array, unsigned short& size, const su2double& default_val) {
    if (array == nullptr) {
      array = new su2double[1];
      array[0] = default_val;
      size = 1;
    }
  };

  SetDefaultIfEmpty(Molecular_Weight, nMolecular_Weight, Molecular_Weight_Default);
  SetDefaultIfEmpty(Specific_Heat_Cp, nSpecific_Heat_Cp, Specific_Heat_Cp_Default);
  SetDefaultIfEmpty(Mu_Constant, nMu_Constant, Mu_Constant_Default);
  if (Mu_Ref == nullptr && Mu_Temperature_Ref == nullptr && Mu_S == nullptr) {
    SetDefaultIfEmpty(Mu_Ref, nMu_Ref, Mu_Ref_Default);
    SetDefaultIfEmpty(Mu_Temperature_Ref, nMu_Temperature_Ref, Mu_Temperature_Ref_Default);
    SetDefaultIfEmpty(Mu_S, nMu_S, Mu_S_Default);
  }
  SetDefaultIfEmpty(Thermal_Conductivity_Constant, nThermal_Conductivity_Constant,
                    Thermal_Conductivity_Constant_Default);
  SetDefaultIfEmpty(Prandtl_Lam, nPrandtl_Lam, Prandtl_Lam_Default);
  SetDefaultIfEmpty(Prandtl_Turb, nPrandtl_Turb, Prandtl_Turb_Default);
  SetDefaultIfEmpty(Constant_Lewis_Number, nConstant_Lewis_Number, Lewis_Number_Default);

  Variable_Density = ((Kind_DensityModel == INC_DENSITYMODEL::VARIABLE) || (Kind_DensityModel == INC_DENSITYMODEL::FLAMELET));

  /*--- Check whether inputs for FLUID_MIXTURE are correctly specified. ---*/

    if (Kind_FluidModel == FLUID_MIXTURE) {
      /*--- Check whether the number of entries of each specified fluid property equals the number of transported scalar
       equations solved + 1. nMolecular_Weight and nSpecific_Heat_Cp are used because it is required for the fluid mixing models.
       * Cp is required in case of MIXTURE_FLUID_MODEL because the energy equation needs to be active.--- */
      if (nMolecular_Weight != nSpecies_Init + 1 || nSpecific_Heat_Cp != nSpecies_Init + 1) {
        SU2_MPI::Error(
            "The use of FLUID_MIXTURE requires the number of entries for MOLECULAR_WEIGHT and SPECIFIC_HEAT_CP,\n"
            "to be equal to the number of entries of SPECIES_INIT + 1",
            CURRENT_FUNCTION);
      }
      /*--- Check whether the density model used is correct, in the case of FLUID_MIXTURE the density model must be
       VARIABLE. Otherwise, if the density model is CONSTANT, the scalars will not have influence the mixture density
       and it will remain constant through the complete domain. --- */
      if (Kind_DensityModel != INC_DENSITYMODEL::VARIABLE) {
        SU2_MPI::Error("The use of FLUID_MIXTURE requires the INC_DENSITY_MODEL option to be VARIABLE",
                       CURRENT_FUNCTION);
      }

      switch (Kind_ViscosityModel) {
        case VISCOSITYMODEL::CONSTANT:
          if (nMu_Constant != nSpecies_Init + 1) {
            SU2_MPI::Error(
                "The use of FLUID_MIXTURE requires the number of entries for MU_CONSTANT,\n"
                "to be equal to the number of entries of SPECIES_INIT + 1",
                CURRENT_FUNCTION);
          }
          break;
        case VISCOSITYMODEL::SUTHERLAND:
          if ((nMu_Ref != nSpecies_Init + 1) || (nMu_Temperature_Ref != nSpecies_Init + 1) ||
              (nMu_S != nSpecies_Init + 1)) {
            SU2_MPI::Error(
                "The use of FLUID_MIXTURE requires the number of entries for MU_REF, MU_T_REF and "
                "SUTHERLAND_CONSTANT,\n"
                "to be equal to the number of entries of SPECIES_INIT + 1",
                CURRENT_FUNCTION);
          }
          break;
        default:
          if (nSpecies_Init + 1 != 1) SU2_MPI::Error("Fluid mixture: viscosity model not available.", CURRENT_FUNCTION);
          break;
      }

      switch (Kind_ConductivityModel) {
        case CONDUCTIVITYMODEL::CONSTANT:
          if ((Kind_ConductivityModel_Turb == CONDUCTIVITYMODEL_TURB::CONSTANT_PRANDTL) &&
              (Kind_Turb_Model != TURB_MODEL::NONE)) {
            if ((nThermal_Conductivity_Constant != nSpecies_Init + 1) || (nPrandtl_Turb != nSpecies_Init + 1)) {
              SU2_MPI::Error(
                  "The use of FLUID_MIXTURE requires the number of entries for THERMAL_CONDUCTIVITY_CONSTANT and "
                  "PRANDTL_TURB,\n"
                  "to be equal to the number of entries of SPECIES_INIT + 1",
                  CURRENT_FUNCTION);
            }
          } else {
            if (nThermal_Conductivity_Constant != nSpecies_Init + 1) {
              SU2_MPI::Error(
                  "The use of FLUID_MIXTURE requires the number of entries for THERMAL_CONDUCTIVITY_CONSTANT,\n"
                  "to be equal to the number of entries of SPECIES_INIT + 1",
                  CURRENT_FUNCTION);
            }
          }
          break;
        case CONDUCTIVITYMODEL::CONSTANT_PRANDTL:
          if (Kind_ConductivityModel_Turb == CONDUCTIVITYMODEL_TURB::CONSTANT_PRANDTL) {
            if ((nPrandtl_Lam != nSpecies_Init + 1) || (nPrandtl_Turb != nSpecies_Init + 1)) {
              SU2_MPI::Error(
                  "The use of FLUID_MIXTURE requires the number of entries for PRANDTL_LAM and PRANDTL_TURB,\n"
                  "to be equal to the number of entries of SPECIES_INIT + 1",
                  CURRENT_FUNCTION);
            }
          } else {
            if (nPrandtl_Lam != nSpecies_Init + 1) {
              SU2_MPI::Error(
                  "The use of FLUID_MIXTURE requires the number of entries for PRANDTL_LAM,\n"
                  "to be equal to the number of entries of SPECIES_INIT + 1",
                  CURRENT_FUNCTION);
            }
          }
          break;
        default:
          if (nSpecies_Init + 1 != 1) SU2_MPI::Error("Conductivity model not available.", CURRENT_FUNCTION);
          break;
      }
    }


    if (Kind_Species_Model == SPECIES_MODEL::FLAMELET) {

      if (Kind_FluidModel != FLUID_FLAMELET) {
        SU2_MPI::Error("The use of SCALAR_MODEL= FLAMELET requires the FLUID_MODEL option to be FLUID_FLAMELET",
                       CURRENT_FUNCTION);
      }

      if (!Variable_Density) {
        SU2_MPI::Error("The use of FLUID_FLAMELET requires the INC_DENSITY_MODEL option to be VARIABLE or FLAMELET",
                       CURRENT_FUNCTION);
      }

      if (Kind_ConductivityModel != CONDUCTIVITYMODEL::FLAMELET) {
        SU2_MPI::Error("The use of FLUID_FLAMELET requires the CONDUCTIVITY_MODEL option to be FLAMELET",
                       CURRENT_FUNCTION);
      }

      if (Kind_Diffusivity_Model != DIFFUSIVITYMODEL::FLAMELET) {
        SU2_MPI::Error("The use of FLUID_FLAMELET requires the DIFFUSIVITY_MODEL option to be FLAMELET",
                       CURRENT_FUNCTION);
      }

      if (Kind_ViscosityModel != VISCOSITYMODEL::FLAMELET) {
        SU2_MPI::Error("The use of FLUID_FLAMELET requires the VISCOSITY_MODEL option to be FLAMELET",
                       CURRENT_FUNCTION);
      }

      if (Weakly_Coupled_Heat) {
        SU2_MPI::Error("The use of FLUID_FLAMELET is incompatible with WEAKLY_COUPLED_HEAT in the same zone.",
                       CURRENT_FUNCTION);
      }
    }

    /*--- Check for Measurement System ---*/

    if (SystemMeasurements == US && !standard_air) {
      SU2_MPI::Error("Only STANDARD_AIR fluid model can be used with US Measurement System", CURRENT_FUNCTION);
    }

    /* --- Check for NEMO compatibility issues ---*/
    if (Kind_FluidModel == SU2_NONEQ && (Kind_TransCoeffModel != TRANSCOEFFMODEL::WILKE && Kind_TransCoeffModel != TRANSCOEFFMODEL::SUTHERLAND && Kind_TransCoeffModel != TRANSCOEFFMODEL::GUPTAYOS) ) {
      SU2_MPI::Error("Transport model not available for NEMO solver using SU2TCLIB. Please use the WILKE, SUTHERLAND or GUPTAYOS transport model instead.", CURRENT_FUNCTION);
    }

    if (Kind_Solver == MAIN_SOLVER::NEMO_NAVIER_STOKES) {
      if (Kind_FluidModel == SU2_NONEQ && GasModel == "AIR-7" && Kind_TransCoeffModel != TRANSCOEFFMODEL::GUPTAYOS) {
        SU2_MPI::Error("Only Gupta-Yos transport model available for ionized flows using SU2TCLIB.", CURRENT_FUNCTION);
      }
    }

    if (Kind_FluidModel == MUTATIONPP && (Kind_TransCoeffModel == TRANSCOEFFMODEL::SUTHERLAND)) {
      SU2_MPI::Error("Transport model not available for NEMO solver using MUTATIONPP. Please use the WILKE, GUPTAYOS, or CHAPMANN_ENSKOG transport model instead.",
                     CURRENT_FUNCTION);
    }

    if (Kind_FluidModel == SU2_NONEQ && GasModel == "AIR-7" && nWall_Catalytic != 0) {
      SU2_MPI::Error("Catalytic wall recombination is not yet available for ionized flows in SU2_NEMO.", CURRENT_FUNCTION);
    }

    if (!ideal_gas && !nemo) {
      if (Kind_Upwind_Flow != UPWIND::ROE && Kind_Upwind_Flow != UPWIND::HLLC && Kind_Centered_Flow != CENTERED::JST) {
        SU2_MPI::Error("Only ROE Upwind, HLLC Upwind scheme, and JST scheme can be used for Non-Ideal Compressible Fluids", CURRENT_FUNCTION);
      }
    }

    if (GetBoolTurbomachinery()) {
      nBlades = new su2double[nZone];
      FreeStreamTurboNormal = new su2double[3];
    }

    /*--- Check if Giles are used with turbo markers ---*/

    if (nMarker_Giles > 0 && !GetBoolTurbomachinery()) {
      SU2_MPI::Error("Giles Boundary conditions can only be used with turbomachinery markers", CURRENT_FUNCTION);
    }

    /*--- Check if turbomachinery performance kind is specified with turbo markers ---*/
    if (GetBoolTurbomachinery() && !(nTurboMachineryKind/nZone == 1)){
      SU2_MPI::Error("Insufficient TURBO_PERF_KIND options specified with turbomachinery markers", CURRENT_FUNCTION);
    }

    /*--- Check for Boundary condition available for NICFD ---*/

    if ((!ideal_gas) && (!noneq_gas)) {
      if (nMarker_Inlet != 0) {
        SU2_MPI::Error(
            "Riemann Boundary conditions or Giles must be used for inlet and outlet with Not Ideal Compressible "
            "Fluids ",
            CURRENT_FUNCTION);
      }
      if (nMarker_Outlet != 0) {
        SU2_MPI::Error("Riemann Boundary conditions or Giles must be used outlet with Not Ideal Compressible Fluids ",
                       CURRENT_FUNCTION);
      }

      if (nMarker_FarField != 0) {
        SU2_MPI::Error("Riemann Boundary conditions or Giles must be used outlet with Not Ideal Compressible Fluids ",
                       CURRENT_FUNCTION);
      }
    }

    /*--- Check for Boundary condition available for NICF ---*/

    if (ideal_gas && (Kind_Solver != MAIN_SOLVER::INC_EULER && Kind_Solver != MAIN_SOLVER::INC_NAVIER_STOKES &&
                      Kind_Solver != MAIN_SOLVER::INC_RANS)) {
      if (SystemMeasurements == US && standard_air) {
        if (Kind_ViscosityModel != VISCOSITYMODEL::SUTHERLAND) {
          SU2_MPI::Error("Only SUTHERLAND viscosity model can be used with US Measurement", CURRENT_FUNCTION);
        }
      }
      if (Kind_ConductivityModel != CONDUCTIVITYMODEL::CONSTANT_PRANDTL) {
        SU2_MPI::Error("Only CONSTANT_PRANDTL thermal conductivity model can be used with STANDARD_AIR and IDEAL_GAS",
                       CURRENT_FUNCTION);
      }
    }
    /*--- Check for Boundary condition option agreement ---*/
  if (Kind_InitOption == REYNOLDS){
    if ((Kind_Solver == MAIN_SOLVER::NAVIER_STOKES || Kind_Solver == MAIN_SOLVER::RANS) && Reynolds <=0){
      SU2_MPI::Error("Reynolds number required for NAVIER_STOKES and RANS !!", CURRENT_FUNCTION);
    }
  }

  if (nKind_SurfaceMovement != nMarker_Moving) {
    SU2_MPI::Error("Number of SURFACE_MOVEMENT must match number of MARKER_MOVING", CURRENT_FUNCTION);
  }

  if (TimeMarching == TIME_MARCHING::TIME_STEPPING){
    nIter      = 1;
    nInnerIter  = 1;
  }

  if (!Multizone_Problem){
    ScreenWrtFreq[1]  = 0;
    HistoryWrtFreq[1] = 0;
    if (!Time_Domain){
      /*--- If not running multizone or unsteady, INNER_ITER and ITER are interchangeable,
       * but precedence will be given to INNER_ITER if both options are present. ---*/
      if (!OptionIsSet("INNER_ITER")){
        nInnerIter = nIter;
      }
    }
  }


  if ((Multizone_Problem || Time_Domain) && OptionIsSet("ITER")){
    SU2_MPI::Error("ITER must not be used when running multizone and/or unsteady problems.\n"
                   "Use TIME_ITER, OUTER_ITER or INNER_ITER to specify number of time iterations,\n"
                   "outer iterations or inner iterations, respectively.", CURRENT_FUNCTION);
  }

  /*--- If we're solving a purely steady problem with no prescribed grid
   movement (both rotating frame and moving walls can be steady), make sure that
   there is no grid motion ---*/

  if (GetGrid_Movement()){
    if ((Kind_SU2 == SU2_COMPONENT::SU2_CFD || Kind_SU2 == SU2_COMPONENT::SU2_SOL) &&
        (TimeMarching == TIME_MARCHING::STEADY && !Time_Domain)){

      if((Kind_GridMovement != ROTATING_FRAME) &&
         (Kind_GridMovement != STEADY_TRANSLATION) &&
         (Kind_GridMovement != NONE)){
        SU2_MPI::Error("Unsupported kind of grid movement for steady state problems.", CURRENT_FUNCTION);
      }
      for (iMarker = 0; iMarker < nMarker_Moving; iMarker++){
        if (Kind_SurfaceMovement[iMarker] != MOVING_WALL){
          SU2_MPI::Error("Unsupported kind of surface movement for steady state problems.", CURRENT_FUNCTION);
        }
      }
    }
  }

  /*--- The Line Search should be applied only in the deformation stage. ---*/

  if (Kind_SU2 != SU2_COMPONENT::SU2_DEF) {
    Opt_RelaxFactor = 1.0;
  }

  /*--- If it is not specified, set the mesh motion mach number
   equal to the freestream value. ---*/

  if (GetDynamic_Grid() && Mach_Motion == 0.0)
    Mach_Motion = Mach;

  /*--- Set the boolean flag if we are in a rotating frame (source term). ---*/

  Rotating_Frame = (Kind_GridMovement == ROTATING_FRAME);

  /*--- In case the grid movement parameters have not been declared in the
   config file, set them equal to zero for safety. Also check to make sure
   that for each option, a value has been declared for each moving marker. ---*/

  if (nMarker_Moving > 0){
    if (nMarkerMotion_Origin == 0){
      nMarkerMotion_Origin = 3*nMarker_Moving;
      MarkerMotion_Origin = new su2double[nMarkerMotion_Origin] ();
    }
    if (nMarkerMotion_Origin/3 != nMarker_Moving){
      SU2_MPI::Error("Number of SURFACE_MOTION_ORIGIN must be three times the number of MARKER_MOVING, (x,y,z) per marker.", CURRENT_FUNCTION);
    }
    if (nMarkerTranslation == 0){
      nMarkerTranslation = 3*nMarker_Moving;
      MarkerTranslation_Rate = new su2double[nMarkerTranslation] ();
    }
    if (nMarkerTranslation/3 != nMarker_Moving){
      SU2_MPI::Error("Number of SURFACE_TRANSLATION_RATE must be three times the number of MARKER_MOVING, (x,y,z) per marker.", CURRENT_FUNCTION);
    }
    if (nMarkerRotation_Rate == 0){
      nMarkerRotation_Rate = 3*nMarker_Moving;
      MarkerRotation_Rate = new su2double[nMarkerRotation_Rate] ();
    }
    if (nMarkerRotation_Rate/3 != nMarker_Moving){
      SU2_MPI::Error("Number of SURFACE_ROTATION_RATE must be three times the number of MARKER_MOVING, (x,y,z) per marker.", CURRENT_FUNCTION);
    }
    if (nMarkerPlunging_Ampl == 0){
      nMarkerPlunging_Ampl = 3*nMarker_Moving;
      MarkerPlunging_Ampl = new su2double[nMarkerPlunging_Ampl] ();
    }
    if (nMarkerPlunging_Ampl/3 != nMarker_Moving){
      SU2_MPI::Error("Number of SURFACE_PLUNGING_AMPL must be three times the number of MARKER_MOVING, (x,y,z) per marker.", CURRENT_FUNCTION);
    }
    if (nMarkerPlunging_Omega == 0){
      nMarkerPlunging_Omega = 3*nMarker_Moving;
      MarkerPlunging_Omega = new su2double[nMarkerPlunging_Omega] ();
    }
    if (nMarkerPlunging_Omega/3 != nMarker_Moving){
      SU2_MPI::Error("Number of SURFACE_PLUNGING_OMEGA must be three times the number of MARKER_MOVING, (x,y,z) per marker.", CURRENT_FUNCTION);
    }
    if (nMarkerPitching_Ampl == 0){
      nMarkerPitching_Ampl = 3*nMarker_Moving;
      MarkerPitching_Ampl = new su2double[nMarkerPitching_Ampl] ();
    }
    if (nMarkerPitching_Ampl/3 != nMarker_Moving){
      SU2_MPI::Error("Number of SURFACE_PITCHING_AMPL must be three times the number of MARKER_MOVING, (x,y,z) per marker.", CURRENT_FUNCTION);
    }
    if (nMarkerPitching_Omega == 0){
      nMarkerPitching_Omega = 3*nMarker_Moving;
      MarkerPitching_Omega = new su2double[nMarkerPitching_Omega] ();
    }
    if (nMarkerPitching_Omega/3 != nMarker_Moving){
      SU2_MPI::Error("Number of SURFACE_PITCHING_OMEGA must be three times the number of MARKER_MOVING, (x,y,z) per marker.", CURRENT_FUNCTION);
    }
    if (nMarkerPitching_Phase == 0){
      nMarkerPitching_Phase = 3*nMarker_Moving;
      MarkerPitching_Phase = new su2double[nMarkerPitching_Phase] ();
    }
    if (nMarkerPitching_Phase/3 != nMarker_Moving){
      SU2_MPI::Error("Number of SURFACE_PITCHING_PHASE must be three times the number of MARKER_MOVING, (x,y,z) per marker.", CURRENT_FUNCTION);
    }

    if (nMoveMotion_Origin == 0){
      nMoveMotion_Origin = nMarker_Moving;
      MoveMotion_Origin = new unsigned short[nMoveMotion_Origin];
      for (iMarker = 0; iMarker < nMarker_Moving; iMarker++){
        MoveMotion_Origin[iMarker] = NO;
      }
    }
    if (nMoveMotion_Origin != nMarker_Moving){
      SU2_MPI::Error("Number of MOVE_MOTION_ORIGIN must match number of MARKER_MOVING.", CURRENT_FUNCTION);
    }
  }

  /*-- Setting Harmonic Balance period from the config file */

  if (TimeMarching == TIME_MARCHING::HARMONIC_BALANCE) {
    HarmonicBalance_Period = GetHarmonicBalance_Period();
    if (HarmonicBalance_Period < 0)  {
      SU2_MPI::Error("Not a valid value for time period!!", CURRENT_FUNCTION);
    }
    /* Initialize the Harmonic balance Frequency pointer */
    if (Omega_HB == nullptr) {
      Omega_HB = new su2double[nOmega_HB];
      for (unsigned short iZone = 0; iZone < nOmega_HB; iZone++ )
        Omega_HB[iZone] = 0.0;
  } else {
      if (nOmega_HB != nTimeInstances) {
        SU2_MPI::Error("Length of omega_HB  must match the number TIME_INSTANCES!!" , CURRENT_FUNCTION);
      }
    }
  }

  /*--- Force number of span-wise section to 1 if 2D case ---*/
  if(val_nDim ==2){
    nSpanWiseSections_User=1;
    Kind_SpanWise= EQUISPACED;
  }

  /*--- Set number of TurboPerformance markers ---*/
  if(nMarker_Turbomachinery > 0){
    if(nMarker_Turbomachinery > 1){
      nMarker_TurboPerformance = nMarker_Turbomachinery + SU2_TYPE::Int(nMarker_Turbomachinery/2) + 1;
    }else{
      nMarker_TurboPerformance = nMarker_Turbomachinery;
    }
  } else {
    nMarker_TurboPerformance = 0;
    nSpanWiseSections =1;
  }

  /*--- Set number of TurboPerformance markers ---*/
  if(nMarker_Turbomachinery != 0){
    nSpan_iZones = new unsigned short[nZone];
  }

  /*--- Set number of TurboPerformance markers ---*/
  if(GetGrid_Movement() && RampRotatingFrame && !DiscreteAdjoint){
    FinalRotation_Rate_Z = Rotation_Rate[2];
    if(abs(FinalRotation_Rate_Z) > 0.0){
      Rotation_Rate[2] = rampRotFrame_coeff[0];
    }
  }

  if(RampOutletPressure && !DiscreteAdjoint){
    for (iMarker = 0; iMarker < nMarker_Giles; iMarker++){
      if (Kind_Data_Giles[iMarker] == STATIC_PRESSURE || Kind_Data_Giles[iMarker] == STATIC_PRESSURE_1D || Kind_Data_Giles[iMarker] == RADIAL_EQUILIBRIUM ){
        FinalOutletPressure = Giles_Var1[iMarker];
        Giles_Var1[iMarker] = rampOutPres_coeff[0];
      }
    }
    for (iMarker = 0; iMarker < nMarker_Riemann; iMarker++){
      if (Kind_Data_Riemann[iMarker] == STATIC_PRESSURE || Kind_Data_Riemann[iMarker] == RADIAL_EQUILIBRIUM){
        FinalOutletPressure = Riemann_Var1[iMarker];
        Riemann_Var1[iMarker] = rampOutPres_coeff[0];
      }
    }
  }

  /*--- Check on extra Relaxation factor for Giles---*/
  if(extrarelfac[1] > 0.5){
    extrarelfac[1] = 0.5;
  }
    /*--- Use the various rigid-motion input frequencies to determine the period to be used with harmonic balance cases.
     There are THREE types of motion to consider, namely: rotation, pitching, and plunging.
     The largest period of motion is the one to be used for harmonic balance  calculations. ---*/

  /*if (Unsteady_Simulation == HARMONIC_BALANCE) {
    if (!(GetGrid_Movement())) {
      // No grid movement - Time period from config file //
      HarmonicBalance_Period = GetHarmonicBalance_Period();
    }

    else {
      unsigned short N_MOTION_TYPES = 3;
      su2double *periods;
      periods = new su2double[N_MOTION_TYPES];

      //--- rotation: ---//

      su2double Omega_mag_rot = sqrt(pow(Rotation_Rate_X[ZONE_0],2)+pow(Rotation_Rate_Y[ZONE_0],2)+pow(Rotation_Rate_Z[ZONE_0],2));
      if (Omega_mag_rot > 0)
          periods[0] = 2*PI_NUMBER/Omega_mag_rot;
      else
          periods[0] = 0.0;

      //--- pitching: ---//

      su2double Omega_mag_pitch = sqrt(pow(Pitching_Omega_X[ZONE_0],2)+pow(Pitching_Omega_Y[ZONE_0],2)+pow(Pitching_Omega_Z[ZONE_0],2));
      if (Omega_mag_pitch > 0)
          periods[1] = 2*PI_NUMBER/Omega_mag_pitch;
      else
          periods[1] = 0.0;

      //--- plunging: ---//

      su2double Omega_mag_plunge = sqrt(pow(Plunging_Omega_X[ZONE_0],2)+pow(Plunging_Omega_Y[ZONE_0],2)+pow(Plunging_Omega_Z[ZONE_0],2));
      if (Omega_mag_plunge > 0)
          periods[2] = 2*PI_NUMBER/Omega_mag_plunge;
      else
          periods[2] = 0.0;

      //--- determine which period is largest ---//

      unsigned short iVar;
      HarmonicBalance_Period = 0.0;
      for (iVar = 0; iVar < N_MOTION_TYPES; iVar++) {
          if (periods[iVar] > HarmonicBalance_Period)
              HarmonicBalance_Period = periods[iVar];
      }

      delete periods;
    }

  }*/


  /*--- In case the moment origin coordinates have not been declared in the
   config file, set them equal to zero for safety. Also check to make sure
   that for each marker, a value has been declared for the moment origin.
   Unless only one value was specified, then set this value for all the markers
   being monitored. ---*/


  if ((nRefOriginMoment_X != nRefOriginMoment_Y) || (nRefOriginMoment_X != nRefOriginMoment_Z) ) {
    SU2_MPI::Error("ERROR: Length of REF_ORIGIN_MOMENT_X, REF_ORIGIN_MOMENT_Y and REF_ORIGIN_MOMENT_Z must be the same!!", CURRENT_FUNCTION);
  }

  if (RefOriginMoment_X == nullptr) {
    RefOriginMoment_X = new su2double[nMarker_Monitoring];
    for (iMarker = 0; iMarker < nMarker_Monitoring; iMarker++ )
      RefOriginMoment_X[iMarker] = 0.0;
  } else {
    if (nRefOriginMoment_X == 1) {

      su2double aux_RefOriginMoment_X = RefOriginMoment_X[0];
      delete [] RefOriginMoment_X;
      RefOriginMoment_X = new su2double[nMarker_Monitoring];
      nRefOriginMoment_X = nMarker_Monitoring;

      for (iMarker = 0; iMarker < nMarker_Monitoring; iMarker++ )
        RefOriginMoment_X[iMarker] = aux_RefOriginMoment_X;
    }
    else if (nRefOriginMoment_X != nMarker_Monitoring) {
      SU2_MPI::Error("ERROR: Length of REF_ORIGIN_MOMENT_X must match number of Monitoring Markers!!", CURRENT_FUNCTION);
    }
  }

  if (RefOriginMoment_Y == nullptr) {
    RefOriginMoment_Y = new su2double[nMarker_Monitoring];
    for (iMarker = 0; iMarker < nMarker_Monitoring; iMarker++ )
      RefOriginMoment_Y[iMarker] = 0.0;
  } else {
    if (nRefOriginMoment_Y == 1) {

      su2double aux_RefOriginMoment_Y = RefOriginMoment_Y[0];
      delete [] RefOriginMoment_Y;
      RefOriginMoment_Y = new su2double[nMarker_Monitoring];
      nRefOriginMoment_Y = nMarker_Monitoring;

      for (iMarker = 0; iMarker < nMarker_Monitoring; iMarker++ )
        RefOriginMoment_Y[iMarker] = aux_RefOriginMoment_Y;
    }
    else if (nRefOriginMoment_Y != nMarker_Monitoring) {
      SU2_MPI::Error("ERROR: Length of REF_ORIGIN_MOMENT_Y must match number of Monitoring Markers!!", CURRENT_FUNCTION);
    }
  }

  if (RefOriginMoment_Z == nullptr) {
    RefOriginMoment_Z = new su2double[nMarker_Monitoring];
    for (iMarker = 0; iMarker < nMarker_Monitoring; iMarker++ )
      RefOriginMoment_Z[iMarker] = 0.0;
  } else {
    if (nRefOriginMoment_Z == 1) {

      su2double aux_RefOriginMoment_Z = RefOriginMoment_Z[0];
      delete [] RefOriginMoment_Z;
      RefOriginMoment_Z = new su2double[nMarker_Monitoring];
      nRefOriginMoment_Z = nMarker_Monitoring;

      for (iMarker = 0; iMarker < nMarker_Monitoring; iMarker++ )
        RefOriginMoment_Z[iMarker] = aux_RefOriginMoment_Z;
    }
    else if (nRefOriginMoment_Z != nMarker_Monitoring) {
      SU2_MPI::Error("ERROR: Length of REF_ORIGIN_MOMENT_Z must match number of Monitoring Markers!!", CURRENT_FUNCTION);
    }
  }

  /*--- Set the boolean flag if we are carrying out an aeroelastic simulation. ---*/

  Aeroelastic_Simulation = GetGrid_Movement() && (GetSurface_Movement(AEROELASTIC) || GetSurface_Movement(AEROELASTIC_RIGID_MOTION));

  /*--- Initializing the size for the solutions of the Aeroelastic problem. ---*/


  if (GetGrid_Movement() && Aeroelastic_Simulation) {
    Aeroelastic_np1.resize(nMarker_Monitoring);
    Aeroelastic_n.resize(nMarker_Monitoring);
    Aeroelastic_n1.resize(nMarker_Monitoring);
    for (iMarker = 0; iMarker < nMarker_Monitoring; iMarker++) {
      Aeroelastic_np1[iMarker].resize(2);
      Aeroelastic_n[iMarker].resize(2);
      Aeroelastic_n1[iMarker].resize(2);
      for (int i =0; i<2; i++) {
        Aeroelastic_np1[iMarker][i].resize(2);
        Aeroelastic_n[iMarker][i].resize(2);
        Aeroelastic_n1[iMarker][i].resize(2);
        for (int j=0; j<2; j++) {
          Aeroelastic_np1[iMarker][i][j] = 0.0;
          Aeroelastic_n[iMarker][i][j] = 0.0;
          Aeroelastic_n1[iMarker][i][j] = 0.0;
        }
      }
    }
  }

  /*--- Allocate memory for the plunge and pitch and initialized them to zero ---*/

  if (GetGrid_Movement() && Aeroelastic_Simulation) {
    Aeroelastic_pitch = new su2double[nMarker_Monitoring];
    Aeroelastic_plunge = new su2double[nMarker_Monitoring];
    for (iMarker = 0; iMarker < nMarker_Monitoring; iMarker++ ) {
      Aeroelastic_pitch[iMarker] = 0.0;
      Aeroelastic_plunge[iMarker] = 0.0;
    }
  }

  FinestMesh = MESH_0;
  if (MGCycle == FULLMG_CYCLE) FinestMesh = nMGLevels;

  if ((Kind_Solver == MAIN_SOLVER::NAVIER_STOKES) &&
      (Kind_Turb_Model != TURB_MODEL::NONE))
    Kind_Solver = MAIN_SOLVER::RANS;

  if ((Kind_Solver == MAIN_SOLVER::INC_NAVIER_STOKES) &&
      (Kind_Turb_Model != TURB_MODEL::NONE))
    Kind_Solver = MAIN_SOLVER::INC_RANS;

  if (Kind_Solver == MAIN_SOLVER::EULER ||
      Kind_Solver == MAIN_SOLVER::INC_EULER ||
      Kind_Solver == MAIN_SOLVER::NEMO_EULER ||
      Kind_Solver == MAIN_SOLVER::FEM_EULER)
    Kind_Turb_Model = TURB_MODEL::NONE;

  Kappa_2nd_Flow = jst_coeff[0];
  Kappa_4th_Flow = jst_coeff[1];
  Kappa_2nd_AdjFlow = jst_adj_coeff[0];
  Kappa_4th_AdjFlow = jst_adj_coeff[1];

  /*--- Make the MG_PreSmooth, MG_PostSmooth, and MG_CorrecSmooth
   arrays consistent with nMGLevels ---*/

  auto * tmp_smooth = new unsigned short[nMGLevels+1];

  if ((nMG_PreSmooth != nMGLevels+1) && (nMG_PreSmooth != 0)) {
    if (nMG_PreSmooth > nMGLevels+1) {

      /*--- Truncate by removing unnecessary elements at the end ---*/

      for (unsigned int i = 0; i <= nMGLevels; i++)
        tmp_smooth[i] = MG_PreSmooth[i];
      delete [] MG_PreSmooth;
      MG_PreSmooth=nullptr;
    }
    else {

      /*--- Add additional elements equal to last element ---*/

      for (unsigned int i = 0; i < nMG_PreSmooth; i++)
        tmp_smooth[i] = MG_PreSmooth[i];
      for (unsigned int i = nMG_PreSmooth; i <= nMGLevels; i++)
        tmp_smooth[i] = MG_PreSmooth[nMG_PreSmooth-1];
      delete [] MG_PreSmooth;
      MG_PreSmooth=nullptr;
    }

    nMG_PreSmooth = nMGLevels+1;
    MG_PreSmooth = new unsigned short[nMG_PreSmooth];
    for (unsigned int i = 0; i < nMG_PreSmooth; i++)
      MG_PreSmooth[i] = tmp_smooth[i];
  }
  if ((nMGLevels != 0) && (nMG_PreSmooth == 0)) {
    delete [] MG_PreSmooth;
    nMG_PreSmooth = nMGLevels+1;
    MG_PreSmooth = new unsigned short[nMG_PreSmooth];
    for (unsigned int i = 0; i < nMG_PreSmooth; i++)
      MG_PreSmooth[i] = i+1;
  }

  if ((nMG_PostSmooth != nMGLevels+1) && (nMG_PostSmooth != 0)) {
    if (nMG_PostSmooth > nMGLevels+1) {

      /*--- Truncate by removing unnecessary elements at the end ---*/

      for (unsigned int i = 0; i <= nMGLevels; i++)
        tmp_smooth[i] = MG_PostSmooth[i];
      delete [] MG_PostSmooth;
      MG_PostSmooth=nullptr;
    }
    else {

      /*--- Add additional elements equal to last element ---*/

      for (unsigned int i = 0; i < nMG_PostSmooth; i++)
        tmp_smooth[i] = MG_PostSmooth[i];
      for (unsigned int i = nMG_PostSmooth; i <= nMGLevels; i++)
        tmp_smooth[i] = MG_PostSmooth[nMG_PostSmooth-1];
      delete [] MG_PostSmooth;
      MG_PostSmooth=nullptr;
    }

    nMG_PostSmooth = nMGLevels+1;
    MG_PostSmooth = new unsigned short[nMG_PostSmooth];
    for (unsigned int i = 0; i < nMG_PostSmooth; i++)
      MG_PostSmooth[i] = tmp_smooth[i];

  }

  if ((nMGLevels != 0) && (nMG_PostSmooth == 0)) {
    delete [] MG_PostSmooth;
    nMG_PostSmooth = nMGLevels+1;
    MG_PostSmooth = new unsigned short[nMG_PostSmooth];
    for (unsigned int i = 0; i < nMG_PostSmooth; i++)
      MG_PostSmooth[i] = 0;
  }

  if ((nMG_CorrecSmooth != nMGLevels+1) && (nMG_CorrecSmooth != 0)) {
    if (nMG_CorrecSmooth > nMGLevels+1) {

      /*--- Truncate by removing unnecessary elements at the end ---*/

      for (unsigned int i = 0; i <= nMGLevels; i++)
        tmp_smooth[i] = MG_CorrecSmooth[i];
      delete [] MG_CorrecSmooth;
      MG_CorrecSmooth = nullptr;
    }
    else {

      /*--- Add additional elements equal to last element ---*/

      for (unsigned int i = 0; i < nMG_CorrecSmooth; i++)
        tmp_smooth[i] = MG_CorrecSmooth[i];
      for (unsigned int i = nMG_CorrecSmooth; i <= nMGLevels; i++)
        tmp_smooth[i] = MG_CorrecSmooth[nMG_CorrecSmooth-1];
      delete [] MG_CorrecSmooth;
      MG_CorrecSmooth = nullptr;
    }
    nMG_CorrecSmooth = nMGLevels+1;
    MG_CorrecSmooth = new unsigned short[nMG_CorrecSmooth];
    for (unsigned int i = 0; i < nMG_CorrecSmooth; i++)
      MG_CorrecSmooth[i] = tmp_smooth[i];
  }

  if ((nMGLevels != 0) && (nMG_CorrecSmooth == 0)) {
    delete [] MG_CorrecSmooth;
    nMG_CorrecSmooth = nMGLevels+1;
    MG_CorrecSmooth = new unsigned short[nMG_CorrecSmooth];
    for (unsigned int i = 0; i < nMG_CorrecSmooth; i++)
      MG_CorrecSmooth[i] = 0;
  }

  /*--- Override MG Smooth parameters ---*/

  if (nMG_PreSmooth != 0) MG_PreSmooth[MESH_0] = 1;
  if (nMG_PostSmooth != 0) {
    MG_PostSmooth[MESH_0] = 0;
    MG_PostSmooth[nMGLevels] = 0;
  }
  if (nMG_CorrecSmooth != 0) MG_CorrecSmooth[nMGLevels] = 0;

  if (Restart) MGCycle = V_CYCLE;

  if (ContinuousAdjoint) {
    if (Kind_Solver == MAIN_SOLVER::EULER) Kind_Solver = MAIN_SOLVER::ADJ_EULER;
    if (Kind_Solver == MAIN_SOLVER::NAVIER_STOKES) Kind_Solver = MAIN_SOLVER::ADJ_NAVIER_STOKES;
    if (Kind_Solver == MAIN_SOLVER::RANS) Kind_Solver = MAIN_SOLVER::ADJ_RANS;
  }

  nCFL = nMGLevels+1;
  CFL = new su2double[nCFL];
  CFL[0] = CFLFineGrid;

  /*--- Handle optional CFL adapt parameter values ---*/

  if (nCFL_AdaptParam < default_cfl_adapt.size()) {
    auto newParam = new su2double [default_cfl_adapt.size()];
    for (iCFL = 0; iCFL < default_cfl_adapt.size(); ++iCFL) {
      if (iCFL < nCFL_AdaptParam) newParam[iCFL] = CFL_AdaptParam[iCFL];
      else newParam[iCFL] = default_cfl_adapt[iCFL];
    }
    swap(newParam, CFL_AdaptParam);
    delete [] newParam;
    nCFL_AdaptParam = default_cfl_adapt.size();
  }

  /*--- Evaluate when the Cl should be evaluated ---*/

  Iter_Fixed_CM        = SU2_TYPE::Int(nInnerIter / (su2double(Update_iH)+1));
  Iter_Fixed_NetThrust = SU2_TYPE::Int(nInnerIter / (su2double(Update_BCThrust)+1));

  /*--- Setting relaxation factor and CFL for the adjoint runs ---*/

  if (ContinuousAdjoint) {
    CFL[0] = CFL[0] * CFLRedCoeff_AdjFlow;
    CFL_AdaptParam[2] *= CFLRedCoeff_AdjFlow;
    CFL_AdaptParam[3] *= CFLRedCoeff_AdjFlow;
    Iter_Fixed_CM = SU2_TYPE::Int(su2double (Iter_Fixed_CM) / CFLRedCoeff_AdjFlow);
    Iter_Fixed_NetThrust = SU2_TYPE::Int(su2double (Iter_Fixed_NetThrust) / CFLRedCoeff_AdjFlow);
  }

  if ((DiscreteAdjoint) && (Inconsistent_Disc)) {
    Kind_ConvNumScheme_Flow = Kind_ConvNumScheme_AdjFlow;
    Kind_Centered_Flow = Kind_Centered_AdjFlow;
    Kind_Upwind_Flow = Kind_Upwind_AdjFlow;
    Kappa_2nd_Flow = jst_adj_coeff[0];
    Kappa_4th_Flow = jst_adj_coeff[1];
  }

  if (Update_AoA_Iter_Limit == 0 && Fixed_CL_Mode) {
    SU2_MPI::Error("ERROR: Please specify non-zero UPDATE_AOA_ITER_LIMIT.", CURRENT_FUNCTION);
  }
  if (Iter_Fixed_CM == 0) { Iter_Fixed_CM = nInnerIter+1; Update_iH = 0; }
  if (Iter_Fixed_NetThrust == 0) { Iter_Fixed_NetThrust = nInnerIter+1; Update_BCThrust = 0; }

  for (iCFL = 1; iCFL < nCFL; iCFL++)
    CFL[iCFL] = CFL[iCFL-1];

  if (nRKStep == 0) {
    nRKStep = 1;
    RK_Alpha_Step = new su2double[1]; RK_Alpha_Step[0] = 1.0;
  }

  /* Check if the byte alignment of the matrix multiplications is a
     multiple of 64. */
  if( byteAlignmentMatMul%64 ) {
    SU2_MPI::Error("ALIGNED_BYTES_MATMUL must be a multiple of 64.", CURRENT_FUNCTION);
  }

  /* Determine the value of sizeMatMulPadding, which is the matrix size in
     the vectorization direction when padding is applied to have optimal
     performance in the matrix multiplications. */
  sizeMatMulPadding = byteAlignmentMatMul/sizeof(passivedouble);

  /* Correct the number of time levels for time accurate local time
     stepping, if needed.  */
  if (nLevels_TimeAccurateLTS == 0)  nLevels_TimeAccurateLTS =  1;
  if (nLevels_TimeAccurateLTS  > 15) nLevels_TimeAccurateLTS = 15;

  /* Check that no time accurate local time stepping is specified for time
     integration schemes other than ADER. */
  if (Kind_TimeIntScheme_FEM_Flow != ADER_DG && nLevels_TimeAccurateLTS != 1) {

    if (rank==MASTER_NODE) {
      cout << endl << "WARNING: "
           << nLevels_TimeAccurateLTS << " levels specified for time accurate local time stepping." << endl
           << "Time accurate local time stepping is only possible for ADER, hence this option is not used." << endl
           << endl;
    }

    nLevels_TimeAccurateLTS = 1;
  }

  if (Kind_TimeIntScheme_FEM_Flow == ADER_DG) {

    TimeMarching = TIME_MARCHING::TIME_STEPPING;  // Only time stepping for ADER.

    /* If time accurate local time stepping is used, make sure that an unsteady
       CFL is specified. If not, terminate. */
    if (nLevels_TimeAccurateLTS != 1) {
      if(Unst_CFL == 0.0)
        SU2_MPI::Error("ERROR: Unsteady CFL not specified for time accurate local time stepping.",
                       CURRENT_FUNCTION);
    }

    /* Determine the location of the ADER time DOFs, which are the Gauss-Legendre
       integration points corresponding to the number of time DOFs. */
    vector<passivedouble> GLPoints(nTimeDOFsADER_DG), GLWeights(nTimeDOFsADER_DG);
    CGaussJacobiQuadrature GaussJacobi;
    GaussJacobi.GetQuadraturePoints(0.0, 0.0, -1.0, 1.0, GLPoints, GLWeights);

    TimeDOFsADER_DG = new su2double[nTimeDOFsADER_DG];
    for(unsigned short i=0; i<nTimeDOFsADER_DG; ++i)
      TimeDOFsADER_DG[i] = GLPoints[i];

    /* Determine the number of integration points in time, their locations
       on the interval [-1..1] and their integration weights. */
    unsigned short orderExact = ceil(Quadrature_Factor_Time_ADER_DG*(nTimeDOFsADER_DG-1));
    nTimeIntegrationADER_DG = orderExact/2 + 1;
    nTimeIntegrationADER_DG = max(nTimeIntegrationADER_DG, nTimeDOFsADER_DG);
    GLPoints.resize(nTimeIntegrationADER_DG);
    GLWeights.resize(nTimeIntegrationADER_DG);
    GaussJacobi.GetQuadraturePoints(0.0, 0.0, -1.0, 1.0, GLPoints, GLWeights);

    TimeIntegrationADER_DG    = new su2double[nTimeIntegrationADER_DG];
    WeightsIntegrationADER_DG = new su2double[nTimeIntegrationADER_DG];
    for(unsigned short i=0; i<nTimeIntegrationADER_DG; ++i) {
      TimeIntegrationADER_DG[i]    = GLPoints[i];
      WeightsIntegrationADER_DG[i] = GLWeights[i];
    }
  }

  if(Kind_TimeIntScheme_Turb != EULER_IMPLICIT &&
     Kind_TimeIntScheme_Turb != EULER_EXPLICIT){
    SU2_MPI::Error("Only TIME_DISCRE_TURB = EULER_IMPLICIT, EULER_EXPLICIT have been implemented.", CURRENT_FUNCTION);
  }

  if (nIntCoeffs == 0) {
    nIntCoeffs = 2;
    Int_Coeffs = new su2double[2]; Int_Coeffs[0] = 0.25; Int_Coeffs[1] = 0.5;
  }

  if (nElasticityMod == 0) {
    nElasticityMod = 1;
    ElasticityMod = new su2double[1]; ElasticityMod[0] = 2E11;
  }

  if (nPoissonRatio == 0) {
    nPoissonRatio = 1;
    PoissonRatio = new su2double[1]; PoissonRatio[0] = 0.30;
  }

  if (nMaterialDensity == 0) {
    nMaterialDensity = 1;
    MaterialDensity = new su2double[1]; MaterialDensity[0] = 7854;
  }

  if (nElasticityMod != nPoissonRatio || nElasticityMod != nMaterialDensity) {
    SU2_MPI::Error("ELASTICITY_MODULUS, POISSON_RATIO, and MATERIAL_DENSITY need to have the same number "
                   "of entries (the number of materials).", CURRENT_FUNCTION);
  }

  if (nElectric_Constant == 0) {
    nElectric_Constant = 1;
    Electric_Constant = new su2double[1]; Electric_Constant[0] = 0.0;
  }

  if (nElectric_Field == 0) {
    nElectric_Field = 1;
    Electric_Field_Mod = new su2double[1]; Electric_Field_Mod[0] = 0.0;
  }

  if (nDim_RefNode == 0) {
    nDim_RefNode = 3;
    RefNode_Displacement = new su2double[3];
    RefNode_Displacement[0] = 0.0; RefNode_Displacement[1] = 0.0; RefNode_Displacement[2] = 0.0;
  }

  if (nDim_Electric_Field == 0) {
    nDim_Electric_Field = 2;
    Electric_Field_Dir = new su2double[2]; Electric_Field_Dir[0] = 0.0;  Electric_Field_Dir[1] = 1.0;
  }

  if ((Kind_SU2 == SU2_COMPONENT::SU2_CFD) && (Kind_Solver == MAIN_SOLVER::NONE)) {
    SU2_MPI::Error("PHYSICAL_PROBLEM must be set in the configuration file", CURRENT_FUNCTION);
  }

  /*--- Set a flag for viscous simulations ---*/

  Viscous = (( Kind_Solver == MAIN_SOLVER::NAVIER_STOKES          ) ||
             ( Kind_Solver == MAIN_SOLVER::NEMO_NAVIER_STOKES     ) ||
             ( Kind_Solver == MAIN_SOLVER::ADJ_NAVIER_STOKES      ) ||
             ( Kind_Solver == MAIN_SOLVER::RANS                   ) ||
             ( Kind_Solver == MAIN_SOLVER::ADJ_RANS               ) ||
             ( Kind_Solver == MAIN_SOLVER::FEM_NAVIER_STOKES      ) ||
             ( Kind_Solver == MAIN_SOLVER::FEM_RANS               ) ||
             ( Kind_Solver == MAIN_SOLVER::FEM_LES                ) ||
             ( Kind_Solver == MAIN_SOLVER::INC_NAVIER_STOKES      ) ||
             ( Kind_Solver == MAIN_SOLVER::INC_RANS               ) );

  /*--- To avoid boundary intersections, let's add a small constant to the planes. ---*/

  if (Geo_Description == NACELLE) {
    for (unsigned short iSections = 0; iSections < nLocationStations; iSections++) {
      if (LocationStations[iSections] == 0) LocationStations[iSections] = 1E-6;
      if (LocationStations[iSections] == 360) LocationStations[iSections] = 359.999999;
    }
  }
  else {
    for (unsigned short iSections = 0; iSections < nLocationStations; iSections++) {
      LocationStations[iSections] += EPS;
    }
    geo_loc[0] += EPS;
    geo_loc[1] += EPS;
  }

  /*--- Length based parameter for slope limiters uses a default value of
   1.0m ---*/

  RefElemLength = 1.0;
  if (SystemMeasurements == US) RefElemLength /= 0.3048;

  /*--- Re-scale the length based parameters. The US system uses feet,
   but SU2 assumes that the grid is in inches ---*/

  if ((SystemMeasurements == US) && (Kind_SU2 == SU2_COMPONENT::SU2_CFD)) {

    for (iMarker = 0; iMarker < nMarker_Monitoring; iMarker++) {
      RefOriginMoment_X[iMarker] = RefOriginMoment_X[iMarker]/12.0;
      RefOriginMoment_Y[iMarker] = RefOriginMoment_Y[iMarker]/12.0;
      RefOriginMoment_Z[iMarker] = RefOriginMoment_Z[iMarker]/12.0;
    }

    for (iMarker = 0; iMarker < nMarker_Moving; iMarker++){
      for (unsigned short iDim = 0; iDim < 3; iDim++){
        MarkerMotion_Origin[3*iMarker+iDim] /= 12.0;
      }
    }

    RefLength = RefLength/12.0;

    if ((val_nDim == 2) && (!Axisymmetric)) RefArea = RefArea/12.0;
    else RefArea = RefArea/144.0;
    Length_Reynolds = Length_Reynolds/12.0;
    Highlite_Area = Highlite_Area/144.0;
    SemiSpan = SemiSpan/12.0;

    ea_lim[0] /= 12.0;
    ea_lim[1] /= 12.0;
    ea_lim[2] /= 12.0;

    if (Geo_Description != NACELLE) {
      for (unsigned short iSections = 0; iSections < nLocationStations; iSections++) {
        LocationStations[iSections] = LocationStations[iSections]/12.0;
      }
      geo_loc[0] /= 12.0;
      geo_loc[1] /= 12.0;
    }

    for (int i=0; i<7; ++i) eng_cyl[i] /= 12.0;
  }

  if(Turb_Fixed_Values && !OptionIsSet("TURB_FIXED_VALUES_DOMAIN")){
    SU2_MPI::Error("TURB_FIXED_VALUES activated, but no domain set with TURB_FIXED_VALUES_DOMAIN.", CURRENT_FUNCTION);
  }

  /*--- Check for constant lift mode. Initialize the update flag for
   the AoA with each iteration to false  ---*/

  if (Fixed_CL_Mode) Update_AoA = false;

  if (DirectDiff != NO_DERIVATIVE) {
#ifndef CODI_FORWARD_TYPE
    if (Kind_SU2 == SU2_COMPONENT::SU2_CFD) {
      SU2_MPI::Error("SU2_CFD: Config option DIRECT_DIFF= YES requires AD support.\n"
                     "Please use SU2_CFD_DIRECTDIFF (meson.py ... -Denable-directdiff=true ...).",
                     CURRENT_FUNCTION);
    }
#endif
    /*--- Initialize the derivative values ---*/
    switch (DirectDiff) {
      case D_MACH:
        SU2_TYPE::SetDerivative(Mach, 1.0);
        break;
      case D_AOA:
        SU2_TYPE::SetDerivative(AoA, 1.0);
        break;
      case D_SIDESLIP:
        SU2_TYPE::SetDerivative(AoS, 1.0);
        break;
      case D_REYNOLDS:
        SU2_TYPE::SetDerivative(Reynolds, 1.0);
        break;
      case D_TURB2LAM:
       SU2_TYPE::SetDerivative(TurbIntensityAndViscRatioFreeStream[1], 1.0);
        break;
      default:
        /*--- All other cases are handled in the specific solver ---*/
        break;
      }
  }

#if defined CODI_REVERSE_TYPE
  AD_Mode = YES;

  AD::PreaccEnabled = AD_Preaccumulation;

#else
  if (AD_Mode == YES) {
    SU2_MPI::Error("Config option AUTO_DIFF= YES requires AD support.\n"
                   "Please use SU2_???_AD (meson.py ... -Denable-autodiff=true ...).",
                   CURRENT_FUNCTION);
  }
#endif

  delete [] tmp_smooth;

  /*--- Make sure that implicit time integration is disabled
        for the FEM fluid solver (numerics). ---*/
  if ((Kind_Solver == MAIN_SOLVER::FEM_EULER)         ||
      (Kind_Solver == MAIN_SOLVER::FEM_NAVIER_STOKES) ||
      (Kind_Solver == MAIN_SOLVER::FEM_RANS)          ||
      (Kind_Solver == MAIN_SOLVER::FEM_LES)) {
     Kind_TimeIntScheme_Flow = Kind_TimeIntScheme_FEM_Flow;
  }

  /*--- Set up the time stepping / unsteady CFL options. ---*/
  if ((TimeMarching == TIME_MARCHING::TIME_STEPPING) && (Unst_CFL != 0.0)) {
    for (iCFL = 0; iCFL < nCFL; iCFL++)
      CFL[iCFL] = Unst_CFL;
  }


  /*--- If it is a fixed mode problem, then we will add Iter_dCL_dAlpha iterations to
    evaluate the derivatives with respect to a change in the AoA and CL ---*/

  if (!ContinuousAdjoint & !DiscreteAdjoint) {
    if (Fixed_CL_Mode) nInnerIter += Iter_dCL_dAlpha;
  }

  /* --- Set Finite Difference mode to false by default --- */

  Finite_Difference_Mode = false;

  /*--- If there are not design variables defined in the file ---*/

  if (nDV == 0) {
    nDV = 1;
    Design_Variable = new unsigned short [nDV];
    Design_Variable[0] = NO_DEFORMATION;
  }

  /*--- Checks for incompressible flow problems. ---*/

  if (Kind_Solver == MAIN_SOLVER::INC_EULER) {
    /*--- Force inviscid problems to use constant density and disable energy. ---*/
    if (Kind_DensityModel != INC_DENSITYMODEL::CONSTANT || Energy_Equation) {
      SU2_MPI::Error("Inviscid incompressible problems must be constant density (no energy eqn.).\n Use DENSITY_MODEL= CONSTANT and ENERGY_EQUATION= NO.", CURRENT_FUNCTION);
    }
  }

  /*--- Default values should recover original incompressible behavior (for old config files). ---*/

  if (Kind_Solver == MAIN_SOLVER::INC_EULER || Kind_Solver == MAIN_SOLVER::INC_NAVIER_STOKES || Kind_Solver == MAIN_SOLVER::INC_RANS) {
    if ((Kind_DensityModel == INC_DENSITYMODEL::CONSTANT) || (Kind_DensityModel == INC_DENSITYMODEL::BOUSSINESQ))
      Kind_FluidModel = CONSTANT_DENSITY;
  }

  if ((Kind_DensityModel != INC_DENSITYMODEL::CONSTANT) && (Kind_Species_Model==SPECIES_MODEL::NONE)) Energy_Equation = true;
  /*--- For the flamelet combustion model, energy equation is a passive field, we lookup T and write it to the field ---*/
  if (Kind_Species_Model == SPECIES_MODEL::FLAMELET ) Energy_Equation = false;

  if (Kind_DensityModel == INC_DENSITYMODEL::BOUSSINESQ) {
    Energy_Equation = true;
    if (Body_Force) {
      SU2_MPI::Error("Body force and Boussinesq source terms are not currently compatible.", CURRENT_FUNCTION);
    }
  }

  if (Kind_DensityModel == INC_DENSITYMODEL::VARIABLE) {
    if (Kind_FluidModel != INC_IDEAL_GAS && Kind_FluidModel != INC_IDEAL_GAS_POLY && Kind_FluidModel != FLUID_MIXTURE && Kind_FluidModel != FLUID_FLAMELET) {
      SU2_MPI::Error("Variable density incompressible solver limited to ideal gases.\n Check the fluid model options (use INC_IDEAL_GAS, INC_IDEAL_GAS_POLY).", CURRENT_FUNCTION);
    }
  }

  if (Kind_Solver != MAIN_SOLVER::INC_EULER && Kind_Solver != MAIN_SOLVER::INC_NAVIER_STOKES && Kind_Solver != MAIN_SOLVER::INC_RANS) {
    if ((Kind_FluidModel == CONSTANT_DENSITY) || (Kind_FluidModel == INC_IDEAL_GAS) || (Kind_FluidModel == INC_IDEAL_GAS_POLY)) {
      SU2_MPI::Error("Fluid model not compatible with compressible flows.\n CONSTANT_DENSITY/INC_IDEAL_GAS/INC_IDEAL_GAS_POLY are for incompressible only.", CURRENT_FUNCTION);
    }
  }

  if (Kind_Solver == MAIN_SOLVER::INC_NAVIER_STOKES || Kind_Solver == MAIN_SOLVER::INC_RANS) {
    if (Kind_ViscosityModel == VISCOSITYMODEL::SUTHERLAND) {
      if ((Kind_FluidModel != INC_IDEAL_GAS) && (Kind_FluidModel != INC_IDEAL_GAS_POLY) && (Kind_FluidModel != FLUID_MIXTURE)) {
        SU2_MPI::Error("Sutherland's law only valid for ideal gases in incompressible flows.\n Must use VISCOSITY_MODEL=CONSTANT_VISCOSITY and set viscosity with\n MU_CONSTANT, or use DENSITY_MODEL= VARIABLE with FLUID_MODEL= INC_IDEAL_GAS or INC_IDEAL_GAS_POLY for VISCOSITY_MODEL=SUTHERLAND.\n NOTE: FREESTREAM_VISCOSITY is no longer used for incompressible flows!", CURRENT_FUNCTION);
      }
    }
  }

  /*--- Vorticity confinement feature currently not supported for incompressible or non-equilibrium model or axisymmetric flows. ---*/

  if ((Kind_Solver == MAIN_SOLVER::INC_EULER
    || Kind_Solver == MAIN_SOLVER::INC_NAVIER_STOKES
    || Kind_Solver == MAIN_SOLVER::INC_RANS
    || Kind_Solver == MAIN_SOLVER::NEMO_EULER
    || Kind_Solver == MAIN_SOLVER::NEMO_NAVIER_STOKES
    || Axisymmetric)
    && VorticityConfinement) {
    SU2_MPI::Error("Vorticity confinement feature currently not supported for incompressible or non-equilibrium model or axisymmetric flows.", CURRENT_FUNCTION);
  }

  /*--- Actuator disk BEM method for propellers feature currently not supported for incompressible or non-equilibrium model or axisymmetric flows. ---*/

  if ((Kind_Solver == MAIN_SOLVER::INC_EULER
    || Kind_Solver == MAIN_SOLVER::INC_NAVIER_STOKES
    || Kind_Solver == MAIN_SOLVER::INC_RANS
    || Kind_Solver == MAIN_SOLVER::NEMO_EULER
    || Kind_Solver == MAIN_SOLVER::NEMO_NAVIER_STOKES
    || Axisymmetric)
    && ActDisk_DoubleSurface) {
    SU2_MPI::Error("Actuator disk BEM method for propellers feature currently not supported for incompressible or non-equilibrium model or axisymmetric flows.", CURRENT_FUNCTION);
  }

  /*--- Check the coefficients for the polynomial models. ---*/

  if (Kind_Solver != MAIN_SOLVER::INC_EULER && Kind_Solver != MAIN_SOLVER::INC_NAVIER_STOKES && Kind_Solver != MAIN_SOLVER::INC_RANS) {
    if ((Kind_ViscosityModel == VISCOSITYMODEL::POLYNOMIAL) || (Kind_ConductivityModel == CONDUCTIVITYMODEL::POLYNOMIAL) || (Kind_FluidModel == INC_IDEAL_GAS_POLY)) {
      SU2_MPI::Error("POLYNOMIAL_VISCOSITY and POLYNOMIAL_CONDUCTIVITY are for incompressible only currently.", CURRENT_FUNCTION);
    }
  }

  /*--- Data-driven fluid model is currently only supported for compressible flow problems. ---*/
  if ((Kind_Solver == MAIN_SOLVER::INC_EULER || Kind_Solver == MAIN_SOLVER::INC_NAVIER_STOKES || Kind_Solver == MAIN_SOLVER::INC_RANS) && (Kind_FluidModel == DATADRIVEN_FLUID)) {
    SU2_MPI::Error("Data-driven fluid model can only be used for compressible flows.", CURRENT_FUNCTION);
  }

  if ((Kind_Solver == MAIN_SOLVER::INC_EULER || Kind_Solver == MAIN_SOLVER::INC_NAVIER_STOKES || Kind_Solver == MAIN_SOLVER::INC_RANS) && (Kind_FluidModel == INC_IDEAL_GAS_POLY)) {
    su2double sum = 0.0;
    for (unsigned short iVar = 0; iVar < N_POLY_COEFFS; iVar++) {
      sum += GetCp_PolyCoeff(iVar);
    }
    if ((N_POLY_COEFFS < 1) || (sum == 0.0))
      SU2_MPI::Error(string("CP_POLYCOEFFS not set for fluid model INC_IDEAL_GAS_POLY. \n"), CURRENT_FUNCTION);
  }

  if (((Kind_Solver == MAIN_SOLVER::INC_EULER || Kind_Solver == MAIN_SOLVER::INC_NAVIER_STOKES || Kind_Solver == MAIN_SOLVER::INC_RANS)) && (Kind_ViscosityModel == VISCOSITYMODEL::POLYNOMIAL)) {
    su2double sum = 0.0;
    for (unsigned short iVar = 0; iVar < N_POLY_COEFFS; iVar++) {
      sum += GetMu_PolyCoeff(iVar);
    }
    if ((N_POLY_COEFFS < 1) || (sum == 0.0))
      SU2_MPI::Error(string("MU_POLYCOEFFS not set for viscosity model POLYNOMIAL_VISCOSITY. \n"), CURRENT_FUNCTION);
  }

  if ((Kind_Solver == MAIN_SOLVER::INC_EULER || Kind_Solver == MAIN_SOLVER::INC_NAVIER_STOKES || Kind_Solver == MAIN_SOLVER::INC_RANS) && (Kind_ConductivityModel == CONDUCTIVITYMODEL::POLYNOMIAL)) {
    su2double sum = 0.0;
    for (unsigned short iVar = 0; iVar < N_POLY_COEFFS; iVar++) {
      sum += GetKt_PolyCoeff(iVar);
    }
    if ((N_POLY_COEFFS < 1) || (sum == 0.0))
      SU2_MPI::Error(string("KT_POLYCOEFFS not set for conductivity model POLYNOMIAL_CONDUCTIVITY. \n"), CURRENT_FUNCTION);
  }

  /*--- Incompressible solver currently limited to SI units. ---*/

  if ((Kind_Solver == MAIN_SOLVER::INC_EULER || Kind_Solver == MAIN_SOLVER::INC_NAVIER_STOKES || Kind_Solver == MAIN_SOLVER::INC_RANS) && (SystemMeasurements == US)) {
    SU2_MPI::Error("Must use SI units for incompressible solver.", CURRENT_FUNCTION);
  }

  /*--- Check that the non-dim type is valid. ---*/

  if ((Kind_Solver == MAIN_SOLVER::INC_EULER || Kind_Solver == MAIN_SOLVER::INC_NAVIER_STOKES || Kind_Solver == MAIN_SOLVER::INC_RANS)) {
    if ((Ref_Inc_NonDim != INITIAL_VALUES) && (Ref_Inc_NonDim != REFERENCE_VALUES) && (Ref_Inc_NonDim != DIMENSIONAL)) {
      SU2_MPI::Error("Incompressible non-dim. scheme invalid.\n Must use INITIAL_VALUES, REFERENCE_VALUES, or DIMENSIONAL.", CURRENT_FUNCTION);
    }
  }

  /*--- Check that the incompressible inlets are correctly specified. ---*/

  if ((Kind_Solver == MAIN_SOLVER::INC_EULER || Kind_Solver == MAIN_SOLVER::INC_NAVIER_STOKES || Kind_Solver == MAIN_SOLVER::INC_RANS) && (nMarker_Inlet != 0)) {
    if (nMarker_Inlet != nInc_Inlet) {
      SU2_MPI::Error("Inlet types for incompressible problem improperly specified.\n Use INC_INLET_TYPE= VELOCITY_INLET or PRESSURE_INLET.\n Must list a type for each inlet marker, including duplicates, e.g.,\n INC_INLET_TYPE= VELOCITY_INLET VELOCITY_INLET PRESSURE_INLET", CURRENT_FUNCTION);
    }
    for (unsigned short iInlet = 0; iInlet < nInc_Inlet; iInlet++){
      if ((Kind_Inc_Inlet[iInlet] != INLET_TYPE::VELOCITY_INLET) && (Kind_Inc_Inlet[iInlet] != INLET_TYPE::PRESSURE_INLET)) {
        SU2_MPI::Error("Undefined incompressible inlet type. VELOCITY_INLET or PRESSURE_INLET possible.", CURRENT_FUNCTION);
      }
    }
  }

  /*--- Check that the incompressible inlets are correctly specified. ---*/

  if ((Kind_Solver == MAIN_SOLVER::INC_EULER || Kind_Solver == MAIN_SOLVER::INC_NAVIER_STOKES || Kind_Solver == MAIN_SOLVER::INC_RANS) && (nMarker_Outlet != 0)) {
    if (nMarker_Outlet != nInc_Outlet) {
      SU2_MPI::Error("Outlet types for incompressible problem improperly specified.\n Use INC_OUTLET_TYPE= PRESSURE_OUTLET or MASS_FLOW_OUTLET.\n Must list a type for each inlet marker, including duplicates, e.g.,\n INC_OUTLET_TYPE= PRESSURE_OUTLET PRESSURE_OUTLET MASS_FLOW_OUTLET", CURRENT_FUNCTION);
    }
    for (unsigned short iInlet = 0; iInlet < nInc_Outlet; iInlet++){
      if ((Kind_Inc_Outlet[iInlet] != INC_OUTLET_TYPE::PRESSURE_OUTLET) && (Kind_Inc_Outlet[iInlet] != INC_OUTLET_TYPE::MASS_FLOW_OUTLET)) {
        SU2_MPI::Error("Undefined incompressible outlet type. PRESSURE_OUTLET or MASS_FLOW_OUTLET possible.", CURRENT_FUNCTION);
      }
    }
  }

  /*--- Assert that there are two markers being analyzed if the
   pressure drop objective function is selected. ---*/

  for (unsigned short iObj = 0; iObj < nObj; iObj++) {
    if ((Kind_ObjFunc[iObj] == SURFACE_PRESSURE_DROP) && (nMarker_Analyze < 2)) {
      SU2_MPI::Error("Must list the first two markers for the pressure drop objective function.\n Expected format: MARKER_ANALYZE= (outlet_name, inlet_name, ...).", CURRENT_FUNCTION);
    }
  }

  /*--- Check feasibility for Streamwise Periodic flow ---*/
  if (Kind_Streamwise_Periodic != ENUM_STREAMWISE_PERIODIC::NONE) {
    if (Kind_Regime != ENUM_REGIME::INCOMPRESSIBLE)
      SU2_MPI::Error("Streamwise Periodic Flow currently only implemented for incompressible flow.", CURRENT_FUNCTION);
    if (Kind_Solver == MAIN_SOLVER::INC_EULER)
      SU2_MPI::Error("Streamwise Periodic Flow + Incompressible Euler: Not tested yet.", CURRENT_FUNCTION);
    if (nMarker_PerBound == 0)
      SU2_MPI::Error("A MARKER_PERIODIC pair has to be set with KIND_STREAMWISE_PERIODIC != NONE.", CURRENT_FUNCTION);
    if (Energy_Equation && Streamwise_Periodic_Temperature && nMarker_Isothermal != 0)
      SU2_MPI::Error("No MARKER_ISOTHERMAL marker allowed with STREAMWISE_PERIODIC_TEMPERATURE= YES, only MARKER_HEATFLUX & MARKER_SYM.", CURRENT_FUNCTION);
    if (Ref_Inc_NonDim != DIMENSIONAL)
      SU2_MPI::Error("Streamwise Periodicity only works with \"INC_NONDIM= DIMENSIONAL\", the nondimensionalization with source terms doesn;t work in general.", CURRENT_FUNCTION);
    if (Axisymmetric)
      SU2_MPI::Error("Streamwise Periodicity terms does not not have axisymmetric corrections.", CURRENT_FUNCTION);
    if (!Energy_Equation) Streamwise_Periodic_Temperature = false;
  } else {
    /*--- Safety measure ---*/
    Streamwise_Periodic_Temperature = false;
  }

  if (nRough_Wall > 0) {
    /*--- Validate name of the markers. ---*/
    for (iMarker = 0; iMarker < nRough_Wall; ++iMarker) {
      auto CheckMarker = [&](unsigned short nMarker, const string* markerName) {
        for (auto jMarker = 0u; jMarker < nMarker; ++jMarker) {
          if (markerName[jMarker].compare(Marker_RoughWall[iMarker]) == 0) {
            return true;
          }
        }
        return false;
      };
      if (!CheckMarker(nMarker_HeatFlux, Marker_HeatFlux) &&
          !CheckMarker(nMarker_Isothermal, Marker_Isothermal) &&
          !CheckMarker(nMarker_HeatTransfer, Marker_HeatTransfer) &&
          !CheckMarker(nMarker_CHTInterface, Marker_CHTInterface)) {
        SU2_MPI::Error("Marker " + Marker_RoughWall[iMarker] + " is not a viscous wall.", CURRENT_FUNCTION);
      }
    }
  }

  /*--- Handle default options for topology optimization ---*/

  if (topology_optimization && top_optim_nKernel==0) {
    top_optim_nKernel = 1;
    top_optim_kernels = new ENUM_FILTER_KERNEL [1];
    top_optim_kernels[0] = ENUM_FILTER_KERNEL::CONICAL_WEIGHT;
  }

  if (top_optim_nKernel != 0) {
    /*--- Set default value of kernel parameters ---*/
    if (top_optim_nKernelParams == 0) {
      top_optim_nKernelParams = top_optim_nKernel;
      top_optim_kernel_params = new su2double [top_optim_nKernel];
      for (unsigned short i=0; i<top_optim_nKernel; ++i) top_optim_kernel_params[i] = 1.0;
    }
    /*--- Broadcast the only value provided ---*/
    else if (top_optim_nKernelParams==1 && top_optim_nKernel>1) {
      su2double tmp = top_optim_kernel_params[0];
      delete [] top_optim_kernel_params;
      top_optim_nKernelParams = top_optim_nKernel;
      top_optim_kernel_params = new su2double [top_optim_nKernel];
      for (unsigned short i=0; i<top_optim_nKernel; ++i) top_optim_kernel_params[i] = tmp;
    }
    /*--- Numbers do not match ---*/
    else if (top_optim_nKernelParams != top_optim_nKernel) {
      SU2_MPI::Error("Different number of topology filter kernels and respective parameters.", CURRENT_FUNCTION);
    }

    /*--- Set default value of filter radius ---*/
    if (top_optim_nRadius == 0) {
      top_optim_nRadius = top_optim_nKernel;
      top_optim_filter_radius = new su2double [top_optim_nKernel];
      for (unsigned short i=0; i<top_optim_nKernel; ++i) top_optim_filter_radius[i] = 1.0e-6;
    }
    /*--- Broadcast the only value provided ---*/
    else if (top_optim_nRadius==1 && top_optim_nKernel>1) {
      su2double tmp = top_optim_filter_radius[0];
      delete [] top_optim_filter_radius;
      top_optim_nRadius = top_optim_nKernel;
      top_optim_filter_radius = new su2double [top_optim_nKernel];
      for (unsigned short i=0; i<top_optim_nKernel; ++i) top_optim_filter_radius[i] = tmp;
    }
    /*--- Numbers do not match ---*/
    else if (top_optim_nRadius != top_optim_nKernel) {
      SU2_MPI::Error("Different number of topology filter kernels and respective radii.", CURRENT_FUNCTION);
    }
  }

  /*--- If we are executing SU2_DOT in surface file mode, then
   force the projected surface sensitivity file to be written. ---*/

  Wrt_Projected_Sensitivity = false;
  if ((Kind_SU2 == SU2_COMPONENT::SU2_DOT) && (Design_Variable[0] == SURFACE_FILE)) {
    Wrt_Projected_Sensitivity = true;
  }

  /*--- Delay the output until exit for minimal communication mode. ---*/

  if (Comm_Level != COMM_FULL) {

    /*--- Disable the use of Comm_Level = NONE until we have properly
     implemented it. ---*/

    if (Comm_Level == COMM_NONE)
      SU2_MPI::Error("COMM_LEVEL = NONE not yet implemented.", CURRENT_FUNCTION);
  }

  /*--- Check the conductivity model. Deactivate the turbulent component
   if we are not running RANS. ---*/

  if ((Kind_Solver != MAIN_SOLVER::RANS) &&
      (Kind_Solver != MAIN_SOLVER::ADJ_RANS) &&
      (Kind_Solver != MAIN_SOLVER::DISC_ADJ_RANS) &&
      (Kind_Solver != MAIN_SOLVER::INC_RANS) &&
      (Kind_Solver != MAIN_SOLVER::DISC_ADJ_INC_RANS)){
    Kind_ConductivityModel_Turb = CONDUCTIVITYMODEL_TURB::NONE;
  }

  /* Set a default for the size of the RECTANGLE / BOX grid sizes. */

  if (nMesh_Box_Size == 0) {
    nMesh_Box_Size = 3;
    Mesh_Box_Size = new short [nMesh_Box_Size];
    Mesh_Box_Size[0] = 33;
    Mesh_Box_Size[1] = 33;
    Mesh_Box_Size[2] = 33;
  } else if (nMesh_Box_Size != 3) {
    SU2_MPI::Error("MESH_BOX_SIZE specified without 3 values.\n", CURRENT_FUNCTION);
  }

  /* Force the lowest memory preconditioner when direct solvers are used. */

  auto isPastix = [](unsigned short kindSolver) {
    return kindSolver == PASTIX_LDLT || kindSolver == PASTIX_LU;
  };

  if (isPastix(Kind_Linear_Solver)) Kind_Linear_Solver_Prec = LU_SGS;
  if (isPastix(Kind_DiscAdj_Linear_Solver)) Kind_DiscAdj_Linear_Prec = LU_SGS;
  if (isPastix(Kind_Deform_Linear_Solver)) Kind_Deform_Linear_Solver_Prec = LU_SGS;


  if (DiscreteAdjoint) {
#if !defined CODI_REVERSE_TYPE
    if (Kind_SU2 == SU2_COMPONENT::SU2_CFD) {
      SU2_MPI::Error("SU2_CFD: Config option MATH_PROBLEM= DISCRETE_ADJOINT requires AD support!\n"
                     "Please use SU2_CFD_AD (configuration/compilation is done using the preconfigure.py script).",
                     CURRENT_FUNCTION);
    }
#endif

    /*--- Use the same linear solver on the primal as the one used in the adjoint. ---*/
    Kind_Linear_Solver = Kind_DiscAdj_Linear_Solver;
    Kind_Linear_Solver_Prec = Kind_DiscAdj_Linear_Prec;

    if (Time_Domain) {

      Restart_Flow = false;

      if (Unst_AdjointIter- long(nTimeIter) < 0){
        SU2_MPI::Error("Invalid iteration number requested for unsteady adjoint.\n"
                       "Make sure EXT_ITER is larger or equal than UNST_ADJOINT_ITER.",
                       CURRENT_FUNCTION);
      }

      /*--- If the averaging interval is not set, we average over all time-steps ---*/

      if (Iter_Avg_Objective == 0.0) {
        Iter_Avg_Objective = nTimeIter;
      }

    }

    /*--- Note that this is deliberately done at the end of this routine! ---*/
    switch(Kind_Solver) {
      case MAIN_SOLVER::EULER:
        Kind_Solver = MAIN_SOLVER::DISC_ADJ_EULER;
        break;
      case MAIN_SOLVER::RANS:
        Kind_Solver = MAIN_SOLVER::DISC_ADJ_RANS;
        break;
      case MAIN_SOLVER::NAVIER_STOKES:
        Kind_Solver = MAIN_SOLVER::DISC_ADJ_NAVIER_STOKES;
        break;
      case MAIN_SOLVER::INC_EULER:
        Kind_Solver = MAIN_SOLVER::DISC_ADJ_INC_EULER;
        break;
      case MAIN_SOLVER::INC_RANS:
        Kind_Solver = MAIN_SOLVER::DISC_ADJ_INC_RANS;
        break;
      case MAIN_SOLVER::INC_NAVIER_STOKES:
        Kind_Solver = MAIN_SOLVER::DISC_ADJ_INC_NAVIER_STOKES;
        break;
      case MAIN_SOLVER::FEM_EULER :
        Kind_Solver = MAIN_SOLVER::DISC_ADJ_FEM_EULER;
        break;
      case MAIN_SOLVER::FEM_RANS :
        Kind_Solver = MAIN_SOLVER::DISC_ADJ_FEM_RANS;
        break;
      case MAIN_SOLVER::FEM_NAVIER_STOKES :
        Kind_Solver = MAIN_SOLVER::DISC_ADJ_FEM_NS;
        break;
      case MAIN_SOLVER::FEM_ELASTICITY:
        Kind_Solver = MAIN_SOLVER::DISC_ADJ_FEM;
        break;
      case MAIN_SOLVER::HEAT_EQUATION:
        Kind_Solver = MAIN_SOLVER::DISC_ADJ_HEAT;
        break;
      default:
        break;
    }

    RampOutletPressure = false;
    RampRotatingFrame = false;
  }

  /* 2nd-order MUSCL is not possible for the continuous adjoint
   turbulence model. */

  if (MUSCL_AdjTurb) {
    SU2_MPI::Error("MUSCL_ADJTURB= YES not currently supported.\nPlease select MUSCL_ADJTURB= NO (first-order).",
                   CURRENT_FUNCTION);
  }

  /* Check for whether we need a second gradient method to calculate
   gradients for uwpind reconstruction. Set additional booleans to
   minimize overhead as appropriate. */

  if (MUSCL_Flow || MUSCL_Turb || MUSCL_Species || MUSCL_Heat || MUSCL_AdjFlow) {

    ReconstructionGradientRequired = true;

    if ((Kind_Gradient_Method_Recon == NO_GRADIENT) ||
        (Kind_Gradient_Method_Recon == Kind_Gradient_Method)) {

      /* The default behavior if no reconstruction gradient is specified
       is to use the same gradient as needed for the viscous/source terms
       without recomputation. If they are using the same method, then
       we also want to avoid recomputation. */

      ReconstructionGradientRequired = false;
      Kind_Gradient_Method_Recon = Kind_Gradient_Method;
    }

  } else {
    ReconstructionGradientRequired = false;
  }

  if (ReconstructionGradientRequired && GetFluidProblem() && Kind_ConvNumScheme_Flow == SPACE_CENTERED)
    SU2_MPI::Error("For centered schemes the option NUM_METHOD_GRAD_RECON should not be set.", CURRENT_FUNCTION);

  /* Simpler boolean to control allocation of least-squares memory. */

  LeastSquaresRequired = false;
  if ((Kind_Gradient_Method_Recon == LEAST_SQUARES) ||
      (Kind_Gradient_Method_Recon == WEIGHTED_LEAST_SQUARES) ||
      (Kind_Gradient_Method       == LEAST_SQUARES) ||
      (Kind_Gradient_Method       == WEIGHTED_LEAST_SQUARES)) {
    LeastSquaresRequired = true;
  }

  if (Kind_Gradient_Method == LEAST_SQUARES) {
    SU2_MPI::Error(string("LEAST_SQUARES gradient method not allowed for viscous / source terms.\n") +
                   string("Please select either WEIGHTED_LEAST_SQUARES or GREEN_GAUSS."),
                   CURRENT_FUNCTION);
  }

  /* Protect against using CFL adaption for non-flow or certain
   unsteady flow problems. */

  if (CFL_Adapt && !GetFluidProblem()) {
    SU2_MPI::Error(string("CFL adaption only available for finite-volume fluid solvers.\n") +
                   string("Please select CFL_ADAPT = NO."),
                   CURRENT_FUNCTION);
  }

  if (CFL_Adapt && (TimeMarching == TIME_MARCHING::TIME_STEPPING)) {
    SU2_MPI::Error(string("CFL adaption not available for TIME_STEPPING integration.\n") +
                   string("Please select CFL_ADAPT = NO."),
                   CURRENT_FUNCTION);
  }

  /* Protect against using incorrect CFL adaption parameters. */

  if (CFL_Adapt && (CFL_AdaptParam[0] > 1.0)) {
    SU2_MPI::Error(string("CFL adaption factor down should be less than 1.0."), CURRENT_FUNCTION);
  }

  if (CFL_Adapt && (CFL_AdaptParam[1] < 1.0)) {
    SU2_MPI::Error(string("CFL adaption factor up should be greater than 1.0."), CURRENT_FUNCTION);
  }

  if (CFL_Adapt && (CFL_AdaptParam[2] > CFL_AdaptParam[3])) {
    SU2_MPI::Error(string("CFL adaption minimum CFL is larger than the maximum CFL."), CURRENT_FUNCTION);
  }

  /*--- 0 in the config file means "disable" which can be done using a very large group. ---*/
  if (edgeColorGroupSize==0) edgeColorGroupSize = 1<<30;

  /*--- Specifying a deforming surface requires a mesh deformation solver. ---*/
  if (GetSurface_Movement(DEFORMING)) Deform_Mesh = true;

  monoatomic = GetGasModel() == "ARGON";

  /*--- Set number of Turbulence Variables. ---*/
  switch (TurbModelFamily(Kind_Turb_Model)) {
    case TURB_FAMILY::NONE:
      nTurbVar = 0; break;
    case TURB_FAMILY::SA:
      nTurbVar = 1; break;
    case TURB_FAMILY::KW:
      nTurbVar = 2; break;
  }
  /*--- Check whether the number of entries of the MARKER_INLET_TURBULENT equals the number of turbulent properties
       used for the respective turbulent model. nTurb_Properties must be equal to 1 or 2 depending on whether SA or
       SST model are used.--- */
  if (Marker_Inlet_Turb != nullptr && Kind_Turb_Model == TURB_MODEL::SST && nTurb_Properties != 2)
    SU2_MPI::Error(
        "The use of MARKER_INLET_TURBULENT requires the number of entries when SST Model is used \n"
        "to be equal to 2 : Turbulent intensity and ratio turbulent to laminar viscosity",
        CURRENT_FUNCTION);
  if (Marker_Inlet_Turb != nullptr && Kind_Turb_Model == TURB_MODEL::SA && nTurb_Properties != 1)
    SU2_MPI::Error(
        "The use of MARKER_INLET_TURBULENT requires the number of entries when SA Model is used \n"
        "to be equal to 1 : ratio turbulent to laminar viscosity",
        CURRENT_FUNCTION);

  /*--- Checks for additional species transport. ---*/
  if ((Kind_Species_Model == SPECIES_MODEL::SPECIES_TRANSPORT) || (Kind_Species_Model == SPECIES_MODEL::FLAMELET)) {
    if (Kind_Solver != MAIN_SOLVER::INC_NAVIER_STOKES &&
        Kind_Solver != MAIN_SOLVER::INC_RANS &&
        Kind_Solver != MAIN_SOLVER::DISC_ADJ_INC_NAVIER_STOKES &&
        Kind_Solver != MAIN_SOLVER::DISC_ADJ_INC_RANS &&
        Kind_Solver != MAIN_SOLVER::NAVIER_STOKES &&
        Kind_Solver != MAIN_SOLVER::RANS &&
        Kind_Solver != MAIN_SOLVER::DISC_ADJ_NAVIER_STOKES &&
        Kind_Solver != MAIN_SOLVER::DISC_ADJ_RANS &&
        Kind_Solver != MAIN_SOLVER::MULTIPHYSICS)
      SU2_MPI::Error("Species transport currently only available for compressible and incompressible flow.", CURRENT_FUNCTION);

    /*--- Species specific OF currently can only handle one entry in Marker_Analyze. ---*/
    for (unsigned short iObj = 0; iObj < nObj; iObj++) {
      if ((Kind_ObjFunc[iObj] == SURFACE_SPECIES_0 ||
           Kind_ObjFunc[iObj] == SURFACE_SPECIES_VARIANCE) &&
          nMarker_Analyze > 1) {
        SU2_MPI::Error("SURFACE_SPECIES_0 and SURFACE_SPECIES_VARIANCE currently can only handle one entry to MARKER_ANALYZE.", CURRENT_FUNCTION);
      }
    }

    if(Kind_TimeIntScheme_Species != EULER_IMPLICIT &&
       Kind_TimeIntScheme_Species != EULER_EXPLICIT){
      SU2_MPI::Error("Only TIME_DISCRE_TURB = EULER_IMPLICIT, EULER_EXPLICIT have been implemented in the scalar solver.", CURRENT_FUNCTION);
    }

    /*--- If Species clipping is on, make sure bounds are given by the user. ---*/
    if (Species_Clipping)
      if (!(OptionIsSet("SPECIES_CLIPPING_MIN") && OptionIsSet("SPECIES_CLIPPING_MAX")))
        SU2_MPI::Error("SPECIES_CLIPPING= YES requires the options SPECIES_CLIPPING_MIN/MAX to set the clipping values.", CURRENT_FUNCTION);

    /*--- Make sure a Diffusivity has been set for Constant Diffusivity. ---*/
    if (Kind_Diffusivity_Model == DIFFUSIVITYMODEL::CONSTANT_DIFFUSIVITY &&
        !(OptionIsSet("DIFFUSIVITY_CONSTANT")))
      SU2_MPI::Error("A DIFFUSIVITY_CONSTANT=<value> has to be set with DIFFUSIVITY_MODEL= CONSTANT_DIFFUSIVITY.", CURRENT_FUNCTION);

    /*--- Check whether the number of entries of the constant Lewis number equals the number of transported scalar
       equations solved. nConstant_Lewis_Number is used because it is required for the diffusivity fluid mixing
       models--- */
    if (Kind_Diffusivity_Model == DIFFUSIVITYMODEL::CONSTANT_LEWIS && nConstant_Lewis_Number != nSpecies_Init + 1)
      SU2_MPI::Error(
          "The use of CONSTANT_LEWIS requires the number of entries for CONSTANT_LEWIS_NUMBER ,\n"
          "to be equal to the number of entries of SPECIES_INIT +1",
          CURRENT_FUNCTION);

    // Helper function that checks scalar variable bounds,
    auto checkScalarBounds = [&](su2double scalar, const string& name, su2double lowerBound, su2double upperBound) {
      if (scalar < lowerBound || scalar > upperBound)
        SU2_MPI::Error(string("Variable: ") + name + string(", is out of bounds."), CURRENT_FUNCTION);
    };

    /*--- Some options have to provide as many entries as there are additional species equations. ---*/
    /*--- Fill a vector with the entires and then check if each element is equal to the first one. ---*/
    std::vector<unsigned short> nSpecies_options;
    nSpecies_options.push_back(nSpecies_Init);
    if (Species_Clipping)
      nSpecies_options.insert(nSpecies_options.end(), {nSpecies_Clipping_Min, nSpecies_Clipping_Max});
    if (nMarker_Inlet_Species > 0)
      nSpecies_options.push_back(nSpecies_per_Inlet);
    // Add more options for size check here.

    /*--- nSpecies_Init is the master, but it simply checks for consistency. ---*/
    for (auto elem : nSpecies_options)
      if (nSpecies_options[0] != elem)
        SU2_MPI::Error("Make sure all species inputs have the same size.", CURRENT_FUNCTION);

    /*--- Once consistency is checked set the var that is used throughout the code. ---*/
    nSpecies = nSpecies_Init;

    /*--- Check whether some variables (or their sums) are in physical bounds. [0,1] for species related quantities. ---*/
    /*--- Note, only for species transport, not for flamelet model ---*/
    if (Kind_Species_Model == SPECIES_MODEL::SPECIES_TRANSPORT) {
      su2double Species_Init_Sum = 0.0;
      for (unsigned short iSpecies = 0; iSpecies < nSpecies; iSpecies++) {
        checkScalarBounds(Species_Init[iSpecies], "SPECIES_INIT individual", 0.0, 1.0);
        Species_Init_Sum += Species_Init[iSpecies];
      }
      checkScalarBounds(Species_Init_Sum, "SPECIES_INIT sum", 0.0, 1.0);

      for (iMarker = 0; iMarker < nMarker_Inlet_Species; iMarker++) {
        su2double Inlet_SpeciesVal_Sum = 0.0;
        for (unsigned short iSpecies = 0; iSpecies < nSpecies; iSpecies++) {
          checkScalarBounds(Inlet_SpeciesVal[iMarker][iSpecies], "MARKER_INLET_SPECIES individual", 0.0, 1.0);
          Inlet_SpeciesVal_Sum += Inlet_SpeciesVal[iMarker][iSpecies];
        }
        checkScalarBounds(Inlet_SpeciesVal_Sum, "MARKER_INLET_SPECIES sum", 0.0, 1.0);
      }
    }

  } // species transport checks

  /*--- Define some variables for flamelet model. ---*/
  if (Kind_Species_Model == SPECIES_MODEL::FLAMELET) {
    /*--- The controlling variables are progress variable, total enthalpy, and optionally mixture fraction ---*/
    //n_control_vars = nSpecies - n_user_scalars;
    if (n_control_vars != (nSpecies - n_user_scalars))
      SU2_MPI::Error("Number of initial species incompatbile with number of controlling variables and user scalars.", CURRENT_FUNCTION);
    /*--- We can have additional user defined transported scalars ---*/
    n_scalars = n_control_vars + n_user_scalars;
  }

  if (Kind_Regime == ENUM_REGIME::COMPRESSIBLE && GetBounded_Scalar()) {
    SU2_MPI::Error("BOUNDED_SCALAR discretization can only be used for incompressible problems.", CURRENT_FUNCTION);
  }
}

void CConfig::SetMarkers(SU2_COMPONENT val_software) {

  unsigned short iMarker_All, iMarker_CfgFile, iMarker_Euler, iMarker_Custom,
  iMarker_FarField, iMarker_SymWall, iMarker_PerBound,
  iMarker_NearFieldBound, iMarker_Fluid_InterfaceBound,
  iMarker_Inlet, iMarker_Riemann, iMarker_Giles, iMarker_Outlet,
  iMarker_Smoluchowski_Maxwell,
  iMarker_Isothermal,iMarker_HeatFlux,iMarker_HeatTansfer,
  iMarker_EngineInflow, iMarker_EngineExhaust, iMarker_Damper,
  iMarker_Displacement, iMarker_Load, iMarker_Internal,
  iMarker_Monitoring, iMarker_Designing, iMarker_GeoEval, iMarker_Plotting, iMarker_Analyze,
  iMarker_DV, iMarker_Moving, iMarker_SobolevBC, iMarker_PyCustom, iMarker_Supersonic_Inlet, iMarker_Supersonic_Outlet,
  iMarker_Clamped, iMarker_ZoneInterface, iMarker_CHTInterface, iMarker_Load_Dir, iMarker_Disp_Dir,
  iMarker_Fluid_Load, iMarker_Deform_Mesh, iMarker_Deform_Mesh_Sym_Plane,
  iMarker_ActDiskInlet, iMarker_ActDiskOutlet,
  iMarker_Turbomachinery, iMarker_MixingPlaneInterface;

  int size = SINGLE_NODE;
  SU2_MPI::Comm_size(SU2_MPI::GetComm(), &size);

  /*--- Compute the total number of markers in the config file ---*/
  nMarker_CfgFile = nMarker_Euler + nMarker_FarField + nMarker_SymWall +
  nMarker_PerBound + nMarker_NearFieldBound + nMarker_Fluid_InterfaceBound +
  nMarker_CHTInterface + nMarker_Inlet + nMarker_Riemann + nMarker_Smoluchowski_Maxwell +
  nMarker_Giles + nMarker_Outlet + nMarker_Isothermal +
  nMarker_HeatFlux + nMarker_HeatTransfer +
  nMarker_EngineInflow + nMarker_EngineExhaust + nMarker_Internal +
  nMarker_Supersonic_Inlet + nMarker_Supersonic_Outlet + nMarker_Displacement + nMarker_Load +
  nMarker_Custom + nMarker_Damper + nMarker_Fluid_Load +
  nMarker_Clamped + nMarker_Load_Dir + nMarker_Disp_Dir +
  nMarker_ActDiskInlet + nMarker_ActDiskOutlet +
  nMarker_ActDiskBemInlet_CG + nMarker_ActDiskBemOutlet_CG +
  nMarker_ZoneInterface;

  /*--- Add the possible send/receive domains ---*/

  nMarker_Max = nMarker_CfgFile + OVERHEAD*size;

  /*--- Basic dimensionalization of the markers (worst scenario) ---*/

  nMarker_All = nMarker_Max;

  /*--- Allocate the memory (markers in each domain) ---*/

  Marker_All_TagBound       = new string[nMarker_All];    // Store the tag that correspond with each marker.
  Marker_All_SendRecv       = new short[nMarker_All] ();   // +#domain (send), -#domain (receive).
  Marker_All_KindBC         = new unsigned short[nMarker_All] (); // Store the kind of boundary condition.
  Marker_All_Monitoring     = new unsigned short[nMarker_All] (); // Store whether the boundary should be monitored.
  Marker_All_Designing      = new unsigned short[nMarker_All] (); // Store whether the boundary should be designed.
  Marker_All_Plotting       = new unsigned short[nMarker_All] (); // Store whether the boundary should be plotted.
  Marker_All_Analyze        = new unsigned short[nMarker_All] (); // Store whether the boundary should be plotted.
  Marker_All_ZoneInterface  = new unsigned short[nMarker_All] (); // Store whether the boundary is in the FSI interface.
  Marker_All_GeoEval        = new unsigned short[nMarker_All] (); // Store whether the boundary should be geometry evaluation.
  Marker_All_DV             = new unsigned short[nMarker_All] (); // Store whether the boundary should be affected by design variables.
  Marker_All_Moving         = new unsigned short[nMarker_All] (); // Store whether the boundary should be in motion.
  Marker_All_Deform_Mesh    = new unsigned short[nMarker_All] (); // Store whether the boundary is deformable.
  Marker_All_Deform_Mesh_Sym_Plane = new unsigned short[nMarker_All] (); //Store wheter the boundary will follow the deformation
  Marker_All_Fluid_Load     = new unsigned short[nMarker_All] (); // Store whether the boundary computes/applies fluid loads.
  Marker_All_PyCustom       = new unsigned short[nMarker_All] (); // Store whether the boundary is Python customizable.
  Marker_All_PerBound       = new short[nMarker_All] ();          // Store whether the boundary belongs to a periodic boundary.
  Marker_All_Turbomachinery       = new unsigned short[nMarker_All] (); // Store whether the boundary is in needed for Turbomachinery computations.
  Marker_All_TurbomachineryFlag   = new unsigned short[nMarker_All] (); // Store whether the boundary has a flag for Turbomachinery computations.
  Marker_All_MixingPlaneInterface = new unsigned short[nMarker_All] (); // Store whether the boundary has a in the MixingPlane interface.
  Marker_All_SobolevBC      = new unsigned short[nMarker_All] (); // Store wether the boundary should apply to the gradient smoothing.

  for (iMarker_All = 0; iMarker_All < nMarker_All; iMarker_All++) {
    Marker_All_TagBound[iMarker_All] = "SEND_RECEIVE";
  }

  /*--- Allocate the memory (markers in the config file) ---*/

  Marker_CfgFile_TagBound             = new string[nMarker_CfgFile];
  Marker_CfgFile_KindBC               = new unsigned short[nMarker_CfgFile] ();
  Marker_CfgFile_Monitoring           = new unsigned short[nMarker_CfgFile] ();
  Marker_CfgFile_Designing            = new unsigned short[nMarker_CfgFile] ();
  Marker_CfgFile_Plotting             = new unsigned short[nMarker_CfgFile] ();
  Marker_CfgFile_Analyze              = new unsigned short[nMarker_CfgFile] ();
  Marker_CfgFile_GeoEval              = new unsigned short[nMarker_CfgFile] ();
  Marker_CfgFile_ZoneInterface        = new unsigned short[nMarker_CfgFile] ();
  Marker_CfgFile_DV                   = new unsigned short[nMarker_CfgFile] ();
  Marker_CfgFile_Moving               = new unsigned short[nMarker_CfgFile] ();
  Marker_CfgFile_Deform_Mesh          = new unsigned short[nMarker_CfgFile] ();
  Marker_CfgFile_Deform_Mesh_Sym_Plane= new unsigned short[nMarker_CfgFile] ();
  Marker_CfgFile_Fluid_Load           = new unsigned short[nMarker_CfgFile] ();
  Marker_CfgFile_PerBound             = new unsigned short[nMarker_CfgFile] ();
  Marker_CfgFile_Turbomachinery       = new unsigned short[nMarker_CfgFile] ();
  Marker_CfgFile_TurbomachineryFlag   = new unsigned short[nMarker_CfgFile] ();
  Marker_CfgFile_MixingPlaneInterface = new unsigned short[nMarker_CfgFile] ();
  Marker_CfgFile_PyCustom             = new unsigned short[nMarker_CfgFile] ();
  Marker_CfgFile_SobolevBC            = new unsigned short[nMarker_CfgFile] ();

  for (iMarker_CfgFile = 0; iMarker_CfgFile < nMarker_CfgFile; iMarker_CfgFile++) {
    Marker_CfgFile_TagBound[iMarker_CfgFile] = "SEND_RECEIVE";
  }

  /*--- Allocate memory to store surface information (Analyze BC) ---*/

  Surface_MassFlow = new su2double[nMarker_Analyze] ();
  Surface_Mach = new su2double[nMarker_Analyze] ();
  Surface_Temperature = new su2double[nMarker_Analyze] ();
  Surface_Pressure = new su2double[nMarker_Analyze] ();
  Surface_Density = new su2double[nMarker_Analyze] ();
  Surface_Enthalpy = new su2double[nMarker_Analyze] ();
  Surface_NormalVelocity = new su2double[nMarker_Analyze] ();
  Surface_Uniformity = new su2double[nMarker_Analyze] ();
  Surface_SecondaryStrength = new su2double[nMarker_Analyze] ();
  Surface_SecondOverUniform = new su2double[nMarker_Analyze] ();
  Surface_MomentumDistortion = new su2double[nMarker_Analyze] ();
  Surface_TotalTemperature = new su2double[nMarker_Analyze] ();
  Surface_TotalPressure = new su2double[nMarker_Analyze] ();
  Surface_PressureDrop = new su2double[nMarker_Analyze] ();
  Surface_Species_0 = new su2double[nMarker_Analyze] ();
  Surface_Species_Variance = new su2double[nMarker_Analyze] ();
  Surface_DC60 = new su2double[nMarker_Analyze] ();
  Surface_IDC = new su2double[nMarker_Analyze] ();
  Surface_IDC_Mach = new su2double[nMarker_Analyze] ();
  Surface_IDR = new su2double[nMarker_Analyze] ();

  /*--- Populate the marker information in the config file (all domains) ---*/

  iMarker_CfgFile = 0;
  for (iMarker_Euler = 0; iMarker_Euler < nMarker_Euler; iMarker_Euler++) {
    Marker_CfgFile_TagBound[iMarker_CfgFile] = Marker_Euler[iMarker_Euler];
    Marker_CfgFile_KindBC[iMarker_CfgFile] = EULER_WALL;
    iMarker_CfgFile++;
  }

  for (iMarker_FarField = 0; iMarker_FarField < nMarker_FarField; iMarker_FarField++) {
    Marker_CfgFile_TagBound[iMarker_CfgFile] = Marker_FarField[iMarker_FarField];
    Marker_CfgFile_KindBC[iMarker_CfgFile] = FAR_FIELD;
    iMarker_CfgFile++;
  }

  for (iMarker_SymWall = 0; iMarker_SymWall < nMarker_SymWall; iMarker_SymWall++) {
    Marker_CfgFile_TagBound[iMarker_CfgFile] = Marker_SymWall[iMarker_SymWall];
    Marker_CfgFile_KindBC[iMarker_CfgFile] = SYMMETRY_PLANE;
    iMarker_CfgFile++;
  }

  for (iMarker_PerBound = 0; iMarker_PerBound < nMarker_PerBound; iMarker_PerBound++) {
    Marker_CfgFile_TagBound[iMarker_CfgFile] = Marker_PerBound[iMarker_PerBound];
    Marker_CfgFile_KindBC[iMarker_CfgFile] = PERIODIC_BOUNDARY;
    Marker_CfgFile_PerBound[iMarker_CfgFile] = iMarker_PerBound + 1;
    iMarker_CfgFile++;
  }

  ActDisk_DeltaPress = new su2double[nMarker_ActDiskInlet] ();
  ActDisk_DeltaTemp = new su2double[nMarker_ActDiskInlet] ();
  ActDisk_TotalPressRatio = new su2double[nMarker_ActDiskInlet] ();
  ActDisk_TotalTempRatio = new su2double[nMarker_ActDiskInlet] ();
  ActDisk_StaticPressRatio = new su2double[nMarker_ActDiskInlet] ();
  ActDisk_StaticTempRatio = new su2double[nMarker_ActDiskInlet] ();
  ActDisk_Power = new su2double[nMarker_ActDiskInlet] ();
  ActDisk_MassFlow = new su2double[nMarker_ActDiskInlet] ();
  ActDisk_Mach = new su2double[nMarker_ActDiskInlet] ();
  ActDisk_Force = new su2double[nMarker_ActDiskInlet] ();
  ActDisk_NetThrust = new su2double[nMarker_ActDiskInlet] ();
  ActDisk_BCThrust = new su2double[nMarker_ActDiskInlet] ();
  ActDisk_BCThrust_Old = new su2double[nMarker_ActDiskInlet] ();
  ActDisk_GrossThrust = new su2double[nMarker_ActDiskInlet] ();
  ActDisk_Area = new su2double[nMarker_ActDiskInlet] ();
  ActDisk_ReverseMassFlow = new su2double[nMarker_ActDiskInlet] ();

  ActDiskInlet_MassFlow = new su2double[nMarker_ActDiskInlet] ();
  ActDiskInlet_Temperature = new su2double[nMarker_ActDiskInlet] ();
  ActDiskInlet_TotalTemperature = new su2double[nMarker_ActDiskInlet] ();
  ActDiskInlet_Pressure = new su2double[nMarker_ActDiskInlet] ();
  ActDiskInlet_TotalPressure = new su2double[nMarker_ActDiskInlet] ();
  ActDiskInlet_RamDrag = new su2double[nMarker_ActDiskInlet] ();
  ActDiskInlet_Force = new su2double[nMarker_ActDiskInlet] ();
  ActDiskInlet_Power = new su2double[nMarker_ActDiskInlet] ();

  for (iMarker_ActDiskInlet = 0; iMarker_ActDiskInlet < nMarker_ActDiskInlet; iMarker_ActDiskInlet++) {
    Marker_CfgFile_TagBound[iMarker_CfgFile] = Marker_ActDiskInlet[iMarker_ActDiskInlet];
    Marker_CfgFile_KindBC[iMarker_CfgFile] = ACTDISK_INLET;
    iMarker_CfgFile++;
  }

  ActDiskOutlet_MassFlow = new su2double[nMarker_ActDiskOutlet] ();
  ActDiskOutlet_Temperature = new su2double[nMarker_ActDiskOutlet] ();
  ActDiskOutlet_TotalTemperature = new su2double[nMarker_ActDiskOutlet] ();
  ActDiskOutlet_Pressure = new su2double[nMarker_ActDiskOutlet] ();
  ActDiskOutlet_TotalPressure = new su2double[nMarker_ActDiskOutlet] ();
  ActDiskOutlet_GrossThrust = new su2double[nMarker_ActDiskOutlet] ();
  ActDiskOutlet_Force = new su2double[nMarker_ActDiskOutlet] ();
  ActDiskOutlet_Power = new su2double[nMarker_ActDiskOutlet] ();

  ActDiskOutlet_Thrust_BEM = new su2double[nMarker_ActDiskOutlet]();
  ActDiskOutlet_Torque_BEM = new su2double[nMarker_ActDiskOutlet]();

  for (iMarker_ActDiskOutlet = 0; iMarker_ActDiskOutlet < nMarker_ActDiskOutlet; iMarker_ActDiskOutlet++) {
    Marker_CfgFile_TagBound[iMarker_CfgFile] = Marker_ActDiskOutlet[iMarker_ActDiskOutlet];
    Marker_CfgFile_KindBC[iMarker_CfgFile] = ACTDISK_OUTLET;
    iMarker_CfgFile++;
  }

  Outlet_MassFlow = new su2double[nMarker_Outlet] ();
  Outlet_Density  = new su2double[nMarker_Outlet] ();
  Outlet_Area     = new su2double[nMarker_Outlet] ();

  for (iMarker_NearFieldBound = 0; iMarker_NearFieldBound < nMarker_NearFieldBound; iMarker_NearFieldBound++) {
    Marker_CfgFile_TagBound[iMarker_CfgFile] = Marker_NearFieldBound[iMarker_NearFieldBound];
    Marker_CfgFile_KindBC[iMarker_CfgFile] = NEARFIELD_BOUNDARY;
    iMarker_CfgFile++;
  }

  for (iMarker_Fluid_InterfaceBound = 0; iMarker_Fluid_InterfaceBound < nMarker_Fluid_InterfaceBound; iMarker_Fluid_InterfaceBound++) {
    Marker_CfgFile_TagBound[iMarker_CfgFile] = Marker_Fluid_InterfaceBound[iMarker_Fluid_InterfaceBound];
    Marker_CfgFile_KindBC[iMarker_CfgFile] = FLUID_INTERFACE;
    iMarker_CfgFile++;
  }

  for (iMarker_CHTInterface = 0; iMarker_CHTInterface < nMarker_CHTInterface; iMarker_CHTInterface++) {
    Marker_CfgFile_TagBound[iMarker_CfgFile] = Marker_CHTInterface[iMarker_CHTInterface];
    Marker_CfgFile_KindBC[iMarker_CfgFile] = CHT_WALL_INTERFACE;
    iMarker_CfgFile++;
  }

  for (iMarker_Inlet = 0; iMarker_Inlet < nMarker_Inlet; iMarker_Inlet++) {
    Marker_CfgFile_TagBound[iMarker_CfgFile] = Marker_Inlet[iMarker_Inlet];
    Marker_CfgFile_KindBC[iMarker_CfgFile] = INLET_FLOW;
    iMarker_CfgFile++;
  }

  for (iMarker_Riemann = 0; iMarker_Riemann < nMarker_Riemann; iMarker_Riemann++) {
    Marker_CfgFile_TagBound[iMarker_CfgFile] = Marker_Riemann[iMarker_Riemann];
    Marker_CfgFile_KindBC[iMarker_CfgFile] = RIEMANN_BOUNDARY;
    iMarker_CfgFile++;
  }

  for (iMarker_Giles = 0; iMarker_Giles < nMarker_Giles; iMarker_Giles++) {
    Marker_CfgFile_TagBound[iMarker_CfgFile] = Marker_Giles[iMarker_Giles];
    Marker_CfgFile_KindBC[iMarker_CfgFile] = GILES_BOUNDARY;
    iMarker_CfgFile++;
  }

  Engine_Power       = new su2double[nMarker_EngineInflow] ();
  Engine_Mach        = new su2double[nMarker_EngineInflow] ();
  Engine_Force       = new su2double[nMarker_EngineInflow] ();
  Engine_NetThrust   = new su2double[nMarker_EngineInflow] ();
  Engine_GrossThrust = new su2double[nMarker_EngineInflow] ();
  Engine_Area        = new su2double[nMarker_EngineInflow] ();

  Inflow_Mach = new su2double[nMarker_EngineInflow] ();
  Inflow_Pressure = new su2double[nMarker_EngineInflow] ();
  Inflow_MassFlow = new su2double[nMarker_EngineInflow] ();
  Inflow_ReverseMassFlow = new su2double[nMarker_EngineInflow] ();
  Inflow_TotalPressure = new su2double[nMarker_EngineInflow] ();
  Inflow_Temperature = new su2double[nMarker_EngineInflow] ();
  Inflow_TotalTemperature = new su2double[nMarker_EngineInflow] ();
  Inflow_RamDrag = new su2double[nMarker_EngineInflow] ();
  Inflow_Force = new su2double[nMarker_EngineInflow] ();
  Inflow_Power = new su2double[nMarker_EngineInflow] ();

  for (iMarker_EngineInflow = 0; iMarker_EngineInflow < nMarker_EngineInflow; iMarker_EngineInflow++) {
    Marker_CfgFile_TagBound[iMarker_CfgFile] = Marker_EngineInflow[iMarker_EngineInflow];
    Marker_CfgFile_KindBC[iMarker_CfgFile] = ENGINE_INFLOW;
    iMarker_CfgFile++;
  }

  Exhaust_Pressure = new su2double[nMarker_EngineExhaust] ();
  Exhaust_Temperature = new su2double[nMarker_EngineExhaust] ();
  Exhaust_MassFlow = new su2double[nMarker_EngineExhaust] ();
  Exhaust_TotalPressure = new su2double[nMarker_EngineExhaust] ();
  Exhaust_TotalTemperature = new su2double[nMarker_EngineExhaust] ();
  Exhaust_GrossThrust = new su2double[nMarker_EngineExhaust] ();
  Exhaust_Force = new su2double[nMarker_EngineExhaust] ();
  Exhaust_Power = new su2double[nMarker_EngineExhaust] ();

  for (iMarker_EngineExhaust = 0; iMarker_EngineExhaust < nMarker_EngineExhaust; iMarker_EngineExhaust++) {
    Marker_CfgFile_TagBound[iMarker_CfgFile] = Marker_EngineExhaust[iMarker_EngineExhaust];
    Marker_CfgFile_KindBC[iMarker_CfgFile] = ENGINE_EXHAUST;
    iMarker_CfgFile++;
  }

  for (iMarker_Supersonic_Inlet = 0; iMarker_Supersonic_Inlet < nMarker_Supersonic_Inlet; iMarker_Supersonic_Inlet++) {
    Marker_CfgFile_TagBound[iMarker_CfgFile] = Marker_Supersonic_Inlet[iMarker_Supersonic_Inlet];
    Marker_CfgFile_KindBC[iMarker_CfgFile] = SUPERSONIC_INLET;
    iMarker_CfgFile++;
  }

  for (iMarker_Supersonic_Outlet = 0; iMarker_Supersonic_Outlet < nMarker_Supersonic_Outlet; iMarker_Supersonic_Outlet++) {
    Marker_CfgFile_TagBound[iMarker_CfgFile] = Marker_Supersonic_Outlet[iMarker_Supersonic_Outlet];
    Marker_CfgFile_KindBC[iMarker_CfgFile] = SUPERSONIC_OUTLET;
    iMarker_CfgFile++;
  }

  for (iMarker_Internal = 0; iMarker_Internal < nMarker_Internal; iMarker_Internal++) {
    Marker_CfgFile_TagBound[iMarker_CfgFile] = Marker_Internal[iMarker_Internal];
    Marker_CfgFile_KindBC[iMarker_CfgFile] = INTERNAL_BOUNDARY;
    iMarker_CfgFile++;
  }

  for (iMarker_Custom = 0; iMarker_Custom < nMarker_Custom; iMarker_Custom++) {
    Marker_CfgFile_TagBound[iMarker_CfgFile] = Marker_Custom[iMarker_Custom];
    Marker_CfgFile_KindBC[iMarker_CfgFile] = CUSTOM_BOUNDARY;
    iMarker_CfgFile++;
  }

  for (iMarker_Outlet = 0; iMarker_Outlet < nMarker_Outlet; iMarker_Outlet++) {
    Marker_CfgFile_TagBound[iMarker_CfgFile] = Marker_Outlet[iMarker_Outlet];
    Marker_CfgFile_KindBC[iMarker_CfgFile] = OUTLET_FLOW;
    iMarker_CfgFile++;
  }

  for (iMarker_Isothermal = 0; iMarker_Isothermal < nMarker_Isothermal; iMarker_Isothermal++) {
    Marker_CfgFile_TagBound[iMarker_CfgFile] = Marker_Isothermal[iMarker_Isothermal];
    Marker_CfgFile_KindBC[iMarker_CfgFile] = ISOTHERMAL;
    iMarker_CfgFile++;
  }

  for (iMarker_Smoluchowski_Maxwell = 0; iMarker_Smoluchowski_Maxwell < nMarker_Smoluchowski_Maxwell; iMarker_Smoluchowski_Maxwell++) {
    Marker_CfgFile_TagBound[iMarker_CfgFile] = Marker_Smoluchowski_Maxwell[iMarker_Smoluchowski_Maxwell];
    Marker_CfgFile_KindBC[iMarker_CfgFile] = SMOLUCHOWSKI_MAXWELL;
    iMarker_CfgFile++;
  }

  for (iMarker_HeatFlux = 0; iMarker_HeatFlux < nMarker_HeatFlux; iMarker_HeatFlux++) {
    Marker_CfgFile_TagBound[iMarker_CfgFile] = Marker_HeatFlux[iMarker_HeatFlux];
    Marker_CfgFile_KindBC[iMarker_CfgFile] = HEAT_FLUX;
    iMarker_CfgFile++;
  }

  for (iMarker_HeatTansfer = 0; iMarker_HeatTansfer < nMarker_HeatTransfer; iMarker_HeatTansfer++) {
    Marker_CfgFile_TagBound[iMarker_CfgFile] = Marker_HeatTransfer[iMarker_HeatTansfer];
    Marker_CfgFile_KindBC[iMarker_CfgFile] = HEAT_TRANSFER;
    iMarker_CfgFile++;
  }

  for (iMarker_Clamped = 0; iMarker_Clamped < nMarker_Clamped; iMarker_Clamped++) {
    Marker_CfgFile_TagBound[iMarker_CfgFile] = Marker_Clamped[iMarker_Clamped];
    Marker_CfgFile_KindBC[iMarker_CfgFile] = CLAMPED_BOUNDARY;
    iMarker_CfgFile++;
  }

  for (iMarker_Displacement = 0; iMarker_Displacement < nMarker_Displacement; iMarker_Displacement++) {
    Marker_CfgFile_TagBound[iMarker_CfgFile] = Marker_Displacement[iMarker_Displacement];
    Marker_CfgFile_KindBC[iMarker_CfgFile] = DISPLACEMENT_BOUNDARY;
    iMarker_CfgFile++;
  }

  for (iMarker_Load = 0; iMarker_Load < nMarker_Load; iMarker_Load++) {
    Marker_CfgFile_TagBound[iMarker_CfgFile] = Marker_Load[iMarker_Load];
    Marker_CfgFile_KindBC[iMarker_CfgFile] = LOAD_BOUNDARY;
    iMarker_CfgFile++;
  }

  for (iMarker_Damper = 0; iMarker_Damper < nMarker_Damper; iMarker_Damper++) {
    Marker_CfgFile_TagBound[iMarker_CfgFile] = Marker_Damper[iMarker_Damper];
    Marker_CfgFile_KindBC[iMarker_CfgFile] = DAMPER_BOUNDARY;
    iMarker_CfgFile++;
  }

  for (iMarker_Load_Dir = 0; iMarker_Load_Dir < nMarker_Load_Dir; iMarker_Load_Dir++) {
    Marker_CfgFile_TagBound[iMarker_CfgFile] = Marker_Load_Dir[iMarker_Load_Dir];
    Marker_CfgFile_KindBC[iMarker_CfgFile] = LOAD_DIR_BOUNDARY;
    iMarker_CfgFile++;
  }

  for (iMarker_Disp_Dir = 0; iMarker_Disp_Dir < nMarker_Disp_Dir; iMarker_Disp_Dir++) {
    Marker_CfgFile_TagBound[iMarker_CfgFile] = Marker_Disp_Dir[iMarker_Disp_Dir];
    Marker_CfgFile_KindBC[iMarker_CfgFile] = DISP_DIR_BOUNDARY;
    iMarker_CfgFile++;
  }

  for (iMarker_Fluid_Load = 0; iMarker_Fluid_Load < nMarker_Fluid_Load; iMarker_Fluid_Load++) {
    Marker_CfgFile_TagBound[iMarker_CfgFile] = Marker_Fluid_Load[iMarker_Fluid_Load];
    iMarker_CfgFile++;
  }

  for (iMarker_CfgFile = 0; iMarker_CfgFile < nMarker_CfgFile; iMarker_CfgFile++) {
    Marker_CfgFile_Monitoring[iMarker_CfgFile] = NO;
    for (iMarker_Monitoring = 0; iMarker_Monitoring < nMarker_Monitoring; iMarker_Monitoring++)
      if (Marker_CfgFile_TagBound[iMarker_CfgFile] == Marker_Monitoring[iMarker_Monitoring])
        Marker_CfgFile_Monitoring[iMarker_CfgFile] = YES;
  }

  for (iMarker_CfgFile = 0; iMarker_CfgFile < nMarker_CfgFile; iMarker_CfgFile++) {
    Marker_CfgFile_GeoEval[iMarker_CfgFile] = NO;
    for (iMarker_GeoEval = 0; iMarker_GeoEval < nMarker_GeoEval; iMarker_GeoEval++)
      if (Marker_CfgFile_TagBound[iMarker_CfgFile] == Marker_GeoEval[iMarker_GeoEval])
        Marker_CfgFile_GeoEval[iMarker_CfgFile] = YES;
  }

  for (iMarker_CfgFile = 0; iMarker_CfgFile < nMarker_CfgFile; iMarker_CfgFile++) {
    Marker_CfgFile_Designing[iMarker_CfgFile] = NO;
    for (iMarker_Designing = 0; iMarker_Designing < nMarker_Designing; iMarker_Designing++)
      if (Marker_CfgFile_TagBound[iMarker_CfgFile] == Marker_Designing[iMarker_Designing])
        Marker_CfgFile_Designing[iMarker_CfgFile] = YES;
  }

  for (iMarker_CfgFile = 0; iMarker_CfgFile < nMarker_CfgFile; iMarker_CfgFile++) {
    Marker_CfgFile_Plotting[iMarker_CfgFile] = NO;
    for (iMarker_Plotting = 0; iMarker_Plotting < nMarker_Plotting; iMarker_Plotting++)
      if (Marker_CfgFile_TagBound[iMarker_CfgFile] == Marker_Plotting[iMarker_Plotting])
        Marker_CfgFile_Plotting[iMarker_CfgFile] = YES;
  }

  for (iMarker_CfgFile = 0; iMarker_CfgFile < nMarker_CfgFile; iMarker_CfgFile++) {
    Marker_CfgFile_Analyze[iMarker_CfgFile] = NO;
    for (iMarker_Analyze = 0; iMarker_Analyze < nMarker_Analyze; iMarker_Analyze++)
      if (Marker_CfgFile_TagBound[iMarker_CfgFile] == Marker_Analyze[iMarker_Analyze])
        Marker_CfgFile_Analyze[iMarker_CfgFile] = YES;
  }

  /*--- Identification of multi-physics interface markers ---*/

  for (iMarker_CfgFile = 0; iMarker_CfgFile < nMarker_CfgFile; iMarker_CfgFile++) {
    Marker_CfgFile_ZoneInterface[iMarker_CfgFile] = NO;
    for (iMarker_ZoneInterface = 0; iMarker_ZoneInterface < nMarker_ZoneInterface; iMarker_ZoneInterface++)
      if (Marker_CfgFile_TagBound[iMarker_CfgFile] == Marker_ZoneInterface[iMarker_ZoneInterface])
        Marker_CfgFile_ZoneInterface[iMarker_CfgFile] = YES;
  }

  /*--- Identification of Turbomachinery markers and flag them---*/

  for (iMarker_CfgFile = 0; iMarker_CfgFile < nMarker_CfgFile; iMarker_CfgFile++) {
    unsigned short indexMarker=0;
    Marker_CfgFile_Turbomachinery[iMarker_CfgFile] = NO;
    Marker_CfgFile_TurbomachineryFlag[iMarker_CfgFile] = NO;
    for (iMarker_Turbomachinery = 0; iMarker_Turbomachinery < nMarker_Turbomachinery; iMarker_Turbomachinery++){
      if (Marker_CfgFile_TagBound[iMarker_CfgFile] == Marker_TurboBoundIn[iMarker_Turbomachinery]){
        indexMarker=(iMarker_Turbomachinery+1);
        Marker_CfgFile_Turbomachinery[iMarker_CfgFile] = indexMarker;
        Marker_CfgFile_TurbomachineryFlag[iMarker_CfgFile] = INFLOW;
      }
      if (Marker_CfgFile_TagBound[iMarker_CfgFile] == Marker_TurboBoundOut[iMarker_Turbomachinery]){
        indexMarker=(iMarker_Turbomachinery+1);
        Marker_CfgFile_Turbomachinery[iMarker_CfgFile] = indexMarker;
        Marker_CfgFile_TurbomachineryFlag[iMarker_CfgFile] = OUTFLOW;
      }
    }
  }

  /*--- Identification of MixingPlane interface markers ---*/

  for (iMarker_CfgFile = 0; iMarker_CfgFile < nMarker_CfgFile; iMarker_CfgFile++) {
    unsigned short indexMarker=0;
    Marker_CfgFile_MixingPlaneInterface[iMarker_CfgFile] = NO;
    for (iMarker_MixingPlaneInterface = 0; iMarker_MixingPlaneInterface < nMarker_MixingPlaneInterface; iMarker_MixingPlaneInterface++)
      if (Marker_CfgFile_TagBound[iMarker_CfgFile] == Marker_MixingPlaneInterface[iMarker_MixingPlaneInterface])
        indexMarker=(int)(iMarker_MixingPlaneInterface/2+1);
    Marker_CfgFile_MixingPlaneInterface[iMarker_CfgFile] = indexMarker;
  }

  for (iMarker_CfgFile = 0; iMarker_CfgFile < nMarker_CfgFile; iMarker_CfgFile++) {
    Marker_CfgFile_DV[iMarker_CfgFile] = NO;
    for (iMarker_DV = 0; iMarker_DV < nMarker_DV; iMarker_DV++)
      if (Marker_CfgFile_TagBound[iMarker_CfgFile] == Marker_DV[iMarker_DV])
        Marker_CfgFile_DV[iMarker_CfgFile] = YES;
  }

  /*--- Add an extra check for DV_MARKER to make sure that any given marker
   *    name is recognized as an existing boundary in the problem. ---*/

  for (iMarker_DV = 0; iMarker_DV < nMarker_DV; iMarker_DV++) {
    bool found = false;
    for (iMarker_CfgFile = 0; iMarker_CfgFile < nMarker_CfgFile; iMarker_CfgFile++) {
      if (Marker_CfgFile_TagBound[iMarker_CfgFile] == Marker_DV[iMarker_DV]) {
        found = true;
        break;
      }
    }

    if(!found) {
      if (nZone==1)
        SU2_MPI::Error("DV_MARKER contains marker names that do not exist in the lists of BCs in the config file.", CURRENT_FUNCTION);
      // In case of multiple zones, the markers might appear only in zonal config and not in the Master.
      // A loop over all zones would need to be included which is not straight forward as this can only be
      // checked once all zonal configs are read.
      else if (rank == MASTER_NODE)
        cout << "Warning: DV_MARKER contains marker names that do not exist in the lists of BCs of the master config file.\n"
                "Make sure the marker names exist in the zonal config files" << endl;
    }
  }

  for (iMarker_CfgFile = 0; iMarker_CfgFile < nMarker_CfgFile; iMarker_CfgFile++) {
    Marker_CfgFile_Moving[iMarker_CfgFile] = NO;
    for (iMarker_Moving = 0; iMarker_Moving < nMarker_Moving; iMarker_Moving++)
      if (Marker_CfgFile_TagBound[iMarker_CfgFile] == Marker_Moving[iMarker_Moving])
        Marker_CfgFile_Moving[iMarker_CfgFile] = YES;
  }

  for (iMarker_CfgFile = 0; iMarker_CfgFile < nMarker_CfgFile; iMarker_CfgFile++) {
    Marker_CfgFile_Deform_Mesh[iMarker_CfgFile] = NO;
    for (iMarker_Deform_Mesh = 0; iMarker_Deform_Mesh < nMarker_Deform_Mesh; iMarker_Deform_Mesh++)
      if (Marker_CfgFile_TagBound[iMarker_CfgFile] == Marker_Deform_Mesh[iMarker_Deform_Mesh])
        Marker_CfgFile_Deform_Mesh[iMarker_CfgFile] = YES;
  }

  for (iMarker_CfgFile = 0; iMarker_CfgFile < nMarker_CfgFile; iMarker_CfgFile++) {
    Marker_CfgFile_Deform_Mesh_Sym_Plane[iMarker_CfgFile] = NO;
    for (iMarker_Deform_Mesh_Sym_Plane = 0; iMarker_Deform_Mesh_Sym_Plane < nMarker_Deform_Mesh_Sym_Plane; iMarker_Deform_Mesh_Sym_Plane++)
      if (Marker_CfgFile_TagBound[iMarker_CfgFile] == Marker_Deform_Mesh_Sym_Plane[iMarker_Deform_Mesh_Sym_Plane])
        Marker_CfgFile_Deform_Mesh_Sym_Plane[iMarker_CfgFile] = YES;
  }

  for (iMarker_CfgFile = 0; iMarker_CfgFile < nMarker_CfgFile; iMarker_CfgFile++) {
    Marker_CfgFile_Fluid_Load[iMarker_CfgFile] = NO;
    for (iMarker_Fluid_Load = 0; iMarker_Fluid_Load < nMarker_Fluid_Load; iMarker_Fluid_Load++)
      if (Marker_CfgFile_TagBound[iMarker_CfgFile] == Marker_Fluid_Load[iMarker_Fluid_Load])
        Marker_CfgFile_Fluid_Load[iMarker_CfgFile] = YES;
  }

  for (iMarker_CfgFile=0; iMarker_CfgFile < nMarker_CfgFile; iMarker_CfgFile++) {
    Marker_CfgFile_PyCustom[iMarker_CfgFile] = NO;
    for(iMarker_PyCustom=0; iMarker_PyCustom < nMarker_PyCustom; iMarker_PyCustom++)
      if (Marker_CfgFile_TagBound[iMarker_CfgFile] == Marker_PyCustom[iMarker_PyCustom])
        Marker_CfgFile_PyCustom[iMarker_CfgFile] = YES;
  }

  for (iMarker_CfgFile = 0; iMarker_CfgFile < nMarker_CfgFile; iMarker_CfgFile++) {
    Marker_CfgFile_SobolevBC[iMarker_CfgFile] = NO;
    for (iMarker_SobolevBC = 0; iMarker_SobolevBC < nMarker_SobolevBC; iMarker_SobolevBC++)
      if (Marker_CfgFile_TagBound[iMarker_CfgFile] == Marker_SobolevBC[iMarker_SobolevBC])
        Marker_CfgFile_SobolevBC[iMarker_CfgFile] = YES;
  }

}

void CConfig::SetOutput(SU2_COMPONENT val_software, unsigned short val_izone) {

  unsigned short iMarker_Euler, iMarker_Custom, iMarker_FarField,
  iMarker_SymWall, iMarker_PerBound, iMarker_NearFieldBound,
  iMarker_Fluid_InterfaceBound, iMarker_Inlet, iMarker_Riemann,
  iMarker_Deform_Mesh, iMarker_Deform_Mesh_Sym_Plane, iMarker_Fluid_Load,
  iMarker_Smoluchowski_Maxwell, iWall_Catalytic,
  iMarker_Giles, iMarker_Outlet, iMarker_Isothermal, iMarker_HeatFlux, iMarker_HeatTransfer,
  iMarker_EngineInflow, iMarker_EngineExhaust, iMarker_Displacement, iMarker_Damper,
  iMarker_Load, iMarker_Internal, iMarker_Monitoring,
  iMarker_Designing, iMarker_GeoEval, iMarker_Plotting, iMarker_Analyze, iMarker_DV, iDV_Value,
  iMarker_ZoneInterface, iMarker_PyCustom, iMarker_Load_Dir, iMarker_Disp_Dir, iMarker_Clamped,
  iMarker_Moving, iMarker_Supersonic_Inlet, iMarker_Supersonic_Outlet, iMarker_ActDiskInlet,
  iMarker_Emissivity, iMarker_StrongBC,
  iMarker_ActDiskOutlet, iMarker_MixingPlaneInterface,
  iMarker_SobolevBC;

  bool fea = ((Kind_Solver == MAIN_SOLVER::FEM_ELASTICITY) || (Kind_Solver == MAIN_SOLVER::DISC_ADJ_FEM));

  cout << endl <<"----------------- Physical Case Definition ( Zone "  << iZone << " ) -------------------" << endl;
  if (val_software == SU2_COMPONENT::SU2_CFD) {
    if (FSI_Problem)
     cout << "Fluid-Structure Interaction." << endl;

    if (DiscreteAdjoint) {
     cout <<"Discrete Adjoint equations using Algorithmic Differentiation\n";
     cout <<"based on the physical case: ";
    }
    switch (Kind_Solver) {
      case MAIN_SOLVER::EULER:     case MAIN_SOLVER::DISC_ADJ_EULER:
      case MAIN_SOLVER::INC_EULER: case MAIN_SOLVER::DISC_ADJ_INC_EULER:
      case MAIN_SOLVER::FEM_EULER: case MAIN_SOLVER::DISC_ADJ_FEM_EULER:
        if (Kind_Regime == ENUM_REGIME::COMPRESSIBLE) cout << "Compressible Euler equations." << endl;
        if (Kind_Regime == ENUM_REGIME::INCOMPRESSIBLE) cout << "Incompressible Euler equations." << endl;
        break;
      case MAIN_SOLVER::NAVIER_STOKES:     case MAIN_SOLVER::DISC_ADJ_NAVIER_STOKES:
      case MAIN_SOLVER::INC_NAVIER_STOKES: case MAIN_SOLVER::DISC_ADJ_INC_NAVIER_STOKES:
      case MAIN_SOLVER::FEM_NAVIER_STOKES: case MAIN_SOLVER::DISC_ADJ_FEM_NS:
        if (Kind_Regime == ENUM_REGIME::COMPRESSIBLE) cout << "Compressible Laminar Navier-Stokes' equations." << endl;
        if (Kind_Regime == ENUM_REGIME::INCOMPRESSIBLE) cout << "Incompressible Laminar Navier-Stokes' equations." << endl;
        break;
      case MAIN_SOLVER::RANS:     case MAIN_SOLVER::DISC_ADJ_RANS:
      case MAIN_SOLVER::INC_RANS: case MAIN_SOLVER::DISC_ADJ_INC_RANS:
      case MAIN_SOLVER::FEM_RANS: case MAIN_SOLVER::DISC_ADJ_FEM_RANS:
        if (Kind_Regime == ENUM_REGIME::COMPRESSIBLE) cout << "Compressible RANS equations." << endl;
        if (Kind_Regime == ENUM_REGIME::INCOMPRESSIBLE) cout << "Incompressible RANS equations." << endl;
        cout << "Turbulence model: ";
        switch (Kind_Turb_Model) {
          case TURB_MODEL::NONE: break;
          case TURB_MODEL::SA:
            switch (saParsedOptions.version) {
              case SA_OPTIONS::NEG:
                cout << "Negative-";
                break;
              case SA_OPTIONS::EDW:
                cout << "Edwards-";
                break;
              default:
                break;
            }
            cout << "Spalart-Allmaras";

            if (!saParsedOptions.ft2) cout << "-noft2";
            if (saParsedOptions.rot) cout << "-R";
            if (saParsedOptions.comp) cout << "-comp";
            if (saParsedOptions.qcr2000) cout << "-QCR2000";
            if (saParsedOptions.bc) cout << "-BCM";
            cout << endl;
            break;
          case TURB_MODEL::SST:
            cout << "Menter's k-omega SST";
            if (sstParsedOptions.version == SST_OPTIONS::V1994) cout << "-1994";
            else cout << "-2003";
            if (sstParsedOptions.modified) cout << "m";
            if (sstParsedOptions.sust) cout << " with sustaining terms, and";

            switch (sstParsedOptions.production) {
              case SST_OPTIONS::KL:
                cout << " with Kato-Launder production";
                break;
              case SST_OPTIONS::V:
                cout << " with Vorticity production";
                break;
              case SST_OPTIONS::UQ:
                cout << "\nperturbing the Reynold's Stress Matrix towards " << eig_val_comp << " component turbulence";
                if (uq_permute) cout << " (permuting eigenvectors)";
                break;
              default:
                cout << " with no production modification";
                break;
            }
            cout << "." << endl;
            break;
        }
        switch (Kind_Trans_Model) {
          case TURB_TRANS_MODEL::NONE:  break;
          case TURB_TRANS_MODEL::LM: {
            cout << "Transition model: Langtry and Menter's 4 equation model";
            if (lmParsedOptions.LM2015) {
              cout << " w/ cross-flow corrections (2015)" << endl;
            } else {
              cout << " (2009)" << endl;
            }
            break;
          }
        }
        if (Kind_Trans_Model == TURB_TRANS_MODEL::LM) {

          cout << "Correlation Functions: ";
          switch (lmParsedOptions.Correlation) {
            case TURB_TRANS_CORRELATION::MALAN: cout << "Malan et al. (2009)" << endl;  break;
            case TURB_TRANS_CORRELATION::SULUKSNA: cout << "Suluksna et al. (2009)" << endl;  break;
            case TURB_TRANS_CORRELATION::KRAUSE: cout << "Krause et al. (2008)" << endl;  break;
            case TURB_TRANS_CORRELATION::KRAUSE_HYPER: cout << "Krause et al. (2008, paper)" << endl;  break;
            case TURB_TRANS_CORRELATION::MEDIDA_BAEDER: cout << "Medida and Baeder (2011)" << endl;  break;
            case TURB_TRANS_CORRELATION::MEDIDA: cout << "Medida PhD (2014)" << endl;  break;
            case TURB_TRANS_CORRELATION::MENTER_LANGTRY: cout << "Menter and Langtry (2009)" << endl;  break;
            case TURB_TRANS_CORRELATION::DEFAULT:
              switch (Kind_Turb_Model) {
                case TURB_MODEL::SA: cout << "Malan et al. (2009)" << endl;  break;
                case TURB_MODEL::SST: cout << "Menter and Langtry (2009)" << endl;  break;
                case TURB_MODEL::NONE: SU2_MPI::Error("No turbulence model has been selected but LM transition model is active.", CURRENT_FUNCTION); break;
              }
              break;
          }
        }
        cout << "Hybrid RANS/LES: ";
        switch (Kind_HybridRANSLES) {
          case NO_HYBRIDRANSLES: cout << "No Hybrid RANS/LES" << endl; break;
          case SA_DES:   cout << "Detached Eddy Simulation (DES97) " << endl; break;
          case SA_DDES:  cout << "Delayed Detached Eddy Simulation (DDES) with Standard SGS" << endl; break;
          case SA_ZDES:  cout << "Delayed Detached Eddy Simulation (DDES) with Vorticity-based SGS" << endl; break;
          case SA_EDDES: cout << "Delayed Detached Eddy Simulation (DDES) with Shear-layer Adapted SGS" << endl; break;
        }
        break;
      case MAIN_SOLVER::NEMO_EULER:
        if (Kind_Regime == ENUM_REGIME::COMPRESSIBLE) cout << "Compressible two-temperature thermochemical non-equilibrium Euler equations." << endl;
        if (Kind_FluidModel == SU2_NONEQ){
          if ((GasModel != "N2") && (GasModel != "AIR-5") && (GasModel != "AIR-7") && (GasModel != "ARGON"))
            SU2_MPI::Error("The GAS_MODEL given is unavailable using CSU2TCLIB. Choose one of the options: N2, AIR-5, AIR-7, or ARGON.", CURRENT_FUNCTION);
        }
        break;
      case MAIN_SOLVER::NEMO_NAVIER_STOKES:
        if (Kind_Regime == ENUM_REGIME::COMPRESSIBLE) cout << "Compressible two-temperature thermochemical non-equilibrium Navier-Stokes equations." << endl;
        if (Kind_FluidModel == SU2_NONEQ){
          if ((GasModel != "N2") && (GasModel != "AIR-5") && (GasModel != "AIR-7") && (GasModel != "ARGON"))
          SU2_MPI::Error("The GAS_MODEL given is unavailable using CSU2TCLIB. Choose one of the options: N2, AIR-5, AIR-7, or ARGON.", CURRENT_FUNCTION);
        }
        break;
      case MAIN_SOLVER::FEM_LES:
        if (Kind_Regime == ENUM_REGIME::COMPRESSIBLE)   cout << "Compressible LES equations." << endl;
        if (Kind_Regime == ENUM_REGIME::INCOMPRESSIBLE) cout << "Incompressible LES equations." << endl;
        cout << "LES Subgrid Scale model: ";
        switch (Kind_SGS_Model) {
          case TURB_SGS_MODEL::IMPLICIT_LES: cout << "Implicit LES" << endl; break;
          case TURB_SGS_MODEL::SMAGORINSKY:  cout << "Smagorinsky " << endl; break;
          case TURB_SGS_MODEL::WALE:         cout << "WALE"         << endl; break;
          case TURB_SGS_MODEL::VREMAN:       cout << "VREMAN"         << endl; break;
          default:
            SU2_MPI::Error("Subgrid Scale model not specified.", CURRENT_FUNCTION);

        }
        break;
      case MAIN_SOLVER::FEM_ELASTICITY: case MAIN_SOLVER::DISC_ADJ_FEM:
        if (Kind_Struct_Solver == STRUCT_DEFORMATION::SMALL) cout << "Geometrically linear elasticity solver." << endl;
        if (Kind_Struct_Solver == STRUCT_DEFORMATION::LARGE) cout << "Geometrically non-linear elasticity solver." << endl;
        if (Kind_Material == STRUCT_MODEL::LINEAR_ELASTIC) cout << "Linear elastic material." << endl;
        if (Kind_Material == STRUCT_MODEL::NEO_HOOKEAN) {
          if (Kind_Material_Compress == STRUCT_COMPRESS::COMPRESSIBLE)
            cout << "Compressible Neo-Hookean material model." << endl;
        }
        break;
      case MAIN_SOLVER::ADJ_EULER: cout << "Continuous Euler adjoint equations." << endl; break;
      case MAIN_SOLVER::ADJ_NAVIER_STOKES:
        if (Frozen_Visc_Cont)
          cout << "Continuous Navier-Stokes adjoint equations with frozen (laminar) viscosity." << endl;
        else
          cout << "Continuous Navier-Stokes adjoint equations." << endl;
        break;
      case MAIN_SOLVER::ADJ_RANS:
        if (Frozen_Visc_Cont)
          cout << "Continuous RANS adjoint equations with frozen (laminar and eddy) viscosity." << endl;
        else
          cout << "Continuous RANS adjoint equations." << endl;
        break;
      case MAIN_SOLVER::HEAT_EQUATION: case MAIN_SOLVER::DISC_ADJ_HEAT:
        cout << "Heat solver" << endl;
        break;
      case MAIN_SOLVER::MULTIPHYSICS:
        cout << "Multiphysics solver" << endl;
        break;
      default:
        SU2_MPI::Error("No valid solver was chosen", CURRENT_FUNCTION);

    }

    if ((Kind_Regime == ENUM_REGIME::COMPRESSIBLE) && (Kind_Solver != MAIN_SOLVER::FEM_ELASTICITY)) {
      cout << "Mach number: " << Mach <<"."<< endl;
      cout << "Angle of attack (AoA): " << AoA <<" deg, and angle of sideslip (AoS): " << AoS <<" deg."<< endl;
      if ((Kind_Solver == MAIN_SOLVER::NAVIER_STOKES) || (Kind_Solver == MAIN_SOLVER::ADJ_NAVIER_STOKES) ||
          (Kind_Solver == MAIN_SOLVER::RANS) || (Kind_Solver == MAIN_SOLVER::ADJ_RANS) ||
          (Kind_Solver == MAIN_SOLVER::NEMO_NAVIER_STOKES))
        cout << "Reynolds number: " << Reynolds <<". Reference length "  << Length_Reynolds << "." << endl;
      if (Fixed_CL_Mode) {
        cout << "Fixed CL mode, target value: " << Target_CL << "." << endl;
      }
    }

    if (EquivArea) {
      cout <<"The equivalent area is going to be evaluated on the near-field."<< endl;
      cout <<"The lower integration limit is "<<ea_lim[0]<<", and the upper is "<<ea_lim[1]<<"."<< endl;
      cout <<"The near-field is situated at "<<ea_lim[2]<<"."<< endl;
    }

    if (GetGrid_Movement()) {
      cout << "Performing a dynamic mesh simulation: ";
      switch (Kind_GridMovement) {
        case NO_MOVEMENT:     cout << "no direct movement." << endl; break;
        case RIGID_MOTION:    cout << "rigid mesh motion." << endl; break;
        case ROTATING_FRAME:  cout << "rotating reference frame." << endl; break;
        case EXTERNAL:        cout << "externally prescribed motion." << endl; break;
      }
    }

    if (Restart) {
      if (Read_Binary_Restart) cout << "Reading and writing binary SU2 native restart files." << endl;
      else cout << "Reading and writing ASCII SU2 native restart files." << endl;
      if (!ContinuousAdjoint && Kind_Solver != MAIN_SOLVER::FEM_ELASTICITY) cout << "Read flow solution from: " << Solution_FileName << "." << endl;
      if (ContinuousAdjoint) cout << "Read adjoint solution from: " << Solution_AdjFileName << "." << endl;
    }
    else {
        if (fea) cout << "No restart solution, initialize from undeformed configuration." << endl;
        else cout << "No restart solution, use the values at infinity (freestream)." << endl;
    }

    if (ContinuousAdjoint)
      cout << "Read flow solution from: " << Solution_FileName << "." << endl;

    if (!fea){
      if (Kind_Regime == ENUM_REGIME::COMPRESSIBLE) {
        if (Ref_NonDim == DIMENSIONAL) { cout << "Dimensional simulation." << endl; }
        else if (Ref_NonDim == FREESTREAM_PRESS_EQ_ONE) { cout << "Non-Dimensional simulation (P=1.0, Rho=1.0, T=1.0 at the farfield)." << endl; }
        else if (Ref_NonDim == FREESTREAM_VEL_EQ_MACH) { cout << "Non-Dimensional simulation (V=Mach, Rho=1.0, T=1.0 at the farfield)." << endl; }
        else if (Ref_NonDim == FREESTREAM_VEL_EQ_ONE) { cout << "Non-Dimensional simulation (V=1.0, Rho=1.0, T=1.0 at the farfield)." << endl; }
    } else if (Kind_Regime == ENUM_REGIME::INCOMPRESSIBLE) {
        if (Ref_Inc_NonDim == DIMENSIONAL) { cout << "Dimensional simulation." << endl; }
        else if (Ref_Inc_NonDim == INITIAL_VALUES) { cout << "Non-Dimensional simulation using intialization values." << endl; }
        else if (Ref_Inc_NonDim == REFERENCE_VALUES) { cout << "Non-Dimensional simulation using user-specified reference values." << endl; }
      }

      if (RefArea == 0.0) cout << "The reference area will be computed using y(2D) or z(3D) projection." << endl;
      else { cout << "The reference area is " << RefArea;
        if (SystemMeasurements == US) cout << " ft^2." << endl; else cout << " m^2." << endl;
      }

      if (SemiSpan == 0.0) cout << "The semi-span will be computed using the max y(3D) value." << endl;
      else { cout << "The semi-span length area is " << SemiSpan;
        if (SystemMeasurements == US) cout << " ft." << endl; else cout << " m." << endl;
      }

      cout << "The reference length is " << RefLength;
      if (SystemMeasurements == US) cout << " ft." << endl; else cout << " m." << endl;

      if (nMarker_Monitoring != 0){
        if ((nRefOriginMoment_X > 1) || (nRefOriginMoment_Y > 1) || (nRefOriginMoment_Z > 1)) {
          cout << "Surface(s) where the force coefficients are evaluated and \n";
          cout << "their reference origin for moment computation: \n";

          for (iMarker_Monitoring = 0; iMarker_Monitoring < nMarker_Monitoring; iMarker_Monitoring++) {
            cout << "   - " << Marker_Monitoring[iMarker_Monitoring] << " (" << RefOriginMoment_X[iMarker_Monitoring] <<", "<<RefOriginMoment_Y[iMarker_Monitoring] <<", "<< RefOriginMoment_Z[iMarker_Monitoring] << ")";
            if (iMarker_Monitoring < nMarker_Monitoring-1) cout << ".\n";
            else {
              if (SystemMeasurements == US) cout <<" ft."<< endl;
              else cout <<" m."<< endl;
            }

          }
        }
        else {
          cout << "Reference origin for moment evaluation is (" << RefOriginMoment_X[0] << ", " << RefOriginMoment_Y[0] << ", " << RefOriginMoment_Z[0] << ")." << endl;
          cout << "Surface(s) where the force coefficients are evaluated: ";
          for (iMarker_Monitoring = 0; iMarker_Monitoring < nMarker_Monitoring; iMarker_Monitoring++) {
            cout << Marker_Monitoring[iMarker_Monitoring];
            if (iMarker_Monitoring < nMarker_Monitoring-1) cout << ", ";
            else cout <<"."<< endl;
          }
          cout<< endl;
        }
      }
    }

    if (nMarker_Designing != 0) {
      cout << "Surface(s) where the objective function is evaluated: ";
      for (iMarker_Designing = 0; iMarker_Designing < nMarker_Designing; iMarker_Designing++) {
        cout << Marker_Designing[iMarker_Designing];
        if (iMarker_Designing < nMarker_Designing-1) cout << ", ";
        else cout <<".";
      }
      cout<< endl;
    }

    if (nMarker_Plotting != 0) {
      cout << "Surface(s) plotted in the output file: ";
      for (iMarker_Plotting = 0; iMarker_Plotting < nMarker_Plotting; iMarker_Plotting++) {
        cout << Marker_Plotting[iMarker_Plotting];
        if (iMarker_Plotting < nMarker_Plotting-1) cout << ", ";
        else cout <<".";
      }
      cout<< endl;
    }

    if (nMarker_Analyze != 0) {
      cout << "Surface(s) to be analyzed in detail: ";
      for (iMarker_Analyze = 0; iMarker_Analyze < nMarker_Analyze; iMarker_Analyze++) {
        cout << Marker_Analyze[iMarker_Analyze];
        if (iMarker_Analyze < nMarker_Analyze-1) cout << ", ";
        else cout <<".";
      }
      cout<< endl;
    }

    if (nMarker_ZoneInterface != 0) {
      cout << "Surface(s) acting as an interface among zones: ";
      for (iMarker_ZoneInterface = 0; iMarker_ZoneInterface < nMarker_ZoneInterface; iMarker_ZoneInterface++) {
        cout << Marker_ZoneInterface[iMarker_ZoneInterface];
        if (iMarker_ZoneInterface < nMarker_ZoneInterface-1) cout << ", ";
        else cout <<".";
      }
      cout<<endl;
    }

    if(nMarker_PyCustom != 0) {
      cout << "Surface(s) that are customizable in Python: ";
      for(iMarker_PyCustom=0; iMarker_PyCustom < nMarker_PyCustom; iMarker_PyCustom++){
        cout << Marker_PyCustom[iMarker_PyCustom];
        if (iMarker_PyCustom < nMarker_PyCustom-1) cout << ", ";
        else cout << ".";
      }
      cout << endl;
    }

    if (nMarker_DV != 0) {
      cout << "Surface(s) affected by the design variables: ";
      for (iMarker_DV = 0; iMarker_DV < nMarker_DV; iMarker_DV++) {
        cout << Marker_DV[iMarker_DV];
        if (iMarker_DV < nMarker_DV-1) cout << ", ";
        else cout <<".";
      }
      cout<< endl;
    }

    if (nMarker_Moving != 0) {
      cout << "Surface(s) in motion: ";
      for (iMarker_Moving = 0; iMarker_Moving < nMarker_Moving; iMarker_Moving++) {
        cout << Marker_Moving[iMarker_Moving];
        if (iMarker_Moving < nMarker_Moving-1) cout << ", ";
        else cout <<".";
      }
      cout<< endl;
    }

  }

  if (val_software == SU2_COMPONENT::SU2_GEO) {
    if (nMarker_GeoEval != 0) {
      cout << "Surface(s) where the geometrical based functions is evaluated: ";
      for (iMarker_GeoEval = 0; iMarker_GeoEval < nMarker_GeoEval; iMarker_GeoEval++) {
        cout << Marker_GeoEval[iMarker_GeoEval];
        if (iMarker_GeoEval < nMarker_GeoEval-1) cout << ", ";
        else cout <<".";
      }
      cout<< endl;
    }
  }

  cout << "Input mesh file name: " << Mesh_FileName << endl;

  if (val_software == SU2_COMPONENT::SU2_DOT) {
    if (DiscreteAdjoint) {
      cout << "Input sensitivity file name: " << GetObjFunc_Extension(Solution_AdjFileName) << "." << endl;
    }else {
    cout << "Input sensitivity file name: " << SurfAdjCoeff_FileName << "." << endl;
  }
  }

  if (val_software == SU2_COMPONENT::SU2_DEF) {
    cout << endl <<"---------------- Grid deformation parameters ( Zone "  << iZone << " )  ----------------" << endl;
    cout << "Grid deformation using a linear elasticity method." << endl;

    if (Hold_GridFixed == YES) cout << "Hold some regions of the mesh fixed (hardcode implementation)." << endl;
  }

  if (val_software == SU2_COMPONENT::SU2_DOT) {
  cout << endl <<"-------------- Surface deformation parameters ( Zone "  << iZone << " ) ----------------" << endl;
  }

  if (((val_software == SU2_COMPONENT::SU2_DEF) || (val_software == SU2_COMPONENT::SU2_DOT)) && (Design_Variable[0] != NO_DEFORMATION)) {

    for (unsigned short iDV = 0; iDV < nDV; iDV++) {


      if ((Design_Variable[iDV] != NO_DEFORMATION) &&
          (Design_Variable[iDV] != FFD_SETTING) &&
          (Design_Variable[iDV] != SCALE_GRID) &&
          (Design_Variable[iDV] != TRANSLATE_GRID) &&
          (Design_Variable[iDV] != ROTATE_GRID) &&
          (Design_Variable[iDV] != SURFACE_FILE)) {

        if (iDV == 0)
          cout << "Design variables definition (markers <-> value <-> param):" << endl;

        switch (Design_Variable[iDV]) {
          case FFD_CONTROL_POINT_2D:  cout << "FFD 2D (control point) <-> "; break;
          case FFD_CAMBER_2D:         cout << "FFD 2D (camber) <-> "; break;
          case FFD_THICKNESS_2D:      cout << "FFD 2D (thickness) <-> "; break;
          case HICKS_HENNE:           cout << "Hicks Henne <-> " ; break;
          case SURFACE_BUMP:          cout << "Surface bump <-> " ; break;
          case ANGLE_OF_ATTACK:       cout << "Angle of attack <-> " ; break;
          case CST:                   cout << "Kulfan parameter number (CST) <-> " ; break;
          case TRANSLATION:           cout << "Translation design variable."; break;
          case SCALE:                 cout << "Scale design variable."; break;
          case NACA_4DIGITS:          cout << "NACA four digits <-> "; break;
          case PARABOLIC:             cout << "Parabolic <-> "; break;
          case AIRFOIL:               cout << "Airfoil <-> "; break;
          case ROTATION:              cout << "Rotation <-> "; break;
          case FFD_CONTROL_POINT:     cout << "FFD (control point) <-> "; break;
          case FFD_NACELLE:           cout << "FFD (nacelle) <-> "; break;
          case FFD_GULL:              cout << "FFD (gull) <-> "; break;
          case FFD_TWIST:             cout << "FFD (twist) <-> "; break;
          case FFD_ROTATION:          cout << "FFD (rotation) <-> "; break;
          case FFD_CONTROL_SURFACE:   cout << "FFD (control surface) <-> "; break;
          case FFD_CAMBER:            cout << "FFD (camber) <-> "; break;
          case FFD_THICKNESS:         cout << "FFD (thickness) -> "; break;
          case FFD_ANGLE_OF_ATTACK:   cout << "FFD (angle of attack) <-> "; break;
        }

        for (iMarker_DV = 0; iMarker_DV < nMarker_DV; iMarker_DV++) {
          cout << Marker_DV[iMarker_DV];
          if (iMarker_DV < nMarker_DV-1) cout << ", ";
          else cout << " <-> ";
        }

        for (iDV_Value = 0; iDV_Value < nDV_Value[iDV]; iDV_Value++) {
          cout << DV_Value[iDV][iDV_Value];
          if (iDV_Value != nDV_Value[iDV]-1) cout << ", ";
        }
        cout << " <-> ";

        if ((Design_Variable[iDV] == NO_DEFORMATION) ||
            (Design_Variable[iDV] == FFD_SETTING) ||
            (Design_Variable[iDV] == SCALE) ) nParamDV = 0;
        if (Design_Variable[iDV] == ANGLE_OF_ATTACK) nParamDV = 1;
        if ((Design_Variable[iDV] == FFD_CAMBER_2D) ||
            (Design_Variable[iDV] == FFD_THICKNESS_2D) ||
            (Design_Variable[iDV] == HICKS_HENNE) ||
            (Design_Variable[iDV] == PARABOLIC) ||
            (Design_Variable[iDV] == AIRFOIL) ||
            (Design_Variable[iDV] == FFD_GULL) ||
            (Design_Variable[iDV] == FFD_ANGLE_OF_ATTACK) ) nParamDV = 2;
        if ((Design_Variable[iDV] ==  TRANSLATION) ||
            (Design_Variable[iDV] ==  NACA_4DIGITS) ||
            (Design_Variable[iDV] ==  CST) ||
            (Design_Variable[iDV] ==  SURFACE_BUMP) ||
            (Design_Variable[iDV] ==  FFD_CAMBER) ||
            (Design_Variable[iDV] ==  FFD_THICKNESS) ) nParamDV = 3;
        if (Design_Variable[iDV] == FFD_CONTROL_POINT_2D) nParamDV = 5;
        if (Design_Variable[iDV] == ROTATION) nParamDV = 6;
        if ((Design_Variable[iDV] ==  FFD_CONTROL_POINT) ||
            (Design_Variable[iDV] ==  FFD_ROTATION) ||
            (Design_Variable[iDV] ==  FFD_CONTROL_SURFACE) ) nParamDV = 7;
        if (Design_Variable[iDV] == FFD_TWIST) nParamDV = 8;

        for (unsigned short iParamDV = 0; iParamDV < nParamDV; iParamDV++) {

          if (iParamDV == 0) cout << "( ";

          if ((iParamDV == 0) &&
              ((Design_Variable[iDV] == NO_DEFORMATION) ||
               (Design_Variable[iDV] == FFD_SETTING) ||
               (Design_Variable[iDV] == FFD_ANGLE_OF_ATTACK) ||
               (Design_Variable[iDV] == FFD_CONTROL_POINT_2D) ||
               (Design_Variable[iDV] == FFD_CAMBER_2D) ||
               (Design_Variable[iDV] == FFD_THICKNESS_2D) ||
               (Design_Variable[iDV] == FFD_CONTROL_POINT) ||
               (Design_Variable[iDV] == FFD_NACELLE) ||
               (Design_Variable[iDV] == FFD_GULL) ||
               (Design_Variable[iDV] == FFD_TWIST) ||
               (Design_Variable[iDV] == FFD_ROTATION) ||
               (Design_Variable[iDV] == FFD_CONTROL_SURFACE) ||
               (Design_Variable[iDV] == FFD_CAMBER) ||
               (Design_Variable[iDV] == FFD_THICKNESS))) cout << FFDTag[iDV];
          else cout << ParamDV[iDV][iParamDV];

          if (iParamDV < nParamDV-1) cout << ", ";
          else cout <<" )"<< endl;

        }

      }

      else if (Design_Variable[iDV] == NO_DEFORMATION) {
        cout << "No deformation of the numerical grid. Just output .su2 file." << endl;
      }

      else if (Design_Variable[iDV] == SCALE_GRID) {
        nParamDV = 0;
        cout << "Scaling of the volume grid by a constant factor." << endl;
      }

      else if (Design_Variable[iDV] == TRANSLATE_GRID) {
        nParamDV = 3;
        cout << "Rigid translation of the volume grid." << endl;
      }

      else if (Design_Variable[iDV] == ROTATE_GRID) {
        nParamDV = 6;
        cout << "Rigid rotation of the volume grid." << endl;
      }

      else if (Design_Variable[iDV] == FFD_SETTING) {

        cout << "Setting the FFD box structure." << endl;
        cout << "FFD boxes definition (FFD tag <-> degree <-> coord):" << endl;

        for (unsigned short iFFDBox = 0; iFFDBox < nFFDBox; iFFDBox++) {

          cout << TagFFDBox[iFFDBox] << " <-> ";

          for (unsigned short iDegreeFFD = 0; iDegreeFFD < 3; iDegreeFFD++) {
            if (iDegreeFFD == 0) cout << "( ";
            cout << DegreeFFDBox[iFFDBox][iDegreeFFD];
            if (iDegreeFFD < 2) cout << ", ";
            else cout <<" )";
          }

          cout << " <-> ";

          for (unsigned short iCoordFFD = 0; iCoordFFD < 24; iCoordFFD++) {
            if (iCoordFFD == 0) cout << "( ";
            cout << CoordFFDBox[iFFDBox][iCoordFFD];
            if (iCoordFFD < 23) cout << ", ";
            else cout <<" )"<< endl;
          }

        }

      }

      else cout << endl;

    }
  }

  if (((val_software == SU2_COMPONENT::SU2_CFD) && ( ContinuousAdjoint || DiscreteAdjoint)) || (val_software == SU2_COMPONENT::SU2_DOT)) {

    cout << endl <<"---------------- Design problem definition  ( Zone "  << iZone << " ) ------------------" << endl;
    if (nObj==1) {
      switch (Kind_ObjFunc[0]) {
        case DRAG_COEFFICIENT:           cout << "CD objective function";
          if (Fixed_CL_Mode) {           cout << " using fixed CL mode, dCD/dCL = " << dCD_dCL << "." << endl; }
          else {                         cout << "." << endl; }
          break;
        case LIFT_COEFFICIENT:           cout << "CL objective function." << endl; break;
        case MOMENT_X_COEFFICIENT:       cout << "CMx objective function" << endl;
          if (Fixed_CL_Mode) {           cout << " using fixed CL mode, dCMx/dCL = " << dCMx_dCL << "." << endl; }
          else {                         cout << "." << endl; }
          break;
        case MOMENT_Y_COEFFICIENT:       cout << "CMy objective function" << endl;
          if (Fixed_CL_Mode) {           cout << " using fixed CL mode, dCMy/dCL = " << dCMy_dCL << "." << endl; }
          else {                         cout << "." << endl; }
          break;
        case MOMENT_Z_COEFFICIENT:       cout << "CMz objective function" << endl;
          if (Fixed_CL_Mode) {           cout << " using fixed CL mode, dCMz/dCL = " << dCMz_dCL << "." << endl; }
          else {                         cout << "." << endl; }
          break;
        case INVERSE_DESIGN_PRESSURE:    cout << "Inverse design (Cp) objective function." << endl; break;
        case INVERSE_DESIGN_HEATFLUX:    cout << "Inverse design (Heat Flux) objective function." << endl; break;
        case SIDEFORCE_COEFFICIENT:      cout << "Side force objective function." << endl; break;
        case EFFICIENCY:                 cout << "CL/CD objective function." << endl; break;
        case EQUIVALENT_AREA:            cout << "Equivalent area objective function. CD weight: " << WeightCd <<"."<< endl;  break;
        case NEARFIELD_PRESSURE:         cout << "Nearfield pressure objective function. CD weight: " << WeightCd <<"."<< endl;  break;
        case FORCE_X_COEFFICIENT:        cout << "X-force objective function." << endl; break;
        case FORCE_Y_COEFFICIENT:        cout << "Y-force objective function." << endl; break;
        case FORCE_Z_COEFFICIENT:        cout << "Z-force objective function." << endl; break;
        case THRUST_COEFFICIENT:         cout << "Thrust objective function." << endl; break;
        case TORQUE_COEFFICIENT:         cout << "Torque efficiency objective function." << endl; break;
        case TOTAL_HEATFLUX:             cout << "Total heat flux objective function." << endl; break;
        case MAXIMUM_HEATFLUX:           cout << "Maximum heat flux objective function." << endl; break;
        case FIGURE_OF_MERIT:            cout << "Rotor Figure of Merit objective function." << endl; break;
        case BUFFET_SENSOR:              cout << "Buffet sensor objective function." << endl; break;
        case SURFACE_TOTAL_PRESSURE:     cout << "Average total pressure objective function." << endl; break;
        case SURFACE_STATIC_PRESSURE:    cout << "Average static pressure objective function." << endl; break;
        case SURFACE_STATIC_TEMPERATURE: cout << "Average static temperature objective function." << endl; break;
        case SURFACE_MASSFLOW:           cout << "Mass flow rate objective function." << endl; break;
        case SURFACE_MACH:               cout << "Mach number objective function." << endl; break;
        case CUSTOM_OBJFUNC:             cout << "Custom objective function." << endl; break;
        case REFERENCE_GEOMETRY:         cout << "Target geometry objective function." << endl; break;
        case REFERENCE_NODE:             cout << "Target node displacement objective function." << endl; break;
        case VOLUME_FRACTION:            cout << "Volume fraction objective function." << endl; break;
        case TOPOL_DISCRETENESS:         cout << "Topology discreteness objective function." << endl; break;
        case TOPOL_COMPLIANCE:           cout << "Topology compliance objective function." << endl; break;
        case STRESS_PENALTY:             cout << "Stress penalty objective function." << endl; break;
      }
    }
    else {
      cout << "Weighted sum objective function." << endl;
    }

  }

  if (val_software == SU2_COMPONENT::SU2_CFD) {

    auto PrintLimiterInfo = [&](const LIMITER kind_limiter) {
      cout << "Second order integration in space, with slope limiter.\n";
      switch (kind_limiter) {
        case LIMITER::NONE:
          cout << "No slope-limiting method. " << endl;
          break;
        case LIMITER::VENKATAKRISHNAN:
          cout << "Venkatakrishnan slope-limiting method, with constant: " << Venkat_LimiterCoeff << ".\n";
          cout << "The reference element size is: " << RefElemLength << ". " << endl;
          break;
        case LIMITER::NISHIKAWA_R3:
          cout << "Nishikawa's R3 slope-limiting method, with constant: " << Venkat_LimiterCoeff << ".\n";
          cout << "The reference element size is: " << RefElemLength << ". " << endl;
          break;
        case LIMITER::NISHIKAWA_R4:
          cout << "Nishikawa's R4 slope-limiting method, with constant: " << Venkat_LimiterCoeff << ".\n";
          cout << "The reference element size is: " << RefElemLength << ". " << endl;
          break;
        case LIMITER::NISHIKAWA_R5:
          cout << "Nishikawa's R5 slope-limiting method, with constant: " << Venkat_LimiterCoeff << ".\n";
          cout << "The reference element size is: " << RefElemLength << ". " << endl;
          break;
        case LIMITER::VENKATAKRISHNAN_WANG:
          cout << "Venkatakrishnan-Wang slope-limiting method, with constant: " << Venkat_LimiterCoeff << "." << endl;
          break;
        case LIMITER::BARTH_JESPERSEN:
          cout << "Barth-Jespersen slope-limiting method." << endl;
          break;
        case LIMITER::VAN_ALBADA_EDGE:
          cout << "Van Albada slope-limiting method implemented by edges." << endl;
          break;
        case LIMITER::SHARP_EDGES:
          cout << "Sharp edges slope-limiting method, with constant: " << Venkat_LimiterCoeff << ".\n";
          cout << "The reference element size is: " << RefElemLength << ".\n";
          cout << "The reference sharp edge distance is: " << AdjSharp_LimiterCoeff*RefElemLength*Venkat_LimiterCoeff << "." << endl;
          break;
        case LIMITER::WALL_DISTANCE:
          cout << "Wall distance slope-limiting method, with constant: " << Venkat_LimiterCoeff << ".\n";
          cout << "The reference element size is: " << RefElemLength << ".\n";
          cout << "The reference wall distance is: " << AdjSharp_LimiterCoeff*RefElemLength*Venkat_LimiterCoeff << "." << endl;
          break;
        default:
          SU2_MPI::Error("Unknown or invalid limiter type.", CURRENT_FUNCTION);
          break;
      }
    };

    cout << endl <<"--------------- Space Numerical Integration ( Zone "  << iZone << " ) ------------------" << endl;

    if (SmoothNumGrid) cout << "There are some smoothing iterations on the grid coordinates." << endl;

    if ((Kind_Solver == MAIN_SOLVER::EULER)          || (Kind_Solver == MAIN_SOLVER::NAVIER_STOKES)          || (Kind_Solver == MAIN_SOLVER::RANS) ||
        (Kind_Solver == MAIN_SOLVER::INC_EULER)      || (Kind_Solver == MAIN_SOLVER::INC_NAVIER_STOKES)      || (Kind_Solver == MAIN_SOLVER::INC_RANS) ||
        (Kind_Solver == MAIN_SOLVER::NEMO_EULER)     || (Kind_Solver == MAIN_SOLVER::NEMO_NAVIER_STOKES)     ||
        (Kind_Solver == MAIN_SOLVER::DISC_ADJ_EULER) || (Kind_Solver == MAIN_SOLVER::DISC_ADJ_NAVIER_STOKES) || (Kind_Solver == MAIN_SOLVER::DISC_ADJ_RANS) ) {

      if (Kind_ConvNumScheme_Flow == SPACE_CENTERED) {
        if (Kind_Centered_Flow == CENTERED::LAX) {
          cout << "Lax-Friedrich scheme (1st order in space) for the flow inviscid terms.\n";
          cout << "Lax viscous coefficients (1st): " << Kappa_1st_Flow << ".\n";
          cout << "First order integration." << endl;
        }
        else {
          cout << "Jameson-Schmidt-Turkel scheme (2nd order in space) for the flow inviscid terms.\n";
          cout << "JST viscous coefficients (2nd & 4th): " << Kappa_2nd_Flow << ", " << Kappa_4th_Flow << ".\n";
          cout << "The method includes a grid stretching correction (p = 0.3)."<< endl;
        }
      }

      if (Kind_ConvNumScheme_Flow == SPACE_UPWIND) {
        if (Kind_Upwind_Flow == UPWIND::ROE)    cout << "Roe (with entropy fix = "<< EntropyFix_Coeff <<") solver for the flow inviscid terms."<< endl;
        if (Kind_Upwind_Flow == UPWIND::TURKEL) cout << "Roe-Turkel solver for the flow inviscid terms."<< endl;
        if (Kind_Upwind_Flow == UPWIND::AUSM)   cout << "AUSM solver for the flow inviscid terms."<< endl;
        if (Kind_Upwind_Flow == UPWIND::HLLC)   cout << "HLLC solver for the flow inviscid terms."<< endl;
        if (Kind_Upwind_Flow == UPWIND::SW)     cout << "Steger-Warming solver for the flow inviscid terms."<< endl;
        if (Kind_Upwind_Flow == UPWIND::MSW)    cout << "Modified Steger-Warming solver for the flow inviscid terms."<< endl;
        if (Kind_Upwind_Flow == UPWIND::L2ROE)  cout << "L2ROE Low Mach ROE solver for the flow inviscid terms."<< endl;
        if (Kind_Upwind_Flow == UPWIND::LMROE)  cout << "Rieper Low Mach ROE solver for the flow inviscid terms."<< endl;
        if (Kind_Upwind_Flow == UPWIND::SLAU)   cout << "Simple Low-Dissipation AUSM solver for the flow inviscid terms."<< endl;
        if (Kind_Upwind_Flow == UPWIND::SLAU2)  cout << "Simple Low-Dissipation AUSM 2 solver for the flow inviscid terms."<< endl;
        if (Kind_Upwind_Flow == UPWIND::FDS)    cout << "Flux difference splitting (FDS) upwind scheme for the flow inviscid terms."<< endl;
        if (Kind_Upwind_Flow == UPWIND::AUSMPLUSUP)  cout << "AUSM+-up solver for the flow inviscid terms."<< endl;
        if (Kind_Upwind_Flow == UPWIND::AUSMPLUSUP2) cout << "AUSM+-up2 solver for the flow inviscid terms."<< endl;
        if (Kind_Upwind_Flow == UPWIND::AUSMPLUSM)  cout << "AUSM+M solver for the flow inviscid terms."<< endl;

        if (Kind_Solver == MAIN_SOLVER::EULER         || Kind_Solver == MAIN_SOLVER::DISC_ADJ_EULER ||
            Kind_Solver == MAIN_SOLVER::NAVIER_STOKES || Kind_Solver == MAIN_SOLVER::DISC_ADJ_NAVIER_STOKES ||
            Kind_Solver == MAIN_SOLVER::RANS          || Kind_Solver == MAIN_SOLVER::DISC_ADJ_RANS) {
          switch (Kind_RoeLowDiss) {
            case NO_ROELOWDISS: cout << "Standard Roe without low-dissipation function."<< endl; break;
            case NTS: cout << "Roe with NTS low-dissipation function."<< endl; break;
            case FD: cout << "Roe with DDES's FD low-dissipation function."<< endl; break;
            case NTS_DUCROS: cout << "Roe with NTS low-dissipation function + Ducros shock sensor."<< endl; break;
            case FD_DUCROS: cout << "Roe with DDES's FD low-dissipation function + Ducros shock sensor."<< endl; break;
          }
        }

        if (MUSCL_Flow) {
          PrintLimiterInfo(Kind_SlopeLimit_Flow);
        } else {
          cout << "First order integration in space." << endl;
        }

      }

    }

    if ((Kind_Solver == MAIN_SOLVER::RANS) || (Kind_Solver == MAIN_SOLVER::DISC_ADJ_RANS)) {
      if (Kind_ConvNumScheme_Turb == SPACE_UPWIND) {
        if (Kind_Upwind_Turb == UPWIND::SCALAR_UPWIND) cout << "Scalar upwind solver for the turbulence model." << endl;
        if (MUSCL_Turb) {
          PrintLimiterInfo(Kind_SlopeLimit_Turb);
        } else {
          cout << "First order integration in space." << endl;
        }
      }
    }

    if ((Kind_Solver == MAIN_SOLVER::ADJ_EULER) || (Kind_Solver == MAIN_SOLVER::ADJ_NAVIER_STOKES) || (Kind_Solver == MAIN_SOLVER::ADJ_RANS)) {

      if (Kind_ConvNumScheme_AdjFlow == SPACE_CENTERED) {
        if (Kind_Centered_AdjFlow == CENTERED::JST) {
          cout << "Jameson-Schmidt-Turkel scheme for the adjoint inviscid terms."<< endl;
          cout << "JST viscous coefficients (1st, 2nd, & 4th): " << Kappa_1st_AdjFlow
          << ", " << Kappa_2nd_AdjFlow << ", " << Kappa_4th_AdjFlow <<"."<< endl;
          cout << "The method includes a grid stretching correction (p = 0.3)."<< endl;
          cout << "Second order integration." << endl;
        }
        if (Kind_Centered_AdjFlow == CENTERED::LAX) {
          cout << "Lax-Friedrich scheme for the adjoint inviscid terms."<< endl;
          cout << "First order integration." << endl;
        }
      }

      if (Kind_ConvNumScheme_AdjFlow == SPACE_UPWIND) {
        if (Kind_Upwind_AdjFlow == UPWIND::ROE) cout << "Roe (with entropy fix = "<< EntropyFix_Coeff <<") solver for the adjoint inviscid terms."<< endl;
        if (MUSCL_AdjFlow) {
          PrintLimiterInfo(Kind_SlopeLimit_AdjFlow);
        } else {
          cout << "First order integration." << endl;
        }
      }

      cout << "The reference sharp edge distance is: " << AdjSharp_LimiterCoeff*RefElemLength*Venkat_LimiterCoeff <<". "<< endl;

    }

    if ((Kind_Solver == MAIN_SOLVER::ADJ_RANS) && (!Frozen_Visc_Cont)) {
      if (Kind_ConvNumScheme_AdjTurb == SPACE_UPWIND) {
        if (Kind_Upwind_Turb == UPWIND::SCALAR_UPWIND) cout << "Scalar upwind solver for the adjoint turbulence model." << endl;
        if (MUSCL_AdjTurb) {
          PrintLimiterInfo(Kind_SlopeLimit_AdjTurb);
        } else {
          cout << "First order integration." << endl;
        }
      }
    }

    if ((Kind_Solver == MAIN_SOLVER::NAVIER_STOKES) || (Kind_Solver == MAIN_SOLVER::RANS) ||
        (Kind_Solver == MAIN_SOLVER::INC_NAVIER_STOKES) || (Kind_Solver == MAIN_SOLVER::INC_RANS) ||
        (Kind_Solver == MAIN_SOLVER::NEMO_NAVIER_STOKES) ||
        (Kind_Solver == MAIN_SOLVER::DISC_ADJ_INC_NAVIER_STOKES) || (Kind_Solver == MAIN_SOLVER::DISC_ADJ_INC_RANS) ||
        (Kind_Solver == MAIN_SOLVER::DISC_ADJ_NAVIER_STOKES) || (Kind_Solver == MAIN_SOLVER::DISC_ADJ_RANS)) {
        cout << "Average of gradients with correction (viscous flow terms)." << endl;
    }

    if ((Kind_Solver == MAIN_SOLVER::ADJ_NAVIER_STOKES) || (Kind_Solver == MAIN_SOLVER::ADJ_RANS)) {
      cout << "Average of gradients with correction (viscous adjoint terms)." << endl;
    }

    if ((Kind_Solver == MAIN_SOLVER::RANS) || (Kind_Solver == MAIN_SOLVER::DISC_ADJ_RANS) || (Kind_Solver == MAIN_SOLVER::INC_RANS) || (Kind_Solver == MAIN_SOLVER::DISC_ADJ_INC_RANS) ) {
      cout << "Average of gradients with correction (viscous turbulence terms)." << endl;
    }

    if ((Kind_Solver == MAIN_SOLVER::ADJ_RANS) && (!Frozen_Visc_Cont)) {
      cout << "Average of gradients with correction (2nd order) for computation of adjoint viscous turbulence terms." << endl;
      if (Kind_TimeIntScheme_AdjTurb == EULER_IMPLICIT) cout << "Euler implicit method for the turbulent adjoint equation." << endl;
    }

    if(Kind_Solver != MAIN_SOLVER::FEM_EULER && Kind_Solver != MAIN_SOLVER::FEM_NAVIER_STOKES &&
       Kind_Solver != MAIN_SOLVER::FEM_RANS  && Kind_Solver != MAIN_SOLVER::FEM_LES &&
       Kind_Solver != MAIN_SOLVER::DISC_ADJ_FEM_EULER && Kind_Solver != MAIN_SOLVER::DISC_ADJ_FEM_NS &&
       Kind_Solver != MAIN_SOLVER::DISC_ADJ_FEM_RANS) {
      if (!fea){
        switch (Kind_Gradient_Method_Recon) {
          case GREEN_GAUSS: cout << "Gradient for upwind reconstruction: Green-Gauss." << endl; break;
          case LEAST_SQUARES: cout << "Gradient for upwind reconstruction: unweighted Least-Squares." << endl; break;
          case WEIGHTED_LEAST_SQUARES: cout << "Gradient for upwind reconstruction: inverse-distance weighted Least-Squares." << endl; break;
        }
        switch (Kind_Gradient_Method) {
          case GREEN_GAUSS: cout << "Gradient for viscous and source terms: Green-Gauss." << endl; break;
          case LEAST_SQUARES: cout << "Gradient for viscous and source terms: unweighted Least-Squares." << endl; break;
          case WEIGHTED_LEAST_SQUARES: cout << "Gradient for viscous and source terms: inverse-distance weighted Least-Squares." << endl; break;
        }
      }
      else{
        cout << "Spatial discretization using the Finite Element Method." << endl;
      }
    }

    if(Kind_Solver == MAIN_SOLVER::FEM_EULER || Kind_Solver == MAIN_SOLVER::FEM_NAVIER_STOKES ||
       Kind_Solver == MAIN_SOLVER::FEM_RANS  || Kind_Solver == MAIN_SOLVER::FEM_LES ||
       Kind_Solver == MAIN_SOLVER::DISC_ADJ_FEM_EULER || Kind_Solver == MAIN_SOLVER::DISC_ADJ_FEM_NS ||
       Kind_Solver == MAIN_SOLVER::DISC_ADJ_FEM_RANS) {
      if(Kind_FEM_Flow == DG) {
        cout << "Discontinuous Galerkin Finite element solver" << endl;

        switch( Riemann_Solver_FEM ) {
          case UPWIND::ROE:           cout << "Roe (with entropy fix) solver for inviscid fluxes over the faces" << endl; break;
          case UPWIND::LAX_FRIEDRICH: cout << "Lax-Friedrich solver for inviscid fluxes over the faces" << endl; break;
          case UPWIND::AUSM:          cout << "AUSM solver inviscid fluxes over the faces" << endl; break;
          case UPWIND::HLLC:          cout << "HLLC solver inviscid fluxes over the faces" << endl; break;
          default: break;
        }

        if(Kind_Solver != MAIN_SOLVER::FEM_EULER && Kind_Solver != MAIN_SOLVER::DISC_ADJ_FEM_EULER) {
          cout << "Theta symmetrizing terms interior penalty: " << Theta_Interior_Penalty_DGFEM << endl;
        }
      }

      cout << "Quadrature factor for elements with constant Jacobian:     " << Quadrature_Factor_Straight << endl;
      cout << "Quadrature factor for elements with non-constant Jacobian: " << Quadrature_Factor_Curved << endl;

      cout << "Byte alignment matrix multiplications:      " << byteAlignmentMatMul << endl;
      cout << "Padded matrix size for optimal performance: " << sizeMatMulPadding << endl;
    }

    cout << endl <<"--------------- Time Numerical Integration  ( Zone "  << iZone << " ) ------------------" << endl;

    if (!fea) {
    switch (TimeMarching) {
      case TIME_MARCHING::STEADY:
        cout << "Local time stepping (steady state simulation)." << endl; break;

      case TIME_MARCHING::TIME_STEPPING:
        cout << "Unsteady simulation using a time stepping strategy."<< endl;
        if (Unst_CFL != 0.0) {
          cout << "Time step computed by the code. Unsteady CFL number: " << Unst_CFL <<"."<< endl;
          if (Delta_UnstTime != 0.0) {
            cout << "Synchronization time provided by the user (s): "<< Delta_UnstTime << "." << endl;
          }
        }
        else cout << "Unsteady time step provided by the user (s): "<< Delta_UnstTime << "." << endl;
        break;

      case TIME_MARCHING::DT_STEPPING_1ST: case TIME_MARCHING::DT_STEPPING_2ND:
        if (TimeMarching == TIME_MARCHING::DT_STEPPING_1ST) cout << "Unsteady simulation, dual time stepping strategy (first order in time)."<< endl;
        if (TimeMarching == TIME_MARCHING::DT_STEPPING_2ND) cout << "Unsteady simulation, dual time stepping strategy (second order in time)."<< endl;
        if (Unst_CFL != 0.0) cout << "Time step computed by the code. Unsteady CFL number: " << Unst_CFL <<"."<< endl;
        else cout << "Unsteady time step provided by the user (s): "<< Delta_UnstTime << "." << endl;
        break;

      default:
        break;
      }
    }
    else {
      if (Time_Domain) {
        cout << "Dynamic structural analysis."<< endl;
        cout << "Time step provided by the user for the dynamic analysis(s): "<< Time_Step << "." << endl;
      } else {
        cout << "Static structural analysis." << endl;
      }
    }

    if ((Kind_Solver == MAIN_SOLVER::EULER) || (Kind_Solver == MAIN_SOLVER::NAVIER_STOKES) || (Kind_Solver == MAIN_SOLVER::RANS) ||
        (Kind_Solver == MAIN_SOLVER::INC_EULER) || (Kind_Solver == MAIN_SOLVER::INC_NAVIER_STOKES) || (Kind_Solver == MAIN_SOLVER::INC_RANS) ||
        (Kind_Solver == MAIN_SOLVER::NEMO_EULER) || (Kind_Solver == MAIN_SOLVER::NEMO_NAVIER_STOKES) ||
        (Kind_Solver == MAIN_SOLVER::DISC_ADJ_INC_EULER) || (Kind_Solver == MAIN_SOLVER::DISC_ADJ_INC_NAVIER_STOKES) || (Kind_Solver == MAIN_SOLVER::DISC_ADJ_INC_RANS) ||
        (Kind_Solver == MAIN_SOLVER::DISC_ADJ_EULER) || (Kind_Solver == MAIN_SOLVER::DISC_ADJ_NAVIER_STOKES) || (Kind_Solver == MAIN_SOLVER::DISC_ADJ_RANS) ||
        (Kind_Solver == MAIN_SOLVER::DISC_ADJ_FEM_EULER) || (Kind_Solver == MAIN_SOLVER::DISC_ADJ_FEM_NS) || (Kind_Solver == MAIN_SOLVER::DISC_ADJ_FEM_RANS)) {
      switch (Kind_TimeIntScheme_Flow) {
        case RUNGE_KUTTA_EXPLICIT:
          cout << "Runge-Kutta explicit method for the flow equations." << endl;
          cout << "Number of steps: " << nRKStep << endl;
          cout << "Alpha coefficients: ";
          for (unsigned short iRKStep = 0; iRKStep < nRKStep; iRKStep++) {
            cout << "\t" << RK_Alpha_Step[iRKStep];
          }
          cout << endl;
          break;
        case EULER_EXPLICIT:
          cout << "Euler explicit method for the flow equations." << endl;
          break;
        case EULER_IMPLICIT:
          cout << "Euler implicit method for the flow equations." << endl;
          if (Kind_FluidModel == MUTATIONPP)
            SU2_MPI::Error("Implicit time scheme is not yet implemented with Mutation++. Use EULER_EXPLICIT.", CURRENT_FUNCTION);
          switch (Kind_Linear_Solver) {
            case BCGSTAB:
            case FGMRES:
            case RESTARTED_FGMRES:
              if (Kind_Linear_Solver == BCGSTAB)
                cout << "BCGSTAB is used for solving the linear system." << endl;
              else
                cout << "FGMRES is used for solving the linear system." << endl;
              switch (Kind_Linear_Solver_Prec) {
                case ILU: cout << "Using a ILU("<< Linear_Solver_ILU_n <<") preconditioning."<< endl; break;
                case LINELET: cout << "Using a linelet preconditioning."<< endl; break;
                case LU_SGS:  cout << "Using a LU-SGS preconditioning."<< endl; break;
                case JACOBI:  cout << "Using a Jacobi preconditioning."<< endl; break;
              }
              break;
            case SMOOTHER:
              switch (Kind_Linear_Solver_Prec) {
                case ILU:     cout << "A ILU(" << Linear_Solver_ILU_n << ")"; break;
                case LINELET: cout << "A Linelet"; break;
                case LU_SGS:  cout << "A LU-SGS"; break;
                case JACOBI:  cout << "A Jacobi"; break;
              }
              cout << " method is used for smoothing the linear system." << endl;
              break;
          }
          cout << "Convergence criteria of the linear solver: "<< Linear_Solver_Error <<"."<< endl;
          cout << "Max number of linear iterations: "<< Linear_Solver_Iter <<"."<< endl;
          break;
        case CLASSICAL_RK4_EXPLICIT:
          cout << "Classical RK4 explicit method for the flow equations." << endl;
          cout << "Number of steps: " << 4 << endl;
          cout << "Time coefficients: {0.5, 0.5, 1, 1}" << endl;
          cout << "Function coefficients: {1/6, 1/3, 1/3, 1/6}" << endl;
          break;
      }
    }

    if (fea) {
      switch (Kind_TimeIntScheme_FEA) {
        case STRUCT_TIME_INT::GENERALIZED_ALPHA:
          cout << "Generalized-alpha method." << endl;
          break;
        case STRUCT_TIME_INT::NEWMARK_IMPLICIT:
          if (Time_Domain) cout << "Newmark implicit method for the structural time integration." << endl;
          switch (Kind_Linear_Solver) {
            case BCGSTAB:
              cout << "BCGSTAB is used for solving the linear system." << endl;
              cout << "Convergence criteria of the linear solver: "<< Linear_Solver_Error <<"."<< endl;
              cout << "Max number of iterations: "<< Linear_Solver_Iter <<"."<< endl;
              break;
            case FGMRES: case RESTARTED_FGMRES:
              cout << "FGMRES is used for solving the linear system." << endl;
              cout << "Convergence criteria of the linear solver: "<< Linear_Solver_Error <<"."<< endl;
              cout << "Max number of iterations: "<< Linear_Solver_Iter <<"."<< endl;
              break;
            case CONJUGATE_GRADIENT:
              cout << "A Conjugate Gradient method is used for solving the linear system." << endl;
              cout << "Convergence criteria of the linear solver: "<< Linear_Solver_Error <<"."<< endl;
              cout << "Max number of iterations: "<< Linear_Solver_Iter <<"."<< endl;
              break;
          }
          break;
      }
    }

    if ((Kind_Solver == MAIN_SOLVER::ADJ_EULER) || (Kind_Solver == MAIN_SOLVER::ADJ_NAVIER_STOKES) || (Kind_Solver == MAIN_SOLVER::ADJ_RANS)) {
      switch (Kind_TimeIntScheme_AdjFlow) {
        case RUNGE_KUTTA_EXPLICIT:
          cout << "Runge-Kutta explicit method for the adjoint equations." << endl;
          cout << "Number of steps: " << nRKStep << endl;
          cout << "Alpha coefficients: ";
          for (unsigned short iRKStep = 0; iRKStep < nRKStep; iRKStep++) {
            cout << "\t" << RK_Alpha_Step[iRKStep];
          }
          cout << endl;
          break;
        case EULER_EXPLICIT: cout << "Euler explicit method for the adjoint equations." << endl; break;
        case EULER_IMPLICIT: cout << "Euler implicit method for the adjoint equations." << endl; break;
      }
    }

    if(Kind_Solver == MAIN_SOLVER::FEM_EULER || Kind_Solver == MAIN_SOLVER::FEM_NAVIER_STOKES ||
       Kind_Solver == MAIN_SOLVER::FEM_RANS  || Kind_Solver == MAIN_SOLVER::FEM_LES) {
      switch (Kind_TimeIntScheme_FEM_Flow) {
        case RUNGE_KUTTA_EXPLICIT:
          cout << "Runge-Kutta explicit method for the flow equations." << endl;
          cout << "Number of steps: " << nRKStep << endl;
          cout << "Alpha coefficients: ";
          for (unsigned short iRKStep = 0; iRKStep < nRKStep; iRKStep++) {
            cout << "\t" << RK_Alpha_Step[iRKStep];
          }
          cout << endl;
          break;
        case CLASSICAL_RK4_EXPLICIT:
          cout << "Classical RK4 explicit method for the flow equations." << endl;
          cout << "Number of steps: " << 4 << endl;
          cout << "Time coefficients: {0.5, 0.5, 1, 1}" << endl;
          cout << "Function coefficients: {1/6, 1/3, 1/3, 1/6}" << endl;
          break;

        case ADER_DG:
          if(nLevels_TimeAccurateLTS == 1)
            cout << "ADER-DG for the flow equations with global time stepping." << endl;
          else
            cout << "ADER-DG for the flow equations with " << nLevels_TimeAccurateLTS
                 << " levels for time accurate local time stepping." << endl;

          switch( Kind_ADER_Predictor ) {
            case ADER_ALIASED_PREDICTOR:
              cout << "An aliased approach is used in the predictor step. " << endl;
              break;
            case ADER_NON_ALIASED_PREDICTOR:
              cout << "A non-aliased approach is used in the predictor step. " << endl;
              break;
          }
          cout << "Number of time DOFs ADER-DG predictor step: " << nTimeDOFsADER_DG << endl;
          cout << "Location of time DOFs ADER-DG on the interval [-1,1]: ";
          for (unsigned short iDOF=0; iDOF<nTimeDOFsADER_DG; iDOF++) {
            cout << "\t" << TimeDOFsADER_DG[iDOF];
          }
          cout << endl;
          cout << "Time quadrature factor for ADER-DG: " << Quadrature_Factor_Time_ADER_DG << endl;
          cout << "Number of time integration points ADER-DG: " << nTimeIntegrationADER_DG << endl;
          cout << "Location of time integration points ADER-DG on the interval [-1,1]: ";
          for (unsigned short iDOF=0; iDOF<nTimeIntegrationADER_DG; iDOF++) {
            cout << "\t" << TimeIntegrationADER_DG[iDOF];
          }
          cout << endl;
          cout << "Weights of time integration points ADER-DG on the interval [-1,1]: ";
          for (unsigned short iDOF=0; iDOF<nTimeIntegrationADER_DG; iDOF++) {
            cout << "\t" << WeightsIntegrationADER_DG[iDOF];
          }
          cout << endl;
          break;
      }
    }

    if (nMGLevels !=0) {

      if (MGCycle == V_CYCLE) cout << "V Multigrid Cycle, with " << nMGLevels << " multigrid levels."<< endl;
      if (MGCycle == W_CYCLE) cout << "W Multigrid Cycle, with " << nMGLevels << " multigrid levels."<< endl;
      if (MGCycle == FULLMG_CYCLE) cout << "Full Multigrid Cycle, with " << nMGLevels << " multigrid levels."<< endl;

      cout << "Damping factor for the residual restriction: " << Damp_Res_Restric <<"."<< endl;
      cout << "Damping factor for the correction prolongation: " << Damp_Correc_Prolong <<"."<< endl;
    }

    if ((Kind_Solver != MAIN_SOLVER::FEM_ELASTICITY) && (Kind_Solver != MAIN_SOLVER::DISC_ADJ_FEM)) {

      if (!CFL_Adapt) cout << "No CFL adaptation." << endl;
      else cout << "CFL adaptation. Factor down: "<< CFL_AdaptParam[0] <<", factor up: "<< CFL_AdaptParam[1]
        <<",\n                lower limit: "<< CFL_AdaptParam[2] <<", upper limit: " << CFL_AdaptParam[3]
        <<",\n                acceptable linear residual: "<< CFL_AdaptParam[4] << "." << endl;

      if (nMGLevels !=0) {
        PrintingToolbox::CTablePrinter MGTable(&std::cout);

        MGTable.AddColumn("MG Level",         10);
        MGTable.AddColumn("Presmooth",     10);
        MGTable.AddColumn("PostSmooth",    10);
        MGTable.AddColumn("CorrectSmooth", 10);
        MGTable.SetAlign(PrintingToolbox::CTablePrinter::RIGHT);
        MGTable.PrintHeader();
        for (unsigned short iLevel = 0; iLevel < nMGLevels+1; iLevel++) {
          MGTable << iLevel << MG_PreSmooth[iLevel] << MG_PostSmooth[iLevel] << MG_CorrecSmooth[iLevel];
        }
        MGTable.PrintFooter();
      }
      if (TimeMarching != TIME_MARCHING::TIME_STEPPING) {
        cout << "Courant-Friedrichs-Lewy number:   ";
        cout.precision(3);
        cout.width(6); cout << CFL[0];
        cout << endl;
      }

    }

    if ((Kind_Solver == MAIN_SOLVER::RANS) || (Kind_Solver == MAIN_SOLVER::DISC_ADJ_RANS) ||
        (Kind_Solver == MAIN_SOLVER::INC_RANS) || (Kind_Solver == MAIN_SOLVER::DISC_ADJ_INC_RANS))
      if (Kind_TimeIntScheme_Turb == EULER_IMPLICIT)
        cout << "Euler implicit time integration for the turbulence model." << endl;
  }

  if (val_software == SU2_COMPONENT::SU2_CFD) {

    cout << endl <<"------------------ Convergence Criteria  ( Zone "  << iZone << " ) ---------------------" << endl;

    cout << "Maximum number of solver subiterations: " << nInnerIter <<"."<< endl;
    if (Multizone_Problem)
      cout << "Maximum number of solver outer iterations: " << nOuterIter <<"."<< endl;
    if (Time_Domain)
      cout << "Maximum number of physical time-steps: " << nTimeIter <<"."<< endl;

    cout << "Begin convergence monitoring at iteration " << StartConv_Iter << "." << endl;
    cout << "Residual minimum value: 1e" << MinLogResidual << "." << endl;
    cout << "Cauchy series min. value: " << Cauchy_Eps << "." << endl;
    cout << "Number of Cauchy elements: " << Cauchy_Elems << "." << endl;
    if(Cauchy_Elems <1){
      SU2_MPI::Error(to_string(Cauchy_Elems) + string(" Cauchy elements are no viable input. Please check your configuration file."), CURRENT_FUNCTION);
    }
    cout << "Begin windowed time average at iteration " << StartWindowIteration << "." << endl;

    if(Wnd_Cauchy_Crit){
      cout << "Begin time convergence monitoring at iteration " << Wnd_StartConv_Iter + StartWindowIteration << "." << endl;
      cout << "Time cauchy series min. value: " << Wnd_Cauchy_Eps << "." << endl;
      cout << "Number of Cauchy elements: " << Wnd_Cauchy_Elems << "." << endl;
      if(Wnd_Cauchy_Elems <1){
        SU2_MPI::Error(to_string(Wnd_Cauchy_Elems) +string(" Cauchy elements are no viable input. Please check your configuration file."), CURRENT_FUNCTION);
      }
    }
  }

  cout << endl <<"-------------------- Output Information ( Zone "  << iZone << " ) ----------------------" << endl;

  if (val_software == SU2_COMPONENT::SU2_CFD) {

    if (nVolumeOutputFiles != 0) {
      cout << "File writing frequency: " << endl;
      PrintingToolbox::CTablePrinter FileFreqTable(&std::cout);
      FileFreqTable.AddColumn("File", 25);
      FileFreqTable.AddColumn("Frequency", 10);
      FileFreqTable.SetAlign(PrintingToolbox::CTablePrinter::RIGHT);
      FileFreqTable.PrintHeader();

      for (auto iFreq = 0; iFreq < nVolumeOutputFiles; iFreq++){
        /*--- find the key belonging to the value in the map---*/
        for (auto& it : Output_Map) {
          if (it.second == VolumeOutputFiles[iFreq]) {
            FileFreqTable << it.first << VolumeOutputFrequencies[iFreq];
            break;
          }
        }
      }

      FileFreqTable.PrintFooter();
    }

    cout << "Writing the convergence history file every " << HistoryWrtFreq[2] <<" inner iterations."<< endl;
    if (Multizone_Problem){
      cout << "Writing the convergence history file every " << HistoryWrtFreq[1] <<" outer iterations."<< endl;
    }
    if (Time_Domain) {
      cout << "Writing the convergence history file every " << HistoryWrtFreq[0] <<" time iterations."<< endl;
    }
    cout << "Writing the screen convergence history every " << ScreenWrtFreq[2] <<" inner iterations."<< endl;
    if (Multizone_Problem){
      cout << "Writing the screen convergence history every " << ScreenWrtFreq[1] <<" outer iterations."<< endl;
    }
    if (Time_Domain) {
      cout << "Writing the screen convergence history every " << ScreenWrtFreq[0] <<" time iterations."<< endl;
    }

    switch (Tab_FileFormat) {
      case TAB_OUTPUT::TAB_CSV: cout << "The tabular file format is CSV (.csv)." << endl; break;
      case TAB_OUTPUT::TAB_TECPLOT: cout << "The tabular file format is Tecplot (.dat)." << endl; break;
    }

    cout << "Convergence history file name: " << Conv_FileName << "." << endl;

    cout << "Forces breakdown file name: " << Breakdown_FileName << "." << endl;


    if (!ContinuousAdjoint && !DiscreteAdjoint) {
      cout << "Surface file name: " << SurfCoeff_FileName << "." << endl;
      cout << "Volume file name: " << Volume_FileName << "." << endl;
      cout << "Restart file name: " << Restart_FileName << "." << endl;
    }

    if (ContinuousAdjoint || DiscreteAdjoint) {
      cout << "Adjoint solution file name: " << Solution_AdjFileName << "." << endl;
      cout << "Restart adjoint file name: " << Restart_AdjFileName << "." << endl;
      cout << "Adjoint variables file name: " << Adj_FileName << "." << endl;
      cout << "Surface adjoint file name: " << SurfAdjCoeff_FileName << "." << endl;
    }

  }

  if (val_software == SU2_COMPONENT::SU2_SOL) {
    switch (Tab_FileFormat) {
      case TAB_OUTPUT::TAB_CSV: cout << "The tabular file format is CSV (.csv)." << endl; break;
      case TAB_OUTPUT::TAB_TECPLOT: cout << "The tabular file format is Tecplot (.dat)." << endl; break;
    }
    cout << "Flow variables file name: " << Volume_FileName << "." << endl;
  }

  if (val_software == SU2_COMPONENT::SU2_DEF) {
    cout << "Output mesh file name: " << Mesh_Out_FileName << ". " << endl;
    switch (GetDeform_Stiffness_Type()) {
      case INVERSE_VOLUME:
        cout << "Cell stiffness scaled by inverse of the cell volume." << endl;
        break;
      case SOLID_WALL_DISTANCE:
        cout << "Cell stiffness scaled by distance to nearest solid surface." << endl;
        break;
      case CONSTANT_STIFFNESS:
        cout << "Imposing constant cell stiffness." << endl;
        break;
    }
  }

  if (val_software == SU2_COMPONENT::SU2_DOT) {
    if (DiscreteAdjoint) {
      cout << "Output Volume Sensitivity file name: " << VolSens_FileName << ". " << endl;
      cout << "Output Surface Sensitivity file name: " << SurfSens_FileName << ". " << endl;
    }
    cout << "Output gradient file name: " << ObjFunc_Grad_FileName << ". " << endl;
  }

  cout << endl <<"------------- Config File Boundary Information ( Zone "  << iZone << " ) ---------------" << endl;

  PrintingToolbox::CTablePrinter BoundaryTable(&std::cout);
  BoundaryTable.AddColumn("Marker Type", 35);
  BoundaryTable.AddColumn("Marker Name", 35);

  BoundaryTable.PrintHeader();

  if (nMarker_Euler != 0) {
    BoundaryTable << "Euler wall";
    for (iMarker_Euler = 0; iMarker_Euler < nMarker_Euler; iMarker_Euler++) {
      BoundaryTable << Marker_Euler[iMarker_Euler];
      if (iMarker_Euler < nMarker_Euler-1)  BoundaryTable << " ";
    }
    BoundaryTable.PrintFooter();
  }

  if (nMarker_FarField != 0) {
    BoundaryTable << "Far-field";
    for (iMarker_FarField = 0; iMarker_FarField < nMarker_FarField; iMarker_FarField++) {
      BoundaryTable << Marker_FarField[iMarker_FarField];
      if (iMarker_FarField < nMarker_FarField-1)  BoundaryTable << " ";
    }
    BoundaryTable.PrintFooter();
  }

  if (nMarker_SymWall != 0) {
    BoundaryTable << "Symmetry plane";
    for (iMarker_SymWall = 0; iMarker_SymWall < nMarker_SymWall; iMarker_SymWall++) {
      BoundaryTable << Marker_SymWall[iMarker_SymWall];
      if (iMarker_SymWall < nMarker_SymWall-1)  BoundaryTable << " ";
    }
    BoundaryTable.PrintFooter();
  }

  if (nMarker_PerBound != 0) {
    BoundaryTable << "Periodic boundary";
    for (iMarker_PerBound = 0; iMarker_PerBound < nMarker_PerBound; iMarker_PerBound++) {
      BoundaryTable << Marker_PerBound[iMarker_PerBound];
      if (iMarker_PerBound < nMarker_PerBound-1)  BoundaryTable << " ";
    }
    BoundaryTable.PrintFooter();
  }

  if (nMarker_NearFieldBound != 0) {
    BoundaryTable << "Near-field boundary";
    for (iMarker_NearFieldBound = 0; iMarker_NearFieldBound < nMarker_NearFieldBound; iMarker_NearFieldBound++) {
      BoundaryTable << Marker_NearFieldBound[iMarker_NearFieldBound];
      if (iMarker_NearFieldBound < nMarker_NearFieldBound-1)  BoundaryTable << " ";
    }
    BoundaryTable.PrintFooter();
  }

  if (nMarker_Deform_Mesh != 0) {
    BoundaryTable << "Deformable mesh boundary";
    for (iMarker_Deform_Mesh = 0; iMarker_Deform_Mesh < nMarker_Deform_Mesh; iMarker_Deform_Mesh++) {
      BoundaryTable << Marker_Deform_Mesh[iMarker_Deform_Mesh];
      if (iMarker_Deform_Mesh < nMarker_Deform_Mesh-1)  BoundaryTable << " ";
    }
    BoundaryTable.PrintFooter();
  }

  if (nMarker_Deform_Mesh_Sym_Plane != 0) {
    BoundaryTable << "Symmetric deformable mesh boundary";
    for (iMarker_Deform_Mesh_Sym_Plane = 0; iMarker_Deform_Mesh_Sym_Plane < nMarker_Deform_Mesh_Sym_Plane; iMarker_Deform_Mesh_Sym_Plane++) {
      BoundaryTable << Marker_Deform_Mesh_Sym_Plane[iMarker_Deform_Mesh_Sym_Plane];
      if (iMarker_Deform_Mesh_Sym_Plane < nMarker_Deform_Mesh_Sym_Plane-1)  BoundaryTable << " ";
    }
    BoundaryTable.PrintFooter();
  }

  if (nMarker_Fluid_Load != 0) {
    BoundaryTable << "Fluid loads boundary";
    for (iMarker_Fluid_Load = 0; iMarker_Fluid_Load < nMarker_Fluid_Load; iMarker_Fluid_Load++) {
      BoundaryTable << Marker_Fluid_Load[iMarker_Fluid_Load];
      if (iMarker_Fluid_Load < nMarker_Fluid_Load-1)  BoundaryTable << " ";
    }
    BoundaryTable.PrintFooter();
  }

  if (nMarker_Fluid_InterfaceBound != 0) {
    BoundaryTable << "Fluid interface boundary";
    for (iMarker_Fluid_InterfaceBound = 0; iMarker_Fluid_InterfaceBound < nMarker_Fluid_InterfaceBound; iMarker_Fluid_InterfaceBound++) {
      BoundaryTable << Marker_Fluid_InterfaceBound[iMarker_Fluid_InterfaceBound];
      if (iMarker_Fluid_InterfaceBound < nMarker_Fluid_InterfaceBound-1)  BoundaryTable << " ";
    }
    BoundaryTable.PrintFooter();
  }

  if (nMarker_Internal != 0) {
    BoundaryTable << "Internal boundary";
    for (iMarker_Internal = 0; iMarker_Internal < nMarker_Internal; iMarker_Internal++) {
      BoundaryTable << Marker_Internal[iMarker_Internal];
      if (iMarker_Internal < nMarker_Internal-1)  BoundaryTable << " ";
    }
    BoundaryTable.PrintFooter();
  }

  if (nMarker_Inlet != 0) {
    BoundaryTable << "Inlet boundary";
    for (iMarker_Inlet = 0; iMarker_Inlet < nMarker_Inlet; iMarker_Inlet++) {
      BoundaryTable << Marker_Inlet[iMarker_Inlet];
      if (iMarker_Inlet < nMarker_Inlet-1)  BoundaryTable << " ";
    }
    BoundaryTable.PrintFooter();
  }

  if (nMarker_Inlet_Species != 0) {
    BoundaryTable << "Species Inlet boundary";
    for (iMarker_Inlet = 0; iMarker_Inlet < nMarker_Inlet_Species; iMarker_Inlet++) {
      BoundaryTable << Marker_Inlet_Species[iMarker_Inlet];
      if (iMarker_Inlet < nMarker_Inlet_Species-1)  BoundaryTable << " ";
    }
    BoundaryTable.PrintFooter();
  }

  if (nMarker_Riemann != 0) {
    BoundaryTable << "Riemann boundary";
    for (iMarker_Riemann = 0; iMarker_Riemann < nMarker_Riemann; iMarker_Riemann++) {
      BoundaryTable << Marker_Riemann[iMarker_Riemann];
      if (iMarker_Riemann < nMarker_Riemann-1)  BoundaryTable << " ";
    }
    BoundaryTable.PrintFooter();
  }

  if (nMarker_Giles != 0) {
    BoundaryTable << "Giles boundary";
    for (iMarker_Giles = 0; iMarker_Giles < nMarker_Giles; iMarker_Giles++) {
      BoundaryTable << Marker_Giles[iMarker_Giles];
      if (iMarker_Giles < nMarker_Giles-1)  BoundaryTable << " ";
    }
    BoundaryTable.PrintFooter();
  }

  if (nMarker_MixingPlaneInterface != 0) {
    BoundaryTable << "MixingPlane boundary";
    for (iMarker_MixingPlaneInterface = 0; iMarker_MixingPlaneInterface < nMarker_MixingPlaneInterface; iMarker_MixingPlaneInterface++) {
      BoundaryTable << Marker_MixingPlaneInterface[iMarker_MixingPlaneInterface];
      if (iMarker_MixingPlaneInterface < nMarker_MixingPlaneInterface-1)  BoundaryTable << " ";
    }
    BoundaryTable.PrintFooter();
  }

  if (nMarker_EngineInflow != 0) {
    BoundaryTable << "Engine inflow boundary";
    for (iMarker_EngineInflow = 0; iMarker_EngineInflow < nMarker_EngineInflow; iMarker_EngineInflow++) {
      BoundaryTable << Marker_EngineInflow[iMarker_EngineInflow];
      if (iMarker_EngineInflow < nMarker_EngineInflow-1)  BoundaryTable << " ";
    }
    BoundaryTable.PrintFooter();
  }

  if (nMarker_EngineExhaust != 0) {
    BoundaryTable << "Engine exhaust boundary";
    for (iMarker_EngineExhaust = 0; iMarker_EngineExhaust < nMarker_EngineExhaust; iMarker_EngineExhaust++) {
      BoundaryTable << Marker_EngineExhaust[iMarker_EngineExhaust];
      if (iMarker_EngineExhaust < nMarker_EngineExhaust-1)  BoundaryTable << " ";
    }
    BoundaryTable.PrintFooter();
  }

  if (nMarker_Supersonic_Inlet != 0) {
    BoundaryTable << "Supersonic inlet boundary";
    for (iMarker_Supersonic_Inlet = 0; iMarker_Supersonic_Inlet < nMarker_Supersonic_Inlet; iMarker_Supersonic_Inlet++) {
      BoundaryTable << Marker_Supersonic_Inlet[iMarker_Supersonic_Inlet];
      if (iMarker_Supersonic_Inlet < nMarker_Supersonic_Inlet-1)  BoundaryTable << " ";
    }
    BoundaryTable.PrintFooter();
  }

  if (nMarker_Supersonic_Outlet != 0) {
    BoundaryTable << "Supersonic outlet boundary";
    for (iMarker_Supersonic_Outlet = 0; iMarker_Supersonic_Outlet < nMarker_Supersonic_Outlet; iMarker_Supersonic_Outlet++) {
      BoundaryTable << Marker_Supersonic_Outlet[iMarker_Supersonic_Outlet];
      if (iMarker_Supersonic_Outlet < nMarker_Supersonic_Outlet-1)  BoundaryTable << " ";
    }
    BoundaryTable.PrintFooter();
  }

  if (nMarker_Outlet != 0) {
    BoundaryTable << "Outlet boundary";
    for (iMarker_Outlet = 0; iMarker_Outlet < nMarker_Outlet; iMarker_Outlet++) {
      BoundaryTable << Marker_Outlet[iMarker_Outlet];
      if (iMarker_Outlet < nMarker_Outlet-1)  BoundaryTable << " ";
    }
    BoundaryTable.PrintFooter();
  }

  if (nMarker_Isothermal != 0) {
    BoundaryTable << "Isothermal wall";
    for (iMarker_Isothermal = 0; iMarker_Isothermal < nMarker_Isothermal; iMarker_Isothermal++) {
      BoundaryTable << Marker_Isothermal[iMarker_Isothermal];
      if (iMarker_Isothermal < nMarker_Isothermal-1)  BoundaryTable << " ";
    }
    BoundaryTable.PrintFooter();
  }

  if (nMarker_Smoluchowski_Maxwell != 0) {
    BoundaryTable << "Smoluchowski/Maxwell jump wall";
    for (iMarker_Smoluchowski_Maxwell = 0; iMarker_Smoluchowski_Maxwell < nMarker_Smoluchowski_Maxwell; iMarker_Smoluchowski_Maxwell++) {
      BoundaryTable << Marker_Smoluchowski_Maxwell[iMarker_Smoluchowski_Maxwell];
      if (iMarker_Smoluchowski_Maxwell< nMarker_Smoluchowski_Maxwell-1)  BoundaryTable << " ";
    }
    BoundaryTable.PrintFooter();
  }

  if (nMarker_HeatFlux != 0) {
    BoundaryTable << "Heat flux wall";
    for (iMarker_HeatFlux = 0; iMarker_HeatFlux < nMarker_HeatFlux; iMarker_HeatFlux++) {
      BoundaryTable << Marker_HeatFlux[iMarker_HeatFlux];
      if (iMarker_HeatFlux < nMarker_HeatFlux-1)  BoundaryTable << " ";
    }
    BoundaryTable.PrintFooter();
  }

  if (nMarker_HeatTransfer != 0) {
    BoundaryTable << "Heat transfer wall";
    for (iMarker_HeatTransfer = 0; iMarker_HeatTransfer < nMarker_HeatTransfer; iMarker_HeatTransfer++) {
      BoundaryTable << Marker_HeatTransfer[iMarker_HeatTransfer];
      if (iMarker_HeatTransfer < nMarker_HeatTransfer-1)  BoundaryTable << " ";
    }
    BoundaryTable.PrintFooter();
  }

  if (nWall_Catalytic != 0) {
    BoundaryTable << "Catalytic wall";
    for (iWall_Catalytic = 0; iWall_Catalytic < nWall_Catalytic; iWall_Catalytic++) {
      BoundaryTable << Wall_Catalytic[iWall_Catalytic];
      if (iWall_Catalytic < nWall_Catalytic-1)  BoundaryTable << " ";
    }
    BoundaryTable.PrintFooter();
  }

  if (nMarker_Clamped != 0) {
    BoundaryTable << "Clamped boundary";
    for (iMarker_Clamped = 0; iMarker_Clamped < nMarker_Clamped; iMarker_Clamped++) {
      BoundaryTable << Marker_Clamped[iMarker_Clamped];
      if (iMarker_Clamped < nMarker_Clamped-1)  BoundaryTable << " ";
    }
    BoundaryTable.PrintFooter();
  }

  if (nMarker_Displacement != 0) {
    BoundaryTable << "Displacement boundary";
    for (iMarker_Displacement = 0; iMarker_Displacement < nMarker_Displacement; iMarker_Displacement++) {
      BoundaryTable << Marker_Displacement[iMarker_Displacement];
      if (iMarker_Displacement < nMarker_Displacement-1)  BoundaryTable << " ";
    }
    BoundaryTable.PrintFooter();
  }

  if (nMarker_Load != 0) {
    BoundaryTable << "Normal load boundary";
    for (iMarker_Load = 0; iMarker_Load < nMarker_Load; iMarker_Load++) {
      BoundaryTable << Marker_Load[iMarker_Load];
      if (iMarker_Load < nMarker_Load-1)  BoundaryTable << " ";
    }
    BoundaryTable.PrintFooter();
  }

  if (nMarker_Damper != 0) {
    BoundaryTable << "Damper boundary";
    for (iMarker_Damper = 0; iMarker_Damper < nMarker_Damper; iMarker_Damper++) {
      BoundaryTable << Marker_Damper[iMarker_Damper];
      if (iMarker_Damper < nMarker_Damper-1)  BoundaryTable << " ";
    }
    BoundaryTable.PrintFooter();
  }

  if (nMarker_Load_Dir != 0) {
    BoundaryTable << "Load boundary";
    for (iMarker_Load_Dir = 0; iMarker_Load_Dir < nMarker_Load_Dir; iMarker_Load_Dir++) {
      BoundaryTable << Marker_Load_Dir[iMarker_Load_Dir];
      if (iMarker_Load_Dir < nMarker_Load_Dir-1)  BoundaryTable << " ";
    }
    BoundaryTable.PrintFooter();
  }

  if (nMarker_Disp_Dir != 0) {
    BoundaryTable << "Disp boundary";
    for (iMarker_Disp_Dir = 0; iMarker_Disp_Dir < nMarker_Disp_Dir; iMarker_Disp_Dir++) {
      BoundaryTable << Marker_Disp_Dir[iMarker_Disp_Dir];
      if (iMarker_Disp_Dir < nMarker_Disp_Dir-1)  BoundaryTable << " ";
    }
    BoundaryTable.PrintFooter();
  }

  if (nMarker_Emissivity != 0) {
    BoundaryTable << "Radiative boundary";
    for (iMarker_Emissivity = 0; iMarker_Emissivity < nMarker_Emissivity; iMarker_Emissivity++) {
      BoundaryTable << Marker_Emissivity[iMarker_Emissivity]; // << "(" << Wall_Emissivity[iMarker_Emissivity] << ")";
      if (iMarker_Emissivity < nMarker_Emissivity-1)  BoundaryTable << " ";
    }
    BoundaryTable.PrintFooter();
  }

  if (nMarker_StrongBC != 0) {
    BoundaryTable << "Strong boundary";
    for (iMarker_StrongBC = 0; iMarker_StrongBC < nMarker_StrongBC; iMarker_StrongBC++) {
      BoundaryTable << Marker_StrongBC[iMarker_StrongBC];
      if (iMarker_StrongBC < nMarker_StrongBC-1)  BoundaryTable << " ";
    }
    BoundaryTable.PrintFooter();
  }

  if (nMarker_Custom != 0) {
    BoundaryTable << "Custom boundary";
    for (iMarker_Custom = 0; iMarker_Custom < nMarker_Custom; iMarker_Custom++) {
      BoundaryTable << Marker_Custom[iMarker_Custom];
      if (iMarker_Custom < nMarker_Custom-1)  BoundaryTable << " ";
    }
    BoundaryTable.PrintFooter();
  }

  if (nMarker_ActDiskInlet != 0) {
    BoundaryTable << "Actuator disk (inlet) boundary";
    for (iMarker_ActDiskInlet = 0; iMarker_ActDiskInlet < nMarker_ActDiskInlet; iMarker_ActDiskInlet++) {
      BoundaryTable << Marker_ActDiskInlet[iMarker_ActDiskInlet];
      if (iMarker_ActDiskInlet < nMarker_ActDiskInlet-1)  BoundaryTable << " ";
    }
    BoundaryTable.PrintFooter();
  }

  if (nMarker_ActDiskOutlet != 0) {
    BoundaryTable << "Actuator disk (outlet) boundary";
    for (iMarker_ActDiskOutlet = 0; iMarker_ActDiskOutlet < nMarker_ActDiskOutlet; iMarker_ActDiskOutlet++) {
      BoundaryTable << Marker_ActDiskOutlet[iMarker_ActDiskOutlet];
      if (iMarker_ActDiskOutlet < nMarker_ActDiskOutlet-1)  BoundaryTable << " ";
    }
    BoundaryTable.PrintFooter();
  }

  if (nMarker_SobolevBC != 0) {
    BoundaryTable << "Sobolev boundary";
    for (iMarker_SobolevBC = 0; iMarker_SobolevBC < nMarker_SobolevBC; iMarker_SobolevBC++) {
      BoundaryTable << Marker_SobolevBC[iMarker_SobolevBC];
      if (iMarker_SobolevBC < nMarker_SobolevBC-1)  BoundaryTable << " ";
    }
    BoundaryTable.PrintFooter();
  }

  if (nMarker_ActDiskOutlet != 0) {
    if (GetKind_ActDisk() == VARIABLE_LOAD) {
      cout << endl << "Actuator disk with variable load." << endl;
      cout << "Actuator disk data read from file: " << GetActDisk_FileName() << endl;
    }
  }

  if (nMarker_ActDiskOutlet != 0) {
    if (GetKind_ActDisk() == BLADE_ELEMENT) {
      cout << endl << "Actuator disk with blade element momentum (BEM) method." << endl;
      cout << "Actuator disk BEM method propeller data read from file: " << GetBEM_prop_filename() << endl;
    }
  }
}

bool CConfig::TokenizeString(string & str, string & option_name,
                             vector<string> & option_value) {
  const string delimiters(" (){}:,\t\n\v\f\r");
  // check for comments or empty string
  string::size_type pos, last_pos;
  pos = str.find_first_of('%');
  if ( (str.length() == 0) || (pos == 0) ) {
    // str is empty or a comment line, so no option here
    return false;
  }
  if (pos != string::npos) {
    // remove comment at end if necessary
    str.erase(pos);
  }

  // look for line composed on only delimiters (usually whitespace)
  pos = str.find_first_not_of(delimiters);
  if (pos == string::npos) {
    return false;
  }

  // find the equals sign and split string
  string name_part, value_part;
  pos = str.find('=');
  if (pos == string::npos) {
    cerr << "Error in TokenizeString(): "
    << "line in the configuration file with no \"=\" sign."
    << endl;
    cout << "Look for: " << str << endl;
    cout << "str.length() = " << str.length() << endl;
    throw(-1);
  }
  name_part = str.substr(0, pos);
  value_part = str.substr(pos+1, string::npos);
  //cout << "name_part  = |" << name_part  << "|" << endl;
  //cout << "value_part = |" << value_part << "|" << endl;

  // the first_part should consist of one string with no interior delimiters
  last_pos = name_part.find_first_not_of(delimiters, 0);
  pos = name_part.find_first_of(delimiters, last_pos);
  if ( (name_part.length() == 0) || (last_pos == string::npos) ) {
    cerr << "Error in CConfig::TokenizeString(): "
    << "line in the configuration file with no name before the \"=\" sign."
    << endl;
    throw(-1);
  }
  if (pos == string::npos) pos = name_part.length();
  option_name = name_part.substr(last_pos, pos - last_pos);
  last_pos = name_part.find_first_not_of(delimiters, pos);
  if (last_pos != string::npos) {
    cerr << "Error in TokenizeString(): "
    << "two or more options before an \"=\" sign in the configuration file."
    << endl;
    throw(-1);
  }
  StringToUpperCase(option_name);

  //cout << "option_name = |" << option_name << "|" << endl;
  //cout << "pos = " << pos << ": last_pos = " << last_pos << endl;

  // now fill the option value vector
  option_value.clear();
  last_pos = value_part.find_first_not_of(delimiters, 0);

  // detect a raw string
  if (value_part[last_pos] == '\'' && value_part.back() == '\'') {
    option_value.push_back(value_part.substr(last_pos+1, value_part.size()-last_pos-2));
    return true;
  }

  pos = value_part.find_first_of(delimiters, last_pos);
  while (string::npos != pos || string::npos != last_pos) {
    // add token to the vector<string>
    option_value.push_back(value_part.substr(last_pos, pos - last_pos));
    // skip delimiters
    last_pos = value_part.find_first_not_of(delimiters, pos);
    // find next "non-delimiter"
    pos = value_part.find_first_of(delimiters, last_pos);
  }
  if (option_value.empty()) {
    cerr << "Error in TokenizeString(): "
    << "option " << option_name << " in configuration file with no value assigned."
    << endl;
    throw(-1);
  }

#if 0
  cout << "option value(s) = ";
  for (unsigned int i = 0; i < option_value.size(); i++)
    cout << option_value[i] << " ";
  cout << endl;
#endif

  // look for ';' DV delimiters attached to values
  vector<string>::iterator it;
  it = option_value.begin();
  while (it != option_value.end()) {
    if (it->compare(";") == 0) {
      it++;
      continue;
    }

    pos = it->find(';');
    if (pos != string::npos) {
      string before_semi = it->substr(0, pos);
      string after_semi= it->substr(pos+1, string::npos);
      if (before_semi.empty()) {
        *it = ";";
        it++;
        option_value.insert(it, after_semi);
      } else {
        *it = before_semi;
        it++;
        vector<string> to_insert;
        to_insert.emplace_back(";");
        if (!after_semi.empty())
          to_insert.push_back(after_semi);
        option_value.insert(it, to_insert.begin(), to_insert.end());
      }
      it = option_value.begin(); // go back to beginning; not efficient
      continue;
    }       it++;

  }
#if 0
  cout << "option value(s) = ";
  for (unsigned int i = 0; i < option_value.size(); i++)
    cout << option_value[i] << " ";
  cout << endl;
#endif
  // remove any consecutive ";"
  it = option_value.begin();
  bool semi_at_prev = false;
  while (it != option_value.end()) {
    if (semi_at_prev) {
      if (it->compare(";") == 0) {
        option_value.erase(it);
        it = option_value.begin();
        semi_at_prev = false;
        continue;
      }
    }
    semi_at_prev = it->compare(";") == 0;
    it++;
  }

#if 0
  cout << "option value(s) = ";
  for (unsigned int i = 0; i < option_value.size(); i++)
    cout << option_value[i] << " ";
  cout << endl;
#endif
  return true;
}

unsigned short CConfig::GetMarker_CfgFile_TagBound(const string& val_marker) const {

  unsigned short iMarker_CfgFile;

  for (iMarker_CfgFile = 0; iMarker_CfgFile < nMarker_CfgFile; iMarker_CfgFile++) {
    if (Marker_CfgFile_TagBound[iMarker_CfgFile] == val_marker)
      return iMarker_CfgFile;
  }
  SU2_MPI::Error(string("The configuration file doesn't have any definition for marker ") + val_marker, CURRENT_FUNCTION);
  return 0;
}

string CConfig::GetMarker_CfgFile_TagBound(unsigned short val_marker) const {
  return Marker_CfgFile_TagBound[val_marker];
}

unsigned short CConfig::GetMarker_CfgFile_KindBC(const string& val_marker) const {
  unsigned short iMarker_CfgFile;
  for (iMarker_CfgFile = 0; iMarker_CfgFile < nMarker_CfgFile; iMarker_CfgFile++)
    if (Marker_CfgFile_TagBound[iMarker_CfgFile] == val_marker) break;
  return Marker_CfgFile_KindBC[iMarker_CfgFile];
}

unsigned short CConfig::GetMarker_CfgFile_Monitoring(const string& val_marker) const {
  unsigned short iMarker_CfgFile;
  for (iMarker_CfgFile = 0; iMarker_CfgFile < nMarker_CfgFile; iMarker_CfgFile++)
    if (Marker_CfgFile_TagBound[iMarker_CfgFile] == val_marker) break;
  return Marker_CfgFile_Monitoring[iMarker_CfgFile];
}

unsigned short CConfig::GetMarker_CfgFile_GeoEval(const string& val_marker) const {
  unsigned short iMarker_CfgFile;
  for (iMarker_CfgFile = 0; iMarker_CfgFile < nMarker_CfgFile; iMarker_CfgFile++)
    if (Marker_CfgFile_TagBound[iMarker_CfgFile] == val_marker) break;
  return Marker_CfgFile_GeoEval[iMarker_CfgFile];
}

unsigned short CConfig::GetMarker_CfgFile_Designing(const string& val_marker) const {
  unsigned short iMarker_CfgFile;
  for (iMarker_CfgFile = 0; iMarker_CfgFile < nMarker_CfgFile; iMarker_CfgFile++)
    if (Marker_CfgFile_TagBound[iMarker_CfgFile] == val_marker) break;
  return Marker_CfgFile_Designing[iMarker_CfgFile];
}

unsigned short CConfig::GetMarker_CfgFile_Plotting(const string& val_marker) const {
  unsigned short iMarker_CfgFile;
  for (iMarker_CfgFile = 0; iMarker_CfgFile < nMarker_CfgFile; iMarker_CfgFile++)
    if (Marker_CfgFile_TagBound[iMarker_CfgFile] == val_marker) break;
  return Marker_CfgFile_Plotting[iMarker_CfgFile];
}

unsigned short CConfig::GetMarker_CfgFile_Analyze(const string& val_marker) const {
  unsigned short iMarker_CfgFile;
  for (iMarker_CfgFile = 0; iMarker_CfgFile < nMarker_CfgFile; iMarker_CfgFile++)
    if (Marker_CfgFile_TagBound[iMarker_CfgFile] == val_marker) break;
  return Marker_CfgFile_Analyze[iMarker_CfgFile];
}

unsigned short CConfig::GetMarker_CfgFile_ZoneInterface(const string& val_marker) const {
  unsigned short iMarker_CfgFile;
  for (iMarker_CfgFile = 0; iMarker_CfgFile < nMarker_CfgFile; iMarker_CfgFile++)
    if (Marker_CfgFile_TagBound[iMarker_CfgFile] == val_marker) break;
  return Marker_CfgFile_ZoneInterface[iMarker_CfgFile];
}

unsigned short CConfig::GetMarker_CfgFile_Turbomachinery(const string& val_marker) const {
  unsigned short iMarker_CfgFile;
  for (iMarker_CfgFile = 0; iMarker_CfgFile < nMarker_CfgFile; iMarker_CfgFile++)
    if (Marker_CfgFile_TagBound[iMarker_CfgFile] == val_marker) break;
  return Marker_CfgFile_Turbomachinery[iMarker_CfgFile];
}

unsigned short CConfig::GetMarker_CfgFile_TurbomachineryFlag(const string& val_marker) const {
  unsigned short iMarker_CfgFile;
  for (iMarker_CfgFile = 0; iMarker_CfgFile < nMarker_CfgFile; iMarker_CfgFile++)
    if (Marker_CfgFile_TagBound[iMarker_CfgFile] == val_marker) break;
  return Marker_CfgFile_TurbomachineryFlag[iMarker_CfgFile];
}

unsigned short CConfig::GetMarker_CfgFile_MixingPlaneInterface(const string& val_marker) const {
  unsigned short iMarker_CfgFile;
  for (iMarker_CfgFile = 0; iMarker_CfgFile < nMarker_CfgFile; iMarker_CfgFile++)
    if (Marker_CfgFile_TagBound[iMarker_CfgFile] == val_marker) break;
  return Marker_CfgFile_MixingPlaneInterface[iMarker_CfgFile];
}

unsigned short CConfig::GetMarker_CfgFile_DV(const string& val_marker) const {
  unsigned short iMarker_CfgFile;
  for (iMarker_CfgFile = 0; iMarker_CfgFile < nMarker_CfgFile; iMarker_CfgFile++)
    if (Marker_CfgFile_TagBound[iMarker_CfgFile] == val_marker) break;
  return Marker_CfgFile_DV[iMarker_CfgFile];
}

unsigned short CConfig::GetMarker_CfgFile_Moving(const string& val_marker) const {
  unsigned short iMarker_CfgFile;
  for (iMarker_CfgFile = 0; iMarker_CfgFile < nMarker_CfgFile; iMarker_CfgFile++)
    if (Marker_CfgFile_TagBound[iMarker_CfgFile] == val_marker) break;
  return Marker_CfgFile_Moving[iMarker_CfgFile];
}

unsigned short CConfig::GetMarker_CfgFile_Deform_Mesh(const string& val_marker) const {
  unsigned short iMarker_CfgFile;
  for (iMarker_CfgFile = 0; iMarker_CfgFile < nMarker_CfgFile; iMarker_CfgFile++)
    if (Marker_CfgFile_TagBound[iMarker_CfgFile] == val_marker) break;
  return Marker_CfgFile_Deform_Mesh[iMarker_CfgFile];
}

unsigned short CConfig::GetMarker_CfgFile_Deform_Mesh_Sym_Plane(const string& val_marker) const {
  unsigned short iMarker_CfgFile;
  for (iMarker_CfgFile = 0; iMarker_CfgFile < nMarker_CfgFile; iMarker_CfgFile++)
    if (Marker_CfgFile_TagBound[iMarker_CfgFile] == val_marker) break;
  return Marker_CfgFile_Deform_Mesh_Sym_Plane[iMarker_CfgFile];
}

unsigned short CConfig::GetMarker_CfgFile_Fluid_Load(const string& val_marker) const {
  unsigned short iMarker_CfgFile;
  for (iMarker_CfgFile = 0; iMarker_CfgFile < nMarker_CfgFile; iMarker_CfgFile++)
    if (Marker_CfgFile_TagBound[iMarker_CfgFile] == val_marker) break;
  return Marker_CfgFile_Fluid_Load[iMarker_CfgFile];
}

unsigned short CConfig::GetMarker_CfgFile_PyCustom(const string& val_marker) const {
  unsigned short iMarker_CfgFile;
  for (iMarker_CfgFile=0; iMarker_CfgFile < nMarker_CfgFile; iMarker_CfgFile++)
    if (Marker_CfgFile_TagBound[iMarker_CfgFile] == val_marker) break;
  return Marker_CfgFile_PyCustom[iMarker_CfgFile];
}

unsigned short CConfig::GetMarker_CfgFile_PerBound(const string& val_marker) const {
  unsigned short iMarker_CfgFile;
  for (iMarker_CfgFile = 0; iMarker_CfgFile < nMarker_CfgFile; iMarker_CfgFile++)
    if (Marker_CfgFile_TagBound[iMarker_CfgFile] == val_marker) break;
  return Marker_CfgFile_PerBound[iMarker_CfgFile];
}

unsigned short CConfig::GetMarker_ZoneInterface(const string& val_marker) const {
  unsigned short iMarker_CfgFile;
  for (iMarker_CfgFile = 0; iMarker_CfgFile < nMarker_CfgFile; iMarker_CfgFile++)
    if (Marker_CfgFile_TagBound[iMarker_CfgFile] == val_marker) break;
  return Marker_CfgFile_ZoneInterface[iMarker_CfgFile];
}

unsigned short CConfig::GetMarker_CfgFile_SobolevBC(const string& val_marker) const {
  unsigned short iMarker_CfgFile;
  for (iMarker_CfgFile = 0; iMarker_CfgFile < nMarker_CfgFile; iMarker_CfgFile++)
    if (Marker_CfgFile_TagBound[iMarker_CfgFile] == val_marker) break;
  return Marker_CfgFile_SobolevBC[iMarker_CfgFile];
}

bool CConfig::GetViscous_Wall(unsigned short iMarker) const {

  return (Marker_All_KindBC[iMarker] == HEAT_FLUX  ||
          Marker_All_KindBC[iMarker] == ISOTHERMAL ||
          Marker_All_KindBC[iMarker] == HEAT_TRANSFER ||
          Marker_All_KindBC[iMarker] == SMOLUCHOWSKI_MAXWELL ||
          Marker_All_KindBC[iMarker] == CHT_WALL_INTERFACE);
}

bool CConfig::GetCatalytic_Wall(unsigned short iMarker) const {

  bool catalytic = false;
  for (unsigned short iMarker_Catalytic = 0; iMarker_Catalytic < nWall_Catalytic; iMarker_Catalytic++){
    string Catalytic_Tag = Wall_Catalytic[iMarker_Catalytic];
    if (Catalytic_Tag == Marker_All_TagBound[iMarker]) { catalytic = true; break; }
  }

  return catalytic;
}

bool CConfig::GetSolid_Wall(unsigned short iMarker) const {

  return GetViscous_Wall(iMarker) ||
         Marker_All_KindBC[iMarker] == EULER_WALL;
}

void CConfig::SetSurface_Movement(unsigned short iMarker, unsigned short kind_movement) {

  auto* new_surface_movement = new unsigned short[nMarker_Moving + 1];
  auto* new_marker_moving = new string[nMarker_Moving+1];

  for (unsigned short iMarker_Moving = 0; iMarker_Moving < nMarker_Moving; iMarker_Moving++){
    new_surface_movement[iMarker_Moving] = Kind_SurfaceMovement[iMarker_Moving];
    new_marker_moving[iMarker_Moving] = Marker_Moving[iMarker_Moving];
  }

  if (nKind_SurfaceMovement > 0){
    delete [] Marker_Moving;
    delete [] Kind_SurfaceMovement;
  }

  Kind_SurfaceMovement = new_surface_movement;
  Marker_Moving        = new_marker_moving;

  Kind_SurfaceMovement[nMarker_Moving] = kind_movement;
  Marker_Moving[nMarker_Moving] = Marker_All_TagBound[iMarker];

  nMarker_Moving++;
  nKind_SurfaceMovement++;

}

CConfig::~CConfig() {

  unsigned long iDV, iMarker;

  /*--- Delete all of the option objects in the global option map ---*/

  for(auto itr = option_map.begin(); itr != option_map.end(); itr++) {
    delete itr->second;
  }

  delete [] TimeDOFsADER_DG;
  delete [] TimeIntegrationADER_DG;
  delete [] WeightsIntegrationADER_DG;

  /*--- Free memory for Aeroelastic problems. ---*/

  delete[] Aeroelastic_pitch;
  delete[] Aeroelastic_plunge;

  /*--- Marker pointers ---*/

  delete[] Marker_CfgFile_GeoEval;
  delete[] Marker_All_GeoEval;

  delete[] Marker_CfgFile_TagBound;
  delete[] Marker_All_TagBound;

  delete[] Marker_CfgFile_KindBC;
  delete[] Marker_All_KindBC;

  delete[] Marker_CfgFile_Monitoring;
  delete[] Marker_All_Monitoring;

  delete[] Marker_CfgFile_Designing;
  delete[] Marker_All_Designing;

  delete[] Marker_CfgFile_Plotting;
  delete[] Marker_All_Plotting;

  delete[] Marker_CfgFile_Analyze;
  delete[] Marker_All_Analyze;

  delete[] Marker_CfgFile_ZoneInterface;
  delete[] Marker_All_ZoneInterface;

  delete[] Marker_CfgFile_DV;
  delete[] Marker_All_DV;

  delete[] Marker_CfgFile_Moving;
  delete[] Marker_All_Moving;

  delete[] Marker_CfgFile_Deform_Mesh;
  delete[] Marker_All_Deform_Mesh;

  delete[] Marker_CfgFile_Deform_Mesh_Sym_Plane;
  delete[] Marker_All_Deform_Mesh_Sym_Plane;

  delete[] Marker_CfgFile_Fluid_Load;
  delete[] Marker_All_Fluid_Load;

  delete[] Marker_CfgFile_PyCustom;
  delete[] Marker_All_PyCustom;

  delete[] Marker_CfgFile_PerBound;
  delete[] Marker_All_PerBound;

  delete[] Marker_CfgFile_Turbomachinery;
  delete[] Marker_All_Turbomachinery;

  delete[] Marker_CfgFile_TurbomachineryFlag;
  delete[] Marker_All_TurbomachineryFlag;

  delete[] Marker_CfgFile_MixingPlaneInterface;
  delete[] Marker_All_MixingPlaneInterface;

  delete[] Marker_CfgFile_SobolevBC;
  delete[] Marker_All_SobolevBC;

  delete[] Marker_All_SendRecv;

  if (DV_Value != nullptr) {
    for (iDV = 0; iDV < nDV; iDV++) delete[] DV_Value[iDV];
    delete [] DV_Value;
  }

  if (ParamDV != nullptr) {
    for (iDV = 0; iDV < nDV; iDV++) delete[] ParamDV[iDV];
    delete [] ParamDV;
  }

  delete[] Exhaust_Pressure;
  delete[] Exhaust_Temperature;
  delete[] Exhaust_MassFlow;
  delete[] Exhaust_TotalPressure;
  delete[] Exhaust_TotalTemperature;
  delete[] Exhaust_GrossThrust;
  delete[] Exhaust_Force;
  delete[] Exhaust_Power;

  delete[] Inflow_Mach;
  delete[] Inflow_Pressure;
  delete[] Inflow_MassFlow;
  delete[] Inflow_ReverseMassFlow;
  delete[] Inflow_TotalPressure;
  delete[] Inflow_Temperature;
  delete[] Inflow_TotalTemperature;
  delete[] Inflow_RamDrag;
  delete[] Inflow_Force;
  delete[] Inflow_Power;

  delete[] Engine_Power;
  delete[] Engine_Mach;
  delete[] Engine_Force;
  delete[] Engine_NetThrust;
  delete[] Engine_GrossThrust;
  delete[] Engine_Area;

  delete[] ActDiskInlet_MassFlow;
  delete[] ActDiskInlet_Temperature;
  delete[] ActDiskInlet_TotalTemperature;
  delete[] ActDiskInlet_Pressure;
  delete[] ActDiskInlet_TotalPressure;
  delete[] ActDiskInlet_RamDrag;
  delete[] ActDiskInlet_Force;
  delete[] ActDiskInlet_Power;

  delete[] ActDiskOutlet_MassFlow;
  delete[] ActDiskOutlet_Temperature;
  delete[] ActDiskOutlet_TotalTemperature;
  delete[] ActDiskOutlet_Pressure;
  delete[] ActDiskOutlet_TotalPressure;
  delete[] ActDiskOutlet_GrossThrust;
  delete[] ActDiskOutlet_Force;
  delete[] ActDiskOutlet_Power;

  delete[] ActDiskOutlet_Thrust_BEM;
  delete[] ActDiskOutlet_Torque_BEM;

  delete[] Outlet_MassFlow;
  delete[] Outlet_Density;
  delete[] Outlet_Area;

  delete[] ActDisk_DeltaPress;
  delete[] ActDisk_DeltaTemp;
  delete[] ActDisk_TotalPressRatio;
  delete[] ActDisk_TotalTempRatio;
  delete[] ActDisk_StaticPressRatio;
  delete[] ActDisk_StaticTempRatio;
  delete[] ActDisk_Power;
  delete[] ActDisk_MassFlow;
  delete[] ActDisk_Mach;
  delete[] ActDisk_Force;
  delete[] ActDisk_NetThrust;
  delete[] ActDisk_BCThrust;
  delete[] ActDisk_BCThrust_Old;
  delete[] ActDisk_GrossThrust;
  delete[] ActDisk_Area;
  delete[] ActDisk_ReverseMassFlow;

  delete[] Surface_MassFlow;
  delete[] Surface_Mach;
  delete[] Surface_Temperature;
  delete[] Surface_Pressure;
  delete[] Surface_Density;
  delete[] Surface_Enthalpy;
  delete[] Surface_NormalVelocity;
  delete[] Surface_Uniformity;
  delete[] Surface_SecondaryStrength;
  delete[] Surface_SecondOverUniform;
  delete[] Surface_MomentumDistortion;
  delete[] Surface_TotalTemperature;
  delete[] Surface_TotalPressure;
  delete[] Surface_PressureDrop;
  delete[] Surface_Species_0;
  delete[] Surface_Species_Variance;
  delete[] Surface_DC60;
  delete[] Surface_IDC;
  delete[] Surface_IDC_Mach;
  delete[] Surface_IDR;

  if (Riemann_FlowDir != nullptr) {
    for (iMarker = 0; iMarker < nMarker_Riemann; iMarker++)
      delete [] Riemann_FlowDir[iMarker];
    delete [] Riemann_FlowDir;
  }

  if (Giles_FlowDir != nullptr) {
    for (iMarker = 0; iMarker < nMarker_Giles; iMarker++)
      delete [] Giles_FlowDir[iMarker];
    delete [] Giles_FlowDir;
  }

  delete[] PlaneTag;
  delete[] CFL;

  /*--- Delete some arrays needed just for initializing options. ---*/

  delete [] FFDTag;
  delete [] nDV_Value;

  delete [] Kind_Data_Riemann;
  delete [] Riemann_Var1;
  delete [] Riemann_Var2;
  delete [] Kind_Data_Giles;
  delete [] Giles_Var1;
  delete [] Giles_Var2;
  delete [] RelaxFactorAverage;
  delete [] RelaxFactorFourier;
  delete [] nSpan_iZones;

  delete [] Marker_TurboBoundIn;
  delete [] Marker_TurboBoundOut;
  delete [] Marker_Riemann;
  delete [] Marker_Giles;

  delete [] nBlades;
  delete [] FreeStreamTurboNormal;
}

string CConfig::GetFilename(string filename, const string& ext, int timeIter) const {

  /*--- Remove any extension --- */

  unsigned short lastindex = filename.find_last_of('.');
  filename = filename.substr(0, lastindex);

  /*--- Add the extension --- */

  filename = filename + string(ext);

  /*--- Append the zone number if multizone problems ---*/
  if (Multizone_Problem)
    filename = GetMultizone_FileName(filename, GetiZone(), ext);

  /*--- Append the zone number if multiple instance problems ---*/
  if (GetnTimeInstances() > 1)
    filename = GetMultiInstance_FileName(filename, GetiInst(), ext);

  /*--- Append the iteration number for unsteady problems ---*/
  if (GetTime_Domain()){
    filename = GetUnsteady_FileName(filename, timeIter, ext);
  }

  return filename;
}

string CConfig::GetFilename_Iter(const string& filename_iter, unsigned long curInnerIter, unsigned long curOuterIter) const {
  const auto iter = GetMultizone_Problem() ? curOuterIter : curInnerIter;
  std::stringstream iter_ss;
  iter_ss << filename_iter << "_" << std::setw(6) << std::setfill('0') << iter;
  return iter_ss.str();
}

string CConfig::GetUnsteady_FileName(string val_filename, int val_iter, const string& ext) const {

  string UnstExt, UnstFilename = std::move(val_filename);
  char buffer[50];

  /*--- Check that a positive value iteration is requested (for now). ---*/

  if (val_iter < 0) {
    SU2_MPI::Error("Requesting a negative iteration number for the restart file!!", CURRENT_FUNCTION);
  }

  unsigned short lastindex = UnstFilename.find_last_of('.');
  UnstFilename = UnstFilename.substr(0, lastindex);

  /*--- Append iteration number for unsteady cases ---*/

  if (Time_Domain) {

    if ((val_iter >= 0)    && (val_iter < 10))    SPRINTF (buffer, "_0000%d", val_iter);
    if ((val_iter >= 10)   && (val_iter < 100))   SPRINTF (buffer, "_000%d",  val_iter);
    if ((val_iter >= 100)  && (val_iter < 1000))  SPRINTF (buffer, "_00%d",   val_iter);
    if ((val_iter >= 1000) && (val_iter < 10000)) SPRINTF (buffer, "_0%d",    val_iter);
    if (val_iter >= 10000) SPRINTF (buffer, "_%d", val_iter);
    UnstExt = string(buffer);
  }
  UnstExt += ext;
  UnstFilename.append(UnstExt);

  return UnstFilename;
}

string CConfig::GetMultizone_FileName(string val_filename, int val_iZone, const string& ext) const {

    string multizone_filename = std::move(val_filename);
    char buffer[50];

    unsigned short lastindex = multizone_filename.find_last_of('.');
    multizone_filename = multizone_filename.substr(0, lastindex);

    if (Multizone_Problem) {
        SPRINTF (buffer, "_%d", SU2_TYPE::Int(val_iZone));
        multizone_filename.append(string(buffer));
    }

    multizone_filename += ext;
    return multizone_filename;
}

string CConfig::GetMultizone_HistoryFileName(string val_filename, int val_iZone, const string& ext) const {

    string multizone_filename = std::move(val_filename);
    char buffer[50];
    unsigned short lastindex = multizone_filename.find_last_of('.');
    multizone_filename = multizone_filename.substr(0, lastindex);
    if (Multizone_Problem) {
        SPRINTF (buffer, "_%d", SU2_TYPE::Int(val_iZone));
        multizone_filename.append(string(buffer));
    }
    multizone_filename += ext;
    return multizone_filename;
}

string CConfig::GetMultiInstance_FileName(string val_filename, int val_iInst, const string& ext) const {

  string multizone_filename = std::move(val_filename);
  char buffer[50];

  unsigned short lastindex = multizone_filename.find_last_of('.');
  multizone_filename = multizone_filename.substr(0, lastindex);
  SPRINTF (buffer, "_%d", SU2_TYPE::Int(val_iInst));
  multizone_filename.append(string(buffer));
  multizone_filename += ext;
  return multizone_filename;
}

string CConfig::GetMultiInstance_HistoryFileName(string val_filename, int val_iInst) const {

  string multizone_filename = std::move(val_filename);
  char buffer[50];

  unsigned short lastindex = multizone_filename.find_last_of('.');
  multizone_filename = multizone_filename.substr(0, lastindex);
  SPRINTF (buffer, "_%d", SU2_TYPE::Int(val_iInst));
  multizone_filename.append(string(buffer));

  return multizone_filename;
}

string CConfig::GetObjFunc_Extension(string val_filename) const {

  string AdjExt, Filename = std::move(val_filename);

  if (ContinuousAdjoint || DiscreteAdjoint) {

    /*--- Remove filename extension (.dat) ---*/

    unsigned short lastindex = Filename.find_last_of('.');
    Filename = Filename.substr(0, lastindex);

    if (nObj==1) {
      switch (Kind_ObjFunc[0]) {
        case DRAG_COEFFICIENT:            AdjExt = "_cd";       break;
        case LIFT_COEFFICIENT:            AdjExt = "_cl";       break;
        case SIDEFORCE_COEFFICIENT:       AdjExt = "_csf";      break;
        case INVERSE_DESIGN_PRESSURE:     AdjExt = "_invpress"; break;
        case INVERSE_DESIGN_HEATFLUX:     AdjExt = "_invheat";  break;
        case MOMENT_X_COEFFICIENT:        AdjExt = "_cmx";      break;
        case MOMENT_Y_COEFFICIENT:        AdjExt = "_cmy";      break;
        case MOMENT_Z_COEFFICIENT:        AdjExt = "_cmz";      break;
        case EFFICIENCY:                  AdjExt = "_eff";      break;
        case EQUIVALENT_AREA:             AdjExt = "_ea";       break;
        case NEARFIELD_PRESSURE:          AdjExt = "_nfp";      break;
        case FORCE_X_COEFFICIENT:         AdjExt = "_cfx";      break;
        case FORCE_Y_COEFFICIENT:         AdjExt = "_cfy";      break;
        case FORCE_Z_COEFFICIENT:         AdjExt = "_cfz";      break;
        case THRUST_COEFFICIENT:          AdjExt = "_ct";       break;
        case TORQUE_COEFFICIENT:          AdjExt = "_cq";       break;
        case TOTAL_HEATFLUX:              AdjExt = "_totheat";  break;
        case MAXIMUM_HEATFLUX:            AdjExt = "_maxheat";  break;
        case AVG_TEMPERATURE:             AdjExt = "_avtp";     break;
        case FIGURE_OF_MERIT:             AdjExt = "_merit";    break;
        case BUFFET_SENSOR:               AdjExt = "_buffet";   break;
        case SURFACE_TOTAL_PRESSURE:      AdjExt = "_pt";       break;
        case SURFACE_STATIC_PRESSURE:     AdjExt = "_pe";       break;
        case SURFACE_STATIC_TEMPERATURE:  AdjExt = "_T";        break;
        case SURFACE_MASSFLOW:            AdjExt = "_mfr";      break;
        case SURFACE_UNIFORMITY:          AdjExt = "_uniform";  break;
        case SURFACE_SECONDARY:           AdjExt = "_second";   break;
        case SURFACE_MOM_DISTORTION:      AdjExt = "_distort";  break;
        case SURFACE_SECOND_OVER_UNIFORM: AdjExt = "_sou";      break;
        case SURFACE_PRESSURE_DROP:       AdjExt = "_dp";       break;
        case SURFACE_SPECIES_0:           AdjExt = "_avgspec0"; break;
        case SURFACE_SPECIES_VARIANCE:    AdjExt = "_specvar";  break;
        case SURFACE_MACH:                AdjExt = "_mach";     break;
        case CUSTOM_OBJFUNC:              AdjExt = "_custom";   break;
        case REFERENCE_GEOMETRY:          AdjExt = "_refgeom";  break;
        case REFERENCE_NODE:              AdjExt = "_refnode";  break;
        case VOLUME_FRACTION:             AdjExt = "_volfrac";  break;
        case TOPOL_DISCRETENESS:          AdjExt = "_topdisc";  break;
        case TOPOL_COMPLIANCE:            AdjExt = "_topcomp";  break;
        case STRESS_PENALTY:              AdjExt = "_stress";   break;
      }
    }
    else{
      AdjExt = "_combo";
    }
    Filename.append(AdjExt);

    /*--- Lastly, add the .dat extension ---*/
    Filename.append(".dat");

  }

  return Filename;
}

unsigned short CConfig::GetContainerPosition(unsigned short val_eqsystem) {

  switch (val_eqsystem) {
    case RUNTIME_FLOW_SYS:      return FLOW_SOL;
    case RUNTIME_TURB_SYS:      return TURB_SOL;
    case RUNTIME_TRANS_SYS:     return TRANS_SOL;
    case RUNTIME_SPECIES_SYS:   return SPECIES_SOL;
    case RUNTIME_HEAT_SYS:      return HEAT_SOL;
    case RUNTIME_FEA_SYS:       return FEA_SOL;
    case RUNTIME_ADJFLOW_SYS:   return ADJFLOW_SOL;
    case RUNTIME_ADJTURB_SYS:   return ADJTURB_SOL;
    case RUNTIME_ADJSPECIES_SYS:return ADJSPECIES_SOL;
    case RUNTIME_ADJFEA_SYS:    return ADJFEA_SOL;
    case RUNTIME_RADIATION_SYS: return RAD_SOL;
    case RUNTIME_MULTIGRID_SYS: return 0;
  }
  return 0;
}

void CConfig::SetKind_ConvNumScheme(unsigned short val_kind_convnumscheme,
                                    CENTERED val_kind_centered, UPWIND val_kind_upwind,
                                    LIMITER val_kind_slopelimit, bool val_muscl,
                                    unsigned short val_kind_fem) {
  Kind_ConvNumScheme = val_kind_convnumscheme;
  Kind_Centered = val_kind_centered;
  Kind_Upwind = val_kind_upwind;
  Kind_FEM = val_kind_fem;
  Kind_SlopeLimit = val_kind_slopelimit;
  MUSCL = val_muscl;

}

void CConfig::SetGlobalParam(MAIN_SOLVER val_solver,
                             unsigned short val_system) {

  /*--- Set the simulation global time ---*/

  Current_UnstTime = static_cast<su2double>(TimeIter)*Delta_UnstTime;
  Current_UnstTimeND = static_cast<su2double>(TimeIter)*Delta_UnstTimeND;

  /*--- Set the solver methods ---*/

  auto SetFlowParam = [&]() {
    if (val_system == RUNTIME_FLOW_SYS) {
      SetKind_ConvNumScheme(Kind_ConvNumScheme_Flow, Kind_Centered_Flow,
                            Kind_Upwind_Flow, Kind_SlopeLimit_Flow,
                            MUSCL_Flow, NONE);
      SetKind_TimeIntScheme(Kind_TimeIntScheme_Flow);
    }
  };

  auto SetTurbParam = [&]() {
    if (val_system == RUNTIME_TURB_SYS) {
      SetKind_ConvNumScheme(Kind_ConvNumScheme_Turb, Kind_Centered_Turb,
                            Kind_Upwind_Turb, Kind_SlopeLimit_Turb,
                            MUSCL_Turb, NONE);
      SetKind_TimeIntScheme(Kind_TimeIntScheme_Turb);
    }
  };

  auto SetHeatParam = [&]() {
    if (val_system == RUNTIME_HEAT_SYS) {
      SetKind_ConvNumScheme(Kind_ConvNumScheme_Heat, Kind_Centered_Heat,
                            Kind_Upwind_Heat, Kind_SlopeLimit_Heat, MUSCL_Heat, NONE);
      SetKind_TimeIntScheme(Kind_TimeIntScheme_Heat);
    }
  };

  auto SetSpeciesParam = [&]() {
    if (val_system == RUNTIME_SPECIES_SYS) {
      SetKind_ConvNumScheme(Kind_ConvNumScheme_Species, Kind_Centered_Species,
                            Kind_Upwind_Species, Kind_SlopeLimit_Species,
                            MUSCL_Species, NONE);
      SetKind_TimeIntScheme(Kind_TimeIntScheme_Species);
    }
  };

  auto SetAdjFlowParam = [&]() {
    if (val_system == RUNTIME_ADJFLOW_SYS) {
      SetKind_ConvNumScheme(Kind_ConvNumScheme_AdjFlow, Kind_Centered_AdjFlow,
                            Kind_Upwind_AdjFlow, Kind_SlopeLimit_AdjFlow,
                            MUSCL_AdjFlow, NONE);
      SetKind_TimeIntScheme(Kind_TimeIntScheme_AdjFlow);
    }
  };

  switch (val_solver) {
    case MAIN_SOLVER::EULER: case MAIN_SOLVER::INC_EULER: case MAIN_SOLVER::NEMO_EULER:
    case MAIN_SOLVER::DISC_ADJ_EULER: case MAIN_SOLVER::DISC_ADJ_INC_EULER:
      SetFlowParam();
      break;
    case MAIN_SOLVER::NAVIER_STOKES: case MAIN_SOLVER::INC_NAVIER_STOKES: case MAIN_SOLVER::NEMO_NAVIER_STOKES:
    case MAIN_SOLVER::DISC_ADJ_NAVIER_STOKES: case MAIN_SOLVER::DISC_ADJ_INC_NAVIER_STOKES:
      SetFlowParam();
      SetSpeciesParam();
      SetHeatParam();
      break;
    case MAIN_SOLVER::RANS: case MAIN_SOLVER::INC_RANS:
    case MAIN_SOLVER::DISC_ADJ_RANS: case MAIN_SOLVER::DISC_ADJ_INC_RANS:
      SetFlowParam();
      SetTurbParam();
      SetSpeciesParam();
      SetHeatParam();

      if (val_system == RUNTIME_TRANS_SYS) {
        SetKind_ConvNumScheme(Kind_ConvNumScheme_Turb, Kind_Centered_Turb,
                              Kind_Upwind_Turb, Kind_SlopeLimit_Turb,
                              MUSCL_Turb, NONE);
        SetKind_TimeIntScheme(Kind_TimeIntScheme_Turb);
      }
      break;
    case MAIN_SOLVER::FEM_EULER:
    case MAIN_SOLVER::FEM_NAVIER_STOKES:
    case MAIN_SOLVER::FEM_RANS:
    case MAIN_SOLVER::FEM_LES:
    case MAIN_SOLVER::DISC_ADJ_FEM_EULER:
    case MAIN_SOLVER::DISC_ADJ_FEM_NS:
    case MAIN_SOLVER::DISC_ADJ_FEM_RANS:
      if (val_system == RUNTIME_FLOW_SYS) {
        SetKind_ConvNumScheme(Kind_ConvNumScheme_FEM_Flow, Kind_Centered_Flow,
                              Kind_Upwind_Flow, Kind_SlopeLimit_Flow,
                              MUSCL_Flow, Kind_FEM_Flow);
        SetKind_TimeIntScheme(Kind_TimeIntScheme_FEM_Flow);
      }
      break;
    case MAIN_SOLVER::ADJ_EULER:
    case MAIN_SOLVER::ADJ_NAVIER_STOKES:
      SetFlowParam();
      SetAdjFlowParam();
      break;
    case MAIN_SOLVER::ADJ_RANS:
      SetFlowParam();
      SetTurbParam();
      SetAdjFlowParam();

      if (val_system == RUNTIME_ADJTURB_SYS) {
        SetKind_ConvNumScheme(Kind_ConvNumScheme_AdjTurb, Kind_Centered_AdjTurb,
                              Kind_Upwind_AdjTurb, Kind_SlopeLimit_AdjTurb,
                              MUSCL_AdjTurb, NONE);
        SetKind_TimeIntScheme(Kind_TimeIntScheme_AdjTurb);
      }
      break;
    case MAIN_SOLVER::HEAT_EQUATION:
    case MAIN_SOLVER::DISC_ADJ_HEAT:
      if (val_system == RUNTIME_HEAT_SYS) {
        SetKind_ConvNumScheme(NONE, CENTERED::NONE, UPWIND::NONE, LIMITER::NONE, NONE, NONE);
        SetKind_TimeIntScheme(Kind_TimeIntScheme_Heat);
      }
      break;

    case MAIN_SOLVER::FEM_ELASTICITY:
    case MAIN_SOLVER::DISC_ADJ_FEM:
      if (val_system == RUNTIME_FEA_SYS) {
        SetKind_ConvNumScheme(NONE, CENTERED::NONE, UPWIND::NONE, LIMITER::NONE, NONE, NONE);
        SetKind_TimeIntScheme(NONE);
      }
      break;

    default:
      break;
  }
}

const su2double* CConfig::GetPeriodicRotCenter(const string& val_marker) const {
  unsigned short iMarker_PerBound;
  for (iMarker_PerBound = 0; iMarker_PerBound < nMarker_PerBound; iMarker_PerBound++)
    if (Marker_PerBound[iMarker_PerBound] == val_marker) break;
  return Periodic_RotCenter[iMarker_PerBound];
}

const su2double* CConfig::GetPeriodicRotAngles(const string& val_marker) const {
  unsigned short iMarker_PerBound;
  for (iMarker_PerBound = 0; iMarker_PerBound < nMarker_PerBound; iMarker_PerBound++)
    if (Marker_PerBound[iMarker_PerBound] == val_marker) break;
  return Periodic_RotAngles[iMarker_PerBound];
}

const su2double* CConfig::GetPeriodicTranslation(const string& val_marker) const {
  unsigned short iMarker_PerBound;
  for (iMarker_PerBound = 0; iMarker_PerBound < nMarker_PerBound; iMarker_PerBound++)
    if (Marker_PerBound[iMarker_PerBound] == val_marker) break;
  return Periodic_Translation[iMarker_PerBound];
}

unsigned short CConfig::GetMarker_Periodic_Donor(const string& val_marker) const {
  unsigned short iMarker_PerBound, jMarker_PerBound, kMarker_All;

  /*--- Find the marker for this periodic boundary. ---*/
  for (iMarker_PerBound = 0; iMarker_PerBound < nMarker_PerBound; iMarker_PerBound++)
    if (Marker_PerBound[iMarker_PerBound] == val_marker) break;

  /*--- Find corresponding donor. ---*/
  for (jMarker_PerBound = 0; jMarker_PerBound < nMarker_PerBound; jMarker_PerBound++)
    if (Marker_PerBound[jMarker_PerBound] == Marker_PerDonor[iMarker_PerBound]) break;

  /*--- Find and return global marker index for donor boundary. ---*/
  for (kMarker_All = 0; kMarker_All < nMarker_CfgFile; kMarker_All++)
    if (Marker_PerBound[jMarker_PerBound] == Marker_All_TagBound[kMarker_All]) break;

  return kMarker_All;
}

su2double CConfig::GetActDisk_NetThrust(const string& val_marker) const {
  unsigned short iMarker_ActDisk;
  for (iMarker_ActDisk = 0; iMarker_ActDisk < nMarker_ActDiskInlet; iMarker_ActDisk++)
    if ((Marker_ActDiskInlet[iMarker_ActDisk] == val_marker) ||
        (Marker_ActDiskOutlet[iMarker_ActDisk] == val_marker)) break;
  return ActDisk_NetThrust[iMarker_ActDisk];
}

su2double CConfig::GetActDisk_Power(const string& val_marker) const {
  unsigned short iMarker_ActDisk;
  for (iMarker_ActDisk = 0; iMarker_ActDisk < nMarker_ActDiskInlet; iMarker_ActDisk++)
    if ((Marker_ActDiskInlet[iMarker_ActDisk] == val_marker) ||
        (Marker_ActDiskOutlet[iMarker_ActDisk] == val_marker)) break;
  return ActDisk_Power[iMarker_ActDisk];
}

su2double CConfig::GetActDisk_MassFlow(const string& val_marker) const {
  unsigned short iMarker_ActDisk;
  for (iMarker_ActDisk = 0; iMarker_ActDisk < nMarker_ActDiskInlet; iMarker_ActDisk++)
    if ((Marker_ActDiskInlet[iMarker_ActDisk] == val_marker) ||
        (Marker_ActDiskOutlet[iMarker_ActDisk] == val_marker)) break;
  return ActDisk_MassFlow[iMarker_ActDisk];
}

su2double CConfig::GetActDisk_Mach(const string& val_marker) const {
  unsigned short iMarker_ActDisk;
  for (iMarker_ActDisk = 0; iMarker_ActDisk < nMarker_ActDiskInlet; iMarker_ActDisk++)
    if ((Marker_ActDiskInlet[iMarker_ActDisk] == val_marker) ||
        (Marker_ActDiskOutlet[iMarker_ActDisk] == val_marker)) break;
  return ActDisk_Mach[iMarker_ActDisk];
}

su2double CConfig::GetActDisk_Force(const string& val_marker) const {
  unsigned short iMarker_ActDisk;
  for (iMarker_ActDisk = 0; iMarker_ActDisk < nMarker_ActDiskInlet; iMarker_ActDisk++)
    if ((Marker_ActDiskInlet[iMarker_ActDisk] == val_marker) ||
        (Marker_ActDiskOutlet[iMarker_ActDisk] == val_marker)) break;
  return ActDisk_Force[iMarker_ActDisk];
}

su2double CConfig::GetActDisk_BCThrust(const string& val_marker) const {
  unsigned short iMarker_ActDisk;
  for (iMarker_ActDisk = 0; iMarker_ActDisk < nMarker_ActDiskInlet; iMarker_ActDisk++)
    if ((Marker_ActDiskInlet[iMarker_ActDisk] == val_marker) ||
        (Marker_ActDiskOutlet[iMarker_ActDisk] == val_marker)) break;
  return ActDisk_BCThrust[iMarker_ActDisk];
}

su2double CConfig::GetActDisk_BCThrust_Old(const string& val_marker) const {
  unsigned short iMarker_ActDisk;
  for (iMarker_ActDisk = 0; iMarker_ActDisk < nMarker_ActDiskInlet; iMarker_ActDisk++)
    if ((Marker_ActDiskInlet[iMarker_ActDisk] == val_marker) ||
        (Marker_ActDiskOutlet[iMarker_ActDisk] == val_marker)) break;
  return ActDisk_BCThrust_Old[iMarker_ActDisk];
}

void CConfig::SetActDisk_BCThrust(const string& val_marker, su2double val_actdisk_bcthrust) {
  unsigned short iMarker_ActDisk;
  for (iMarker_ActDisk = 0; iMarker_ActDisk < nMarker_ActDiskInlet; iMarker_ActDisk++)
    if ((Marker_ActDiskInlet[iMarker_ActDisk] == val_marker) ||
        (Marker_ActDiskOutlet[iMarker_ActDisk] == val_marker)) break;
  ActDisk_BCThrust[iMarker_ActDisk] = val_actdisk_bcthrust;
}

void CConfig::SetActDisk_BCThrust_Old(const string& val_marker, su2double val_actdisk_bcthrust_old) {
  unsigned short iMarker_ActDisk;
  for (iMarker_ActDisk = 0; iMarker_ActDisk < nMarker_ActDiskInlet; iMarker_ActDisk++)
    if ((Marker_ActDiskInlet[iMarker_ActDisk] == val_marker) ||
        (Marker_ActDiskOutlet[iMarker_ActDisk] == val_marker)) break;
  ActDisk_BCThrust_Old[iMarker_ActDisk] = val_actdisk_bcthrust_old;
}

su2double CConfig::GetActDisk_Area(const string& val_marker) const {
  unsigned short iMarker_ActDisk;
  for (iMarker_ActDisk = 0; iMarker_ActDisk < nMarker_ActDiskInlet; iMarker_ActDisk++)
    if ((Marker_ActDiskInlet[iMarker_ActDisk] == val_marker) ||
        (Marker_ActDiskOutlet[iMarker_ActDisk] == val_marker)) break;
  return ActDisk_Area[iMarker_ActDisk];
}

su2double CConfig::GetActDisk_ReverseMassFlow(const string& val_marker) const {
  unsigned short iMarker_ActDisk;
  for (iMarker_ActDisk = 0; iMarker_ActDisk < nMarker_ActDiskInlet; iMarker_ActDisk++)
    if ((Marker_ActDiskInlet[iMarker_ActDisk] == val_marker) ||
        (Marker_ActDiskOutlet[iMarker_ActDisk] == val_marker)) break;
  return ActDisk_ReverseMassFlow[iMarker_ActDisk];
}

su2double CConfig::GetActDisk_PressJump(const string& val_marker, unsigned short val_value) const {
  unsigned short iMarker_ActDisk;
  for (iMarker_ActDisk = 0; iMarker_ActDisk < nMarker_ActDiskInlet; iMarker_ActDisk++)
    if ((Marker_ActDiskInlet[iMarker_ActDisk] == val_marker) ||
        (Marker_ActDiskOutlet[iMarker_ActDisk] == val_marker)) break;
  return ActDisk_PressJump[iMarker_ActDisk][val_value];
}

su2double CConfig::GetActDisk_TempJump(const string& val_marker, unsigned short val_value) const {
  unsigned short iMarker_ActDisk;
  for (iMarker_ActDisk = 0; iMarker_ActDisk < nMarker_ActDiskInlet; iMarker_ActDisk++)
    if ((Marker_ActDiskInlet[iMarker_ActDisk] == val_marker) ||
        (Marker_ActDiskOutlet[iMarker_ActDisk] == val_marker)) break;
  return ActDisk_TempJump[iMarker_ActDisk][val_value];;
}

su2double CConfig::GetActDisk_Omega(const string& val_marker, unsigned short val_value) const {
  unsigned short iMarker_ActDisk;
  for (iMarker_ActDisk = 0; iMarker_ActDisk < nMarker_ActDiskInlet; iMarker_ActDisk++)
    if ((Marker_ActDiskInlet[iMarker_ActDisk] == val_marker) ||
        (Marker_ActDiskOutlet[iMarker_ActDisk] == val_marker)) break;
  return ActDisk_Omega[iMarker_ActDisk][val_value];;
}

su2double CConfig::GetActDiskBem_CG(unsigned short iDim, string val_marker, unsigned short val_value) const {
  unsigned short iMarker_ActDisk;
  for (iMarker_ActDisk = 0; iMarker_ActDisk < nMarker_ActDiskBemInlet_CG; iMarker_ActDisk++)
    if ((Marker_ActDiskBemInlet_CG[iMarker_ActDisk] == val_marker) ||
        (Marker_ActDiskBemOutlet_CG[iMarker_ActDisk] == val_marker)) break;
  return ActDiskBem_CG[iDim][iMarker_ActDisk][val_value];
}

su2double CConfig::GetActDiskBem_Axis(unsigned short iDim, string val_marker, unsigned short val_value) const {
  unsigned short iMarker_ActDisk;
  for (iMarker_ActDisk = 0; iMarker_ActDisk < nMarker_ActDiskBemInlet_Axis; iMarker_ActDisk++)
    if ((Marker_ActDiskBemInlet_Axis[iMarker_ActDisk] == val_marker) ||
        (Marker_ActDiskBemOutlet_Axis[iMarker_ActDisk] == val_marker)) break;
  return ActDiskBem_Axis[iDim][iMarker_ActDisk][val_value];
}

su2double CConfig::GetOutlet_MassFlow(const string& val_marker) const {
  unsigned short iMarker_Outlet;
  for (iMarker_Outlet = 0; iMarker_Outlet < nMarker_Outlet; iMarker_Outlet++)
    if ((Marker_Outlet[iMarker_Outlet] == val_marker)) break;
  return Outlet_MassFlow[iMarker_Outlet];
}

su2double CConfig::GetOutlet_Density(const string& val_marker) const {
  unsigned short iMarker_Outlet;
  for (iMarker_Outlet = 0; iMarker_Outlet < nMarker_Outlet; iMarker_Outlet++)
    if ((Marker_Outlet[iMarker_Outlet] == val_marker)) break;
  return Outlet_Density[iMarker_Outlet];
}

su2double CConfig::GetOutlet_Area(const string& val_marker) const {
  unsigned short iMarker_Outlet;
  for (iMarker_Outlet = 0; iMarker_Outlet < nMarker_Outlet; iMarker_Outlet++)
    if ((Marker_Outlet[iMarker_Outlet] == val_marker)) break;
  return Outlet_Area[iMarker_Outlet];
}

unsigned short CConfig::GetMarker_CfgFile_ActDiskOutlet(const string& val_marker) const {
  unsigned short iMarker_ActDisk, kMarker_All;

  /*--- Find the marker for this actuator disk inlet. ---*/

  for (iMarker_ActDisk = 0; iMarker_ActDisk < nMarker_ActDiskInlet; iMarker_ActDisk++)
    if (Marker_ActDiskInlet[iMarker_ActDisk] == val_marker) break;

  /*--- Find and return global marker index for the actuator disk outlet. ---*/

  for (kMarker_All = 0; kMarker_All < nMarker_CfgFile; kMarker_All++)
    if (Marker_ActDiskOutlet[iMarker_ActDisk] == Marker_CfgFile_TagBound[kMarker_All]) break;

  return kMarker_All;
}

unsigned short CConfig::GetMarker_CfgFile_EngineExhaust(const string& val_marker) const {
  unsigned short iMarker_Engine, kMarker_All;

  /*--- Find the marker for this engine inflow. ---*/

  for (iMarker_Engine = 0; iMarker_Engine < nMarker_EngineInflow; iMarker_Engine++)
    if (Marker_EngineInflow[iMarker_Engine] == val_marker) break;

  /*--- Find and return global marker index for the engine exhaust. ---*/

  for (kMarker_All = 0; kMarker_All < nMarker_CfgFile; kMarker_All++)
    if (Marker_EngineExhaust[iMarker_Engine] == Marker_CfgFile_TagBound[kMarker_All]) break;

  return kMarker_All;
}

bool CConfig::GetVolumetric_Movement() const {
  bool volumetric_movement = false;

  if (GetSurface_Movement(AEROELASTIC) ||
      GetSurface_Movement(AEROELASTIC_RIGID_MOTION)||
      GetSurface_Movement(EXTERNAL) ||
      GetSurface_Movement(EXTERNAL_ROTATION)){
    volumetric_movement = true;
  }

  if (Kind_SU2 == SU2_COMPONENT::SU2_DEF ||
      Kind_SU2 == SU2_COMPONENT::SU2_DOT ||
      DirectDiff)
  { volumetric_movement = true;}

  return volumetric_movement;
}

bool CConfig::GetSurface_Movement(unsigned short kind_movement) const {
  for (unsigned short iMarkerMoving = 0; iMarkerMoving < nKind_SurfaceMovement; iMarkerMoving++){
    if (Kind_SurfaceMovement[iMarkerMoving] == kind_movement){
      return true;
    }
  }
  return false;
}

unsigned short CConfig::GetMarker_Moving(const string& val_marker) const {
  unsigned short iMarker;

  /*--- Find the marker for this moving boundary. ---*/
  for (iMarker = 0; iMarker < nMarker_Moving; iMarker++)
    if (Marker_Moving[iMarker] == val_marker) break;

  return iMarker;
}

unsigned short CConfig::GetMarker_Deform_Mesh(const string& val_marker) const {
  unsigned short iMarker;

  /*--- Find the marker for this interface boundary. ---*/
  for (iMarker = 0; iMarker < nMarker_Deform_Mesh; iMarker++)
    if (Marker_Deform_Mesh[iMarker] == val_marker) break;

  return iMarker;
}

unsigned short CConfig::GetMarker_Deform_Mesh_Sym_Plane(const string& val_marker) const {
  unsigned short iMarker;

  /*--- Find the marker for this interface boundary. ---*/
  for (iMarker = 0; iMarker < nMarker_Deform_Mesh_Sym_Plane; iMarker++)
    if (Marker_Deform_Mesh_Sym_Plane[iMarker] == val_marker) break;

  return iMarker;
}

unsigned short CConfig::GetMarker_Fluid_Load(const string& val_marker) const {
  unsigned short iMarker_Fluid_Load;

  /*--- Find the marker for this interface boundary. ---*/
  for (iMarker_Fluid_Load = 0; iMarker_Fluid_Load < nMarker_Fluid_Load; iMarker_Fluid_Load++)
    if (Marker_Fluid_Load[iMarker_Fluid_Load] == val_marker) break;

  return iMarker_Fluid_Load;
}

unsigned short CConfig::GetMarker_SobolevBC(const string& val_marker) const {
  unsigned short iMarker_Sobolev;

  /*--- Find the marker for this moving boundary. ---*/
  for (iMarker_Sobolev = 0; iMarker_Sobolev < nMarker_SobolevBC; iMarker_Sobolev++)
    if (Marker_SobolevBC[iMarker_Sobolev] == val_marker) break;

  return iMarker_Sobolev;
}

su2double CConfig::GetExhaust_Temperature_Target(const string& val_marker) const {
  unsigned short iMarker_EngineExhaust;
  for (iMarker_EngineExhaust = 0; iMarker_EngineExhaust < nMarker_EngineExhaust; iMarker_EngineExhaust++)
    if (Marker_EngineExhaust[iMarker_EngineExhaust] == val_marker) break;
  return Exhaust_Temperature_Target[iMarker_EngineExhaust];
}

su2double CConfig::GetExhaust_Pressure_Target(const string& val_marker) const {
  unsigned short iMarker_EngineExhaust;
  for (iMarker_EngineExhaust = 0; iMarker_EngineExhaust < nMarker_EngineExhaust; iMarker_EngineExhaust++)
    if (Marker_EngineExhaust[iMarker_EngineExhaust] == val_marker) break;
  return Exhaust_Pressure_Target[iMarker_EngineExhaust];
}

INLET_TYPE CConfig::GetKind_Inc_Inlet(const string& val_marker) const {
  unsigned short iMarker_Inlet;
  for (iMarker_Inlet = 0; iMarker_Inlet < nMarker_Inlet; iMarker_Inlet++)
    if (Marker_Inlet[iMarker_Inlet] == val_marker) break;
  return Kind_Inc_Inlet[iMarker_Inlet];
}

INC_OUTLET_TYPE CConfig::GetKind_Inc_Outlet(const string& val_marker) const {
  unsigned short iMarker_Outlet;
  for (iMarker_Outlet = 0; iMarker_Outlet < nMarker_Outlet; iMarker_Outlet++)
    if (Marker_Outlet[iMarker_Outlet] == val_marker) break;
  return Kind_Inc_Outlet[iMarker_Outlet];
}

su2double CConfig::GetInlet_Ttotal(const string& val_marker) const {
  unsigned short iMarker_Inlet;
  for (iMarker_Inlet = 0; iMarker_Inlet < nMarker_Inlet; iMarker_Inlet++)
    if (Marker_Inlet[iMarker_Inlet] == val_marker) break;
  return Inlet_Ttotal[iMarker_Inlet];
}

su2double CConfig::GetInlet_Ptotal(const string& val_marker) const {
  unsigned short iMarker_Inlet;
  for (iMarker_Inlet = 0; iMarker_Inlet < nMarker_Inlet; iMarker_Inlet++)
    if (Marker_Inlet[iMarker_Inlet] == val_marker) break;
  return Inlet_Ptotal[iMarker_Inlet];
}

void CConfig::SetInlet_Ptotal(su2double val_pressure, const string& val_marker) {
  unsigned short iMarker_Inlet;
  for (iMarker_Inlet = 0; iMarker_Inlet < nMarker_Inlet; iMarker_Inlet++)
    if (Marker_Inlet[iMarker_Inlet] == val_marker)
      Inlet_Ptotal[iMarker_Inlet] = val_pressure;
}

const su2double* CConfig::GetInlet_FlowDir(const string& val_marker) const {
  unsigned short iMarker_Inlet;
  for (iMarker_Inlet = 0; iMarker_Inlet < nMarker_Inlet; iMarker_Inlet++)
    if (Marker_Inlet[iMarker_Inlet] == val_marker) break;
  return Inlet_FlowDir[iMarker_Inlet];
}

su2double CConfig::GetInlet_Temperature(const string& val_marker) const {
  unsigned short iMarker_Supersonic_Inlet;
  for (iMarker_Supersonic_Inlet = 0; iMarker_Supersonic_Inlet < nMarker_Supersonic_Inlet; iMarker_Supersonic_Inlet++)
    if (Marker_Supersonic_Inlet[iMarker_Supersonic_Inlet] == val_marker) break;
  return Inlet_Temperature[iMarker_Supersonic_Inlet];
}

su2double CConfig::GetInlet_Pressure(const string& val_marker) const {
  unsigned short iMarker_Supersonic_Inlet;
  for (iMarker_Supersonic_Inlet = 0; iMarker_Supersonic_Inlet < nMarker_Supersonic_Inlet; iMarker_Supersonic_Inlet++)
    if (Marker_Supersonic_Inlet[iMarker_Supersonic_Inlet] == val_marker) break;
  return Inlet_Pressure[iMarker_Supersonic_Inlet];
}

const su2double* CConfig::GetInlet_Velocity(const string& val_marker) const {
  unsigned short iMarker_Supersonic_Inlet;
  for (iMarker_Supersonic_Inlet = 0; iMarker_Supersonic_Inlet < nMarker_Supersonic_Inlet; iMarker_Supersonic_Inlet++)
    if (Marker_Supersonic_Inlet[iMarker_Supersonic_Inlet] == val_marker) break;
  return Inlet_Velocity[iMarker_Supersonic_Inlet];
}

const su2double* CConfig::GetInlet_SpeciesVal(const string& val_marker) const {
  unsigned short iMarker_Inlet_Species;
  for (iMarker_Inlet_Species = 0; iMarker_Inlet_Species < nMarker_Inlet_Species; iMarker_Inlet_Species++)
    if (Marker_Inlet_Species[iMarker_Inlet_Species] == val_marker) break;
  return Inlet_SpeciesVal[iMarker_Inlet_Species];
}

const su2double* CConfig::GetInlet_TurbVal(const string& val_marker) const {
  /*--- If Turbulent Inlet is not provided for the marker, return free stream values. ---*/
  for (auto iMarker = 0u; iMarker < nMarker_Inlet_Turb; iMarker++) {
    if (Marker_Inlet_Turb[iMarker] == val_marker) return Inlet_TurbVal[iMarker];
  }
  if (Kind_Turb_Model == TURB_MODEL::SST) {
    return TurbIntensityAndViscRatioFreeStream;
  }
  return &NuFactor_FreeStream;
}

su2double CConfig::GetOutlet_Pressure(const string& val_marker) const {
  unsigned short iMarker_Outlet;
  for (iMarker_Outlet = 0; iMarker_Outlet < nMarker_Outlet; iMarker_Outlet++)
    if (Marker_Outlet[iMarker_Outlet] == val_marker) break;
  return Outlet_Pressure[iMarker_Outlet];
}

void CConfig::SetOutlet_Pressure(su2double val_pressure, const string& val_marker) {
  unsigned short iMarker_Outlet;
  for (iMarker_Outlet = 0; iMarker_Outlet < nMarker_Outlet; iMarker_Outlet++)
    if (Marker_Outlet[iMarker_Outlet] == val_marker)
      Outlet_Pressure[iMarker_Outlet] = val_pressure;
}

su2double CConfig::GetRiemann_Var1(const string& val_marker) const {
  unsigned short iMarker_Riemann;
  for (iMarker_Riemann = 0; iMarker_Riemann < nMarker_Riemann; iMarker_Riemann++)
    if (Marker_Riemann[iMarker_Riemann] == val_marker) break;
  return Riemann_Var1[iMarker_Riemann];
}

su2double CConfig::GetRiemann_Var2(const string& val_marker) const {
  unsigned short iMarker_Riemann;
  for (iMarker_Riemann = 0; iMarker_Riemann < nMarker_Riemann; iMarker_Riemann++)
    if (Marker_Riemann[iMarker_Riemann] == val_marker) break;
  return Riemann_Var2[iMarker_Riemann];
}

const su2double* CConfig::GetRiemann_FlowDir(const string& val_marker) const {
  unsigned short iMarker_Riemann;
  for (iMarker_Riemann = 0; iMarker_Riemann < nMarker_Riemann; iMarker_Riemann++)
    if (Marker_Riemann[iMarker_Riemann] == val_marker) break;
  return Riemann_FlowDir[iMarker_Riemann];
}

unsigned short CConfig::GetKind_Data_Riemann(const string& val_marker) const {
  unsigned short iMarker_Riemann;
  for (iMarker_Riemann = 0; iMarker_Riemann < nMarker_Riemann; iMarker_Riemann++)
    if (Marker_Riemann[iMarker_Riemann] == val_marker) break;
  return Kind_Data_Riemann[iMarker_Riemann];
}

su2double CConfig::GetGiles_Var1(const string& val_marker) const {
  unsigned short iMarker_Giles;
  for (iMarker_Giles = 0; iMarker_Giles < nMarker_Giles; iMarker_Giles++)
    if (Marker_Giles[iMarker_Giles] == val_marker) break;
  return Giles_Var1[iMarker_Giles];
}

void CConfig::SetGiles_Var1(su2double newVar1, const string& val_marker) {
  unsigned short iMarker_Giles;
  for (iMarker_Giles = 0; iMarker_Giles < nMarker_Giles; iMarker_Giles++)
    if (Marker_Giles[iMarker_Giles] == val_marker) break;
  Giles_Var1[iMarker_Giles] = newVar1;
}

su2double CConfig::GetGiles_Var2(const string& val_marker) const {
  unsigned short iMarker_Giles;
  for (iMarker_Giles = 0; iMarker_Giles < nMarker_Giles; iMarker_Giles++)
    if (Marker_Giles[iMarker_Giles] == val_marker) break;
  return Giles_Var2[iMarker_Giles];
}

su2double CConfig::GetGiles_RelaxFactorAverage(const string& val_marker) const {
  unsigned short iMarker_Giles;
  for (iMarker_Giles = 0; iMarker_Giles < nMarker_Giles; iMarker_Giles++)
    if (Marker_Giles[iMarker_Giles] == val_marker) break;
  return RelaxFactorAverage[iMarker_Giles];
}

su2double CConfig::GetGiles_RelaxFactorFourier(const string& val_marker) const {
  unsigned short iMarker_Giles;
  for (iMarker_Giles = 0; iMarker_Giles < nMarker_Giles; iMarker_Giles++)
    if (Marker_Giles[iMarker_Giles] == val_marker) break;
  return RelaxFactorFourier[iMarker_Giles];
}

const su2double* CConfig::GetGiles_FlowDir(const string& val_marker) const {
  unsigned short iMarker_Giles;
  for (iMarker_Giles = 0; iMarker_Giles < nMarker_Giles; iMarker_Giles++)
    if (Marker_Giles[iMarker_Giles] == val_marker) break;
  return Giles_FlowDir[iMarker_Giles];
}

unsigned short CConfig::GetKind_Data_Giles(const string& val_marker) const {
  unsigned short iMarker_Giles;
  for (iMarker_Giles = 0; iMarker_Giles < nMarker_Giles; iMarker_Giles++)
    if (Marker_Giles[iMarker_Giles] == val_marker) break;
  return Kind_Data_Giles[iMarker_Giles];
}

su2double CConfig::GetPressureOut_BC() const {
  unsigned short iMarker_BC;
  su2double pres_out = 0.0;
  for (iMarker_BC = 0; iMarker_BC < nMarker_Giles; iMarker_BC++){
    if (Kind_Data_Giles[iMarker_BC] == STATIC_PRESSURE || Kind_Data_Giles[iMarker_BC] == STATIC_PRESSURE_1D || Kind_Data_Giles[iMarker_BC] == RADIAL_EQUILIBRIUM ){
      pres_out = Giles_Var1[iMarker_BC];
    }
  }
  for (iMarker_BC = 0; iMarker_BC < nMarker_Riemann; iMarker_BC++){
    if (Kind_Data_Riemann[iMarker_BC] == STATIC_PRESSURE || Kind_Data_Riemann[iMarker_BC] == RADIAL_EQUILIBRIUM){
      pres_out = Riemann_Var1[iMarker_BC];
    }
  }
  return pres_out/Pressure_Ref;
}

void CConfig::SetPressureOut_BC(su2double val_press) {
  unsigned short iMarker_BC;
  for (iMarker_BC = 0; iMarker_BC < nMarker_Giles; iMarker_BC++){
    if (Kind_Data_Giles[iMarker_BC] == STATIC_PRESSURE || Kind_Data_Giles[iMarker_BC] == STATIC_PRESSURE_1D || Kind_Data_Giles[iMarker_BC] == RADIAL_EQUILIBRIUM ){
      Giles_Var1[iMarker_BC] = val_press*Pressure_Ref;
    }
  }
  for (iMarker_BC = 0; iMarker_BC < nMarker_Riemann; iMarker_BC++){
    if (Kind_Data_Riemann[iMarker_BC] == STATIC_PRESSURE || Kind_Data_Riemann[iMarker_BC] == RADIAL_EQUILIBRIUM){
      Riemann_Var1[iMarker_BC] = val_press*Pressure_Ref;
    }
  }
}

su2double CConfig::GetTotalPressureIn_BC() const {
  unsigned short iMarker_BC;
  su2double tot_pres_in = 0.0;
  for (iMarker_BC = 0; iMarker_BC < nMarker_Giles; iMarker_BC++){
    if (Kind_Data_Giles[iMarker_BC] == TOTAL_CONDITIONS_PT || Kind_Data_Giles[iMarker_BC] == TOTAL_CONDITIONS_PT_1D){
      tot_pres_in = Giles_Var1[iMarker_BC];
    }
  }
  for (iMarker_BC = 0; iMarker_BC < nMarker_Riemann; iMarker_BC++){
    if (Kind_Data_Riemann[iMarker_BC] == TOTAL_CONDITIONS_PT ){
      tot_pres_in = Riemann_Var1[iMarker_BC];
    }
  }
  if(nMarker_Inlet == 1 && Kind_Inlet == INLET_TYPE::TOTAL_CONDITIONS){
    tot_pres_in = Inlet_Ptotal[0];
  }
  return tot_pres_in/Pressure_Ref;
}

su2double CConfig::GetTotalTemperatureIn_BC() const {
  unsigned short iMarker_BC;
  su2double tot_temp_in = 0.0;
  for (iMarker_BC = 0; iMarker_BC < nMarker_Giles; iMarker_BC++){
    if (Kind_Data_Giles[iMarker_BC] == TOTAL_CONDITIONS_PT || Kind_Data_Giles[iMarker_BC] == TOTAL_CONDITIONS_PT_1D){
      tot_temp_in = Giles_Var2[iMarker_BC];
    }
  }
  for (iMarker_BC = 0; iMarker_BC < nMarker_Riemann; iMarker_BC++){
    if (Kind_Data_Riemann[iMarker_BC] == TOTAL_CONDITIONS_PT ){
      tot_temp_in = Riemann_Var2[iMarker_BC];
    }
  }

  if(nMarker_Inlet == 1 && Kind_Inlet == INLET_TYPE::TOTAL_CONDITIONS){
    tot_temp_in = Inlet_Ttotal[0];
  }
  return tot_temp_in/Temperature_Ref;
}

void CConfig::SetTotalTemperatureIn_BC(su2double val_temp) {
  unsigned short iMarker_BC;
  for (iMarker_BC = 0; iMarker_BC < nMarker_Giles; iMarker_BC++){
    if (Kind_Data_Giles[iMarker_BC] == TOTAL_CONDITIONS_PT || Kind_Data_Giles[iMarker_BC] == TOTAL_CONDITIONS_PT_1D){
      Giles_Var2[iMarker_BC] = val_temp*Temperature_Ref;
    }
  }
  for (iMarker_BC = 0; iMarker_BC < nMarker_Riemann; iMarker_BC++){
    if (Kind_Data_Riemann[iMarker_BC] == TOTAL_CONDITIONS_PT ){
      Riemann_Var2[iMarker_BC] = val_temp*Temperature_Ref;
    }
  }

  if(nMarker_Inlet == 1 && Kind_Inlet == INLET_TYPE::TOTAL_CONDITIONS){
    Inlet_Ttotal[0] = val_temp*Temperature_Ref;
  }
}

su2double CConfig::GetFlowAngleIn_BC() const {
  unsigned short iMarker_BC;
  su2double alpha_in = 0.0;
  for (iMarker_BC = 0; iMarker_BC < nMarker_Giles; iMarker_BC++){
    if (Kind_Data_Giles[iMarker_BC] == TOTAL_CONDITIONS_PT || Kind_Data_Giles[iMarker_BC] == TOTAL_CONDITIONS_PT_1D){
      alpha_in = atan(Giles_FlowDir[iMarker_BC][1]/Giles_FlowDir[iMarker_BC][0]);
    }
  }
  for (iMarker_BC = 0; iMarker_BC < nMarker_Riemann; iMarker_BC++){
    if (Kind_Data_Riemann[iMarker_BC] == TOTAL_CONDITIONS_PT ){
      alpha_in = atan(Riemann_FlowDir[iMarker_BC][1]/Riemann_FlowDir[iMarker_BC][0]);
    }
  }

  if(nMarker_Inlet == 1 && Kind_Inlet == INLET_TYPE::TOTAL_CONDITIONS){
    alpha_in = atan(Inlet_FlowDir[0][1]/Inlet_FlowDir[0][0]);
  }

  return alpha_in;
}

su2double CConfig::GetIncInlet_BC() const {

  su2double val_out = 0.0;

  if (nMarker_Inlet > 0) {
    if (Kind_Inc_Inlet[0] == INLET_TYPE::VELOCITY_INLET)
      val_out = Inlet_Ptotal[0]/Velocity_Ref;
    else if (Kind_Inc_Inlet[0] == INLET_TYPE::PRESSURE_INLET)
      val_out = Inlet_Ptotal[0]/Pressure_Ref;
  }

  return val_out;
}

void CConfig::SetIncInlet_BC(su2double val_in) {

  if (nMarker_Inlet > 0) {
    if (Kind_Inc_Inlet[0] == INLET_TYPE::VELOCITY_INLET)
      Inlet_Ptotal[0] = val_in*Velocity_Ref;
    else if (Kind_Inc_Inlet[0] == INLET_TYPE::PRESSURE_INLET)
      Inlet_Ptotal[0] = val_in*Pressure_Ref;
  }
}

su2double CConfig::GetIncTemperature_BC() const {

  su2double val_out = 0.0;

  if (nMarker_Inlet > 0)
    val_out = Inlet_Ttotal[0]/Temperature_Ref;

  return val_out;
}

void CConfig::SetIncTemperature_BC(su2double val_temperature) {
  if (nMarker_Inlet > 0)
    Inlet_Ttotal[0] = val_temperature*Temperature_Ref;
}

su2double CConfig::GetIncPressureOut_BC() const {

  su2double pressure_out = 0.0;

  if (nMarker_FarField > 0){
    pressure_out = Pressure_FreeStreamND;
  } else if (nMarker_Outlet > 0) {
    pressure_out = Outlet_Pressure[0]/Pressure_Ref;
  }

  return pressure_out;
}

void CConfig::SetIncPressureOut_BC(su2double val_pressure) {

  if (nMarker_FarField > 0){
    Pressure_FreeStreamND = val_pressure;
  } else if (nMarker_Outlet > 0) {
    Outlet_Pressure[0] = val_pressure*Pressure_Ref;
  }

}

su2double CConfig::GetIsothermal_Temperature(const string& val_marker) const {

  for (unsigned short iMarker_Isothermal = 0; iMarker_Isothermal < nMarker_Isothermal; iMarker_Isothermal++)
    if (Marker_Isothermal[iMarker_Isothermal] == val_marker)
      return Isothermal_Temperature[iMarker_Isothermal];

<<<<<<< HEAD
=======
  // Return free-stream temperature for pure CHT cases.
>>>>>>> 83cac12a
  return Temperature_FreeStream;
}

su2double CConfig::GetWall_HeatFlux(const string& val_marker) const {

  for (unsigned short iMarker_HeatFlux = 0; iMarker_HeatFlux < nMarker_HeatFlux; iMarker_HeatFlux++)
    if (Marker_HeatFlux[iMarker_HeatFlux] == val_marker)
      return Heat_Flux[iMarker_HeatFlux];

  return Heat_Flux[0];
}

su2double CConfig::GetWall_HeatTransfer_Coefficient(const string& val_marker) const {

  for (unsigned short iMarker_HeatTransfer = 0; iMarker_HeatTransfer < nMarker_HeatTransfer; iMarker_HeatTransfer++)
    if (Marker_HeatTransfer[iMarker_HeatTransfer] == val_marker)
      return HeatTransfer_Coeff[iMarker_HeatTransfer];

  return HeatTransfer_Coeff[0];
}

su2double CConfig::GetWall_HeatTransfer_Temperature(const string& val_marker) const {

  for (unsigned short iMarker_HeatTransfer = 0; iMarker_HeatTransfer < nMarker_HeatTransfer; iMarker_HeatTransfer++)
    if (Marker_HeatTransfer[iMarker_HeatTransfer] == val_marker)
      return HeatTransfer_WallTemp[iMarker_HeatTransfer];

  return HeatTransfer_WallTemp[0];
}

pair<WALL_TYPE, su2double> CConfig::GetWallRoughnessProperties(const string& val_marker) const {
  su2double roughness = 0.0;
  for (auto iMarker = 0u; iMarker < nRough_Wall; iMarker++) {
    if (val_marker.compare(Marker_RoughWall[iMarker]) == 0) {
      roughness = Roughness_Height[iMarker];
      break;
    }
  }
  return make_pair(roughness > 0 ? WALL_TYPE::ROUGH : WALL_TYPE::SMOOTH, roughness);
}

WALL_FUNCTIONS CConfig::GetWallFunction_Treatment(const string& val_marker) const {

  WALL_FUNCTIONS WallFunction = WALL_FUNCTIONS::NONE;

  for(unsigned short iMarker=0; iMarker<nMarker_WallFunctions; iMarker++) {
    if(Marker_WallFunctions[iMarker] == val_marker) {
      WallFunction = Kind_WallFunctions[iMarker];
      break;
    }
  }

  return WallFunction;
}

const unsigned short* CConfig::GetWallFunction_IntInfo(const string& val_marker) const {
  unsigned short *intInfo = nullptr;

  for(unsigned short iMarker=0; iMarker<nMarker_WallFunctions; iMarker++) {
    if(Marker_WallFunctions[iMarker] == val_marker) {
      intInfo = IntInfo_WallFunctions[iMarker];
      break;
    }
  }

  return intInfo;
}

const su2double* CConfig::GetWallFunction_DoubleInfo(const string& val_marker) const {
  su2double *doubleInfo = nullptr;

  for(unsigned short iMarker=0; iMarker<nMarker_WallFunctions; iMarker++) {
    if(Marker_WallFunctions[iMarker] == val_marker) {
      doubleInfo = DoubleInfo_WallFunctions[iMarker];
      break;
    }
  }

  return doubleInfo;
}

su2double CConfig::GetEngineInflow_Target(const string& val_marker) const {
  unsigned short iMarker_EngineInflow;
  for (iMarker_EngineInflow = 0; iMarker_EngineInflow < nMarker_EngineInflow; iMarker_EngineInflow++)
    if (Marker_EngineInflow[iMarker_EngineInflow] == val_marker) break;
  return EngineInflow_Target[iMarker_EngineInflow];
}

su2double CConfig::GetInflow_Pressure(const string& val_marker) const {
  unsigned short iMarker_EngineInflow;
  for (iMarker_EngineInflow = 0; iMarker_EngineInflow < nMarker_EngineInflow; iMarker_EngineInflow++)
    if (Marker_EngineInflow[iMarker_EngineInflow] == val_marker) break;
  return Inflow_Pressure[iMarker_EngineInflow];
}

su2double CConfig::GetInflow_MassFlow(const string& val_marker) const {
  unsigned short iMarker_EngineInflow;
  for (iMarker_EngineInflow = 0; iMarker_EngineInflow < nMarker_EngineInflow; iMarker_EngineInflow++)
    if (Marker_EngineInflow[iMarker_EngineInflow] == val_marker) break;
  return Inflow_MassFlow[iMarker_EngineInflow];
}

su2double CConfig::GetInflow_ReverseMassFlow(const string& val_marker) const {
  unsigned short iMarker_EngineInflow;
  for (iMarker_EngineInflow = 0; iMarker_EngineInflow < nMarker_EngineInflow; iMarker_EngineInflow++)
    if (Marker_EngineInflow[iMarker_EngineInflow] == val_marker) break;
  return Inflow_ReverseMassFlow[iMarker_EngineInflow];
}

su2double CConfig::GetInflow_TotalPressure(const string& val_marker) const {
  unsigned short iMarker_EngineInflow;
  for (iMarker_EngineInflow = 0; iMarker_EngineInflow < nMarker_EngineInflow; iMarker_EngineInflow++)
    if (Marker_EngineInflow[iMarker_EngineInflow] == val_marker) break;
  return Inflow_TotalPressure[iMarker_EngineInflow];
}

su2double CConfig::GetInflow_Temperature(const string& val_marker) const {
  unsigned short iMarker_EngineInflow;
  for (iMarker_EngineInflow = 0; iMarker_EngineInflow < nMarker_EngineInflow; iMarker_EngineInflow++)
    if (Marker_EngineInflow[iMarker_EngineInflow] == val_marker) break;
  return Inflow_Temperature[iMarker_EngineInflow];
}

su2double CConfig::GetInflow_TotalTemperature(const string& val_marker) const {
  unsigned short iMarker_EngineInflow;
  for (iMarker_EngineInflow = 0; iMarker_EngineInflow < nMarker_EngineInflow; iMarker_EngineInflow++)
    if (Marker_EngineInflow[iMarker_EngineInflow] == val_marker) break;
  return Inflow_TotalTemperature[iMarker_EngineInflow];
}

su2double CConfig::GetInflow_RamDrag(const string& val_marker) const {
  unsigned short iMarker_EngineInflow;
  for (iMarker_EngineInflow = 0; iMarker_EngineInflow < nMarker_EngineInflow; iMarker_EngineInflow++)
    if (Marker_EngineInflow[iMarker_EngineInflow] == val_marker) break;
  return Inflow_RamDrag[iMarker_EngineInflow];
}

su2double CConfig::GetInflow_Force(const string& val_marker) const {
  unsigned short iMarker_EngineInflow;
  for (iMarker_EngineInflow = 0; iMarker_EngineInflow < nMarker_EngineInflow; iMarker_EngineInflow++)
    if (Marker_EngineInflow[iMarker_EngineInflow] == val_marker) break;
  return Inflow_Force[iMarker_EngineInflow];
}

su2double CConfig::GetInflow_Power(const string& val_marker) const {
  unsigned short iMarker_EngineInflow;
  for (iMarker_EngineInflow = 0; iMarker_EngineInflow < nMarker_EngineInflow; iMarker_EngineInflow++)
    if (Marker_EngineInflow[iMarker_EngineInflow] == val_marker) break;
  return Inflow_Power[iMarker_EngineInflow];
}

su2double CConfig::GetInflow_Mach(const string& val_marker) const {
  unsigned short iMarker_EngineInflow;
  for (iMarker_EngineInflow = 0; iMarker_EngineInflow < nMarker_EngineInflow; iMarker_EngineInflow++)
    if (Marker_EngineInflow[iMarker_EngineInflow] == val_marker) break;
  return Inflow_Mach[iMarker_EngineInflow];
}

su2double CConfig::GetExhaust_Pressure(const string& val_marker) const {
  unsigned short iMarker_EngineExhaust;
  for (iMarker_EngineExhaust = 0; iMarker_EngineExhaust < nMarker_EngineExhaust; iMarker_EngineExhaust++)
    if (Marker_EngineExhaust[iMarker_EngineExhaust] == val_marker) break;
  return Exhaust_Pressure[iMarker_EngineExhaust];
}

su2double CConfig::GetExhaust_Temperature(const string& val_marker) const {
  unsigned short iMarker_EngineExhaust;
  for (iMarker_EngineExhaust = 0; iMarker_EngineExhaust < nMarker_EngineExhaust; iMarker_EngineExhaust++)
    if (Marker_EngineExhaust[iMarker_EngineExhaust] == val_marker) break;
  return Exhaust_Temperature[iMarker_EngineExhaust];
}

su2double CConfig::GetExhaust_MassFlow(const string& val_marker) const {
  unsigned short iMarker_EngineExhaust;
  for (iMarker_EngineExhaust = 0; iMarker_EngineExhaust < nMarker_EngineExhaust; iMarker_EngineExhaust++)
    if (Marker_EngineExhaust[iMarker_EngineExhaust] == val_marker) break;
  return Exhaust_MassFlow[iMarker_EngineExhaust];
}

su2double CConfig::GetExhaust_TotalPressure(const string& val_marker) const {
  unsigned short iMarker_EngineExhaust;
  for (iMarker_EngineExhaust = 0; iMarker_EngineExhaust < nMarker_EngineExhaust; iMarker_EngineExhaust++)
    if (Marker_EngineExhaust[iMarker_EngineExhaust] == val_marker) break;
  return Exhaust_TotalPressure[iMarker_EngineExhaust];
}

su2double CConfig::GetExhaust_TotalTemperature(const string& val_marker) const {
  unsigned short iMarker_EngineExhaust;
  for (iMarker_EngineExhaust = 0; iMarker_EngineExhaust < nMarker_EngineExhaust; iMarker_EngineExhaust++)
    if (Marker_EngineExhaust[iMarker_EngineExhaust] == val_marker) break;
  return Exhaust_TotalTemperature[iMarker_EngineExhaust];
}

su2double CConfig::GetExhaust_GrossThrust(const string& val_marker) const {
  unsigned short iMarker_EngineExhaust;
  for (iMarker_EngineExhaust = 0; iMarker_EngineExhaust < nMarker_EngineExhaust; iMarker_EngineExhaust++)
    if (Marker_EngineExhaust[iMarker_EngineExhaust] == val_marker) break;
  return Exhaust_GrossThrust[iMarker_EngineExhaust];
}

su2double CConfig::GetExhaust_Force(const string& val_marker) const {
  unsigned short iMarker_EngineExhaust;
  for (iMarker_EngineExhaust = 0; iMarker_EngineExhaust < nMarker_EngineExhaust; iMarker_EngineExhaust++)
    if (Marker_EngineExhaust[iMarker_EngineExhaust] == val_marker) break;
  return Exhaust_Force[iMarker_EngineExhaust];
}

su2double CConfig::GetExhaust_Power(const string& val_marker) const {
  unsigned short iMarker_EngineExhaust;
  for (iMarker_EngineExhaust = 0; iMarker_EngineExhaust < nMarker_EngineExhaust; iMarker_EngineExhaust++)
    if (Marker_EngineExhaust[iMarker_EngineExhaust] == val_marker) break;
  return Exhaust_Power[iMarker_EngineExhaust];
}

su2double CConfig::GetActDiskInlet_Pressure(const string& val_marker) const {
  unsigned short iMarker_ActDiskInlet;
  for (iMarker_ActDiskInlet = 0; iMarker_ActDiskInlet < nMarker_ActDiskInlet; iMarker_ActDiskInlet++)
    if (Marker_ActDiskInlet[iMarker_ActDiskInlet] == val_marker) break;
  return ActDiskInlet_Pressure[iMarker_ActDiskInlet];
}

su2double CConfig::GetActDiskInlet_TotalPressure(const string& val_marker) const {
  unsigned short iMarker_ActDiskInlet;
  for (iMarker_ActDiskInlet = 0; iMarker_ActDiskInlet < nMarker_ActDiskInlet; iMarker_ActDiskInlet++)
    if (Marker_ActDiskInlet[iMarker_ActDiskInlet] == val_marker) break;
  return ActDiskInlet_TotalPressure[iMarker_ActDiskInlet];
}

su2double CConfig::GetActDiskInlet_RamDrag(const string& val_marker) const {
  unsigned short iMarker_ActDiskInlet;
  for (iMarker_ActDiskInlet = 0; iMarker_ActDiskInlet < nMarker_ActDiskInlet; iMarker_ActDiskInlet++)
    if (Marker_ActDiskInlet[iMarker_ActDiskInlet] == val_marker) break;
  return ActDiskInlet_RamDrag[iMarker_ActDiskInlet];
}

su2double CConfig::GetActDiskInlet_Force(const string& val_marker) const {
  unsigned short iMarker_ActDiskInlet;
  for (iMarker_ActDiskInlet = 0; iMarker_ActDiskInlet < nMarker_ActDiskInlet; iMarker_ActDiskInlet++)
    if (Marker_ActDiskInlet[iMarker_ActDiskInlet] == val_marker) break;
  return ActDiskInlet_Force[iMarker_ActDiskInlet];
}

su2double CConfig::GetActDiskInlet_Power(const string& val_marker) const {
  unsigned short iMarker_ActDiskInlet;
  for (iMarker_ActDiskInlet = 0; iMarker_ActDiskInlet < nMarker_ActDiskInlet; iMarker_ActDiskInlet++)
    if (Marker_ActDiskInlet[iMarker_ActDiskInlet] == val_marker) break;
  return ActDiskInlet_Power[iMarker_ActDiskInlet];
}

su2double CConfig::GetActDiskOutlet_Pressure(const string& val_marker) const {
  unsigned short iMarker_ActDiskOutlet;
  for (iMarker_ActDiskOutlet = 0; iMarker_ActDiskOutlet < nMarker_ActDiskOutlet; iMarker_ActDiskOutlet++)
    if (Marker_ActDiskOutlet[iMarker_ActDiskOutlet] == val_marker) break;
  return ActDiskOutlet_Pressure[iMarker_ActDiskOutlet];
}

su2double CConfig::GetActDiskOutlet_TotalPressure(const string& val_marker) const {
  unsigned short iMarker_ActDiskOutlet;
  for (iMarker_ActDiskOutlet = 0; iMarker_ActDiskOutlet < nMarker_ActDiskOutlet; iMarker_ActDiskOutlet++)
    if (Marker_ActDiskOutlet[iMarker_ActDiskOutlet] == val_marker) break;
  return ActDiskOutlet_TotalPressure[iMarker_ActDiskOutlet];
}

su2double CConfig::GetActDiskOutlet_GrossThrust(const string& val_marker) const {
  unsigned short iMarker_ActDiskOutlet;
  for (iMarker_ActDiskOutlet = 0; iMarker_ActDiskOutlet < nMarker_ActDiskOutlet; iMarker_ActDiskOutlet++)
    if (Marker_ActDiskOutlet[iMarker_ActDiskOutlet] == val_marker) break;
  return ActDiskOutlet_GrossThrust[iMarker_ActDiskOutlet];
}

su2double CConfig::GetActDiskOutlet_Force(const string& val_marker) const {
  unsigned short iMarker_ActDiskOutlet;
  for (iMarker_ActDiskOutlet = 0; iMarker_ActDiskOutlet < nMarker_ActDiskOutlet; iMarker_ActDiskOutlet++)
    if (Marker_ActDiskOutlet[iMarker_ActDiskOutlet] == val_marker) break;
  return ActDiskOutlet_Force[iMarker_ActDiskOutlet];
}

su2double CConfig::GetActDiskOutlet_Power(const string& val_marker) const {
  unsigned short iMarker_ActDiskOutlet;
  for (iMarker_ActDiskOutlet = 0; iMarker_ActDiskOutlet < nMarker_ActDiskOutlet; iMarker_ActDiskOutlet++)
    if (Marker_ActDiskOutlet[iMarker_ActDiskOutlet] == val_marker) break;
  return ActDiskOutlet_Power[iMarker_ActDiskOutlet];
}

su2double CConfig::GetActDiskOutlet_Thrust_BEM(string val_marker) const {
  unsigned short iMarker_ActDiskOutlet;
  for (iMarker_ActDiskOutlet = 0; iMarker_ActDiskOutlet < nMarker_ActDiskOutlet; iMarker_ActDiskOutlet++)
    if (Marker_ActDiskOutlet[iMarker_ActDiskOutlet] == val_marker) break;
  return ActDiskOutlet_Thrust_BEM[iMarker_ActDiskOutlet];
}

su2double CConfig::GetActDiskOutlet_Torque_BEM(string val_marker) const {
  unsigned short iMarker_ActDiskOutlet;
  for (iMarker_ActDiskOutlet = 0; iMarker_ActDiskOutlet < nMarker_ActDiskOutlet; iMarker_ActDiskOutlet++)
    if (Marker_ActDiskOutlet[iMarker_ActDiskOutlet] == val_marker) break;
  return ActDiskOutlet_Torque_BEM[iMarker_ActDiskOutlet];
}

su2double CConfig::GetActDiskInlet_Temperature(const string& val_marker) const {
  unsigned short iMarker_ActDiskInlet;
  for (iMarker_ActDiskInlet = 0; iMarker_ActDiskInlet < nMarker_ActDiskInlet; iMarker_ActDiskInlet++)
    if (Marker_ActDiskInlet[iMarker_ActDiskInlet] == val_marker) break;
  return ActDiskInlet_Temperature[iMarker_ActDiskInlet];
}

su2double CConfig::GetActDiskInlet_TotalTemperature(const string& val_marker) const {
  unsigned short iMarker_ActDiskInlet;
  for (iMarker_ActDiskInlet = 0; iMarker_ActDiskInlet < nMarker_ActDiskInlet; iMarker_ActDiskInlet++)
    if (Marker_ActDiskInlet[iMarker_ActDiskInlet] == val_marker) break;
  return ActDiskInlet_TotalTemperature[iMarker_ActDiskInlet];
}

su2double CConfig::GetActDiskOutlet_Temperature(const string& val_marker) const {
  unsigned short iMarker_ActDiskOutlet;
  for (iMarker_ActDiskOutlet = 0; iMarker_ActDiskOutlet < nMarker_ActDiskOutlet; iMarker_ActDiskOutlet++)
    if (Marker_ActDiskOutlet[iMarker_ActDiskOutlet] == val_marker) break;
  return ActDiskOutlet_Temperature[iMarker_ActDiskOutlet];
}

su2double CConfig::GetActDiskOutlet_TotalTemperature(const string& val_marker) const {
  unsigned short iMarker_ActDiskOutlet;
  for (iMarker_ActDiskOutlet = 0; iMarker_ActDiskOutlet < nMarker_ActDiskOutlet; iMarker_ActDiskOutlet++)
    if (Marker_ActDiskOutlet[iMarker_ActDiskOutlet] == val_marker) break;
  return ActDiskOutlet_TotalTemperature[iMarker_ActDiskOutlet];
}

su2double CConfig::GetActDiskInlet_MassFlow(const string& val_marker) const {
  unsigned short iMarker_ActDiskInlet;
  for (iMarker_ActDiskInlet = 0; iMarker_ActDiskInlet < nMarker_ActDiskInlet; iMarker_ActDiskInlet++)
    if (Marker_ActDiskInlet[iMarker_ActDiskInlet] == val_marker) break;
  return ActDiskInlet_MassFlow[iMarker_ActDiskInlet];
}

su2double CConfig::GetActDiskOutlet_MassFlow(const string& val_marker) const {
  unsigned short iMarker_ActDiskOutlet;
  for (iMarker_ActDiskOutlet = 0; iMarker_ActDiskOutlet < nMarker_ActDiskOutlet; iMarker_ActDiskOutlet++)
    if (Marker_ActDiskOutlet[iMarker_ActDiskOutlet] == val_marker) break;
  return ActDiskOutlet_MassFlow[iMarker_ActDiskOutlet];
}

su2double CConfig::GetDispl_Value(const string& val_marker) const {
  unsigned short iMarker_Displacement;
  for (iMarker_Displacement = 0; iMarker_Displacement < nMarker_Displacement; iMarker_Displacement++)
    if (Marker_Displacement[iMarker_Displacement] == val_marker) break;
  return Displ_Value[iMarker_Displacement];
}

su2double CConfig::GetLoad_Value(const string& val_marker) const {
  unsigned short iMarker_Load;
  for (iMarker_Load = 0; iMarker_Load < nMarker_Load; iMarker_Load++)
    if (Marker_Load[iMarker_Load] == val_marker) break;
  return Load_Value[iMarker_Load];
}

su2double CConfig::GetDamper_Constant(const string& val_marker) const {
  unsigned short iMarker_Damper;
  for (iMarker_Damper = 0; iMarker_Damper < nMarker_Damper; iMarker_Damper++)
    if (Marker_Damper[iMarker_Damper] == val_marker) break;
  return Damper_Constant[iMarker_Damper];
}

su2double CConfig::GetLoad_Dir_Value(const string& val_marker) const {
  unsigned short iMarker_Load_Dir;
  for (iMarker_Load_Dir = 0; iMarker_Load_Dir < nMarker_Load_Dir; iMarker_Load_Dir++)
    if (Marker_Load_Dir[iMarker_Load_Dir] == val_marker) break;
  return Load_Dir_Value[iMarker_Load_Dir];
}

su2double CConfig::GetLoad_Dir_Multiplier(const string& val_marker) const {
  unsigned short iMarker_Load_Dir;
  for (iMarker_Load_Dir = 0; iMarker_Load_Dir < nMarker_Load_Dir; iMarker_Load_Dir++)
    if (Marker_Load_Dir[iMarker_Load_Dir] == val_marker) break;
  return Load_Dir_Multiplier[iMarker_Load_Dir];
}

su2double CConfig::GetDisp_Dir_Value(const string& val_marker) const {
  unsigned short iMarker_Disp_Dir;
  for (iMarker_Disp_Dir = 0; iMarker_Disp_Dir < nMarker_Disp_Dir; iMarker_Disp_Dir++)
    if (Marker_Disp_Dir[iMarker_Disp_Dir] == val_marker) break;
  return Disp_Dir_Value[iMarker_Disp_Dir];
}

su2double CConfig::GetDisp_Dir_Multiplier(const string& val_marker) const {
  unsigned short iMarker_Disp_Dir;
  for (iMarker_Disp_Dir = 0; iMarker_Disp_Dir < nMarker_Disp_Dir; iMarker_Disp_Dir++)
    if (Marker_Disp_Dir[iMarker_Disp_Dir] == val_marker) break;
  return Disp_Dir_Multiplier[iMarker_Disp_Dir];
}

const su2double* CConfig::GetLoad_Dir(const string& val_marker) const {
  unsigned short iMarker_Load_Dir;
  for (iMarker_Load_Dir = 0; iMarker_Load_Dir < nMarker_Load_Dir; iMarker_Load_Dir++)
    if (Marker_Load_Dir[iMarker_Load_Dir] == val_marker) break;
  return Load_Dir[iMarker_Load_Dir];
}

const su2double* CConfig::GetDisp_Dir(const string& val_marker) const {
  unsigned short iMarker_Disp_Dir;
  for (iMarker_Disp_Dir = 0; iMarker_Disp_Dir < nMarker_Disp_Dir; iMarker_Disp_Dir++)
    if (Marker_Disp_Dir[iMarker_Disp_Dir] == val_marker) break;
  return Disp_Dir[iMarker_Disp_Dir];
}

su2double CConfig::GetWall_Emissivity(const string& val_marker) const {
  for (auto iMarker = 0u; iMarker < nMarker_Emissivity; iMarker++)
    if (Marker_Emissivity[iMarker] == val_marker)
      return Wall_Emissivity[iMarker];
  return 0;
}

bool CConfig::GetMarker_StrongBC(const string& val_marker) const {

  unsigned short iMarker_StrongBC = 0;

  for (iMarker_StrongBC = 0; iMarker_StrongBC < nMarker_StrongBC; iMarker_StrongBC++)
    if (Marker_StrongBC[iMarker_StrongBC] == val_marker) return true;

  return false;
}

short CConfig::FindInterfaceMarker(unsigned short iInterface) const {

  /*--- The names of the two markers that form the interface. ---*/
  const auto& sideA = Marker_ZoneInterface[2*iInterface];
  const auto& sideB = Marker_ZoneInterface[2*iInterface+1];
  for (unsigned short iMarker = 0; iMarker < nMarker_All; iMarker++) {
    /*--- If the marker is sideA or sideB of the interface (order does not matter). ---*/
    const auto& tag = Marker_All_TagBound[iMarker];
    if ((tag == sideA) || (tag == sideB)) return iMarker;
  }
  return -1;
}

void CConfig::Tick(double *val_start_time) {

#ifdef PROFILE
  *val_start_time = SU2_MPI::Wtime();
#endif

}

void CConfig::Tock(double val_start_time, const string& val_function_name, int val_group_id) {

#ifdef PROFILE

  double val_stop_time = 0.0, val_elapsed_time = 0.0;

  val_stop_time = SU2_MPI::Wtime();

  /*--- Compute the elapsed time for this subroutine ---*/
  val_elapsed_time = val_stop_time - val_start_time;

  /*--- Store the subroutine name and the elapsed time ---*/
  Profile_Function_tp.push_back(val_function_name);
  Profile_Time_tp.push_back(val_elapsed_time);
  Profile_ID_tp.push_back(val_group_id);

#endif

}

void CConfig::SetProfilingCSV() {

#ifdef PROFILE

  int rank = MASTER_NODE;
  int size = SINGLE_NODE;
#ifdef HAVE_MPI
  SU2_MPI::Comm_rank(SU2_MPI::GetComm(), &rank);
  SU2_MPI::Comm_size(SU2_MPI::GetComm(), &size);
#endif

  /*--- Each rank has the same stack trace, so the they have the same
   function calls and ordering in the vectors. We're going to reduce
   the timings from each rank and extract the avg, min, and max timings. ---*/

  /*--- First, create a local mapping, so that we can extract the
   min and max values for each function. ---*/

  for (unsigned int i = 0; i < Profile_Function_tp.size(); i++) {

    /*--- Add the function and initialize if not already stored (the ID
     only needs to be stored the first time).---*/
    if (Profile_Map_tp.find(Profile_Function_tp[i]) == Profile_Map_tp.end()) {

      vector<int> profile; profile.push_back(i);
      Profile_Map_tp.insert(pair<string,vector<int> >(Profile_Function_tp[i],profile));

    } else {

      /*--- This function has already been added, so simply increment the
       number of calls and total time for this function. ---*/

      Profile_Map_tp[Profile_Function_tp[i]].push_back(i);

    }
  }

  /*--- We now have everything gathered by function name, so we can loop over
   each function and store the min/max times. ---*/

  int map_size = 0;
  for (map<string,vector<int> >::iterator it=Profile_Map_tp.begin(); it!=Profile_Map_tp.end(); ++it) {
    map_size++;
  }

  /*--- Allocate and initialize memory ---*/

  double *l_min_red = NULL, *l_max_red = NULL, *l_tot_red = NULL, *l_avg_red = NULL;
  int *n_calls_red = NULL;
  double* l_min = new double[map_size];
  double* l_max = new double[map_size];
  double* l_tot = new double[map_size];
  double* l_avg = new double[map_size];
  int* n_calls  = new int[map_size];
  for (int i = 0; i < map_size; i++)
  {
    l_min[i]   = 1e10;
    l_max[i]   = 0.0;
    l_tot[i]   = 0.0;
    l_avg[i]   = 0.0;
    n_calls[i] = 0;
  }

  /*--- Collect the info for each function from the current rank ---*/

  int func_counter = 0;
  for (map<string,vector<int> >::iterator it=Profile_Map_tp.begin(); it!=Profile_Map_tp.end(); ++it) {

    for (unsigned int i = 0; i < (it->second).size(); i++) {
      n_calls[func_counter]++;
      l_tot[func_counter] += Profile_Time_tp[(it->second)[i]];
      if (Profile_Time_tp[(it->second)[i]] < l_min[func_counter])
        l_min[func_counter] = Profile_Time_tp[(it->second)[i]];
      if (Profile_Time_tp[(it->second)[i]] > l_max[func_counter])
        l_max[func_counter] = Profile_Time_tp[(it->second)[i]];

    }
    l_avg[func_counter] = l_tot[func_counter]/((double)n_calls[func_counter]);
    func_counter++;
  }

  /*--- Now reduce the data ---*/

  if (rank == MASTER_NODE) {
    l_min_red = new double[map_size];
    l_max_red = new double[map_size];
    l_tot_red = new double[map_size];
    l_avg_red = new double[map_size];
    n_calls_red  = new int[map_size];
  }

#ifdef HAVE_MPI
  MPI_Reduce(n_calls, n_calls_red, map_size, MPI_INT, MPI_SUM, MASTER_NODE, SU2_MPI::GetComm());
  MPI_Reduce(l_tot, l_tot_red, map_size, MPI_DOUBLE, MPI_SUM, MASTER_NODE, SU2_MPI::GetComm());
  MPI_Reduce(l_avg, l_avg_red, map_size, MPI_DOUBLE, MPI_SUM, MASTER_NODE, SU2_MPI::GetComm());
  MPI_Reduce(l_min, l_min_red, map_size, MPI_DOUBLE, MPI_MIN, MASTER_NODE, SU2_MPI::GetComm());
  MPI_Reduce(l_max, l_max_red, map_size, MPI_DOUBLE, MPI_MAX, MASTER_NODE, SU2_MPI::GetComm());
#else
  memcpy(n_calls_red, n_calls, map_size*sizeof(int));
  memcpy(l_tot_red,   l_tot,   map_size*sizeof(double));
  memcpy(l_avg_red,   l_avg,   map_size*sizeof(double));
  memcpy(l_min_red,   l_min,   map_size*sizeof(double));
  memcpy(l_max_red,   l_max,   map_size*sizeof(double));
#endif

  /*--- The master rank will write the file ---*/

  if (rank == MASTER_NODE) {

    /*--- Take averages over all ranks on the master ---*/

    for (int i = 0; i < map_size; i++) {
      l_tot_red[i]   = l_tot_red[i]/(double)size;
      l_avg_red[i]   = l_avg_red[i]/(double)size;
      n_calls_red[i] = n_calls_red[i]/size;
    }

    /*--- Now write a CSV file with the processed results ---*/

    ofstream Profile_File;
    Profile_File.precision(15);
    Profile_File.open("profiling.csv");

    /*--- Create the CSV header ---*/

    Profile_File << "\"Function_Name\", \"N_Calls\", \"Avg_Total_Time\", \"Avg_Time\", \"Min_Time\", \"Max_Time\", \"Function_ID\"" << endl;

    /*--- Loop through the map and write the results to the file ---*/

    func_counter = 0;
    for (map<string,vector<int> >::iterator it=Profile_Map_tp.begin(); it!=Profile_Map_tp.end(); ++it) {

      Profile_File << scientific << it->first << ", " << n_calls_red[func_counter] << ", " << l_tot_red[func_counter] << ", " << l_avg_red[func_counter] << ", " << l_min_red[func_counter] << ", " << l_max_red[func_counter] << ", " << (int)Profile_ID_tp[(it->second)[0]] << endl;
      func_counter++;
    }

    Profile_File.close();

  }

  delete [] l_min;
  delete [] l_max;
  delete [] l_avg;
  delete [] l_tot;
  delete [] n_calls;
  if (rank == MASTER_NODE) {
    delete [] l_min_red;
    delete [] l_max_red;
    delete [] l_avg_red;
    delete [] l_tot_red;
    delete [] n_calls_red;
  }

#endif

}

void CConfig::GEMM_Tick(double *val_start_time) const {

#ifdef PROFILE

#ifdef HAVE_MKL
  *val_start_time = dsecnd();
#else
  *val_start_time = SU2_MPI::Wtime();
#endif

#endif

}

void CConfig::GEMM_Tock(double val_start_time, int M, int N, int K) const {

#ifdef PROFILE

  /* Determine the timing value. The actual function called depends on
     the type of executable. */
  double val_stop_time = 0.0;

#ifdef HAVE_MKL
  val_stop_time = dsecnd();
#else
  val_stop_time = SU2_MPI::Wtime();
#endif

  /* Compute the elapsed time. */
  const double val_elapsed_time = val_stop_time - val_start_time;

  /* Create the CLong3T from the M-N-K values and check if it is already
     stored in the map GEMM_Profile_MNK. */
  CLong3T MNK(M, N, K);
  map<CLong3T, int>::iterator MI = GEMM_Profile_MNK.find(MNK);

  if(MI == GEMM_Profile_MNK.end()) {

    /* Entry is not present yet. Create it. */
    const int ind = GEMM_Profile_MNK.size();
    GEMM_Profile_MNK[MNK] = ind;

    GEMM_Profile_NCalls.push_back(1);
    GEMM_Profile_TotTime.push_back(val_elapsed_time);
    GEMM_Profile_MinTime.push_back(val_elapsed_time);
    GEMM_Profile_MaxTime.push_back(val_elapsed_time);
  }
  else {

    /* Entry is already present. Determine its index in the
       map and update the corresponding vectors. */
    const int ind = MI->second;
    ++GEMM_Profile_NCalls[ind];
    GEMM_Profile_TotTime[ind] += val_elapsed_time;
    GEMM_Profile_MinTime[ind]  = min(GEMM_Profile_MinTime[ind], val_elapsed_time);
    GEMM_Profile_MaxTime[ind]  = max(GEMM_Profile_MaxTime[ind], val_elapsed_time);
  }

#endif

}

void CConfig::GEMMProfilingCSV() {

#ifdef PROFILE

  /* Initialize the rank to the master node. */
  int rank = MASTER_NODE;

#ifdef HAVE_MPI
  /* Parallel executable. The profiling data must be sent to the master node.
     First determine the rank and size. */
  int size;
  SU2_MPI::Comm_rank(SU2_MPI::GetComm(), &rank);
  SU2_MPI::Comm_size(SU2_MPI::GetComm(), &size);

  /* Check for the master node. */
  if(rank == MASTER_NODE) {

    /* Master node. Loop over the other ranks to receive their data. */
    for(int proc=1; proc<size; ++proc) {

      /* Block until a message from this processor arrives. Determine
         the number of entries in the receive buffers. */
      SU2_MPI::Status status;
      SU2_MPI::Probe(proc, 0, SU2_MPI::GetComm(), &status);

      int nEntries;
      SU2_MPI::Get_count(&status, MPI_LONG, &nEntries);

      /* Allocate the memory for the receive buffers and receive the
         three messages using blocking receives. */
      vector<long>   recvBufNCalls(nEntries);
      vector<double> recvBufTotTime(nEntries);
      vector<double> recvBufMinTime(nEntries);
      vector<double> recvBufMaxTime(nEntries);
      vector<long>   recvBufMNK(3*nEntries);

      SU2_MPI::Recv(recvBufNCalls.data(), recvBufNCalls.size(),
                    MPI_LONG, proc, 0, SU2_MPI::GetComm(), &status);
      SU2_MPI::Recv(recvBufTotTime.data(), recvBufTotTime.size(),
                    MPI_DOUBLE, proc, 1, SU2_MPI::GetComm(), &status);
      SU2_MPI::Recv(recvBufMinTime.data(), recvBufMinTime.size(),
                    MPI_DOUBLE, proc, 2, SU2_MPI::GetComm(), &status);
      SU2_MPI::Recv(recvBufMaxTime.data(), recvBufMaxTime.size(),
                    MPI_DOUBLE, proc, 3, SU2_MPI::GetComm(), &status);
      SU2_MPI::Recv(recvBufMNK.data(), recvBufMNK.size(),
                    MPI_LONG, proc, 4, SU2_MPI::GetComm(), &status);

      /* Loop over the number of entries. */
      for(int i=0; i<nEntries; ++i) {

        /* Create the CLong3T from the M-N-K values and check if it is already
           stored in the map GEMM_Profile_MNK. */
        CLong3T MNK(recvBufMNK[3*i], recvBufMNK[3*i+1], recvBufMNK[3*i+2]);
        map<CLong3T, int>::iterator MI = GEMM_Profile_MNK.find(MNK);

        if(MI == GEMM_Profile_MNK.end()) {

          /* Entry is not present yet. Create it. */
          const int ind = GEMM_Profile_MNK.size();
          GEMM_Profile_MNK[MNK] = ind;

          GEMM_Profile_NCalls.push_back(recvBufNCalls[i]);
          GEMM_Profile_TotTime.push_back(recvBufTotTime[i]);
          GEMM_Profile_MinTime.push_back(recvBufMinTime[i]);
          GEMM_Profile_MaxTime.push_back(recvBufMaxTime[i]);
        }
        else {

          /* Entry is already present. Determine its index in the
             map and update the corresponding vectors. */
          const int ind = MI->second;
          GEMM_Profile_NCalls[ind]  += recvBufNCalls[i];
          GEMM_Profile_TotTime[ind] += recvBufTotTime[i];
          GEMM_Profile_MinTime[ind]  = min(GEMM_Profile_MinTime[ind], recvBufMinTime[i]);
          GEMM_Profile_MaxTime[ind]  = max(GEMM_Profile_MaxTime[ind], recvBufMaxTime[i]);
        }
      }
    }
  }
  else {

    /* Not the master node. Create the send buffer for the MNK data. */
    vector<long> sendBufMNK(3*GEMM_Profile_NCalls.size());
    for(map<CLong3T, int>::iterator MI =GEMM_Profile_MNK.begin();
                                    MI!=GEMM_Profile_MNK.end(); ++MI) {

      const int ind = 3*MI->second;
      sendBufMNK[ind]   = MI->first.long0;
      sendBufMNK[ind+1] = MI->first.long1;
      sendBufMNK[ind+2] = MI->first.long2;
    }

    /* Send the data to the master node using blocking sends. */
    SU2_MPI::Send(GEMM_Profile_NCalls.data(), GEMM_Profile_NCalls.size(),
                  MPI_LONG, MASTER_NODE, 0, SU2_MPI::GetComm());
    SU2_MPI::Send(GEMM_Profile_TotTime.data(), GEMM_Profile_TotTime.size(),
                  MPI_DOUBLE, MASTER_NODE, 1, SU2_MPI::GetComm());
    SU2_MPI::Send(GEMM_Profile_MinTime.data(), GEMM_Profile_MinTime.size(),
                  MPI_DOUBLE, MASTER_NODE, 2, SU2_MPI::GetComm());
    SU2_MPI::Send(GEMM_Profile_MaxTime.data(), GEMM_Profile_MaxTime.size(),
                  MPI_DOUBLE, MASTER_NODE, 3, SU2_MPI::GetComm());
    SU2_MPI::Send(sendBufMNK.data(), sendBufMNK.size(),
                  MPI_LONG, MASTER_NODE, 4, SU2_MPI::GetComm());
  }

#endif

  /*--- The master rank will write the file ---*/
  if (rank == MASTER_NODE) {

    /* Store the elements of the map GEMM_Profile_MNK in
       vectors for post processing reasons. */
    const unsigned int nItems = GEMM_Profile_MNK.size();
    vector<long> M(nItems), N(nItems), K(nItems);
    for(map<CLong3T, int>::iterator MI =GEMM_Profile_MNK.begin();
                                    MI!=GEMM_Profile_MNK.end(); ++MI) {

      const int ind = MI->second;
      M[ind] = MI->first.long0;
      N[ind] = MI->first.long1;
      K[ind] = MI->first.long2;
    }

    /* In order to create a nicer output the profiling data is sorted in
       terms of CPU time spent. Create a vector of pairs for carrying
       out this sort. */
    vector<pair<double, unsigned int> > sortedTime;

    for(unsigned int i=0; i<GEMM_Profile_TotTime.size(); ++i)
      sortedTime.push_back(make_pair(GEMM_Profile_TotTime[i], i));

    sort(sortedTime.begin(), sortedTime.end());

    /* Open the profiling file. */
    ofstream Profile_File;
    Profile_File.precision(15);
    Profile_File.open("gemm_profiling.csv");

    /* Create the CSV header */
    Profile_File << "\"Total_Time\", \"N_Calls\", \"Avg_Time\", \"Min_Time\", \"Max_Time\", \"M\", \"N\", \"K\", \"Avg GFLOPs\"" << endl;

    /* Loop through the different items, where the item with the largest total time is
       written first. As sortedTime is sorted in increasing order, the sequence of
       sortedTime must be reversed. */
    for(vector<pair<double, unsigned int> >::reverse_iterator rit =sortedTime.rbegin();
                                                              rit!=sortedTime.rend(); ++rit) {
      /* Determine the original index in the profiling vectors. */
      const unsigned int ind = rit->second;
      const double AvgTime = GEMM_Profile_TotTime[ind]/GEMM_Profile_NCalls[ind];
      const double GFlops   = 2.0e-9*M[ind]*N[ind]*K[ind]/AvgTime;

      /* Write the data. */
      Profile_File << scientific << GEMM_Profile_TotTime[ind] << ", " << GEMM_Profile_NCalls[ind] << ", "
                   << AvgTime << ", " << GEMM_Profile_MinTime[ind] << ", " << GEMM_Profile_MaxTime[ind] << ", "
                   << M[ind] << ", " << N[ind] << ", " << K[ind] << ", " << GFlops << endl;
    }

    /* Close the file. */
    Profile_File.close();
  }

#endif

}

void CConfig::SetFreeStreamTurboNormal(const su2double* turboNormal){

  FreeStreamTurboNormal[0] = turboNormal[0];
  FreeStreamTurboNormal[1] = turboNormal[1];
  FreeStreamTurboNormal[2] = 0.0;

}

void CConfig::SetMultizone(const CConfig *driver_config, const CConfig* const* config_container){

  for (unsigned short iZone = 0; iZone < nZone; iZone++){

    if (config_container[iZone]->GetTime_Domain() != GetTime_Domain()){
      SU2_MPI::Error("Option TIME_DOMAIN must be the same in all zones.", CURRENT_FUNCTION);
    }
    if (config_container[iZone]->GetnTime_Iter() != GetnTime_Iter()){
      SU2_MPI::Error("Option TIME_ITER must be the same in all zones.", CURRENT_FUNCTION);
    }
    if (config_container[iZone]->GetnOuter_Iter() != GetnOuter_Iter()){
      SU2_MPI::Error("Option OUTER_ITER must be the same in all zones.", CURRENT_FUNCTION);
    }
    if (config_container[iZone]->GetTime_Step() != GetTime_Step()){
      SU2_MPI::Error("Option TIME_STEP must be the same in all zones.", CURRENT_FUNCTION);
    }
    if (config_container[iZone]->GetUnst_CFL() != 0.0){
      SU2_MPI::Error("Option UNST_CFL_NUMBER cannot be used in multizone problems (must be 0),"
                     " use a fixed TIME_STEP instead.", CURRENT_FUNCTION);
    }
    if (config_container[iZone]->GetMultizone_Problem() != GetMultizone_Problem()){
      SU2_MPI::Error("Option MULTIZONE must be the same in all zones.", CURRENT_FUNCTION);
    }
    if (config_container[iZone]->GetMultizone_Mesh() != GetMultizone_Mesh()){
      SU2_MPI::Error("Option MULTIZONE_MESH must be the same in all zones.", CURRENT_FUNCTION);
    }
    if(config_container[iZone]->GetWnd_Cauchy_Crit()){
      SU2_MPI::Error("Option WINDOW_CAUCHY_CRIT must be deactivated for multizone problems.", CURRENT_FUNCTION);
    }
  }
  if(driver_config->GetWnd_Cauchy_Crit()){
    SU2_MPI::Error("Option WINDOW_CAUCHY_CRIT must be deactivated for multizone problems.", CURRENT_FUNCTION);
  }

  bool multiblockDriver = false;
  for (unsigned short iFiles = 0; iFiles < driver_config->GetnVolumeOutputFiles(); iFiles++){
    if (driver_config->GetVolumeOutputFiles()[iFiles] == OUTPUT_TYPE::PARAVIEW_MULTIBLOCK){
      multiblockDriver = true;
    }
  }

  bool multiblockZone = false;
  for (unsigned short iZone = 0; iZone < nZone; iZone++){
    multiblockZone = false;
    for (unsigned short iFiles = 0; iFiles < config_container[iZone]->GetnVolumeOutputFiles(); iFiles++){
      if (config_container[iZone]->GetVolumeOutputFiles()[iFiles] == OUTPUT_TYPE::PARAVIEW_MULTIBLOCK){
        multiblockZone = true;
      }
    }
    if (multiblockZone != multiblockDriver){
      SU2_MPI::Error("To enable PARAVIEW_MULTIBLOCK output, add it to OUTPUT_FILES option in main config and\n"
                     "remove option from sub-config files.", CURRENT_FUNCTION);
    }
  }

  /*--- Fix the Time Step for all subdomains, for the case of time-dependent problems ---*/
  if (driver_config->GetTime_Domain()){
    Delta_UnstTime = driver_config->GetTime_Step();

    Time_Domain = true;
  }

  /*------------------------------------------------------------*/
  /*------ Determine the special properties of the problem -----*/
  /*------------------------------------------------------------*/

  bool fluid_zone = false;
  bool structural_zone = false;

  /*--- If there is at least a fluid and a structural zone ---*/
  for (auto iZone = 0u; iZone < nZone; iZone++) {
    fluid_zone |= config_container[iZone]->GetFluidProblem();
    structural_zone |= config_container[iZone]->GetStructuralProblem();
  }

  if (structural_zone) Relaxation = true;

  /*--- If the problem has FSI properties ---*/
  FSI_Problem = fluid_zone && structural_zone;

  Multizone_Residual = true;
}<|MERGE_RESOLUTION|>--- conflicted
+++ resolved
@@ -9234,10 +9234,7 @@
     if (Marker_Isothermal[iMarker_Isothermal] == val_marker)
       return Isothermal_Temperature[iMarker_Isothermal];
 
-<<<<<<< HEAD
-=======
   // Return free-stream temperature for pure CHT cases.
->>>>>>> 83cac12a
   return Temperature_FreeStream;
 }
 
