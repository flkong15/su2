/*!
 * \file CConfig.cpp
 * \brief Main file for managing the config file
 * \author F. Palacios, T. Economon, B. Tracey, H. Kline
 * \version 7.5.0 "Blackbird"
 *
 * SU2 Project Website: https://su2code.github.io
 *
 * The SU2 Project is maintained by the SU2 Foundation
 * (http://su2foundation.org)
 *
 * Copyright 2012-2022, SU2 Contributors (cf. AUTHORS.md)
 *
 * SU2 is free software; you can redistribute it and/or
 * modify it under the terms of the GNU Lesser General Public
 * License as published by the Free Software Foundation; either
 * version 2.1 of the License, or (at your option) any later version.
 *
 * SU2 is distributed in the hope that it will be useful,
 * but WITHOUT ANY WARRANTY; without even the implied warranty of
 * MERCHANTABILITY or FITNESS FOR A PARTICULAR PURPOSE. See the GNU
 * Lesser General Public License for more details.
 *
 * You should have received a copy of the GNU Lesser General Public
 * License along with SU2. If not, see <http://www.gnu.org/licenses/>.
 */

#define ENABLE_MAPS
#include "../include/CConfig.hpp"
#undef ENABLE_MAPS

#include "../include/fem/fem_gauss_jacobi_quadrature.hpp"
#include "../include/fem/fem_geometry_structure.hpp"

#include "../include/basic_types/ad_structure.hpp"
#include "../include/toolboxes/printing_toolbox.hpp"

using namespace PrintingToolbox;

#ifdef PROFILE
#ifdef HAVE_MKL
#include "mkl.h"
#endif
#endif

vector<string> Profile_Function_tp;       /*!< \brief Vector of string names for profiled functions. */
vector<double> Profile_Time_tp;           /*!< \brief Vector of elapsed time for profiled functions. */
vector<double> Profile_ID_tp;             /*!< \brief Vector of group ID number for profiled functions. */
map<string, vector<int> > Profile_Map_tp; /*!< \brief Map containing the final results for profiled functions. */

map<CLong3T, int> GEMM_Profile_MNK;       /*!< \brief Map, which maps the GEMM size to the index where
                                                      the data for this GEMM is stored in several vectors. */
vector<long>   GEMM_Profile_NCalls;       /*!< \brief Vector, which stores the number of calls to this
                                                      GEMM size. */
vector<double> GEMM_Profile_TotTime;      /*!< \brief Total time spent for this GEMM size. */
vector<double> GEMM_Profile_MinTime;      /*!< \brief Minimum time spent for this GEMM size. */
vector<double> GEMM_Profile_MaxTime;      /*!< \brief Maximum time spent for this GEMM size. */

//#pragma omp threadprivate(Profile_Function_tp, Profile_Time_tp, Profile_ID_tp, Profile_Map_tp)


CConfig::CConfig(char case_filename[MAX_STRING_SIZE], SU2_COMPONENT val_software, bool verb_high) {

  /*--- Set the case name to the base config file name without extension ---*/

  caseName = PrintingToolbox::split(string(case_filename),'.')[0];

  base_config = true;

  /*--- Store MPI rank and size ---*/

  rank = SU2_MPI::GetRank();
  size = SU2_MPI::GetSize();

  iZone = 0;
  nZone = 1;

  Init();

  /*--- Parsing the config file  ---*/

  SetConfig_Parsing(case_filename);

  /*--- Set the default values for all of the options that weren't set ---*/

  SetDefault();

  /*--- Set number of zone ---*/

  SetnZone();

  /*--- Configuration file postprocessing ---*/

  SetPostprocessing(val_software, iZone, 0);

  /*--- Configuration file boundaries/markers setting ---*/

  SetMarkers(val_software);

  /*--- Configuration file output ---*/

  if ((rank == MASTER_NODE) && verb_high)
    SetOutput(val_software, iZone);

}

CConfig::CConfig(istream &case_buffer, SU2_COMPONENT val_software, bool verb_high) {

  base_config = true;

  iZone = 0;
  nZone = 1;

  Init();

  /*--- Parsing the config file  ---*/

  SetConfig_Parsing(case_buffer);

  /*--- Set the default values for all of the options that weren't set ---*/

  SetDefault();

  /*--- Set number of zone ---*/

  SetnZone();

  /*--- Configuration file postprocessing ---*/

  SetPostprocessing(val_software, iZone, 0);

  /*--- Configuration file boundaries/markers setting ---*/

  SetMarkers(val_software);

  /*--- Configuration file output ---*/

  if ((rank == MASTER_NODE) && verb_high)
    SetOutput(val_software, iZone);

}

CConfig::CConfig(CConfig* config, char case_filename[MAX_STRING_SIZE], SU2_COMPONENT val_software, unsigned short val_iZone, unsigned short val_nZone, bool verb_high) {

  caseName = config->GetCaseName();

  unsigned short val_nDim;

  base_config = false;

  iZone = val_iZone;
  nZone = val_nZone;

  Init();

  /*--- Parsing the config file  ---*/

  SetConfig_Parsing(case_filename);

  /*--- Set default options from base config ---*/

  SetDefaultFromConfig(config);

  /*--- Set the default values for all of the options that weren't set ---*/

  SetDefault();

  /*--- Get the dimension --- */

  val_nDim = GetnDim(Mesh_FileName, Mesh_FileFormat);

  /*--- Configuration file postprocessing ---*/

  SetPostprocessing(val_software, val_iZone, val_nDim);

  /*--- Configuration file boundaries/markers setting ---*/

  SetMarkers(val_software);

  /*--- Configuration file output ---*/

  if ((rank == MASTER_NODE) && verb_high)
    SetOutput(val_software, val_iZone);

  Multizone_Problem = config->GetMultizone_Problem();

}

CConfig::CConfig(char case_filename[MAX_STRING_SIZE], SU2_COMPONENT val_software) {

  /*--- Set the case name to the base config file name without extension ---*/

  caseName = PrintingToolbox::split(string(case_filename),'.')[0];

  base_config = true;

  nZone = 1;
  iZone = 0;

  Init();

  /*--- Parsing the config file  ---*/

  SetConfig_Parsing(case_filename);

  /*--- Set the default values for all of the options that weren't set ---*/

  SetDefault();

  /*--- Set number of zones --- */

  SetnZone();

  /*--- Configuration file postprocessing ---*/

  SetPostprocessing(val_software, 0, 1);

  /*--- Configuration file boundaries/markers setting ---*/

  SetMarkers(val_software);

  /*--- Print the header --- */

  SetHeader(val_software);

}

CConfig::CConfig(char case_filename[MAX_STRING_SIZE], CConfig *config) {

  /*--- Set the case name to the base config file name without extension ---*/

  caseName = PrintingToolbox::split(string(case_filename),'.')[0];

  base_config = true;

  bool runtime_file = false;

  Init();

  /*--- Parsing the config file  ---*/

  runtime_file = SetRunTime_Parsing(case_filename);

  /*--- Set the default values for all of the options that weren't set ---*/

  SetDefault();

  /*--- Update original config file ---*/

  if (runtime_file) {
    if (all_options.find("TIME_ITER") == all_options.end())
      config->SetnTime_Iter(nTimeIter);
  }
}

SU2_MPI::Comm CConfig::GetMPICommunicator() const {

  return SU2_Communicator;

}

void CConfig::Init(){

  /*--- Store MPI rank and size ---*/

  rank = SU2_MPI::GetRank();
  size = SU2_MPI::GetSize();

  /*--- Initialize pointers to Null---*/

  SetPointersNull();

  /*--- Reading config options  ---*/

  SetConfig_Options();

}

void CConfig::SetMPICommunicator(SU2_MPI::Comm Communicator) {

  SU2_Communicator = Communicator;

}

void CConfig::addDoubleOption(const string name, su2double & option_field, su2double default_value) {
  // Check if the key is already in the map. If this fails, it is coder error
  // and not user error, so throw.
  assert(option_map.find(name) == option_map.end());

  // Add this option to the list of all the options
  all_options.insert(pair<string, bool>(name, true));

  // Create the parser for a su2double option with a reference to the option_field and the desired
  // default value. This will take the string in the config file, convert it to a su2double, and
  // place that su2double in the memory location specified by the reference.
  COptionBase* val = new COptionDouble(name, option_field, default_value);

  // Create an association between the option name ("CFL") and the parser generated above.
  // During configuration, the parsing script will get the option name, and use this map
  // to find how to parse that option.
  option_map.insert(pair<string, COptionBase *>(name, val));
}

void CConfig::addStringOption(const string name, string & option_field, string default_value) {

  assert(option_map.find(name) == option_map.end());
  all_options.insert(pair<string, bool>(name, true));
  COptionBase* val = new COptionString(name, option_field, default_value);
  option_map.insert(pair<string, COptionBase *>(name, val));
}

void CConfig::addIntegerOption(const string name, int & option_field, int default_value) {
  assert(option_map.find(name) == option_map.end());
  all_options.insert(pair<string, bool>(name, true));
  COptionBase* val = new COptionInt(name, option_field, default_value);
  option_map.insert(pair<string, COptionBase *>(name, val));
}

void CConfig::addUnsignedLongOption(const string name, unsigned long & option_field, unsigned long default_value) {
  assert(option_map.find(name) == option_map.end());
  all_options.insert(pair<string, bool>(name, true));
  COptionBase* val = new COptionULong(name, option_field, default_value);
  option_map.insert(pair<string, COptionBase *>(name, val));
}

void CConfig::addUnsignedShortOption(const string name, unsigned short & option_field, unsigned short default_value) {
  assert(option_map.find(name) == option_map.end());
  all_options.insert(pair<string, bool>(name, true));
  COptionBase* val = new COptionUShort(name, option_field, default_value);
  option_map.insert(pair<string, COptionBase *>(name, val));
}

void CConfig::addLongOption(const string name, long & option_field, long default_value) {
  assert(option_map.find(name) == option_map.end());
  all_options.insert(pair<string, bool>(name, true));
  COptionBase* val = new COptionLong(name, option_field, default_value);
  option_map.insert(pair<string, COptionBase *>(name, val));
}

void CConfig::addBoolOption(const string name, bool & option_field, bool default_value) {
  assert(option_map.find(name) == option_map.end());
  all_options.insert(pair<string, bool>(name, true));
  COptionBase* val = new COptionBool(name, option_field, default_value);
  option_map.insert(pair<string, COptionBase *>(name, val));
}

// enum types work differently than all of the others because there are a small number of valid
// string entries for the type. One must also provide a list of all the valid strings of that type.
template <class Tenum, class TField>
void CConfig::addEnumOption(const string name, TField& option_field, const map<string,Tenum>& enum_map, Tenum default_value) {
  assert(option_map.find(name) == option_map.end());
  all_options.insert(pair<string, bool>(name, true));
  COptionBase* val = new COptionEnum<Tenum, TField>(name, enum_map, option_field, default_value);
  option_map.insert(pair<string, COptionBase *>(name, val));
  return;
}

// input_size is the number of options read in from the config file
template <class Tenum, class TField>
void CConfig::addEnumListOption(const string name, unsigned short& input_size, TField*& option_field, const map<string, Tenum>& enum_map) {
  input_size = 0;
  assert(option_map.find(name) == option_map.end());
  all_options.insert(pair<string, bool>(name, true));
  COptionBase* val = new COptionEnumList<Tenum,TField>(name, enum_map, option_field, input_size);
  option_map.insert( pair<string, COptionBase*>(name, val) );
}

void CConfig::addDoubleArrayOption(const string name, const int size, su2double* option_field) {
  assert(option_map.find(name) == option_map.end());
  all_options.insert(pair<string, bool>(name, true));
  COptionBase* val = new COptionArray<su2double>(name, size, option_field);
  option_map.insert(pair<string, COptionBase *>(name, val));
}

void CConfig::addUShortArrayOption(const string name, const int size, unsigned short* option_field) {
  assert(option_map.find(name) == option_map.end());
  all_options.insert(pair<string, bool>(name, true));
  COptionBase* val = new COptionArray<unsigned short>(name, size, option_field);
  option_map.insert(pair<string, COptionBase *>(name, val));
}

void CConfig::addDoubleListOption(const string name, unsigned short & size, su2double * & option_field) {
  assert(option_map.find(name) == option_map.end());
  all_options.insert(pair<string, bool>(name, true));
  COptionBase* val = new COptionDoubleList(name, size, option_field);
  option_map.insert(pair<string, COptionBase *>(name, val));
}

void CConfig::addShortListOption(const string name, unsigned short & size, short * & option_field) {
  assert(option_map.find(name) == option_map.end());
  all_options.insert(pair<string, bool>(name, true));
  COptionBase* val = new COptionShortList(name, size, option_field);
  option_map.insert(pair<string, COptionBase *>(name, val));
}

void CConfig::addUShortListOption(const string name, unsigned short & size, unsigned short * & option_field) {
  assert(option_map.find(name) == option_map.end());
  all_options.insert(pair<string, bool>(name, true));
  COptionBase* val = new COptionUShortList(name, size, option_field);
  option_map.insert(pair<string, COptionBase *>(name, val));
}

void CConfig::addULongListOption(const string name, unsigned short & size, unsigned long * & option_field) {
  assert(option_map.find(name) == option_map.end());
  all_options.insert(pair<string, bool>(name, true));
  COptionBase* val = new COptionULongList(name, size, option_field);
  option_map.insert(pair<string, COptionBase *>(name, val));
}

void CConfig::addStringListOption(const string name, unsigned short & num_marker, string* & option_field) {
  assert(option_map.find(name) == option_map.end());
  all_options.insert(pair<string, bool>(name, true));
  COptionBase* val = new COptionStringList(name, num_marker, option_field);
  option_map.insert(pair<string, COptionBase *>(name, val));
}

void CConfig::addConvectOption(const string name, unsigned short & space_field, CENTERED & centered_field, UPWIND & upwind_field) {
  assert(option_map.find(name) == option_map.end());
  all_options.insert(pair<string, bool>(name, true));
  COptionBase* val = new COptionConvect(name, space_field, centered_field, upwind_field);
  option_map.insert(pair<string, COptionBase *>(name, val));
}

void CConfig::addConvectFEMOption(const string name, unsigned short & space_field, unsigned short & fem_field) {
  assert(option_map.find(name) == option_map.end());
  all_options.insert(pair<string, bool>(name, true));
  COptionBase* val = new COptionFEMConvect(name, space_field, fem_field);
  option_map.insert(pair<string, COptionBase *>(name, val));
}

void CConfig::addMathProblemOption(const string name, bool & ContinuousAdjoint, const bool & ContinuousAdjoint_default,
                          bool & DiscreteAdjoint, const bool & DiscreteAdjoint_default,
                          bool & Restart_Flow, const bool & Restart_Flow_default) {
  assert(option_map.find(name) == option_map.end());
  all_options.insert(pair<string, bool>(name, true));
  COptionBase* val = new COptionMathProblem(name, ContinuousAdjoint, ContinuousAdjoint_default, DiscreteAdjoint, DiscreteAdjoint_default, Restart_Flow, Restart_Flow_default);
  option_map.insert(pair<string, COptionBase *>(name, val));
}

void CConfig::addDVParamOption(const string name, unsigned short & nDV_field, su2double** & paramDV, string* & FFDTag,
                      unsigned short* & design_variable) {
  assert(option_map.find(name) == option_map.end());
  all_options.insert(pair<string, bool>(name, true));
  COptionBase* val = new COptionDVParam(name, nDV_field, paramDV, FFDTag, design_variable);
  option_map.insert(pair<string, COptionBase *>(name, val));
}

void CConfig::addDVValueOption(const string name, unsigned short* & nDVValue_field, su2double** & valueDV, unsigned short & nDV_field,  su2double** & paramDV,
                      unsigned short* & design_variable) {
  assert(option_map.find(name) == option_map.end());
  all_options.insert(pair<string, bool>(name, true));
  COptionBase* val = new COptionDVValue(name, nDVValue_field, valueDV, nDV_field, paramDV, design_variable);
  option_map.insert(pair<string, COptionBase *>(name, val));
}

void CConfig::addFFDDefOption(const string name, unsigned short & nFFD_field, su2double** & coordFFD, string* & FFDTag) {
  assert(option_map.find(name) == option_map.end());
  all_options.insert(pair<string, bool>(name, true));
  COptionBase* val = new COptionFFDDef(name, nFFD_field, coordFFD, FFDTag);
  option_map.insert(pair<string, COptionBase *>(name, val));
}

void CConfig::addFFDDegreeOption(const string name, unsigned short & nFFD_field, unsigned short** & degreeFFD) {
  assert(option_map.find(name) == option_map.end());
  all_options.insert(pair<string, bool>(name, true));
  COptionBase* val = new COptionFFDDegree(name, nFFD_field, degreeFFD);
  option_map.insert(pair<string, COptionBase *>(name, val));
}

void CConfig::addStringDoubleListOption(const string name, unsigned short & list_size, string * & string_field,
                                        su2double* & double_field) {
  assert(option_map.find(name) == option_map.end());
  all_options.insert(pair<string, bool>(name, true));
  COptionBase* val = new COptionStringValuesList<su2double>(name, list_size, string_field, double_field);
  option_map.insert(pair<string, COptionBase *>(name, val));
}

void CConfig::addInletOption(const string name, unsigned short & nMarker_Inlet, string * & Marker_Inlet,
                    su2double* & Ttotal, su2double* & Ptotal, su2double** & FlowDir) {
  assert(option_map.find(name) == option_map.end());
  all_options.insert(pair<string, bool>(name, true));
  COptionBase* val = new COptionInlet(name, nMarker_Inlet, Marker_Inlet, Ttotal, Ptotal, FlowDir);
  option_map.insert(pair<string, COptionBase *>(name, val));
}

void CConfig::addInletSpeciesOption(const string name, unsigned short & nMarker_Inlet_Species,
                                    string * & Marker_Inlet_Species, su2double** & inlet_species_val,
                                    unsigned short & nSpecies_per_Inlet) {
  assert(option_map.find(name) == option_map.end());
  all_options.insert(pair<string, bool>(name, true));
  COptionBase* val = new COptionStringValuesList<su2double*>(name, nMarker_Inlet_Species, Marker_Inlet_Species,
                                                             inlet_species_val, nSpecies_per_Inlet);
  option_map.insert(pair<string, COptionBase *>(name, val));
}

void CConfig::addInletTurbOption(const string name, unsigned short& nMarker_Inlet_Turb, string*& Marker_Inlet_Turb,
                                 su2double**& Turb_Properties_val, unsigned short& nTurb_Properties) {
  assert(option_map.find(name) == option_map.end());
  all_options.insert(pair<string, bool>(name, true));
  COptionBase* val = new COptionStringValuesList<su2double*>(name, nMarker_Inlet_Turb, Marker_Inlet_Turb,
                                                             Turb_Properties_val, nTurb_Properties);
  option_map.insert(pair<string, COptionBase*>(name, val));
}

template <class Tenum>
void CConfig::addRiemannOption(const string name, unsigned short & nMarker_Riemann, string * & Marker_Riemann, unsigned short* & option_field, const map<string, Tenum> & enum_map,
                               su2double* & var1, su2double* & var2, su2double** & FlowDir) {
  assert(option_map.find(name) == option_map.end());
  all_options.insert(pair<string, bool>(name, true));
  COptionBase* val = new COptionRiemann<Tenum>(name, nMarker_Riemann, Marker_Riemann, option_field, enum_map, var1, var2, FlowDir);
  option_map.insert(pair<string, COptionBase *>(name, val));
}

template <class Tenum>
void CConfig::addGilesOption(const string name, unsigned short & nMarker_Giles, string * & Marker_Giles, unsigned short* & option_field, const map<string, Tenum> & enum_map,
                             su2double* & var1, su2double* & var2, su2double** & FlowDir, su2double* & relaxfactor1, su2double* & relaxfactor2) {
  assert(option_map.find(name) == option_map.end());
  all_options.insert(pair<string, bool>(name, true));
  COptionBase* val = new COptionGiles<Tenum>(name, nMarker_Giles, Marker_Giles, option_field, enum_map, var1, var2, FlowDir, relaxfactor1, relaxfactor2);
  option_map.insert(pair<string, COptionBase *>(name, val));
}

void CConfig::addExhaustOption(const string name, unsigned short & nMarker_Exhaust, string * & Marker_Exhaust,
                               su2double* & Ttotal, su2double* & Ptotal) {
  assert(option_map.find(name) == option_map.end());
  all_options.insert(pair<string, bool>(name, true));
  COptionBase* val = new COptionExhaust(name, nMarker_Exhaust, Marker_Exhaust, Ttotal, Ptotal);
  option_map.insert(pair<string, COptionBase *>(name, val));
}

void CConfig::addPeriodicOption(const string & name, unsigned short & nMarker_PerBound,
                                string* & Marker_PerBound, string* & Marker_PerDonor,
                                su2double** & RotCenter, su2double** & RotAngles, su2double** & Translation) {
  assert(option_map.find(name) == option_map.end());
  all_options.insert(pair<string, bool>(name, true));
  COptionBase* val = new COptionPeriodic(name, nMarker_PerBound, Marker_PerBound, Marker_PerDonor, RotCenter, RotAngles, Translation);
  option_map.insert(pair<string, COptionBase *>(name, val));
}

void CConfig::addTurboPerfOption(const string & name, unsigned short & nMarker_TurboPerf,
                                 string* & Marker_TurboBoundIn, string* & Marker_TurboBoundOut) {
  assert(option_map.find(name) == option_map.end());
  all_options.insert(pair<string, bool>(name, true));
  COptionBase* val = new COptionTurboPerformance(name, nMarker_TurboPerf, Marker_TurboBoundIn, Marker_TurboBoundOut);
  option_map.insert(pair<string, COptionBase *>(name, val));
}

void CConfig::addActDiskOption(const string & name, unsigned short & nMarker_ActDiskInlet,
                               unsigned short & nMarker_ActDiskOutlet, string* & Marker_ActDiskInlet,
                               string* & Marker_ActDiskOutlet, su2double** & ActDisk_PressJump,
                               su2double** & ActDisk_TempJump, su2double** & ActDisk_Omega) {
  assert(option_map.find(name) == option_map.end());
  all_options.insert(pair<string, bool>(name, true));
  COptionBase* val = new COptionActDisk(name, nMarker_ActDiskInlet, nMarker_ActDiskOutlet, Marker_ActDiskInlet,
                                        Marker_ActDiskOutlet, ActDisk_PressJump, ActDisk_TempJump, ActDisk_Omega);
  option_map.insert(pair<string, COptionBase *>(name, val));
}

void CConfig::addWallFunctionOption(const string &name, unsigned short &list_size, string* &string_field,
                                    WALL_FUNCTIONS* &val_Kind_WF, unsigned short** &val_IntInfo_WF,
                                    su2double** &val_DoubleInfo_WF) {
  assert(option_map.find(name) == option_map.end());
  all_options.insert(pair<string, bool>(name, true));
  COptionBase* val = new COptionWallFunction(name, list_size, string_field, val_Kind_WF,
                                             val_IntInfo_WF, val_DoubleInfo_WF);
  option_map.insert(pair<string, COptionBase *>(name, val));
}

void CConfig::addPythonOption(const string name) {
  assert(option_map.find(name) == option_map.end());
  all_options.insert(pair<string, bool>(name, true));
  COptionBase* val = new COptionPython(name);
  option_map.insert(pair<string, COptionBase *>(name, val));
}

unsigned short CConfig::GetnZone(string val_mesh_filename, unsigned short val_format) {

  int nZone = 1; /* Default value if nothing is specified. */

  switch (val_format) {
    case SU2: {

      /*--- Local variables for reading the SU2 file. ---*/
      string text_line;
      ifstream mesh_file;

      /*--- Check if the mesh file can be opened for reading. ---*/
      mesh_file.open(val_mesh_filename.c_str(), ios::in);
      if (mesh_file.fail())
        SU2_MPI::Error(string("There is no geometry file called ") + val_mesh_filename,
                              CURRENT_FUNCTION);

      /*--- Read the SU2 mesh file until the zone data is reached or
            when it can be decided that it is not present. ---*/
      while( getline (mesh_file, text_line) ) {

        /*--- Search for the "NZONE" keyword to see if there are multiple Zones ---*/
        if(text_line.find ("NZONE=",0) != string::npos) {
          text_line.erase (0,6); nZone = atoi(text_line.c_str());
          break;
        }

        /*--- If one of the keywords IZONE, NELEM or NPOIN, NMARK is encountered,
              it can be assumed that the NZONE keyword is not present and the loop
              can be terminated. ---*/
        if(text_line.find ("IZONE=",0) != string::npos) break;
        if(text_line.find ("NELEM=",0) != string::npos) break;
        if(text_line.find ("NPOIN=",0) != string::npos) break;
        if(text_line.find ("NMARK=",0) != string::npos) break;
      }

      mesh_file.close();
      break;

    }

    case CGNS_GRID: {

#ifdef HAVE_CGNS

      /*--- Local variables which are needed when calling the CGNS mid-level API. ---*/

      int fn, nbases = 0, nzones = 0, file_type;
      int cell_dim = 0, phys_dim = 0;
      char basename[CGNS_STRING_SIZE];

      /*--- Check whether the supplied file is truly a CGNS file. ---*/

      if ( cg_is_cgns(val_mesh_filename.c_str(), &file_type) != CG_OK ) {
        SU2_MPI::Error(val_mesh_filename +
                       string(" was not found or is not a properly formatted CGNS file.\n") +
                       string("Note that SU2 expects unstructured CGNS files in ADF data format."),
                       CURRENT_FUNCTION);
      }

      /*--- Open the CGNS file for reading. The value of fn returned
       is the specific index number for this file and will be
       repeatedly used in the function calls. ---*/

      if (cg_open(val_mesh_filename.c_str(), CG_MODE_READ, &fn)) cg_error_exit();

      /*--- Get the number of databases. This is the highest node
       in the CGNS heirarchy. ---*/

      if (cg_nbases(fn, &nbases)) cg_error_exit();

      /*--- Check if there is more than one database. Throw an
       error if there is because this reader can currently
       only handle one database. ---*/

      if ( nbases > 1 ) {
        SU2_MPI::Error("CGNS reader currently incapable of handling more than 1 database." ,
                       CURRENT_FUNCTION);
      }

      /*--- Read the databases. Note that the indexing starts at 1. ---*/

      for ( int i = 1; i <= nbases; i++ ) {

        if (cg_base_read(fn, i, basename, &cell_dim, &phys_dim)) cg_error_exit();

        /*--- Get the number of zones for this base. ---*/

        if (cg_nzones(fn, i, &nzones)) cg_error_exit();

      }

      /*--- Close the CGNS file. ---*/

      if ( cg_close(fn) ) cg_error_exit();

      /*--- Set the number of zones as read from the CGNS file ---*/

      nZone = nzones;

#else
      SU2_MPI::Error(string(" SU2 built without CGNS support. \n") +
                     string(" To use CGNS, build SU2 accordingly."),
                     CURRENT_FUNCTION);
#endif

      break;
    }
    case RECTANGLE: {
      nZone = 1;
      break;
    }
    case BOX: {
      nZone = 1;
      break;
    }
  }

  return (unsigned short) nZone;

}

unsigned short CConfig::GetnDim(string val_mesh_filename, unsigned short val_format) {

  short nDim = -1;

  switch (val_format) {
    case SU2: {

      /*--- Local variables for reading the SU2 file. ---*/
      string text_line;
      ifstream mesh_file;

      /*--- Open grid file ---*/
      mesh_file.open(val_mesh_filename.c_str(), ios::in);
      if (mesh_file.fail()) {
        SU2_MPI::Error(string("The SU2 mesh file named ") + val_mesh_filename + string(" was not found."), CURRENT_FUNCTION);
      }

      /*--- Read the SU2 mesh file until the dimension data is reached
            or when it can be decided that it is not present. ---*/
      while( getline (mesh_file, text_line) ) {

        /*--- Search for the "NDIME" keyword to determine the number
              of dimensions.  ---*/
        if(text_line.find ("NDIME=",0) != string::npos) {
          text_line.erase (0,6); nDim = atoi(text_line.c_str());
          break;
        }

        /*--- If one of the keywords NELEM or NPOIN, NMARK is encountered,
              it can be assumed that the NZONE keyword is not present and
              the loop can be terminated. ---*/
        if(text_line.find ("NELEM=",0) != string::npos) break;
        if(text_line.find ("NPOIN=",0) != string::npos) break;
        if(text_line.find ("NMARK=",0) != string::npos) break;
      }

      mesh_file.close();

      /*--- Throw an error if the dimension was not found. ---*/
      if (nDim == -1) {
        SU2_MPI::Error(val_mesh_filename + string(" is not an SU2 mesh file or has the wrong format \n ('NDIME=' not found). Please check."),
                       CURRENT_FUNCTION);
      }

      break;
    }

    case CGNS_GRID: {

#ifdef HAVE_CGNS

      /*--- Local variables which are needed when calling the CGNS mid-level API. ---*/
      int fn, nbases, file_type;
      int cell_dim, phys_dim;
      char basename[CGNS_STRING_SIZE];

      /*--- Check whether the supplied file is truly a CGNS file. ---*/
      if ( cg_is_cgns(val_mesh_filename.c_str(), &file_type) != CG_OK ) {
        SU2_MPI::Error(val_mesh_filename +
                       string(" was not found or is not a properly formatted CGNS file.\n") +
                       string("Note that SU2 expects unstructured CGNS files in ADF data format."),
                       CURRENT_FUNCTION);
      }

      /*--- Open the CGNS file for reading. The value of fn returned
            is the specific index number for this file and will be
            repeatedly used in the function calls. ---*/
      if (cg_open(val_mesh_filename.c_str(), CG_MODE_READ, &fn) != CG_OK) cg_error_exit();

      /*--- Get the number of databases. This is the highest node
            in the CGNS heirarchy. ---*/
      if (cg_nbases(fn, &nbases) != CG_OK) cg_error_exit();

      /*--- Check if there is more than one database. Throw an
            error if there is because this reader can currently
            only handle one database. ---*/
      if ( nbases > 1 )
        SU2_MPI::Error("CGNS reader currently incapable of handling more than 1 database." ,
                       CURRENT_FUNCTION);

      /*--- Read the database. Note that the indexing starts at 1.
            Afterwards close the file again. ---*/
      if (cg_base_read(fn, 1, basename, &cell_dim, &phys_dim) != CG_OK) cg_error_exit();
      if (cg_close(fn) != CG_OK) cg_error_exit();

      /*--- Set the problem dimension as read from the CGNS file ---*/
      nDim = cell_dim;

#else
      SU2_MPI::Error(string(" SU2 built without CGNS support. \n") +
                     string(" To use CGNS, build SU2 accordingly."),
                     CURRENT_FUNCTION);
#endif

      break;
    }
    case RECTANGLE: {
      nDim = 2;
      break;
    }
    case BOX: {
      nDim = 3;
      break;
    }
  }

  /*--- After reading the mesh, assert that the dimension is equal to 2 or 3. ---*/
  assert((nDim == 2) || (nDim == 3));

  return (unsigned short) nDim;
}

void CConfig::SetPointersNull(void) {

  Marker_CfgFile_GeoEval      = nullptr;   Marker_All_GeoEval       = nullptr;
  Marker_CfgFile_Monitoring   = nullptr;   Marker_All_Monitoring    = nullptr;
  Marker_CfgFile_Designing    = nullptr;   Marker_All_Designing     = nullptr;
  Marker_CfgFile_Plotting     = nullptr;   Marker_All_Plotting      = nullptr;
  Marker_CfgFile_Analyze      = nullptr;   Marker_All_Analyze       = nullptr;
  Marker_CfgFile_DV           = nullptr;   Marker_All_DV            = nullptr;
  Marker_CfgFile_Moving       = nullptr;   Marker_All_Moving        = nullptr;
  Marker_CfgFile_PerBound     = nullptr;   Marker_All_PerBound      = nullptr;    Marker_PerBound   = nullptr;
  Marker_CfgFile_Turbomachinery = nullptr; Marker_All_Turbomachinery = nullptr;
  Marker_CfgFile_TurbomachineryFlag = nullptr; Marker_All_TurbomachineryFlag = nullptr;
  Marker_CfgFile_MixingPlaneInterface = nullptr; Marker_All_MixingPlaneInterface = nullptr;
  Marker_CfgFile_ZoneInterface = nullptr;
  Marker_CfgFile_Deform_Mesh   = nullptr;  Marker_All_Deform_Mesh   = nullptr;
  Marker_CfgFile_Deform_Mesh_Sym_Plane   = nullptr;  Marker_All_Deform_Mesh_Sym_Plane   = nullptr;
  Marker_CfgFile_Fluid_Load    = nullptr;  Marker_All_Fluid_Load    = nullptr;
  Marker_CfgFile_SobolevBC     = nullptr;  Marker_All_SobolevBC     = nullptr;

  Marker_CfgFile_Turbomachinery       = nullptr; Marker_All_Turbomachinery       = nullptr;
  Marker_CfgFile_TurbomachineryFlag   = nullptr; Marker_All_TurbomachineryFlag   = nullptr;
  Marker_CfgFile_MixingPlaneInterface = nullptr; Marker_All_MixingPlaneInterface = nullptr;

  Marker_CfgFile_PyCustom     = nullptr;   Marker_All_PyCustom      = nullptr;    Initial_All_PyCustom = false;

  Marker_DV                   = nullptr;   Marker_Moving            = nullptr;    Marker_Monitoring = nullptr;
  Marker_Designing            = nullptr;   Marker_GeoEval           = nullptr;    Marker_Plotting   = nullptr;
  Marker_Analyze              = nullptr;   Marker_PyCustom          = nullptr;    Marker_WallFunctions        = nullptr;
  Marker_CfgFile_KindBC       = nullptr;   Marker_All_KindBC        = nullptr;    Marker_SobolevBC  = nullptr;

  Kind_WallFunctions       = nullptr;
  IntInfo_WallFunctions    = nullptr;
  DoubleInfo_WallFunctions = nullptr;
  Kind_Wall                = nullptr;

  Config_Filenames = nullptr;

  /*--- Marker Pointers ---*/

  Marker_Euler                = nullptr;    Marker_FarField             = nullptr;    Marker_Custom              = nullptr;
  Marker_SymWall              = nullptr;    Marker_PerBound             = nullptr;
  Marker_PerDonor             = nullptr;    Marker_NearFieldBound       = nullptr;    Marker_Inlet_Turb          = nullptr;
  Marker_Deform_Mesh          = nullptr;    Marker_Deform_Mesh_Sym_Plane= nullptr;    Marker_Fluid_Load          = nullptr;
  Marker_Inlet                = nullptr;    Marker_Outlet               = nullptr;    Marker_Inlet_Species       = nullptr;
  Marker_Supersonic_Inlet     = nullptr;    Marker_Supersonic_Outlet    = nullptr;    Marker_Smoluchowski_Maxwell= nullptr;
  Marker_Isothermal           = nullptr;    Marker_HeatFlux             = nullptr;    Marker_EngineInflow        = nullptr;
  Marker_Load                 = nullptr;    Marker_Disp_Dir             = nullptr;    Marker_RoughWall           = nullptr;
  Marker_EngineExhaust        = nullptr;    Marker_Displacement         = nullptr;    Marker_Load                = nullptr;
  Marker_Load_Dir             = nullptr;    Marker_Load_Sine            = nullptr;    Marker_Clamped             = nullptr;
  Marker_FlowLoad             = nullptr;    Marker_Internal             = nullptr;
  Marker_All_TagBound         = nullptr;    Marker_CfgFile_TagBound     = nullptr;    Marker_All_KindBC          = nullptr;
  Marker_CfgFile_KindBC       = nullptr;    Marker_All_SendRecv         = nullptr;    Marker_All_PerBound        = nullptr;
  Marker_ZoneInterface        = nullptr;    Marker_All_ZoneInterface    = nullptr;    Marker_Riemann             = nullptr;
  Marker_Fluid_InterfaceBound = nullptr;    Marker_CHTInterface         = nullptr;    Marker_Damper              = nullptr;
  Marker_Emissivity           = nullptr;    Marker_HeatTransfer         = nullptr;

    /*--- Boundary Condition settings ---*/

  Isothermal_Temperature = nullptr;    HeatTransfer_Coeff     = nullptr;    HeatTransfer_WallTemp  = nullptr;
  Heat_Flux              = nullptr;    Displ_Value            = nullptr;    Load_Value             = nullptr;
  FlowLoad_Value         = nullptr;    Damper_Constant        = nullptr;    Wall_Emissivity        = nullptr;
  Roughness_Height       = nullptr;

  /*--- Inlet Outlet Boundary Condition settings ---*/

  Inlet_Ttotal    = nullptr;    Inlet_Ptotal      = nullptr;
  Inlet_FlowDir   = nullptr;    Inlet_Temperature = nullptr;    Inlet_Pressure = nullptr;
  Inlet_Velocity  = nullptr;
  Outlet_Pressure = nullptr;    Inlet_SpeciesVal  = nullptr;    Inlet_TurbVal = nullptr;

  /*--- Engine Boundary Condition settings ---*/

  Inflow_Pressure      = nullptr;    Inflow_MassFlow    = nullptr;    Inflow_ReverseMassFlow  = nullptr;
  Inflow_TotalPressure = nullptr;    Inflow_Temperature = nullptr;    Inflow_TotalTemperature = nullptr;
  Inflow_RamDrag       = nullptr;    Inflow_Force       = nullptr;    Inflow_Power            = nullptr;
  Inflow_Mach          = nullptr;

  Exhaust_Pressure        = nullptr;   Exhaust_Temperature        = nullptr;    Exhaust_MassFlow = nullptr;
  Exhaust_TotalPressure   = nullptr;   Exhaust_TotalTemperature   = nullptr;
  Exhaust_GrossThrust     = nullptr;   Exhaust_Force              = nullptr;
  Exhaust_Power           = nullptr;   Exhaust_Temperature_Target = nullptr;
  Exhaust_Pressure_Target = nullptr;

  Engine_Mach  = nullptr;    Engine_Force        = nullptr;
  Engine_Power = nullptr;    Engine_NetThrust    = nullptr;    Engine_GrossThrust = nullptr;
  Engine_Area  = nullptr;    EngineInflow_Target = nullptr;

  Exhaust_Temperature_Target  = nullptr;   Exhaust_Temperature     = nullptr;   Exhaust_Pressure      = nullptr;
  Exhaust_Pressure_Target     = nullptr;   Inlet_Ttotal            = nullptr;   Inlet_Ptotal          = nullptr;
  Inlet_FlowDir               = nullptr;   Inlet_Temperature       = nullptr;   Inlet_Pressure        = nullptr;
  Inlet_Velocity              = nullptr;   Inflow_Mach             = nullptr;   Inflow_Pressure       = nullptr;
  Outlet_Pressure             = nullptr;   Isothermal_Temperature  = nullptr;

  ElasticityMod             = nullptr;     PoissonRatio                = nullptr;     MaterialDensity       = nullptr;

  Load_Dir = nullptr;            Load_Dir_Value = nullptr;          Load_Dir_Multiplier = nullptr;
  Disp_Dir = nullptr;            Disp_Dir_Value = nullptr;          Disp_Dir_Multiplier = nullptr;
  Load_Sine_Dir = nullptr;       Load_Sine_Amplitude = nullptr;     Load_Sine_Frequency = nullptr;
  Electric_Field_Mod = nullptr;  Electric_Field_Dir = nullptr;      RefNode_Displacement = nullptr;

  Electric_Constant = nullptr;

  /*--- Actuator Disk Boundary Condition settings ---*/

  ActDiskInlet_Pressure         = nullptr;    ActDiskInlet_TotalPressure = nullptr;    ActDiskInlet_Temperature = nullptr;
  ActDiskInlet_TotalTemperature = nullptr;    ActDiskInlet_MassFlow      = nullptr;    ActDiskInlet_RamDrag     = nullptr;
  ActDiskInlet_Force            = nullptr;    ActDiskInlet_Power         = nullptr;

  ActDiskOutlet_Pressure      = nullptr;
  ActDiskOutlet_TotalPressure = nullptr;   ActDiskOutlet_GrossThrust = nullptr;  ActDiskOutlet_Force            = nullptr;
  ActDiskOutlet_Power         = nullptr;   ActDiskOutlet_Temperature = nullptr;  ActDiskOutlet_TotalTemperature = nullptr;
  ActDiskOutlet_MassFlow      = nullptr;

  ActDisk_DeltaPress      = nullptr;    ActDisk_DeltaTemp      = nullptr;
  ActDisk_TotalPressRatio = nullptr;    ActDisk_TotalTempRatio = nullptr;    ActDisk_StaticPressRatio = nullptr;
  ActDisk_StaticTempRatio = nullptr;    ActDisk_NetThrust      = nullptr;    ActDisk_GrossThrust      = nullptr;
  ActDisk_Power           = nullptr;    ActDisk_MassFlow       = nullptr;    ActDisk_Area             = nullptr;
  ActDisk_ReverseMassFlow = nullptr;    Surface_MassFlow        = nullptr;   Surface_Mach             = nullptr;
  Surface_Temperature      = nullptr;   Surface_Pressure         = nullptr;  Surface_Density          = nullptr;   Surface_Enthalpy          = nullptr;
  Surface_NormalVelocity   = nullptr;   Surface_TotalTemperature = nullptr;  Surface_TotalPressure    = nullptr;   Surface_PressureDrop    = nullptr;
  Surface_DC60             = nullptr;   Surface_IDC = nullptr;
  Surface_Species_Variance = nullptr;   Surface_Species_0 = nullptr;

  Outlet_MassFlow      = nullptr;       Outlet_Density      = nullptr;      Outlet_Area     = nullptr;

  Surface_Uniformity = nullptr; Surface_SecondaryStrength = nullptr; Surface_SecondOverUniform = nullptr;
  Surface_MomentumDistortion = nullptr;

  Surface_IDC_Mach        = nullptr;    Surface_IDR            = nullptr;    ActDisk_Mach             = nullptr;
  ActDisk_Force           = nullptr;    ActDisk_BCThrust       = nullptr;    ActDisk_BCThrust_Old     = nullptr;

  /*--- Miscellaneous/unsorted ---*/

  Aeroelastic_plunge  = nullptr;
  Aeroelastic_pitch   = nullptr;

  CFL_AdaptParam      = nullptr;
  CFL                 = nullptr;
  PlaneTag            = nullptr;
  ParamDV             = nullptr;
  DV_Value            = nullptr;
  Design_Variable     = nullptr;

  TimeDOFsADER_DG           = nullptr;
  TimeIntegrationADER_DG    = nullptr;
  WeightsIntegrationADER_DG = nullptr;
  RK_Alpha_Step             = nullptr;
  MG_CorrecSmooth           = nullptr;
  MG_PreSmooth              = nullptr;
  MG_PostSmooth             = nullptr;
  Int_Coeffs                = nullptr;

  Kind_Inc_Inlet = nullptr;
  Kind_Inc_Outlet = nullptr;

  Kind_ObjFunc   = nullptr;

  Weight_ObjFunc = nullptr;

  /*--- Species solver pointers. ---*/

  Species_Init           = nullptr;
  Species_Clipping_Min   = nullptr;
  Species_Clipping_Max   = nullptr;

  /*--- Moving mesh pointers ---*/

  nKind_SurfaceMovement = 0;
  Kind_SurfaceMovement = nullptr;
  LocationStations   = nullptr;
  MarkerMotion_Origin     = nullptr;
  MarkerTranslation_Rate  = nullptr;
  MarkerRotation_Rate     = nullptr;
  MarkerPitching_Omega    = nullptr;
  MarkerPitching_Ampl     = nullptr;
  MarkerPitching_Phase    = nullptr;
  MarkerPlunging_Omega    = nullptr;
  MarkerPlunging_Ampl     = nullptr;
  RefOriginMoment_X   = nullptr;    RefOriginMoment_Y   = nullptr;    RefOriginMoment_Z   = nullptr;
  MoveMotion_Origin   = nullptr;

  /*--- Periodic BC pointers. ---*/

  Periodic_Translation= nullptr;    Periodic_RotAngles  = nullptr;    Periodic_RotCenter  = nullptr;

  /* Harmonic Balance Frequency pointer */

  Omega_HB = nullptr;

  /*--- Initialize some default arrays to NULL. ---*/

  Riemann_FlowDir       = nullptr;
  Giles_FlowDir         = nullptr;
  CoordFFDBox           = nullptr;
  DegreeFFDBox          = nullptr;
  FFDTag                = nullptr;
  nDV_Value             = nullptr;
  TagFFDBox             = nullptr;

  Kind_Data_Riemann        = nullptr;
  Riemann_Var1             = nullptr;
  Riemann_Var2             = nullptr;
  Kind_Data_Giles          = nullptr;
  Giles_Var1               = nullptr;
  Giles_Var2               = nullptr;
  RelaxFactorAverage       = nullptr;
  RelaxFactorFourier       = nullptr;
  nSpan_iZones             = nullptr;
  Kind_TurboMachinery      = nullptr;

  Marker_MixingPlaneInterface  = nullptr;
  Marker_TurboBoundIn          = nullptr;
  Marker_TurboBoundOut         = nullptr;
  Marker_Giles                 = nullptr;
  Marker_Shroud                = nullptr;

  nBlades                      = nullptr;
  FreeStreamTurboNormal        = nullptr;

  top_optim_kernels       = nullptr;
  top_optim_kernel_params = nullptr;
  top_optim_filter_radius = nullptr;

  ScreenOutput = nullptr;
  HistoryOutput = nullptr;
  VolumeOutput = nullptr;
  VolumeOutputFiles = nullptr;
  VolumeOutputFrequencies = nullptr;
  ConvField = nullptr;

  /*--- Variable initialization ---*/

  TimeIter   = 0;
  InnerIter  = 0;
  nIntCoeffs = 0;
  OuterIter  = 0;

  AoA_Offset = 0;
  AoS_Offset = 0;

  nMarker_PerBound = 0;

  Aeroelastic_Simulation = false;

  nSpanMaxAllZones = 1;

  Restart_Bandwidth_Agg = 0.0;

  Mesh_Box_Size = nullptr;

  Time_Ref = 1.0;

  Delta_UnstTime = 0.0;
  Delta_UnstTimeND = 0.0;
  Total_UnstTime = 0.0;
  Total_UnstTimeND = 0.0;

  Kind_TimeNumScheme = EULER_IMPLICIT;

}

void CConfig::SetConfig_Options() {

  // This config file is parsed by a number of programs to make it easy to write SU2
  // wrapper scripts (in python, go, etc.) so please do
  // the best you can to follow the established format. It's very hard to parse c++ code
  // and none of us that write the parsers want to write a full c++ interpreter. Please
  // play nice with the existing format so that you don't break the existing scripts.

  /* BEGIN_CONFIG_OPTIONS */

  /*!\par CONFIG_CATEGORY: Problem Definition \ingroup Config */
  /*--- Options related to problem definition and partitioning ---*/

  /*!\brief SOLVER \n DESCRIPTION: Type of solver \n Options: see \link Solver_Map \endlink \n DEFAULT: NONE \ingroup Config*/
  addEnumOption("SOLVER", Kind_Solver, Solver_Map, MAIN_SOLVER::NONE);
  /*!\brief MULTIZONE \n DESCRIPTION: Enable multizone mode \ingroup Config*/
  addBoolOption("MULTIZONE", Multizone_Problem, NO);
  /*!\brief PHYSICAL_PROBLEM \n DESCRIPTION: Physical governing equations \n Options: see \link Solver_Map \endlink \n DEFAULT: NONE \ingroup Config*/
  addEnumOption("MULTIZONE_SOLVER", Kind_MZSolver, Multizone_Map, ENUM_MULTIZONE::MZ_BLOCK_GAUSS_SEIDEL);
#ifdef CODI_REVERSE_TYPE
  const bool discAdjDefault = true;
#else
  const bool discAdjDefault = false;
#endif
  /*!\brief MATH_PROBLEM  \n DESCRIPTION: Mathematical problem \n  Options: DIRECT, ADJOINT \ingroup Config*/
  addMathProblemOption("MATH_PROBLEM", ContinuousAdjoint, false, DiscreteAdjoint, discAdjDefault, Restart_Flow, discAdjDefault);
  /*!\brief KIND_TURB_MODEL \n DESCRIPTION: Specify turbulence model \n Options: see \link Turb_Model_Map \endlink \n DEFAULT: NONE \ingroup Config*/
  addEnumOption("KIND_TURB_MODEL", Kind_Turb_Model, Turb_Model_Map, TURB_MODEL::NONE);
  /*!\brief SST_OPTIONS \n DESCRIPTION: Specify SST turbulence model options/corrections. \n Options: see \link SST_Options_Map \endlink \n DEFAULT: NONE \ingroup Config*/
  addEnumListOption("SST_OPTIONS", nSST_Options, SST_Options, SST_Options_Map);
  /*!\brief SST_OPTIONS \n DESCRIPTION: Specify SA turbulence model options/corrections. \n Options: see \link SA_Options_Map \endlink \n DEFAULT: NONE \ingroup Config*/
  addEnumListOption("SA_OPTIONS", nSA_Options, SA_Options, SA_Options_Map);

  /*!\brief KIND_TRANS_MODEL \n DESCRIPTION: Specify transition model OPTIONS: see \link Trans_Model_Map \endlink \n DEFAULT: NONE \ingroup Config*/
  addEnumOption("KIND_TRANS_MODEL", Kind_Trans_Model, Trans_Model_Map, TURB_TRANS_MODEL::NONE);
  /*!\brief SST_OPTIONS \n DESCRIPTION: Specify LM transition model options/correlations. \n Options: see \link LM_Options_Map \endlink \n DEFAULT: NONE \ingroup Config*/
  addEnumListOption("LM_OPTIONS", nLM_Options, LM_Options, LM_Options_Map);
  /*!\brief HROUGHNESS \n DESCRIPTION: Value of RMS roughness for transition model \n DEFAULT: 1E-6 \ingroup Config*/
  addDoubleOption("HROUGHNESS", hRoughness, 1e-6);

  /*!\brief KIND_SCALAR_MODEL \n DESCRIPTION: Specify scalar transport model \n Options: see \link Scalar_Model_Map \endlink \n DEFAULT: NONE \ingroup Config*/
  addEnumOption("KIND_SCALAR_MODEL", Kind_Species_Model, Species_Model_Map, SPECIES_MODEL::NONE);

  /*!\brief KIND_SGS_MODEL \n DESCRIPTION: Specify subgrid scale model OPTIONS: see \link SGS_Model_Map \endlink \n DEFAULT: NONE \ingroup Config*/
  addEnumOption("KIND_SGS_MODEL", Kind_SGS_Model, SGS_Model_Map, TURB_SGS_MODEL::NONE);

  /*!\brief KIND_FEM_DG_SHOCK \n DESCRIPTION: Specify shock capturing method for DG OPTIONS: see \link ShockCapturingDG_Map \endlink \n DEFAULT: NONE \ingroup Config*/
  addEnumOption("KIND_FEM_DG_SHOCK", Kind_FEM_Shock_Capturing_DG, ShockCapturingDG_Map, FEM_SHOCK_CAPTURING_DG::NONE);

  /*!\brief KIND_VERIFICATION_SOLUTION \n DESCRIPTION: Specify the verification solution OPTIONS: see \link Verification_Solution_Map \endlink \n DEFAULT: NO_VERIFICATION_SOLUTION \ingroup Config*/
  addEnumOption("KIND_VERIFICATION_SOLUTION", Kind_Verification_Solution, Verification_Solution_Map, VERIFICATION_SOLUTION::NONE);

  /*!\brief KIND_MATRIX_COLORING \n DESCRIPTION: Specify the method for matrix coloring for Jacobian computations OPTIONS: see \link MatrixColoring_Map \endlink \n DEFAULT GREEDY_COLORING \ingroup Config*/
  addEnumOption("KIND_MATRIX_COLORING", Kind_Matrix_Coloring, MatrixColoring_Map, GREEDY_COLORING);

  /*!\brief WEAKLY_COUPLED_HEAT_EQUATION \n DESCRIPTION: Enable heat equation for incompressible flows. \ingroup Config*/
  addBoolOption("WEAKLY_COUPLED_HEAT_EQUATION", Weakly_Coupled_Heat, NO);

  /*\brief AXISYMMETRIC \n DESCRIPTION: Axisymmetric simulation \n DEFAULT: false \ingroup Config */
  addBoolOption("AXISYMMETRIC", Axisymmetric, false);
  /* DESCRIPTION: Add the gravity force */
  addBoolOption("GRAVITY_FORCE", GravityForce, false);
  /* DESCRIPTION: Add the Vorticity Confinement term*/
  addBoolOption("VORTICITY_CONFINEMENT", VorticityConfinement, false);
  /* DESCRIPTION: Apply a body force as a source term (NO, YES) */
  addBoolOption("BODY_FORCE", Body_Force, false);
  body_force[0] = 0.0; body_force[1] = 0.0; body_force[2] = 0.0;
  /* DESCRIPTION: Vector of body force values (BodyForce_X, BodyForce_Y, BodyForce_Z) */
  addDoubleArrayOption("BODY_FORCE_VECTOR", 3, body_force);

  /* DESCRIPTION: Apply a body force as a source term for periodic boundary conditions \n Options: NONE, PRESSURE_DROP, MASSFLOW \n DEFAULT: NONE \ingroup Config */
  addEnumOption("KIND_STREAMWISE_PERIODIC", Kind_Streamwise_Periodic, Streamwise_Periodic_Map, ENUM_STREAMWISE_PERIODIC::NONE);
  /* DESCRIPTION: Use real periodicity for temperature \n Options: NO, YES \n DEFAULT: NO \ingroup Config */
  addBoolOption("STREAMWISE_PERIODIC_TEMPERATURE", Streamwise_Periodic_Temperature, false);
  /* DESCRIPTION: Heatflux boundary at streamwise periodic 'outlet', choose heat [W] such that net domain heatflux is zero. Only active if STREAMWISE_PERIODIC_TEMPERATURE is active. \n DEFAULT: 0.0 \ingroup Config */
  addDoubleOption("STREAMWISE_PERIODIC_OUTLET_HEAT", Streamwise_Periodic_OutletHeat, 0.0);
  /* DESCRIPTION: Delta pressure [Pa] on which basis body force will be computed, serves as initial value if MASSFLOW is chosen. \n DEFAULT: 1.0 \ingroup Config */
  addDoubleOption("STREAMWISE_PERIODIC_PRESSURE_DROP", Streamwise_Periodic_PressureDrop, 1.0);
  /* DESCRIPTION: Target Massflow [kg/s], Delta P will be adapted until m_dot is met. \n DEFAULT: 0.0 \ingroup Config  */
  addDoubleOption("STREAMWISE_PERIODIC_MASSFLOW", Streamwise_Periodic_TargetMassFlow, 0.0);

  /*!\brief RESTART_SOL \n DESCRIPTION: Restart solution from native solution file \n Options: NO, YES \ingroup Config */
  addBoolOption("RESTART_SOL", Restart, false);
  /*!\brief BINARY_RESTART \n DESCRIPTION: Read binary SU2 native restart files. \n Options: YES, NO \ingroup Config */
  addBoolOption("READ_BINARY_RESTART", Read_Binary_Restart, true);
  /*!\brief WRT_RESTART_OVERWRITE \n DESCRIPTION: overwrite restart files or append iteration number. \n Options: YES, NO \ingroup Config */
  addBoolOption("WRT_RESTART_OVERWRITE", Wrt_Restart_Overwrite, true);
  /*!\brief WRT_SURFACE_OVERWRITE \n DESCRIPTION: overwrite visualisation files or append iteration number. \n Options: YES, NO \ingroup Config */
  addBoolOption("WRT_SURFACE_OVERWRITE", Wrt_Surface_Overwrite, true);
  /*!\brief WRT_VOLUME_OVERWRITE \n DESCRIPTION: overwrite visualisation files or append iteration number. \n Options: YES, NO \ingroup Config */
  addBoolOption("WRT_VOLUME_OVERWRITE", Wrt_Volume_Overwrite, true);
  /*!\brief SYSTEM_MEASUREMENTS \n DESCRIPTION: System of measurements \n OPTIONS: see \link Measurements_Map \endlink \n DEFAULT: SI \ingroup Config*/
  addEnumOption("SYSTEM_MEASUREMENTS", SystemMeasurements, Measurements_Map, SI);

  /*!\par CONFIG_CATEGORY: FluidModel \ingroup Config*/
  /*!\brief FLUID_MODEL \n DESCRIPTION: Fluid model \n OPTIONS: See \link FluidModel_Map \endlink \n DEFAULT: STANDARD_AIR \ingroup Config*/
  addEnumOption("FLUID_MODEL", Kind_FluidModel, FluidModel_Map, STANDARD_AIR);
  /*!\brief FLUID_NAME \n DESCRIPTION: Fluid name \n OPTIONS: see coolprop homepage \n DEFAULT: nitrogen \ingroup Config*/
  addStringOption("FLUID_NAME", FluidName, string("nitrogen"));

  /*!\par CONFIG_CATEGORY: Data-driven fluid model parameters \ingroup Config*/
  /*!\brief INTERPOLATION_METHOD \n DESCRIPTION: Interpolation method used to determine the thermodynamic state of the fluid. \n OPTIONS: See \link DataDrivenMethod_Map \endlink DEFAULT: MLP \ingroup Config*/
  addEnumOption("INTERPOLATION_METHOD",Kind_DataDriven_Method, DataDrivenMethod_Map, MLP);
  /*!\brief FILENAME_INTERPOLATOR \n DESCRIPTION: Input file for the interpolation method. \n \ingroup Config*/
  addStringListOption("FILENAMES_INTERPOLATOR", n_Datadriven_files, DataDriven_Method_FileNames);
  /*!\brief DATADRIVEN_NEWTON_RELAXATION \n DESCRIPTION: Relaxation factor for Newton solvers in data-driven fluid model. \n \ingroup Config*/
  addDoubleOption("DATADRIVEN_NEWTON_RELAXATION", DataDriven_Relaxation_Factor, 0.05);
  /*!\brief DATADRIVEN_FLUID_INITIAL_DENSITY \n DESCRIPTION: Initial value for the density in the Newton solvers in the data-driven fluid model. \n \ingroup Config*/
  addDoubleOption("DATADRIVEN_FLUID_INITIAL_DENSITY", DataDriven_initial_density, 1.225);
  /*!\brief DATADRIVEN_FLUID_INITIAL_ENERGY \n DESCRIPTION: Initial value for the static energy in the Newton solvers in the data-driven fluid model. \n \ingroup Config*/
  addDoubleOption("DATADRIVEN_FLUID_INITIAL_ENERGY", DataDriven_initial_energy, 1e5);
  /*!\brief CONFINEMENT_PARAM \n DESCRIPTION: Input Confinement Parameter for Vorticity Confinement*/
  addDoubleOption("CONFINEMENT_PARAM", Confinement_Param, 0.0);

  /*!\par CONFIG_CATEGORY: Freestream Conditions \ingroup Config*/
  /*--- Options related to freestream specification ---*/

  /*!\brief GAS_CONSTANT \n DESCRIPTION: Specific gas constant (287.058 J/kg*K (air), only for compressible flows) \ingroup Config*/
  addDoubleOption("GAS_CONSTANT", Gas_Constant, 287.058);
  /*!\brief GAMMA_VALUE  \n DESCRIPTION: Ratio of specific heats (1.4 (air), only for compressible flows) \ingroup Config*/
  addDoubleOption("GAMMA_VALUE", Gamma, 1.4);
  /*!\brief THERMODYNAMIC_PRESSURE  \n DESCRIPTION: Thermodynamics(operating) Pressure (101325 Pa), only for incompressible flows) \ingroup Config*/
  addDoubleOption("THERMODYNAMIC_PRESSURE", Pressure_Thermodynamic, 101325.0);
  /*!\brief CP_VALUE  \n DESCRIPTION: Specific heat at constant pressure, Cp (1004.703 J/kg*K (air), constant density incompressible fluids only) \ingroup Config*/
  addDoubleListOption("SPECIFIC_HEAT_CP", nSpecific_Heat_Cp, Specific_Heat_Cp);
  /*!\brief THERMAL_EXPANSION_COEFF  \n DESCRIPTION: Thermal expansion coefficient (0.00347 K^-1 (air), used for Boussinesq approximation for liquids/non-ideal gases) \ingroup Config*/
  addDoubleOption("THERMAL_EXPANSION_COEFF", Thermal_Expansion_Coeff, 0.00347);
  /*!\brief MOLECULAR_WEIGHT \n DESCRIPTION: Molecular weight for an incompressible ideal gas (28.96 g/mol (air) default) \ingroup Config*/
  addDoubleListOption("MOLECULAR_WEIGHT", nMolecular_Weight, Molecular_Weight);

  ///* DESCRIPTION: Specify if Mutation++ library is used */
  /*--- Reading gas model as string or integer depending on TC library used. ---*/
  /* DESCRIPTION: Specify chemical model for multi-species simulations - read by Mutation++ library*/
  addStringOption("GAS_MODEL", GasModel, string("N2"));
  /* DESCRIPTION: Specify transport coefficient model for multi-species simulations */
  addEnumOption("TRANSPORT_COEFF_MODEL", Kind_TransCoeffModel, TransCoeffModel_Map, TRANSCOEFFMODEL::WILKE);
  /* DESCRIPTION: Specify mass fraction of each species */
  addDoubleListOption("GAS_COMPOSITION", nSpecies, Gas_Composition);
  /* DESCRIPTION: Specify mass fraction of each species for NEMO inlet*/
  addDoubleListOption("INLET_GAS_COMPOSITION", nSpecies_inlet, Inlet_MassFrac);
  /*!\brief INLET_TEMPERATURE_VE \n DESCRIPTION: NEMO inlet temperature_ve (K), if left 0 K, set to Ttr value \ingroup Config*/
  addDoubleOption("INLET_TEMPERATURE_VE", Inlet_Temperature_ve, 0.0);
  /* DESCRIPTION: Specify if mixture is frozen */
  addBoolOption("FROZEN_MIXTURE", frozen, false);
  /* DESCRIPTION: Specify if there is ionization */
  addBoolOption("IONIZATION", ionization, false);
  /* DESCRIPTION: Specify if there is VT transfer residual limiting */
  addBoolOption("VT_RESIDUAL_LIMITING", vt_transfer_res_limit, false);
  /* DESCRIPTION: List of catalytic walls */
  addStringListOption("CATALYTIC_WALL", nWall_Catalytic, Wall_Catalytic);
  /* DESCRIPTION: Specfify super-catalytic wall */
  addBoolOption("SUPERCATALYTIC_WALL", Supercatalytic_Wall, false);
  /* DESCRIPTION: Wall mass fractions for supercatalytic case */
  addDoubleListOption("SUPERCATALYTIC_WALL_COMPOSITION", nSpecies_Cat_Wall, Supercatalytic_Wall_Composition);
  /* DESCRIPTION: Specfify catalytic efficiency of wall if using gamma model */
  addDoubleOption("CATALYTIC_EFFICIENCY", CatalyticEfficiency, 1.0);
  /*!\brief MARKER_MONITORING\n DESCRIPTION: Marker(s) of the surface where evaluate the non-dimensional coefficients \ingroup Config*/

  /*--- Options related to VAN der WAALS MODEL and PENG ROBINSON ---*/

  /* DESCRIPTION: Critical Temperature, default value for AIR */
  addDoubleOption("CRITICAL_TEMPERATURE", Temperature_Critical, 131.00);
  /* DESCRIPTION: Critical Pressure, default value for MDM */
  addDoubleOption("CRITICAL_PRESSURE", Pressure_Critical, 3588550.0);
  /* DESCRIPTION: Critical Density, default value for MDM */
  addDoubleOption("CRITICAL_DENSITY", Density_Critical, 263.0);

  /*--- Options related to VAN der WAALS MODEL and PENG ROBINSON ---*/
  /* DESCRIPTION: Critical Density, default value for MDM */
   addDoubleOption("ACENTRIC_FACTOR", Acentric_Factor, 0.035);

   /*--- Options related to Viscosity Model ---*/
  /*!\brief VISCOSITY_MODEL \n DESCRIPTION: model of the viscosity \n OPTIONS: See \link ViscosityModel_Map \endlink \n DEFAULT: SUTHERLAND \ingroup Config*/
  addEnumOption("VISCOSITY_MODEL", Kind_ViscosityModel, ViscosityModel_Map, VISCOSITYMODEL::SUTHERLAND);

  /*--- Options related to Constant Viscosity Model ---*/

  /* DESCRIPTION: default value for AIR */
  addDoubleListOption("MU_CONSTANT", nMu_Constant, Mu_Constant);

  /*--- Options related to Sutherland Viscosity Model ---*/

  /* DESCRIPTION: Sutherland Viscosity Ref default value for AIR SI */
  addDoubleListOption("MU_REF", nMu_Ref, Mu_Ref);
  /* DESCRIPTION: Sutherland Temperature Ref, default value for AIR SI */
  addDoubleListOption("MU_T_REF", nMu_Temperature_Ref, Mu_Temperature_Ref);
  /* DESCRIPTION: Sutherland constant, default value for AIR SI */
  addDoubleListOption("SUTHERLAND_CONSTANT", nMu_S, Mu_S);

  /*--- Options related to Viscosity Model ---*/
  /*!\brief MIXINGVISCOSITY_MODEL \n DESCRIPTION: Mixing model of the viscosity \n OPTIONS: See \link ViscosityModel_Map \endlink \n DEFAULT: DAVIDSON \ingroup Config*/
  addEnumOption("MIXING_VISCOSITY_MODEL", Kind_MixingViscosityModel, MixingViscosityModel_Map, MIXINGVISCOSITYMODEL::DAVIDSON);

  /*--- Options related to Thermal Conductivity Model ---*/

  addEnumOption("CONDUCTIVITY_MODEL", Kind_ConductivityModel, ConductivityModel_Map, CONDUCTIVITYMODEL::CONSTANT_PRANDTL);

  /* DESCRIPTION: Definition of the turbulent thermal conductivity model (CONSTANT_PRANDTL_TURB (default), NONE). */
  addEnumOption("TURBULENT_CONDUCTIVITY_MODEL", Kind_ConductivityModel_Turb, TurbConductivityModel_Map, CONDUCTIVITYMODEL_TURB::CONSTANT_PRANDTL);

 /*--- Options related to Constant Thermal Conductivity Model ---*/

 /* DESCRIPTION: default value for AIR */
  addDoubleListOption("THERMAL_CONDUCTIVITY_CONSTANT", nThermal_Conductivity_Constant , Thermal_Conductivity_Constant);

  /*--- Options related to temperature polynomial coefficients for fluid models. ---*/

  /* DESCRIPTION: Definition of the temperature polynomial coefficients for specific heat Cp. */
  addDoubleArrayOption("CP_POLYCOEFFS", N_POLY_COEFFS, cp_polycoeffs.data());
  /* DESCRIPTION: Definition of the temperature polynomial coefficients for specific heat Cp. */
  addDoubleArrayOption("MU_POLYCOEFFS", N_POLY_COEFFS, mu_polycoeffs.data());
  /* DESCRIPTION: Definition of the temperature polynomial coefficients for specific heat Cp. */
  addDoubleArrayOption("KT_POLYCOEFFS", N_POLY_COEFFS, kt_polycoeffs.data());

  /*!\brief REYNOLDS_NUMBER \n DESCRIPTION: Reynolds number (non-dimensional, based on the free-stream values). Needed for viscous solvers. For incompressible solvers the Reynolds length will always be 1.0 \n DEFAULT: 0.0 \ingroup Config */
  addDoubleOption("REYNOLDS_NUMBER", Reynolds, 0.0);
  /*!\brief REYNOLDS_LENGTH \n DESCRIPTION: Reynolds length (1 m by default). Used for compressible solver: incompressible solver will use 1.0. \ingroup Config */
  addDoubleOption("REYNOLDS_LENGTH", Length_Reynolds, 1.0);
  /*!\brief PRANDTL_LAM \n DESCRIPTION: Laminar Prandtl number (0.72 (air), only for compressible flows) \n DEFAULT: 0.72 \ingroup Config*/
  addDoubleListOption("PRANDTL_LAM", nPrandtl_Lam , Prandtl_Lam);
  /*!\brief PRANDTL_TURB \n DESCRIPTION: Turbulent Prandtl number (0.9 (air), only for compressible flows) \n DEFAULT 0.90 \ingroup Config*/
  addDoubleListOption("PRANDTL_TURB", nPrandtl_Turb , Prandtl_Turb);

  /*--- Options related to wall models. ---*/

  /*!\brief WALLMODEL_KAPPA \n DESCRIPTION: von Karman constant used for the wall model \n DEFAULT 0.41 \ingroup Config*/
  addDoubleOption("WALLMODEL_KAPPA", wallModel_Kappa, 0.41);
  /*!\brief WALLMODEL_MAXITER \n DESCRIPTION: Max iterations used for the wall model \n DEFAULT 200 \ingroup Config*/
  addUnsignedShortOption("WALLMODEL_MAXITER", wallModel_MaxIter, 200);
  /*!\brief WALLMODEL_RELFAC \n DESCRIPTION: Relaxation factor used for the wall model \n DEFAULT 0.5 \ingroup Config*/
  addDoubleOption("WALLMODEL_RELFAC", wallModel_RelFac, 0.5);
  /*!\brief WALLMODEL_MINYPLUS \n DESCRIPTION: lower limit for Y+ used for the wall model \n DEFAULT 5.0 \ingroup Config*/
  addDoubleOption("WALLMODEL_MINYPLUS", wallModel_MinYplus, 5.0);
  /*!\brief WALLMODEL_B \n DESCRIPTION: constant B used for the wall model \n DEFAULT 5.5 \ingroup Config*/
  addDoubleOption("WALLMODEL_B", wallModel_B, 5.5);

  /*!\brief BULK_MODULUS \n DESCRIPTION: Value of the Bulk Modulus  \n DEFAULT 1.42E5 \ingroup Config*/
  addDoubleOption("BULK_MODULUS", Bulk_Modulus, 1.42E5);
  /* DESCRIPTION: Epsilon^2 multipier in Beta calculation for incompressible preconditioner.  */
  addDoubleOption("BETA_FACTOR", Beta_Factor, 4.1);
  /*!\brief MACH_NUMBER  \n DESCRIPTION:  Mach number (non-dimensional, based on the free-stream values). 0.0 by default \ingroup Config*/
  addDoubleOption("MACH_NUMBER", Mach, 0.0);
  /*!\brief INIT_OPTION \n DESCRIPTION: Init option to choose between Reynolds or thermodynamics quantities for initializing the solution \n OPTIONS: see \link InitOption_Map \endlink \n DEFAULT REYNOLDS \ingroup Config*/
  addEnumOption("INIT_OPTION", Kind_InitOption, InitOption_Map, REYNOLDS);
  /* DESCRIPTION: Free-stream option to choose between density and temperature for initializing the solution */
  addEnumOption("FREESTREAM_OPTION", Kind_FreeStreamOption, FreeStreamOption_Map, FREESTREAM_OPTION::TEMPERATURE_FS);
  /*!\brief FREESTREAM_PRESSURE\n DESCRIPTION: Free-stream pressure (101325.0 N/m^2 by default) \ingroup Config*/
  addDoubleOption("FREESTREAM_PRESSURE", Pressure_FreeStream, 101325.0);
  /*!\brief FREESTREAM_DENSITY\n DESCRIPTION: Free-stream density (1.2886 Kg/m^3 (air), 998.2 Kg/m^3 (water)) \n DEFAULT -1.0 (calculated from others) \ingroup Config*/
  addDoubleOption("FREESTREAM_DENSITY", Density_FreeStream, -1.0);
  /*!\brief FREESTREAM_TEMPERATURE\n DESCRIPTION: Free-stream temperature (288.15 K by default) \ingroup Config*/
  addDoubleOption("FREESTREAM_TEMPERATURE", Temperature_FreeStream, 288.15);
  /*!\brief FREESTREAM_TEMPERATURE_VE\n DESCRIPTION: Free-stream vibrational-electronic temperature (288.15 K by default) \ingroup Config*/
  addDoubleOption("FREESTREAM_TEMPERATURE_VE", Temperature_ve_FreeStream, 288.15);


  /*--- Options related to incompressible flow solver ---*/

  /* DESCRIPTION: Option to choose the density model used in the incompressible flow solver. */
  addEnumOption("INC_DENSITY_MODEL", Kind_DensityModel, DensityModel_Map, INC_DENSITYMODEL::CONSTANT);
    /*!\brief ENERGY_EQUATION \n DESCRIPTION: Solve the energy equation in the incompressible flow solver. \ingroup Config*/
  addBoolOption("INC_ENERGY_EQUATION", Energy_Equation, false);
  /*!\brief INC_DENSITY_REF \n DESCRIPTION: Reference density for incompressible flows  \ingroup Config*/
  addDoubleOption("INC_DENSITY_REF", Inc_Density_Ref, 1.0);
  /*!\brief INC_VELOCITY_REF \n DESCRIPTION: Reference velocity for incompressible flows (1.0 by default) \ingroup Config*/
  addDoubleOption("INC_VELOCITY_REF", Inc_Velocity_Ref, 1.0);
  /*!\brief INC_TEMPERATURE_REF \n DESCRIPTION: Reference temperature for incompressible flows with the energy equation (1.0 by default) \ingroup Config*/
  addDoubleOption("INC_TEMPERATURE_REF", Inc_Temperature_Ref, 1.0);
  /*!\brief INC_DENSITY_INIT \n DESCRIPTION: Initial density for incompressible flows (1.2886 kg/m^3 by default) \ingroup Config*/
  addDoubleOption("INC_DENSITY_INIT", Inc_Density_Init, 1.2886);
  /*!\brief INC_VELOCITY_INIT \n DESCRIPTION: Initial velocity for incompressible flows (1.0,0,0 m/s by default) \ingroup Config*/
  vel_init[0] = 1.0; vel_init[1] = 0.0; vel_init[2] = 0.0;
  addDoubleArrayOption("INC_VELOCITY_INIT", 3, vel_init);
  /*!\brief INC_TEMPERATURE_INIT \n DESCRIPTION: Initial temperature for incompressible flows with the energy equation (288.15 K by default) \ingroup Config*/
  addDoubleOption("INC_TEMPERATURE_INIT", Inc_Temperature_Init, 288.15);
  /*!\brief INC_NONDIM \n DESCRIPTION: Non-dimensionalization scheme for incompressible flows. \ingroup Config*/
  addEnumOption("INC_NONDIM", Ref_Inc_NonDim, NonDim_Map, INITIAL_VALUES);
    /*!\brief INC_INLET_USENORMAL \n DESCRIPTION: Use the local boundary normal for the flow direction with the incompressible pressure inlet. \ingroup Config*/
  addBoolOption("INC_INLET_USENORMAL", Inc_Inlet_UseNormal, false);
  /*!\brief INC_INLET_DAMPING \n DESCRIPTION: Damping factor applied to the iterative updates to the velocity at a pressure inlet in incompressible flow (0.1 by default). \ingroup Config*/
  addDoubleOption("INC_INLET_DAMPING", Inc_Inlet_Damping, 0.1);
  /*!\brief INC_OUTLET_DAMPING \n DESCRIPTION: Damping factor applied to the iterative updates to the pressure at a mass flow outlet in incompressible flow (0.1 by default). \ingroup Config*/
  addDoubleOption("INC_OUTLET_DAMPING", Inc_Outlet_Damping, 0.1);

  /*--- Options related to the species solver. ---*/

  /*!\brief SPECIES_INIT \n DESCRIPTION: Initial values for scalar transport \ingroup Config*/
  addDoubleListOption("SPECIES_INIT", nSpecies_Init, Species_Init);
  /*!\brief SPECIES_CLIPPING \n DESCRIPTION: Activate clipping for scalar transport equations \n DEFAULT: false \ingroup Config*/
  addBoolOption("SPECIES_CLIPPING", Species_Clipping, false);
  /*!\brief SPECIES_CLIPPING_MAX \n DESCRIPTION: Maximum values for scalar clipping \ingroup Config*/
  addDoubleListOption("SPECIES_CLIPPING_MAX", nSpecies_Clipping_Max, Species_Clipping_Max);
  /*!\brief SPECIES_CLIPPING_MIN \n DESCRIPTION: Minimum values for scalar clipping \ingroup Config*/
  addDoubleListOption("SPECIES_CLIPPING_MIN", nSpecies_Clipping_Min, Species_Clipping_Min);
  /*!\brief SPECIES_CLIPPING \n DESCRIPTION: Use strong inlet and outlet BC in the species solver \n DEFAULT: false \ingroup Config*/
  addBoolOption("SPECIES_USE_STRONG_BC", Species_StrongBC, false);

<<<<<<< HEAD
  addEnumOption("FLAME_INITIALIZATION", Kind_FlameInit, FlameInit_Map, FLAME_INIT_TYPE::FLAME_FRONT);
=======
>>>>>>> b1fdd9a2
  /*!\brief FLAME_OFFSET \n DESCRIPTION: Offset for flame initialization using the flamelet model \ingroup Config*/
  flame_offset[0] = 0.0;
  flame_offset[1] = 0.0;
  flame_offset[2] = 0.0;
  addDoubleArrayOption("FLAME_OFFSET", 3,flame_offset);

  /*!\brief FLAME_THICKNESS \n DESCRIPTION: Thickness for flame initialization using the flamelet model \ingroup Config*/
  addDoubleOption("FLAME_THICKNESS", flame_thickness, 0.5e-3);
<<<<<<< HEAD
  
=======

>>>>>>> b1fdd9a2
  /*!\brief FLAME_NORMAL \n DESCRIPTION: Normal for flame initialization using the flamelet model \ingroup Config*/
  flame_normal[0] = 1.0;
  flame_normal[1] = 0.0;
  flame_normal[2] = 0.0;
  addDoubleArrayOption("FLAME_NORMAL", 3, flame_normal);
<<<<<<< HEAD
  
  addDoubleArrayOption("SPARK_LOCATION", 3, spark_location);
  addDoubleOption("SPARK_RADIUS", spark_radius, 0.0);
  addDoubleOption("SPARK_REACTION_RATE", spark_reaction_rate, 0.0);
  addUnsignedLongOption("SPARK_ITERATION_START", spark_iteration_start, 0);
  addUnsignedLongOption("SPARK_DURATION", spark_duration, 1);
  
=======

>>>>>>> b1fdd9a2
  /*!\brief FLAME_BURNT_THICKNESS \n DESCRIPTION: burnt thickness for flame initialization using the flamelet model \ingroup Config*/
  addDoubleOption("FLAME_BURNT_THICKNESS", flame_burnt_thickness, 1);

  /*--- Options related to mass diffusivity and thereby the species solver. ---*/

  /*!\brief DIFFUSIVITY_MODEL\n DESCRIPTION: mass diffusivity model \n DEFAULT constant disffusivity \ingroup Config*/
  addEnumOption("DIFFUSIVITY_MODEL", Kind_Diffusivity_Model, Diffusivity_Model_Map, DIFFUSIVITYMODEL::CONSTANT_DIFFUSIVITY);
  /*!\brief DIFFUSIVITY_CONSTANT\n DESCRIPTION: mass diffusivity if DIFFUSIVITYMODEL::CONSTANT_DIFFUSIVITY is chosen \n DEFAULT 0.001 (Air) \ingroup Config*/
  addDoubleOption("DIFFUSIVITY_CONSTANT", Diffusivity_Constant , 0.001);
  /*!\brief SCHMIDT_LAM \n DESCRIPTION: Laminar Schmidt number of mass diffusion \n DEFAULT 1.0 (~for Gases) \ingroup Config*/
  addDoubleOption("SCHMIDT_NUMBER_LAMINAR", Schmidt_Number_Laminar, 1.0);
  /*!\brief SCHMIDT_TURB \n DESCRIPTION: Turbulent Schmidt number of mass diffusion \n DEFAULT 0.70 (more or less experimental value) \ingroup Config*/
  addDoubleOption("SCHMIDT_NUMBER_TURBULENT", Schmidt_Number_Turbulent, 0.7);
  /*!\brief DESCRIPTION: Constant Lewis number for mass diffusion */
  addDoubleListOption("CONSTANT_LEWIS_NUMBER", nConstant_Lewis_Number, Constant_Lewis_Number);

  vel_inf[0] = 1.0; vel_inf[1] = 0.0; vel_inf[2] = 0.0;
  /*!\brief FREESTREAM_VELOCITY\n DESCRIPTION: Free-stream velocity (m/s) */
  addDoubleArrayOption("FREESTREAM_VELOCITY", 3, vel_inf);
  /* DESCRIPTION: Free-stream viscosity (1.853E-5 Ns/m^2 (air), 0.798E-3 Ns/m^2 (water)) */
  addDoubleOption("FREESTREAM_VISCOSITY", Viscosity_FreeStream, -1.0);
  /* DESCRIPTION:  */
  addDoubleOption("FREESTREAM_INTERMITTENCY", Intermittency_FreeStream, 1.0);
  /* DESCRIPTION:  */
  addDoubleOption("FREESTREAM_TURBULENCEINTENSITY", TurbIntensityAndViscRatioFreeStream[0], 0.05);
  /* DESCRIPTION:  */
  addDoubleOption("FREESTREAM_NU_FACTOR", NuFactor_FreeStream, 3.0);
  /* DESCRIPTION:  */
  addDoubleOption("ENGINE_NU_FACTOR", NuFactor_Engine, 3.0);
  /* DESCRIPTION:  */
  addDoubleOption("ACTDISK_SECONDARY_FLOW", SecondaryFlow_ActDisk, 0.0);
  /* DESCRIPTION:  */
  addDoubleOption("INITIAL_BCTHRUST", Initial_BCThrust, 4000.0);
  /* DESCRIPTION:  */
  addDoubleOption("FREESTREAM_TURB2LAMVISCRATIO", TurbIntensityAndViscRatioFreeStream[1], 10.0);
  /* DESCRIPTION: Side-slip angle (degrees, only for compressible flows) */
  addDoubleOption("SIDESLIP_ANGLE", AoS, 0.0);
  /*!\brief AOA  \n DESCRIPTION: Angle of attack (degrees, only for compressible flows) \ingroup Config*/
  addDoubleOption("AOA", AoA, 0.0);
  /* DESCRIPTION: Activate fixed CL mode (specify a CL instead of AoA). */
  addBoolOption("FIXED_CL_MODE", Fixed_CL_Mode, false);
  /* DESCRIPTION: Evaluate the dOF_dCL or dOF_dCMy during run time. */
  addBoolOption("EVAL_DOF_DCX", Eval_dOF_dCX, false);
  /* DESCRIPTION: DIscard the angle of attack in the solution and the increment in the geometry files. */
  addBoolOption("DISCARD_INFILES", Discard_InFiles, false);
  /* DESCRIPTION: Specify a fixed coefficient of lift instead of AoA (only for compressible flows) */
  addDoubleOption("TARGET_CL", Target_CL, 0.0);
  /* DESCRIPTION: Damping factor for fixed CL mode. */
  addDoubleOption("DCL_DALPHA", dCL_dAlpha, 0.2);
  /* DESCRIPTION: Damping factor for fixed CL mode. */
  addDoubleOption("DCM_DIH", dCM_diH, 0.05);
  /* DESCRIPTION: Maximum number of iterations between AoA updates for fixed CL problem. */
  addUnsignedLongOption("UPDATE_AOA_ITER_LIMIT", Update_AoA_Iter_Limit, 200);
  /* DESCRIPTION: Number of times Alpha is updated in a fix CL problem. */
  addUnsignedLongOption("UPDATE_IH", Update_iH, 5);
  /* DESCRIPTION: Number of iterations to evaluate dCL_dAlpha . */
  addUnsignedLongOption("ITER_DCL_DALPHA", Iter_dCL_dAlpha, 500);
  /* DESCRIPTION: Damping factor for fixed CL mode. */
  addDoubleOption("DNETTHRUST_DBCTHRUST", dNetThrust_dBCThrust, 1.0);
  /* DESCRIPTION: Number of times Alpha is updated in a fix CL problem. */
  addUnsignedLongOption("UPDATE_BCTHRUST", Update_BCThrust, 5);


  /*!\par CONFIG_CATEGORY: Reference Conditions \ingroup Config*/
  /*--- Options related to reference values for nondimensionalization ---*/

  Length_Ref = 1.0; //<---- NOTE: this should be given an option or set as a const

  /*!\brief REF_ORIGIN_MOMENT_X\n DESCRIPTION: X Reference origin for moment computation \ingroup Config*/
  addDoubleListOption("REF_ORIGIN_MOMENT_X", nRefOriginMoment_X, RefOriginMoment_X);
  /*!\brief REF_ORIGIN_MOMENT_Y\n DESCRIPTION: Y Reference origin for moment computation \ingroup Config*/
  addDoubleListOption("REF_ORIGIN_MOMENT_Y", nRefOriginMoment_Y, RefOriginMoment_Y);
  /*!\brief REF_ORIGIN_MOMENT_Z\n DESCRIPTION: Z Reference origin for moment computation \ingroup Config*/
  addDoubleListOption("REF_ORIGIN_MOMENT_Z", nRefOriginMoment_Z, RefOriginMoment_Z);
  /*!\brief REF_AREA\n DESCRIPTION: Reference area for force coefficients (0 implies automatic calculation) \ingroup Config*/
  addDoubleOption("REF_AREA", RefArea, 1.0);
  /*!\brief SEMI_SPAN\n DESCRIPTION: Wing semi-span (0 implies automatic calculation) \ingroup Config*/
  addDoubleOption("SEMI_SPAN", SemiSpan, 0.0);
  /*!\brief REF_LENGTH\n DESCRIPTION: Reference length for pitching, rolling, and yawing non-dimensional moment \ingroup Config*/
  addDoubleOption("REF_LENGTH", RefLength, 1.0);
  /*!\brief REF_SHARP_EDGES\n DESCRIPTION: Reference coefficient for detecting sharp edges \ingroup Config*/
  addDoubleOption("REF_SHARP_EDGES", RefSharpEdges, 3.0);
  /*!\brief REF_VELOCITY\n DESCRIPTION: Reference velocity (incompressible only)  \ingroup Config*/
  addDoubleOption("REF_VELOCITY", Velocity_Ref, -1.0);
  /* !\brief REF_VISCOSITY  \n DESCRIPTION: Reference viscosity (incompressible only)  \ingroup Config*/
  addDoubleOption("REF_VISCOSITY", Viscosity_Ref, -1.0);
  /* DESCRIPTION: Type of mesh motion */
  addEnumOption("REF_DIMENSIONALIZATION", Ref_NonDim, NonDim_Map, DIMENSIONAL);

  /*!\par CONFIG_CATEGORY: Boundary Markers \ingroup Config*/
  /*--- Options related to various boundary markers ---*/

  /*!\brief HTP_AXIS\n DESCRIPTION: Location of the HTP axis*/
  htp_axis[0] = 0.0; htp_axis[1] = 0.0;
  addDoubleArrayOption("HTP_AXIS", 2, htp_axis);
  /*!\brief MARKER_PLOTTING\n DESCRIPTION: Marker(s) of the surface in the surface flow solution file  \ingroup Config*/
  addStringListOption("MARKER_PLOTTING", nMarker_Plotting, Marker_Plotting);
  /*!\brief MARKER_MONITORING\n DESCRIPTION: Marker(s) of the surface where evaluate the non-dimensional coefficients \ingroup Config*/
  addStringListOption("MARKER_MONITORING", nMarker_Monitoring, Marker_Monitoring);

  /*!\brief MARKER_CONTROL_VOLUME\n DESCRIPTION: Marker(s) of the surface in the surface flow solution file  \ingroup Config*/
  addStringListOption("MARKER_ANALYZE", nMarker_Analyze, Marker_Analyze);
  /*!\brief MARKER_DESIGNING\n DESCRIPTION: Marker(s) of the surface where objective function (design problem) will be evaluated \ingroup Config*/
  addStringListOption("MARKER_DESIGNING", nMarker_Designing, Marker_Designing);
  /*!\brief GEO_MARKER\n DESCRIPTION: Marker(s) of the surface where evaluate the geometrical functions \ingroup Config*/
  addStringListOption("GEO_MARKER", nMarker_GeoEval, Marker_GeoEval);
  /*!\brief MARKER_EULER\n DESCRIPTION: Euler wall boundary marker(s) \ingroup Config*/
  addStringListOption("MARKER_EULER", nMarker_Euler, Marker_Euler);
  /*!\brief MARKER_FAR\n DESCRIPTION: Far-field boundary marker(s) \ingroup Config*/
  addStringListOption("MARKER_FAR", nMarker_FarField, Marker_FarField);
  /*!\brief MARKER_SYM\n DESCRIPTION: Symmetry boundary condition \ingroup Config*/
  addStringListOption("MARKER_SYM", nMarker_SymWall, Marker_SymWall);
  /*!\brief MARKER_NEARFIELD\n DESCRIPTION: Near-Field boundary condition \ingroup Config*/
  addStringListOption("MARKER_NEARFIELD", nMarker_NearFieldBound, Marker_NearFieldBound);
  /*!\brief MARKER_FLUID_INTERFACE\n DESCRIPTION: Fluid interface boundary marker(s) \ingroup Config*/
  addStringListOption("MARKER_FLUID_INTERFACE", nMarker_Fluid_InterfaceBound, Marker_Fluid_InterfaceBound);
  /*!\brief MARKER_DEFORM_MESH\n DESCRIPTION: Deformable marker(s) at the interface \ingroup Config*/
  addStringListOption("MARKER_DEFORM_MESH", nMarker_Deform_Mesh, Marker_Deform_Mesh);
  /*!\brief MARKER_DEFORM_MESH_SYM_PLANE\n DESCRIPTION: Symmetry plane for mesh deformation only \ingroup Config*/
  addStringListOption("MARKER_DEFORM_MESH_SYM_PLANE", nMarker_Deform_Mesh_Sym_Plane, Marker_Deform_Mesh_Sym_Plane);
  /*!\brief MARKER_FLUID_LOAD\n DESCRIPTION: Marker(s) in which the flow load is computed/applied \ingroup Config*/
  addStringListOption("MARKER_FLUID_LOAD", nMarker_Fluid_Load, Marker_Fluid_Load);
  /*!\brief MARKER_FSI_INTERFACE \n DESCRIPTION: ZONE interface boundary marker(s) \ingroup Config*/
  addStringListOption("MARKER_ZONE_INTERFACE", nMarker_ZoneInterface, Marker_ZoneInterface);
  /*!\brief MARKER_CHT_INTERFACE \n DESCRIPTION: CHT interface boundary marker(s) \ingroup Config*/
  addStringListOption("MARKER_CHT_INTERFACE", nMarker_CHTInterface, Marker_CHTInterface);
  /* DESCRIPTION: Internal boundary marker(s) */
  addStringListOption("MARKER_INTERNAL", nMarker_Internal, Marker_Internal);
  /* DESCRIPTION: Custom boundary marker(s) */
  addStringListOption("MARKER_CUSTOM", nMarker_Custom, Marker_Custom);
  /* DESCRIPTION: Periodic boundary marker(s)
   Format: ( periodic marker, donor marker, rotation_center_x, rotation_center_y,
   rotation_center_z, rotation_angle_x-axis, rotation_angle_y-axis,
   rotation_angle_z-axis, translation_x, translation_y, translation_z, ... ) */
  addPeriodicOption("MARKER_PERIODIC", nMarker_PerBound, Marker_PerBound, Marker_PerDonor,
                    Periodic_RotCenter, Periodic_RotAngles, Periodic_Translation);

  /*!\brief MARKER_PYTHON_CUSTOM\n DESCRIPTION: Python customizable marker(s) \ingroup Config*/
  addStringListOption("MARKER_PYTHON_CUSTOM", nMarker_PyCustom, Marker_PyCustom);
<<<<<<< HEAD
  /*!\brief INITIAL_PYTHON_CUSTOM\n DESCRIPTION: flag for using Python customizable initial condition 
   * \ingroup Config 
=======
  /*!\brief INITIAL_PYTHON_CUSTOM\n DESCRIPTION: flag for using Python customizable initial condition
   * \ingroup Config
>>>>>>> b1fdd9a2
   */
  addBoolOption("INITIAL_PYTHON_CUSTOM", initial_PyCustom, false);

  /*!\brief MARKER_WALL_FUNCTIONS\n DESCRIPTION: Viscous wall markers for which wall functions must be applied.
   Format: (Wall function marker, wall function type, ...) \ingroup Config*/
  addWallFunctionOption("MARKER_WALL_FUNCTIONS", nMarker_WallFunctions, Marker_WallFunctions,
                        Kind_WallFunctions, IntInfo_WallFunctions, DoubleInfo_WallFunctions);

  /*!\brief ACTDISK_TYPE  \n DESCRIPTION: Actuator Disk boundary type \n OPTIONS: see \link ActDisk_Map \endlink \n Default: VARIABLES_JUMP \ingroup Config*/
  addEnumOption("ACTDISK_TYPE", Kind_ActDisk, ActDisk_Map, VARIABLES_JUMP);

  /*!\brief MARKER_ACTDISK\n DESCRIPTION: \ingroup Config*/
  addActDiskOption("MARKER_ACTDISK",
                   nMarker_ActDiskInlet, nMarker_ActDiskOutlet,  Marker_ActDiskInlet, Marker_ActDiskOutlet,
                   ActDisk_PressJump, ActDisk_TempJump, ActDisk_Omega);

  /*!\brief ACTDISK_FILENAME \n DESCRIPTION: Input file for a specified actuator disk (w/ extension) \n DEFAULT: actdiskinput.dat \ingroup Config*/
  addStringOption("ACTDISK_FILENAME", ActDisk_FileName, string("actdiskinput.dat"));

  /*!\brief MLP_FILENAME \n DESCRIPTION: Input file for a multi-layer perceptron input file for fluid model definition. w/ extension) \n DEFAULT: MLP_collection.mlp \ingroup Config*/
  addStringOption("MLP_FILENAME", MLP_filename, string("MLP_collection.mlp"));

  /*!\brief INLET_TYPE  \n DESCRIPTION: Inlet boundary type \n OPTIONS: see \link Inlet_Map \endlink \n DEFAULT: TOTAL_CONDITIONS \ingroup Config*/
  addEnumOption("INLET_TYPE", Kind_Inlet, Inlet_Map, INLET_TYPE::TOTAL_CONDITIONS);
  /*!\brief INC_INLET_TYPE \n DESCRIPTION: List of inlet types for incompressible flows. List length must match number of inlet markers. Options: VELOCITY_INLET, PRESSURE_INLET, INPUT_FILE. \ingroup Config*/
  addEnumListOption("INC_INLET_TYPE", nInc_Inlet, Kind_Inc_Inlet, Inlet_Map);
  addBoolOption("SPECIFIED_INLET_PROFILE", Inlet_From_File, false);
  /*!\brief INLET_FILENAME \n DESCRIPTION: Input file for a specified inlet profile (w/ extension) \n DEFAULT: inlet.dat \ingroup Config*/
  addStringOption("INLET_FILENAME", Inlet_Filename, string("inlet.dat"));
  /*!\brief INLET_MATCHING_TOLERANCE
   * \n DESCRIPTION: If a file is provided to specify the inlet profile,
   * this tolerance will be used to match the coordinates in the input file to
   * the points on the grid. \n DEFAULT: 1E-6 \ingroup Config*/
  addDoubleOption("INLET_MATCHING_TOLERANCE", Inlet_Matching_Tol, 1e-6);
  /*!\brief MARKER_INLET  \n DESCRIPTION: Inlet boundary marker(s) with the following formats,
   Total Conditions: (inlet marker, total temp, total pressure, flow_direction_x,
   flow_direction_y, flow_direction_z, ... ) where flow_direction is
   a unit vector.
   Mass Flow: (inlet marker, density, velocity magnitude, flow_direction_x,
   flow_direction_y, flow_direction_z, ... ) where flow_direction is
   a unit vector. \ingroup Config*/
  addInletOption("MARKER_INLET", nMarker_Inlet, Marker_Inlet, Inlet_Ttotal, Inlet_Ptotal, Inlet_FlowDir);
  /*!\brief MARKER_INLET_SPECIES \n DESCRIPTION: Inlet Species boundary marker(s) with the following format
   Inlet Species: (inlet_marker, Species1, Species2, ..., SpeciesN-1, inlet_marker2, Species1, Species2, ...) */
  addInletSpeciesOption("MARKER_INLET_SPECIES",nMarker_Inlet_Species, Marker_Inlet_Species, Inlet_SpeciesVal, nSpecies_per_Inlet);
  /*!\brief MARKER_INLET_TURBULENT \n DESCRIPTION: Inlet Turbulence boundary marker(s) with the following format
   Inlet Turbulent: (inlet_marker, TurbulentIntensity1, ViscosityRatio1, inlet_marker2, TurbulentIntensity2,
   ViscosityRatio2, ...) */
  addInletTurbOption("MARKER_INLET_TURBULENT", nMarker_Inlet_Turb, Marker_Inlet_Turb, Inlet_TurbVal, nTurb_Properties);
  /*!\brief MARKER_RIEMANN \n DESCRIPTION: Riemann boundary marker(s) with the following formats, a unit vector.
   * \n OPTIONS: See \link Riemann_Map \endlink. The variables indicated by the option and the flow direction unit vector must be specified. \ingroup Config*/
  addRiemannOption("MARKER_RIEMANN", nMarker_Riemann, Marker_Riemann, Kind_Data_Riemann, Riemann_Map, Riemann_Var1, Riemann_Var2, Riemann_FlowDir);
  /*!\brief MARKER_GILES \n DESCRIPTION: Giles boundary marker(s) with the following formats, a unit vector. */
  /* \n OPTIONS: See \link Giles_Map \endlink. The variables indicated by the option and the flow direction unit vector must be specified. \ingroup Config*/
  addGilesOption("MARKER_GILES", nMarker_Giles, Marker_Giles, Kind_Data_Giles, Giles_Map, Giles_Var1, Giles_Var2, Giles_FlowDir, RelaxFactorAverage, RelaxFactorFourier);
  /*!\brief SPATIAL_FOURIER \n DESCRIPTION: Option to compute the spatial fourier trasformation for the Giles BC. */
  addBoolOption("SPATIAL_FOURIER", SpatialFourier, false);
  /*!\brief GILES_EXTRA_RELAXFACTOR \n DESCRIPTION: the 1st coeff the value of the under relaxation factor to apply to the shroud and hub,
   * the 2nd coefficient is the the percentage of span-wise height influenced by this extra under relaxation factor.*/
  extrarelfac[0] = 0.1; extrarelfac[1] = 0.1;
  addDoubleArrayOption("GILES_EXTRA_RELAXFACTOR", 2, extrarelfac);
  /*!\brief AVERAGE_PROCESS_TYPE \n DESCRIPTION: types of mixing process for averaging quantities at the boundaries.
    \n OPTIONS: see \link MixingProcess_Map \endlink \n DEFAULT: AREA_AVERAGE \ingroup Config*/
  addEnumOption("MIXINGPLANE_INTERFACE_KIND", Kind_MixingPlaneInterface, MixingPlaneInterface_Map, NEAREST_SPAN);
  /*!\brief AVERAGE_PROCESS_KIND \n DESCRIPTION: types of mixing process for averaging quantities at the boundaries.
    \n OPTIONS: see \link MixingProcess_Map \endlink \n DEFAULT: AREA_AVERAGE \ingroup Config*/
  addEnumOption("AVERAGE_PROCESS_KIND", Kind_AverageProcess, AverageProcess_Map, AREA);
  /*!\brief PERFORMANCE_AVERAGE_PROCESS_KIND \n DESCRIPTION: types of mixing process for averaging quantities at the boundaries for performance computation.
      \n OPTIONS: see \link MixingProcess_Map \endlink \n DEFAULT: AREA_AVERAGE \ingroup Config*/
  addEnumOption("PERFORMANCE_AVERAGE_PROCESS_KIND", Kind_PerformanceAverageProcess, AverageProcess_Map, AREA);
  mixedout_coeff[0] = 1.0; mixedout_coeff[1] = 1.0E-05; mixedout_coeff[2] = 15.0;
  /*!\brief MIXEDOUT_COEFF \n DESCRIPTION: the 1st coeff is an under relaxation factor for the Newton method,
   * the 2nd coefficient is the tolerance for the Newton method, 3rd coefficient is the maximum number of
   * iteration for the Newton Method.*/
  addDoubleArrayOption("MIXEDOUT_COEFF", 3, mixedout_coeff);
  /*!\brief RAMP_ROTATING_FRAME\n DESCRIPTION: option to ramp up or down the rotating frame velocity value*/
  addBoolOption("RAMP_ROTATING_FRAME", RampRotatingFrame, false);
  rampRotFrame_coeff[0] = 0; rampRotFrame_coeff[1] = 1.0; rampRotFrame_coeff[2] = 1000.0;
      /*!\brief RAMP_ROTATING_FRAME_COEFF \n DESCRIPTION: the 1st coeff is the staring velocity,
   * the 2nd coeff is the number of iterations for the update, 3rd is the number of iteration */
  addDoubleArrayOption("RAMP_ROTATING_FRAME_COEFF", 3, rampRotFrame_coeff);
  /* DESCRIPTION: AVERAGE_MACH_LIMIT is a limit value for average procedure based on the mass flux. */
  addDoubleOption("AVERAGE_MACH_LIMIT", AverageMachLimit, 0.03);
  /*!\brief RAMP_OUTLET_PRESSURE\n DESCRIPTION: option to ramp up or down the rotating frame velocity value*/
  addBoolOption("RAMP_OUTLET_PRESSURE", RampOutletPressure, false);
  rampOutPres_coeff[0] = 100000.0; rampOutPres_coeff[1] = 1.0; rampOutPres_coeff[2] = 1000.0;
  /*!\brief RAMP_OUTLET_PRESSURE_COEFF \n DESCRIPTION: the 1st coeff is the staring outlet pressure,
   * the 2nd coeff is the number of iterations for the update, 3rd is the number of total iteration till reaching the final outlet pressure value */
  addDoubleArrayOption("RAMP_OUTLET_PRESSURE_COEFF", 3, rampOutPres_coeff);
  /*!\brief MARKER_MIXINGPLANE \n DESCRIPTION: Identify the boundaries in which the mixing plane is applied. \ingroup Config*/
  addStringListOption("MARKER_MIXINGPLANE_INTERFACE", nMarker_MixingPlaneInterface, Marker_MixingPlaneInterface);
  /*!\brief TURBULENT_MIXINGPLANE \n DESCRIPTION: Activate mixing plane also for turbulent quantities \ingroup Config*/
  addBoolOption("TURBULENT_MIXINGPLANE", turbMixingPlane, false);
  /*!\brief MARKER_TURBOMACHINERY \n DESCRIPTION: Identify the inflow and outflow boundaries in which the turbomachinery settings are  applied. \ingroup Config*/
  addTurboPerfOption("MARKER_TURBOMACHINERY", nMarker_Turbomachinery, Marker_TurboBoundIn, Marker_TurboBoundOut);
  /*!\brief NUM_SPANWISE_SECTIONS \n DESCRIPTION: Integer number of spanwise sections to compute 3D turbo BC and Performance for turbomachinery */
  addUnsignedShortOption("NUM_SPANWISE_SECTIONS", nSpanWiseSections_User, 1);
  /*!\brief SPANWISE_KIND \n DESCRIPTION: type of algorithm to identify the span-wise sections at the turbo boundaries.
   \n OPTIONS: see \link SpanWise_Map \endlink \n Default: AUTOMATIC */
  addEnumOption("SPANWISE_KIND", Kind_SpanWise, SpanWise_Map, AUTOMATIC);
  /*!\brief TURBOMACHINERY_KIND \n DESCRIPTION: types of turbomachynery architecture.
      \n OPTIONS: see \link TurboMachinery_Map \endlink \n Default: AXIAL */
  addEnumListOption("TURBOMACHINERY_KIND",nTurboMachineryKind, Kind_TurboMachinery, TurboMachinery_Map);
  /*!\brief MARKER_SHROUD \n DESCRIPTION: markers in which velocity is forced to 0.0 .
   * \n Format: (shroud1, shroud2, ...)*/
  addStringListOption("MARKER_SHROUD", nMarker_Shroud, Marker_Shroud);
  /*!\brief MARKER_SUPERSONIC_INLET  \n DESCRIPTION: Supersonic inlet boundary marker(s)
   * \n   Format: (inlet marker, temperature, static pressure, velocity_x,   velocity_y, velocity_z, ... ), i.e. primitive variables specified. \ingroup Config*/
  addInletOption("MARKER_SUPERSONIC_INLET", nMarker_Supersonic_Inlet, Marker_Supersonic_Inlet, Inlet_Temperature, Inlet_Pressure, Inlet_Velocity);
  /*!\brief MARKER_SUPERSONIC_OUTLET \n DESCRIPTION: Supersonic outlet boundary marker(s) \ingroup Config*/
  addStringListOption("MARKER_SUPERSONIC_OUTLET", nMarker_Supersonic_Outlet, Marker_Supersonic_Outlet);
  /*!\brief MARKER_OUTLET  \n DESCRIPTION: Outlet boundary marker(s)\n
   Format: ( outlet marker, back pressure (static), ... ) \ingroup Config*/
  addStringDoubleListOption("MARKER_OUTLET", nMarker_Outlet, Marker_Outlet, Outlet_Pressure);
  /*!\brief INC_INLET_TYPE \n DESCRIPTION: List of outlet types for incompressible flows. List length must match number of inlet markers. Options: PRESSURE_OUTLET, MASS_FLOW_OUTLET. \ingroup Config*/
  addEnumListOption("INC_OUTLET_TYPE", nInc_Outlet, Kind_Inc_Outlet, Inc_Outlet_Map);
  /*!\brief MARKER_ISOTHERMAL DESCRIPTION: Isothermal wall boundary marker(s)\n
   * Format: ( isothermal marker, wall temperature (static), ... ) \ingroup Config  */
  addStringDoubleListOption("MARKER_ISOTHERMAL", nMarker_Isothermal, Marker_Isothermal, Isothermal_Temperature);
  /*!\brief MARKER_HEATFLUX  \n DESCRIPTION: Specified heat flux wall boundary marker(s)
   Format: ( Heat flux marker, wall heat flux (static), ... ) \ingroup Config*/
  addStringDoubleListOption("MARKER_HEATFLUX", nMarker_HeatFlux, Marker_HeatFlux, Heat_Flux);
  /*!\brief INTEGRATED_HEATFLUX \n DESCRIPTION: Prescribe Heatflux in [W] instead of [W/m^2] \ingroup Config \default false */
  addBoolOption("INTEGRATED_HEATFLUX", Integrated_HeatFlux, false);
  /*!\brief MARKER_HEATTRANSFER DESCRIPTION: Heat flux with specified heat transfer coefficient boundary marker(s)\n
   * Format: ( Heat transfer marker, heat transfer coefficient, wall temperature (static), ... ) \ingroup Config  */
  addExhaustOption("MARKER_HEATTRANSFER", nMarker_HeatTransfer, Marker_HeatTransfer, HeatTransfer_Coeff, HeatTransfer_WallTemp);
  /*!\brief Smluchowski/Maxwell wall boundary marker(s)  \n DESCRIPTION: Slip velocity and temperature jump wall boundary marker(s)
   Format: ( Heat flux marker,  wall temperature (static), momentum accomodation coefficient, thermal accomodation coefficient ... ) \ingroup Config*/
  addStringDoubleListOption("MARKER_SMOLUCHOWSKI_MAXWELL", nMarker_Smoluchowski_Maxwell, Marker_Smoluchowski_Maxwell, Isothermal_Temperature); //Missing TMAC and TAC
  /*!\brief WALL_ROUGHNESS  \n DESCRIPTION: Specified roughness heights at wall boundary marker(s)
   Format: ( Wall marker, roughness_height (static), ... ) \ingroup Config*/
  addStringDoubleListOption("WALL_ROUGHNESS", nRough_Wall, Marker_RoughWall, Roughness_Height);
  /*!\brief MARKER_ENGINE_INFLOW  \n DESCRIPTION: Engine inflow boundary marker(s)
   Format: ( nacelle inflow marker, fan face Mach, ... ) \ingroup Config*/
  addStringDoubleListOption("MARKER_ENGINE_INFLOW", nMarker_EngineInflow, Marker_EngineInflow, EngineInflow_Target);
  /* DESCRIPTION: Highlite area */
  addDoubleOption("HIGHLITE_AREA", Highlite_Area, 1.0);
  /* DESCRIPTION: Fan poly efficiency */
  addDoubleOption("FAN_POLY_EFF", Fan_Poly_Eff, 1.0);
  /*!\brief SUBSONIC_ENGINE\n DESCRIPTION: Engine subsonic intake region \ingroup Config*/
  addBoolOption("SUBSONIC_ENGINE", SubsonicEngine, false);
  /* DESCRIPTION: Actuator disk double surface */
  addBoolOption("ACTDISK_DOUBLE_SURFACE", ActDisk_DoubleSurface, false);
  /* DESCRIPTION: Only half engine is in the computational grid */
  addBoolOption("ENGINE_HALF_MODEL", Engine_HalfModel, false);
  /* DESCRIPTION: Actuator disk double surface */
  addBoolOption("ACTDISK_SU2_DEF", ActDisk_SU2_DEF, false);
  /* DESCRIPTION: Definition of the distortion rack (radial number of proves / circumferential density (degree) */
  distortion[0] =  5.0; distortion[1] =  15.0;
  addDoubleArrayOption("DISTORTION_RACK", 2, distortion);
  /* DESCRIPTION: Values of the box to impose a subsonic nacellle (mach, Pressure, Temperature) */
  eng_val[0]=0.0; eng_val[1]=0.0; eng_val[2]=0.0; eng_val[3]=0.0;  eng_val[4]=0.0;
  addDoubleArrayOption("SUBSONIC_ENGINE_VALUES", 5, eng_val);
  /* DESCRIPTION: Coordinates of the box to impose a subsonic nacellle cylinder (Xmin, Ymin, Zmin, Xmax, Ymax, Zmax, Radius) */
  eng_cyl[0] = 0.0; eng_cyl[1] = 0.0; eng_cyl[2] = 0.0;
  eng_cyl[3] = 1E15; eng_cyl[4] = 1E15; eng_cyl[5] = 1E15; eng_cyl[6] = 1E15;
  addDoubleArrayOption("SUBSONIC_ENGINE_CYL", 7, eng_cyl);
  /* DESCRIPTION: Engine exhaust boundary marker(s)
   Format: (nacelle exhaust marker, total nozzle temp, total nozzle pressure, ... )*/
  addExhaustOption("MARKER_ENGINE_EXHAUST", nMarker_EngineExhaust, Marker_EngineExhaust, Exhaust_Temperature_Target, Exhaust_Pressure_Target);
  /* DESCRIPTION: Clamped boundary marker(s) */
  addStringListOption("MARKER_CLAMPED", nMarker_Clamped, Marker_Clamped);
  /* DESCRIPTION: Displacement boundary marker(s) */
  addStringDoubleListOption("MARKER_NORMAL_DISPL", nMarker_Displacement, Marker_Displacement, Displ_Value);
  /* DESCRIPTION: Load boundary marker(s) - uniform pressure in Pa */
  addStringDoubleListOption("MARKER_PRESSURE", nMarker_Load, Marker_Load, Load_Value);
  /* DESCRIPTION: Load boundary marker(s) */
  addStringDoubleListOption("MARKER_DAMPER", nMarker_Damper, Marker_Damper, Damper_Constant);
  /* DESCRIPTION: Load boundary marker(s)
   Format: (inlet marker, load, multiplier, dir_x, dir_y, dir_z, ... ), i.e. primitive variables specified. */
  addInletOption("MARKER_LOAD", nMarker_Load_Dir, Marker_Load_Dir, Load_Dir_Value, Load_Dir_Multiplier, Load_Dir);
  /* DESCRIPTION: Load boundary marker(s)
   Format: (inlet marker, load, multiplier, dir_x, dir_y, dir_z, ... ), i.e. primitive variables specified. */
  addInletOption("MARKER_DISPLACEMENT", nMarker_Disp_Dir, Marker_Disp_Dir, Disp_Dir_Value, Disp_Dir_Multiplier, Disp_Dir);
  /* DESCRIPTION: Sine load boundary marker(s)
   Format: (inlet marker, load, multiplier, dir_x, dir_y, dir_z, ... ), i.e. primitive variables specified. */
  addInletOption("MARKER_SINE_LOAD", nMarker_Load_Sine, Marker_Load_Sine, Load_Sine_Amplitude, Load_Sine_Frequency, Load_Sine_Dir);
  /*!\brief SINE_LOAD\n DESCRIPTION: option to apply the load as a sine*/
  addBoolOption("SINE_LOAD", Sine_Load, false);
  sineload_coeff[0] = 0.0; sineload_coeff[1] = 0.0; sineload_coeff[2] = 0.0;
  /*!\brief SINE_LOAD_COEFF \n DESCRIPTION: the 1st coeff is the amplitude, the 2nd is the frequency, 3rd is the phase in radians */
  addDoubleArrayOption("SINE_LOAD_COEFF", 3, sineload_coeff);
  /*!\brief RAMP_AND_RELEASE\n DESCRIPTION: release the load after applying the ramp*/
  addBoolOption("RAMP_AND_RELEASE_LOAD", RampAndRelease, false);

  /* DESCRIPTION: Flow load boundary marker(s) */
  addStringDoubleListOption("MARKER_FLOWLOAD", nMarker_FlowLoad, Marker_FlowLoad, FlowLoad_Value);
  /* DESCRIPTION: Damping factor for engine inlet condition */
  addDoubleOption("DAMP_ENGINE_INFLOW", Damp_Engine_Inflow, 0.95);
  /* DESCRIPTION: Damping factor for engine exhaust condition */
  addDoubleOption("DAMP_ENGINE_EXHAUST", Damp_Engine_Exhaust, 0.95);
  /*!\brief ENGINE_INFLOW_TYPE  \n DESCRIPTION: Inlet boundary type \n OPTIONS: see \link Engine_Inflow_Map \endlink \n Default: FAN_FACE_MACH \ingroup Config*/
  addEnumOption("ENGINE_INFLOW_TYPE", Kind_Engine_Inflow, Engine_Inflow_Map, FAN_FACE_MACH);
  /* DESCRIPTION: Evaluate a problem with engines */
  addBoolOption("ENGINE", Engine, false);

  /* DESCRIPTION:  Sharpness coefficient for the buffet sensor */
  addDoubleOption("BUFFET_K", Buffet_k, 10.0);
  /* DESCRIPTION:  Offset parameter for the buffet sensor */
  addDoubleOption("BUFFET_LAMBDA", Buffet_lambda, 0.0);

  /* DESCRIPTION: Use a Newton-Krylov method. */
  addBoolOption("NEWTON_KRYLOV", NewtonKrylov, false);
  /* DESCRIPTION: Integer parameters {startup iters, precond iters, initial tolerance relaxation}. */
  addUShortArrayOption("NEWTON_KRYLOV_IPARAM", NK_IntParam.size(), NK_IntParam.data());
  /* DESCRIPTION: Double parameters {startup residual drop, precond tolerance, full tolerance residual drop, findiff step}. */
  addDoubleArrayOption("NEWTON_KRYLOV_DPARAM", NK_DblParam.size(), NK_DblParam.data());

  /* DESCRIPTION: Number of samples for quasi-Newton methods. */
  addUnsignedShortOption("QUASI_NEWTON_NUM_SAMPLES", nQuasiNewtonSamples, 0);
  /* DESCRIPTION: Whether to use vectorized numerical schemes, less robust against transients. */
  addBoolOption("USE_VECTORIZATION", UseVectorization, false);

  /*!\par CONFIG_CATEGORY: Time-marching \ingroup Config*/
  /*--- Options related to time-marching ---*/

  /* DESCRIPTION: Unsteady simulation  */
  addEnumOption("TIME_MARCHING", TimeMarching, TimeMarching_Map, TIME_MARCHING::STEADY);
  /* DESCRIPTION:  Courant-Friedrichs-Lewy condition of the finest grid */
  addDoubleOption("CFL_NUMBER", CFLFineGrid, 1.25);
  /* DESCRIPTION:  Max time step in local time stepping simulations */
  addDoubleOption("MAX_DELTA_TIME", Max_DeltaTime, 1000000);
  /* DESCRIPTION: Activate The adaptive CFL number. */
  addBoolOption("CFL_ADAPT", CFL_Adapt, false);
  /* !\brief CFL_ADAPT_PARAM
   * DESCRIPTION: Parameters of the adaptive CFL number (factor down, factor up, CFL limit (min and max), acceptable linear residual )
   * Factor down generally <1.0, factor up generally > 1.0 to cause the CFL to increase when the under-relaxation parameter is 1.0
   * and to decrease when the under-relaxation parameter is less than 0.1. Factor is multiplicative. \ingroup Config*/
  default_cfl_adapt[0] = 1.0; default_cfl_adapt[1] = 1.0; default_cfl_adapt[2] = 10.0; default_cfl_adapt[3] = 100.0;
  default_cfl_adapt[4] = 0.001;
  addDoubleListOption("CFL_ADAPT_PARAM", nCFL_AdaptParam, CFL_AdaptParam);
  /* DESCRIPTION: Reduction factor of the CFL coefficient in the adjoint problem */
  addDoubleOption("CFL_REDUCTION_ADJFLOW", CFLRedCoeff_AdjFlow, 0.8);
  /* DESCRIPTION: Reduction factor of the CFL coefficient in the level set problem */
  addDoubleOption("CFL_REDUCTION_TURB", CFLRedCoeff_Turb, 1.0);
  /* DESCRIPTION: Reduction factor of the CFL coefficient in the turbulent adjoint problem */
  addDoubleOption("CFL_REDUCTION_ADJTURB", CFLRedCoeff_AdjTurb, 1.0);
  /*!\brief CFL_REDUCTION_SPECIES \n DESCRIPTION: Reduction factor of the CFL coefficient in the species problem \n DEFAULT: 1.0 */
  addDoubleOption("CFL_REDUCTION_SPECIES", CFLRedCoeff_Species, 1.0);
  /* DESCRIPTION: External iteration offset due to restart */
  addUnsignedLongOption("EXT_ITER_OFFSET", ExtIter_OffSet, 0);
  // these options share nRKStep as their size, which is not a good idea in general
  /* DESCRIPTION: Runge-Kutta alpha coefficients */
  addDoubleListOption("RK_ALPHA_COEFF", nRKStep, RK_Alpha_Step);
  /* DESCRIPTION: Number of time levels for time accurate local time stepping. */
  addUnsignedShortOption("LEVELS_TIME_ACCURATE_LTS", nLevels_TimeAccurateLTS, 1);
  /* DESCRIPTION: Number of time DOFs used in the predictor step of ADER-DG. */
  addUnsignedShortOption("TIME_DOFS_ADER_DG", nTimeDOFsADER_DG, 2);
  /* DESCRIPTION: Unsteady Courant-Friedrichs-Lewy number of the finest grid */
  addDoubleOption("UNST_CFL_NUMBER", Unst_CFL, 0.0);
  /* DESCRIPTION: Integer number of periodic time instances for Harmonic Balance */
  addUnsignedShortOption("TIME_INSTANCES", nTimeInstances, 1);
  /* DESCRIPTION: Time period for Harmonic Balance wihtout moving meshes */
  addDoubleOption("HB_PERIOD", HarmonicBalance_Period, -1.0);
  /* DESCRIPTION:  Turn on/off harmonic balance preconditioning */
  addBoolOption("HB_PRECONDITION", HB_Precondition, false);
  /* DESCRIPTION: Starting direct solver iteration for the unsteady adjoint */
  addLongOption("UNST_ADJOINT_ITER", Unst_AdjointIter, 0);
  /* DESCRIPTION: Number of iterations to average the objective */
  addLongOption("ITER_AVERAGE_OBJ", Iter_Avg_Objective , 0);
  /* DESCRIPTION: Time discretization */
  addEnumOption("TIME_DISCRE_FLOW", Kind_TimeIntScheme_Flow, Time_Int_Map, EULER_IMPLICIT);
  /* DESCRIPTION: Time discretization */
  addEnumOption("TIME_DISCRE_FEM_FLOW", Kind_TimeIntScheme_FEM_Flow, Time_Int_Map, RUNGE_KUTTA_EXPLICIT);
  /* DESCRIPTION: ADER-DG predictor step */
  addEnumOption("ADER_PREDICTOR", Kind_ADER_Predictor, Ader_Predictor_Map, ADER_ALIASED_PREDICTOR);
  /* DESCRIPTION: Time discretization */
  addEnumOption("TIME_DISCRE_ADJFLOW", Kind_TimeIntScheme_AdjFlow, Time_Int_Map, EULER_IMPLICIT);
  /* DESCRIPTION: Time discretization */
  addEnumOption("TIME_DISCRE_TURB", Kind_TimeIntScheme_Turb, Time_Int_Map, EULER_IMPLICIT);
  /* DESCRIPTION: Time discretization */
  addEnumOption("TIME_DISCRE_ADJTURB", Kind_TimeIntScheme_AdjTurb, Time_Int_Map, EULER_IMPLICIT);
  /* DESCRIPTION: Time discretization for species equations */
  addEnumOption("TIME_DISCRE_SPECIES", Kind_TimeIntScheme_Species, Time_Int_Map, EULER_IMPLICIT);
  /* DESCRIPTION: Time discretization */
  addEnumOption("TIME_DISCRE_FEA", Kind_TimeIntScheme_FEA, Time_Int_Map_FEA, STRUCT_TIME_INT::NEWMARK_IMPLICIT);
  /* DESCRIPTION: Time discretization for radiation problems*/
  addEnumOption("TIME_DISCRE_RADIATION", Kind_TimeIntScheme_Radiation, Time_Int_Map, EULER_IMPLICIT);
  /* DESCRIPTION: Time discretization */
  addEnumOption("TIME_DISCRE_HEAT", Kind_TimeIntScheme_Heat, Time_Int_Map, EULER_IMPLICIT);
  /* DESCRIPTION: Time discretization */
  addEnumOption("TIMESTEP_HEAT", Kind_TimeStep_Heat, Heat_TimeStep_Map, MINIMUM);

  /*!\par CONFIG_CATEGORY: Linear solver definition \ingroup Config*/
  /*--- Options related to the linear solvers ---*/

  /*!\brief LINEAR_SOLVER
   *  \n DESCRIPTION: Linear solver for the implicit, mesh deformation, or discrete adjoint systems \n OPTIONS: see \link Linear_Solver_Map \endlink \n DEFAULT: FGMRES \ingroup Config*/
  addEnumOption("LINEAR_SOLVER", Kind_Linear_Solver, Linear_Solver_Map, FGMRES);
  /*!\brief LINEAR_SOLVER_PREC
   *  \n DESCRIPTION: Preconditioner for the Krylov linear solvers \n OPTIONS: see \link Linear_Solver_Prec_Map \endlink \n DEFAULT: LU_SGS \ingroup Config*/
  addEnumOption("LINEAR_SOLVER_PREC", Kind_Linear_Solver_Prec, Linear_Solver_Prec_Map, ILU);
  /* DESCRIPTION: Minimum error threshold for the linear solver for the implicit formulation */
  addDoubleOption("LINEAR_SOLVER_ERROR", Linear_Solver_Error, 1E-6);
  /* DESCRIPTION: Maximum number of iterations of the linear solver for the implicit formulation */
  addUnsignedLongOption("LINEAR_SOLVER_ITER", Linear_Solver_Iter, 10);
  /* DESCRIPTION: Fill in level for the ILU preconditioner */
  addUnsignedShortOption("LINEAR_SOLVER_ILU_FILL_IN", Linear_Solver_ILU_n, 0);
  /* DESCRIPTION: Maximum number of iterations of the linear solver for the implicit formulation */
  addUnsignedLongOption("LINEAR_SOLVER_RESTART_FREQUENCY", Linear_Solver_Restart_Frequency, 10);
  /* DESCRIPTION: Relaxation factor for iterative linear smoothers (SMOOTHER_ILU/JACOBI/LU-SGS/LINELET) */
  addDoubleOption("LINEAR_SOLVER_SMOOTHER_RELAXATION", Linear_Solver_Smoother_Relaxation, 1.0);
  /* DESCRIPTION: Custom number of threads used for additive domain decomposition for ILU and LU_SGS (0 is "auto"). */
  addUnsignedLongOption("LINEAR_SOLVER_PREC_THREADS", Linear_Solver_Prec_Threads, 0);
  /* DESCRIPTION: Relaxation factor for updates of adjoint variables. */
  addDoubleOption("RELAXATION_FACTOR_ADJOINT", Relaxation_Factor_Adjoint, 1.0);
  /* DESCRIPTION: Relaxation of the CHT coupling */
  addDoubleOption("RELAXATION_FACTOR_CHT", Relaxation_Factor_CHT, 1.0);
  /* DESCRIPTION: Roe coefficient */
  addDoubleOption("ROE_KAPPA", Roe_Kappa, 0.5);
  /* DESCRIPTION: Roe-Turkel preconditioning for low Mach number flows */
  addBoolOption("LOW_MACH_PREC", Low_Mach_Precon, false);
  /* DESCRIPTION: Post-reconstruction correction for low Mach number flows */
  addBoolOption("LOW_MACH_CORR", Low_Mach_Corr, false);
  /* DESCRIPTION: Time Step for dual time stepping simulations (s) */
  addDoubleOption("MIN_ROE_TURKEL_PREC", Min_Beta_RoeTurkel, 0.01);
  /* DESCRIPTION: Time Step for dual time stepping simulations (s) */
  addDoubleOption("MAX_ROE_TURKEL_PREC", Max_Beta_RoeTurkel, 0.2);
  /* DESCRIPTION: Linear solver for the turbulent adjoint systems */
  addEnumOption("ADJTURB_LIN_SOLVER", Kind_AdjTurb_Linear_Solver, Linear_Solver_Map, FGMRES);
  /* DESCRIPTION: Preconditioner for the turbulent adjoint Krylov linear solvers */
  addEnumOption("ADJTURB_LIN_PREC", Kind_AdjTurb_Linear_Prec, Linear_Solver_Prec_Map, ILU);
  /* DESCRIPTION: Minimum error threshold for the turbulent adjoint linear solver for the implicit formulation */
  addDoubleOption("ADJTURB_LIN_ERROR", AdjTurb_Linear_Error, 1E-5);
  /* DESCRIPTION: Maximum number of iterations of the turbulent adjoint linear solver for the implicit formulation */
  addUnsignedShortOption("ADJTURB_LIN_ITER", AdjTurb_Linear_Iter, 10);
  /* DESCRIPTION: Entropy fix factor */
  addDoubleOption("ENTROPY_FIX_COEFF", EntropyFix_Coeff, 0.001);
  /* DESCRIPTION: Linear solver for the discete adjoint systems */
  addEnumOption("DISCADJ_LIN_SOLVER", Kind_DiscAdj_Linear_Solver, Linear_Solver_Map, FGMRES);
  /* DESCRIPTION: Preconditioner for the discrete adjoint Krylov linear solvers */
  addEnumOption("DISCADJ_LIN_PREC", Kind_DiscAdj_Linear_Prec, Linear_Solver_Prec_Map, ILU);
  /* DESCRIPTION: Linear solver for the discete adjoint systems */

  /*!\par CONFIG_CATEGORY: Convergence\ingroup Config*/
  /*--- Options related to convergence ---*/

  /*!\brief CONV_RESIDUAL_MINVAL\n DESCRIPTION: Min value of the residual (log10 of the residual)\n DEFAULT: -14.0 \ingroup Config*/
  addDoubleOption("CONV_RESIDUAL_MINVAL", MinLogResidual, -14.0);
  /*!\brief CONV_STARTITER\n DESCRIPTION: Iteration number to begin convergence monitoring\n DEFAULT: 5 \ingroup Config*/
  addUnsignedLongOption("CONV_STARTITER", StartConv_Iter, 5);
  /*!\brief CONV_CAUCHY_ELEMS\n DESCRIPTION: Number of elements to apply the criteria. \n DEFAULT 100 \ingroup Config*/
  addUnsignedShortOption("CONV_CAUCHY_ELEMS", Cauchy_Elems, 100);
  /*!\brief CONV_CAUCHY_EPS\n DESCRIPTION: Epsilon to control the series convergence \n DEFAULT: 1e-10 \ingroup Config*/
  addDoubleOption("CONV_CAUCHY_EPS", Cauchy_Eps, 1E-10);
  /*!\brief CONV_FIELD\n DESCRIPTION: Output field to monitor \n Default: depends on solver \ingroup Config*/
  addStringListOption("CONV_FIELD", nConvField, ConvField);

  /*!\brief CONV_WINDOW_STARTITER\n DESCRIPTION: Iteration number after START_ITER_WND  to begin convergence monitoring\n DEFAULT: 15 \ingroup Config*/
  addUnsignedLongOption("CONV_WINDOW_STARTITER", Wnd_StartConv_Iter, 15);
  /*!\brief CONV_WINDOW_CAUCHY_ELEMS\n DESCRIPTION: Number of elements to apply the criteria. \n DEFAULT 100 \ingroup Config*/
  addUnsignedShortOption("CONV_WINDOW_CAUCHY_ELEMS", Wnd_Cauchy_Elems, 100);
  /*!\brief CONV_WINDOW_CAUCHY_EPS\n DESCRIPTION: Epsilon to control the series convergence \n DEFAULT: 1e-3 \ingroup Config*/
  addDoubleOption("CONV_WINDOW_CAUCHY_EPS", Wnd_Cauchy_Eps, 1E-3);
  /*!\brief WINDOW_CAUCHY_CRIT \n DESCRIPTION: Determines, if the cauchy convergence criterion should be used for windowed time averaged objective functions*/
  addBoolOption("WINDOW_CAUCHY_CRIT",Wnd_Cauchy_Crit, false);
  /*!\brief CONV_WINDOW_FIELD
   * \n DESCRIPTION: Output fields  for the Cauchy criterium for the TIME iteration. The criterium is applied to the windowed time average of the chosen funcion. */
  addStringListOption("CONV_WINDOW_FIELD",nWndConvField, WndConvField);

  /*!\par CONFIG_CATEGORY: Multi-grid \ingroup Config*/
  /*!\brief MGLEVEL\n DESCRIPTION: Multi-grid Levels. DEFAULT: 0 \ingroup Config*/
  addUnsignedShortOption("MGLEVEL", nMGLevels, 0);
  /*!\brief MGCYCLE\n DESCRIPTION: Multi-grid cycle. OPTIONS: See \link MG_Cycle_Map \endlink. Defualt V_CYCLE \ingroup Config*/
  addEnumOption("MGCYCLE", MGCycle, MG_Cycle_Map, V_CYCLE);
  /*!\brief MG_PRE_SMOOTH\n DESCRIPTION: Multi-grid pre-smoothing level \ingroup Config*/
  addUShortListOption("MG_PRE_SMOOTH", nMG_PreSmooth, MG_PreSmooth);
  /*!\brief MG_POST_SMOOTH\n DESCRIPTION: Multi-grid post-smoothing level \ingroup Config*/
  addUShortListOption("MG_POST_SMOOTH", nMG_PostSmooth, MG_PostSmooth);
  /*!\brief MG_CORRECTION_SMOOTH\n DESCRIPTION: Jacobi implicit smoothing of the correction \ingroup Config*/
  addUShortListOption("MG_CORRECTION_SMOOTH", nMG_CorrecSmooth, MG_CorrecSmooth);
  /*!\brief MG_DAMP_RESTRICTION\n DESCRIPTION: Damping factor for the residual restriction. DEFAULT: 0.75 \ingroup Config*/
  addDoubleOption("MG_DAMP_RESTRICTION", Damp_Res_Restric, 0.75);
  /*!\brief MG_DAMP_PROLONGATION\n DESCRIPTION: Damping factor for the correction prolongation. DEFAULT 0.75 \ingroup Config*/
  addDoubleOption("MG_DAMP_PROLONGATION", Damp_Correc_Prolong, 0.75);

  /*!\par CONFIG_CATEGORY: Spatial Discretization \ingroup Config*/
  /*--- Options related to the spatial discretization ---*/

  /*!\brief NUM_METHOD_GRAD
   *  \n DESCRIPTION: Numerical method for spatial gradients \n OPTIONS: See \link Gradient_Map \endlink. \n DEFAULT: WEIGHTED_LEAST_SQUARES. \ingroup Config*/
  addEnumOption("NUM_METHOD_GRAD", Kind_Gradient_Method, Gradient_Map, WEIGHTED_LEAST_SQUARES);
  /*!\brief NUM_METHOD_GRAD
   *  \n DESCRIPTION: Numerical method for spatial gradients used only for upwind reconstruction \n OPTIONS: See \link Gradient_Map \endlink. \n DEFAULT: NO_GRADIENT. \ingroup Config*/
  addEnumOption("NUM_METHOD_GRAD_RECON", Kind_Gradient_Method_Recon, Gradient_Map, NO_GRADIENT);
  /*!\brief VENKAT_LIMITER_COEFF
   *  \n DESCRIPTION: Coefficient for the limiter. DEFAULT value 0.5. Larger values decrease the extent of limiting, values approaching zero cause lower-order approximation to the solution. \ingroup Config */
  addDoubleOption("VENKAT_LIMITER_COEFF", Venkat_LimiterCoeff, 0.05);
  /*!\brief ADJ_SHARP_LIMITER_COEFF
   *  \n DESCRIPTION: Coefficient for detecting the limit of the sharp edges. DEFAULT value 3.0.  Use with sharp edges limiter. \ingroup Config*/
  addDoubleOption("ADJ_SHARP_LIMITER_COEFF", AdjSharp_LimiterCoeff, 3.0);
  /*!\brief LIMITER_ITER
   *  \n DESCRIPTION: Freeze the value of the limiter after a number of iterations. DEFAULT value 999999. \ingroup Config*/
  addUnsignedLongOption("LIMITER_ITER", LimiterIter, 999999);

  /*!\brief CONV_NUM_METHOD_FLOW
   *  \n DESCRIPTION: Convective numerical method \n OPTIONS: See \link Upwind_Map \endlink , \link Centered_Map \endlink. \ingroup Config*/
  addConvectOption("CONV_NUM_METHOD_FLOW", Kind_ConvNumScheme_Flow, Kind_Centered_Flow, Kind_Upwind_Flow);

  /*!\brief NUM_METHOD_FEM_FLOW
   *  \n DESCRIPTION: Numerical method \n OPTIONS: See \link FEM_Map \endlink , \link Centered_Map \endlink. \ingroup Config*/
  addConvectFEMOption("NUM_METHOD_FEM_FLOW", Kind_ConvNumScheme_FEM_Flow, Kind_FEM_Flow);

  /*!\brief MUSCL_FLOW \n DESCRIPTION: Check if the MUSCL scheme should be used \ingroup Config*/
  addBoolOption("MUSCL_FLOW", MUSCL_Flow, true);
  /*!\brief SLOPE_LIMITER_FLOW
   * DESCRIPTION: Slope limiter for the direct solution. \n OPTIONS: See \link Limiter_Map \endlink \n DEFAULT VENKATAKRISHNAN \ingroup Config*/
  addEnumOption("SLOPE_LIMITER_FLOW", Kind_SlopeLimit_Flow, Limiter_Map, LIMITER::VENKATAKRISHNAN);
  jst_coeff[0] = 0.5; jst_coeff[1] = 0.02;
  /*!\brief JST_SENSOR_COEFF \n DESCRIPTION: 2nd and 4th order artificial dissipation coefficients for the JST method \ingroup Config*/
  addDoubleArrayOption("JST_SENSOR_COEFF", 2, jst_coeff);
  /*!\brief LAX_SENSOR_COEFF \n DESCRIPTION: 1st order artificial dissipation coefficients for the Lax-Friedrichs method. \ingroup Config*/
  addDoubleOption("LAX_SENSOR_COEFF", Kappa_1st_Flow, 0.15);
  ad_coeff_heat[0] = 0.5; ad_coeff_heat[1] = 0.02;
  /*!\brief JST_SENSOR_COEFF_HEAT \n DESCRIPTION: 2nd and 4th order artificial dissipation coefficients for the JST method \ingroup Config*/
  addDoubleArrayOption("JST_SENSOR_COEFF_HEAT", 2, ad_coeff_heat);
  /*!\brief USE_ACCURATE_FLUX_JACOBIANS \n DESCRIPTION: Use numerically computed Jacobians for AUSM+up(2) and SLAU(2) \ingroup Config*/
  addBoolOption("USE_ACCURATE_FLUX_JACOBIANS", Use_Accurate_Jacobians, false);
  /*!\brief CENTRAL_JACOBIAN_FIX_FACTOR \n DESCRIPTION: Improve the numerical properties (diagonal dominance) of the global Jacobian matrix, 3 to 4 is "optimum" (central schemes) \ingroup Config*/
  addDoubleOption("CENTRAL_JACOBIAN_FIX_FACTOR", Cent_Jac_Fix_Factor, 4.0);
  /*!\brief CENTRAL_JACOBIAN_FIX_FACTOR \n DESCRIPTION: Control numerical properties of the global Jacobian matrix using a multiplication factor for incompressible central schemes \ingroup Config*/
  addDoubleOption("CENTRAL_INC_JACOBIAN_FIX_FACTOR", Cent_Inc_Jac_Fix_Factor, 1.0);

  /*!\brief CONV_NUM_METHOD_ADJFLOW
   *  \n DESCRIPTION: Convective numerical method for the adjoint solver.
   *  \n OPTIONS:  See \link Upwind_Map \endlink , \link Centered_Map \endlink. Note: not all methods are guaranteed to be implemented for the adjoint solver. \ingroup Config */
  addConvectOption("CONV_NUM_METHOD_ADJFLOW", Kind_ConvNumScheme_AdjFlow, Kind_Centered_AdjFlow, Kind_Upwind_AdjFlow);
  /*!\brief MUSCL_FLOW \n DESCRIPTION: Check if the MUSCL scheme should be used \ingroup Config*/
  addBoolOption("MUSCL_ADJFLOW", MUSCL_AdjFlow, true);
  /*!\brief SLOPE_LIMITER_ADJFLOW
     * DESCRIPTION: Slope limiter for the adjoint solution. \n OPTIONS: See \link Limiter_Map \endlink \n DEFAULT VENKATAKRISHNAN \ingroup Config*/
  addEnumOption("SLOPE_LIMITER_ADJFLOW", Kind_SlopeLimit_AdjFlow, Limiter_Map, LIMITER::VENKATAKRISHNAN);
  jst_adj_coeff[0] = 0.5; jst_adj_coeff[1] = 0.02;
  /*!\brief ADJ_JST_SENSOR_COEFF \n DESCRIPTION: 2nd and 4th order artificial dissipation coefficients for the adjoint JST method. \ingroup Config*/
  addDoubleArrayOption("ADJ_JST_SENSOR_COEFF", 2, jst_adj_coeff);
  /*!\brief LAX_SENSOR_COEFF \n DESCRIPTION: 1st order artificial dissipation coefficients for the adjoint Lax-Friedrichs method. \ingroup Config*/
  addDoubleOption("ADJ_LAX_SENSOR_COEFF", Kappa_1st_AdjFlow, 0.15);

  /*!\brief MUSCL_FLOW \n DESCRIPTION: Check if the MUSCL scheme should be used \ingroup Config*/
  addBoolOption("MUSCL_TURB", MUSCL_Turb, false);
  /*!\brief SLOPE_LIMITER_TURB
   *  \n DESCRIPTION: Slope limiter  \n OPTIONS: See \link Limiter_Map \endlink \n DEFAULT VENKATAKRISHNAN \ingroup Config*/
  addEnumOption("SLOPE_LIMITER_TURB", Kind_SlopeLimit_Turb, Limiter_Map, LIMITER::VENKATAKRISHNAN);
  /*!\brief CONV_NUM_METHOD_TURB
   *  \n DESCRIPTION: Convective numerical method \ingroup Config*/
  addConvectOption("CONV_NUM_METHOD_TURB", Kind_ConvNumScheme_Turb, Kind_Centered_Turb, Kind_Upwind_Turb);

  /*!\brief MUSCL_FLOW \n DESCRIPTION: Check if the MUSCL scheme should be used \ingroup Config*/
  addBoolOption("MUSCL_ADJTURB", MUSCL_AdjTurb, false);
  /*!\brief SLOPE_LIMITER_ADJTURB
   *  \n DESCRIPTION: Slope limiter \n OPTIONS: See \link Limiter_Map \endlink \n DEFAULT VENKATAKRISHNAN \ingroup Config */
  addEnumOption("SLOPE_LIMITER_ADJTURB", Kind_SlopeLimit_AdjTurb, Limiter_Map, LIMITER::VENKATAKRISHNAN);
  /*!\brief CONV_NUM_METHOD_ADJTURB\n DESCRIPTION: Convective numerical method for the adjoint/turbulent problem \ingroup Config*/
  addConvectOption("CONV_NUM_METHOD_ADJTURB", Kind_ConvNumScheme_AdjTurb, Kind_Centered_AdjTurb, Kind_Upwind_AdjTurb);

  /*!\brief MUSCL_SPECIES \n DESCRIPTION: Check if the MUSCL scheme should be used \n DEFAULT false \ingroup Config*/
  addBoolOption("MUSCL_SPECIES", MUSCL_Species, false);
  /*!\brief SLOPE_LIMITER_SPECIES \n DESCRIPTION: Slope limiter \n OPTIONS: See \link Limiter_Map \endlink \n DEFAULT NONE \ingroup Config*/
  addEnumOption("SLOPE_LIMITER_SPECIES", Kind_SlopeLimit_Species, Limiter_Map, LIMITER::NONE);
  /*!\brief CONV_NUM_METHOD_SPECIES \n DESCRIPTION: Convective numerical method for species transport \ingroup Config*/
  addConvectOption("CONV_NUM_METHOD_SPECIES", Kind_ConvNumScheme_Species, Kind_Centered_Species, Kind_Upwind_Species);

  /*!\brief MUSCL_FLOW \n DESCRIPTION: Check if the MUSCL scheme should be used \ingroup Config*/
  addBoolOption("MUSCL_HEAT", MUSCL_Heat, false);
  /*!\brief CONV_NUM_METHOD_HEAT
   *  \n DESCRIPTION: Convective numerical method \n DEFAULT: UPWIND */
  addEnumOption("CONV_NUM_METHOD_HEAT", Kind_ConvNumScheme_Heat, Space_Map, SPACE_UPWIND);

  /*!\par CONFIG_CATEGORY: Adjoint and Gradient \ingroup Config*/
  /*--- Options related to the adjoint and gradient ---*/

  /*!\brief LIMIT_ADJFLOW \n DESCRIPTION: Limit value for the adjoint variable.\n DEFAULT: 1E6. \ingroup Config*/
  addDoubleOption("LIMIT_ADJFLOW", AdjointLimit, 1E6);
  /*!\brief MG_ADJFLOW\n DESCRIPTION: Multigrid with the adjoint problem. \n Defualt: YES \ingroup Config*/
  addBoolOption("MG_ADJFLOW", MG_AdjointFlow, true);

  /*!\brief OBJECTIVE_WEIGHT  \n DESCRIPTION: Adjoint problem boundary condition weights. Applies scaling factor to objective(s) \ingroup Config*/
  addDoubleListOption("OBJECTIVE_WEIGHT", nObjW, Weight_ObjFunc);
  /*!\brief OBJECTIVE_FUNCTION \n DESCRIPTION: Adjoint problem boundary condition \n OPTIONS: see \link Objective_Map \endlink \n DEFAULT: DRAG_COEFFICIENT \ingroup Config*/
  addEnumListOption("OBJECTIVE_FUNCTION", nObj, Kind_ObjFunc, Objective_Map);

  /*!\brief CUSTOM_OBJFUNC \n DESCRIPTION: User-provided definition of a custom objective function. \ingroup Config*/
  addStringOption("CUSTOM_OBJFUNC", CustomObjFunc, "");
  /*!\brief CUSTOM_OUTPUTS \n DESCRIPTION: User-provided definitions for custom output. \ingroup Config*/
  addStringOption("CUSTOM_OUTPUTS", CustomOutputs, "");

  /* DESCRIPTION: parameter for the definition of a complex objective function */
  addDoubleOption("DCD_DCL_VALUE", dCD_dCL, 0.0);
  /* DESCRIPTION: parameter for the definition of a complex objective function */
  addDoubleOption("DCMX_DCL_VALUE", dCMx_dCL, 0.0);
  /* DESCRIPTION: parameter for the definition of a complex objective function */
  addDoubleOption("DCMY_DCL_VALUE", dCMy_dCL, 0.0);
  /* DESCRIPTION: parameter for the definition of a complex objective function */
  addDoubleOption("DCMZ_DCL_VALUE", dCMz_dCL, 0.0);

  geo_loc[0] = 0.0; geo_loc[1] = 1.0;
  /* DESCRIPTION: Definition of the airfoil section */
  addDoubleArrayOption("GEO_BOUNDS", 2, geo_loc);
  /* DESCRIPTION: Identify the body to slice */
  addEnumOption("GEO_DESCRIPTION", Geo_Description, Geo_Description_Map, WING);
  /* DESCRIPTION: Z location of the waterline */
  addDoubleOption("GEO_WATERLINE_LOCATION", Geo_Waterline_Location, 0.0);
  /* DESCRIPTION: Number of section cuts to make when calculating internal volume */
  addUnsignedShortOption("GEO_NUMBER_STATIONS", nWingStations, 25);
  /* DESCRIPTION: Definition of the airfoil sections */
  addDoubleListOption("GEO_LOCATION_STATIONS", nLocationStations, LocationStations);
  nacelle_location[0] = 0.0; nacelle_location[1] = 0.0; nacelle_location[2] = 0.0;
  nacelle_location[3] = 0.0; nacelle_location[4] = 0.0;
  /* DESCRIPTION: Definition of the nacelle location (higlite coordinates, tilt angle, toe angle) */
  addDoubleArrayOption("GEO_NACELLE_LOCATION", 5, nacelle_location);
  /* DESCRIPTION: Output sectional forces for specified markers. */
  addBoolOption("GEO_PLOT_STATIONS", Plot_Section_Forces, false);
  /* DESCRIPTION: Mode of the GDC code (analysis, or gradient) */
  addEnumOption("GEO_MODE", GeometryMode, GeometryMode_Map, FUNCTION);

  /* DESCRIPTION: Drag weight in sonic boom Objective Function (from 0.0 to 1.0) */
  addDoubleOption("DRAG_IN_SONICBOOM", WeightCd, 0.0);
  /* DESCRIPTION: Sensitivity smoothing */
  addEnumOption("SENS_SMOOTHING", Kind_SensSmooth, Sens_Smoothing_Map, NO_SMOOTH);
  /* DESCRIPTION: Continuous Adjoint frozen viscosity */
  addBoolOption("FROZEN_VISC_CONT", Frozen_Visc_Cont, true);
  /* DESCRIPTION: Discrete Adjoint frozen viscosity */
  addBoolOption("FROZEN_VISC_DISC", Frozen_Visc_Disc, false);
  /* DESCRIPTION: Discrete Adjoint frozen limiter */
  addBoolOption("FROZEN_LIMITER_DISC", Frozen_Limiter_Disc, false);
  /* DESCRIPTION: Use an inconsistent (primal/dual) discrete adjoint formulation */
  addBoolOption("INCONSISTENT_DISC", Inconsistent_Disc, false);
   /* DESCRIPTION:  */
  addDoubleOption("FIX_AZIMUTHAL_LINE", FixAzimuthalLine, 90.0);
  /*!\brief SENS_REMOVE_SHARP
   * \n DESCRIPTION: Remove sharp edges from the sensitivity evaluation  \n Format: SENS_REMOVE_SHARP = YES \n DEFAULT: NO \ingroup Config*/
  addBoolOption("SENS_REMOVE_SHARP", Sens_Remove_Sharp, false);

  /* DESCRIPTION: Automatically reorient elements that seem flipped */
  addBoolOption("REORIENT_ELEMENTS",ReorientElements, true);

  /*!\par CONFIG_CATEGORY: Sobolev Gradient Solver Parameters \ingroup Config */
  /*--- Options related to the Sobolev smoothing solver ---*/

  /* DESCRIPTION: Switch to activate gradient smoothing */
  addBoolOption("SMOOTH_GRADIENT",SmoothGradient, false);
  /* DESCRIPTION: Epsilon of the identity term in the Laplace Beltrami Operator */
  addDoubleOption("SMOOTHING_EPSILON1",SmoothingEps1, 1.0);
  /* DESCRIPTION: Epsilon of the Laplace term in the Laplace Beltrami Operator */
  addDoubleOption("SMOOTHING_EPSILON2",SmoothingEps2, 1.0);
  /* DESCRIPTION: Switch to calculate for each dimension separately */
  addBoolOption("SEPARATE_DIMENSIONS", SmoothSepDim, false);
  /* DESCRIPTION: Switch to activate working on the design surfaces only */
  addBoolOption("SMOOTH_ON_SURFACE",SmoothOnSurface, false);
  /* DESCRIPTION: Switch to activate zero Dirichlet boundary for surface mode */
  addBoolOption("DIRICHLET_SURFACE_BOUNDARY", SmoothDirichletSurfaceBound, false);
  /* DESCRIPTION: Switch to activate the debbuging modus */
  addEnumOption("SOBOLEV_MODE", SmoothNumMode, Sobolev_Modus_Map, ENUM_SOBOLEV_MODUS::NONE);
  /*!\brief HESS_OBJFUNC_FILENAME
   *  \n DESCRIPTION: Output filename for the Sobolev Hessian approximation.  \ingroup Config*/
  addStringOption("HESS_OBJFUNC_FILENAME", ObjFunc_Hess_FileName, string("of_hess.dat"));

  /*  DESCRIPTION: Linear solver for the gradient smoothing\n OPTIONS: see \link Linear_Solver_Map \endlink \n DEFAULT: FGMRES \ingroup Config*/
  addEnumOption("GRAD_LINEAR_SOLVER", Kind_Grad_Linear_Solver, Linear_Solver_Map, FGMRES);
  /*  \n DESCRIPTION: Preconditioner for the Krylov linear solvers \n OPTIONS: see \link Linear_Solver_Prec_Map \endlink \n DEFAULT: ILU \ingroup Config*/
  addEnumOption("GRAD_LINEAR_SOLVER_PREC", Kind_Grad_Linear_Solver_Prec, Linear_Solver_Prec_Map, ILU);
  /* DESCRIPTION: Minimum error threshold for the linear solver for the implicit formulation */
  addDoubleOption("GRAD_LINEAR_SOLVER_ERROR", Grad_Linear_Solver_Error, 1E-14);
  /* DESCRIPTION: Maximum number of iterations of the linear solver for the implicit formulation */
  addUnsignedLongOption("GRAD_LINEAR_SOLVER_ITER", Grad_Linear_Solver_Iter, 1000);

  /*!\par CONFIG_CATEGORY: Input/output files and formats \ingroup Config */
  /*--- Options related to input/output files and formats ---*/

  /*!\brief OUTPUT_FORMAT \n DESCRIPTION: I/O format for output plots. \n OPTIONS: see \link TabOutput_Map \endlink \n DEFAULT: TECPLOT \ingroup Config */
  addEnumOption("TABULAR_FORMAT", Tab_FileFormat, TabOutput_Map, TAB_OUTPUT::TAB_CSV);
  /*!\brief OUTPUT_PRECISION \n DESCRIPTION: Set <ofstream>.precision(value) to specified value for SU2_DOT and HISTORY output. Useful for exact gradient validation. \n DEFAULT: 6 \ingroup Config */
  addUnsignedShortOption("OUTPUT_PRECISION", output_precision, 10);
  /*!\brief ACTDISK_JUMP \n DESCRIPTION: The jump is given by the difference in values or a ratio */
  addEnumOption("ACTDISK_JUMP", ActDisk_Jump, Jump_Map, DIFFERENCE);
  /*!\brief MESH_FORMAT \n DESCRIPTION: Mesh input file format \n OPTIONS: see \link Input_Map \endlink \n DEFAULT: SU2 \ingroup Config*/
  addEnumOption("MESH_FORMAT", Mesh_FileFormat, Input_Map, SU2);
  /* DESCRIPTION:  Mesh input file */
  addStringOption("MESH_FILENAME", Mesh_FileName, string("mesh.su2"));
  /*!\brief MESH_OUT_FILENAME \n DESCRIPTION: Mesh output file name. Used when converting, scaling, or deforming a mesh. \n DEFAULT: mesh_out.su2 \ingroup Config*/
  addStringOption("MESH_OUT_FILENAME", Mesh_Out_FileName, string("mesh_out.su2"));

  /* DESCRIPTION: List of the number of grid points in the RECTANGLE or BOX grid in the x,y,z directions. (default: (33,33,33) ). */
  addShortListOption("MESH_BOX_SIZE", nMesh_Box_Size, Mesh_Box_Size);

  /* DESCRIPTION: List of the length of the RECTANGLE or BOX grid in the x,y,z directions. (default: (1.0,1.0,1.0) ).  */
  mesh_box_length[0] = 1.0; mesh_box_length[1] = 1.0; mesh_box_length[2] = 1.0;
  addDoubleArrayOption("MESH_BOX_LENGTH", 3, mesh_box_length);

  /* DESCRIPTION: List of the offset from 0.0 of the RECTANGLE or BOX grid in the x,y,z directions. (default: (0.0,0.0,0.0) ). */
  mesh_box_offset[0] = 0.0; mesh_box_offset[1] = 0.0; mesh_box_offset[2] = 0.0;
  addDoubleArrayOption("MESH_BOX_OFFSET", 3, mesh_box_offset);

  /* DESCRIPTION: Determine if the mesh file supports multizone. \n DEFAULT: true (temporarily) */
  addBoolOption("MULTIZONE_MESH", Multizone_Mesh, true);
  /* DESCRIPTION: Determine if we need to allocate memory to store the multizone residual. \n DEFAULT: true (temporarily) */
  addBoolOption("MULTIZONE_RESIDUAL", Multizone_Residual, false);

  /*!\brief File name of the flamelet look up table.*/
<<<<<<< HEAD
  //addStringOption("FILENAME_LUT", file_name_lut, string("LUT"));
  /* DESCRIPTION: Define preferential diffusion combustion problem. \n DEFAULT: false (temporarily) */
  addBoolOption("PREFERENTIAL_DIFFUSION", preferential_diffusion, false);
=======
  addStringOption("FILENAME_LUT", file_name_lut, string("LUT"));
>>>>>>> b1fdd9a2

  /* DESCRIPTION: Names of the passive lookup variables for flamelet LUT */
  addStringListOption("LOOKUP_NAMES", n_lookups, table_lookup_names);

  /* DESCRIPTION: Names of the user transport equations solved in the flamelet problem. */
  addStringListOption("USER_SCALAR_NAMES", n_user_scalars, user_scalar_names);

  /* DESCRIPTION: Names of the user scalar source terms. */
  addStringListOption("USER_SOURCE_NAMES", n_user_sources, user_source_names);

  /*!\brief CONV_FILENAME \n DESCRIPTION: Output file convergence history (w/o extension) \n DEFAULT: history \ingroup Config*/
  addStringOption("CONV_FILENAME", Conv_FileName, string("history"));
  /*!\brief BREAKDOWN_FILENAME \n DESCRIPTION: Output file forces breakdown \ingroup Config*/
  addStringOption("BREAKDOWN_FILENAME", Breakdown_FileName, string("forces_breakdown.dat"));
  /*!\brief SOLUTION_FLOW_FILENAME \n DESCRIPTION: Restart flow input file (the file output under the filename set by RESTART_FLOW_FILENAME) \n DEFAULT: solution_flow.dat \ingroup Config */
  addStringOption("SOLUTION_FILENAME", Solution_FileName, string("solution.dat"));
  /*!\brief SOLUTION_ADJ_FILENAME\n DESCRIPTION: Restart adjoint input file. Objective function abbreviation is expected. \ingroup Config*/
  addStringOption("SOLUTION_ADJ_FILENAME", Solution_AdjFileName, string("solution_adj.dat"));
  /*!\brief RESTART_FLOW_FILENAME \n DESCRIPTION: Output file restart flow \ingroup Config*/
  addStringOption("RESTART_FILENAME", Restart_FileName, string("restart.dat"));
  /*!\brief RESTART_ADJ_FILENAME  \n DESCRIPTION: Output file restart adjoint. Objective function abbreviation will be appended. \ingroup Config*/
  addStringOption("RESTART_ADJ_FILENAME", Restart_AdjFileName, string("restart_adj.dat"));
  /*!\brief VOLUME_FLOW_FILENAME  \n DESCRIPTION: Output file flow (w/o extension) variables \ingroup Config */
  addStringOption("VOLUME_FILENAME", Volume_FileName, string("vol_solution"));
  /*!\brief VOLUME_ADJ_FILENAME
   *  \n DESCRIPTION: Output file adjoint (w/o extension) variables  \ingroup Config*/
  addStringOption("VOLUME_ADJ_FILENAME", Adj_FileName, string("adj_vol_solution"));
  /*!\brief GRAD_OBJFUNC_FILENAME
   *  \n DESCRIPTION: Output objective function gradient  \ingroup Config*/
  addStringOption("GRAD_OBJFUNC_FILENAME", ObjFunc_Grad_FileName, string("of_grad.dat"));
  /*!\brief VALUE_OBJFUNC_FILENAME
   *  \n DESCRIPTION: Output objective function  \ingroup Config*/
  addStringOption("VALUE_OBJFUNC_FILENAME", ObjFunc_Value_FileName, string("of_func.dat"));
  /*!\brief SURFACE_FLOW_FILENAME
   *  \n DESCRIPTION: Output file surface flow coefficient (w/o extension)  \ingroup Config*/
  addStringOption("SURFACE_FILENAME", SurfCoeff_FileName, string("surface"));
  /*!\brief SURFACE_ADJ_FILENAME
   *  \n DESCRIPTION: Output file surface adjoint coefficient (w/o extension)  \ingroup Config*/
  addStringOption("SURFACE_ADJ_FILENAME", SurfAdjCoeff_FileName, string("surface_adjoint"));
  /*!\brief SURFACE_SENS_FILENAME_FILENAME
   *  \n DESCRIPTION: Output file surface sensitivity (discrete adjoint) (w/o extension)  \ingroup Config*/
  addStringOption("SURFACE_SENS_FILENAME", SurfSens_FileName, string("surface_sens"));
  /*!\brief VOLUME_SENS_FILENAME
   *  \n DESCRIPTION: Output file volume sensitivity (discrete adjoint))  \ingroup Config*/
  addStringOption("VOLUME_SENS_FILENAME", VolSens_FileName, string("volume_sens"));
  /* DESCRIPTION: Output the performance summary to the console at the end of SU2_CFD  \ingroup Config*/
  addBoolOption("WRT_PERFORMANCE", Wrt_Performance, false);
  /* DESCRIPTION: Output the tape statistics (discrete adjoint)  \ingroup Config*/
  addBoolOption("WRT_AD_STATISTICS", Wrt_AD_Statistics, false);
  /*!\brief MARKER_ANALYZE_AVERAGE
   *  \n DESCRIPTION: Output averaged flow values on specified analyze marker.
   *  Options: AREA, MASSFLUX
   *  \n Use with MARKER_ANALYZE. \ingroup Config*/
  addEnumOption("MARKER_ANALYZE_AVERAGE", Kind_Average, Average_Map, AVERAGE_MASSFLUX);
  /*!\brief COMM_LEVEL
   *  \n DESCRIPTION: Level of MPI communications during runtime  \ingroup Config*/
  addEnumOption("COMM_LEVEL", Comm_Level, Comm_Map, COMM_FULL);

  /*!\par CONFIG_CATEGORY: Dynamic mesh definition \ingroup Config*/
  /*--- Options related to dynamic meshes ---*/

  /* DESCRIPTION: Type of mesh motion */
  addEnumOption("GRID_MOVEMENT", Kind_GridMovement, GridMovement_Map, NO_MOVEMENT);
  /* DESCRIPTION: Type of surface motion */
  addEnumListOption("SURFACE_MOVEMENT",nKind_SurfaceMovement, Kind_SurfaceMovement, SurfaceMovement_Map);
  /* DESCRIPTION: Marker(s) of moving surfaces (MOVING_WALL or DEFORMING grid motion). */
  addStringListOption("MARKER_MOVING", nMarker_Moving, Marker_Moving);
  /* DESCRIPTION: Marker(s) of gradient problem boundaries. */
  addStringListOption("MARKER_SOBOLEVBC", nMarker_SobolevBC, Marker_SobolevBC);
  /* DESCRIPTION: Mach number (non-dimensional, based on the mesh velocity and freestream vals.) */
  addDoubleOption("MACH_MOTION", Mach_Motion, 0.0);
  /* DESCRIPTION: Coordinates of the rigid motion origin */
  addDoubleArrayOption("MOTION_ORIGIN", 3, Motion_Origin);
  /* DESCRIPTION: Translational velocity vector (m/s) in the x, y, & z directions (RIGID_MOTION only) */
  addDoubleArrayOption("TRANSLATION_RATE", 3, Translation_Rate);
  /* DESCRIPTION: Angular velocity vector (rad/s) about x, y, & z axes (RIGID_MOTION only) */
  addDoubleArrayOption("ROTATION_RATE", 3, Rotation_Rate);
  /* DESCRIPTION: Pitching angular freq. (rad/s) about x, y, & z axes (RIGID_MOTION only) */
  addDoubleArrayOption("PITCHING_OMEGA", 3, Pitching_Omega);
  /* DESCRIPTION: Pitching amplitude (degrees) about x, y, & z axes (RIGID_MOTION only) */
  addDoubleArrayOption("PITCHING_AMPL", 3, Pitching_Ampl);
  /* DESCRIPTION: Pitching phase offset (degrees) about x, y, & z axes (RIGID_MOTION only) */
  addDoubleArrayOption("PITCHING_PHASE", 3, Pitching_Phase);
  /* DESCRIPTION: Plunging angular freq. (rad/s) in x, y, & z directions (RIGID_MOTION only) */
  addDoubleArrayOption("PLUNGING_OMEGA", 3, Plunging_Omega);
  /* DESCRIPTION: Plunging amplitude (m) in x, y, & z directions (RIGID_MOTION only) */
  addDoubleArrayOption("PLUNGING_AMPL", 3, Plunging_Ampl);
  /* DESCRIPTION: Coordinates of the rigid motion origin */
  addDoubleListOption("SURFACE_MOTION_ORIGIN", nMarkerMotion_Origin, MarkerMotion_Origin);
  /* DESCRIPTION: Translational velocity vector (m/s) in the x, y, & z directions (DEFORMING only) */
  addDoubleListOption("SURFACE_TRANSLATION_RATE", nMarkerTranslation, MarkerTranslation_Rate);
  /* DESCRIPTION: Angular velocity vector (rad/s) about x, y, & z axes (DEFORMING only) */
  addDoubleListOption("SURFACE_ROTATION_RATE", nMarkerRotation_Rate, MarkerRotation_Rate);
  /* DESCRIPTION: Pitching angular freq. (rad/s) about x, y, & z axes (DEFORMING only) */
  addDoubleListOption("SURFACE_PITCHING_OMEGA", nMarkerPitching_Omega, MarkerPitching_Omega);
  /* DESCRIPTION: Pitching amplitude (degrees) about x, y, & z axes (DEFORMING only) */
  addDoubleListOption("SURFACE_PITCHING_AMPL", nMarkerPitching_Ampl, MarkerPitching_Ampl);
  /* DESCRIPTION: Pitching phase offset (degrees) about x, y, & z axes (DEFORMING only) */
  addDoubleListOption("SURFACE_PITCHING_PHASE", nMarkerPitching_Phase, MarkerPitching_Phase);
  /* DESCRIPTION: Plunging angular freq. (rad/s) in x, y, & z directions (DEFORMING only) */
  addDoubleListOption("SURFACE_PLUNGING_OMEGA", nMarkerPlunging_Omega, MarkerPlunging_Omega);
  /* DESCRIPTION: Plunging amplitude (m) in x, y, & z directions (DEFORMING only) */
  addDoubleListOption("SURFACE_PLUNGING_AMPL", nMarkerPlunging_Ampl, MarkerPlunging_Ampl);
  /* DESCRIPTION: Value to move motion origins (1 or 0) */
  addUShortListOption("MOVE_MOTION_ORIGIN", nMoveMotion_Origin, MoveMotion_Origin);

  /* DESCRIPTION: Before each computation, implicitly smooth the nodal coordinates */
  addUnsignedShortOption("SMOOTH_GEOMETRY", SmoothNumGrid, 0);

  /*!\par CONFIG_CATEGORY: Aeroelastic Simulation (Typical Section Model) \ingroup Config*/
  /*--- Options related to aeroelastic simulations using the Typical Section Model) ---*/
  /* DESCRIPTION: The flutter speed index (modifies the freestream condition) */
  addDoubleOption("FLUTTER_SPEED_INDEX", FlutterSpeedIndex, 0.6);
  /* DESCRIPTION: Natural frequency of the spring in the plunging direction (rad/s). */
  addDoubleOption("PLUNGE_NATURAL_FREQUENCY", PlungeNaturalFrequency, 100);
  /* DESCRIPTION: Natural frequency of the spring in the pitching direction (rad/s). */
  addDoubleOption("PITCH_NATURAL_FREQUENCY", PitchNaturalFrequency, 100);
  /* DESCRIPTION: The airfoil mass ratio. */
  addDoubleOption("AIRFOIL_MASS_RATIO", AirfoilMassRatio, 60);
  /* DESCRIPTION: Distance in semichords by which the center of gravity lies behind the elastic axis. */
  addDoubleOption("CG_LOCATION", CG_Location, 1.8);
  /* DESCRIPTION: The radius of gyration squared (expressed in semichords) of the typical section about the elastic axis. */
  addDoubleOption("RADIUS_GYRATION_SQUARED", RadiusGyrationSquared, 3.48);
  /* DESCRIPTION: Solve the aeroelastic equations every given number of internal iterations. */
  addUnsignedShortOption("AEROELASTIC_ITER", AeroelasticIter, 3);

  /*!\par CONFIG_CATEGORY: Optimization Problem*/

  /* DESCRIPTION: Scale the line search in the optimizer */
  addDoubleOption("OPT_RELAX_FACTOR", Opt_RelaxFactor, 1.0);

  /* DESCRIPTION: Bound the line search in the optimizer */
  addDoubleOption("OPT_LINE_SEARCH_BOUND", Opt_LineSearch_Bound, 1E6);

  /*!\par CONFIG_CATEGORY: Wind Gust \ingroup Config*/
  /*--- Options related to wind gust simulations ---*/

  /* DESCRIPTION: Apply a wind gust */
  addBoolOption("WIND_GUST", Wind_Gust, false);
  /* DESCRIPTION: Type of gust */
  addEnumOption("GUST_TYPE", Gust_Type, Gust_Type_Map, NO_GUST);
  /* DESCRIPTION: Gust wavelenght (meters) */
  addDoubleOption("GUST_WAVELENGTH", Gust_WaveLength, 0.0);
  /* DESCRIPTION: Number of gust periods */
  addDoubleOption("GUST_PERIODS", Gust_Periods, 1.0);
  /* DESCRIPTION: Gust amplitude (m/s) */
  addDoubleOption("GUST_AMPL", Gust_Ampl, 0.0);
  /* DESCRIPTION: Time at which to begin the gust (sec) */
  addDoubleOption("GUST_BEGIN_TIME", Gust_Begin_Time, 0.0);
  /* DESCRIPTION: Location at which the gust begins (meters) */
  addDoubleOption("GUST_BEGIN_LOC", Gust_Begin_Loc, 0.0);
  /* DESCRIPTION: Direction of the gust X or Y dir */
  addEnumOption("GUST_DIR", Gust_Dir, Gust_Dir_Map, Y_DIR);

  /* Fixed values for turbulence quantities to keep them at inflow conditions. */
  /* DESCRIPTION: Fix turbulence quantities to far-field values inside an upstream half-space. */
  addBoolOption("TURB_FIXED_VALUES", Turb_Fixed_Values, false);
  /* DESCRIPTION: Shift of the fixed values half-space, in length units in the direction of far-field velocity. */
  addDoubleOption("TURB_FIXED_VALUES_DOMAIN", Turb_Fixed_Values_MaxScalarProd, numeric_limits<su2double>::lowest());

  /* Harmonic Balance config */
  /* DESCRIPTION: Omega_HB = 2*PI*frequency - frequencies for Harmonic Balance method */
  addDoubleListOption("OMEGA_HB", nOmega_HB, Omega_HB);

  /*!\par CONFIG_CATEGORY: Equivalent Area \ingroup Config*/
  /*--- Options related to the equivalent area ---*/

  /* DESCRIPTION: Evaluate equivalent area on the Near-Field  */
  addBoolOption("EQUIV_AREA", EquivArea, false);
  ea_lim[0] = 0.0; ea_lim[1] = 1.0; ea_lim[2] = 1.0;
  /* DESCRIPTION: Integration limits of the equivalent area ( xmin, xmax, Dist_NearField ) */
  addDoubleArrayOption("EA_INT_LIMIT", 3, ea_lim);
  /* DESCRIPTION: Equivalent area scaling factor */
  addDoubleOption("EA_SCALE_FACTOR", EA_ScaleFactor, 1.0);

  // these options share nDV as their size in the option references; not a good idea
  /*!\par CONFIG_CATEGORY: Grid deformation \ingroup Config*/
  /*--- Options related to the grid deformation ---*/

  /* DESCRIPTION: Kind of deformation */
  addEnumListOption("DV_KIND", nDV, Design_Variable, Param_Map);
  /* DESCRIPTION: Marker of the surface to which we are going apply the shape deformation */
  addStringListOption("DV_MARKER", nMarker_DV, Marker_DV);
  /* DESCRIPTION: Parameters of the shape deformation
   - FFD_CONTROL_POINT_2D ( FFDBox ID, i_Ind, j_Ind, x_Disp, y_Disp )
   - FFD_RADIUS_2D ( FFDBox ID )
   - FFD_CAMBER_2D ( FFDBox ID, i_Ind )
   - FFD_THICKNESS_2D ( FFDBox ID, i_Ind )
   - HICKS_HENNE ( Lower Surface (0)/Upper Surface (1)/Only one Surface (2), x_Loc )
   - SURFACE_BUMP ( x_start, x_end, x_Loc )
   - CST ( Lower Surface (0)/Upper Surface (1), Kulfan parameter number, Total number of Kulfan parameters for surface )
   - NACA_4DIGITS ( 1st digit, 2nd digit, 3rd and 4th digit )
   - PARABOLIC ( Center, Thickness )
   - TRANSLATION ( x_Disp, y_Disp, z_Disp )
   - ROTATION ( x_Orig, y_Orig, z_Orig, x_End, y_End, z_End )
   - OBSTACLE ( Center, Bump size )
   - SPHERICAL ( ControlPoint_Index, Theta_Disp, R_Disp )
   - FFD_CONTROL_POINT ( FFDBox ID, i_Ind, j_Ind, k_Ind, x_Disp, y_Disp, z_Disp )
   - FFD_TWIST ( FFDBox ID, x_Orig, y_Orig, z_Orig, x_End, y_End, z_End )
   - FFD_TWIST_2D ( FFDBox ID, x_Orig, y_Orig, z_Orig, x_End, y_End, z_End )
   - FFD_ROTATION ( FFDBox ID, x_Orig, y_Orig, z_Orig, x_End, y_End, z_End )
   - FFD_CONTROL_SURFACE ( FFDBox ID, x_Orig, y_Orig, z_Orig, x_End, y_End, z_End )
   - FFD_CAMBER ( FFDBox ID, i_Ind, j_Ind )
   - FFD_THICKNESS ( FFDBox ID, i_Ind, j_Ind ) */
  addDVParamOption("DV_PARAM", nDV, ParamDV, FFDTag, Design_Variable);
  /* DESCRIPTION: New value of the shape deformation */
  addDVValueOption("DV_VALUE", nDV_Value, DV_Value, nDV, ParamDV, Design_Variable);
  /* DESCRIPTION: Provide a file of surface positions from an external parameterization. */
  addStringOption("DV_FILENAME", DV_Filename, string("surface_positions.dat"));
  /* DESCRIPTION: File of sensitivities as an unordered ASCII file with rows of x, y, z, dJ/dx, dJ/dy, dJ/dz for each volume grid point. */
  addStringOption("DV_UNORDERED_SENS_FILENAME", DV_Unordered_Sens_Filename, string("unordered_sensitivity.dat"));
  /* DESCRIPTION: File of sensitivities as an ASCII file with rows of x, y, z, dJ/dx, dJ/dy, dJ/dz for each surface grid point. */
  addStringOption("DV_SENS_FILENAME", DV_Sens_Filename, string("surface_sensitivity.dat"));
  /*!\brief OUTPUT_FORMAT \n DESCRIPTION: I/O format for output plots. \n OPTIONS: see \link Output_Map \endlink \n DEFAULT: TECPLOT \ingroup Config */
  addEnumOption("DV_SENSITIVITY_FORMAT", Sensitivity_FileFormat, Sensitivity_Map, SU2_NATIVE);
  /* DESCRIPTION: Hold the grid fixed in a region */
  addBoolOption("HOLD_GRID_FIXED", Hold_GridFixed, false);
  grid_fix[0] = -1E15; grid_fix[1] = -1E15; grid_fix[2] = -1E15;
  grid_fix[3] =  1E15; grid_fix[4] =  1E15; grid_fix[5] =  1E15;
  /* DESCRIPTION: Coordinates of the box where the grid will be deformed (Xmin, Ymin, Zmin, Xmax, Ymax, Zmax) */
  addDoubleArrayOption("HOLD_GRID_FIXED_COORD", 6, grid_fix);

  /*!\par CONFIG_CATEGORY: Deformable mesh \ingroup Config*/
  /*--- option related to deformable meshes ---*/
  /* DESCRIPTION: Decide whether the mesh will undergo deformations */
  addBoolOption("DEFORM_MESH", Deform_Mesh, false);
  /* DESCRIPTION: Print the residuals during mesh deformation to the console */
  addBoolOption("DEFORM_CONSOLE_OUTPUT", Deform_Output, false);
  /* DESCRIPTION: Number of nonlinear deformation iterations (surface deformation increments) */
  addUnsignedLongOption("DEFORM_NONLINEAR_ITER", GridDef_Nonlinear_Iter, 1);
  /* DESCRIPTION: Deform coefficient (-1.0 to 0.5) */
  addDoubleOption("DEFORM_COEFF", Deform_Coeff, 1E6);
  /* DESCRIPTION: Deform limit in m or inches */
  addDoubleOption("DEFORM_LIMIT", Deform_Limit, 1E6);
  /* DESCRIPTION: Type of element stiffness imposed for FEA mesh deformation (INVERSE_VOLUME, WALL_DISTANCE, CONSTANT_STIFFNESS) */
  addEnumOption("DEFORM_STIFFNESS_TYPE", Deform_StiffnessType, Deform_Stiffness_Map, SOLID_WALL_DISTANCE);
  /* DESCRIPTION: Poisson's ratio for constant stiffness FEA method of grid deformation */
  addDoubleOption("DEFORM_ELASTICITY_MODULUS", Deform_ElasticityMod, 2E11);
  /* DESCRIPTION: Young's modulus and Poisson's ratio for constant stiffness FEA method of grid deformation */
  addDoubleOption("DEFORM_POISSONS_RATIO", Deform_PoissonRatio, 0.3);
  /* DESCRIPTION: Size of the layer of highest stiffness for wall distance-based mesh stiffness */
  addDoubleOption("DEFORM_STIFF_LAYER_SIZE", Deform_StiffLayerSize, 0.0);
  /*  DESCRIPTION: Linear solver for the mesh deformation\n OPTIONS: see \link Linear_Solver_Map \endlink \n DEFAULT: FGMRES \ingroup Config*/
  addEnumOption("DEFORM_LINEAR_SOLVER", Kind_Deform_Linear_Solver, Linear_Solver_Map, FGMRES);
  /*  \n DESCRIPTION: Preconditioner for the Krylov linear solvers \n OPTIONS: see \link Linear_Solver_Prec_Map \endlink \n DEFAULT: LU_SGS \ingroup Config*/
  addEnumOption("DEFORM_LINEAR_SOLVER_PREC", Kind_Deform_Linear_Solver_Prec, Linear_Solver_Prec_Map, ILU);
  /* DESCRIPTION: Minimum error threshold for the linear solver for the implicit formulation */
  addDoubleOption("DEFORM_LINEAR_SOLVER_ERROR", Deform_Linear_Solver_Error, 1E-14);
  /* DESCRIPTION: Maximum number of iterations of the linear solver for the implicit formulation */
  addUnsignedLongOption("DEFORM_LINEAR_SOLVER_ITER", Deform_Linear_Solver_Iter, 1000);

  /*!\par CONFIG_CATEGORY: Rotorcraft problem \ingroup Config*/
  /*--- option related to rotorcraft problems ---*/

  /* DESCRIPTION: MISSING ---*/
  addDoubleOption("CYCLIC_PITCH", Cyclic_Pitch, 0.0);
  /* DESCRIPTION: MISSING ---*/
  addDoubleOption("COLLECTIVE_PITCH", Collective_Pitch, 0.0);

  /*!\par CONFIG_CATEGORY: FEM flow solver definition \ingroup Config*/
  /*--- Options related to the finite element flow solver---*/

  /* DESCRIPTION: Riemann solver used for DG (ROE, LAX-FRIEDRICH, AUSM, AUSMPW+, HLLC, VAN_LEER) */
  addEnumOption("RIEMANN_SOLVER_FEM", Riemann_Solver_FEM, Upwind_Map, UPWIND::ROE);
  /* DESCRIPTION: Constant factor applied for quadrature with straight elements (2.0 by default) */
  addDoubleOption("QUADRATURE_FACTOR_STRAIGHT_FEM", Quadrature_Factor_Straight, 2.0);
  /* DESCRIPTION: Constant factor applied for quadrature with curved elements (3.0 by default) */
  addDoubleOption("QUADRATURE_FACTOR_CURVED_FEM", Quadrature_Factor_Curved, 3.0);
  /* DESCRIPTION: Factor applied during quadrature in time for ADER-DG. (2.0 by default) */
  addDoubleOption("QUADRATURE_FACTOR_TIME_ADER_DG", Quadrature_Factor_Time_ADER_DG, 2.0);
  /* DESCRIPTION: Factor for the symmetrizing terms in the DG FEM discretization (1.0 by default) */
  addDoubleOption("THETA_INTERIOR_PENALTY_DG_FEM", Theta_Interior_Penalty_DGFEM, 1.0);
  /* DESCRIPTION: Compute the entropy in the fluid model (YES, NO) */
  addBoolOption("COMPUTE_ENTROPY_FLUID_MODEL", Compute_Entropy, true);
  /* DESCRIPTION: Use the lumped mass matrix for steady DGFEM computations */
  addBoolOption("USE_LUMPED_MASSMATRIX_DGFEM", Use_Lumped_MassMatrix_DGFEM, false);
  /* DESCRIPTION: Only compute the exact Jacobian of the spatial discretization (NO, YES) */
  addBoolOption("JACOBIAN_SPATIAL_DISCRETIZATION_ONLY", Jacobian_Spatial_Discretization_Only, false);

  /* DESCRIPTION: Number of aligned bytes for the matrix multiplications. Multiple of 64. (128 by default) */
  addUnsignedShortOption("ALIGNED_BYTES_MATMUL", byteAlignmentMatMul, 128);

  /*!\par CONFIG_CATEGORY: FEA solver \ingroup Config*/
  /*--- Options related to the FEA solver ---*/

  /*!\brief FEA_FILENAME \n DESCRIPTION: Filename to input for element-based properties \n Default: element_properties.dat \ingroup Config */
  addStringOption("FEA_FILENAME", FEA_FileName, string("default_element_properties.dat"));
  /* DESCRIPTION: Determine if advanced features are used from the element-based FEA analysis (NO, YES = experimental) */
  addBoolOption("FEA_ADVANCED_MODE", FEAAdvancedMode, false);

  /* DESCRIPTION: Modulus of elasticity */
  addDoubleListOption("ELASTICITY_MODULUS", nElasticityMod, ElasticityMod);
  /* DESCRIPTION: Poisson ratio */
  addDoubleListOption("POISSON_RATIO", nPoissonRatio, PoissonRatio);
  /* DESCRIPTION: Material density */
  addDoubleListOption("MATERIAL_DENSITY", nMaterialDensity, MaterialDensity);
  /* DESCRIPTION: Knowles B constant */
  addDoubleOption("KNOWLES_B", Knowles_B, 1.0);
  /* DESCRIPTION: Knowles N constant */
  addDoubleOption("KNOWLES_N", Knowles_N, 1.0);

  /*  DESCRIPTION: Include DE effects
  *  Options: NO, YES \ingroup Config */
  addBoolOption("DE_EFFECTS", DE_Effects, false);
  /*!\brief ELECTRIC_FIELD_CONST \n DESCRIPTION: Value of the Dielectric Elastomer constant */
  addDoubleListOption("ELECTRIC_FIELD_CONST", nElectric_Constant, Electric_Constant);
  /* DESCRIPTION: Modulus of the Electric Fields */
  addDoubleListOption("ELECTRIC_FIELD_MOD", nElectric_Field, Electric_Field_Mod);
  /* DESCRIPTION: Direction of the Electic Fields */
  addDoubleListOption("ELECTRIC_FIELD_DIR", nDim_Electric_Field, Electric_Field_Dir);

  /*!\brief DESIGN_VARIABLE_FEA
   *  \n DESCRIPTION: Design variable for FEA problems \n OPTIONS: See \link DVFEA_Map \endlink \n DEFAULT VENKATAKRISHNAN \ingroup Config */
  addEnumOption("DESIGN_VARIABLE_FEA", Kind_DV_FEA, DVFEA_Map, NODV_FEA);

  /*  DESCRIPTION: Consider a reference solution for the structure (optimization applications)
  *  Options: NO, YES \ingroup Config */
  addBoolOption("REFERENCE_GEOMETRY", RefGeom, false);
  /*!\brief REFERENCE_GEOMETRY_PENALTY\n DESCRIPTION: Penalty weight value for the objective function \ingroup Config*/
  addDoubleOption("REFERENCE_GEOMETRY_PENALTY", RefGeom_Penalty, 1E6);
  /*!\brief REFERENCE_GEOMETRY_FILENAME \n DESCRIPTION: Reference geometry filename \n Default: reference_geometry.dat \ingroup Config */
  addStringOption("REFERENCE_GEOMETRY_FILENAME", RefGeom_FEMFileName, string("reference_geometry.dat"));
  /*!\brief REFERENCE_GEOMETRY_FORMAT \n DESCRIPTION: Format of the reference geometry file \n OPTIONS: see \link Input_Ref_Map \endlink \n DEFAULT: SU2 \ingroup Config*/
  addEnumOption("REFERENCE_GEOMETRY_FORMAT", RefGeom_FileFormat, Input_Ref_Map, SU2_REF);
  /*!\brief REFERENCE_GEOMETRY_SURFACE\n DESCRIPTION: If true consider only the surfaces where loads are applied. \ingroup Config*/
  addBoolOption("REFERENCE_GEOMETRY_SURFACE", RefGeomSurf, false);

  /*!\brief TOTAL_DV_PENALTY\n DESCRIPTION: Penalty weight value to maintain the total sum of DV constant \ingroup Config*/
  addDoubleOption("TOTAL_DV_PENALTY", DV_Penalty, 0);

  /*!\brief REFERENCE_NODE\n  DESCRIPTION: Reference node for the structure (optimization applications) */
  addUnsignedLongOption("REFERENCE_NODE", refNodeID, 0);
  /*!\brief REFERENCE_NODE_DISPLACEMENT\n DESCRIPTION: Target displacement of the reference node \ingroup Config*/
  addDoubleListOption("REFERENCE_NODE_DISPLACEMENT", nDim_RefNode, RefNode_Displacement);
  /*!\brief REFERENCE_NODE_PENALTY\n DESCRIPTION: Penalty weight value for the objective function \ingroup Config*/
  addDoubleOption("REFERENCE_NODE_PENALTY", RefNode_Penalty, 1E3);

  /*!\brief STRESS_PENALTY_PARAM\n DESCRIPTION: Maximum allowed stress and KS exponent for structural optimization \ingroup Config*/
  addDoubleArrayOption("STRESS_PENALTY_PARAM", 2, StressPenaltyParam.data());

  /*!\brief REGIME_TYPE \n  DESCRIPTION: Geometric condition \n OPTIONS: see \link Struct_Map \endlink \ingroup Config*/
  addEnumOption("GEOMETRIC_CONDITIONS", Kind_Struct_Solver, Struct_Map, STRUCT_DEFORMATION::SMALL);
  /*!\brief REGIME_TYPE \n  DESCRIPTION: Material model \n OPTIONS: see \link Material_Map \endlink \ingroup Config*/
  addEnumOption("MATERIAL_MODEL", Kind_Material, Material_Map, STRUCT_MODEL::LINEAR_ELASTIC);
  /*!\brief REGIME_TYPE \n  DESCRIPTION: Compressibility of the material \n OPTIONS: see \link MatComp_Map \endlink \ingroup Config*/
  addEnumOption("MATERIAL_COMPRESSIBILITY", Kind_Material_Compress, MatComp_Map, STRUCT_COMPRESS::COMPRESSIBLE);

  /*  DESCRIPTION: Consider a prestretch in the structural domain
  *  Options: NO, YES \ingroup Config */
  addBoolOption("PRESTRETCH", Prestretch, false);
  /*!\brief PRESTRETCH_FILENAME \n DESCRIPTION: Filename to input for prestretching membranes \n Default: prestretch_file.dat \ingroup Config */
  addStringOption("PRESTRETCH_FILENAME", Prestretch_FEMFileName, string("prestretch_file.dat"));

  /* DESCRIPTION: Iterative method for non-linear structural analysis */
  addEnumOption("NONLINEAR_FEM_SOLUTION_METHOD", Kind_SpaceIteScheme_FEA, Space_Ite_Map_FEA, STRUCT_SPACE_ITE::NEWTON);
  /* DESCRIPTION: Formulation for bidimensional elasticity solver */
  addEnumOption("FORMULATION_ELASTICITY_2D", Kind_2DElasForm, ElasForm_2D, STRUCT_2DFORM::PLANE_STRAIN);
  /*  DESCRIPTION: Apply dead loads
  *  Options: NO, YES \ingroup Config */
  addBoolOption("DEAD_LOAD", DeadLoad, false);
  /*  DESCRIPTION: Temporary: pseudo static analysis (no density in dynamic analysis)
  *  Options: NO, YES \ingroup Config */
  addBoolOption("PSEUDO_STATIC", PseudoStatic, false);
  /* DESCRIPTION: Dynamic or static structural analysis */
  addEnumOption("DYNAMIC_ANALYSIS", Dynamic_Analysis, Dynamic_Map, STATIC);
  /* DESCRIPTION: Time Step for dynamic analysis (s) */
  addDoubleOption("DYN_TIMESTEP", Delta_DynTime, 0.0);
  /* DESCRIPTION: Total Physical Time for dual time stepping simulations (s) */
  addDoubleOption("DYN_TIME", Total_DynTime, 1.0);
  /* DESCRIPTION: Parameter alpha for Newmark scheme (s) */
  addDoubleOption("NEWMARK_BETA", Newmark_beta, 0.25);
  /* DESCRIPTION: Parameter delta for Newmark scheme (s) */
  addDoubleOption("NEWMARK_GAMMA", Newmark_gamma, 0.5);
  /* DESCRIPTION: Apply the load as a ramp */
  addBoolOption("RAMP_LOADING", Ramp_Load, false);
  /* DESCRIPTION: Time while the load is to be increased linearly */
  addDoubleOption("RAMP_TIME", Ramp_Time, 1.0);
  /* DESCRIPTION: Transfer method used for multiphysics problems */
  addEnumOption("DYNAMIC_LOAD_TRANSFER", Dynamic_LoadTransfer, Dyn_Transfer_Method_Map, POL_ORDER_1);

  /* DESCRIPTION: Newmark - Generalized alpha - coefficients */
  addDoubleListOption("TIME_INT_STRUCT_COEFFS", nIntCoeffs, Int_Coeffs);

  /*  DESCRIPTION: Apply dead loads. Options: NO, YES \ingroup Config */
  addBoolOption("INCREMENTAL_LOAD", IncrementalLoad, false);
  /* DESCRIPTION: Maximum number of increments of the  */
  addUnsignedLongOption("NUMBER_INCREMENTS", IncLoad_Nincrements, 10);

  inc_crit[0] = 0.0; inc_crit[1] = 0.0; inc_crit[2] = 0.0;
  /* DESCRIPTION: Definition of the  UTOL RTOL ETOL*/
  addDoubleArrayOption("INCREMENTAL_CRITERIA", 3, inc_crit);

  /* DESCRIPTION: Use of predictor */
  addBoolOption("PREDICTOR", Predictor, false);
  /* DESCRIPTION: Order of the predictor */
  addUnsignedShortOption("PREDICTOR_ORDER", Pred_Order, 0);

  /* DESCRIPTION: Topology optimization options */
  addBoolOption("TOPOLOGY_OPTIMIZATION", topology_optimization, false);
  addStringOption("TOPOL_OPTIM_OUTFILE", top_optim_output_file, string("element_derivatives.dat"));
  addDoubleOption("TOPOL_OPTIM_SIMP_EXPONENT", simp_exponent, 1.0);
  addDoubleOption("TOPOL_OPTIM_SIMP_MINSTIFF", simp_minimum_stiffness, 0.001);
  addEnumListOption("TOPOL_OPTIM_FILTER_KERNEL", top_optim_nKernel, top_optim_kernels, Filter_Kernel_Map);
  addDoubleListOption("TOPOL_OPTIM_FILTER_RADIUS", top_optim_nRadius, top_optim_filter_radius);
  addDoubleListOption("TOPOL_OPTIM_KERNEL_PARAM", top_optim_nKernelParams, top_optim_kernel_params);
  addUnsignedShortOption("TOPOL_OPTIM_SEARCH_LIMIT", top_optim_search_lim, 0);
  addEnumOption("TOPOL_OPTIM_PROJECTION_TYPE", top_optim_proj_type, Projection_Function_Map, ENUM_PROJECTION_FUNCTION::NONE);
  addDoubleOption("TOPOL_OPTIM_PROJECTION_PARAM", top_optim_proj_param, 0.0);

  /* CONFIG_CATEGORY: FSI solver */
  /*--- Options related to the FSI solver ---*/

  /* DESCRIPTION: ID of the region we want to compute the sensitivities using direct differentiation */
  addUnsignedShortOption("FEA_ID_DIRECTDIFF", nID_DV, 0);

  /* DESCRIPTION: Restart from a steady state (sets grid velocities to 0 when loading the restart). */
  addBoolOption("RESTART_STEADY_STATE", SteadyRestart, false);

  /*!\par CONFIG_CATEGORY: Multizone definition \ingroup Config*/
  /*--- Options related to multizone problems ---*/

  /* DESCRIPTION List of config files for each zone in a multizone setup with SOLVER=MULTIPHYSICS
   * Order here has to match the order in the meshfile if just one is used. */
  addStringListOption("CONFIG_LIST", nConfig_Files, Config_Filenames);

  /* DESCRIPTION: Determines if the multizone problem is solved for time-domain. */
  addBoolOption("TIME_DOMAIN", Time_Domain, false);
  /* DESCRIPTION: Number of outer iterations in the multizone problem. */
  addUnsignedLongOption("OUTER_ITER", nOuterIter, 1);
  /* DESCRIPTION: Number of inner iterations in each multizone block. */
  addUnsignedLongOption("INNER_ITER", nInnerIter, 1);
  /* DESCRIPTION: Number of time steps solved in the multizone problem. */
  addUnsignedLongOption("TIME_ITER", nTimeIter, 1);
  /* DESCRIPTION: Number of iterations in each single-zone block. */
  addUnsignedLongOption("ITER", nIter, 1000);
  /* DESCRIPTION: Restart iteration in the multizone problem. */
  addUnsignedLongOption("RESTART_ITER", Restart_Iter, 1);
  /* DESCRIPTION: Minimum error threshold for the linear solver for the implicit formulation */
  addDoubleOption("TIME_STEP", Time_Step, 0.0);
  /* DESCRIPTION: Total Physical Time for time-domain problems (s) */
  addDoubleOption("MAX_TIME", Max_Time, 1.0);
  /* DESCRIPTION: Determines if the single-zone driver is used. (TEMPORARY) */
  addBoolOption("SINGLEZONE_DRIVER", SinglezoneDriver, true);
  /* DESCRIPTION: Determines if the special output is written out */
  addBoolOption("SPECIAL_OUTPUT", SpecialOutput, false);

  /* DESCRIPTION: Determines if the convergence history of each individual zone is written to screen */
  addBoolOption("WRT_ZONE_CONV", Wrt_ZoneConv, false);
  /* DESCRIPTION: Determines if the convergence history of each individual zone is written to file */
  addBoolOption("WRT_ZONE_HIST", Wrt_ZoneHist, false);

  /* DESCRIPTION: Determines if the special output is written out */
  addBoolOption("WRT_FORCES_BREAKDOWN", Wrt_ForcesBreakdown, false);


  /*!\par KIND_INTERPOLATION \n
   * DESCRIPTION: Type of interpolation to use for multi-zone problems. \n OPTIONS: see \link Interpolator_Map \endlink
   * Sets Kind_Interpolation \ingroup Config
   */
  addEnumOption("KIND_INTERPOLATION", Kind_Interpolation, Interpolator_Map, INTERFACE_INTERPOLATOR::NEAREST_NEIGHBOR);

  /*  DESCRIPTION: Use conservative approach for interpolating between meshes. */
  addBoolOption("CONSERVATIVE_INTERPOLATION", ConservativeInterpolation, true);

  addUnsignedShortOption("NUM_NEAREST_NEIGHBORS", NumNearestNeighbors, 1);

  /*!\par KIND_INTERPOLATION \n
   * DESCRIPTION: Type of radial basis function to use for radial basis function interpolation. \n OPTIONS: see \link RadialBasis_Map \endlink
   * Sets Kind_RadialBasis \ingroup Config
   */
  addEnumOption("KIND_RADIAL_BASIS_FUNCTION", Kind_RadialBasisFunction, RadialBasisFunction_Map, RADIAL_BASIS::WENDLAND_C2);

  /*  DESCRIPTION: Use polynomial term in radial basis function interpolation.
  *  Options: NO, YES \ingroup Config */
  addBoolOption("RADIAL_BASIS_FUNCTION_POLYNOMIAL_TERM", RadialBasisFunction_PolynomialOption, true);

  /* DESCRIPTION: Radius for radial basis function. */
  addDoubleOption("RADIAL_BASIS_FUNCTION_PARAMETER", RadialBasisFunction_Parameter, 1.0);

  /* DESCRIPTION: Tolerance to prune small coefficients from the RBF interpolation matrix. */
  addDoubleOption("RADIAL_BASIS_FUNCTION_PRUNE_TOLERANCE", RadialBasisFunction_PruneTol, 1e-6);

   /*!\par INLETINTERPOLATION \n
   * DESCRIPTION: Type of spanwise interpolation to use for the inlet face. \n OPTIONS: see \link Inlet_SpanwiseInterpolation_Map \endlink
   * Sets Kind_InletInterpolation \ingroup Config
   */
  addEnumOption("INLET_INTERPOLATION_FUNCTION",Kind_InletInterpolationFunction, Inlet_SpanwiseInterpolation_Map, INLET_SPANWISE_INTERP::NONE);

   /*!\par INLETINTERPOLATION \n
   * DESCRIPTION: Type of spanwise interpolation to use for the inlet face. \n OPTIONS: see \link Inlet_SpanwiseInterpolation_Map \endlink
   * Sets Kind_InletInterpolation \ingroup Config
   */
  addEnumOption("INLET_INTERPOLATION_DATA_TYPE", Kind_Inlet_InterpolationType, Inlet_SpanwiseInterpolationType_Map, INLET_INTERP_TYPE::VR_VTHETA);

  addBoolOption("PRINT_INLET_INTERPOLATED_DATA", PrintInlet_InterpolatedData, false);

  /* DESCRIPTION: Number of FSI iterations during which a ramp is applied */
  addUnsignedShortOption("RAMP_FSI_ITER", nIterFSI_Ramp, 2);
  /* DESCRIPTION: Aitken's static relaxation factor */
  addDoubleOption("STAT_RELAX_PARAMETER", AitkenStatRelax, 0.4);
  /* DESCRIPTION: Aitken's dynamic maximum relaxation factor for the first iteration */
  addDoubleOption("AITKEN_DYN_MAX_INITIAL", AitkenDynMaxInit, 0.5);
  /* DESCRIPTION: Aitken's dynamic minimum relaxation factor for the first iteration */
  addDoubleOption("AITKEN_DYN_MIN_INITIAL", AitkenDynMinInit, 0.5);
  /* DESCRIPTION: Kind of relaxation */
  addEnumOption("BGS_RELAXATION", Kind_BGS_RelaxMethod, AitkenForm_Map, BGS_RELAXATION::NONE);
  /* DESCRIPTION: Relaxation required */
  addBoolOption("RELAXATION", Relaxation, false);

  /*!\par CONFIG_CATEGORY: Radiation solver \ingroup Config*/
  /*--- Options related to the radiation solver ---*/

  /* DESCRIPTION: Type of radiation model */
  addEnumOption("RADIATION_MODEL", Kind_Radiation, Radiation_Map, RADIATION_MODEL::NONE);

  /* DESCRIPTION: Kind of initialization of the P1 model  */
  addEnumOption("P1_INITIALIZATION", Kind_P1_Init, P1_Init_Map, P1_INIT::TEMPERATURE);

  /* DESCRIPTION: Absorption coefficient */
  addDoubleOption("ABSORPTION_COEFF", Absorption_Coeff, 1.0);
  /* DESCRIPTION: Scattering coefficient */
  addDoubleOption("SCATTERING_COEFF", Scattering_Coeff, 0.0);

  /* DESCRIPTION: Apply a volumetric heat source as a source term (NO, YES) in the form of an ellipsoid*/
  addBoolOption("HEAT_SOURCE", HeatSource, false);
  /* DESCRIPTION: Value of the volumetric heat source */
  addDoubleOption("HEAT_SOURCE_VAL", ValHeatSource, 0.0);
  /* DESCRIPTION: Rotation of the volumetric heat source respect to Z axis */
  addDoubleOption("HEAT_SOURCE_ROTATION_Z", Heat_Source_Rot_Z, 0.0);
  /* DESCRIPTION: Position of heat source center (Heat_Source_Center_X, Heat_Source_Center_Y, Heat_Source_Center_Z) */
  hs_center[0] = 0.0; hs_center[1] = 0.0; hs_center[2] = 0.0;
  addDoubleArrayOption("HEAT_SOURCE_CENTER", 3, hs_center);
  /* DESCRIPTION: Vector of heat source radii (Heat_Source_Axes_A, Heat_Source_Axes_B, Heat_Source_Axes_C) */
  hs_axes[0] = 1.0; hs_axes[1] = 1.0; hs_axes[2] = 1.0;
  addDoubleArrayOption("HEAT_SOURCE_AXES", 3, hs_axes);

  /*!\brief MARKER_EMISSIVITY DESCRIPTION: Wall emissivity of the marker for radiation purposes \n
   * Format: ( marker, emissivity of the marker, ... ) \ingroup Config  */
  addStringDoubleListOption("MARKER_EMISSIVITY", nMarker_Emissivity, Marker_Emissivity, Wall_Emissivity);

  /* DESCRIPTION:  Courant-Friedrichs-Lewy condition of the finest grid in radiation solvers */
  addDoubleOption("CFL_NUMBER_RAD", CFL_Rad, 1.0);

  /*!\par CONFIG_CATEGORY: Heat solver \ingroup Config*/
  /*--- options related to the heat solver ---*/

  /* DESCRIPTION: CHT interface coupling methods */
  /*  Options: NO, YES \ingroup Config */
  addEnumOption("CHT_COUPLING_METHOD", Kind_CHT_Coupling, CHT_Coupling_Map, CHT_COUPLING::DIRECT_TEMPERATURE_ROBIN_HEATFLUX);

  /*!\par CONFIG_CATEGORY: Visualize Control Volumes \ingroup Config*/
  /*--- options related to visualizing control volumes ---*/

  /* DESCRIPTION: Node number for the CV to be visualized */
  addLongOption("VISUALIZE_CV", Visualize_CV, -1);

  /*!\par CONFIG_CATEGORY: Inverse design problem \ingroup Config*/
  /*--- options related to inverse design problem ---*/

  /* DESCRIPTION: Evaluate inverse design on the surface  */
  addBoolOption("INV_DESIGN_CP", InvDesign_Cp, false);

  /* DESCRIPTION: Evaluate inverse design on the surface  */
  addBoolOption("INV_DESIGN_HEATFLUX", InvDesign_HeatFlux, false);

  /*!\par CONFIG_CATEGORY: Unsupported options \ingroup Config*/
  /*--- Options that are experimental and not intended for general use ---*/

  /* DESCRIPTION: Write extra output */
  addBoolOption("EXTRA_OUTPUT", ExtraOutput, false);

  /* DESCRIPTION: Write extra heat output for a given zone heat solver zone */
  addLongOption("EXTRA_HEAT_ZONE_OUTPUT", ExtraHeatOutputZone, -1);

  /*--- options related to the FFD problem ---*/
  /*!\par CONFIG_CATEGORY:FFD point inversion \ingroup Config*/

  /* DESCRIPTION: Fix I plane */
  addShortListOption("FFD_FIX_I", nFFD_Fix_IDir, FFD_Fix_IDir);

  /* DESCRIPTION: Fix J plane */
  addShortListOption("FFD_FIX_J", nFFD_Fix_JDir, FFD_Fix_JDir);

  /* DESCRIPTION: Fix K plane */
  addShortListOption("FFD_FIX_K", nFFD_Fix_KDir, FFD_Fix_KDir);

  /* DESCRIPTION: FFD symmetry plane (j=0) */
  addBoolOption("FFD_SYMMETRY_PLANE", FFD_Symmetry_Plane, false);

  /* DESCRIPTION: Define different coordinates systems for the FFD */
  addEnumOption("FFD_COORD_SYSTEM", FFD_CoordSystem, CoordSystem_Map, CARTESIAN);

  /* DESCRIPTION: Axis information for the spherical and cylindrical coord system */
  ffd_axis[0] = 0.0; ffd_axis[1] = 0.0; ffd_axis[2] =0.0;
  addDoubleArrayOption("FFD_AXIS", 3, ffd_axis);

  /* DESCRIPTION: Number of total iterations in the FFD point inversion */
  addUnsignedShortOption("FFD_ITERATIONS", nFFD_Iter, 500);

  /* DESCRIPTION: Free surface damping coefficient */
  addDoubleOption("FFD_TOLERANCE", FFD_Tol, 1E-10);

  /* DESCRIPTION: Procedure to prevent self-intersections within the FFD box based on Jacobian determinant */
  addBoolOption("FFD_INTPREV", FFD_IntPrev, NO);

  /* DESCRIPTION: Number of total iterations in the convexity check procedure */
  addUnsignedShortOption("FFD_INTPREV_ITER", FFD_IntPrev_MaxIter, 10);

  /* DESCRIPTION: Recursion depth in the FFD self-intersection prevention */
  addUnsignedShortOption("FFD_INTPREV_DEPTH", FFD_IntPrev_MaxDepth, 3);

  /* DESCRIPTION: Convexity check on all mesh elements */
  addBoolOption("CONVEXITY_CHECK", ConvexityCheck, NO);

  /* DESCRIPTION: Number of total iterations in the convexity check procedure */
  addUnsignedShortOption("CONVEXITY_CHECK_ITER", ConvexityCheck_MaxIter, 10);

  /* DESCRIPTION: Recursion depth in the FFD self-intersection prevention */
  addUnsignedShortOption("CONVEXITY_CHECK_DEPTH", ConvexityCheck_MaxDepth, 3);

  /* DESCRIPTION: Definition of the FFD boxes */
  addFFDDefOption("FFD_DEFINITION", nFFDBox, CoordFFDBox, TagFFDBox);

  /* DESCRIPTION: Definition of the FFD boxes */
  addFFDDegreeOption("FFD_DEGREE", nFFDBox, DegreeFFDBox);

  /* DESCRIPTION: Surface continuity at the intersection with the FFD */
  addEnumOption("FFD_CONTINUITY", FFD_Continuity, Continuity_Map, DERIVATIVE_2ND);

  /* DESCRIPTION: Kind of blending for the FFD definition */
  addEnumOption("FFD_BLENDING", FFD_Blending, Blending_Map, BEZIER );

  /* DESCRIPTION: Order of the BSplines for BSpline Blending function */
  ffd_coeff[0] = 2; ffd_coeff[1] = 2; ffd_coeff[2] = 2;
  addDoubleArrayOption("FFD_BSPLINE_ORDER", 3, ffd_coeff);

  /*--- Options for the automatic differentiation methods ---*/
  /*!\par CONFIG_CATEGORY: Automatic Differentation options\ingroup Config*/

  /* DESCRIPTION: Direct differentiation mode (forward) */
  addEnumOption("DIRECT_DIFF", DirectDiff, DirectDiff_Var_Map, NO_DERIVATIVE);

  /* DESCRIPTION: Automatic differentiation mode (reverse) */
  addBoolOption("AUTO_DIFF", AD_Mode, NO);

  /* DESCRIPTION: Preaccumulation in the AD mode. */
  addBoolOption("PREACC", AD_Preaccumulation, YES);

  /*--- options that are used in the python optimization scripts. These have no effect on the c++ toolsuite ---*/
  /*!\par CONFIG_CATEGORY:Python Options\ingroup Config*/

  /* DESCRIPTION: Gradient method */
  addPythonOption("GRADIENT_METHOD");

  /* DESCRIPTION: Geometrical Parameter */
  addPythonOption("GEO_PARAM");

  /* DESCRIPTION: Setup for design variables */
  addPythonOption("DEFINITION_DV");

  /* DESCRIPTION: Maximum number of iterations */
  addPythonOption("OPT_ITERATIONS");

  /* DESCRIPTION: Requested accuracy */
  addPythonOption("OPT_ACCURACY");

  /*!\brief OPT_COMBINE_OBJECTIVE
   *  \n DESCRIPTION: Flag specifying whether to internally combine a multi-objective function or treat separately */
  addPythonOption("OPT_COMBINE_OBJECTIVE");

  /* DESCRIPTION: Current value of the design variables */
  addPythonOption("DV_VALUE_NEW");

  /* DESCRIPTION: Previous value of the design variables */
  addPythonOption("DV_VALUE_OLD");

  /* DESCRIPTION: Number of partitions of the mesh */
  addPythonOption("NUMBER_PART");

  /* DESCRIPTION: Optimization objective function with optional scaling factor*/
  addPythonOption("OPT_OBJECTIVE");

  /* DESCRIPTION: Optimization constraint functions with optional scaling factor */
  addPythonOption("OPT_CONSTRAINT");

  /* DESCRIPTION: Finite different step for gradient estimation */
  addPythonOption("FIN_DIFF_STEP");

  /* DESCRIPTION: Verbosity of the python scripts to Stdout */
  addPythonOption("CONSOLE");

  /* DESCRIPTION: Flag specifying if the mesh was decomposed */
  addPythonOption("DECOMPOSED");

  /* DESCRIPTION: Optimization gradient factor */
  addPythonOption("OPT_GRADIENT_FACTOR");

  /* DESCRIPTION: Upper bound for the optimizer */
  addPythonOption("OPT_BOUND_UPPER");

  /* DESCRIPTION: Lower bound for the optimizer */
  addPythonOption("OPT_BOUND_LOWER");

  /* DESCRIPTION: Number of zones of the problem */
  addPythonOption("NZONES");

  /* DESCRIPTION: ParMETIS load balancing tolerance */
  addDoubleOption("PARMETIS_TOLERANCE", ParMETIS_tolerance, 0.02);

  /* DESCRIPTION: ParMETIS load balancing weight for points */
  addLongOption("PARMETIS_POINT_WEIGHT", ParMETIS_pointWgt, 0);

  /* DESCRIPTION: ParMETIS load balancing weight for edges (equiv. to neighbors) */
  addLongOption("PARMETIS_EDGE_WEIGHT", ParMETIS_edgeWgt, 1);

  /*--- options that are used in the Hybrid RANS/LES Simulations  ---*/
  /*!\par CONFIG_CATEGORY:Hybrid_RANSLES Options\ingroup Config*/

  /* DESCRIPTION: Starting Iteration for windowing approach */
  addUnsignedLongOption("WINDOW_START_ITER", StartWindowIteration, 0);

  /* DESCRIPTION: Window (weight) function for the cost-functional in the reverse sweep */
  addEnumOption("WINDOW_FUNCTION", Kind_WindowFct, Window_Map, WINDOW_FUNCTION::SQUARE);

  /* DESCRIPTION: DES Constant */
  addDoubleOption("DES_CONST", Const_DES, 0.65);

  /* DESCRIPTION: Specify Hybrid RANS/LES model */
  addEnumOption("HYBRID_RANSLES", Kind_HybridRANSLES, HybridRANSLES_Map, NO_HYBRIDRANSLES);

  /* DESCRIPTION: Roe with low dissipation for unsteady flows */
  addEnumOption("ROE_LOW_DISSIPATION", Kind_RoeLowDiss, RoeLowDiss_Map, NO_ROELOWDISS);

  /* DESCRIPTION: Compute Average for unsteady simulations */
  addBoolOption("COMPUTE_AVERAGE", Compute_Average, false);

  /* DESCRIPTION: Multipoint design Mach number*/
  addPythonOption("MULTIPOINT_MACH_NUMBER");

  /* DESCRIPTION: Multipoint design Weight */
  addPythonOption("MULTIPOINT_WEIGHT");

  /* DESCRIPTION: Multipoint design Angle of Attack */
  addPythonOption("MULTIPOINT_AOA");

  /* DESCRIPTION: Multipoint design Sideslip angle */
  addPythonOption("MULTIPOINT_SIDESLIP_ANGLE");

  /* DESCRIPTION: Multipoint design target CL*/
  addPythonOption("MULTIPOINT_TARGET_CL");

  /* DESCRIPTION: Multipoint design Reynolds number */
  addPythonOption("MULTIPOINT_REYNOLDS_NUMBER");

  /* DESCRIPTION: Multipoint design freestream temperature */
  addPythonOption("MULTIPOINT_FREESTREAM_TEMPERATURE");

  /* DESCRIPTION: Multipoint design freestream pressure */
  addPythonOption("MULTIPOINT_FREESTREAM_PRESSURE");

  /* DESCRIPTION: Multipoint design for outlet quantities (varying back pressure or mass flow operating points). */
  addPythonOption("MULTIPOINT_OUTLET_VALUE");

  /* DESCRIPTION: Multipoint mesh filenames, if using different meshes for each point */
  addPythonOption("MULTIPOINT_MESH_FILENAME");

  /*--- options that are used for the output ---*/
  /*!\par CONFIG_CATEGORY:Output Options\ingroup Config*/

  /* DESCRIPTION: Type of screen output */
  addStringListOption("SCREEN_OUTPUT", nScreenOutput, ScreenOutput);
  /* DESCRIPTION: Type of output printed to the history file */
  addStringListOption("HISTORY_OUTPUT", nHistoryOutput, HistoryOutput);
  /* DESCRIPTION: Type of output printed to the volume solution file */
  addStringListOption("VOLUME_OUTPUT", nVolumeOutput, VolumeOutput);

  /* DESCRIPTION: History writing frequency (INNER_ITER) */
  addUnsignedLongOption("HISTORY_WRT_FREQ_INNER", HistoryWrtFreq[2], 1);
  /* DESCRIPTION: History writing frequency (OUTER_ITER) */
  addUnsignedLongOption("HISTORY_WRT_FREQ_OUTER", HistoryWrtFreq[1], 1);
  /* DESCRIPTION: History writing frequency (TIME_ITER) */
  addUnsignedLongOption("HISTORY_WRT_FREQ_TIME", HistoryWrtFreq[0], 1);

  /* DESCRIPTION: Screen writing frequency (INNER_ITER) */
  addUnsignedLongOption("SCREEN_WRT_FREQ_INNER", ScreenWrtFreq[2], 1);
  /* DESCRIPTION: Screen writing frequency (OUTER_ITER) */
  addUnsignedLongOption("SCREEN_WRT_FREQ_OUTER", ScreenWrtFreq[1], 1);
  /* DESCRIPTION: Screen writing frequency (TIME_ITER) */
  addUnsignedLongOption("SCREEN_WRT_FREQ_TIME", ScreenWrtFreq[0], 1);
  /* DESCRIPTION: list of writing frequencies for each file type (length same as nVolumeOutputFiles) */
  addULongListOption("OUTPUT_WRT_FREQ", nVolumeOutputFrequencies, VolumeOutputFrequencies);

  /* DESCRIPTION: Volume solution files */
  addEnumListOption("OUTPUT_FILES", nVolumeOutputFiles, VolumeOutputFiles, Output_Map);

  /* DESCRIPTION: Parameter to perturb eigenvalues */
  addDoubleOption("UQ_DELTA_B", uq_delta_b, 1.0);

  /* DESCRIPTION: Parameter to determine kind of perturbation */
  addUnsignedShortOption("UQ_COMPONENT", eig_val_comp, 1);

  /* DESCRIPTION: Parameter to perturb eigenvalues */
  addDoubleOption("UQ_URLX", uq_urlx, 0.1);

  /* DESCRIPTION: Permuting eigenvectors for UQ analysis */
  addBoolOption("UQ_PERMUTE", uq_permute, false);

  /* DESCRIPTION: Number of calls to 'Build' that trigger re-factorization (0 means only once). */
  addUnsignedLongOption("PASTIX_FACTORIZATION_FREQUENCY", pastix_fact_freq, 1);

  /* DESCRIPTION: 0 - Quiet, 1 - During factorization and cleanup, 2 - Even more detail. */
  addUnsignedShortOption("PASTIX_VERBOSITY_LEVEL", pastix_verb_lvl, 0);

  /* DESCRIPTION: Level of fill for PaStiX incomplete LU factorization. */
  addUnsignedShortOption("PASTIX_FILL_LEVEL", pastix_fill_lvl, 1);

  /* DESCRIPTION: Size of the edge groups colored for thread parallel edge loops (0 forces the reducer strategy). */
  addUnsignedLongOption("EDGE_COLORING_GROUP_SIZE", edgeColorGroupSize, 512);

  /*--- options that are used for libROM ---*/
  /*!\par CONFIG_CATEGORY:libROM options \ingroup Config*/

  /*!\brief SAVE_LIBROM \n DESCRIPTION: Flag for saving data with libROM. */
  addBoolOption("SAVE_LIBROM", libROM, false);

  /*!\brief LIBROM_BASE_FILENAME \n DESCRIPTION: Output base file name for libROM   \ingroup Config*/
  addStringOption("LIBROM_BASE_FILENAME", libROMbase_FileName, string("su2"));

  /*!\brief BASIS_GENERATION \n DESCRIPTION: Flag for saving data with libROM. */
  addEnumOption("BASIS_GENERATION", POD_Basis_Gen, POD_Map, POD_KIND::STATIC);

  /*!\brief MAX_BASIS_DIM \n DESCRIPTION: Maximum number of basis vectors.*/
  addUnsignedShortOption("MAX_BASIS_DIM", maxBasisDim, 100);

  /*!\brief ROM_SAVE_FREQ \n DESCRIPTION: How often to save snapshots for unsteady problems.*/
  addUnsignedShortOption("ROM_SAVE_FREQ", rom_save_freq, 1);

  /* END_CONFIG_OPTIONS */

}

void CConfig::SetConfig_Parsing(char case_filename[MAX_STRING_SIZE]) {

  ifstream case_file;

  /*--- Read the configuration file ---*/

  case_file.open(case_filename, ios::in);

  if (case_file.fail()) {
    SU2_MPI::Error("The configuration file (.cfg) is missing!!", CURRENT_FUNCTION);
  }

  SetConfig_Parsing(case_file);

  case_file.close();

}

void CConfig::SetConfig_Parsing(istream& config_buffer){

  string text_line, option_name;
  vector<string> option_value;

  string errorString;

  const int max_err_count = 30; // Maximum number of errors to print before stopping
  int err_count = 0;  // How many errors have we found in the config file
  int line_count = 1;

  map<string, bool> included_options;

  /*--- Parse the configuration file and set the options ---*/

  while (getline (config_buffer, text_line)) {

    if (err_count >= max_err_count) {
      errorString.append("Too many errors, stopping parse.");
      break;
    }

     PrintingToolbox::trim(text_line);

    /*--- Check if there is a line continuation character at the
     * end of the current line or somewhere in between (the rest is ignored then).
     * If yes, read until there is a line without one or an empty line.
     * If there is a statement after a cont. char
     * throw an error. ---*/

     if (text_line.size() && (text_line.front() != '%')){
       while (text_line.back() == '\\' ||
              (PrintingToolbox::split(text_line, '\\').size() > 1)){
         string tmp;
         getline (config_buffer, tmp);
         line_count++;
         if (tmp.find_first_of('=') != string::npos){
           errorString.append("Line " + to_string(line_count)  + ": Statement found after continuation character.\n");
         }
         PrintingToolbox::trim(tmp);
         if (tmp.front() != '%'){
           text_line = PrintingToolbox::split(text_line, '\\')[0];
           text_line += " " + tmp;
         }
       }
     }

    if (TokenizeString(text_line, option_name, option_value)) {
      /*--- See if it's a python option ---*/

      if (option_map.find(option_name) == option_map.end()) {
          string newString;
          newString.append("Line " + to_string(line_count)  + " " + option_name);
          newString.append(": invalid option name");
          newString.append(". Check current SU2 options in config_template.cfg.");
          newString.append("\n");
          if (!option_name.compare("RELAXATION_FACTOR_ADJFLOW"))
            newString.append("Option RELAXATION_FACTOR_ADJFLOW is now RELAXATION_FACTOR_ADJOINT, "
                             "and it also applies to discrete adjoint problems.\n\n");
          else if (!option_name.compare("WRT_MESH_QUALITY"))
            newString.append("WRT_MESH_QUALITY is deprecated. Use VOLUME_OUTPUT= (MESH_QUALITY, ...) instead.\n\n");
          else if (!option_name.compare("VISUALIZE_SURFACE_DEF"))
            newString.append("VISUALIZE_SURFACE_DEF is deprecated. Simply add a surface format to OUTPUT_FILES.\n\n");
          else if (!option_name.compare("VISUALIZE_VOLUME_DEF"))
            newString.append("VISUALIZE_VOLUME_DEF is deprecated. Simply add a volume format to OUTPUT_FILES.\n\n");
          else if (!option_name.compare("WRT_BINARY_RESTART"))
            newString.append("WRT_BINARY_RESTART is deprecated. The type of restart is determined from the OUTPUT_FILES list.\n\n");
          else if (!option_name.compare("WRT_RESIDUALS"))
            newString.append("WRT_RESIDUALS is deprecated. Use VOLUME_OUTPUT= ( RESIDUAL, ... ) instead.\n\n");
          else if (!option_name.compare("WRT_LIMITERS"))
            newString.append("WRT_LIMITERS is deprecated. Use VOLUME_OUTPUT= ( LIMITER, ... ) instead.\n\n");
          else if (!option_name.compare("WRT_CON_FREQ"))
            newString.append("WRT_CON_FREQ is deprecated. Use SCREEN_WRT_FREQ_INNER or SCREEN_WRT_FREQ_OUTER for multizone cases instead.\n\n");
          else if (!option_name.compare("WRT_CON_FREQ_DUALTIME"))
            newString.append("WRT_CON_FREQ_DUALTIME is deprecated. Use SCREEN_WRT_FREQ_TIME instead.\n\n");
          else if (!option_name.compare("WRT_SRF_SOL"))
            newString.append("WRT_SRF_SOL is deprecated. Simply add a surface format to OUTPUT_FILES.\n\n");
          else if (!option_name.compare("WRT_CSV_SOL"))
            newString.append("WRT_CSV_SOL is deprecated. Simply add a CSV format to OUTPUT_FILES.\n\n");
          else if (!option_name.compare("WRT_SOL_FREQ"))
            newString.append("WRT_SOL_FREQ is deprecated. Use OUTPUT_WRT_FREQ instead.\n\n");
          else if (!option_name.compare("WRT_SOL_FREQ_DUALTIME"))
            newString.append("WRT_SOL_FREQ_DUALTIME is deprecated. Use OUTPUT_WRT_FREQ instead.\n\n");
          else if (!option_name.compare("UNST_RESTART_ITER"))
            newString.append("UNST_RESTART_ITER is deprecated. Use RESTART_ITER instead.\n\n");
          else if (!option_name.compare("DYN_RESTART_ITER"))
            newString.append("DYN_RESTART_ITER is deprecated. Use RESTART_ITER instead.\n\n");
          else if (!option_name.compare("CONV_CRITERIA"))
            newString.append("CONV_CRITERIA is deprecated. SU2 will choose the criteria automatically based on the CONV_FIELD.\n"
                             "RESIDUAL for any RMS_* BGS_* value. CAUCHY for coefficients like DRAG etc.\n\n");
          else if (!option_name.compare("THERMAL_DIFFUSIVITY"))
            newString.append("THERMAL_DIFFUSIVITY is deprecated. See the INC_ENERGY_EQUATION options instead.\n\n");
          else if (!option_name.compare("THERMAL_DIFFUSIVITY_SOLID"))
            newString.append("THERMAL_DIFFUSIVITY_SOLID is deprecated. Set THERMAL_CONDUCTIVITY_CONSTANT, MATERIAL_DENSITY and SPECIFIC_HEAT_CP instead.\n\n");
          else if (!option_name.compare("SOLID_THERMAL_CONDUCTIVITY"))
            newString.append("SOLID_THERMAL_CONDUCTIVITY is deprecated. Use THERMAL_CONDUCTIVITY_CONSTANT instead.\n\n");
          else if (!option_name.compare("SOLID_DENSITY"))
            newString.append("SOLID_DENSITY is deprecated. Use MATERIAL_DENSITY instead.\n\n");
          else if (!option_name.compare("SOLID_TEMPERATURE_INIT"))
            newString.append("SOLID_TEMPERATURE_INIT is deprecated. Use FREESTREAM_TEMPERATURE instead.\n\n");
          else if (!option_name.compare("SA_QCR"))
            newString.append("SA_QCR is deprecated. Use SA_OPTIONS=QCR2000 instead.\n\n");
          else {
            /*--- Find the most likely candidate for the unrecognized option, based on the length
             of start and end character sequences shared by candidates and the option. ---*/
            auto countMatchChars = [&option_name](const string& candidate) {
              const size_t sz1 = option_name.size(), sz2 = candidate.size();
              size_t nMatch = 0;
              for (size_t i=0; i<min(sz1,sz2); ++i) {
                if (option_name[i] == candidate[i]) nMatch++;
                else break;
              }
              for (size_t i=0; i<min(sz1,sz2); ++i) {
                if (option_name[sz1-1-i] == candidate[sz2-1-i]) nMatch++;
                else break;
              }
              return nMatch;
            };
            string match;
            size_t maxScore = 0;
            for (auto& candidate : option_map) {
              auto score = countMatchChars(candidate.first);
              if (score > maxScore) {
                maxScore = score;
                match = candidate.first;
              }
            }
            newString.append("Did you mean ");
            newString.append(match);
            newString.append("?\n");
          }
          errorString.append(newString);
          err_count++;
          line_count++;
        continue;
      }

      /*--- Option exists, check if the option has already been in the config file ---*/

      if (included_options.find(option_name) != included_options.end()) {
        string newString;
        newString.append("Line " + to_string(line_count)  + " " + option_name);
        newString.append(": option appears twice");
        newString.append("\n");
        errorString.append(newString);
        err_count++;
        line_count++;
        continue;
      }

      /*--- New found option. Add it to the map, and delete from all options ---*/

      included_options.insert(pair<string, bool>(option_name, true));
      all_options.erase(option_name);

      /*--- Set the value and check error ---*/

      string out = option_map[option_name]->SetValue(option_value);
      if (out.compare("") != 0) {
        /*--- valid option, but deprecated value ---*/
        if (!option_name.compare("KIND_TURB_MODEL")) {
          if (option_value[0] == "SST_SUST")
            errorString.append("Option KIND_TURB_MODEL=SST_SUST is deprecated. Use KIND_TURB_MODEL=SST, SST_OPTIONS=SUSTAINING instead.\n");
          else if (option_value[0] == "SA_NEG")
            errorString.append("Option KIND_TURB_MODEL=SA_NEG is deprecated. Use KIND_TURB_MODEL=SA, SA_OPTIONS=NEGATIVE instead.\n");
          else if (option_value[0] == "SA_E")
            errorString.append("Option KIND_TURB_MODEL=SA_E is deprecated. Use KIND_TURB_MODEL=SA, SA_OPTIONS=EDWARDS instead.\n");
          else if (option_value[0] == "SA_COMP")
            errorString.append("Option KIND_TURB_MODEL=SA_COMP is deprecated. Use KIND_TURB_MODEL=SA, SA_OPTIONS=COMPRESSIBILITY instead.\n");
          else if (option_value[0] == "SA_E_COMP")
            errorString.append("Option KIND_TURB_MODEL=SA_E_COMP is deprecated. Use KIND_TURB_MODEL=SA, SA_OPTIONS=EDWARDS,COMPRESSIBILITY instead.\n");
        } else if (!option_name.compare("KIND_TRANS_MODEL")) {
          if (option_value[0] == "BC")
            errorString.append("Option KIND_TRANS_MODEL=BC is deprecated. Use KIND_TURB_MODEL=SA, SA_OPTIONS=BCM instead.\n");
        }
        errorString.append(out);
        errorString.append("\n");
        err_count++;
      }
    }
    line_count++;
  }

  /*--- See if there were any errors parsing the config file ---*/

  if (errorString.size() != 0) {
    SU2_MPI::Error(errorString, CURRENT_FUNCTION);
  }
}

void CConfig::SetDefaultFromConfig(CConfig *config){

  map<string, bool> noInheritance = {{"SCREEN_OUTPUT", true},{"HISTORY_OUTPUT", true}};

  map<string, bool>::iterator iter = all_options.begin(), curr_iter;

  while (iter != all_options.end()){
    curr_iter = iter++;
    if (config->option_map[curr_iter->first]->GetValue().size() > 0 && !noInheritance[curr_iter->first]){
      option_map[curr_iter->first]->SetValue(config->option_map[curr_iter->first]->GetValue());
      all_options.erase(curr_iter);
    }
  }
}

void CConfig::SetDefault(){

  /*--- Set the default values for all of the options that weren't set ---*/

  for (map<string, bool>::iterator iter = all_options.begin(); iter != all_options.end(); ++iter) {
    if (option_map[iter->first]->GetValue().size() == 0)
      option_map[iter->first]->SetDefault();
  }
}

bool CConfig::SetRunTime_Parsing(char case_filename[MAX_STRING_SIZE]) {
  string text_line, option_name;
  ifstream case_file;
  vector<string> option_value;

  /*--- Read the configuration file ---*/

  case_file.open(case_filename, ios::in);

  if (case_file.fail()) { return false; }

  string errorString;

  int err_count = 0;  // How many errors have we found in the config file
  const int max_err_count = 30; // Maximum number of errors to print before stopping

  map<string, bool> included_options;

  /*--- Parse the configuration file and set the options ---*/

  while (getline (case_file, text_line)) {

    if (err_count >= max_err_count) {
      errorString.append("Too many errors, stopping parse.");
      break;
    }

    if (TokenizeString(text_line, option_name, option_value)) {

      if (option_map.find(option_name) == option_map.end()) {

        /*--- See if it's a python option ---*/

        string newString;
        newString.append(option_name);
        newString.append(": invalid option name");
        newString.append("\n");
        errorString.append(newString);
        err_count++;
        continue;
      }

      /*--- Option exists, check if the option has already been in the config file ---*/

      if (included_options.find(option_name) != included_options.end()) {
        string newString;
        newString.append(option_name);
        newString.append(": option appears twice");
        newString.append("\n");
        errorString.append(newString);
        err_count++;
        continue;
      }

      /*--- New found option. Add it to the map, and delete from all options ---*/

      included_options.insert(pair<string, bool>(option_name, true));
      all_options.erase(option_name);

      /*--- Set the value and check error ---*/

      string out = option_map[option_name]->SetValue(option_value);
      if (out.compare("") != 0) {
        errorString.append(out);
        errorString.append("\n");
        err_count++;
      }

    }
  }

  /*--- Set the default values for all of the options that weren't set ---*/

  for (map<string, bool>::iterator iter = all_options.begin(); iter != all_options.end(); ++iter) {
    option_map[iter->first]->SetDefault();
  }

  /*--- See if there were any errors parsing the runtime file ---*/

  if (errorString.size() != 0) {
    SU2_MPI::Error(errorString, CURRENT_FUNCTION);
  }

  case_file.close();

  return true;

}

void CConfig::SetHeader(SU2_COMPONENT val_software) const{

  if ((iZone == 0) && (rank == MASTER_NODE)){
    cout << endl << "-------------------------------------------------------------------------" << endl;
    cout << "|    ___ _   _ ___                                                      |" << endl;
    cout << "|   / __| | | |_  )   Release 7.5.0 \"Blackbird\"                         |" << endl;
    cout << "|   \\__ \\ |_| |/ /                                                      |" << endl;
    switch (val_software) {
    case SU2_COMPONENT::SU2_CFD: cout << "|   |___/\\___//___|   Suite (Computational Fluid Dynamics Code)         |" << endl; break;
    case SU2_COMPONENT::SU2_DEF: cout << "|   |___/\\___//___|   Suite (Mesh Deformation Code)                     |" << endl; break;
    case SU2_COMPONENT::SU2_DOT: cout << "|   |___/\\___//___|   Suite (Gradient Projection Code)                  |" << endl; break;
    case SU2_COMPONENT::SU2_GEO: cout << "|   |___/\\___//___|   Suite (Geometry Definition Code)                  |" << endl; break;
    case SU2_COMPONENT::SU2_SOL: cout << "|   |___/\\___//___|   Suite (Solution Exporting Code)                   |" << endl; break;
    }

    cout << "|                                                                       |" << endl;
    cout <<"-------------------------------------------------------------------------" << endl;
    cout << "| SU2 Project Website: https://su2code.github.io                        |" << endl;
    cout << "|                                                                       |" << endl;
    cout << "| The SU2 Project is maintained by the SU2 Foundation                   |" << endl;
    cout << "| (http://su2foundation.org)                                            |" << endl;
    cout <<"-------------------------------------------------------------------------" << endl;
    cout << "| Copyright 2012-2022, SU2 Contributors                                 |" << endl;
    cout << "|                                                                       |" << endl;
    cout << "| SU2 is free software; you can redistribute it and/or                  |" << endl;
    cout << "| modify it under the terms of the GNU Lesser General Public            |" << endl;
    cout << "| License as published by the Free Software Foundation; either          |" << endl;
    cout << "| version 2.1 of the License, or (at your option) any later version.    |" << endl;
    cout << "|                                                                       |" << endl;
    cout << "| SU2 is distributed in the hope that it will be useful,                |" << endl;
    cout << "| but WITHOUT ANY WARRANTY; without even the implied warranty of        |" << endl;
    cout << "| MERCHANTABILITY or FITNESS FOR A PARTICULAR PURPOSE. See the GNU      |" << endl;
    cout << "| Lesser General Public License for more details.                       |" << endl;
    cout << "|                                                                       |" << endl;
    cout << "| You should have received a copy of the GNU Lesser General Public      |" << endl;
    cout << "| License along with SU2. If not, see <http://www.gnu.org/licenses/>.   |" << endl;
    cout <<"-------------------------------------------------------------------------" << endl;
  }

}

void CConfig::SetnZone(){

  /*--- Just as a clarification --- */

  if (Multizone_Problem == NO && Kind_Solver != MAIN_SOLVER::MULTIPHYSICS){
    nZone = 1;
  }

  if (Kind_Solver == MAIN_SOLVER::MULTIPHYSICS){
    Multizone_Problem = YES;
    if (nConfig_Files == 0){
      SU2_MPI::Error("CONFIG_LIST must be provided if PHYSICAL_PROBLEM=MULTIPHYSICS", CURRENT_FUNCTION);
    }
  }

  if (Multizone_Problem == YES){

    /*--- Some basic multizone checks ---*/

    if (nMarker_ZoneInterface % 2 != 0){
      SU2_MPI::Error("Number of markers in MARKER_ZONE_INTERFACE must be a multiple of 2", CURRENT_FUNCTION);
    }

    SinglezoneDriver  = NO;

    if (Multizone_Mesh){

      /*--- Get the number of zones from the mesh file --- */

      nZone = GetnZone(Mesh_FileName, Mesh_FileFormat);

      /*--- If config list is set, make sure number matches number of zones in mesh file --- */

      if (nConfig_Files != 0 && (nZone != nConfig_Files)){
        SU2_MPI::Error("Number of CONFIG_LIST must match number of zones in mesh file.", CURRENT_FUNCTION);
      }
    } else {

      /*--- Number of zones is determined from the number of config files provided --- */

      if (nConfig_Files == 0){
        SU2_MPI::Error("If MULTIZONE_MESH is set to YES, you must provide a list of config files using CONFIG_LIST option", CURRENT_FUNCTION);
      }
      nZone = nConfig_Files;

    }

    /*--- Check if subconfig files exist --- */

    if (nConfig_Files != 0){
      for (unsigned short iConfig = 0; iConfig < nConfig_Files; iConfig++){
        ifstream f(Config_Filenames[iConfig].c_str());
        if (!f.good()){
          SU2_MPI::Error("Config file " + Config_Filenames[iConfig] + " defined in CONFIG_FILES does not exist", CURRENT_FUNCTION);
        }
      }
    }

  }

}

void CConfig::SetPostprocessing(SU2_COMPONENT val_software, unsigned short val_izone, unsigned short val_nDim) {

  unsigned short iCFL, iMarker;
  bool ideal_gas = ((Kind_FluidModel == STANDARD_AIR) ||
                    (Kind_FluidModel == IDEAL_GAS) ||
                    (Kind_FluidModel == INC_IDEAL_GAS) ||
                    (Kind_FluidModel == FLUID_MIXTURE) ||
                    (Kind_FluidModel == FLUID_FLAMELET) ||
                    (Kind_FluidModel == INC_IDEAL_GAS_POLY) ||
                    (Kind_FluidModel == CONSTANT_DENSITY));
  bool noneq_gas = ((Kind_FluidModel == MUTATIONPP) ||
                    (Kind_FluidModel == SU2_NONEQ));
  bool standard_air = ((Kind_FluidModel == STANDARD_AIR));
  bool nemo = GetNEMOProblem();

  if (nZone > 1){
    Multizone_Problem = YES;
  }

  /*--- Set the default output files ---*/
  if (!OptionIsSet("OUTPUT_FILES")){
    nVolumeOutputFiles = 3;
    VolumeOutputFiles = new OUTPUT_TYPE[nVolumeOutputFiles];
    VolumeOutputFiles[0] = OUTPUT_TYPE::RESTART_BINARY;
    VolumeOutputFiles[1] = OUTPUT_TYPE::PARAVIEW_XML;
    VolumeOutputFiles[2] = OUTPUT_TYPE::SURFACE_PARAVIEW_XML;
  }

  /*--- Set the default output frequencies ---*/
  if (!OptionIsSet("OUTPUT_WRT_FREQ")){
    nVolumeOutputFrequencies = nVolumeOutputFiles;
    VolumeOutputFrequencies = new unsigned long [nVolumeOutputFrequencies];

    /*---  Using default frequency of 250 for all files when steady, and 1 for unsteady. ---*/
    for (auto iVolumeFreq = 0; iVolumeFreq < nVolumeOutputFrequencies; iVolumeFreq++){
      VolumeOutputFrequencies[iVolumeFreq] = Time_Domain ? 1 : 250;
    }
  } else if (nVolumeOutputFrequencies < nVolumeOutputFiles) {
    /*--- If there are fewer frequencies than files, repeat the last frequency.
     *    This is useful to define 1 frequency for the restart file and 1 frequency for all the visualization files.  ---*/
    auto* newFrequencies = new unsigned long[nVolumeOutputFiles];
    for (unsigned short i = 0; i < nVolumeOutputFrequencies; ++i) {
      newFrequencies[i] = VolumeOutputFrequencies[i];
    }
    for (auto i = nVolumeOutputFrequencies; i < nVolumeOutputFiles; ++i) {
      newFrequencies[i] = newFrequencies[i-1];
    }
    delete [] VolumeOutputFrequencies;
    VolumeOutputFrequencies = newFrequencies;
    nVolumeOutputFrequencies = nVolumeOutputFiles;
  }

  /*--- Check if SU2 was build with TecIO support, as that is required for Tecplot Binary output. ---*/
#ifndef HAVE_TECIO
  for (unsigned short iVolumeFile = 0; iVolumeFile < nVolumeOutputFiles; iVolumeFile++){
    if (VolumeOutputFiles[iVolumeFile] == OUTPUT_TYPE::TECPLOT_BINARY ||
        VolumeOutputFiles[iVolumeFile] == OUTPUT_TYPE::SURFACE_TECPLOT_BINARY) {
      SU2_MPI::Error(string("Tecplot binary file requested in option OUTPUT_FILES but SU2 was built without TecIO support.\n"), CURRENT_FUNCTION);
    }
  }
#endif

  /*--- Check if SU2 was build with CGNS support, as that is required for CGNS output. ---*/
#ifndef HAVE_CGNS
  for (unsigned short iVolumeFile = 0; iVolumeFile < nVolumeOutputFiles; iVolumeFile++) {
    if (VolumeOutputFiles[iVolumeFile] == OUTPUT_TYPE::CGNS ||
        VolumeOutputFiles[iVolumeFile] == OUTPUT_TYPE::SURFACE_CGNS) {
      SU2_MPI::Error(string("CGNS file requested in option OUTPUT_FILES but SU2 was built without CGNS support.\n"),CURRENT_FUNCTION);
    }
  }
#endif

  /*--- Check if CoolProp is used with non-dimensionalization. ---*/
  if (Kind_FluidModel == COOLPROP && Ref_NonDim != DIMENSIONAL) {
    SU2_MPI::Error("CoolProp can not be used with non-dimensionalization.", CURRENT_FUNCTION);
  }

  /*--- STL_BINARY output not implemented yet, but already a value in option_structure.hpp---*/
  for (unsigned short iVolumeFile = 0; iVolumeFile < nVolumeOutputFiles; iVolumeFile++) {
    if (VolumeOutputFiles[iVolumeFile] == OUTPUT_TYPE::STL_BINARY){
      SU2_MPI::Error(string("OUTPUT_FILES: 'STL_BINARY' output not implemented. Use 'STL' for ASCII output.\n"), CURRENT_FUNCTION);
    }
    if (val_nDim == 2 && (VolumeOutputFiles[iVolumeFile] == OUTPUT_TYPE::STL_ASCII || VolumeOutputFiles[iVolumeFile] == OUTPUT_TYPE::STL_BINARY)) {
      SU2_MPI::Error(string("OUTPUT_FILES: 'STL(_BINARY)' output only reasonable for 3D cases.\n"), CURRENT_FUNCTION);
    }
  }

  /*--- Check if MESH_QUALITY is requested in VOLUME_OUTPUT and set the config boolean accordingly. ---*/
  Wrt_MeshQuality = false;
  for (unsigned short iField = 0; iField < nVolumeOutput; iField++) {
    if(VolumeOutput[iField].find("MESH_QUALITY") != string::npos) {
      Wrt_MeshQuality = true;
    }
  }

  /*--- Check if MULTIGRID is requested in VOLUME_OUTPUT and set the config boolean accordingly. ---*/
  Wrt_MultiGrid = false;
  for (unsigned short iField = 0; iField < nVolumeOutput; iField++) {
    if(VolumeOutput[iField].find("MULTIGRID") != string::npos) {
      Wrt_MultiGrid = true;
    }
  }

  if (Kind_Solver == MAIN_SOLVER::NAVIER_STOKES && Kind_Turb_Model != TURB_MODEL::NONE){
    SU2_MPI::Error("KIND_TURB_MODEL must be NONE if SOLVER= NAVIER_STOKES", CURRENT_FUNCTION);
  }
  if (Kind_Solver == MAIN_SOLVER::INC_NAVIER_STOKES && Kind_Turb_Model != TURB_MODEL::NONE){
    SU2_MPI::Error("KIND_TURB_MODEL must be NONE if SOLVER= INC_NAVIER_STOKES", CURRENT_FUNCTION);
  }
  if (Kind_Solver == MAIN_SOLVER::RANS && Kind_Turb_Model == TURB_MODEL::NONE){
    SU2_MPI::Error("A turbulence model must be specified with KIND_TURB_MODEL if SOLVER= RANS", CURRENT_FUNCTION);
  }
  if (Kind_Solver == MAIN_SOLVER::INC_RANS && Kind_Turb_Model == TURB_MODEL::NONE){
    SU2_MPI::Error("A turbulence model must be specified with KIND_TURB_MODEL if SOLVER= INC_RANS", CURRENT_FUNCTION);
  }

  /*--- Postprocess SST_OPTIONS into structure. ---*/
  if (Kind_Turb_Model == TURB_MODEL::SST) {
    sstParsedOptions = ParseSSTOptions(SST_Options, nSST_Options, rank);
  } else if (Kind_Turb_Model == TURB_MODEL::SA) {
    saParsedOptions = ParseSAOptions(SA_Options, nSA_Options, rank);
  }

  /*--- Check if turbulence model can be used for AXISYMMETRIC case---*/
  if (Axisymmetric && Kind_Turb_Model != TURB_MODEL::NONE && Kind_Turb_Model != TURB_MODEL::SST){
    SU2_MPI::Error("Axisymmetry is currently only supported for KIND_TURB_MODEL chosen as SST", CURRENT_FUNCTION);
  }

  /*--- Postprocess LM_OPTIONS into structure. ---*/
  if (Kind_Trans_Model == TURB_TRANS_MODEL::LM) {
    lmParsedOptions = ParseLMOptions(LM_Options, nLM_Options, rank, Kind_Turb_Model);

    /*--- Check if problem is 2D and LM2015 has been selected ---*/
    if (lmParsedOptions.LM2015 && val_nDim == 2) {
      SU2_MPI::Error("LM2015 is available only for 3D problems", CURRENT_FUNCTION);
    }
  }

  /*--- Set the boolean Wall_Functions equal to true if there is a
   definition for the wall founctions ---*/

  Wall_Functions = false;
  if (nMarker_WallFunctions > 0) {
    for (iMarker = 0; iMarker < nMarker_WallFunctions; iMarker++) {
      if (Kind_WallFunctions[iMarker] != WALL_FUNCTIONS::NONE)
        Wall_Functions = true;

      if ((Kind_WallFunctions[iMarker] == WALL_FUNCTIONS::ADAPTIVE_FUNCTION) ||
          (Kind_WallFunctions[iMarker] == WALL_FUNCTIONS::SCALABLE_FUNCTION) ||
          (Kind_WallFunctions[iMarker] == WALL_FUNCTIONS::NONEQUILIBRIUM_MODEL))
        SU2_MPI::Error(string("For RANS problems, use NONE, STANDARD_WALL_FUNCTION or EQUILIBRIUM_WALL_MODEL.\n"), CURRENT_FUNCTION);

      if (Kind_WallFunctions[iMarker] == WALL_FUNCTIONS::STANDARD_FUNCTION) {
        if (!((Kind_Solver == MAIN_SOLVER::RANS) || (Kind_Solver == MAIN_SOLVER::INC_RANS)))
          SU2_MPI::Error(string("Wall model STANDARD_FUNCTION only available for RANS or INC_RANS.\n"), CURRENT_FUNCTION);
        if (nRough_Wall != 0)
          SU2_MPI::Error(string("Wall model STANDARD_FUNCTION and WALL_ROUGHNESS migh not be compatible. Checking required!\n"), CURRENT_FUNCTION);
      }

    }
  }

  /*--- Initialize the AoA and Sideslip variables for the incompressible
   solver. This is typically unused (often internal flows). Also fixed CL
   mode for incompressible flows is not implemented ---*/

  if (Kind_Solver == MAIN_SOLVER::INC_EULER ||
      Kind_Solver == MAIN_SOLVER::INC_NAVIER_STOKES ||
      Kind_Solver == MAIN_SOLVER::INC_RANS) {

    /*--- Compute x-velocity with a safegaurd for 0.0. ---*/

    su2double Vx = 1e-10;
    if (vel_init[0] != 0.0) {
      Vx = vel_init[0];
    }

    /*--- Compute the angle-of-attack and sideslip. ---*/

    su2double alpha = 0.0, beta = 0.0;
    if (val_nDim == 2) {
      alpha = atan(vel_init[1]/Vx)*180.0/PI_NUMBER;
    } else {
      alpha = atan(vel_init[2]/Vx)*180.0/PI_NUMBER;
      beta  = atan(vel_init[1]/Vx)*180.0/PI_NUMBER;
    }

    /*--- Set alpha and beta in the config class. ---*/

    SetAoA(alpha);
    SetAoS(beta);

    if (Fixed_CL_Mode) {
      SU2_MPI::Error(string("Fixed CL mode not implemented for the incompressible solver. \n"), CURRENT_FUNCTION);
    }

    /*--- Inc CHT simulation, but energy equation of fluid is inactive. ---*/
    if (Multizone_Problem && (nMarker_CHTInterface > 0) && !Energy_Equation)
      SU2_MPI::Error(string("You probably want to set INC_ENERGY_EQUATION= YES for the fluid solver. \n"), CURRENT_FUNCTION);
  }

  /*--- By default, in 2D we should use TWOD_AIRFOIL (independenly from the input file) ---*/

  if (val_nDim == 2) Geo_Description = TWOD_AIRFOIL;

  /*--- Store the SU2 module that we are executing. ---*/

  Kind_SU2 = val_software;

  /*--- Set limiter for no MUSCL reconstructions ---*/

  if (!MUSCL_Flow || (Kind_ConvNumScheme_Flow == SPACE_CENTERED)) Kind_SlopeLimit_Flow = LIMITER::NONE;
  if (!MUSCL_Turb || (Kind_ConvNumScheme_Turb == SPACE_CENTERED)) Kind_SlopeLimit_Turb = LIMITER::NONE;
  if (!MUSCL_Species || (Kind_ConvNumScheme_Species == SPACE_CENTERED)) Kind_SlopeLimit_Species = LIMITER::NONE;
  if (!MUSCL_AdjFlow || (Kind_ConvNumScheme_AdjFlow == SPACE_CENTERED)) Kind_SlopeLimit_AdjFlow = LIMITER::NONE;
  if (!MUSCL_AdjTurb || (Kind_ConvNumScheme_AdjTurb == SPACE_CENTERED)) Kind_SlopeLimit_AdjTurb = LIMITER::NONE;

  /*--- Set the default for thrust in ActDisk ---*/

  if ((Kind_ActDisk == NET_THRUST) || (Kind_ActDisk == BC_THRUST)
      || (Kind_ActDisk == DRAG_MINUS_THRUST) || (Kind_ActDisk == MASSFLOW)
      || (Kind_ActDisk == POWER))
    ActDisk_Jump = RATIO;

  /*--- Error-catching and automatic array adjustments for objective, marker, and weights arrays --- */

  /*--- If Kind_Obj has not been specified, these arrays need to take a default --*/

  if (Weight_ObjFunc == nullptr && Kind_ObjFunc == nullptr) {
    Kind_ObjFunc = new unsigned short[1];
    Kind_ObjFunc[0] = DRAG_COEFFICIENT;
    Weight_ObjFunc = new su2double[1];
    Weight_ObjFunc[0] = 1.0;
    nObj=1;
    nObjW=1;
  }

  /*--- Maker sure that arrays are the same length ---*/

  if (nObj>0) {
    if (nMarker_Monitoring!=nObj && Marker_Monitoring!= nullptr) {
      if (nMarker_Monitoring==1) {
        /*-- If only one marker was listed with multiple objectives, set that marker as the marker for each objective ---*/
        nMarker_Monitoring = nObj;
        string marker = Marker_Monitoring[0];
        delete[] Marker_Monitoring;
        Marker_Monitoring = new string[nMarker_Monitoring];
        for (iMarker=0; iMarker<nMarker_Monitoring; iMarker++)
          Marker_Monitoring[iMarker] = marker;
      }
      else if(nObj==1){
        /*--- If one objective and more than one marker: repeat objective over each marker, evenly weighted ---*/
        unsigned int obj = Kind_ObjFunc[0];
        su2double wt=1.0;
        delete[] Kind_ObjFunc;
        if (Weight_ObjFunc!=nullptr){
         wt = Weight_ObjFunc[0];
         delete[] Weight_ObjFunc;
        }
        Kind_ObjFunc = new short unsigned int[nMarker_Monitoring];
        Weight_ObjFunc = new su2double[nMarker_Monitoring];
        for (unsigned short iObj=0; iObj<nMarker_Monitoring; iObj++){
          Kind_ObjFunc[iObj] = obj;
          Weight_ObjFunc[iObj] = wt;
        }
        nObjW = nObj;
      }
      else if(nObj>1) {
        SU2_MPI::Error("When using more than one OBJECTIVE_FUNCTION, MARKER_MONITORING must be the same length or length 1.\n"
                       "For multiple surfaces per objective, either use one objective or list the objective multiple times.\n"
                       "For multiple objectives per marker either use one marker or list the marker multiple times.\n"
                       "Similar rules apply for multi-objective optimization using OPT_OBJECTIVE rather than OBJECTIVE_FUNCTION.",
                       CURRENT_FUNCTION);
      }
    }
  }

  /*-- Correct for case where Weight_ObjFunc has not been provided or has length < kind_objfunc---*/

  if (nObjW<nObj) {
    if (Weight_ObjFunc!= nullptr && nObjW>1) {
      SU2_MPI::Error("The option OBJECTIVE_WEIGHT must either have the same length as OBJECTIVE_FUNCTION,\n"
                     "be lenght 1, or be deleted from the config file (equal weights will be applied).", CURRENT_FUNCTION);
    }
    Weight_ObjFunc = new su2double[nObj];
    for (unsigned short iObj=0; iObj<nObj; iObj++)
      Weight_ObjFunc[iObj] = 1.0;
  }

  /*--- One final check for multi-objective with the set of objectives
   that are not counted per-surface. We will disable multi-objective here. ---*/

  if (nObj > 1) {
    unsigned short Obj_0 = Kind_ObjFunc[0];
    for (unsigned short iObj=1; iObj<nObj; iObj++){
      switch(Kind_ObjFunc[iObj]) {
        case INVERSE_DESIGN_PRESSURE:
        case INVERSE_DESIGN_HEATFLUX:
        case THRUST_COEFFICIENT:
        case TORQUE_COEFFICIENT:
        case FIGURE_OF_MERIT:
        case SURFACE_TOTAL_PRESSURE:
        case SURFACE_STATIC_PRESSURE:
        case SURFACE_STATIC_TEMPERATURE:
        case SURFACE_MASSFLOW:
        case SURFACE_UNIFORMITY:
        case SURFACE_SECONDARY:
        case SURFACE_MOM_DISTORTION:
        case SURFACE_SECOND_OVER_UNIFORM:
        case SURFACE_PRESSURE_DROP:
        case SURFACE_SPECIES_0:
        case SURFACE_SPECIES_VARIANCE:
        case CUSTOM_OBJFUNC:
          if (Kind_ObjFunc[iObj] != Obj_0) {
            SU2_MPI::Error("The following objectives can only be used for the first surface in a multi-objective \n"
                           "problem or as a single objective applied to multiple monitoring markers:\n"
                           "INVERSE_DESIGN_PRESSURE, INVERSE_DESIGN_HEATFLUX, THRUST_COEFFICIENT, TORQUE_COEFFICIENT\n"
                           "FIGURE_OF_MERIT, SURFACE_TOTAL_PRESSURE, SURFACE_STATIC_PRESSURE, SURFACE_MASSFLOW\n"
                           "SURFACE_UNIFORMITY, SURFACE_SECONDARY, SURFACE_MOM_DISTORTION, SURFACE_SECOND_OVER_UNIFORM\n"
                           "SURFACE_PRESSURE_DROP, SURFACE_STATIC_TEMPERATURE, SURFACE_SPECIES_0\n"
                           "SURFACE_SPECIES_VARIANCE, CUSTOM_OBJFUNC.\n", CURRENT_FUNCTION);
          }
          break;
        default:
          break;
      }
    }
  }

  if (Kind_ObjFunc[0] == CUSTOM_OBJFUNC && CustomObjFunc.empty() && !Multizone_Problem) {
    SU2_MPI::Error("The expression for the custom objective function was not set.\n"
                   "For example, CUSTOM_OBJFUNC= LIFT/DRAG", CURRENT_FUNCTION);
  }

  /*--- Check for unsteady problem ---*/

  if ((TimeMarching == TIME_MARCHING::TIME_STEPPING ||
       TimeMarching == TIME_MARCHING::DT_STEPPING_1ST ||
       TimeMarching == TIME_MARCHING::DT_STEPPING_2ND) && !Time_Domain){
    SU2_MPI::Error("TIME_DOMAIN must be set to YES if TIME_MARCHING is "
                   "TIME_STEPPING, DUAL_TIME_STEPPING-1ST_ORDER or DUAL_TIME_STEPPING-2ND_ORDER", CURRENT_FUNCTION);
  }

  if (Time_Domain){
    Delta_UnstTime = Time_Step;
    Delta_DynTime  = Time_Step;

    if (TimeMarching == TIME_MARCHING::TIME_STEPPING){ InnerIter = 1; }

    /*--- Set History write freq for inner and outer iteration to zero by default, so only time iterations write. ---*/
    if (!OptionIsSet("HISTORY_WRT_FREQ_INNER")) { HistoryWrtFreq[2] = 0; }
    if (!OptionIsSet("HISTORY_WRT_FREQ_OUTER")) { HistoryWrtFreq[1] = 0; }

    if (Restart == NO) {
      Restart_Iter = 0;
    } else {
      if(nTimeIter <= Restart_Iter) SU2_MPI::Error("TIME_ITER must be larger than RESTART_ITER.", CURRENT_FUNCTION);
    }

    /*--- WINDOW_START_ITER must be larger than or equal to: RESTART_ITER. Otherwise, the running average is wrong. ---*/
    if (OptionIsSet("WINDOW_START_ITER")) {
      if (StartWindowIteration < Restart_Iter) {
        SU2_MPI::Error("WINDOW_START_ITER must be larger than or equal to: RESTART_ITER!", CURRENT_FUNCTION);
      }
    } else {
      /*--- Enforced default behavior: start of the window is the first new iteration. ---*/
      if (rank == MASTER_NODE) cout << "WARNING: Setting WINDOW_START_ITER = RESTART_ITER for meaningful running average.\n";
      StartWindowIteration = Restart_Iter;
    }

    if (Time_Step <= 0.0 && Unst_CFL == 0.0){ SU2_MPI::Error("Invalid value for TIME_STEP.", CURRENT_FUNCTION); }
  } else {
    nTimeIter = 1;
    Time_Step = 0;

    /*--- Entry 0 corresponds to unsteady simulation so for steady simulation are just set to 1. ---*/
    ScreenWrtFreq[0]  = 1;
    HistoryWrtFreq[0] = 1;

    if (TimeMarching != TIME_MARCHING::HARMONIC_BALANCE) { TimeMarching = TIME_MARCHING::STEADY; }
  }

  if (Time_Domain && !GetWrt_Restart_Overwrite()){
    SU2_MPI::Error("Appending iterations to the filename (WRT_RESTART_OVERWRITE=NO) is incompatible with transient problems.", CURRENT_FUNCTION);
  }
  if (Time_Domain && !GetWrt_Surface_Overwrite()){
    SU2_MPI::Error("Appending iterations to the filename (WRT_SURFACE_OVERWRITE=NO) is incompatible with transient problems.", CURRENT_FUNCTION);
  }
  if (Time_Domain && !GetWrt_Volume_Overwrite()){
    SU2_MPI::Error("Appending iterations to the filename (WRT_VOLUME_OVERWRITE=NO) is incompatible with transient problems.", CURRENT_FUNCTION);
  }


  /*--- Ensure that Discard_InFiles is false, owerwise the gradient could be wrong ---*/

  if ((ContinuousAdjoint || DiscreteAdjoint) && Fixed_CL_Mode && !Eval_dOF_dCX)
    Discard_InFiles = false;

  /*--- Deactivate the multigrid in the adjoint problem ---*/

  if ((ContinuousAdjoint && !MG_AdjointFlow) ||
      (TimeMarching == TIME_MARCHING::TIME_STEPPING)) { nMGLevels = 0; }

  if (Kind_Solver == MAIN_SOLVER::EULER ||
      Kind_Solver == MAIN_SOLVER::NAVIER_STOKES ||
      Kind_Solver == MAIN_SOLVER::RANS ||
      Kind_Solver == MAIN_SOLVER::NEMO_EULER ||
      Kind_Solver == MAIN_SOLVER::NEMO_NAVIER_STOKES ||
      Kind_Solver == MAIN_SOLVER::FEM_EULER ||
      Kind_Solver == MAIN_SOLVER::FEM_NAVIER_STOKES ||
      Kind_Solver == MAIN_SOLVER::FEM_RANS ||
      Kind_Solver == MAIN_SOLVER::FEM_LES){
    Kind_Regime = ENUM_REGIME::COMPRESSIBLE;
  } else if (Kind_Solver == MAIN_SOLVER::INC_EULER ||
             Kind_Solver == MAIN_SOLVER::INC_NAVIER_STOKES ||
             Kind_Solver == MAIN_SOLVER::INC_RANS){
    Kind_Regime = ENUM_REGIME::INCOMPRESSIBLE;
  }  else {
    Kind_Regime = ENUM_REGIME::NO_FLOW;
  }

  if ((rank == MASTER_NODE) && ContinuousAdjoint && (Ref_NonDim == DIMENSIONAL) && (Kind_SU2 == SU2_COMPONENT::SU2_CFD)) {
    cout << "WARNING: The adjoint solver should use a non-dimensional flow solution." << endl;
  }

  /*--- Initialize non-physical points/reconstructions to zero ---*/

  Nonphys_Points   = 0;
  Nonphys_Reconstr = 0;

  /*--- Set the number of external iterations to 1 for the steady state problem ---*/

  if (Kind_Solver == MAIN_SOLVER::FEM_ELASTICITY) {
    nMGLevels = 0;
    if (Kind_Struct_Solver == STRUCT_DEFORMATION::SMALL){
      MinLogResidual = log10(Linear_Solver_Error);
    }
  }

  Radiation = (Kind_Radiation != RADIATION_MODEL::NONE);

  /*--- Check for unsupported features. ---*/

  if ((Kind_Solver != MAIN_SOLVER::EULER && Kind_Solver != MAIN_SOLVER::NAVIER_STOKES && Kind_Solver != MAIN_SOLVER::RANS) && (TimeMarching == TIME_MARCHING::HARMONIC_BALANCE)){
    SU2_MPI::Error("Harmonic Balance not yet implemented for the incompressible solver.", CURRENT_FUNCTION);
  }

  /*--- Check for Fluid model consistency ---*/

  if (standard_air) {
    if (Gamma != 1.4 || Gas_Constant != 287.058) {
      Gamma = 1.4;
      Gas_Constant = 287.058;
    }
  }

/*--- Set default values for various fluid properties. ---*/

  const su2double Molecular_Weight_Default = 28.96;
  const su2double Mu_Constant_Default = (SystemMeasurements == SI) ? 1.716E-5 : (1.716E-5 / 47.88025898);
  const su2double Mu_Ref_Default = Mu_Constant_Default;
  const su2double Mu_Temperature_Ref_Default = (SystemMeasurements == SI) ? 273.15 : (273.15 * 1.8);
  const su2double Mu_S_Default = (SystemMeasurements == SI) ? 110.4 : (110.4 * 1.8);
  const su2double Specific_Heat_Cp_Default = 1004.703;
  const su2double Thermal_Conductivity_Constant_Default = (SystemMeasurements == SI) ? 2.57E-2 : (2.57E-2 * 0.577789317);
  const su2double Prandtl_Lam_Default = 0.72;
  const su2double Prandtl_Turb_Default = 0.9;
  const su2double Lewis_Number_Default = 1.0;

  auto SetDefaultIfEmpty = [](su2double*& array, unsigned short& size, const su2double& default_val) {
    if (array == nullptr) {
      array = new su2double[1];
      array[0] = default_val;
      size = 1;
    }
  };

  SetDefaultIfEmpty(Molecular_Weight, nMolecular_Weight, Molecular_Weight_Default);
  SetDefaultIfEmpty(Specific_Heat_Cp, nSpecific_Heat_Cp, Specific_Heat_Cp_Default);
  SetDefaultIfEmpty(Mu_Constant, nMu_Constant, Mu_Constant_Default);
  if (Mu_Ref == nullptr && Mu_Temperature_Ref == nullptr && Mu_S == nullptr) {
    SetDefaultIfEmpty(Mu_Ref, nMu_Ref, Mu_Ref_Default);
    SetDefaultIfEmpty(Mu_Temperature_Ref, nMu_Temperature_Ref, Mu_Temperature_Ref_Default);
    SetDefaultIfEmpty(Mu_S, nMu_S, Mu_S_Default);
  }
  SetDefaultIfEmpty(Thermal_Conductivity_Constant, nThermal_Conductivity_Constant,
                    Thermal_Conductivity_Constant_Default);
  SetDefaultIfEmpty(Prandtl_Lam, nPrandtl_Lam, Prandtl_Lam_Default);
  SetDefaultIfEmpty(Prandtl_Turb, nPrandtl_Turb, Prandtl_Turb_Default);
  SetDefaultIfEmpty(Constant_Lewis_Number, nConstant_Lewis_Number, Lewis_Number_Default);

  /*--- Check whether inputs for FLUID_MIXTURE are correctly specified. ---*/

    if (Kind_FluidModel == FLUID_MIXTURE) {
      /*--- Check whether the number of entries of each specified fluid property equals the number of transported scalar
       equations solved + 1. nMolecular_Weight and nSpecific_Heat_Cp are used because it is required for the fluid mixing models.
       * Cp is required in case of MIXTURE_FLUID_MODEL because the energy equation needs to be active.--- */
      if (nMolecular_Weight != nSpecies_Init + 1 || nSpecific_Heat_Cp != nSpecies_Init + 1) {
        SU2_MPI::Error(
            "The use of FLUID_MIXTURE requires the number of entries for MOLECULAR_WEIGHT and SPECIFIC_HEAT_CP,\n"
            "to be equal to the number of entries of SPECIES_INIT + 1",
            CURRENT_FUNCTION);
      }
      /*--- Check whether the density model used is correct, in the case of FLUID_MIXTURE the density model must be
       VARIABLE. Otherwise, if the density model is CONSTANT, the scalars will not have influence the mixture density
       and it will remain constant through the complete domain. --- */
      if (Kind_DensityModel != INC_DENSITYMODEL::VARIABLE) {
        SU2_MPI::Error("The use of FLUID_MIXTURE requires the INC_DENSITY_MODEL option to be VARIABLE",
                       CURRENT_FUNCTION);
      }

      switch (Kind_ViscosityModel) {
        case VISCOSITYMODEL::CONSTANT:
          if (nMu_Constant != nSpecies_Init + 1) {
            SU2_MPI::Error(
                "The use of FLUID_MIXTURE requires the number of entries for MU_CONSTANT,\n"
                "to be equal to the number of entries of SPECIES_INIT + 1",
                CURRENT_FUNCTION);
          }
          break;
        case VISCOSITYMODEL::SUTHERLAND:
          if ((nMu_Ref != nSpecies_Init + 1) || (nMu_Temperature_Ref != nSpecies_Init + 1) ||
              (nMu_S != nSpecies_Init + 1)) {
            SU2_MPI::Error(
                "The use of FLUID_MIXTURE requires the number of entries for MU_REF, MU_T_REF and "
                "SUTHERLAND_CONSTANT,\n"
                "to be equal to the number of entries of SPECIES_INIT + 1",
                CURRENT_FUNCTION);
          }
          break;
        default:
          if (nSpecies_Init + 1 != 1) SU2_MPI::Error("Fluid mixture: viscosity model not available.", CURRENT_FUNCTION);
          break;
      }

      switch (Kind_ConductivityModel) {
        case CONDUCTIVITYMODEL::CONSTANT:
          if ((Kind_ConductivityModel_Turb == CONDUCTIVITYMODEL_TURB::CONSTANT_PRANDTL) &&
              (Kind_Turb_Model != TURB_MODEL::NONE)) {
            if ((nThermal_Conductivity_Constant != nSpecies_Init + 1) || (nPrandtl_Turb != nSpecies_Init + 1)) {
              SU2_MPI::Error(
                  "The use of FLUID_MIXTURE requires the number of entries for THERMAL_CONDUCTIVITY_CONSTANT and "
                  "PRANDTL_TURB,\n"
                  "to be equal to the number of entries of SPECIES_INIT + 1",
                  CURRENT_FUNCTION);
            }
          } else {
            if (nThermal_Conductivity_Constant != nSpecies_Init + 1) {
              SU2_MPI::Error(
                  "The use of FLUID_MIXTURE requires the number of entries for THERMAL_CONDUCTIVITY_CONSTANT,\n"
                  "to be equal to the number of entries of SPECIES_INIT + 1",
                  CURRENT_FUNCTION);
            }
          }
          break;
        case CONDUCTIVITYMODEL::CONSTANT_PRANDTL:
          if (Kind_ConductivityModel_Turb == CONDUCTIVITYMODEL_TURB::CONSTANT_PRANDTL) {
            if ((nPrandtl_Lam != nSpecies_Init + 1) || (nPrandtl_Turb != nSpecies_Init + 1)) {
              SU2_MPI::Error(
                  "The use of FLUID_MIXTURE requires the number of entries for PRANDTL_LAM and PRANDTL_TURB,\n"
                  "to be equal to the number of entries of SPECIES_INIT + 1",
                  CURRENT_FUNCTION);
            }
          } else {
            if (nPrandtl_Lam != nSpecies_Init + 1) {
              SU2_MPI::Error(
                  "The use of FLUID_MIXTURE requires the number of entries for PRANDTL_LAM,\n"
                  "to be equal to the number of entries of SPECIES_INIT + 1",
                  CURRENT_FUNCTION);
            }
          }
          break;
        default:
          if (nSpecies_Init + 1 != 1) SU2_MPI::Error("Conductivity model not available.", CURRENT_FUNCTION);
          break;
      }
    }


    if (Kind_Species_Model == SPECIES_MODEL::FLAMELET) {
<<<<<<< HEAD
 
=======

>>>>>>> b1fdd9a2
      if (Kind_FluidModel != FLUID_FLAMELET) {
        SU2_MPI::Error("The use of SCALAR_MODEL= FLAMELET requires the FLUID_MODEL option to be FLUID_FLAMELET",
                       CURRENT_FUNCTION);
      }

      if (Kind_DensityModel != INC_DENSITYMODEL::VARIABLE) {
        SU2_MPI::Error("The use of FLUID_FLAMELET requires the INC_DENSITY_MODEL option to be VARIABLE",
                       CURRENT_FUNCTION);
      }

      if (Kind_ConductivityModel != CONDUCTIVITYMODEL::FLAMELET) {
        SU2_MPI::Error("The use of FLUID_FLAMELET requires the CONDUCTIVITY_MODEL option to be FLAMELET",
                       CURRENT_FUNCTION);
      }

      if (Kind_Diffusivity_Model != DIFFUSIVITYMODEL::FLAMELET) {
        SU2_MPI::Error("The use of FLUID_FLAMELET requires the DIFFUSIVITY_MODEL option to be FLAMELET",
                       CURRENT_FUNCTION);
      }
     if (Kind_ViscosityModel != VISCOSITYMODEL::FLAMELET) {
        SU2_MPI::Error("The use of FLUID_FLAMELET requires the VISCOSITY_MODEL option to be FLAMELET",
                       CURRENT_FUNCTION);
      }
    }

    /*--- Check for Measurement System ---*/

    if (SystemMeasurements == US && !standard_air) {
      SU2_MPI::Error("Only STANDARD_AIR fluid model can be used with US Measurement System", CURRENT_FUNCTION);
    }

    if (Kind_FluidModel == SU2_NONEQ && (Kind_TransCoeffModel != TRANSCOEFFMODEL::WILKE && Kind_TransCoeffModel != TRANSCOEFFMODEL::SUTHERLAND) ) {
      SU2_MPI::Error("Only WILKE and SUTHERLAND transport models are stable for the NEMO solver using SU2TClib. Use Mutation++ instead.", CURRENT_FUNCTION);
    }

    if (Kind_FluidModel == MUTATIONPP &&
        (Kind_TransCoeffModel != TRANSCOEFFMODEL::WILKE && Kind_TransCoeffModel != TRANSCOEFFMODEL::CHAPMANN_ENSKOG)) {
      SU2_MPI::Error("Only WILKE and Chapmann-Enskog transport model can be used with Mutation++ at the moment.",
                     CURRENT_FUNCTION);
    }

  if (!ideal_gas && !nemo) {
    if (Kind_Upwind_Flow != UPWIND::ROE && Kind_Upwind_Flow != UPWIND::HLLC && Kind_Centered_Flow != CENTERED::JST) {
      SU2_MPI::Error("Only ROE Upwind, HLLC Upwind scheme, and JST scheme can be used for Non-Ideal Compressible Fluids", CURRENT_FUNCTION);
    }
  }

  if (nemo){
    if (Kind_Upwind_Flow == UPWIND::AUSMPWPLUS)
      SU2_MPI::Error("AUSMPW+ is extremely unstable. Feel free to fix me!", CURRENT_FUNCTION);
  }

    if (GetBoolTurbomachinery()) {
      nBlades = new su2double[nZone];
      FreeStreamTurboNormal = new su2double[3];
    }

    /*--- Check if Giles are used with turbo markers ---*/

    if (nMarker_Giles > 0 && !GetBoolTurbomachinery()) {
      SU2_MPI::Error("Giles Boundary conditions can only be used with turbomachinery markers", CURRENT_FUNCTION);
    }

    /*--- Check for Boundary condition available for NICFD ---*/

    if ((!ideal_gas) && (!noneq_gas)) {
      if (nMarker_Inlet != 0) {
        SU2_MPI::Error(
            "Riemann Boundary conditions or Giles must be used for inlet and outlet with Not Ideal Compressible "
            "Fluids ",
            CURRENT_FUNCTION);
      }
      if (nMarker_Outlet != 0) {
        SU2_MPI::Error("Riemann Boundary conditions or Giles must be used outlet with Not Ideal Compressible Fluids ",
                       CURRENT_FUNCTION);
      }

      if (nMarker_FarField != 0) {
        SU2_MPI::Error("Riemann Boundary conditions or Giles must be used outlet with Not Ideal Compressible Fluids ",
                       CURRENT_FUNCTION);
      }
    }

    /*--- Check for Boundary condition available for NICF ---*/

    if (ideal_gas && (Kind_Solver != MAIN_SOLVER::INC_EULER && Kind_Solver != MAIN_SOLVER::INC_NAVIER_STOKES &&
                      Kind_Solver != MAIN_SOLVER::INC_RANS)) {
      if (SystemMeasurements == US && standard_air) {
        if (Kind_ViscosityModel != VISCOSITYMODEL::SUTHERLAND) {
          SU2_MPI::Error("Only SUTHERLAND viscosity model can be used with US Measurement", CURRENT_FUNCTION);
        }
      }
      if (Kind_ConductivityModel != CONDUCTIVITYMODEL::CONSTANT_PRANDTL) {
        SU2_MPI::Error("Only CONSTANT_PRANDTL thermal conductivity model can be used with STANDARD_AIR and IDEAL_GAS",
                       CURRENT_FUNCTION);
      }
    }
    /*--- Check for Boundary condition option agreement ---*/
  if (Kind_InitOption == REYNOLDS){
    if ((Kind_Solver == MAIN_SOLVER::NAVIER_STOKES || Kind_Solver == MAIN_SOLVER::RANS) && Reynolds <=0){
      SU2_MPI::Error("Reynolds number required for NAVIER_STOKES and RANS !!", CURRENT_FUNCTION);
    }
  }

  if (nKind_SurfaceMovement != nMarker_Moving) {
    SU2_MPI::Error("Number of SURFACE_MOVEMENT must match number of MARKER_MOVING", CURRENT_FUNCTION);
  }

  if (TimeMarching == TIME_MARCHING::TIME_STEPPING){
    nIter      = 1;
    nInnerIter  = 1;
  }

  if (!Multizone_Problem){
    ScreenWrtFreq[1]  = 0;
    HistoryWrtFreq[1] = 0;
    if (!Time_Domain){
      /*--- If not running multizone or unsteady, INNER_ITER and ITER are interchangeable,
       * but precedence will be given to INNER_ITER if both options are present. ---*/
      if (!OptionIsSet("INNER_ITER")){
        nInnerIter = nIter;
      }
    }
  }


  if ((Multizone_Problem || Time_Domain) && OptionIsSet("ITER")){
    SU2_MPI::Error("ITER must not be used when running multizone and/or unsteady problems.\n"
                   "Use TIME_ITER, OUTER_ITER or INNER_ITER to specify number of time iterations,\n"
                   "outer iterations or inner iterations, respectively.", CURRENT_FUNCTION);
  }

  /*--- If we're solving a purely steady problem with no prescribed grid
   movement (both rotating frame and moving walls can be steady), make sure that
   there is no grid motion ---*/

  if (GetGrid_Movement()){
    if ((Kind_SU2 == SU2_COMPONENT::SU2_CFD || Kind_SU2 == SU2_COMPONENT::SU2_SOL) &&
        (TimeMarching == TIME_MARCHING::STEADY && !Time_Domain)){

      if((Kind_GridMovement != ROTATING_FRAME) &&
         (Kind_GridMovement != STEADY_TRANSLATION) &&
         (Kind_GridMovement != NONE)){
        SU2_MPI::Error("Unsupported kind of grid movement for steady state problems.", CURRENT_FUNCTION);
      }
      for (iMarker = 0; iMarker < nMarker_Moving; iMarker++){
        if (Kind_SurfaceMovement[iMarker] != MOVING_WALL){
          SU2_MPI::Error("Unsupported kind of surface movement for steady state problems.", CURRENT_FUNCTION);
        }
      }
    }
  }

  /*--- The Line Search should be applied only in the deformation stage. ---*/

  if (Kind_SU2 != SU2_COMPONENT::SU2_DEF) {
    Opt_RelaxFactor = 1.0;
  }

  /*--- If it is not specified, set the mesh motion mach number
   equal to the freestream value. ---*/

  if (GetDynamic_Grid() && Mach_Motion == 0.0)
    Mach_Motion = Mach;

  /*--- Set the boolean flag if we are in a rotating frame (source term). ---*/

  Rotating_Frame = (Kind_GridMovement == ROTATING_FRAME);

  /*--- In case the grid movement parameters have not been declared in the
   config file, set them equal to zero for safety. Also check to make sure
   that for each option, a value has been declared for each moving marker. ---*/

  if (nMarker_Moving > 0){
    if (nMarkerMotion_Origin == 0){
      nMarkerMotion_Origin = 3*nMarker_Moving;
      MarkerMotion_Origin = new su2double[nMarkerMotion_Origin] ();
    }
    if (nMarkerMotion_Origin/3 != nMarker_Moving){
      SU2_MPI::Error("Number of SURFACE_MOTION_ORIGIN must be three times the number of MARKER_MOVING, (x,y,z) per marker.", CURRENT_FUNCTION);
    }
    if (nMarkerTranslation == 0){
      nMarkerTranslation = 3*nMarker_Moving;
      MarkerTranslation_Rate = new su2double[nMarkerTranslation] ();
    }
    if (nMarkerTranslation/3 != nMarker_Moving){
      SU2_MPI::Error("Number of SURFACE_TRANSLATION_RATE must be three times the number of MARKER_MOVING, (x,y,z) per marker.", CURRENT_FUNCTION);
    }
    if (nMarkerRotation_Rate == 0){
      nMarkerRotation_Rate = 3*nMarker_Moving;
      MarkerRotation_Rate = new su2double[nMarkerRotation_Rate] ();
    }
    if (nMarkerRotation_Rate/3 != nMarker_Moving){
      SU2_MPI::Error("Number of SURFACE_ROTATION_RATE must be three times the number of MARKER_MOVING, (x,y,z) per marker.", CURRENT_FUNCTION);
    }
    if (nMarkerPlunging_Ampl == 0){
      nMarkerPlunging_Ampl = 3*nMarker_Moving;
      MarkerPlunging_Ampl = new su2double[nMarkerPlunging_Ampl] ();
    }
    if (nMarkerPlunging_Ampl/3 != nMarker_Moving){
      SU2_MPI::Error("Number of SURFACE_PLUNGING_AMPL must be three times the number of MARKER_MOVING, (x,y,z) per marker.", CURRENT_FUNCTION);
    }
    if (nMarkerPlunging_Omega == 0){
      nMarkerPlunging_Omega = 3*nMarker_Moving;
      MarkerPlunging_Omega = new su2double[nMarkerPlunging_Omega] ();
    }
    if (nMarkerPlunging_Omega/3 != nMarker_Moving){
      SU2_MPI::Error("Number of SURFACE_PLUNGING_OMEGA must be three times the number of MARKER_MOVING, (x,y,z) per marker.", CURRENT_FUNCTION);
    }
    if (nMarkerPitching_Ampl == 0){
      nMarkerPitching_Ampl = 3*nMarker_Moving;
      MarkerPitching_Ampl = new su2double[nMarkerPitching_Ampl] ();
    }
    if (nMarkerPitching_Ampl/3 != nMarker_Moving){
      SU2_MPI::Error("Number of SURFACE_PITCHING_AMPL must be three times the number of MARKER_MOVING, (x,y,z) per marker.", CURRENT_FUNCTION);
    }
    if (nMarkerPitching_Omega == 0){
      nMarkerPitching_Omega = 3*nMarker_Moving;
      MarkerPitching_Omega = new su2double[nMarkerPitching_Omega] ();
    }
    if (nMarkerPitching_Omega/3 != nMarker_Moving){
      SU2_MPI::Error("Number of SURFACE_PITCHING_OMEGA must be three times the number of MARKER_MOVING, (x,y,z) per marker.", CURRENT_FUNCTION);
    }
    if (nMarkerPitching_Phase == 0){
      nMarkerPitching_Phase = 3*nMarker_Moving;
      MarkerPitching_Phase = new su2double[nMarkerPitching_Phase] ();
    }
    if (nMarkerPitching_Phase/3 != nMarker_Moving){
      SU2_MPI::Error("Number of SURFACE_PITCHING_PHASE must be three times the number of MARKER_MOVING, (x,y,z) per marker.", CURRENT_FUNCTION);
    }

    if (nMoveMotion_Origin == 0){
      nMoveMotion_Origin = nMarker_Moving;
      MoveMotion_Origin = new unsigned short[nMoveMotion_Origin];
      for (iMarker = 0; iMarker < nMarker_Moving; iMarker++){
        MoveMotion_Origin[iMarker] = NO;
      }
    }
    if (nMoveMotion_Origin != nMarker_Moving){
      SU2_MPI::Error("Number of MOVE_MOTION_ORIGIN must match number of MARKER_MOVING.", CURRENT_FUNCTION);
    }
  }

  /*-- Setting Harmonic Balance period from the config file */

  if (TimeMarching == TIME_MARCHING::HARMONIC_BALANCE) {
    HarmonicBalance_Period = GetHarmonicBalance_Period();
    if (HarmonicBalance_Period < 0)  {
      SU2_MPI::Error("Not a valid value for time period!!", CURRENT_FUNCTION);
    }
    /* Initialize the Harmonic balance Frequency pointer */
    if (Omega_HB == nullptr) {
      Omega_HB = new su2double[nOmega_HB];
      for (unsigned short iZone = 0; iZone < nOmega_HB; iZone++ )
        Omega_HB[iZone] = 0.0;
  } else {
      if (nOmega_HB != nTimeInstances) {
        SU2_MPI::Error("Length of omega_HB  must match the number TIME_INSTANCES!!" , CURRENT_FUNCTION);
      }
    }
  }

  /*--- Force number of span-wise section to 1 if 2D case ---*/
  if(val_nDim ==2){
    nSpanWiseSections_User=1;
    Kind_SpanWise= EQUISPACED;
  }

  /*--- Set number of TurboPerformance markers ---*/
  if(nMarker_Turbomachinery > 0){
    if(nMarker_Turbomachinery > 1){
      nMarker_TurboPerformance = nMarker_Turbomachinery + SU2_TYPE::Int(nMarker_Turbomachinery/2) + 1;
    }else{
      nMarker_TurboPerformance = nMarker_Turbomachinery;
    }
  } else {
    nMarker_TurboPerformance = 0;
    nSpanWiseSections =1;
  }

  /*--- Set number of TurboPerformance markers ---*/
  if(nMarker_Turbomachinery != 0){
    nSpan_iZones = new unsigned short[nZone];
  }

  /*--- Set number of TurboPerformance markers ---*/
  if(GetGrid_Movement() && RampRotatingFrame && !DiscreteAdjoint){
    FinalRotation_Rate_Z = Rotation_Rate[2];
    if(abs(FinalRotation_Rate_Z) > 0.0){
      Rotation_Rate[2] = rampRotFrame_coeff[0];
    }
  }

  if(RampOutletPressure && !DiscreteAdjoint){
    for (iMarker = 0; iMarker < nMarker_Giles; iMarker++){
      if (Kind_Data_Giles[iMarker] == STATIC_PRESSURE || Kind_Data_Giles[iMarker] == STATIC_PRESSURE_1D || Kind_Data_Giles[iMarker] == RADIAL_EQUILIBRIUM ){
        FinalOutletPressure = Giles_Var1[iMarker];
        Giles_Var1[iMarker] = rampOutPres_coeff[0];
      }
    }
    for (iMarker = 0; iMarker < nMarker_Riemann; iMarker++){
      if (Kind_Data_Riemann[iMarker] == STATIC_PRESSURE || Kind_Data_Riemann[iMarker] == RADIAL_EQUILIBRIUM){
        FinalOutletPressure = Riemann_Var1[iMarker];
        Riemann_Var1[iMarker] = rampOutPres_coeff[0];
      }
    }
  }

  /*--- Check on extra Relaxation factor for Giles---*/
  if(extrarelfac[1] > 0.5){
    extrarelfac[1] = 0.5;
  }
    /*--- Use the various rigid-motion input frequencies to determine the period to be used with harmonic balance cases.
     There are THREE types of motion to consider, namely: rotation, pitching, and plunging.
     The largest period of motion is the one to be used for harmonic balance  calculations. ---*/

  /*if (Unsteady_Simulation == HARMONIC_BALANCE) {
    if (!(GetGrid_Movement())) {
      // No grid movement - Time period from config file //
      HarmonicBalance_Period = GetHarmonicBalance_Period();
    }

    else {
      unsigned short N_MOTION_TYPES = 3;
      su2double *periods;
      periods = new su2double[N_MOTION_TYPES];

      //--- rotation: ---//

      su2double Omega_mag_rot = sqrt(pow(Rotation_Rate_X[ZONE_0],2)+pow(Rotation_Rate_Y[ZONE_0],2)+pow(Rotation_Rate_Z[ZONE_0],2));
      if (Omega_mag_rot > 0)
          periods[0] = 2*PI_NUMBER/Omega_mag_rot;
      else
          periods[0] = 0.0;

      //--- pitching: ---//

      su2double Omega_mag_pitch = sqrt(pow(Pitching_Omega_X[ZONE_0],2)+pow(Pitching_Omega_Y[ZONE_0],2)+pow(Pitching_Omega_Z[ZONE_0],2));
      if (Omega_mag_pitch > 0)
          periods[1] = 2*PI_NUMBER/Omega_mag_pitch;
      else
          periods[1] = 0.0;

      //--- plunging: ---//

      su2double Omega_mag_plunge = sqrt(pow(Plunging_Omega_X[ZONE_0],2)+pow(Plunging_Omega_Y[ZONE_0],2)+pow(Plunging_Omega_Z[ZONE_0],2));
      if (Omega_mag_plunge > 0)
          periods[2] = 2*PI_NUMBER/Omega_mag_plunge;
      else
          periods[2] = 0.0;

      //--- determine which period is largest ---//

      unsigned short iVar;
      HarmonicBalance_Period = 0.0;
      for (iVar = 0; iVar < N_MOTION_TYPES; iVar++) {
          if (periods[iVar] > HarmonicBalance_Period)
              HarmonicBalance_Period = periods[iVar];
      }

      delete periods;
    }

  }*/


  /*--- In case the moment origin coordinates have not been declared in the
   config file, set them equal to zero for safety. Also check to make sure
   that for each marker, a value has been declared for the moment origin.
   Unless only one value was specified, then set this value for all the markers
   being monitored. ---*/


  if ((nRefOriginMoment_X != nRefOriginMoment_Y) || (nRefOriginMoment_X != nRefOriginMoment_Z) ) {
    SU2_MPI::Error("ERROR: Length of REF_ORIGIN_MOMENT_X, REF_ORIGIN_MOMENT_Y and REF_ORIGIN_MOMENT_Z must be the same!!", CURRENT_FUNCTION);
  }

  if (RefOriginMoment_X == nullptr) {
    RefOriginMoment_X = new su2double[nMarker_Monitoring];
    for (iMarker = 0; iMarker < nMarker_Monitoring; iMarker++ )
      RefOriginMoment_X[iMarker] = 0.0;
  } else {
    if (nRefOriginMoment_X == 1) {

      su2double aux_RefOriginMoment_X = RefOriginMoment_X[0];
      delete [] RefOriginMoment_X;
      RefOriginMoment_X = new su2double[nMarker_Monitoring];
      nRefOriginMoment_X = nMarker_Monitoring;

      for (iMarker = 0; iMarker < nMarker_Monitoring; iMarker++ )
        RefOriginMoment_X[iMarker] = aux_RefOriginMoment_X;
    }
    else if (nRefOriginMoment_X != nMarker_Monitoring) {
      SU2_MPI::Error("ERROR: Length of REF_ORIGIN_MOMENT_X must match number of Monitoring Markers!!", CURRENT_FUNCTION);
    }
  }

  if (RefOriginMoment_Y == nullptr) {
    RefOriginMoment_Y = new su2double[nMarker_Monitoring];
    for (iMarker = 0; iMarker < nMarker_Monitoring; iMarker++ )
      RefOriginMoment_Y[iMarker] = 0.0;
  } else {
    if (nRefOriginMoment_Y == 1) {

      su2double aux_RefOriginMoment_Y = RefOriginMoment_Y[0];
      delete [] RefOriginMoment_Y;
      RefOriginMoment_Y = new su2double[nMarker_Monitoring];
      nRefOriginMoment_Y = nMarker_Monitoring;

      for (iMarker = 0; iMarker < nMarker_Monitoring; iMarker++ )
        RefOriginMoment_Y[iMarker] = aux_RefOriginMoment_Y;
    }
    else if (nRefOriginMoment_Y != nMarker_Monitoring) {
      SU2_MPI::Error("ERROR: Length of REF_ORIGIN_MOMENT_Y must match number of Monitoring Markers!!", CURRENT_FUNCTION);
    }
  }

  if (RefOriginMoment_Z == nullptr) {
    RefOriginMoment_Z = new su2double[nMarker_Monitoring];
    for (iMarker = 0; iMarker < nMarker_Monitoring; iMarker++ )
      RefOriginMoment_Z[iMarker] = 0.0;
  } else {
    if (nRefOriginMoment_Z == 1) {

      su2double aux_RefOriginMoment_Z = RefOriginMoment_Z[0];
      delete [] RefOriginMoment_Z;
      RefOriginMoment_Z = new su2double[nMarker_Monitoring];
      nRefOriginMoment_Z = nMarker_Monitoring;

      for (iMarker = 0; iMarker < nMarker_Monitoring; iMarker++ )
        RefOriginMoment_Z[iMarker] = aux_RefOriginMoment_Z;
    }
    else if (nRefOriginMoment_Z != nMarker_Monitoring) {
      SU2_MPI::Error("ERROR: Length of REF_ORIGIN_MOMENT_Z must match number of Monitoring Markers!!", CURRENT_FUNCTION);
    }
  }

  /*--- Set the boolean flag if we are carrying out an aeroelastic simulation. ---*/

  if (GetGrid_Movement() && (GetSurface_Movement(AEROELASTIC) || GetSurface_Movement(AEROELASTIC_RIGID_MOTION))) Aeroelastic_Simulation = true;
  else Aeroelastic_Simulation = false;

  /*--- Initializing the size for the solutions of the Aeroelastic problem. ---*/


  if (GetGrid_Movement() && Aeroelastic_Simulation) {
    Aeroelastic_np1.resize(nMarker_Monitoring);
    Aeroelastic_n.resize(nMarker_Monitoring);
    Aeroelastic_n1.resize(nMarker_Monitoring);
    for (iMarker = 0; iMarker < nMarker_Monitoring; iMarker++) {
      Aeroelastic_np1[iMarker].resize(2);
      Aeroelastic_n[iMarker].resize(2);
      Aeroelastic_n1[iMarker].resize(2);
      for (int i =0; i<2; i++) {
        Aeroelastic_np1[iMarker][i].resize(2);
        Aeroelastic_n[iMarker][i].resize(2);
        Aeroelastic_n1[iMarker][i].resize(2);
        for (int j=0; j<2; j++) {
          Aeroelastic_np1[iMarker][i][j] = 0.0;
          Aeroelastic_n[iMarker][i][j] = 0.0;
          Aeroelastic_n1[iMarker][i][j] = 0.0;
        }
      }
    }
  }

  /*--- Allocate memory for the plunge and pitch and initialized them to zero ---*/

  if (GetGrid_Movement() && Aeroelastic_Simulation) {
    Aeroelastic_pitch = new su2double[nMarker_Monitoring];
    Aeroelastic_plunge = new su2double[nMarker_Monitoring];
    for (iMarker = 0; iMarker < nMarker_Monitoring; iMarker++ ) {
      Aeroelastic_pitch[iMarker] = 0.0;
      Aeroelastic_plunge[iMarker] = 0.0;
    }
  }

  FinestMesh = MESH_0;
  if (MGCycle == FULLMG_CYCLE) FinestMesh = nMGLevels;

  if ((Kind_Solver == MAIN_SOLVER::NAVIER_STOKES) &&
      (Kind_Turb_Model != TURB_MODEL::NONE))
    Kind_Solver = MAIN_SOLVER::RANS;

  if ((Kind_Solver == MAIN_SOLVER::INC_NAVIER_STOKES) &&
      (Kind_Turb_Model != TURB_MODEL::NONE))
    Kind_Solver = MAIN_SOLVER::INC_RANS;

  if (Kind_Solver == MAIN_SOLVER::EULER ||
      Kind_Solver == MAIN_SOLVER::INC_EULER ||
      Kind_Solver == MAIN_SOLVER::NEMO_EULER ||
      Kind_Solver == MAIN_SOLVER::FEM_EULER)
    Kind_Turb_Model = TURB_MODEL::NONE;

  Kappa_2nd_Flow = jst_coeff[0];
  Kappa_4th_Flow = jst_coeff[1];
  Kappa_2nd_AdjFlow = jst_adj_coeff[0];
  Kappa_4th_AdjFlow = jst_adj_coeff[1];
  Kappa_2nd_Heat = ad_coeff_heat[0];
  Kappa_4th_Heat = ad_coeff_heat[1];

  /*--- Make the MG_PreSmooth, MG_PostSmooth, and MG_CorrecSmooth
   arrays consistent with nMGLevels ---*/

  unsigned short * tmp_smooth = new unsigned short[nMGLevels+1];

  if ((nMG_PreSmooth != nMGLevels+1) && (nMG_PreSmooth != 0)) {
    if (nMG_PreSmooth > nMGLevels+1) {

      /*--- Truncate by removing unnecessary elements at the end ---*/

      for (unsigned int i = 0; i <= nMGLevels; i++)
        tmp_smooth[i] = MG_PreSmooth[i];
      delete [] MG_PreSmooth;
      MG_PreSmooth=nullptr;
    }
    else {

      /*--- Add additional elements equal to last element ---*/

      for (unsigned int i = 0; i < nMG_PreSmooth; i++)
        tmp_smooth[i] = MG_PreSmooth[i];
      for (unsigned int i = nMG_PreSmooth; i <= nMGLevels; i++)
        tmp_smooth[i] = MG_PreSmooth[nMG_PreSmooth-1];
      delete [] MG_PreSmooth;
      MG_PreSmooth=nullptr;
    }

    nMG_PreSmooth = nMGLevels+1;
    MG_PreSmooth = new unsigned short[nMG_PreSmooth];
    for (unsigned int i = 0; i < nMG_PreSmooth; i++)
      MG_PreSmooth[i] = tmp_smooth[i];
  }
  if ((nMGLevels != 0) && (nMG_PreSmooth == 0)) {
    delete [] MG_PreSmooth;
    nMG_PreSmooth = nMGLevels+1;
    MG_PreSmooth = new unsigned short[nMG_PreSmooth];
    for (unsigned int i = 0; i < nMG_PreSmooth; i++)
      MG_PreSmooth[i] = i+1;
  }

  if ((nMG_PostSmooth != nMGLevels+1) && (nMG_PostSmooth != 0)) {
    if (nMG_PostSmooth > nMGLevels+1) {

      /*--- Truncate by removing unnecessary elements at the end ---*/

      for (unsigned int i = 0; i <= nMGLevels; i++)
        tmp_smooth[i] = MG_PostSmooth[i];
      delete [] MG_PostSmooth;
      MG_PostSmooth=nullptr;
    }
    else {

      /*--- Add additional elements equal to last element ---*/

      for (unsigned int i = 0; i < nMG_PostSmooth; i++)
        tmp_smooth[i] = MG_PostSmooth[i];
      for (unsigned int i = nMG_PostSmooth; i <= nMGLevels; i++)
        tmp_smooth[i] = MG_PostSmooth[nMG_PostSmooth-1];
      delete [] MG_PostSmooth;
      MG_PostSmooth=nullptr;
    }

    nMG_PostSmooth = nMGLevels+1;
    MG_PostSmooth = new unsigned short[nMG_PostSmooth];
    for (unsigned int i = 0; i < nMG_PostSmooth; i++)
      MG_PostSmooth[i] = tmp_smooth[i];

  }

  if ((nMGLevels != 0) && (nMG_PostSmooth == 0)) {
    delete [] MG_PostSmooth;
    nMG_PostSmooth = nMGLevels+1;
    MG_PostSmooth = new unsigned short[nMG_PostSmooth];
    for (unsigned int i = 0; i < nMG_PostSmooth; i++)
      MG_PostSmooth[i] = 0;
  }

  if ((nMG_CorrecSmooth != nMGLevels+1) && (nMG_CorrecSmooth != 0)) {
    if (nMG_CorrecSmooth > nMGLevels+1) {

      /*--- Truncate by removing unnecessary elements at the end ---*/

      for (unsigned int i = 0; i <= nMGLevels; i++)
        tmp_smooth[i] = MG_CorrecSmooth[i];
      delete [] MG_CorrecSmooth;
      MG_CorrecSmooth = nullptr;
    }
    else {

      /*--- Add additional elements equal to last element ---*/

      for (unsigned int i = 0; i < nMG_CorrecSmooth; i++)
        tmp_smooth[i] = MG_CorrecSmooth[i];
      for (unsigned int i = nMG_CorrecSmooth; i <= nMGLevels; i++)
        tmp_smooth[i] = MG_CorrecSmooth[nMG_CorrecSmooth-1];
      delete [] MG_CorrecSmooth;
      MG_CorrecSmooth = nullptr;
    }
    nMG_CorrecSmooth = nMGLevels+1;
    MG_CorrecSmooth = new unsigned short[nMG_CorrecSmooth];
    for (unsigned int i = 0; i < nMG_CorrecSmooth; i++)
      MG_CorrecSmooth[i] = tmp_smooth[i];
  }

  if ((nMGLevels != 0) && (nMG_CorrecSmooth == 0)) {
    delete [] MG_CorrecSmooth;
    nMG_CorrecSmooth = nMGLevels+1;
    MG_CorrecSmooth = new unsigned short[nMG_CorrecSmooth];
    for (unsigned int i = 0; i < nMG_CorrecSmooth; i++)
      MG_CorrecSmooth[i] = 0;
  }

  /*--- Override MG Smooth parameters ---*/

  if (nMG_PreSmooth != 0) MG_PreSmooth[MESH_0] = 1;
  if (nMG_PostSmooth != 0) {
    MG_PostSmooth[MESH_0] = 0;
    MG_PostSmooth[nMGLevels] = 0;
  }
  if (nMG_CorrecSmooth != 0) MG_CorrecSmooth[nMGLevels] = 0;

  if (Restart) MGCycle = V_CYCLE;

  if (ContinuousAdjoint) {
    if (Kind_Solver == MAIN_SOLVER::EULER) Kind_Solver = MAIN_SOLVER::ADJ_EULER;
    if (Kind_Solver == MAIN_SOLVER::NAVIER_STOKES) Kind_Solver = MAIN_SOLVER::ADJ_NAVIER_STOKES;
    if (Kind_Solver == MAIN_SOLVER::RANS) Kind_Solver = MAIN_SOLVER::ADJ_RANS;
  }

  nCFL = nMGLevels+1;
  CFL = new su2double[nCFL];
  CFL[0] = CFLFineGrid;

  /*--- Handle optional CFL adapt parameter values ---*/

  if (nCFL_AdaptParam < default_cfl_adapt.size()) {
    auto newParam = new su2double [default_cfl_adapt.size()];
    for (iCFL = 0; iCFL < default_cfl_adapt.size(); ++iCFL) {
      if (iCFL < nCFL_AdaptParam) newParam[iCFL] = CFL_AdaptParam[iCFL];
      else newParam[iCFL] = default_cfl_adapt[iCFL];
    }
    swap(newParam, CFL_AdaptParam);
    delete [] newParam;
    nCFL_AdaptParam = default_cfl_adapt.size();
  }

  /*--- Evaluate when the Cl should be evaluated ---*/

  Iter_Fixed_CM        = SU2_TYPE::Int(nInnerIter / (su2double(Update_iH)+1));
  Iter_Fixed_NetThrust = SU2_TYPE::Int(nInnerIter / (su2double(Update_BCThrust)+1));

  /*--- Setting relaxation factor and CFL for the adjoint runs ---*/

  if (ContinuousAdjoint) {
    CFL[0] = CFL[0] * CFLRedCoeff_AdjFlow;
    CFL_AdaptParam[2] *= CFLRedCoeff_AdjFlow;
    CFL_AdaptParam[3] *= CFLRedCoeff_AdjFlow;
    Iter_Fixed_CM = SU2_TYPE::Int(su2double (Iter_Fixed_CM) / CFLRedCoeff_AdjFlow);
    Iter_Fixed_NetThrust = SU2_TYPE::Int(su2double (Iter_Fixed_NetThrust) / CFLRedCoeff_AdjFlow);
  }

  if ((DiscreteAdjoint) && (Inconsistent_Disc)) {
    Kind_ConvNumScheme_Flow = Kind_ConvNumScheme_AdjFlow;
    Kind_Centered_Flow = Kind_Centered_AdjFlow;
    Kind_Upwind_Flow = Kind_Upwind_AdjFlow;
    Kappa_2nd_Flow = jst_adj_coeff[0];
    Kappa_4th_Flow = jst_adj_coeff[1];
  }

  if (Update_AoA_Iter_Limit == 0 && Fixed_CL_Mode) {
    SU2_MPI::Error("ERROR: Please specify non-zero UPDATE_AOA_ITER_LIMIT.", CURRENT_FUNCTION);
  }
  if (Iter_Fixed_CM == 0) { Iter_Fixed_CM = nInnerIter+1; Update_iH = 0; }
  if (Iter_Fixed_NetThrust == 0) { Iter_Fixed_NetThrust = nInnerIter+1; Update_BCThrust = 0; }

  for (iCFL = 1; iCFL < nCFL; iCFL++)
    CFL[iCFL] = CFL[iCFL-1];

  if (nRKStep == 0) {
    nRKStep = 1;
    RK_Alpha_Step = new su2double[1]; RK_Alpha_Step[0] = 1.0;
  }

  /* Check if the byte alignment of the matrix multiplications is a
     multiple of 64. */
  if( byteAlignmentMatMul%64 ) {
    SU2_MPI::Error("ALIGNED_BYTES_MATMUL must be a multiple of 64.", CURRENT_FUNCTION);
  }

  /* Determine the value of sizeMatMulPadding, which is the matrix size in
     the vectorization direction when padding is applied to have optimal
     performance in the matrix multiplications. */
  sizeMatMulPadding = byteAlignmentMatMul/sizeof(passivedouble);

  /* Correct the number of time levels for time accurate local time
     stepping, if needed.  */
  if (nLevels_TimeAccurateLTS == 0)  nLevels_TimeAccurateLTS =  1;
  if (nLevels_TimeAccurateLTS  > 15) nLevels_TimeAccurateLTS = 15;

  /* Check that no time accurate local time stepping is specified for time
     integration schemes other than ADER. */
  if (Kind_TimeIntScheme_FEM_Flow != ADER_DG && nLevels_TimeAccurateLTS != 1) {

    if (rank==MASTER_NODE) {
      cout << endl << "WARNING: "
           << nLevels_TimeAccurateLTS << " levels specified for time accurate local time stepping." << endl
           << "Time accurate local time stepping is only possible for ADER, hence this option is not used." << endl
           << endl;
    }

    nLevels_TimeAccurateLTS = 1;
  }

  if (Kind_TimeIntScheme_FEM_Flow == ADER_DG) {

    TimeMarching = TIME_MARCHING::TIME_STEPPING;  // Only time stepping for ADER.

    /* If time accurate local time stepping is used, make sure that an unsteady
       CFL is specified. If not, terminate. */
    if (nLevels_TimeAccurateLTS != 1) {
      if(Unst_CFL == 0.0)
        SU2_MPI::Error("ERROR: Unsteady CFL not specified for time accurate local time stepping.",
                       CURRENT_FUNCTION);
    }

    /* Determine the location of the ADER time DOFs, which are the Gauss-Legendre
       integration points corresponding to the number of time DOFs. */
    vector<passivedouble> GLPoints(nTimeDOFsADER_DG), GLWeights(nTimeDOFsADER_DG);
    CGaussJacobiQuadrature GaussJacobi;
    GaussJacobi.GetQuadraturePoints(0.0, 0.0, -1.0, 1.0, GLPoints, GLWeights);

    TimeDOFsADER_DG = new su2double[nTimeDOFsADER_DG];
    for(unsigned short i=0; i<nTimeDOFsADER_DG; ++i)
      TimeDOFsADER_DG[i] = GLPoints[i];

    /* Determine the number of integration points in time, their locations
       on the interval [-1..1] and their integration weights. */
    unsigned short orderExact = ceil(Quadrature_Factor_Time_ADER_DG*(nTimeDOFsADER_DG-1));
    nTimeIntegrationADER_DG = orderExact/2 + 1;
    nTimeIntegrationADER_DG = max(nTimeIntegrationADER_DG, nTimeDOFsADER_DG);
    GLPoints.resize(nTimeIntegrationADER_DG);
    GLWeights.resize(nTimeIntegrationADER_DG);
    GaussJacobi.GetQuadraturePoints(0.0, 0.0, -1.0, 1.0, GLPoints, GLWeights);

    TimeIntegrationADER_DG    = new su2double[nTimeIntegrationADER_DG];
    WeightsIntegrationADER_DG = new su2double[nTimeIntegrationADER_DG];
    for(unsigned short i=0; i<nTimeIntegrationADER_DG; ++i) {
      TimeIntegrationADER_DG[i]    = GLPoints[i];
      WeightsIntegrationADER_DG[i] = GLWeights[i];
    }
  }

  if(Kind_TimeIntScheme_Turb != EULER_IMPLICIT &&
     Kind_TimeIntScheme_Turb != EULER_EXPLICIT){
    SU2_MPI::Error("Only TIME_DISCRE_TURB = EULER_IMPLICIT, EULER_EXPLICIT have been implemented.", CURRENT_FUNCTION);
  }

  if (nIntCoeffs == 0) {
    nIntCoeffs = 2;
    Int_Coeffs = new su2double[2]; Int_Coeffs[0] = 0.25; Int_Coeffs[1] = 0.5;
  }

  if (nElasticityMod == 0) {
    nElasticityMod = 1;
    ElasticityMod = new su2double[1]; ElasticityMod[0] = 2E11;
  }

  if (nPoissonRatio == 0) {
    nPoissonRatio = 1;
    PoissonRatio = new su2double[1]; PoissonRatio[0] = 0.30;
  }

  if (nMaterialDensity == 0) {
    nMaterialDensity = 1;
    MaterialDensity = new su2double[1]; MaterialDensity[0] = 7854;
  }

  if (nElectric_Constant == 0) {
    nElectric_Constant = 1;
    Electric_Constant = new su2double[1]; Electric_Constant[0] = 0.0;
  }

  if (nElectric_Field == 0) {
    nElectric_Field = 1;
    Electric_Field_Mod = new su2double[1]; Electric_Field_Mod[0] = 0.0;
  }

  if (nDim_RefNode == 0) {
    nDim_RefNode = 3;
    RefNode_Displacement = new su2double[3];
    RefNode_Displacement[0] = 0.0; RefNode_Displacement[1] = 0.0; RefNode_Displacement[2] = 0.0;
  }

  if (nDim_Electric_Field == 0) {
    nDim_Electric_Field = 2;
    Electric_Field_Dir = new su2double[2]; Electric_Field_Dir[0] = 0.0;  Electric_Field_Dir[1] = 1.0;
  }

  if ((Kind_SU2 == SU2_COMPONENT::SU2_CFD) && (Kind_Solver == MAIN_SOLVER::NONE)) {
    SU2_MPI::Error("PHYSICAL_PROBLEM must be set in the configuration file", CURRENT_FUNCTION);
  }

  /*--- Set a flag for viscous simulations ---*/

  Viscous = (( Kind_Solver == MAIN_SOLVER::NAVIER_STOKES          ) ||
             ( Kind_Solver == MAIN_SOLVER::NEMO_NAVIER_STOKES     ) ||
             ( Kind_Solver == MAIN_SOLVER::ADJ_NAVIER_STOKES      ) ||
             ( Kind_Solver == MAIN_SOLVER::RANS                   ) ||
             ( Kind_Solver == MAIN_SOLVER::ADJ_RANS               ) ||
             ( Kind_Solver == MAIN_SOLVER::FEM_NAVIER_STOKES      ) ||
             ( Kind_Solver == MAIN_SOLVER::FEM_RANS               ) ||
             ( Kind_Solver == MAIN_SOLVER::FEM_LES                ) ||
             ( Kind_Solver == MAIN_SOLVER::INC_NAVIER_STOKES      ) ||
             ( Kind_Solver == MAIN_SOLVER::INC_RANS               ) );

  /*--- To avoid boundary intersections, let's add a small constant to the planes. ---*/

  if (Geo_Description == NACELLE) {
    for (unsigned short iSections = 0; iSections < nLocationStations; iSections++) {
      if (LocationStations[iSections] == 0) LocationStations[iSections] = 1E-6;
      if (LocationStations[iSections] == 360) LocationStations[iSections] = 359.999999;
    }
  }
  else {
    for (unsigned short iSections = 0; iSections < nLocationStations; iSections++) {
      LocationStations[iSections] += EPS;
    }
    geo_loc[0] += EPS;
    geo_loc[1] += EPS;
  }

  /*--- Length based parameter for slope limiters uses a default value of
   1.0m ---*/

  RefElemLength = 1.0;
  if (SystemMeasurements == US) RefElemLength /= 0.3048;

  /*--- Re-scale the length based parameters. The US system uses feet,
   but SU2 assumes that the grid is in inches ---*/

  if ((SystemMeasurements == US) && (Kind_SU2 == SU2_COMPONENT::SU2_CFD)) {

    for (iMarker = 0; iMarker < nMarker_Monitoring; iMarker++) {
      RefOriginMoment_X[iMarker] = RefOriginMoment_X[iMarker]/12.0;
      RefOriginMoment_Y[iMarker] = RefOriginMoment_Y[iMarker]/12.0;
      RefOriginMoment_Z[iMarker] = RefOriginMoment_Z[iMarker]/12.0;
    }

    for (iMarker = 0; iMarker < nMarker_Moving; iMarker++){
      for (unsigned short iDim = 0; iDim < 3; iDim++){
        MarkerMotion_Origin[3*iMarker+iDim] /= 12.0;
      }
    }

    RefLength = RefLength/12.0;

    if ((val_nDim == 2) && (!Axisymmetric)) RefArea = RefArea/12.0;
    else RefArea = RefArea/144.0;
    Length_Reynolds = Length_Reynolds/12.0;
    Highlite_Area = Highlite_Area/144.0;
    SemiSpan = SemiSpan/12.0;

    ea_lim[0] /= 12.0;
    ea_lim[1] /= 12.0;
    ea_lim[2] /= 12.0;

    if (Geo_Description != NACELLE) {
      for (unsigned short iSections = 0; iSections < nLocationStations; iSections++) {
        LocationStations[iSections] = LocationStations[iSections]/12.0;
      }
      geo_loc[0] /= 12.0;
      geo_loc[1] /= 12.0;
    }

    for (int i=0; i<7; ++i) eng_cyl[i] /= 12.0;
  }

  if(Turb_Fixed_Values && !OptionIsSet("TURB_FIXED_VALUES_DOMAIN")){
    SU2_MPI::Error("TURB_FIXED_VALUES activated, but no domain set with TURB_FIXED_VALUES_DOMAIN.", CURRENT_FUNCTION);
  }

  /*--- Check for constant lift mode. Initialize the update flag for
   the AoA with each iteration to false  ---*/

  if (Fixed_CL_Mode) Update_AoA = false;

  if (DirectDiff != NO_DERIVATIVE) {
#ifndef CODI_FORWARD_TYPE
    if (Kind_SU2 == SU2_COMPONENT::SU2_CFD) {
      SU2_MPI::Error("SU2_CFD: Config option DIRECT_DIFF= YES requires AD support.\n"
                     "Please use SU2_CFD_DIRECTDIFF (meson.py ... -Denable-directdiff=true ...).",
                     CURRENT_FUNCTION);
    }
#endif
    /*--- Initialize the derivative values ---*/
    switch (DirectDiff) {
      case D_MACH:
        SU2_TYPE::SetDerivative(Mach, 1.0);
        break;
      case D_AOA:
        SU2_TYPE::SetDerivative(AoA, 1.0);
        break;
      case D_SIDESLIP:
        SU2_TYPE::SetDerivative(AoS, 1.0);
        break;
      case D_REYNOLDS:
        SU2_TYPE::SetDerivative(Reynolds, 1.0);
        break;
      case D_TURB2LAM:
       SU2_TYPE::SetDerivative(TurbIntensityAndViscRatioFreeStream[1], 1.0);
        break;
      default:
        /*--- All other cases are handled in the specific solver ---*/
        break;
      }
  }

#if defined CODI_REVERSE_TYPE
  AD_Mode = YES;

  AD::PreaccEnabled = AD_Preaccumulation;

#else
  if (AD_Mode == YES) {
    SU2_MPI::Error("Config option AUTO_DIFF= YES requires AD support.\n"
                   "Please use SU2_???_AD (meson.py ... -Denable-autodiff=true ...).",
                   CURRENT_FUNCTION);
  }
#endif

  delete [] tmp_smooth;

  /*--- Make sure that implicit time integration is disabled
        for the FEM fluid solver (numerics). ---*/
  if ((Kind_Solver == MAIN_SOLVER::FEM_EULER)         ||
      (Kind_Solver == MAIN_SOLVER::FEM_NAVIER_STOKES) ||
      (Kind_Solver == MAIN_SOLVER::FEM_RANS)          ||
      (Kind_Solver == MAIN_SOLVER::FEM_LES)) {
     Kind_TimeIntScheme_Flow = Kind_TimeIntScheme_FEM_Flow;
  }

  /*--- Set up the time stepping / unsteady CFL options. ---*/
  if ((TimeMarching == TIME_MARCHING::TIME_STEPPING) && (Unst_CFL != 0.0)) {
    for (iCFL = 0; iCFL < nCFL; iCFL++)
      CFL[iCFL] = Unst_CFL;
  }


  /*--- If it is a fixed mode problem, then we will add Iter_dCL_dAlpha iterations to
    evaluate the derivatives with respect to a change in the AoA and CL ---*/

  if (!ContinuousAdjoint & !DiscreteAdjoint) {
    if (Fixed_CL_Mode) nInnerIter += Iter_dCL_dAlpha;
  }

  /* --- Set Finite Difference mode to false by default --- */

  Finite_Difference_Mode = false;

  /*--- If there are not design variables defined in the file ---*/

  if (nDV == 0) {
    nDV = 1;
    Design_Variable = new unsigned short [nDV];
    Design_Variable[0] = NO_DEFORMATION;
  }

  /*--- Checks for incompressible flow problems. ---*/

  if (Kind_Solver == MAIN_SOLVER::INC_EULER) {
    /*--- Force inviscid problems to use constant density and disable energy. ---*/
    if (Kind_DensityModel != INC_DENSITYMODEL::CONSTANT || Energy_Equation == true) {
      SU2_MPI::Error("Inviscid incompressible problems must be constant density (no energy eqn.).\n Use DENSITY_MODEL= CONSTANT and ENERGY_EQUATION= NO.", CURRENT_FUNCTION);
    }
  }

  /*--- Default values should recover original incompressible behavior (for old config files). ---*/

  if (Kind_Solver == MAIN_SOLVER::INC_EULER || Kind_Solver == MAIN_SOLVER::INC_NAVIER_STOKES || Kind_Solver == MAIN_SOLVER::INC_RANS) {
    if ((Kind_DensityModel == INC_DENSITYMODEL::CONSTANT) || (Kind_DensityModel == INC_DENSITYMODEL::BOUSSINESQ))
      Kind_FluidModel = CONSTANT_DENSITY;
  }

  if ((Kind_DensityModel != INC_DENSITYMODEL::CONSTANT) && (Kind_Species_Model==SPECIES_MODEL::NONE)) Energy_Equation = true;
  /*--- For the flamelet combustion model, energy equation is a passive field, we lookup T and write it to the field ---*/
  if (Kind_Species_Model == SPECIES_MODEL::FLAMELET ) Energy_Equation = false;

  if (Kind_DensityModel == INC_DENSITYMODEL::BOUSSINESQ) {
    Energy_Equation = true;
    if (Body_Force) {
      SU2_MPI::Error("Body force and Boussinesq source terms are not currently compatible.", CURRENT_FUNCTION);
    }
  }

  if (Kind_DensityModel == INC_DENSITYMODEL::VARIABLE) {
    if (Kind_FluidModel != INC_IDEAL_GAS && Kind_FluidModel != INC_IDEAL_GAS_POLY && Kind_FluidModel != FLUID_MIXTURE && Kind_FluidModel != FLUID_FLAMELET) {
      SU2_MPI::Error("Variable density incompressible solver limited to ideal gases.\n Check the fluid model options (use INC_IDEAL_GAS, INC_IDEAL_GAS_POLY).", CURRENT_FUNCTION);
    }
  }

  if (Kind_Solver != MAIN_SOLVER::INC_EULER && Kind_Solver != MAIN_SOLVER::INC_NAVIER_STOKES && Kind_Solver != MAIN_SOLVER::INC_RANS) {
    if ((Kind_FluidModel == CONSTANT_DENSITY) || (Kind_FluidModel == INC_IDEAL_GAS) || (Kind_FluidModel == INC_IDEAL_GAS_POLY)) {
      SU2_MPI::Error("Fluid model not compatible with compressible flows.\n CONSTANT_DENSITY/INC_IDEAL_GAS/INC_IDEAL_GAS_POLY are for incompressible only.", CURRENT_FUNCTION);
    }
  }

  if (Kind_Solver == MAIN_SOLVER::INC_NAVIER_STOKES || Kind_Solver == MAIN_SOLVER::INC_RANS) {
    if (Kind_ViscosityModel == VISCOSITYMODEL::SUTHERLAND) {
      if ((Kind_FluidModel != INC_IDEAL_GAS) && (Kind_FluidModel != INC_IDEAL_GAS_POLY) && (Kind_FluidModel != FLUID_MIXTURE)) {
        SU2_MPI::Error("Sutherland's law only valid for ideal gases in incompressible flows.\n Must use VISCOSITY_MODEL=CONSTANT_VISCOSITY and set viscosity with\n MU_CONSTANT, or use DENSITY_MODEL= VARIABLE with FLUID_MODEL= INC_IDEAL_GAS or INC_IDEAL_GAS_POLY for VISCOSITY_MODEL=SUTHERLAND.\n NOTE: FREESTREAM_VISCOSITY is no longer used for incompressible flows!", CURRENT_FUNCTION);
      }
    }
  }

  /*--- Vorticity confinement feature currently not supported for incompressible or non-equilibrium model or axisymmetric flows. ---*/

  if ((Kind_Solver == MAIN_SOLVER::INC_EULER
    || Kind_Solver == MAIN_SOLVER::INC_NAVIER_STOKES
    || Kind_Solver == MAIN_SOLVER::INC_RANS
    || Kind_Solver == MAIN_SOLVER::NEMO_EULER
    || Kind_Solver == MAIN_SOLVER::NEMO_NAVIER_STOKES
    || Axisymmetric)
    && VorticityConfinement) {
    SU2_MPI::Error("Vorticity confinement feature currently not supported for incompressible or non-equilibrium model or axisymmetric flows.", CURRENT_FUNCTION);
  }

  /*--- Check the coefficients for the polynomial models. ---*/

  if (Kind_Solver != MAIN_SOLVER::INC_EULER && Kind_Solver != MAIN_SOLVER::INC_NAVIER_STOKES && Kind_Solver != MAIN_SOLVER::INC_RANS) {
    if ((Kind_ViscosityModel == VISCOSITYMODEL::POLYNOMIAL) || (Kind_ConductivityModel == CONDUCTIVITYMODEL::POLYNOMIAL) || (Kind_FluidModel == INC_IDEAL_GAS_POLY)) {
      SU2_MPI::Error("POLYNOMIAL_VISCOSITY and POLYNOMIAL_CONDUCTIVITY are for incompressible only currently.", CURRENT_FUNCTION);
    }
  }

  if ((Kind_Solver == MAIN_SOLVER::INC_EULER || Kind_Solver == MAIN_SOLVER::INC_NAVIER_STOKES || Kind_Solver == MAIN_SOLVER::INC_RANS) && (Kind_FluidModel == INC_IDEAL_GAS_POLY)) {
    su2double sum = 0.0;
    for (unsigned short iVar = 0; iVar < N_POLY_COEFFS; iVar++) {
      sum += GetCp_PolyCoeff(iVar);
    }
    if ((N_POLY_COEFFS < 1) || (sum == 0.0))
      SU2_MPI::Error(string("CP_POLYCOEFFS not set for fluid model INC_IDEAL_GAS_POLY. \n"), CURRENT_FUNCTION);
  }

  if (((Kind_Solver == MAIN_SOLVER::INC_EULER || Kind_Solver == MAIN_SOLVER::INC_NAVIER_STOKES || Kind_Solver == MAIN_SOLVER::INC_RANS)) && (Kind_ViscosityModel == VISCOSITYMODEL::POLYNOMIAL)) {
    su2double sum = 0.0;
    for (unsigned short iVar = 0; iVar < N_POLY_COEFFS; iVar++) {
      sum += GetMu_PolyCoeff(iVar);
    }
    if ((N_POLY_COEFFS < 1) || (sum == 0.0))
      SU2_MPI::Error(string("MU_POLYCOEFFS not set for viscosity model POLYNOMIAL_VISCOSITY. \n"), CURRENT_FUNCTION);
  }

  if ((Kind_Solver == MAIN_SOLVER::INC_EULER || Kind_Solver == MAIN_SOLVER::INC_NAVIER_STOKES || Kind_Solver == MAIN_SOLVER::INC_RANS) && (Kind_ConductivityModel == CONDUCTIVITYMODEL::POLYNOMIAL)) {
    su2double sum = 0.0;
    for (unsigned short iVar = 0; iVar < N_POLY_COEFFS; iVar++) {
      sum += GetKt_PolyCoeff(iVar);
    }
    if ((N_POLY_COEFFS < 1) || (sum == 0.0))
      SU2_MPI::Error(string("KT_POLYCOEFFS not set for conductivity model POLYNOMIAL_CONDUCTIVITY. \n"), CURRENT_FUNCTION);
  }

  /*--- Incompressible solver currently limited to SI units. ---*/

  if ((Kind_Solver == MAIN_SOLVER::INC_EULER || Kind_Solver == MAIN_SOLVER::INC_NAVIER_STOKES || Kind_Solver == MAIN_SOLVER::INC_RANS) && (SystemMeasurements == US)) {
    SU2_MPI::Error("Must use SI units for incompressible solver.", CURRENT_FUNCTION);
  }

  /*--- Check that the non-dim type is valid. ---*/

  if ((Kind_Solver == MAIN_SOLVER::INC_EULER || Kind_Solver == MAIN_SOLVER::INC_NAVIER_STOKES || Kind_Solver == MAIN_SOLVER::INC_RANS)) {
    if ((Ref_Inc_NonDim != INITIAL_VALUES) && (Ref_Inc_NonDim != REFERENCE_VALUES) && (Ref_Inc_NonDim != DIMENSIONAL)) {
      SU2_MPI::Error("Incompressible non-dim. scheme invalid.\n Must use INITIAL_VALUES, REFERENCE_VALUES, or DIMENSIONAL.", CURRENT_FUNCTION);
    }
  }

  /*--- Check that the incompressible inlets are correctly specified. ---*/

  if ((Kind_Solver == MAIN_SOLVER::INC_EULER || Kind_Solver == MAIN_SOLVER::INC_NAVIER_STOKES || Kind_Solver == MAIN_SOLVER::INC_RANS) && (nMarker_Inlet != 0)) {
    if (nMarker_Inlet != nInc_Inlet) {
      SU2_MPI::Error("Inlet types for incompressible problem improperly specified.\n Use INC_INLET_TYPE= VELOCITY_INLET or PRESSURE_INLET.\n Must list a type for each inlet marker, including duplicates, e.g.,\n INC_INLET_TYPE= VELOCITY_INLET VELOCITY_INLET PRESSURE_INLET", CURRENT_FUNCTION);
    }
    for (unsigned short iInlet = 0; iInlet < nInc_Inlet; iInlet++){
      if ((Kind_Inc_Inlet[iInlet] != INLET_TYPE::VELOCITY_INLET) && (Kind_Inc_Inlet[iInlet] != INLET_TYPE::PRESSURE_INLET)) {
        SU2_MPI::Error("Undefined incompressible inlet type. VELOCITY_INLET or PRESSURE_INLET possible.", CURRENT_FUNCTION);
      }
    }
  }

  /*--- Check that the incompressible inlets are correctly specified. ---*/

  if ((Kind_Solver == MAIN_SOLVER::INC_EULER || Kind_Solver == MAIN_SOLVER::INC_NAVIER_STOKES || Kind_Solver == MAIN_SOLVER::INC_RANS) && (nMarker_Outlet != 0)) {
    if (nMarker_Outlet != nInc_Outlet) {
      SU2_MPI::Error("Outlet types for incompressible problem improperly specified.\n Use INC_OUTLET_TYPE= PRESSURE_OUTLET or MASS_FLOW_OUTLET.\n Must list a type for each inlet marker, including duplicates, e.g.,\n INC_OUTLET_TYPE= PRESSURE_OUTLET PRESSURE_OUTLET MASS_FLOW_OUTLET", CURRENT_FUNCTION);
    }
    for (unsigned short iInlet = 0; iInlet < nInc_Outlet; iInlet++){
      if ((Kind_Inc_Outlet[iInlet] != INC_OUTLET_TYPE::PRESSURE_OUTLET) && (Kind_Inc_Outlet[iInlet] != INC_OUTLET_TYPE::MASS_FLOW_OUTLET)) {
        SU2_MPI::Error("Undefined incompressible outlet type. PRESSURE_OUTLET or MASS_FLOW_OUTLET possible.", CURRENT_FUNCTION);
      }
    }
  }

  /*--- Assert that there are two markers being analyzed if the
   pressure drop objective function is selected. ---*/

  for (unsigned short iObj = 0; iObj < nObj; iObj++) {
    if ((Kind_ObjFunc[iObj] == SURFACE_PRESSURE_DROP) && (nMarker_Analyze < 2)) {
      SU2_MPI::Error("Must list the first two markers for the pressure drop objective function.\n Expected format: MARKER_ANALYZE= (outlet_name, inlet_name, ...).", CURRENT_FUNCTION);
    }
  }

  /*--- Check feasibility for Streamwise Periodic flow ---*/
  if (Kind_Streamwise_Periodic != ENUM_STREAMWISE_PERIODIC::NONE) {
    if (Kind_Regime != ENUM_REGIME::INCOMPRESSIBLE)
      SU2_MPI::Error("Streamwise Periodic Flow currently only implemented for incompressible flow.", CURRENT_FUNCTION);
    if (Kind_Solver == MAIN_SOLVER::INC_EULER)
      SU2_MPI::Error("Streamwise Periodic Flow + Incompressible Euler: Not tested yet.", CURRENT_FUNCTION);
    if (nMarker_PerBound == 0)
      SU2_MPI::Error("A MARKER_PERIODIC pair has to be set with KIND_STREAMWISE_PERIODIC != NONE.", CURRENT_FUNCTION);
    if (Energy_Equation && Streamwise_Periodic_Temperature && nMarker_Isothermal != 0)
      SU2_MPI::Error("No MARKER_ISOTHERMAL marker allowed with STREAMWISE_PERIODIC_TEMPERATURE= YES, only MARKER_HEATFLUX & MARKER_SYM.", CURRENT_FUNCTION);
    if (Ref_Inc_NonDim != DIMENSIONAL)
      SU2_MPI::Error("Streamwise Periodicity only works with \"INC_NONDIM= DIMENSIONAL\", the nondimensionalization with source terms doesn;t work in general.", CURRENT_FUNCTION);
    if (Axisymmetric)
      SU2_MPI::Error("Streamwise Periodicity terms does not not have axisymmetric corrections.", CURRENT_FUNCTION);
    if (!Energy_Equation) Streamwise_Periodic_Temperature = false;
  } else {
    /*--- Safety measure ---*/
    Streamwise_Periodic_Temperature = false;
  }

  /*--- Check that if the wall roughness array are compatible and set deafult values if needed. ---*/
   if ((nMarker_HeatFlux > 0) || (nMarker_Isothermal > 0) || (nMarker_HeatTransfer) || (nMarker_CHTInterface > 0)) {

     /*--- The total number of wall markers. ---*/
     unsigned short nWall = nMarker_HeatFlux + nMarker_Isothermal + nMarker_HeatTransfer + nMarker_CHTInterface;

     /*--- If no roughness is specified all walls are assumed to be smooth. ---*/
     if (nRough_Wall == 0) {

       nRough_Wall = nWall;
       Roughness_Height = new su2double [nWall];
       Kind_Wall = new WALL_TYPE [nWall];
       for (iMarker = 0; iMarker < nMarker_HeatFlux; iMarker++) {
         Roughness_Height[iMarker] = 0.0;
         Kind_Wall[iMarker] = WALL_TYPE::SMOOTH;
       }
       for (iMarker = 0; iMarker < nMarker_Isothermal; iMarker++) {
         Roughness_Height[nMarker_HeatFlux + iMarker] = 0.0;
         Kind_Wall[nMarker_HeatFlux + iMarker] = WALL_TYPE::SMOOTH;
       }
       for (iMarker = 0; iMarker < nMarker_HeatTransfer; iMarker++) {
         Roughness_Height[nMarker_HeatFlux + nMarker_Isothermal + iMarker] = 0.0;
         Kind_Wall[nMarker_HeatFlux + nMarker_Isothermal + iMarker] = WALL_TYPE::SMOOTH;
       }
       for (iMarker = 0; iMarker < nMarker_CHTInterface; iMarker++) {
         Roughness_Height[nMarker_HeatFlux + nMarker_Isothermal + nMarker_HeatTransfer + iMarker] = 0.0;
         Kind_Wall[nMarker_HeatFlux + nMarker_Isothermal + nMarker_HeatTransfer + iMarker] = WALL_TYPE::SMOOTH;
       }

       /*--- Check for mismatch in number of rough walls and solid walls. ---*/
     } else if (nRough_Wall > nWall) {
        SU2_MPI::Error("Mismatch in number of rough walls and solid walls. Number of rough walls cannot be more than solid walls.", CURRENT_FUNCTION);
       /*--- Check name of the marker and assign the corresponding roughness. ---*/
     } else {
       /*--- Store roughness heights in a temp array. ---*/
       vector<su2double> temp_rough;
       for (iMarker = 0; iMarker < nRough_Wall; iMarker++)
         temp_rough.push_back(Roughness_Height[iMarker]);

       /*--- Reallocate the roughness arrays in case not all walls are rough. ---*/
       delete Roughness_Height;
       delete Kind_Wall;
       Roughness_Height = new su2double [nWall];
       Kind_Wall = new WALL_TYPE [nWall];
       unsigned short jMarker, chkRough = 0;

       /*--- Initialize everything to smooth. ---*/
       for (iMarker = 0; iMarker < nWall; iMarker++) {
         Roughness_Height[iMarker] = 0.0;
         Kind_Wall[iMarker] = WALL_TYPE::SMOOTH;
       }

       /*--- Look through heat flux, isothermal, heat transfer and cht_interface markers and assign proper values. ---*/
       for (iMarker = 0; iMarker < nRough_Wall; iMarker++) {
         for (jMarker = 0; jMarker < nMarker_HeatFlux; jMarker++)
           if (Marker_HeatFlux[jMarker].compare(Marker_RoughWall[iMarker]) == 0) {
             Roughness_Height[jMarker] = temp_rough[iMarker];
             chkRough++;
           }

         for (jMarker = 0; jMarker < nMarker_Isothermal; jMarker++)
           if (Marker_Isothermal[jMarker].compare(Marker_RoughWall[iMarker]) == 0) {
             Roughness_Height[nMarker_HeatFlux + jMarker] = temp_rough[iMarker];
             chkRough++;
           }

         for (jMarker = 0; jMarker < nMarker_HeatTransfer; jMarker++)
           if (Marker_HeatTransfer[jMarker].compare(Marker_RoughWall[iMarker]) == 0) {
             Roughness_Height[nMarker_HeatFlux + nMarker_Isothermal + jMarker] = temp_rough[iMarker];
             chkRough++;
           }

         for (jMarker = 0; jMarker < nMarker_CHTInterface; jMarker++)
           if (Marker_CHTInterface[jMarker].compare(Marker_RoughWall[iMarker]) == 0) {
             Roughness_Height[nMarker_HeatFlux + nMarker_Isothermal + nMarker_HeatTransfer + jMarker] = temp_rough[iMarker];
             chkRough++;
           }
       }

       /*--- Update kind_wall when a non zero roughness value is specified. ---*/
       for (iMarker = 0; iMarker < nWall; iMarker++)
         if (Roughness_Height[iMarker] != 0.0)
           Kind_Wall[iMarker] = WALL_TYPE::ROUGH;

       /*--- Check if a non solid wall marker was specified as rough. ---*/
       if (chkRough != nRough_Wall)
         SU2_MPI::Error("Only solid walls can be rough.", CURRENT_FUNCTION);
     }
   }

  /*--- Handle default options for topology optimization ---*/

  if (topology_optimization && top_optim_nKernel==0) {
    top_optim_nKernel = 1;
    top_optim_kernels = new ENUM_FILTER_KERNEL [1];
    top_optim_kernels[0] = ENUM_FILTER_KERNEL::CONICAL_WEIGHT;
  }

  if (top_optim_nKernel != 0) {
    /*--- Set default value of kernel parameters ---*/
    if (top_optim_nKernelParams == 0) {
      top_optim_nKernelParams = top_optim_nKernel;
      top_optim_kernel_params = new su2double [top_optim_nKernel];
      for (unsigned short i=0; i<top_optim_nKernel; ++i) top_optim_kernel_params[i] = 1.0;
    }
    /*--- Broadcast the only value provided ---*/
    else if (top_optim_nKernelParams==1 && top_optim_nKernel>1) {
      su2double tmp = top_optim_kernel_params[0];
      delete [] top_optim_kernel_params;
      top_optim_nKernelParams = top_optim_nKernel;
      top_optim_kernel_params = new su2double [top_optim_nKernel];
      for (unsigned short i=0; i<top_optim_nKernel; ++i) top_optim_kernel_params[i] = tmp;
    }
    /*--- Numbers do not match ---*/
    else if (top_optim_nKernelParams != top_optim_nKernel) {
      SU2_MPI::Error("Different number of topology filter kernels and respective parameters.", CURRENT_FUNCTION);
    }

    /*--- Set default value of filter radius ---*/
    if (top_optim_nRadius == 0) {
      top_optim_nRadius = top_optim_nKernel;
      top_optim_filter_radius = new su2double [top_optim_nKernel];
      for (unsigned short i=0; i<top_optim_nKernel; ++i) top_optim_filter_radius[i] = 1.0e-6;
    }
    /*--- Broadcast the only value provided ---*/
    else if (top_optim_nRadius==1 && top_optim_nKernel>1) {
      su2double tmp = top_optim_filter_radius[0];
      delete [] top_optim_filter_radius;
      top_optim_nRadius = top_optim_nKernel;
      top_optim_filter_radius = new su2double [top_optim_nKernel];
      for (unsigned short i=0; i<top_optim_nKernel; ++i) top_optim_filter_radius[i] = tmp;
    }
    /*--- Numbers do not match ---*/
    else if (top_optim_nRadius != top_optim_nKernel) {
      SU2_MPI::Error("Different number of topology filter kernels and respective radii.", CURRENT_FUNCTION);
    }
  }

  /*--- If we are executing SU2_DOT in surface file mode, then
   force the projected surface sensitivity file to be written. ---*/

  Wrt_Projected_Sensitivity = false;
  if ((Kind_SU2 == SU2_COMPONENT::SU2_DOT) && (Design_Variable[0] == SURFACE_FILE)) {
    Wrt_Projected_Sensitivity = true;
  }

  /*--- Delay the output until exit for minimal communication mode. ---*/

  if (Comm_Level != COMM_FULL) {

    /*--- Disable the use of Comm_Level = NONE until we have properly
     implemented it. ---*/

    if (Comm_Level == COMM_NONE)
      SU2_MPI::Error("COMM_LEVEL = NONE not yet implemented.", CURRENT_FUNCTION);
  }

  /*--- Check the conductivity model. Deactivate the turbulent component
   if we are not running RANS. ---*/

  if ((Kind_Solver != MAIN_SOLVER::RANS) &&
      (Kind_Solver != MAIN_SOLVER::ADJ_RANS) &&
      (Kind_Solver != MAIN_SOLVER::DISC_ADJ_RANS) &&
      (Kind_Solver != MAIN_SOLVER::INC_RANS) &&
      (Kind_Solver != MAIN_SOLVER::DISC_ADJ_INC_RANS)){
    Kind_ConductivityModel_Turb = CONDUCTIVITYMODEL_TURB::NONE;
  }

  /* Set a default for the size of the RECTANGLE / BOX grid sizes. */

  if (nMesh_Box_Size == 0) {
    nMesh_Box_Size = 3;
    Mesh_Box_Size = new short [nMesh_Box_Size];
    Mesh_Box_Size[0] = 33;
    Mesh_Box_Size[1] = 33;
    Mesh_Box_Size[2] = 33;
  } else if (nMesh_Box_Size != 3) {
    SU2_MPI::Error(string("MESH_BOX_SIZE specified without 3 values.\n"),
                   CURRENT_FUNCTION);
  }

  /* Force the lowest memory preconditioner when direct solvers are used. */

  auto isPastix = [](unsigned short kindSolver) {
    return kindSolver == PASTIX_LDLT || kindSolver == PASTIX_LU;
  };

  if (isPastix(Kind_Linear_Solver)) Kind_Linear_Solver_Prec = LU_SGS;
  if (isPastix(Kind_DiscAdj_Linear_Solver)) Kind_DiscAdj_Linear_Prec = LU_SGS;
  if (isPastix(Kind_Deform_Linear_Solver)) Kind_Deform_Linear_Solver_Prec = LU_SGS;


  if (DiscreteAdjoint) {
#if !defined CODI_REVERSE_TYPE
    if (Kind_SU2 == SU2_COMPONENT::SU2_CFD) {
      SU2_MPI::Error(string("SU2_CFD: Config option MATH_PROBLEM= DISCRETE_ADJOINT requires AD support!\n") +
                     string("Please use SU2_CFD_AD (configuration/compilation is done using the preconfigure.py script)."),
                     CURRENT_FUNCTION);
    }
#endif

    /*--- Use the same linear solver on the primal as the one used in the adjoint. ---*/
    Kind_Linear_Solver = Kind_DiscAdj_Linear_Solver;
    Kind_Linear_Solver_Prec = Kind_DiscAdj_Linear_Prec;

    if (Time_Domain) {

      Restart_Flow = false;

      if (Unst_AdjointIter- long(nTimeIter) < 0){
        SU2_MPI::Error(string("Invalid iteration number requested for unsteady adjoint.\n" ) +
                       string("Make sure EXT_ITER is larger or equal than UNST_ADJOINT_ITER."),
                       CURRENT_FUNCTION);
      }

      /*--- If the averaging interval is not set, we average over all time-steps ---*/

      if (Iter_Avg_Objective == 0.0) {
        Iter_Avg_Objective = nTimeIter;
      }

    }

    /*--- Note that this is deliberately done at the end of this routine! ---*/
    switch(Kind_Solver) {
      case MAIN_SOLVER::EULER:
        Kind_Solver = MAIN_SOLVER::DISC_ADJ_EULER;
        break;
      case MAIN_SOLVER::RANS:
        Kind_Solver = MAIN_SOLVER::DISC_ADJ_RANS;
        break;
      case MAIN_SOLVER::NAVIER_STOKES:
        Kind_Solver = MAIN_SOLVER::DISC_ADJ_NAVIER_STOKES;
        break;
      case MAIN_SOLVER::INC_EULER:
        Kind_Solver = MAIN_SOLVER::DISC_ADJ_INC_EULER;
        break;
      case MAIN_SOLVER::INC_RANS:
        Kind_Solver = MAIN_SOLVER::DISC_ADJ_INC_RANS;
        break;
      case MAIN_SOLVER::INC_NAVIER_STOKES:
        Kind_Solver = MAIN_SOLVER::DISC_ADJ_INC_NAVIER_STOKES;
        break;
      case MAIN_SOLVER::FEM_EULER :
        Kind_Solver = MAIN_SOLVER::DISC_ADJ_FEM_EULER;
        break;
      case MAIN_SOLVER::FEM_RANS :
        Kind_Solver = MAIN_SOLVER::DISC_ADJ_FEM_RANS;
        break;
      case MAIN_SOLVER::FEM_NAVIER_STOKES :
        Kind_Solver = MAIN_SOLVER::DISC_ADJ_FEM_NS;
        break;
      case MAIN_SOLVER::FEM_ELASTICITY:
        Kind_Solver = MAIN_SOLVER::DISC_ADJ_FEM;
        break;
      case MAIN_SOLVER::HEAT_EQUATION:
        Kind_Solver = MAIN_SOLVER::DISC_ADJ_HEAT;
        break;
      default:
        break;
    }

    RampOutletPressure = false;
    RampRotatingFrame = false;
  }

  /* 2nd-order MUSCL is not possible for the continuous adjoint
   turbulence model. */

  if (MUSCL_AdjTurb) {
    SU2_MPI::Error(string("MUSCL_ADJTURB= YES not currently supported.\n") +
                   string("Please select MUSCL_ADJTURB= NO (first-order)."),
                   CURRENT_FUNCTION);
  }

  /* Check for whether we need a second gradient method to calculate
   gradients for uwpind reconstruction. Set additional booleans to
   minimize overhead as appropriate. */

  if (MUSCL_Flow || MUSCL_Turb || MUSCL_Species || MUSCL_Heat || MUSCL_AdjFlow) {

    ReconstructionGradientRequired = true;

    if ((Kind_Gradient_Method_Recon == NO_GRADIENT) ||
        (Kind_Gradient_Method_Recon == Kind_Gradient_Method)) {

      /* The default behavior if no reconstruction gradient is specified
       is to use the same gradient as needed for the viscous/source terms
       without recomputation. If they are using the same method, then
       we also want to avoid recomputation. */

      ReconstructionGradientRequired = false;
      Kind_Gradient_Method_Recon     = Kind_Gradient_Method;
    }

  }

  if (ReconstructionGradientRequired && GetFluidProblem() && Kind_ConvNumScheme_Flow == SPACE_CENTERED)
    SU2_MPI::Error("For centered schemes the option NUM_METHOD_GRAD_RECON should not be set.", CURRENT_FUNCTION);

  /* Simpler boolean to control allocation of least-squares memory. */

  LeastSquaresRequired = false;
  if ((Kind_Gradient_Method_Recon == LEAST_SQUARES) ||
      (Kind_Gradient_Method_Recon == WEIGHTED_LEAST_SQUARES) ||
      (Kind_Gradient_Method       == LEAST_SQUARES) ||
      (Kind_Gradient_Method       == WEIGHTED_LEAST_SQUARES)) {
    LeastSquaresRequired = true;
  }

  if (Kind_Gradient_Method == LEAST_SQUARES) {
    SU2_MPI::Error(string("LEAST_SQUARES gradient method not allowed for viscous / source terms.\n") +
                   string("Please select either WEIGHTED_LEAST_SQUARES or GREEN_GAUSS."),
                   CURRENT_FUNCTION);
  }

  /* Protect against using CFL adaption for non-flow or certain
   unsteady flow problems. */

  if (CFL_Adapt && !GetFluidProblem()) {
    SU2_MPI::Error(string("CFL adaption only available for finite-volume fluid solvers.\n") +
                   string("Please select CFL_ADAPT = NO."),
                   CURRENT_FUNCTION);
  }

  if (CFL_Adapt && (TimeMarching == TIME_MARCHING::TIME_STEPPING)) {
    SU2_MPI::Error(string("CFL adaption not available for TIME_STEPPING integration.\n") +
                   string("Please select CFL_ADAPT = NO."),
                   CURRENT_FUNCTION);
  }

  /* Protect against using incorrect CFL adaption parameters. */

  if (CFL_Adapt && (CFL_AdaptParam[0] > 1.0)) {
    SU2_MPI::Error(string("CFL adaption factor down should be less than 1.0."), CURRENT_FUNCTION);
  }

  if (CFL_Adapt && (CFL_AdaptParam[1] < 1.0)) {
    SU2_MPI::Error(string("CFL adaption factor up should be greater than 1.0."), CURRENT_FUNCTION);
  }

  if (CFL_Adapt && (CFL_AdaptParam[2] > CFL_AdaptParam[3])) {
    SU2_MPI::Error(string("CFL adaption minimum CFL is larger than the maximum CFL."), CURRENT_FUNCTION);
  }

  /*--- 0 in the config file means "disable" which can be done using a very large group. ---*/
  if (edgeColorGroupSize==0) edgeColorGroupSize = 1<<30;

  /*--- Specifying a deforming surface requires a mesh deformation solver. ---*/
  if (GetSurface_Movement(DEFORMING)) Deform_Mesh = true;

  if (GetGasModel() == "ARGON") {monoatomic = true;}
  else {monoatomic = false;}

  /*--- Set number of Turbulence Variables. ---*/
  switch (TurbModelFamily(Kind_Turb_Model)) {
    case TURB_FAMILY::NONE:
      nTurbVar = 0; break;
    case TURB_FAMILY::SA:
      nTurbVar = 1; break;
    case TURB_FAMILY::KW:
      nTurbVar = 2; break;
  }
  /*--- Check whether the number of entries of the MARKER_INLET_TURBULENT equals the number of turbulent properties
       used for the respective turbulent model. nTurb_Properties must be equal to 1 or 2 depending on whether SA or
       SST model are used.--- */
  if (Marker_Inlet_Turb != nullptr && Kind_Turb_Model == TURB_MODEL::SST && nTurb_Properties != 2)
    SU2_MPI::Error(
        "The use of MARKER_INLET_TURBULENT requires the number of entries when SST Model is used \n"
        "to be equal to 2 : Turbulent intensity and ratio turbulent to laminar viscosity",
        CURRENT_FUNCTION);

  /*--- Checks for additional species transport. ---*/
  if ((Kind_Species_Model == SPECIES_MODEL::SPECIES_TRANSPORT) || (Kind_Species_Model == SPECIES_MODEL::FLAMELET)) {
    if (Kind_Solver != MAIN_SOLVER::INC_NAVIER_STOKES &&
        Kind_Solver != MAIN_SOLVER::INC_RANS &&
        Kind_Solver != MAIN_SOLVER::DISC_ADJ_INC_NAVIER_STOKES &&
        Kind_Solver != MAIN_SOLVER::DISC_ADJ_INC_RANS &&
        Kind_Solver != MAIN_SOLVER::NAVIER_STOKES &&
        Kind_Solver != MAIN_SOLVER::RANS &&
        Kind_Solver != MAIN_SOLVER::DISC_ADJ_NAVIER_STOKES &&
        Kind_Solver != MAIN_SOLVER::DISC_ADJ_RANS &&
        Kind_Solver != MAIN_SOLVER::MULTIPHYSICS)
      SU2_MPI::Error("Species transport currently only available for compressible and incompressible flow.", CURRENT_FUNCTION);

    /*--- Species specific OF currently can only handle one entry in Marker_Analyze. ---*/
    for (unsigned short iObj = 0; iObj < nObj; iObj++) {
      if ((Kind_ObjFunc[iObj] == SURFACE_SPECIES_0 ||
           Kind_ObjFunc[iObj] == SURFACE_SPECIES_VARIANCE) &&
          nMarker_Analyze > 1) {
        SU2_MPI::Error("SURFACE_SPECIES_0 and SURFACE_SPECIES_VARIANCE currently can only handle one entry to MARKER_ANALYZE.", CURRENT_FUNCTION);
      }
    }

    if(Kind_TimeIntScheme_Species != EULER_IMPLICIT &&
       Kind_TimeIntScheme_Species != EULER_EXPLICIT){
      SU2_MPI::Error("Only TIME_DISCRE_TURB = EULER_IMPLICIT, EULER_EXPLICIT have been implemented in the scalar solver.", CURRENT_FUNCTION);
    }

    /*--- If Species clipping is on, make sure bounds are given by the user. ---*/
    if (Species_Clipping)
      if (!(OptionIsSet("SPECIES_CLIPPING_MIN") && OptionIsSet("SPECIES_CLIPPING_MAX")))
        SU2_MPI::Error("SPECIES_CLIPPING= YES requires the options SPECIES_CLIPPING_MIN/MAX to set the clipping values.", CURRENT_FUNCTION);

    /*--- Make sure a Diffusivity has been set for Constant Diffusivity. ---*/
    if (Kind_Diffusivity_Model == DIFFUSIVITYMODEL::CONSTANT_DIFFUSIVITY &&
        !(OptionIsSet("DIFFUSIVITY_CONSTANT")))
      SU2_MPI::Error("A DIFFUSIVITY_CONSTANT=<value> has to be set with DIFFUSIVITY_MODEL= CONSTANT_DIFFUSIVITY.", CURRENT_FUNCTION);

    /*--- Check whether the number of entries of the constant Lewis number equals the number of transported scalar
       equations solved. nConstant_Lewis_Number is used because it is required for the diffusivity fluid mixing
       models--- */
    if (Kind_Diffusivity_Model == DIFFUSIVITYMODEL::CONSTANT_LEWIS && nConstant_Lewis_Number != nSpecies_Init)
      SU2_MPI::Error(
          "The use of CONSTANT_LEWIS requires the number of entries for CONSTANT_LEWIS_NUMBER ,\n"
          "to be equal to the number of entries of SPECIES_INIT",
          CURRENT_FUNCTION);

    // Helper function that checks scalar variable bounds,
    auto checkScalarBounds = [&](su2double scalar, string name, su2double lowerBound, su2double upperBound) {
      if (scalar < lowerBound || scalar > upperBound)
        SU2_MPI::Error(string("Variable: ") + name + string(", is out of bounds."), CURRENT_FUNCTION);
    };

    /*--- Some options have to provide as many entries as there are additional species equations. ---*/
    /*--- Fill a vector with the entires and then check if each element is equal to the first one. ---*/
    std::vector<unsigned short> nSpecies_options;
    nSpecies_options.push_back(nSpecies_Init);
    if (Species_Clipping)
      nSpecies_options.insert(nSpecies_options.end(), {nSpecies_Clipping_Min, nSpecies_Clipping_Max});
    if (nMarker_Inlet_Species > 0)
      nSpecies_options.push_back(nSpecies_per_Inlet);
    // Add more options for size check here.

    /*--- nSpecies_Init is the master, but it simply checks for consistency. ---*/
    for (auto elem : nSpecies_options)
      if (nSpecies_options[0] != elem)
        SU2_MPI::Error("Make sure all species inputs have the same size.", CURRENT_FUNCTION);

    /*--- Once consistency is checked set the var that is used throughout the code. ---*/
    nSpecies = nSpecies_Init;

    /*--- Check whether some variables (or their sums) are in physical bounds. [0,1] for species related quantities. ---*/
    su2double Species_Init_Sum = 0.0;
    for (unsigned short iSpecies = 0; iSpecies < nSpecies; iSpecies++) {
      checkScalarBounds(Species_Init[iSpecies], "SPECIES_INIT individual", 0.0, 1.0);
      Species_Init_Sum += Species_Init[iSpecies];
    }
    checkScalarBounds(Species_Init_Sum, "SPECIES_INIT sum", 0.0, 1.0);

    for (unsigned short iMarker = 0; iMarker < nMarker_Inlet_Species; iMarker++) {
      su2double Inlet_SpeciesVal_Sum = 0.0;
      for (unsigned short iSpecies = 0; iSpecies < nSpecies; iSpecies++) {
        checkScalarBounds(Inlet_SpeciesVal[iMarker][iSpecies], "MARKER_INLET_SPECIES individual", 0.0, 1.0);
        Inlet_SpeciesVal_Sum += Inlet_SpeciesVal[iMarker][iSpecies];
      }
      checkScalarBounds(Inlet_SpeciesVal_Sum, "MARKER_INLET_SPECIES sum", 0.0, 1.0);
    }

  } // species transport checks

  if (Kind_Regime == ENUM_REGIME::COMPRESSIBLE && GetBounded_Scalar()) {
    SU2_MPI::Error("BOUNDED_SCALAR discretization can only be used for incompressible problems.", CURRENT_FUNCTION);
  }
}

void CConfig::SetMarkers(SU2_COMPONENT val_software) {

  unsigned short iMarker_All, iMarker_CfgFile, iMarker_Euler, iMarker_Custom,
  iMarker_FarField, iMarker_SymWall, iMarker_PerBound,
  iMarker_NearFieldBound, iMarker_Fluid_InterfaceBound,
  iMarker_Inlet, iMarker_Riemann, iMarker_Giles, iMarker_Outlet,
  iMarker_Smoluchowski_Maxwell,
  iMarker_Isothermal,iMarker_HeatFlux,iMarker_HeatTansfer,
  iMarker_EngineInflow, iMarker_EngineExhaust, iMarker_Damper,
  iMarker_Displacement, iMarker_Load, iMarker_FlowLoad, iMarker_Internal,
  iMarker_Monitoring, iMarker_Designing, iMarker_GeoEval, iMarker_Plotting, iMarker_Analyze,
  iMarker_DV, iMarker_Moving, iMarker_SobolevBC, iMarker_PyCustom, iMarker_Supersonic_Inlet, iMarker_Supersonic_Outlet,
  iMarker_Clamped, iMarker_ZoneInterface, iMarker_CHTInterface, iMarker_Load_Dir, iMarker_Disp_Dir, iMarker_Load_Sine,
  iMarker_Fluid_Load, iMarker_Deform_Mesh, iMarker_Deform_Mesh_Sym_Plane,
  iMarker_ActDiskInlet, iMarker_ActDiskOutlet,
  iMarker_Turbomachinery, iMarker_MixingPlaneInterface;

  int size = SINGLE_NODE;
  SU2_MPI::Comm_size(SU2_MPI::GetComm(), &size);

  /*--- Compute the total number of markers in the config file ---*/
  nMarker_CfgFile = nMarker_Euler + nMarker_FarField + nMarker_SymWall +
  nMarker_PerBound + nMarker_NearFieldBound + nMarker_Fluid_InterfaceBound +
  nMarker_CHTInterface + nMarker_Inlet + nMarker_Riemann + nMarker_Smoluchowski_Maxwell +
  nMarker_Giles + nMarker_Outlet + nMarker_Isothermal +
  nMarker_HeatFlux + nMarker_HeatTransfer +
  nMarker_EngineInflow + nMarker_EngineExhaust + nMarker_Internal +
  nMarker_Supersonic_Inlet + nMarker_Supersonic_Outlet + nMarker_Displacement + nMarker_Load +
  nMarker_FlowLoad + nMarker_Custom + nMarker_Damper + nMarker_Fluid_Load +
  nMarker_Clamped + nMarker_Load_Sine + nMarker_Load_Dir + nMarker_Disp_Dir +
  nMarker_ActDiskInlet + nMarker_ActDiskOutlet + nMarker_ZoneInterface;

  /*--- Add the possible send/receive domains ---*/

  nMarker_Max = nMarker_CfgFile + OVERHEAD*size;

  /*--- Basic dimensionalization of the markers (worst scenario) ---*/

  nMarker_All = nMarker_Max;

  /*--- Allocate the memory (markers in each domain) ---*/

  Marker_All_TagBound       = new string[nMarker_All];    // Store the tag that correspond with each marker.
  Marker_All_SendRecv       = new short[nMarker_All] ();   // +#domain (send), -#domain (receive).
  Marker_All_KindBC         = new unsigned short[nMarker_All] (); // Store the kind of boundary condition.
  Marker_All_Monitoring     = new unsigned short[nMarker_All] (); // Store whether the boundary should be monitored.
  Marker_All_Designing      = new unsigned short[nMarker_All] (); // Store whether the boundary should be designed.
  Marker_All_Plotting       = new unsigned short[nMarker_All] (); // Store whether the boundary should be plotted.
  Marker_All_Analyze        = new unsigned short[nMarker_All] (); // Store whether the boundary should be plotted.
  Marker_All_ZoneInterface  = new unsigned short[nMarker_All] (); // Store whether the boundary is in the FSI interface.
  Marker_All_GeoEval        = new unsigned short[nMarker_All] (); // Store whether the boundary should be geometry evaluation.
  Marker_All_DV             = new unsigned short[nMarker_All] (); // Store whether the boundary should be affected by design variables.
  Marker_All_Moving         = new unsigned short[nMarker_All] (); // Store whether the boundary should be in motion.
  Marker_All_Deform_Mesh    = new unsigned short[nMarker_All] (); // Store whether the boundary is deformable.
  Marker_All_Deform_Mesh_Sym_Plane = new unsigned short[nMarker_All] (); //Store wheter the boundary will follow the deformation
  Marker_All_Fluid_Load     = new unsigned short[nMarker_All] (); // Store whether the boundary computes/applies fluid loads.
  Marker_All_PyCustom       = new unsigned short[nMarker_All] (); // Store whether the boundary is Python customizable.
  Marker_All_PerBound       = new short[nMarker_All] ();          // Store whether the boundary belongs to a periodic boundary.
  Marker_All_Turbomachinery       = new unsigned short[nMarker_All] (); // Store whether the boundary is in needed for Turbomachinery computations.
  Marker_All_TurbomachineryFlag   = new unsigned short[nMarker_All] (); // Store whether the boundary has a flag for Turbomachinery computations.
  Marker_All_MixingPlaneInterface = new unsigned short[nMarker_All] (); // Store whether the boundary has a in the MixingPlane interface.
  Marker_All_SobolevBC      = new unsigned short[nMarker_All] (); // Store wether the boundary should apply to the gradient smoothing.

  for (iMarker_All = 0; iMarker_All < nMarker_All; iMarker_All++) {
    Marker_All_TagBound[iMarker_All] = "SEND_RECEIVE";
  }

  /*--- Allocate the memory (markers in the config file) ---*/

  Marker_CfgFile_TagBound             = new string[nMarker_CfgFile];
  Marker_CfgFile_KindBC               = new unsigned short[nMarker_CfgFile] ();
  Marker_CfgFile_Monitoring           = new unsigned short[nMarker_CfgFile] ();
  Marker_CfgFile_Designing            = new unsigned short[nMarker_CfgFile] ();
  Marker_CfgFile_Plotting             = new unsigned short[nMarker_CfgFile] ();
  Marker_CfgFile_Analyze              = new unsigned short[nMarker_CfgFile] ();
  Marker_CfgFile_GeoEval              = new unsigned short[nMarker_CfgFile] ();
  Marker_CfgFile_ZoneInterface        = new unsigned short[nMarker_CfgFile] ();
  Marker_CfgFile_DV                   = new unsigned short[nMarker_CfgFile] ();
  Marker_CfgFile_Moving               = new unsigned short[nMarker_CfgFile] ();
  Marker_CfgFile_Deform_Mesh          = new unsigned short[nMarker_CfgFile] ();
  Marker_CfgFile_Deform_Mesh_Sym_Plane= new unsigned short[nMarker_CfgFile] ();
  Marker_CfgFile_Fluid_Load           = new unsigned short[nMarker_CfgFile] ();
  Marker_CfgFile_PerBound             = new unsigned short[nMarker_CfgFile] ();
  Marker_CfgFile_Turbomachinery       = new unsigned short[nMarker_CfgFile] ();
  Marker_CfgFile_TurbomachineryFlag   = new unsigned short[nMarker_CfgFile] ();
  Marker_CfgFile_MixingPlaneInterface = new unsigned short[nMarker_CfgFile] ();
  Marker_CfgFile_PyCustom             = new unsigned short[nMarker_CfgFile] ();
  Marker_CfgFile_SobolevBC            = new unsigned short[nMarker_CfgFile] ();

  for (iMarker_CfgFile = 0; iMarker_CfgFile < nMarker_CfgFile; iMarker_CfgFile++) {
    Marker_CfgFile_TagBound[iMarker_CfgFile] = "SEND_RECEIVE";
  }

  /*--- Allocate memory to store surface information (Analyze BC) ---*/

  Surface_MassFlow = new su2double[nMarker_Analyze] ();
  Surface_Mach = new su2double[nMarker_Analyze] ();
  Surface_Temperature = new su2double[nMarker_Analyze] ();
  Surface_Pressure = new su2double[nMarker_Analyze] ();
  Surface_Density = new su2double[nMarker_Analyze] ();
  Surface_Enthalpy = new su2double[nMarker_Analyze] ();
  Surface_NormalVelocity = new su2double[nMarker_Analyze] ();
  Surface_Uniformity = new su2double[nMarker_Analyze] ();
  Surface_SecondaryStrength = new su2double[nMarker_Analyze] ();
  Surface_SecondOverUniform = new su2double[nMarker_Analyze] ();
  Surface_MomentumDistortion = new su2double[nMarker_Analyze] ();
  Surface_TotalTemperature = new su2double[nMarker_Analyze] ();
  Surface_TotalPressure = new su2double[nMarker_Analyze] ();
  Surface_PressureDrop = new su2double[nMarker_Analyze] ();
  Surface_Species_0 = new su2double[nMarker_Analyze] ();
  Surface_Species_Variance = new su2double[nMarker_Analyze] ();
  Surface_DC60 = new su2double[nMarker_Analyze] ();
  Surface_IDC = new su2double[nMarker_Analyze] ();
  Surface_IDC_Mach = new su2double[nMarker_Analyze] ();
  Surface_IDR = new su2double[nMarker_Analyze] ();

  /*--- Populate the marker information in the config file (all domains) ---*/

  iMarker_CfgFile = 0;
  for (iMarker_Euler = 0; iMarker_Euler < nMarker_Euler; iMarker_Euler++) {
    Marker_CfgFile_TagBound[iMarker_CfgFile] = Marker_Euler[iMarker_Euler];
    Marker_CfgFile_KindBC[iMarker_CfgFile] = EULER_WALL;
    iMarker_CfgFile++;
  }

  for (iMarker_FarField = 0; iMarker_FarField < nMarker_FarField; iMarker_FarField++) {
    Marker_CfgFile_TagBound[iMarker_CfgFile] = Marker_FarField[iMarker_FarField];
    Marker_CfgFile_KindBC[iMarker_CfgFile] = FAR_FIELD;
    iMarker_CfgFile++;
  }

  for (iMarker_SymWall = 0; iMarker_SymWall < nMarker_SymWall; iMarker_SymWall++) {
    Marker_CfgFile_TagBound[iMarker_CfgFile] = Marker_SymWall[iMarker_SymWall];
    Marker_CfgFile_KindBC[iMarker_CfgFile] = SYMMETRY_PLANE;
    iMarker_CfgFile++;
  }

  for (iMarker_PerBound = 0; iMarker_PerBound < nMarker_PerBound; iMarker_PerBound++) {
    Marker_CfgFile_TagBound[iMarker_CfgFile] = Marker_PerBound[iMarker_PerBound];
    Marker_CfgFile_KindBC[iMarker_CfgFile] = PERIODIC_BOUNDARY;
    Marker_CfgFile_PerBound[iMarker_CfgFile] = iMarker_PerBound + 1;
    iMarker_CfgFile++;
  }

  ActDisk_DeltaPress = new su2double[nMarker_ActDiskInlet] ();
  ActDisk_DeltaTemp = new su2double[nMarker_ActDiskInlet] ();
  ActDisk_TotalPressRatio = new su2double[nMarker_ActDiskInlet] ();
  ActDisk_TotalTempRatio = new su2double[nMarker_ActDiskInlet] ();
  ActDisk_StaticPressRatio = new su2double[nMarker_ActDiskInlet] ();
  ActDisk_StaticTempRatio = new su2double[nMarker_ActDiskInlet] ();
  ActDisk_Power = new su2double[nMarker_ActDiskInlet] ();
  ActDisk_MassFlow = new su2double[nMarker_ActDiskInlet] ();
  ActDisk_Mach = new su2double[nMarker_ActDiskInlet] ();
  ActDisk_Force = new su2double[nMarker_ActDiskInlet] ();
  ActDisk_NetThrust = new su2double[nMarker_ActDiskInlet] ();
  ActDisk_BCThrust = new su2double[nMarker_ActDiskInlet] ();
  ActDisk_BCThrust_Old = new su2double[nMarker_ActDiskInlet] ();
  ActDisk_GrossThrust = new su2double[nMarker_ActDiskInlet] ();
  ActDisk_Area = new su2double[nMarker_ActDiskInlet] ();
  ActDisk_ReverseMassFlow = new su2double[nMarker_ActDiskInlet] ();

  ActDiskInlet_MassFlow = new su2double[nMarker_ActDiskInlet] ();
  ActDiskInlet_Temperature = new su2double[nMarker_ActDiskInlet] ();
  ActDiskInlet_TotalTemperature = new su2double[nMarker_ActDiskInlet] ();
  ActDiskInlet_Pressure = new su2double[nMarker_ActDiskInlet] ();
  ActDiskInlet_TotalPressure = new su2double[nMarker_ActDiskInlet] ();
  ActDiskInlet_RamDrag = new su2double[nMarker_ActDiskInlet] ();
  ActDiskInlet_Force = new su2double[nMarker_ActDiskInlet] ();
  ActDiskInlet_Power = new su2double[nMarker_ActDiskInlet] ();

  for (iMarker_ActDiskInlet = 0; iMarker_ActDiskInlet < nMarker_ActDiskInlet; iMarker_ActDiskInlet++) {
    Marker_CfgFile_TagBound[iMarker_CfgFile] = Marker_ActDiskInlet[iMarker_ActDiskInlet];
    Marker_CfgFile_KindBC[iMarker_CfgFile] = ACTDISK_INLET;
    iMarker_CfgFile++;
  }

  ActDiskOutlet_MassFlow = new su2double[nMarker_ActDiskOutlet] ();
  ActDiskOutlet_Temperature = new su2double[nMarker_ActDiskOutlet] ();
  ActDiskOutlet_TotalTemperature = new su2double[nMarker_ActDiskOutlet] ();
  ActDiskOutlet_Pressure = new su2double[nMarker_ActDiskOutlet] ();
  ActDiskOutlet_TotalPressure = new su2double[nMarker_ActDiskOutlet] ();
  ActDiskOutlet_GrossThrust = new su2double[nMarker_ActDiskOutlet] ();
  ActDiskOutlet_Force = new su2double[nMarker_ActDiskOutlet] ();
  ActDiskOutlet_Power = new su2double[nMarker_ActDiskOutlet] ();

  for (iMarker_ActDiskOutlet = 0; iMarker_ActDiskOutlet < nMarker_ActDiskOutlet; iMarker_ActDiskOutlet++) {
    Marker_CfgFile_TagBound[iMarker_CfgFile] = Marker_ActDiskOutlet[iMarker_ActDiskOutlet];
    Marker_CfgFile_KindBC[iMarker_CfgFile] = ACTDISK_OUTLET;
    iMarker_CfgFile++;
  }

  Outlet_MassFlow = new su2double[nMarker_Outlet] ();
  Outlet_Density  = new su2double[nMarker_Outlet] ();
  Outlet_Area     = new su2double[nMarker_Outlet] ();

  for (iMarker_NearFieldBound = 0; iMarker_NearFieldBound < nMarker_NearFieldBound; iMarker_NearFieldBound++) {
    Marker_CfgFile_TagBound[iMarker_CfgFile] = Marker_NearFieldBound[iMarker_NearFieldBound];
    Marker_CfgFile_KindBC[iMarker_CfgFile] = NEARFIELD_BOUNDARY;
    iMarker_CfgFile++;
  }

  for (iMarker_Fluid_InterfaceBound = 0; iMarker_Fluid_InterfaceBound < nMarker_Fluid_InterfaceBound; iMarker_Fluid_InterfaceBound++) {
    Marker_CfgFile_TagBound[iMarker_CfgFile] = Marker_Fluid_InterfaceBound[iMarker_Fluid_InterfaceBound];
    Marker_CfgFile_KindBC[iMarker_CfgFile] = FLUID_INTERFACE;
    iMarker_CfgFile++;
  }

  for (iMarker_CHTInterface = 0; iMarker_CHTInterface < nMarker_CHTInterface; iMarker_CHTInterface++) {
    Marker_CfgFile_TagBound[iMarker_CfgFile] = Marker_CHTInterface[iMarker_CHTInterface];
    Marker_CfgFile_KindBC[iMarker_CfgFile] = CHT_WALL_INTERFACE;
    iMarker_CfgFile++;
  }

  for (iMarker_Inlet = 0; iMarker_Inlet < nMarker_Inlet; iMarker_Inlet++) {
    Marker_CfgFile_TagBound[iMarker_CfgFile] = Marker_Inlet[iMarker_Inlet];
    Marker_CfgFile_KindBC[iMarker_CfgFile] = INLET_FLOW;
    iMarker_CfgFile++;
  }

  for (iMarker_Riemann = 0; iMarker_Riemann < nMarker_Riemann; iMarker_Riemann++) {
    Marker_CfgFile_TagBound[iMarker_CfgFile] = Marker_Riemann[iMarker_Riemann];
    Marker_CfgFile_KindBC[iMarker_CfgFile] = RIEMANN_BOUNDARY;
    iMarker_CfgFile++;
  }

  for (iMarker_Giles = 0; iMarker_Giles < nMarker_Giles; iMarker_Giles++) {
    Marker_CfgFile_TagBound[iMarker_CfgFile] = Marker_Giles[iMarker_Giles];
    Marker_CfgFile_KindBC[iMarker_CfgFile] = GILES_BOUNDARY;
    iMarker_CfgFile++;
  }

  Engine_Power       = new su2double[nMarker_EngineInflow] ();
  Engine_Mach        = new su2double[nMarker_EngineInflow] ();
  Engine_Force       = new su2double[nMarker_EngineInflow] ();
  Engine_NetThrust   = new su2double[nMarker_EngineInflow] ();
  Engine_GrossThrust = new su2double[nMarker_EngineInflow] ();
  Engine_Area        = new su2double[nMarker_EngineInflow] ();

  Inflow_Mach = new su2double[nMarker_EngineInflow] ();
  Inflow_Pressure = new su2double[nMarker_EngineInflow] ();
  Inflow_MassFlow = new su2double[nMarker_EngineInflow] ();
  Inflow_ReverseMassFlow = new su2double[nMarker_EngineInflow] ();
  Inflow_TotalPressure = new su2double[nMarker_EngineInflow] ();
  Inflow_Temperature = new su2double[nMarker_EngineInflow] ();
  Inflow_TotalTemperature = new su2double[nMarker_EngineInflow] ();
  Inflow_RamDrag = new su2double[nMarker_EngineInflow] ();
  Inflow_Force = new su2double[nMarker_EngineInflow] ();
  Inflow_Power = new su2double[nMarker_EngineInflow] ();

  for (iMarker_EngineInflow = 0; iMarker_EngineInflow < nMarker_EngineInflow; iMarker_EngineInflow++) {
    Marker_CfgFile_TagBound[iMarker_CfgFile] = Marker_EngineInflow[iMarker_EngineInflow];
    Marker_CfgFile_KindBC[iMarker_CfgFile] = ENGINE_INFLOW;
    iMarker_CfgFile++;
  }

  Exhaust_Pressure = new su2double[nMarker_EngineExhaust] ();
  Exhaust_Temperature = new su2double[nMarker_EngineExhaust] ();
  Exhaust_MassFlow = new su2double[nMarker_EngineExhaust] ();
  Exhaust_TotalPressure = new su2double[nMarker_EngineExhaust] ();
  Exhaust_TotalTemperature = new su2double[nMarker_EngineExhaust] ();
  Exhaust_GrossThrust = new su2double[nMarker_EngineExhaust] ();
  Exhaust_Force = new su2double[nMarker_EngineExhaust] ();
  Exhaust_Power = new su2double[nMarker_EngineExhaust] ();

  for (iMarker_EngineExhaust = 0; iMarker_EngineExhaust < nMarker_EngineExhaust; iMarker_EngineExhaust++) {
    Marker_CfgFile_TagBound[iMarker_CfgFile] = Marker_EngineExhaust[iMarker_EngineExhaust];
    Marker_CfgFile_KindBC[iMarker_CfgFile] = ENGINE_EXHAUST;
    iMarker_CfgFile++;
  }

  for (iMarker_Supersonic_Inlet = 0; iMarker_Supersonic_Inlet < nMarker_Supersonic_Inlet; iMarker_Supersonic_Inlet++) {
    Marker_CfgFile_TagBound[iMarker_CfgFile] = Marker_Supersonic_Inlet[iMarker_Supersonic_Inlet];
    Marker_CfgFile_KindBC[iMarker_CfgFile] = SUPERSONIC_INLET;
    iMarker_CfgFile++;
  }

  for (iMarker_Supersonic_Outlet = 0; iMarker_Supersonic_Outlet < nMarker_Supersonic_Outlet; iMarker_Supersonic_Outlet++) {
    Marker_CfgFile_TagBound[iMarker_CfgFile] = Marker_Supersonic_Outlet[iMarker_Supersonic_Outlet];
    Marker_CfgFile_KindBC[iMarker_CfgFile] = SUPERSONIC_OUTLET;
    iMarker_CfgFile++;
  }

  for (iMarker_Internal = 0; iMarker_Internal < nMarker_Internal; iMarker_Internal++) {
    Marker_CfgFile_TagBound[iMarker_CfgFile] = Marker_Internal[iMarker_Internal];
    Marker_CfgFile_KindBC[iMarker_CfgFile] = INTERNAL_BOUNDARY;
    iMarker_CfgFile++;
  }

  for (iMarker_Custom = 0; iMarker_Custom < nMarker_Custom; iMarker_Custom++) {
    Marker_CfgFile_TagBound[iMarker_CfgFile] = Marker_Custom[iMarker_Custom];
    Marker_CfgFile_KindBC[iMarker_CfgFile] = CUSTOM_BOUNDARY;
    iMarker_CfgFile++;
  }

  for (iMarker_Outlet = 0; iMarker_Outlet < nMarker_Outlet; iMarker_Outlet++) {
    Marker_CfgFile_TagBound[iMarker_CfgFile] = Marker_Outlet[iMarker_Outlet];
    Marker_CfgFile_KindBC[iMarker_CfgFile] = OUTLET_FLOW;
    iMarker_CfgFile++;
  }

  for (iMarker_Isothermal = 0; iMarker_Isothermal < nMarker_Isothermal; iMarker_Isothermal++) {
    Marker_CfgFile_TagBound[iMarker_CfgFile] = Marker_Isothermal[iMarker_Isothermal];
    Marker_CfgFile_KindBC[iMarker_CfgFile] = ISOTHERMAL;
    iMarker_CfgFile++;
  }

  for (iMarker_Smoluchowski_Maxwell = 0; iMarker_Smoluchowski_Maxwell < nMarker_Smoluchowski_Maxwell; iMarker_Smoluchowski_Maxwell++) {
    Marker_CfgFile_TagBound[iMarker_CfgFile] = Marker_Smoluchowski_Maxwell[iMarker_Smoluchowski_Maxwell];
    Marker_CfgFile_KindBC[iMarker_CfgFile] = SMOLUCHOWSKI_MAXWELL;
    iMarker_CfgFile++;
  }

  for (iMarker_HeatFlux = 0; iMarker_HeatFlux < nMarker_HeatFlux; iMarker_HeatFlux++) {
    Marker_CfgFile_TagBound[iMarker_CfgFile] = Marker_HeatFlux[iMarker_HeatFlux];
    Marker_CfgFile_KindBC[iMarker_CfgFile] = HEAT_FLUX;
    iMarker_CfgFile++;
  }

  for (iMarker_HeatTansfer = 0; iMarker_HeatTansfer < nMarker_HeatTransfer; iMarker_HeatTansfer++) {
    Marker_CfgFile_TagBound[iMarker_CfgFile] = Marker_HeatTransfer[iMarker_HeatTansfer];
    Marker_CfgFile_KindBC[iMarker_CfgFile] = HEAT_TRANSFER;
    iMarker_CfgFile++;
  }

  for (iMarker_Clamped = 0; iMarker_Clamped < nMarker_Clamped; iMarker_Clamped++) {
    Marker_CfgFile_TagBound[iMarker_CfgFile] = Marker_Clamped[iMarker_Clamped];
    Marker_CfgFile_KindBC[iMarker_CfgFile] = CLAMPED_BOUNDARY;
    iMarker_CfgFile++;
  }

  for (iMarker_Displacement = 0; iMarker_Displacement < nMarker_Displacement; iMarker_Displacement++) {
    Marker_CfgFile_TagBound[iMarker_CfgFile] = Marker_Displacement[iMarker_Displacement];
    Marker_CfgFile_KindBC[iMarker_CfgFile] = DISPLACEMENT_BOUNDARY;
    iMarker_CfgFile++;
  }

  for (iMarker_Load = 0; iMarker_Load < nMarker_Load; iMarker_Load++) {
    Marker_CfgFile_TagBound[iMarker_CfgFile] = Marker_Load[iMarker_Load];
    Marker_CfgFile_KindBC[iMarker_CfgFile] = LOAD_BOUNDARY;
    iMarker_CfgFile++;
  }

  for (iMarker_Damper = 0; iMarker_Damper < nMarker_Damper; iMarker_Damper++) {
    Marker_CfgFile_TagBound[iMarker_CfgFile] = Marker_Damper[iMarker_Damper];
    Marker_CfgFile_KindBC[iMarker_CfgFile] = DAMPER_BOUNDARY;
    iMarker_CfgFile++;
  }

  for (iMarker_Load_Dir = 0; iMarker_Load_Dir < nMarker_Load_Dir; iMarker_Load_Dir++) {
    Marker_CfgFile_TagBound[iMarker_CfgFile] = Marker_Load_Dir[iMarker_Load_Dir];
    Marker_CfgFile_KindBC[iMarker_CfgFile] = LOAD_DIR_BOUNDARY;
    iMarker_CfgFile++;
  }

  for (iMarker_Disp_Dir = 0; iMarker_Disp_Dir < nMarker_Disp_Dir; iMarker_Disp_Dir++) {
    Marker_CfgFile_TagBound[iMarker_CfgFile] = Marker_Disp_Dir[iMarker_Disp_Dir];
    Marker_CfgFile_KindBC[iMarker_CfgFile] = DISP_DIR_BOUNDARY;
    iMarker_CfgFile++;
  }

  for (iMarker_Load_Sine = 0; iMarker_Load_Sine < nMarker_Load_Sine; iMarker_Load_Sine++) {
    Marker_CfgFile_TagBound[iMarker_CfgFile] = Marker_Load_Sine[iMarker_Load_Sine];
    Marker_CfgFile_KindBC[iMarker_CfgFile] = LOAD_SINE_BOUNDARY;
    iMarker_CfgFile++;
  }

  for (iMarker_Fluid_Load = 0; iMarker_Fluid_Load < nMarker_Fluid_Load; iMarker_Fluid_Load++) {
    Marker_CfgFile_TagBound[iMarker_CfgFile] = Marker_Fluid_Load[iMarker_Fluid_Load];
    iMarker_CfgFile++;
  }

  for (iMarker_FlowLoad = 0; iMarker_FlowLoad < nMarker_FlowLoad; iMarker_FlowLoad++) {
    Marker_CfgFile_TagBound[iMarker_CfgFile] = Marker_FlowLoad[iMarker_FlowLoad];
    Marker_CfgFile_KindBC[iMarker_CfgFile] = FLOWLOAD_BOUNDARY;
    iMarker_CfgFile++;
  }

  for (iMarker_CfgFile = 0; iMarker_CfgFile < nMarker_CfgFile; iMarker_CfgFile++) {
    Marker_CfgFile_Monitoring[iMarker_CfgFile] = NO;
    for (iMarker_Monitoring = 0; iMarker_Monitoring < nMarker_Monitoring; iMarker_Monitoring++)
      if (Marker_CfgFile_TagBound[iMarker_CfgFile] == Marker_Monitoring[iMarker_Monitoring])
        Marker_CfgFile_Monitoring[iMarker_CfgFile] = YES;
  }

  for (iMarker_CfgFile = 0; iMarker_CfgFile < nMarker_CfgFile; iMarker_CfgFile++) {
    Marker_CfgFile_GeoEval[iMarker_CfgFile] = NO;
    for (iMarker_GeoEval = 0; iMarker_GeoEval < nMarker_GeoEval; iMarker_GeoEval++)
      if (Marker_CfgFile_TagBound[iMarker_CfgFile] == Marker_GeoEval[iMarker_GeoEval])
        Marker_CfgFile_GeoEval[iMarker_CfgFile] = YES;
  }

  for (iMarker_CfgFile = 0; iMarker_CfgFile < nMarker_CfgFile; iMarker_CfgFile++) {
    Marker_CfgFile_Designing[iMarker_CfgFile] = NO;
    for (iMarker_Designing = 0; iMarker_Designing < nMarker_Designing; iMarker_Designing++)
      if (Marker_CfgFile_TagBound[iMarker_CfgFile] == Marker_Designing[iMarker_Designing])
        Marker_CfgFile_Designing[iMarker_CfgFile] = YES;
  }

  for (iMarker_CfgFile = 0; iMarker_CfgFile < nMarker_CfgFile; iMarker_CfgFile++) {
    Marker_CfgFile_Plotting[iMarker_CfgFile] = NO;
    for (iMarker_Plotting = 0; iMarker_Plotting < nMarker_Plotting; iMarker_Plotting++)
      if (Marker_CfgFile_TagBound[iMarker_CfgFile] == Marker_Plotting[iMarker_Plotting])
        Marker_CfgFile_Plotting[iMarker_CfgFile] = YES;
  }

  for (iMarker_CfgFile = 0; iMarker_CfgFile < nMarker_CfgFile; iMarker_CfgFile++) {
    Marker_CfgFile_Analyze[iMarker_CfgFile] = NO;
    for (iMarker_Analyze = 0; iMarker_Analyze < nMarker_Analyze; iMarker_Analyze++)
      if (Marker_CfgFile_TagBound[iMarker_CfgFile] == Marker_Analyze[iMarker_Analyze])
        Marker_CfgFile_Analyze[iMarker_CfgFile] = YES;
  }

  /*--- Identification of multi-physics interface markers ---*/

  for (iMarker_CfgFile = 0; iMarker_CfgFile < nMarker_CfgFile; iMarker_CfgFile++) {
    Marker_CfgFile_ZoneInterface[iMarker_CfgFile] = NO;
    for (iMarker_ZoneInterface = 0; iMarker_ZoneInterface < nMarker_ZoneInterface; iMarker_ZoneInterface++)
      if (Marker_CfgFile_TagBound[iMarker_CfgFile] == Marker_ZoneInterface[iMarker_ZoneInterface])
        Marker_CfgFile_ZoneInterface[iMarker_CfgFile] = YES;
  }

  /*--- Identification of Turbomachinery markers and flag them---*/

  for (iMarker_CfgFile = 0; iMarker_CfgFile < nMarker_CfgFile; iMarker_CfgFile++) {
    unsigned short indexMarker=0;
    Marker_CfgFile_Turbomachinery[iMarker_CfgFile] = NO;
    Marker_CfgFile_TurbomachineryFlag[iMarker_CfgFile] = NO;
    for (iMarker_Turbomachinery = 0; iMarker_Turbomachinery < nMarker_Turbomachinery; iMarker_Turbomachinery++){
      if (Marker_CfgFile_TagBound[iMarker_CfgFile] == Marker_TurboBoundIn[iMarker_Turbomachinery]){
        indexMarker=(iMarker_Turbomachinery+1);
        Marker_CfgFile_Turbomachinery[iMarker_CfgFile] = indexMarker;
        Marker_CfgFile_TurbomachineryFlag[iMarker_CfgFile] = INFLOW;
      }
      if (Marker_CfgFile_TagBound[iMarker_CfgFile] == Marker_TurboBoundOut[iMarker_Turbomachinery]){
        indexMarker=(iMarker_Turbomachinery+1);
        Marker_CfgFile_Turbomachinery[iMarker_CfgFile] = indexMarker;
        Marker_CfgFile_TurbomachineryFlag[iMarker_CfgFile] = OUTFLOW;
      }
    }
  }

  /*--- Identification of MixingPlane interface markers ---*/

  for (iMarker_CfgFile = 0; iMarker_CfgFile < nMarker_CfgFile; iMarker_CfgFile++) {
    unsigned short indexMarker=0;
    Marker_CfgFile_MixingPlaneInterface[iMarker_CfgFile] = NO;
    for (iMarker_MixingPlaneInterface = 0; iMarker_MixingPlaneInterface < nMarker_MixingPlaneInterface; iMarker_MixingPlaneInterface++)
      if (Marker_CfgFile_TagBound[iMarker_CfgFile] == Marker_MixingPlaneInterface[iMarker_MixingPlaneInterface])
        indexMarker=(int)(iMarker_MixingPlaneInterface/2+1);
    Marker_CfgFile_MixingPlaneInterface[iMarker_CfgFile] = indexMarker;
  }

  for (iMarker_CfgFile = 0; iMarker_CfgFile < nMarker_CfgFile; iMarker_CfgFile++) {
    Marker_CfgFile_DV[iMarker_CfgFile] = NO;
    for (iMarker_DV = 0; iMarker_DV < nMarker_DV; iMarker_DV++)
      if (Marker_CfgFile_TagBound[iMarker_CfgFile] == Marker_DV[iMarker_DV])
        Marker_CfgFile_DV[iMarker_CfgFile] = YES;
  }

  /*--- Add an extra check for DV_MARKER to make sure that any given marker
   *    name is recognized as an existing boundary in the problem. ---*/

  for (iMarker_DV = 0; iMarker_DV < nMarker_DV; iMarker_DV++) {
    bool found = false;
    for (iMarker_CfgFile = 0; iMarker_CfgFile < nMarker_CfgFile; iMarker_CfgFile++) {
      if (Marker_CfgFile_TagBound[iMarker_CfgFile] == Marker_DV[iMarker_DV]) {
        found = true;
        break;
      }
    }

    if(!found) {
      if (nZone==1)
        SU2_MPI::Error("DV_MARKER contains marker names that do not exist in the lists of BCs in the config file.", CURRENT_FUNCTION);
      // In case of multiple zones, the markers might appear only in zonal config and not in the Master.
      // A loop over all zones would need to be included which is not straight forward as this can only be
      // checked once all zonal configs are read.
      else if (rank == MASTER_NODE)
        cout << "Warning: DV_MARKER contains marker names that do not exist in the lists of BCs of the master config file.\n"
                "Make sure the marker names exist in the zonal config files" << endl;
    }
  }

  for (iMarker_CfgFile = 0; iMarker_CfgFile < nMarker_CfgFile; iMarker_CfgFile++) {
    Marker_CfgFile_Moving[iMarker_CfgFile] = NO;
    for (iMarker_Moving = 0; iMarker_Moving < nMarker_Moving; iMarker_Moving++)
      if (Marker_CfgFile_TagBound[iMarker_CfgFile] == Marker_Moving[iMarker_Moving])
        Marker_CfgFile_Moving[iMarker_CfgFile] = YES;
  }

  for (iMarker_CfgFile = 0; iMarker_CfgFile < nMarker_CfgFile; iMarker_CfgFile++) {
    Marker_CfgFile_Deform_Mesh[iMarker_CfgFile] = NO;
    for (iMarker_Deform_Mesh = 0; iMarker_Deform_Mesh < nMarker_Deform_Mesh; iMarker_Deform_Mesh++)
      if (Marker_CfgFile_TagBound[iMarker_CfgFile] == Marker_Deform_Mesh[iMarker_Deform_Mesh])
        Marker_CfgFile_Deform_Mesh[iMarker_CfgFile] = YES;
  }

  for (iMarker_CfgFile = 0; iMarker_CfgFile < nMarker_CfgFile; iMarker_CfgFile++) {
    Marker_CfgFile_Deform_Mesh_Sym_Plane[iMarker_CfgFile] = NO;
    for (iMarker_Deform_Mesh_Sym_Plane = 0; iMarker_Deform_Mesh_Sym_Plane < nMarker_Deform_Mesh_Sym_Plane; iMarker_Deform_Mesh_Sym_Plane++)
      if (Marker_CfgFile_TagBound[iMarker_CfgFile] == Marker_Deform_Mesh_Sym_Plane[iMarker_Deform_Mesh_Sym_Plane])
        Marker_CfgFile_Deform_Mesh_Sym_Plane[iMarker_CfgFile] = YES;
  }

  for (iMarker_CfgFile = 0; iMarker_CfgFile < nMarker_CfgFile; iMarker_CfgFile++) {
    Marker_CfgFile_Fluid_Load[iMarker_CfgFile] = NO;
    for (iMarker_Fluid_Load = 0; iMarker_Fluid_Load < nMarker_Fluid_Load; iMarker_Fluid_Load++)
      if (Marker_CfgFile_TagBound[iMarker_CfgFile] == Marker_Fluid_Load[iMarker_Fluid_Load])
        Marker_CfgFile_Fluid_Load[iMarker_CfgFile] = YES;
  }

  for (iMarker_CfgFile=0; iMarker_CfgFile < nMarker_CfgFile; iMarker_CfgFile++) {
    Marker_CfgFile_PyCustom[iMarker_CfgFile] = NO;
    for(iMarker_PyCustom=0; iMarker_PyCustom < nMarker_PyCustom; iMarker_PyCustom++)
      if (Marker_CfgFile_TagBound[iMarker_CfgFile] == Marker_PyCustom[iMarker_PyCustom])
        Marker_CfgFile_PyCustom[iMarker_CfgFile] = YES;
  }

  for (iMarker_CfgFile = 0; iMarker_CfgFile < nMarker_CfgFile; iMarker_CfgFile++) {
    Marker_CfgFile_SobolevBC[iMarker_CfgFile] = NO;
    for (iMarker_SobolevBC = 0; iMarker_SobolevBC < nMarker_SobolevBC; iMarker_SobolevBC++)
      if (Marker_CfgFile_TagBound[iMarker_CfgFile] == Marker_SobolevBC[iMarker_SobolevBC])
        Marker_CfgFile_SobolevBC[iMarker_CfgFile] = YES;
  }

}

void CConfig::SetOutput(SU2_COMPONENT val_software, unsigned short val_izone) {

  unsigned short iMarker_Euler, iMarker_Custom, iMarker_FarField,
  iMarker_SymWall, iMarker_PerBound, iMarker_NearFieldBound,
  iMarker_Fluid_InterfaceBound, iMarker_Inlet, iMarker_Riemann,
  iMarker_Deform_Mesh, iMarker_Deform_Mesh_Sym_Plane, iMarker_Fluid_Load,
  iMarker_Smoluchowski_Maxwell, iWall_Catalytic,
  iMarker_Giles, iMarker_Outlet, iMarker_Isothermal, iMarker_HeatFlux, iMarker_HeatTransfer,
  iMarker_EngineInflow, iMarker_EngineExhaust, iMarker_Displacement, iMarker_Damper,
  iMarker_Load, iMarker_FlowLoad, iMarker_Internal, iMarker_Monitoring,
  iMarker_Designing, iMarker_GeoEval, iMarker_Plotting, iMarker_Analyze, iMarker_DV, iDV_Value,
  iMarker_ZoneInterface, iMarker_PyCustom, iMarker_Load_Dir, iMarker_Disp_Dir, iMarker_Load_Sine, iMarker_Clamped,
  iMarker_Moving, iMarker_Supersonic_Inlet, iMarker_Supersonic_Outlet, iMarker_ActDiskInlet,
  iMarker_Emissivity,
  iMarker_ActDiskOutlet, iMarker_MixingPlaneInterface,
  iMarker_SobolevBC;

  bool fea = ((Kind_Solver == MAIN_SOLVER::FEM_ELASTICITY) || (Kind_Solver == MAIN_SOLVER::DISC_ADJ_FEM));

  cout << endl <<"----------------- Physical Case Definition ( Zone "  << iZone << " ) -------------------" << endl;
  if (val_software == SU2_COMPONENT::SU2_CFD) {
    if (FSI_Problem)
     cout << "Fluid-Structure Interaction." << endl;

    if (DiscreteAdjoint) {
     cout <<"Discrete Adjoint equations using Algorithmic Differentiation\n";
     cout <<"based on the physical case: ";
    }
    switch (Kind_Solver) {
      case MAIN_SOLVER::EULER:     case MAIN_SOLVER::DISC_ADJ_EULER:
      case MAIN_SOLVER::INC_EULER: case MAIN_SOLVER::DISC_ADJ_INC_EULER:
      case MAIN_SOLVER::FEM_EULER: case MAIN_SOLVER::DISC_ADJ_FEM_EULER:
        if (Kind_Regime == ENUM_REGIME::COMPRESSIBLE) cout << "Compressible Euler equations." << endl;
        if (Kind_Regime == ENUM_REGIME::INCOMPRESSIBLE) cout << "Incompressible Euler equations." << endl;
        break;
      case MAIN_SOLVER::NAVIER_STOKES:     case MAIN_SOLVER::DISC_ADJ_NAVIER_STOKES:
      case MAIN_SOLVER::INC_NAVIER_STOKES: case MAIN_SOLVER::DISC_ADJ_INC_NAVIER_STOKES:
      case MAIN_SOLVER::FEM_NAVIER_STOKES: case MAIN_SOLVER::DISC_ADJ_FEM_NS:
        if (Kind_Regime == ENUM_REGIME::COMPRESSIBLE) cout << "Compressible Laminar Navier-Stokes' equations." << endl;
        if (Kind_Regime == ENUM_REGIME::INCOMPRESSIBLE) cout << "Incompressible Laminar Navier-Stokes' equations." << endl;
        break;
      case MAIN_SOLVER::RANS:     case MAIN_SOLVER::DISC_ADJ_RANS:
      case MAIN_SOLVER::INC_RANS: case MAIN_SOLVER::DISC_ADJ_INC_RANS:
      case MAIN_SOLVER::FEM_RANS: case MAIN_SOLVER::DISC_ADJ_FEM_RANS:
        if (Kind_Regime == ENUM_REGIME::COMPRESSIBLE) cout << "Compressible RANS equations." << endl;
        if (Kind_Regime == ENUM_REGIME::INCOMPRESSIBLE) cout << "Incompressible RANS equations." << endl;
        cout << "Turbulence model: ";
        switch (Kind_Turb_Model) {
          case TURB_MODEL::NONE: break;
          case TURB_MODEL::SA:
            switch (saParsedOptions.version) {
              case SA_OPTIONS::NEG:
                cout << "Negative-";
                break;
              case SA_OPTIONS::EDW:
                cout << "Edwards-";
                break;
              default:
                break;
            }
            cout << "Spalart-Allmaras";

            if (!saParsedOptions.ft2) cout << "-noft2";
            if (saParsedOptions.rot) cout << "-R";
            if (saParsedOptions.comp) cout << "-comp";
            if (saParsedOptions.qcr2000) cout << "-QCR2000";
            if (saParsedOptions.bc) cout << "-BCM";
            cout << endl;
            break;
          case TURB_MODEL::SST:
            cout << "Menter's k-omega SST";
            if (sstParsedOptions.version == SST_OPTIONS::V1994) cout << "-1994";
            else cout << "-2003";
            if (sstParsedOptions.modified) cout << "m";
            if (sstParsedOptions.sust) cout << " with sustaining terms, and";

            switch (sstParsedOptions.production) {
              case SST_OPTIONS::KL:
                cout << " with Kato-Launder production";
                break;
              case SST_OPTIONS::V:
                cout << " with Vorticity production";
                break;
              case SST_OPTIONS::UQ:
                cout << "\nperturbing the Reynold's Stress Matrix towards " << eig_val_comp << " component turbulence";
                if (uq_permute) cout << " (permuting eigenvectors)";
                break;
              default:
                cout << " with no production modification";
                break;
            }
            cout << "." << endl;
            break;
        }
        switch (Kind_Trans_Model) {
          case TURB_TRANS_MODEL::NONE:  break;
          case TURB_TRANS_MODEL::LM: {
            cout << "Transition model: Langtry and Menter's 4 equation model";
            if (lmParsedOptions.LM2015) {
              cout << " w/ cross-flow corrections (2015)" << endl;
            } else {
              cout << " (2009)" << endl;
            }
            break;
          }
        }
        if (Kind_Trans_Model == TURB_TRANS_MODEL::LM) {

          cout << "Correlation Functions: ";
          switch (lmParsedOptions.Correlation) {
            case TURB_TRANS_CORRELATION::MALAN: cout << "Malan et al. (2009)" << endl;  break;
            case TURB_TRANS_CORRELATION::SULUKSNA: cout << "Suluksna et al. (2009)" << endl;  break;
            case TURB_TRANS_CORRELATION::KRAUSE: cout << "Krause et al. (2008)" << endl;  break;
            case TURB_TRANS_CORRELATION::KRAUSE_HYPER: cout << "Krause et al. (2008, paper)" << endl;  break;
            case TURB_TRANS_CORRELATION::MEDIDA_BAEDER: cout << "Medida and Baeder (2011)" << endl;  break;
            case TURB_TRANS_CORRELATION::MEDIDA: cout << "Medida PhD (2014)" << endl;  break;
            case TURB_TRANS_CORRELATION::MENTER_LANGTRY: cout << "Menter and Langtry (2009)" << endl;  break;
            case TURB_TRANS_CORRELATION::DEFAULT:
              switch (Kind_Turb_Model) {
                case TURB_MODEL::SA: cout << "Malan et al. (2009)" << endl;  break;
                case TURB_MODEL::SST: cout << "Menter and Langtry (2009)" << endl;  break;
                case TURB_MODEL::NONE: SU2_MPI::Error("No turbulence model has been selected but LM transition model is active.", CURRENT_FUNCTION); break;
              }
              break;
          }
        }
        cout << "Hybrid RANS/LES: ";
        switch (Kind_HybridRANSLES) {
          case NO_HYBRIDRANSLES: cout << "No Hybrid RANS/LES" << endl; break;
          case SA_DES:   cout << "Detached Eddy Simulation (DES97) " << endl; break;
          case SA_DDES:  cout << "Delayed Detached Eddy Simulation (DDES) with Standard SGS" << endl; break;
          case SA_ZDES:  cout << "Delayed Detached Eddy Simulation (DDES) with Vorticity-based SGS" << endl; break;
          case SA_EDDES: cout << "Delayed Detached Eddy Simulation (DDES) with Shear-layer Adapted SGS" << endl; break;
        }
        break;
      case MAIN_SOLVER::NEMO_EULER:
        if (Kind_Regime == ENUM_REGIME::COMPRESSIBLE) cout << "Compressible two-temperature thermochemical non-equilibrium Euler equations." << endl;
        if (Kind_FluidModel == SU2_NONEQ){
          if ((GasModel != "N2") && (GasModel != "AIR-5") && (GasModel != "AIR-7") && (GasModel != "ARGON"))
          SU2_MPI::Error("The GAS_MODEL given as input is not valid. Choose one of the options: N2, AIR-5, AIR-7, ARGON.", CURRENT_FUNCTION);
        }
        break;
      case MAIN_SOLVER::NEMO_NAVIER_STOKES:
        if (Kind_Regime == ENUM_REGIME::COMPRESSIBLE) cout << "Compressible two-temperature thermochemical non-equilibrium Navier-Stokes equations." << endl;
        if (Kind_FluidModel == SU2_NONEQ){
          if ((GasModel != "N2") && (GasModel != "AIR-5") && (GasModel != "ARGON"))
          SU2_MPI::Error("The GAS_MODEL given as input is not valid. Choose one of the options: N2, AIR-5, ARGON.", CURRENT_FUNCTION);
        }
        break;
      case MAIN_SOLVER::FEM_LES:
        if (Kind_Regime == ENUM_REGIME::COMPRESSIBLE)   cout << "Compressible LES equations." << endl;
        if (Kind_Regime == ENUM_REGIME::INCOMPRESSIBLE) cout << "Incompressible LES equations." << endl;
        cout << "LES Subgrid Scale model: ";
        switch (Kind_SGS_Model) {
          case TURB_SGS_MODEL::IMPLICIT_LES: cout << "Implicit LES" << endl; break;
          case TURB_SGS_MODEL::SMAGORINSKY:  cout << "Smagorinsky " << endl; break;
          case TURB_SGS_MODEL::WALE:         cout << "WALE"         << endl; break;
          case TURB_SGS_MODEL::VREMAN:       cout << "VREMAN"         << endl; break;
          default:
            SU2_MPI::Error("Subgrid Scale model not specified.", CURRENT_FUNCTION);

        }
        break;
      case MAIN_SOLVER::FEM_ELASTICITY: case MAIN_SOLVER::DISC_ADJ_FEM:
        if (Kind_Struct_Solver == STRUCT_DEFORMATION::SMALL) cout << "Geometrically linear elasticity solver." << endl;
        if (Kind_Struct_Solver == STRUCT_DEFORMATION::LARGE) cout << "Geometrically non-linear elasticity solver." << endl;
        if (Kind_Material == STRUCT_MODEL::LINEAR_ELASTIC) cout << "Linear elastic material." << endl;
        if (Kind_Material == STRUCT_MODEL::NEO_HOOKEAN) {
          if (Kind_Material_Compress == STRUCT_COMPRESS::COMPRESSIBLE)
            cout << "Compressible Neo-Hookean material model." << endl;
        }
        break;
      case MAIN_SOLVER::ADJ_EULER: cout << "Continuous Euler adjoint equations." << endl; break;
      case MAIN_SOLVER::ADJ_NAVIER_STOKES:
        if (Frozen_Visc_Cont)
          cout << "Continuous Navier-Stokes adjoint equations with frozen (laminar) viscosity." << endl;
        else
          cout << "Continuous Navier-Stokes adjoint equations." << endl;
        break;
      case MAIN_SOLVER::ADJ_RANS:
        if (Frozen_Visc_Cont)
          cout << "Continuous RANS adjoint equations with frozen (laminar and eddy) viscosity." << endl;
        else
          cout << "Continuous RANS adjoint equations." << endl;
        break;
      case MAIN_SOLVER::HEAT_EQUATION: case MAIN_SOLVER::DISC_ADJ_HEAT:
        cout << "Heat solver" << endl;
        break;
      case MAIN_SOLVER::MULTIPHYSICS:
        cout << "Multiphysics solver" << endl;
        break;
      default:
        SU2_MPI::Error("No valid solver was chosen", CURRENT_FUNCTION);

    }

    if ((Kind_Regime == ENUM_REGIME::COMPRESSIBLE) && (Kind_Solver != MAIN_SOLVER::FEM_ELASTICITY)) {
      cout << "Mach number: " << Mach <<"."<< endl;
      cout << "Angle of attack (AoA): " << AoA <<" deg, and angle of sideslip (AoS): " << AoS <<" deg."<< endl;
      if ((Kind_Solver == MAIN_SOLVER::NAVIER_STOKES) || (Kind_Solver == MAIN_SOLVER::ADJ_NAVIER_STOKES) ||
          (Kind_Solver == MAIN_SOLVER::RANS) || (Kind_Solver == MAIN_SOLVER::ADJ_RANS) ||
          (Kind_Solver == MAIN_SOLVER::NEMO_NAVIER_STOKES))
        cout << "Reynolds number: " << Reynolds <<". Reference length "  << Length_Reynolds << "." << endl;
      if (Fixed_CL_Mode) {
        cout << "Fixed CL mode, target value: " << Target_CL << "." << endl;
      }
    }

    if (EquivArea) {
      cout <<"The equivalent area is going to be evaluated on the near-field."<< endl;
      cout <<"The lower integration limit is "<<ea_lim[0]<<", and the upper is "<<ea_lim[1]<<"."<< endl;
      cout <<"The near-field is situated at "<<ea_lim[2]<<"."<< endl;
    }

    if (GetGrid_Movement()) {
      cout << "Performing a dynamic mesh simulation: ";
      switch (Kind_GridMovement) {
        case NO_MOVEMENT:     cout << "no direct movement." << endl; break;
        case RIGID_MOTION:    cout << "rigid mesh motion." << endl; break;
        case ROTATING_FRAME:  cout << "rotating reference frame." << endl; break;
        case EXTERNAL:        cout << "externally prescribed motion." << endl; break;
      }
    }

    if (Restart) {
      if (Read_Binary_Restart) cout << "Reading and writing binary SU2 native restart files." << endl;
      else cout << "Reading and writing ASCII SU2 native restart files." << endl;
      if (!ContinuousAdjoint && Kind_Solver != MAIN_SOLVER::FEM_ELASTICITY) cout << "Read flow solution from: " << Solution_FileName << "." << endl;
      if (ContinuousAdjoint) cout << "Read adjoint solution from: " << Solution_AdjFileName << "." << endl;
    }
    else {
        if (fea) cout << "No restart solution, initialize from undeformed configuration." << endl;
        else cout << "No restart solution, use the values at infinity (freestream)." << endl;
    }

    if (ContinuousAdjoint)
      cout << "Read flow solution from: " << Solution_FileName << "." << endl;

    if (!fea){
      if (Kind_Regime == ENUM_REGIME::COMPRESSIBLE) {
        if (Ref_NonDim == DIMENSIONAL) { cout << "Dimensional simulation." << endl; }
        else if (Ref_NonDim == FREESTREAM_PRESS_EQ_ONE) { cout << "Non-Dimensional simulation (P=1.0, Rho=1.0, T=1.0 at the farfield)." << endl; }
        else if (Ref_NonDim == FREESTREAM_VEL_EQ_MACH) { cout << "Non-Dimensional simulation (V=Mach, Rho=1.0, T=1.0 at the farfield)." << endl; }
        else if (Ref_NonDim == FREESTREAM_VEL_EQ_ONE) { cout << "Non-Dimensional simulation (V=1.0, Rho=1.0, T=1.0 at the farfield)." << endl; }
    } else if (Kind_Regime == ENUM_REGIME::INCOMPRESSIBLE) {
        if (Ref_Inc_NonDim == DIMENSIONAL) { cout << "Dimensional simulation." << endl; }
        else if (Ref_Inc_NonDim == INITIAL_VALUES) { cout << "Non-Dimensional simulation using intialization values." << endl; }
        else if (Ref_Inc_NonDim == REFERENCE_VALUES) { cout << "Non-Dimensional simulation using user-specified reference values." << endl; }
      }

      if (RefArea == 0.0) cout << "The reference area will be computed using y(2D) or z(3D) projection." << endl;
      else { cout << "The reference area is " << RefArea;
        if (SystemMeasurements == US) cout << " ft^2." << endl; else cout << " m^2." << endl;
      }

      if (SemiSpan == 0.0) cout << "The semi-span will be computed using the max y(3D) value." << endl;
      else { cout << "The semi-span length area is " << SemiSpan;
        if (SystemMeasurements == US) cout << " ft." << endl; else cout << " m." << endl;
      }

      cout << "The reference length is " << RefLength;
      if (SystemMeasurements == US) cout << " ft." << endl; else cout << " m." << endl;

      if (nMarker_Monitoring != 0){
        if ((nRefOriginMoment_X > 1) || (nRefOriginMoment_Y > 1) || (nRefOriginMoment_Z > 1)) {
          cout << "Surface(s) where the force coefficients are evaluated and \n";
          cout << "their reference origin for moment computation: \n";

          for (iMarker_Monitoring = 0; iMarker_Monitoring < nMarker_Monitoring; iMarker_Monitoring++) {
            cout << "   - " << Marker_Monitoring[iMarker_Monitoring] << " (" << RefOriginMoment_X[iMarker_Monitoring] <<", "<<RefOriginMoment_Y[iMarker_Monitoring] <<", "<< RefOriginMoment_Z[iMarker_Monitoring] << ")";
            if (iMarker_Monitoring < nMarker_Monitoring-1) cout << ".\n";
            else {
              if (SystemMeasurements == US) cout <<" ft."<< endl;
              else cout <<" m."<< endl;
            }

          }
        }
        else {
          cout << "Reference origin for moment evaluation is (" << RefOriginMoment_X[0] << ", " << RefOriginMoment_Y[0] << ", " << RefOriginMoment_Z[0] << ")." << endl;
          cout << "Surface(s) where the force coefficients are evaluated: ";
          for (iMarker_Monitoring = 0; iMarker_Monitoring < nMarker_Monitoring; iMarker_Monitoring++) {
            cout << Marker_Monitoring[iMarker_Monitoring];
            if (iMarker_Monitoring < nMarker_Monitoring-1) cout << ", ";
            else cout <<"."<< endl;
          }
          cout<< endl;
        }
      }
    }

    if (nMarker_Designing != 0) {
      cout << "Surface(s) where the objective function is evaluated: ";
      for (iMarker_Designing = 0; iMarker_Designing < nMarker_Designing; iMarker_Designing++) {
        cout << Marker_Designing[iMarker_Designing];
        if (iMarker_Designing < nMarker_Designing-1) cout << ", ";
        else cout <<".";
      }
      cout<< endl;
    }

    if (nMarker_Plotting != 0) {
      cout << "Surface(s) plotted in the output file: ";
      for (iMarker_Plotting = 0; iMarker_Plotting < nMarker_Plotting; iMarker_Plotting++) {
        cout << Marker_Plotting[iMarker_Plotting];
        if (iMarker_Plotting < nMarker_Plotting-1) cout << ", ";
        else cout <<".";
      }
      cout<< endl;
    }

    if (nMarker_Analyze != 0) {
      cout << "Surface(s) to be analyzed in detail: ";
      for (iMarker_Analyze = 0; iMarker_Analyze < nMarker_Analyze; iMarker_Analyze++) {
        cout << Marker_Analyze[iMarker_Analyze];
        if (iMarker_Analyze < nMarker_Analyze-1) cout << ", ";
        else cout <<".";
      }
      cout<< endl;
    }

    if (nMarker_ZoneInterface != 0) {
      cout << "Surface(s) acting as an interface among zones: ";
      for (iMarker_ZoneInterface = 0; iMarker_ZoneInterface < nMarker_ZoneInterface; iMarker_ZoneInterface++) {
        cout << Marker_ZoneInterface[iMarker_ZoneInterface];
        if (iMarker_ZoneInterface < nMarker_ZoneInterface-1) cout << ", ";
        else cout <<".";
      }
      cout<<endl;
    }

    if(nMarker_PyCustom != 0) {
      cout << "Surface(s) that are customizable in Python: ";
      for(iMarker_PyCustom=0; iMarker_PyCustom < nMarker_PyCustom; iMarker_PyCustom++){
        cout << Marker_PyCustom[iMarker_PyCustom];
        if (iMarker_PyCustom < nMarker_PyCustom-1) cout << ", ";
        else cout << ".";
      }
      cout << endl;
    }

    if (initial_PyCustom != 0) {
      cout << "Using customizable initial condition" << endl;
      cout << endl;
    }

    if (nMarker_DV != 0) {
      cout << "Surface(s) affected by the design variables: ";
      for (iMarker_DV = 0; iMarker_DV < nMarker_DV; iMarker_DV++) {
        cout << Marker_DV[iMarker_DV];
        if (iMarker_DV < nMarker_DV-1) cout << ", ";
        else cout <<".";
      }
      cout<< endl;
    }

    if (nMarker_Moving != 0) {
      cout << "Surface(s) in motion: ";
      for (iMarker_Moving = 0; iMarker_Moving < nMarker_Moving; iMarker_Moving++) {
        cout << Marker_Moving[iMarker_Moving];
        if (iMarker_Moving < nMarker_Moving-1) cout << ", ";
        else cout <<".";
      }
      cout<< endl;
    }

  }

  if (val_software == SU2_COMPONENT::SU2_GEO) {
    if (nMarker_GeoEval != 0) {
      cout << "Surface(s) where the geometrical based functions is evaluated: ";
      for (iMarker_GeoEval = 0; iMarker_GeoEval < nMarker_GeoEval; iMarker_GeoEval++) {
        cout << Marker_GeoEval[iMarker_GeoEval];
        if (iMarker_GeoEval < nMarker_GeoEval-1) cout << ", ";
        else cout <<".";
      }
      cout<< endl;
    }
  }

  cout << "Input mesh file name: " << Mesh_FileName << endl;

  if (val_software == SU2_COMPONENT::SU2_DOT) {
    if (DiscreteAdjoint) {
      cout << "Input sensitivity file name: " << GetObjFunc_Extension(Solution_AdjFileName) << "." << endl;
    }else {
    cout << "Input sensitivity file name: " << SurfAdjCoeff_FileName << "." << endl;
  }
  }

  if (val_software == SU2_COMPONENT::SU2_DEF) {
    cout << endl <<"---------------- Grid deformation parameters ( Zone "  << iZone << " )  ----------------" << endl;
    cout << "Grid deformation using a linear elasticity method." << endl;

    if (Hold_GridFixed == YES) cout << "Hold some regions of the mesh fixed (hardcode implementation)." << endl;
  }

  if (val_software == SU2_COMPONENT::SU2_DOT) {
  cout << endl <<"-------------- Surface deformation parameters ( Zone "  << iZone << " ) ----------------" << endl;
  }

  if (((val_software == SU2_COMPONENT::SU2_DEF) || (val_software == SU2_COMPONENT::SU2_DOT)) && (Design_Variable[0] != NO_DEFORMATION)) {

    for (unsigned short iDV = 0; iDV < nDV; iDV++) {


      if ((Design_Variable[iDV] != NO_DEFORMATION) &&
          (Design_Variable[iDV] != FFD_SETTING) &&
          (Design_Variable[iDV] != SCALE_GRID) &&
          (Design_Variable[iDV] != TRANSLATE_GRID) &&
          (Design_Variable[iDV] != ROTATE_GRID) &&
          (Design_Variable[iDV] != SURFACE_FILE)) {

        if (iDV == 0)
          cout << "Design variables definition (markers <-> value <-> param):" << endl;

        switch (Design_Variable[iDV]) {
          case FFD_CONTROL_POINT_2D:  cout << "FFD 2D (control point) <-> "; break;
          case FFD_CAMBER_2D:         cout << "FFD 2D (camber) <-> "; break;
          case FFD_THICKNESS_2D:      cout << "FFD 2D (thickness) <-> "; break;
          case FFD_TWIST_2D:          cout << "FFD 2D (twist) <-> "; break;
          case HICKS_HENNE:           cout << "Hicks Henne <-> " ; break;
          case SURFACE_BUMP:          cout << "Surface bump <-> " ; break;
          case ANGLE_OF_ATTACK:       cout << "Angle of attack <-> " ; break;
          case CST:                   cout << "Kulfan parameter number (CST) <-> " ; break;
          case TRANSLATION:           cout << "Translation design variable."; break;
          case SCALE:                 cout << "Scale design variable."; break;
          case NACA_4DIGITS:          cout << "NACA four digits <-> "; break;
          case PARABOLIC:             cout << "Parabolic <-> "; break;
          case AIRFOIL:               cout << "Airfoil <-> "; break;
          case ROTATION:              cout << "Rotation <-> "; break;
          case FFD_CONTROL_POINT:     cout << "FFD (control point) <-> "; break;
          case FFD_NACELLE:           cout << "FFD (nacelle) <-> "; break;
          case FFD_GULL:              cout << "FFD (gull) <-> "; break;
          case FFD_TWIST:             cout << "FFD (twist) <-> "; break;
          case FFD_ROTATION:          cout << "FFD (rotation) <-> "; break;
          case FFD_CONTROL_SURFACE:   cout << "FFD (control surface) <-> "; break;
          case FFD_CAMBER:            cout << "FFD (camber) <-> "; break;
          case FFD_THICKNESS:         cout << "FFD (thickness) -> "; break;
          case FFD_ANGLE_OF_ATTACK:   cout << "FFD (angle of attack) <-> "; break;
        }

        for (iMarker_DV = 0; iMarker_DV < nMarker_DV; iMarker_DV++) {
          cout << Marker_DV[iMarker_DV];
          if (iMarker_DV < nMarker_DV-1) cout << ", ";
          else cout << " <-> ";
        }

        for (iDV_Value = 0; iDV_Value < nDV_Value[iDV]; iDV_Value++) {
          cout << DV_Value[iDV][iDV_Value];
          if (iDV_Value != nDV_Value[iDV]-1) cout << ", ";
        }
        cout << " <-> ";

        if ((Design_Variable[iDV] == NO_DEFORMATION) ||
            (Design_Variable[iDV] == FFD_SETTING) ||
            (Design_Variable[iDV] == SCALE) ) nParamDV = 0;
        if (Design_Variable[iDV] == ANGLE_OF_ATTACK) nParamDV = 1;
        if ((Design_Variable[iDV] == FFD_CAMBER_2D) ||
            (Design_Variable[iDV] == FFD_THICKNESS_2D) ||
            (Design_Variable[iDV] == HICKS_HENNE) ||
            (Design_Variable[iDV] == PARABOLIC) ||
            (Design_Variable[iDV] == AIRFOIL) ||
            (Design_Variable[iDV] == FFD_GULL) ||
            (Design_Variable[iDV] == FFD_ANGLE_OF_ATTACK) ) nParamDV = 2;
        if ((Design_Variable[iDV] ==  TRANSLATION) ||
            (Design_Variable[iDV] ==  NACA_4DIGITS) ||
            (Design_Variable[iDV] ==  CST) ||
            (Design_Variable[iDV] ==  SURFACE_BUMP) ||
            (Design_Variable[iDV] ==  FFD_CAMBER) ||
            (Design_Variable[iDV] ==  FFD_TWIST_2D) ||
            (Design_Variable[iDV] ==  FFD_THICKNESS) ) nParamDV = 3;
        if (Design_Variable[iDV] == FFD_CONTROL_POINT_2D) nParamDV = 5;
        if (Design_Variable[iDV] == ROTATION) nParamDV = 6;
        if ((Design_Variable[iDV] ==  FFD_CONTROL_POINT) ||
            (Design_Variable[iDV] ==  FFD_ROTATION) ||
            (Design_Variable[iDV] ==  FFD_CONTROL_SURFACE) ) nParamDV = 7;
        if (Design_Variable[iDV] == FFD_TWIST) nParamDV = 8;

        for (unsigned short iParamDV = 0; iParamDV < nParamDV; iParamDV++) {

          if (iParamDV == 0) cout << "( ";

          if ((iParamDV == 0) &&
              ((Design_Variable[iDV] == NO_DEFORMATION) ||
               (Design_Variable[iDV] == FFD_SETTING) ||
               (Design_Variable[iDV] == FFD_ANGLE_OF_ATTACK) ||
               (Design_Variable[iDV] == FFD_CONTROL_POINT_2D) ||
               (Design_Variable[iDV] == FFD_CAMBER_2D) ||
               (Design_Variable[iDV] == FFD_THICKNESS_2D) ||
               (Design_Variable[iDV] == FFD_TWIST_2D) ||
               (Design_Variable[iDV] == FFD_CONTROL_POINT) ||
               (Design_Variable[iDV] == FFD_NACELLE) ||
               (Design_Variable[iDV] == FFD_GULL) ||
               (Design_Variable[iDV] == FFD_TWIST) ||
               (Design_Variable[iDV] == FFD_ROTATION) ||
               (Design_Variable[iDV] == FFD_CONTROL_SURFACE) ||
               (Design_Variable[iDV] == FFD_CAMBER) ||
               (Design_Variable[iDV] == FFD_THICKNESS))) cout << FFDTag[iDV];
          else cout << ParamDV[iDV][iParamDV];

          if (iParamDV < nParamDV-1) cout << ", ";
          else cout <<" )"<< endl;

        }

      }

      else if (Design_Variable[iDV] == NO_DEFORMATION) {
        cout << "No deformation of the numerical grid. Just output .su2 file." << endl;
      }

      else if (Design_Variable[iDV] == SCALE_GRID) {
        nParamDV = 0;
        cout << "Scaling of the volume grid by a constant factor." << endl;
      }

      else if (Design_Variable[iDV] == TRANSLATE_GRID) {
        nParamDV = 3;
        cout << "Rigid translation of the volume grid." << endl;
      }

      else if (Design_Variable[iDV] == ROTATE_GRID) {
        nParamDV = 6;
        cout << "Rigid rotation of the volume grid." << endl;
      }

      else if (Design_Variable[iDV] == FFD_SETTING) {

        cout << "Setting the FFD box structure." << endl;
        cout << "FFD boxes definition (FFD tag <-> degree <-> coord):" << endl;

        for (unsigned short iFFDBox = 0; iFFDBox < nFFDBox; iFFDBox++) {

          cout << TagFFDBox[iFFDBox] << " <-> ";

          for (unsigned short iDegreeFFD = 0; iDegreeFFD < 3; iDegreeFFD++) {
            if (iDegreeFFD == 0) cout << "( ";
            cout << DegreeFFDBox[iFFDBox][iDegreeFFD];
            if (iDegreeFFD < 2) cout << ", ";
            else cout <<" )";
          }

          cout << " <-> ";

          for (unsigned short iCoordFFD = 0; iCoordFFD < 24; iCoordFFD++) {
            if (iCoordFFD == 0) cout << "( ";
            cout << CoordFFDBox[iFFDBox][iCoordFFD];
            if (iCoordFFD < 23) cout << ", ";
            else cout <<" )"<< endl;
          }

        }

      }

      else cout << endl;

    }
  }

  if (((val_software == SU2_COMPONENT::SU2_CFD) && ( ContinuousAdjoint || DiscreteAdjoint)) || (val_software == SU2_COMPONENT::SU2_DOT)) {

    cout << endl <<"---------------- Design problem definition  ( Zone "  << iZone << " ) ------------------" << endl;
    if (nObj==1) {
      switch (Kind_ObjFunc[0]) {
        case DRAG_COEFFICIENT:           cout << "CD objective function";
          if (Fixed_CL_Mode) {           cout << " using fixed CL mode, dCD/dCL = " << dCD_dCL << "." << endl; }
          else {                         cout << "." << endl; }
          break;
        case LIFT_COEFFICIENT:           cout << "CL objective function." << endl; break;
        case MOMENT_X_COEFFICIENT:       cout << "CMx objective function" << endl;
          if (Fixed_CL_Mode) {           cout << " using fixed CL mode, dCMx/dCL = " << dCMx_dCL << "." << endl; }
          else {                         cout << "." << endl; }
          break;
        case MOMENT_Y_COEFFICIENT:       cout << "CMy objective function" << endl;
          if (Fixed_CL_Mode) {           cout << " using fixed CL mode, dCMy/dCL = " << dCMy_dCL << "." << endl; }
          else {                         cout << "." << endl; }
          break;
        case MOMENT_Z_COEFFICIENT:       cout << "CMz objective function" << endl;
          if (Fixed_CL_Mode) {           cout << " using fixed CL mode, dCMz/dCL = " << dCMz_dCL << "." << endl; }
          else {                         cout << "." << endl; }
          break;
        case INVERSE_DESIGN_PRESSURE:    cout << "Inverse design (Cp) objective function." << endl; break;
        case INVERSE_DESIGN_HEATFLUX:    cout << "Inverse design (Heat Flux) objective function." << endl; break;
        case SIDEFORCE_COEFFICIENT:      cout << "Side force objective function." << endl; break;
        case EFFICIENCY:                 cout << "CL/CD objective function." << endl; break;
        case EQUIVALENT_AREA:            cout << "Equivalent area objective function. CD weight: " << WeightCd <<"."<< endl;  break;
        case NEARFIELD_PRESSURE:         cout << "Nearfield pressure objective function. CD weight: " << WeightCd <<"."<< endl;  break;
        case FORCE_X_COEFFICIENT:        cout << "X-force objective function." << endl; break;
        case FORCE_Y_COEFFICIENT:        cout << "Y-force objective function." << endl; break;
        case FORCE_Z_COEFFICIENT:        cout << "Z-force objective function." << endl; break;
        case THRUST_COEFFICIENT:         cout << "Thrust objective function." << endl; break;
        case TORQUE_COEFFICIENT:         cout << "Torque efficiency objective function." << endl; break;
        case TOTAL_HEATFLUX:             cout << "Total heat flux objective function." << endl; break;
        case MAXIMUM_HEATFLUX:           cout << "Maximum heat flux objective function." << endl; break;
        case FIGURE_OF_MERIT:            cout << "Rotor Figure of Merit objective function." << endl; break;
        case BUFFET_SENSOR:              cout << "Buffet sensor objective function." << endl; break;
        case SURFACE_TOTAL_PRESSURE:     cout << "Average total pressure objective function." << endl; break;
        case SURFACE_STATIC_PRESSURE:    cout << "Average static pressure objective function." << endl; break;
        case SURFACE_STATIC_TEMPERATURE: cout << "Average static temperature objective function." << endl; break;
        case SURFACE_MASSFLOW:           cout << "Mass flow rate objective function." << endl; break;
        case SURFACE_MACH:               cout << "Mach number objective function." << endl; break;
        case CUSTOM_OBJFUNC:             cout << "Custom objective function." << endl; break;
        case REFERENCE_GEOMETRY:         cout << "Target geometry objective function." << endl; break;
        case REFERENCE_NODE:             cout << "Target node displacement objective function." << endl; break;
        case VOLUME_FRACTION:            cout << "Volume fraction objective function." << endl; break;
        case TOPOL_DISCRETENESS:         cout << "Topology discreteness objective function." << endl; break;
        case TOPOL_COMPLIANCE:           cout << "Topology compliance objective function." << endl; break;
        case STRESS_PENALTY:             cout << "Stress penalty objective function." << endl; break;
      }
    }
    else {
      cout << "Weighted sum objective function." << endl;
    }

  }

  if (val_software == SU2_COMPONENT::SU2_CFD) {

    auto PrintLimiterInfo = [&](const LIMITER kind_limiter) {
      cout << "Second order integration in space, with slope limiter.\n";
      switch (kind_limiter) {
        case LIMITER::NONE:
          cout << "No slope-limiting method. " << endl;
          break;
        case LIMITER::VENKATAKRISHNAN:
          cout << "Venkatakrishnan slope-limiting method, with constant: " << Venkat_LimiterCoeff << ".\n";
          cout << "The reference element size is: " << RefElemLength << ". " << endl;
          break;
        case LIMITER::VENKATAKRISHNAN_WANG:
          cout << "Venkatakrishnan-Wang slope-limiting method, with constant: " << Venkat_LimiterCoeff << "." << endl;
          break;
        case LIMITER::BARTH_JESPERSEN:
          cout << "Barth-Jespersen slope-limiting method." << endl;
          break;
        case LIMITER::VAN_ALBADA_EDGE:
          cout << "Van Albada slope-limiting method implemented by edges." << endl;
          break;
        case LIMITER::SHARP_EDGES:
          cout << "Sharp edges slope-limiting method, with constant: " << Venkat_LimiterCoeff << ".\n";
          cout << "The reference element size is: " << RefElemLength << ".\n";
          cout << "The reference sharp edge distance is: " << AdjSharp_LimiterCoeff*RefElemLength*Venkat_LimiterCoeff << "." << endl;
          break;
        case LIMITER::WALL_DISTANCE:
          cout << "Wall distance slope-limiting method, with constant: " << Venkat_LimiterCoeff << ".\n";
          cout << "The reference element size is: " << RefElemLength << ".\n";
          cout << "The reference wall distance is: " << AdjSharp_LimiterCoeff*RefElemLength*Venkat_LimiterCoeff << "." << endl;
          break;
        default:
          SU2_MPI::Error("Unknown or invalid limiter type.", CURRENT_FUNCTION);
          break;
      }
    };

    cout << endl <<"--------------- Space Numerical Integration ( Zone "  << iZone << " ) ------------------" << endl;

    if (SmoothNumGrid) cout << "There are some smoothing iterations on the grid coordinates." << endl;

    if ((Kind_Solver == MAIN_SOLVER::EULER)          || (Kind_Solver == MAIN_SOLVER::NAVIER_STOKES)          || (Kind_Solver == MAIN_SOLVER::RANS) ||
        (Kind_Solver == MAIN_SOLVER::INC_EULER)      || (Kind_Solver == MAIN_SOLVER::INC_NAVIER_STOKES)      || (Kind_Solver == MAIN_SOLVER::INC_RANS) ||
        (Kind_Solver == MAIN_SOLVER::NEMO_EULER)     || (Kind_Solver == MAIN_SOLVER::NEMO_NAVIER_STOKES)     ||
        (Kind_Solver == MAIN_SOLVER::DISC_ADJ_EULER) || (Kind_Solver == MAIN_SOLVER::DISC_ADJ_NAVIER_STOKES) || (Kind_Solver == MAIN_SOLVER::DISC_ADJ_RANS) ) {

      if (Kind_ConvNumScheme_Flow == SPACE_CENTERED) {
        if (Kind_Centered_Flow == CENTERED::LAX) {
          cout << "Lax-Friedrich scheme (1st order in space) for the flow inviscid terms.\n";
          cout << "Lax viscous coefficients (1st): " << Kappa_1st_Flow << ".\n";
          cout << "First order integration." << endl;
        }
        else {
          cout << "Jameson-Schmidt-Turkel scheme (2nd order in space) for the flow inviscid terms.\n";
          cout << "JST viscous coefficients (2nd & 4th): " << Kappa_2nd_Flow << ", " << Kappa_4th_Flow << ".\n";
          cout << "The method includes a grid stretching correction (p = 0.3)."<< endl;
        }
      }

      if (Kind_ConvNumScheme_Flow == SPACE_UPWIND) {
        if (Kind_Upwind_Flow == UPWIND::ROE)    cout << "Roe (with entropy fix = "<< EntropyFix_Coeff <<") solver for the flow inviscid terms."<< endl;
        if (Kind_Upwind_Flow == UPWIND::TURKEL) cout << "Roe-Turkel solver for the flow inviscid terms."<< endl;
        if (Kind_Upwind_Flow == UPWIND::AUSM)   cout << "AUSM solver for the flow inviscid terms."<< endl;
        if (Kind_Upwind_Flow == UPWIND::HLLC)   cout << "HLLC solver for the flow inviscid terms."<< endl;
        if (Kind_Upwind_Flow == UPWIND::SW)     cout << "Steger-Warming solver for the flow inviscid terms."<< endl;
        if (Kind_Upwind_Flow == UPWIND::MSW)    cout << "Modified Steger-Warming solver for the flow inviscid terms."<< endl;
        if (Kind_Upwind_Flow == UPWIND::CUSP)   cout << "CUSP solver for the flow inviscid terms."<< endl;
        if (Kind_Upwind_Flow == UPWIND::L2ROE)  cout << "L2ROE Low Mach ROE solver for the flow inviscid terms."<< endl;
        if (Kind_Upwind_Flow == UPWIND::LMROE)  cout << "Rieper Low Mach ROE solver for the flow inviscid terms."<< endl;
        if (Kind_Upwind_Flow == UPWIND::SLAU)   cout << "Simple Low-Dissipation AUSM solver for the flow inviscid terms."<< endl;
        if (Kind_Upwind_Flow == UPWIND::SLAU2)  cout << "Simple Low-Dissipation AUSM 2 solver for the flow inviscid terms."<< endl;
        if (Kind_Upwind_Flow == UPWIND::FDS)    cout << "Flux difference splitting (FDS) upwind scheme for the flow inviscid terms."<< endl;
        if (Kind_Upwind_Flow == UPWIND::AUSMPLUSUP)  cout << "AUSM+-up solver for the flow inviscid terms."<< endl;
        if (Kind_Upwind_Flow == UPWIND::AUSMPLUSUP2) cout << "AUSM+-up2 solver for the flow inviscid terms."<< endl;
        if (Kind_Upwind_Flow == UPWIND::AUSMPWPLUS)  cout << "AUSMPWPLUS solver for the flow inviscid terms."<< endl;

        if (Kind_Solver == MAIN_SOLVER::EULER         || Kind_Solver == MAIN_SOLVER::DISC_ADJ_EULER ||
            Kind_Solver == MAIN_SOLVER::NAVIER_STOKES || Kind_Solver == MAIN_SOLVER::DISC_ADJ_NAVIER_STOKES ||
            Kind_Solver == MAIN_SOLVER::RANS          || Kind_Solver == MAIN_SOLVER::DISC_ADJ_RANS) {
          switch (Kind_RoeLowDiss) {
            case NO_ROELOWDISS: cout << "Standard Roe without low-dissipation function."<< endl; break;
            case NTS: cout << "Roe with NTS low-dissipation function."<< endl; break;
            case FD: cout << "Roe with DDES's FD low-dissipation function."<< endl; break;
            case NTS_DUCROS: cout << "Roe with NTS low-dissipation function + Ducros shock sensor."<< endl; break;
            case FD_DUCROS: cout << "Roe with DDES's FD low-dissipation function + Ducros shock sensor."<< endl; break;
          }
        }

        if (MUSCL_Flow) {
          PrintLimiterInfo(Kind_SlopeLimit_Flow);
        } else {
          cout << "First order integration in space." << endl;
        }

      }

    }

    if ((Kind_Solver == MAIN_SOLVER::RANS) || (Kind_Solver == MAIN_SOLVER::DISC_ADJ_RANS)) {
      if (Kind_ConvNumScheme_Turb == SPACE_UPWIND) {
        if (Kind_Upwind_Turb == UPWIND::SCALAR_UPWIND) cout << "Scalar upwind solver for the turbulence model." << endl;
        if (MUSCL_Turb) {
          PrintLimiterInfo(Kind_SlopeLimit_Turb);
        } else {
          cout << "First order integration in space." << endl;
        }
      }
    }

    if ((Kind_Solver == MAIN_SOLVER::ADJ_EULER) || (Kind_Solver == MAIN_SOLVER::ADJ_NAVIER_STOKES) || (Kind_Solver == MAIN_SOLVER::ADJ_RANS)) {

      if (Kind_ConvNumScheme_AdjFlow == SPACE_CENTERED) {
        if (Kind_Centered_AdjFlow == CENTERED::JST) {
          cout << "Jameson-Schmidt-Turkel scheme for the adjoint inviscid terms."<< endl;
          cout << "JST viscous coefficients (1st, 2nd, & 4th): " << Kappa_1st_AdjFlow
          << ", " << Kappa_2nd_AdjFlow << ", " << Kappa_4th_AdjFlow <<"."<< endl;
          cout << "The method includes a grid stretching correction (p = 0.3)."<< endl;
          cout << "Second order integration." << endl;
        }
        if (Kind_Centered_AdjFlow == CENTERED::LAX) {
          cout << "Lax-Friedrich scheme for the adjoint inviscid terms."<< endl;
          cout << "First order integration." << endl;
        }
      }

      if (Kind_ConvNumScheme_AdjFlow == SPACE_UPWIND) {
        if (Kind_Upwind_AdjFlow == UPWIND::ROE) cout << "Roe (with entropy fix = "<< EntropyFix_Coeff <<") solver for the adjoint inviscid terms."<< endl;
        if (MUSCL_AdjFlow) {
          PrintLimiterInfo(Kind_SlopeLimit_AdjFlow);
        } else {
          cout << "First order integration." << endl;
        }
      }

      cout << "The reference sharp edge distance is: " << AdjSharp_LimiterCoeff*RefElemLength*Venkat_LimiterCoeff <<". "<< endl;

    }

    if ((Kind_Solver == MAIN_SOLVER::ADJ_RANS) && (!Frozen_Visc_Cont)) {
      if (Kind_ConvNumScheme_AdjTurb == SPACE_UPWIND) {
        if (Kind_Upwind_Turb == UPWIND::SCALAR_UPWIND) cout << "Scalar upwind solver for the adjoint turbulence model." << endl;
        if (MUSCL_AdjTurb) {
          PrintLimiterInfo(Kind_SlopeLimit_AdjTurb);
        } else {
          cout << "First order integration." << endl;
        }
      }
    }

    if ((Kind_Solver == MAIN_SOLVER::NAVIER_STOKES) || (Kind_Solver == MAIN_SOLVER::RANS) ||
        (Kind_Solver == MAIN_SOLVER::INC_NAVIER_STOKES) || (Kind_Solver == MAIN_SOLVER::INC_RANS) ||
        (Kind_Solver == MAIN_SOLVER::NEMO_NAVIER_STOKES) ||
        (Kind_Solver == MAIN_SOLVER::DISC_ADJ_INC_NAVIER_STOKES) || (Kind_Solver == MAIN_SOLVER::DISC_ADJ_INC_RANS) ||
        (Kind_Solver == MAIN_SOLVER::DISC_ADJ_NAVIER_STOKES) || (Kind_Solver == MAIN_SOLVER::DISC_ADJ_RANS)) {
        cout << "Average of gradients with correction (viscous flow terms)." << endl;
    }

    if ((Kind_Solver == MAIN_SOLVER::ADJ_NAVIER_STOKES) || (Kind_Solver == MAIN_SOLVER::ADJ_RANS)) {
      cout << "Average of gradients with correction (viscous adjoint terms)." << endl;
    }

    if ((Kind_Solver == MAIN_SOLVER::RANS) || (Kind_Solver == MAIN_SOLVER::DISC_ADJ_RANS) || (Kind_Solver == MAIN_SOLVER::INC_RANS) || (Kind_Solver == MAIN_SOLVER::DISC_ADJ_INC_RANS) ) {
      cout << "Average of gradients with correction (viscous turbulence terms)." << endl;
    }

    if ((Kind_Solver == MAIN_SOLVER::ADJ_RANS) && (!Frozen_Visc_Cont)) {
      cout << "Average of gradients with correction (2nd order) for computation of adjoint viscous turbulence terms." << endl;
      if (Kind_TimeIntScheme_AdjTurb == EULER_IMPLICIT) cout << "Euler implicit method for the turbulent adjoint equation." << endl;
    }

    if(Kind_Solver != MAIN_SOLVER::FEM_EULER && Kind_Solver != MAIN_SOLVER::FEM_NAVIER_STOKES &&
       Kind_Solver != MAIN_SOLVER::FEM_RANS  && Kind_Solver != MAIN_SOLVER::FEM_LES &&
       Kind_Solver != MAIN_SOLVER::DISC_ADJ_FEM_EULER && Kind_Solver != MAIN_SOLVER::DISC_ADJ_FEM_NS &&
       Kind_Solver != MAIN_SOLVER::DISC_ADJ_FEM_RANS) {
      if (!fea){
        switch (Kind_Gradient_Method_Recon) {
          case GREEN_GAUSS: cout << "Gradient for upwind reconstruction: Green-Gauss." << endl; break;
          case LEAST_SQUARES: cout << "Gradient for upwind reconstruction: unweighted Least-Squares." << endl; break;
          case WEIGHTED_LEAST_SQUARES: cout << "Gradient for upwind reconstruction: inverse-distance weighted Least-Squares." << endl; break;
        }
        switch (Kind_Gradient_Method) {
          case GREEN_GAUSS: cout << "Gradient for viscous and source terms: Green-Gauss." << endl; break;
          case LEAST_SQUARES: cout << "Gradient for viscous and source terms: unweighted Least-Squares." << endl; break;
          case WEIGHTED_LEAST_SQUARES: cout << "Gradient for viscous and source terms: inverse-distance weighted Least-Squares." << endl; break;
        }
      }
      else{
        cout << "Spatial discretization using the Finite Element Method." << endl;
      }
    }

    if(Kind_Solver == MAIN_SOLVER::FEM_EULER || Kind_Solver == MAIN_SOLVER::FEM_NAVIER_STOKES ||
       Kind_Solver == MAIN_SOLVER::FEM_RANS  || Kind_Solver == MAIN_SOLVER::FEM_LES ||
       Kind_Solver == MAIN_SOLVER::DISC_ADJ_FEM_EULER || Kind_Solver == MAIN_SOLVER::DISC_ADJ_FEM_NS ||
       Kind_Solver == MAIN_SOLVER::DISC_ADJ_FEM_RANS) {
      if(Kind_FEM_Flow == DG) {
        cout << "Discontinuous Galerkin Finite element solver" << endl;

        switch( Riemann_Solver_FEM ) {
          case UPWIND::ROE:           cout << "Roe (with entropy fix) solver for inviscid fluxes over the faces" << endl; break;
          case UPWIND::LAX_FRIEDRICH: cout << "Lax-Friedrich solver for inviscid fluxes over the faces" << endl; break;
          case UPWIND::AUSM:          cout << "AUSM solver inviscid fluxes over the faces" << endl; break;
          case UPWIND::HLLC:          cout << "HLLC solver inviscid fluxes over the faces" << endl; break;
          default: break;
        }

        if(Kind_Solver != MAIN_SOLVER::FEM_EULER && Kind_Solver != MAIN_SOLVER::DISC_ADJ_FEM_EULER) {
          cout << "Theta symmetrizing terms interior penalty: " << Theta_Interior_Penalty_DGFEM << endl;
        }
      }

      cout << "Quadrature factor for elements with constant Jacobian:     " << Quadrature_Factor_Straight << endl;
      cout << "Quadrature factor for elements with non-constant Jacobian: " << Quadrature_Factor_Curved << endl;

      cout << "Byte alignment matrix multiplications:      " << byteAlignmentMatMul << endl;
      cout << "Padded matrix size for optimal performance: " << sizeMatMulPadding << endl;
    }

    cout << endl <<"--------------- Time Numerical Integration  ( Zone "  << iZone << " ) ------------------" << endl;

    if (!fea) {
    switch (TimeMarching) {
      case TIME_MARCHING::STEADY:
        cout << "Local time stepping (steady state simulation)." << endl; break;

      case TIME_MARCHING::TIME_STEPPING:
        cout << "Unsteady simulation using a time stepping strategy."<< endl;
        if (Unst_CFL != 0.0) {
          cout << "Time step computed by the code. Unsteady CFL number: " << Unst_CFL <<"."<< endl;
          if (Delta_UnstTime != 0.0) {
            cout << "Synchronization time provided by the user (s): "<< Delta_UnstTime << "." << endl;
          }
        }
        else cout << "Unsteady time step provided by the user (s): "<< Delta_UnstTime << "." << endl;
        break;

      case TIME_MARCHING::DT_STEPPING_1ST: case TIME_MARCHING::DT_STEPPING_2ND:
        if (TimeMarching == TIME_MARCHING::DT_STEPPING_1ST) cout << "Unsteady simulation, dual time stepping strategy (first order in time)."<< endl;
        if (TimeMarching == TIME_MARCHING::DT_STEPPING_2ND) cout << "Unsteady simulation, dual time stepping strategy (second order in time)."<< endl;
        if (Unst_CFL != 0.0) cout << "Time step computed by the code. Unsteady CFL number: " << Unst_CFL <<"."<< endl;
        else cout << "Unsteady time step provided by the user (s): "<< Delta_UnstTime << "." << endl;
        break;

      default:
        break;
    }
  }
  else {
    if (Time_Domain) {
      cout << "Dynamic structural analysis."<< endl;
      cout << "Time step provided by the user for the dynamic analysis(s): "<< Delta_DynTime << "." << endl;
    } else {
      cout << "Static structural analysis." << endl;
    }
  }

    if ((Kind_Solver == MAIN_SOLVER::EULER) || (Kind_Solver == MAIN_SOLVER::NAVIER_STOKES) || (Kind_Solver == MAIN_SOLVER::RANS) ||
        (Kind_Solver == MAIN_SOLVER::INC_EULER) || (Kind_Solver == MAIN_SOLVER::INC_NAVIER_STOKES) || (Kind_Solver == MAIN_SOLVER::INC_RANS) ||
        (Kind_Solver == MAIN_SOLVER::NEMO_EULER) || (Kind_Solver == MAIN_SOLVER::NEMO_NAVIER_STOKES) ||
        (Kind_Solver == MAIN_SOLVER::DISC_ADJ_INC_EULER) || (Kind_Solver == MAIN_SOLVER::DISC_ADJ_INC_NAVIER_STOKES) || (Kind_Solver == MAIN_SOLVER::DISC_ADJ_INC_RANS) ||
        (Kind_Solver == MAIN_SOLVER::DISC_ADJ_EULER) || (Kind_Solver == MAIN_SOLVER::DISC_ADJ_NAVIER_STOKES) || (Kind_Solver == MAIN_SOLVER::DISC_ADJ_RANS) ||
        (Kind_Solver == MAIN_SOLVER::DISC_ADJ_FEM_EULER) || (Kind_Solver == MAIN_SOLVER::DISC_ADJ_FEM_NS) || (Kind_Solver == MAIN_SOLVER::DISC_ADJ_FEM_RANS)) {
      switch (Kind_TimeIntScheme_Flow) {
        case RUNGE_KUTTA_EXPLICIT:
          cout << "Runge-Kutta explicit method for the flow equations." << endl;
          cout << "Number of steps: " << nRKStep << endl;
          cout << "Alpha coefficients: ";
          for (unsigned short iRKStep = 0; iRKStep < nRKStep; iRKStep++) {
            cout << "\t" << RK_Alpha_Step[iRKStep];
          }
          cout << endl;
          break;
        case EULER_EXPLICIT:
          cout << "Euler explicit method for the flow equations." << endl;
          break;
        case EULER_IMPLICIT:
          cout << "Euler implicit method for the flow equations." << endl;
          if (Kind_FluidModel == MUTATIONPP)
            SU2_MPI::Error("Implicit time scheme is not yet implemented with Mutation++. Use EULER_EXPLICIT.", CURRENT_FUNCTION);
          switch (Kind_Linear_Solver) {
            case BCGSTAB:
            case FGMRES:
            case RESTARTED_FGMRES:
              if (Kind_Linear_Solver == BCGSTAB)
                cout << "BCGSTAB is used for solving the linear system." << endl;
              else
                cout << "FGMRES is used for solving the linear system." << endl;
              switch (Kind_Linear_Solver_Prec) {
                case ILU: cout << "Using a ILU("<< Linear_Solver_ILU_n <<") preconditioning."<< endl; break;
                case LINELET: cout << "Using a linelet preconditioning."<< endl; break;
                case LU_SGS:  cout << "Using a LU-SGS preconditioning."<< endl; break;
                case JACOBI:  cout << "Using a Jacobi preconditioning."<< endl; break;
              }
              break;
            case SMOOTHER:
              switch (Kind_Linear_Solver_Prec) {
                case ILU:     cout << "A ILU(" << Linear_Solver_ILU_n << ")"; break;
                case LINELET: cout << "A Linelet"; break;
                case LU_SGS:  cout << "A LU-SGS"; break;
                case JACOBI:  cout << "A Jacobi"; break;
              }
              cout << " method is used for smoothing the linear system." << endl;
              break;
          }
          cout << "Convergence criteria of the linear solver: "<< Linear_Solver_Error <<"."<< endl;
          cout << "Max number of linear iterations: "<< Linear_Solver_Iter <<"."<< endl;
          break;
        case CLASSICAL_RK4_EXPLICIT:
          cout << "Classical RK4 explicit method for the flow equations." << endl;
          cout << "Number of steps: " << 4 << endl;
          cout << "Time coefficients: {0.5, 0.5, 1, 1}" << endl;
          cout << "Function coefficients: {1/6, 1/3, 1/3, 1/6}" << endl;
          break;
      }
    }

    if (fea) {
      switch (Kind_TimeIntScheme_FEA) {
        case STRUCT_TIME_INT::CD_EXPLICIT:
          cout << "Explicit time integration (NOT IMPLEMENTED YET)." << endl;
          break;
        case STRUCT_TIME_INT::GENERALIZED_ALPHA:
          cout << "Generalized-alpha method." << endl;
          break;
        case STRUCT_TIME_INT::NEWMARK_IMPLICIT:
          if (Dynamic_Analysis) cout << "Newmark implicit method for the structural time integration." << endl;
          switch (Kind_Linear_Solver) {
            case BCGSTAB:
              cout << "BCGSTAB is used for solving the linear system." << endl;
              cout << "Convergence criteria of the linear solver: "<< Linear_Solver_Error <<"."<< endl;
              cout << "Max number of iterations: "<< Linear_Solver_Iter <<"."<< endl;
              break;
            case FGMRES: case RESTARTED_FGMRES:
              cout << "FGMRES is used for solving the linear system." << endl;
              cout << "Convergence criteria of the linear solver: "<< Linear_Solver_Error <<"."<< endl;
              cout << "Max number of iterations: "<< Linear_Solver_Iter <<"."<< endl;
              break;
            case CONJUGATE_GRADIENT:
              cout << "A Conjugate Gradient method is used for solving the linear system." << endl;
              cout << "Convergence criteria of the linear solver: "<< Linear_Solver_Error <<"."<< endl;
              cout << "Max number of iterations: "<< Linear_Solver_Iter <<"."<< endl;
              break;
          }
          break;
      }
    }

    if ((Kind_Solver == MAIN_SOLVER::ADJ_EULER) || (Kind_Solver == MAIN_SOLVER::ADJ_NAVIER_STOKES) || (Kind_Solver == MAIN_SOLVER::ADJ_RANS)) {
      switch (Kind_TimeIntScheme_AdjFlow) {
        case RUNGE_KUTTA_EXPLICIT:
          cout << "Runge-Kutta explicit method for the adjoint equations." << endl;
          cout << "Number of steps: " << nRKStep << endl;
          cout << "Alpha coefficients: ";
          for (unsigned short iRKStep = 0; iRKStep < nRKStep; iRKStep++) {
            cout << "\t" << RK_Alpha_Step[iRKStep];
          }
          cout << endl;
          break;
        case EULER_EXPLICIT: cout << "Euler explicit method for the adjoint equations." << endl; break;
        case EULER_IMPLICIT: cout << "Euler implicit method for the adjoint equations." << endl; break;
      }
    }

    if(Kind_Solver == MAIN_SOLVER::FEM_EULER || Kind_Solver == MAIN_SOLVER::FEM_NAVIER_STOKES ||
       Kind_Solver == MAIN_SOLVER::FEM_RANS  || Kind_Solver == MAIN_SOLVER::FEM_LES) {
      switch (Kind_TimeIntScheme_FEM_Flow) {
        case RUNGE_KUTTA_EXPLICIT:
          cout << "Runge-Kutta explicit method for the flow equations." << endl;
          cout << "Number of steps: " << nRKStep << endl;
          cout << "Alpha coefficients: ";
          for (unsigned short iRKStep = 0; iRKStep < nRKStep; iRKStep++) {
            cout << "\t" << RK_Alpha_Step[iRKStep];
          }
          cout << endl;
          break;
        case CLASSICAL_RK4_EXPLICIT:
          cout << "Classical RK4 explicit method for the flow equations." << endl;
          cout << "Number of steps: " << 4 << endl;
          cout << "Time coefficients: {0.5, 0.5, 1, 1}" << endl;
          cout << "Function coefficients: {1/6, 1/3, 1/3, 1/6}" << endl;
          break;

        case ADER_DG:
          if(nLevels_TimeAccurateLTS == 1)
            cout << "ADER-DG for the flow equations with global time stepping." << endl;
          else
            cout << "ADER-DG for the flow equations with " << nLevels_TimeAccurateLTS
                 << " levels for time accurate local time stepping." << endl;

          switch( Kind_ADER_Predictor ) {
            case ADER_ALIASED_PREDICTOR:
              cout << "An aliased approach is used in the predictor step. " << endl;
              break;
            case ADER_NON_ALIASED_PREDICTOR:
              cout << "A non-aliased approach is used in the predictor step. " << endl;
              break;
          }
          cout << "Number of time DOFs ADER-DG predictor step: " << nTimeDOFsADER_DG << endl;
          cout << "Location of time DOFs ADER-DG on the interval [-1,1]: ";
          for (unsigned short iDOF=0; iDOF<nTimeDOFsADER_DG; iDOF++) {
            cout << "\t" << TimeDOFsADER_DG[iDOF];
          }
          cout << endl;
          cout << "Time quadrature factor for ADER-DG: " << Quadrature_Factor_Time_ADER_DG << endl;
          cout << "Number of time integration points ADER-DG: " << nTimeIntegrationADER_DG << endl;
          cout << "Location of time integration points ADER-DG on the interval [-1,1]: ";
          for (unsigned short iDOF=0; iDOF<nTimeIntegrationADER_DG; iDOF++) {
            cout << "\t" << TimeIntegrationADER_DG[iDOF];
          }
          cout << endl;
          cout << "Weights of time integration points ADER-DG on the interval [-1,1]: ";
          for (unsigned short iDOF=0; iDOF<nTimeIntegrationADER_DG; iDOF++) {
            cout << "\t" << WeightsIntegrationADER_DG[iDOF];
          }
          cout << endl;
          break;
      }
    }

    if (nMGLevels !=0) {

      if (MGCycle == V_CYCLE) cout << "V Multigrid Cycle, with " << nMGLevels << " multigrid levels."<< endl;
      if (MGCycle == W_CYCLE) cout << "W Multigrid Cycle, with " << nMGLevels << " multigrid levels."<< endl;
      if (MGCycle == FULLMG_CYCLE) cout << "Full Multigrid Cycle, with " << nMGLevels << " multigrid levels."<< endl;

      cout << "Damping factor for the residual restriction: " << Damp_Res_Restric <<"."<< endl;
      cout << "Damping factor for the correction prolongation: " << Damp_Correc_Prolong <<"."<< endl;
    }

    if ((Kind_Solver != MAIN_SOLVER::FEM_ELASTICITY) && (Kind_Solver != MAIN_SOLVER::DISC_ADJ_FEM)) {

      if (!CFL_Adapt) cout << "No CFL adaptation." << endl;
      else cout << "CFL adaptation. Factor down: "<< CFL_AdaptParam[0] <<", factor up: "<< CFL_AdaptParam[1]
        <<",\n                lower limit: "<< CFL_AdaptParam[2] <<", upper limit: " << CFL_AdaptParam[3]
        <<",\n                acceptable linear residual: "<< CFL_AdaptParam[4] << "." << endl;

      if (nMGLevels !=0) {
        PrintingToolbox::CTablePrinter MGTable(&std::cout);

        MGTable.AddColumn("MG Level",         10);
        MGTable.AddColumn("Presmooth",     10);
        MGTable.AddColumn("PostSmooth",    10);
        MGTable.AddColumn("CorrectSmooth", 10);
        MGTable.SetAlign(PrintingToolbox::CTablePrinter::RIGHT);
        MGTable.PrintHeader();
        for (unsigned short iLevel = 0; iLevel < nMGLevels+1; iLevel++) {
          MGTable << iLevel << MG_PreSmooth[iLevel] << MG_PostSmooth[iLevel] << MG_CorrecSmooth[iLevel];
        }
        MGTable.PrintFooter();
      }
      if (TimeMarching != TIME_MARCHING::TIME_STEPPING) {
        cout << "Courant-Friedrichs-Lewy number:   ";
        cout.precision(3);
        cout.width(6); cout << CFL[0];
        cout << endl;
      }

    }

    if ((Kind_Solver == MAIN_SOLVER::RANS) || (Kind_Solver == MAIN_SOLVER::DISC_ADJ_RANS) ||
        (Kind_Solver == MAIN_SOLVER::INC_RANS) || (Kind_Solver == MAIN_SOLVER::DISC_ADJ_INC_RANS))
      if (Kind_TimeIntScheme_Turb == EULER_IMPLICIT)
        cout << "Euler implicit time integration for the turbulence model." << endl;
  }

  if (val_software == SU2_COMPONENT::SU2_CFD) {

    cout << endl <<"------------------ Convergence Criteria  ( Zone "  << iZone << " ) ---------------------" << endl;

    cout << "Maximum number of solver subiterations: " << nInnerIter <<"."<< endl;
    if (Multizone_Problem)
      cout << "Maximum number of solver outer iterations: " << nOuterIter <<"."<< endl;
    if (Time_Domain)
      cout << "Maximum number of physical time-steps: " << nTimeIter <<"."<< endl;

    cout << "Begin convergence monitoring at iteration " << StartConv_Iter << "." << endl;
    cout << "Residual minimum value: 1e" << MinLogResidual << "." << endl;
    cout << "Cauchy series min. value: " << Cauchy_Eps << "." << endl;
    cout << "Number of Cauchy elements: " << Cauchy_Elems << "." << endl;
    if(Cauchy_Elems <1){
      SU2_MPI::Error(to_string(Cauchy_Elems) + string(" Cauchy elements are no viable input. Please check your configuration file."), CURRENT_FUNCTION);
    }
    cout << "Begin windowed time average at iteration " << StartWindowIteration << "." << endl;

    if(Wnd_Cauchy_Crit){
      cout << "Begin time convergence monitoring at iteration " << Wnd_StartConv_Iter + StartWindowIteration << "." << endl;
      cout << "Time cauchy series min. value: " << Wnd_Cauchy_Eps << "." << endl;
      cout << "Number of Cauchy elements: " << Wnd_Cauchy_Elems << "." << endl;
      if(Wnd_Cauchy_Elems <1){
        SU2_MPI::Error(to_string(Wnd_Cauchy_Elems) +string(" Cauchy elements are no viable input. Please check your configuration file."), CURRENT_FUNCTION);
      }
    }
  }

  cout << endl <<"-------------------- Output Information ( Zone "  << iZone << " ) ----------------------" << endl;

  if (val_software == SU2_COMPONENT::SU2_CFD) {

    if (nVolumeOutputFiles != 0) {
      cout << "File writing frequency: " << endl;
      PrintingToolbox::CTablePrinter FileFreqTable(&std::cout);
      FileFreqTable.AddColumn("File", 25);
      FileFreqTable.AddColumn("Frequency", 10);
      FileFreqTable.SetAlign(PrintingToolbox::CTablePrinter::RIGHT);
      FileFreqTable.PrintHeader();

      for (auto iFreq = 0; iFreq < nVolumeOutputFiles; iFreq++){
        /*--- find the key belonging to the value in the map---*/
        for (auto& it : Output_Map) {
          if (it.second == VolumeOutputFiles[iFreq]) {
            FileFreqTable << it.first << VolumeOutputFrequencies[iFreq];
            break;
          }
        }
      }

      FileFreqTable.PrintFooter();
    }

    cout << "Writing the convergence history file every " << HistoryWrtFreq[2] <<" inner iterations."<< endl;
    if (Multizone_Problem){
      cout << "Writing the convergence history file every " << HistoryWrtFreq[1] <<" outer iterations."<< endl;
    }
    if (Time_Domain) {
      cout << "Writing the convergence history file every " << HistoryWrtFreq[0] <<" time iterations."<< endl;
    }
    cout << "Writing the screen convergence history every " << ScreenWrtFreq[2] <<" inner iterations."<< endl;
    if (Multizone_Problem){
      cout << "Writing the screen convergence history every " << ScreenWrtFreq[1] <<" outer iterations."<< endl;
    }
    if (Time_Domain) {
      cout << "Writing the screen convergence history every " << ScreenWrtFreq[0] <<" time iterations."<< endl;
    }

    switch (Tab_FileFormat) {
      case TAB_OUTPUT::TAB_CSV: cout << "The tabular file format is CSV (.csv)." << endl; break;
      case TAB_OUTPUT::TAB_TECPLOT: cout << "The tabular file format is Tecplot (.dat)." << endl; break;
    }

    cout << "Convergence history file name: " << Conv_FileName << "." << endl;

    cout << "Forces breakdown file name: " << Breakdown_FileName << "." << endl;


    if (!ContinuousAdjoint && !DiscreteAdjoint) {
      cout << "Surface file name: " << SurfCoeff_FileName << "." << endl;
      cout << "Volume file name: " << Volume_FileName << "." << endl;
      cout << "Restart file name: " << Restart_FileName << "." << endl;
    }

    if (ContinuousAdjoint || DiscreteAdjoint) {
      cout << "Adjoint solution file name: " << Solution_AdjFileName << "." << endl;
      cout << "Restart adjoint file name: " << Restart_AdjFileName << "." << endl;
      cout << "Adjoint variables file name: " << Adj_FileName << "." << endl;
      cout << "Surface adjoint file name: " << SurfAdjCoeff_FileName << "." << endl;
    }

  }

  if (val_software == SU2_COMPONENT::SU2_SOL) {
    switch (Tab_FileFormat) {
      case TAB_OUTPUT::TAB_CSV: cout << "The tabular file format is CSV (.csv)." << endl; break;
      case TAB_OUTPUT::TAB_TECPLOT: cout << "The tabular file format is Tecplot (.dat)." << endl; break;
    }
    cout << "Flow variables file name: " << Volume_FileName << "." << endl;
  }

  if (val_software == SU2_COMPONENT::SU2_DEF) {
    cout << "Output mesh file name: " << Mesh_Out_FileName << ". " << endl;
    switch (GetDeform_Stiffness_Type()) {
      case INVERSE_VOLUME:
        cout << "Cell stiffness scaled by inverse of the cell volume." << endl;
        break;
      case SOLID_WALL_DISTANCE:
        cout << "Cell stiffness scaled by distance to nearest solid surface." << endl;
        break;
      case CONSTANT_STIFFNESS:
        cout << "Imposing constant cell stiffness." << endl;
        break;
    }
  }

  if (val_software == SU2_COMPONENT::SU2_DOT) {
    if (DiscreteAdjoint) {
      cout << "Output Volume Sensitivity file name: " << VolSens_FileName << ". " << endl;
      cout << "Output Surface Sensitivity file name: " << SurfSens_FileName << ". " << endl;
    }
    cout << "Output gradient file name: " << ObjFunc_Grad_FileName << ". " << endl;
  }

  cout << endl <<"------------- Config File Boundary Information ( Zone "  << iZone << " ) ---------------" << endl;

  PrintingToolbox::CTablePrinter BoundaryTable(&std::cout);
  BoundaryTable.AddColumn("Marker Type", 35);
  BoundaryTable.AddColumn("Marker Name", 35);

  BoundaryTable.PrintHeader();

  if (nMarker_Euler != 0) {
    BoundaryTable << "Euler wall";
    for (iMarker_Euler = 0; iMarker_Euler < nMarker_Euler; iMarker_Euler++) {
      BoundaryTable << Marker_Euler[iMarker_Euler];
      if (iMarker_Euler < nMarker_Euler-1)  BoundaryTable << " ";
    }
    BoundaryTable.PrintFooter();
  }

  if (nMarker_FarField != 0) {
    BoundaryTable << "Far-field";
    for (iMarker_FarField = 0; iMarker_FarField < nMarker_FarField; iMarker_FarField++) {
      BoundaryTable << Marker_FarField[iMarker_FarField];
      if (iMarker_FarField < nMarker_FarField-1)  BoundaryTable << " ";
    }
    BoundaryTable.PrintFooter();
  }

  if (nMarker_SymWall != 0) {
    BoundaryTable << "Symmetry plane";
    for (iMarker_SymWall = 0; iMarker_SymWall < nMarker_SymWall; iMarker_SymWall++) {
      BoundaryTable << Marker_SymWall[iMarker_SymWall];
      if (iMarker_SymWall < nMarker_SymWall-1)  BoundaryTable << " ";
    }
    BoundaryTable.PrintFooter();
  }

  if (nMarker_PerBound != 0) {
    BoundaryTable << "Periodic boundary";
    for (iMarker_PerBound = 0; iMarker_PerBound < nMarker_PerBound; iMarker_PerBound++) {
      BoundaryTable << Marker_PerBound[iMarker_PerBound];
      if (iMarker_PerBound < nMarker_PerBound-1)  BoundaryTable << " ";
    }
    BoundaryTable.PrintFooter();
  }

  if (nMarker_NearFieldBound != 0) {
    BoundaryTable << "Near-field boundary";
    for (iMarker_NearFieldBound = 0; iMarker_NearFieldBound < nMarker_NearFieldBound; iMarker_NearFieldBound++) {
      BoundaryTable << Marker_NearFieldBound[iMarker_NearFieldBound];
      if (iMarker_NearFieldBound < nMarker_NearFieldBound-1)  BoundaryTable << " ";
    }
    BoundaryTable.PrintFooter();
  }

  if (nMarker_Deform_Mesh != 0) {
    BoundaryTable << "Deformable mesh boundary";
    for (iMarker_Deform_Mesh = 0; iMarker_Deform_Mesh < nMarker_Deform_Mesh; iMarker_Deform_Mesh++) {
      BoundaryTable << Marker_Deform_Mesh[iMarker_Deform_Mesh];
      if (iMarker_Deform_Mesh < nMarker_Deform_Mesh-1)  BoundaryTable << " ";
    }
    BoundaryTable.PrintFooter();
  }

  if (nMarker_Deform_Mesh_Sym_Plane != 0) {
    BoundaryTable << "Symmetric deformable mesh boundary";
    for (iMarker_Deform_Mesh_Sym_Plane = 0; iMarker_Deform_Mesh_Sym_Plane < nMarker_Deform_Mesh_Sym_Plane; iMarker_Deform_Mesh_Sym_Plane++) {
      BoundaryTable << Marker_Deform_Mesh_Sym_Plane[iMarker_Deform_Mesh_Sym_Plane];
      if (iMarker_Deform_Mesh_Sym_Plane < nMarker_Deform_Mesh_Sym_Plane-1)  BoundaryTable << " ";
    }
    BoundaryTable.PrintFooter();
  }

  if (nMarker_Fluid_Load != 0) {
    BoundaryTable << "Fluid loads boundary";
    for (iMarker_Fluid_Load = 0; iMarker_Fluid_Load < nMarker_Fluid_Load; iMarker_Fluid_Load++) {
      BoundaryTable << Marker_Fluid_Load[iMarker_Fluid_Load];
      if (iMarker_Fluid_Load < nMarker_Fluid_Load-1)  BoundaryTable << " ";
    }
    BoundaryTable.PrintFooter();
  }

  if (nMarker_Fluid_InterfaceBound != 0) {
    BoundaryTable << "Fluid interface boundary";
    for (iMarker_Fluid_InterfaceBound = 0; iMarker_Fluid_InterfaceBound < nMarker_Fluid_InterfaceBound; iMarker_Fluid_InterfaceBound++) {
      BoundaryTable << Marker_Fluid_InterfaceBound[iMarker_Fluid_InterfaceBound];
      if (iMarker_Fluid_InterfaceBound < nMarker_Fluid_InterfaceBound-1)  BoundaryTable << " ";
    }
    BoundaryTable.PrintFooter();
  }

  if (nMarker_FlowLoad != 0) {
    BoundaryTable << "Flow load boundary";
    for (iMarker_FlowLoad = 0; iMarker_FlowLoad < nMarker_FlowLoad; iMarker_FlowLoad++) {
      BoundaryTable << Marker_FlowLoad[iMarker_FlowLoad];
      if (iMarker_FlowLoad < nMarker_FlowLoad-1)  BoundaryTable << " ";
    }
    BoundaryTable.PrintFooter();
  }

  if (nMarker_Internal != 0) {
    BoundaryTable << "Internal boundary";
    for (iMarker_Internal = 0; iMarker_Internal < nMarker_Internal; iMarker_Internal++) {
      BoundaryTable << Marker_Internal[iMarker_Internal];
      if (iMarker_Internal < nMarker_Internal-1)  BoundaryTable << " ";
    }
    BoundaryTable.PrintFooter();
  }

  if (nMarker_Inlet != 0) {
    BoundaryTable << "Inlet boundary";
    for (iMarker_Inlet = 0; iMarker_Inlet < nMarker_Inlet; iMarker_Inlet++) {
      BoundaryTable << Marker_Inlet[iMarker_Inlet];
      if (iMarker_Inlet < nMarker_Inlet-1)  BoundaryTable << " ";
    }
    BoundaryTable.PrintFooter();
  }

  if (nMarker_Inlet_Species != 0) {
    BoundaryTable << "Species Inlet boundary";
    for (iMarker_Inlet = 0; iMarker_Inlet < nMarker_Inlet_Species; iMarker_Inlet++) {
      BoundaryTable << Marker_Inlet[iMarker_Inlet];
      if (iMarker_Inlet < nMarker_Inlet_Species-1)  BoundaryTable << " ";
    }
    BoundaryTable.PrintFooter();
  }

  if (nMarker_Riemann != 0) {
    BoundaryTable << "Riemann boundary";
    for (iMarker_Riemann = 0; iMarker_Riemann < nMarker_Riemann; iMarker_Riemann++) {
      BoundaryTable << Marker_Riemann[iMarker_Riemann];
      if (iMarker_Riemann < nMarker_Riemann-1)  BoundaryTable << " ";
    }
    BoundaryTable.PrintFooter();
  }

  if (nMarker_Giles != 0) {
    BoundaryTable << "Giles boundary";
    for (iMarker_Giles = 0; iMarker_Giles < nMarker_Giles; iMarker_Giles++) {
      BoundaryTable << Marker_Giles[iMarker_Giles];
      if (iMarker_Giles < nMarker_Giles-1)  BoundaryTable << " ";
    }
    BoundaryTable.PrintFooter();
  }

  if (nMarker_MixingPlaneInterface != 0) {
    BoundaryTable << "MixingPlane boundary";
    for (iMarker_MixingPlaneInterface = 0; iMarker_MixingPlaneInterface < nMarker_MixingPlaneInterface; iMarker_MixingPlaneInterface++) {
      BoundaryTable << Marker_MixingPlaneInterface[iMarker_MixingPlaneInterface];
      if (iMarker_MixingPlaneInterface < nMarker_MixingPlaneInterface-1)  BoundaryTable << " ";
    }
    BoundaryTable.PrintFooter();
  }

  if (nMarker_EngineInflow != 0) {
    BoundaryTable << "Engine inflow boundary";
    for (iMarker_EngineInflow = 0; iMarker_EngineInflow < nMarker_EngineInflow; iMarker_EngineInflow++) {
      BoundaryTable << Marker_EngineInflow[iMarker_EngineInflow];
      if (iMarker_EngineInflow < nMarker_EngineInflow-1)  BoundaryTable << " ";
    }
    BoundaryTable.PrintFooter();
  }

  if (nMarker_EngineExhaust != 0) {
    BoundaryTable << "Engine exhaust boundary";
    for (iMarker_EngineExhaust = 0; iMarker_EngineExhaust < nMarker_EngineExhaust; iMarker_EngineExhaust++) {
      BoundaryTable << Marker_EngineExhaust[iMarker_EngineExhaust];
      if (iMarker_EngineExhaust < nMarker_EngineExhaust-1)  BoundaryTable << " ";
    }
    BoundaryTable.PrintFooter();
  }

  if (nMarker_Supersonic_Inlet != 0) {
    BoundaryTable << "Supersonic inlet boundary";
    for (iMarker_Supersonic_Inlet = 0; iMarker_Supersonic_Inlet < nMarker_Supersonic_Inlet; iMarker_Supersonic_Inlet++) {
      BoundaryTable << Marker_Supersonic_Inlet[iMarker_Supersonic_Inlet];
      if (iMarker_Supersonic_Inlet < nMarker_Supersonic_Inlet-1)  BoundaryTable << " ";
    }
    BoundaryTable.PrintFooter();
  }

  if (nMarker_Supersonic_Outlet != 0) {
    BoundaryTable << "Supersonic outlet boundary";
    for (iMarker_Supersonic_Outlet = 0; iMarker_Supersonic_Outlet < nMarker_Supersonic_Outlet; iMarker_Supersonic_Outlet++) {
      BoundaryTable << Marker_Supersonic_Outlet[iMarker_Supersonic_Outlet];
      if (iMarker_Supersonic_Outlet < nMarker_Supersonic_Outlet-1)  BoundaryTable << " ";
    }
    BoundaryTable.PrintFooter();
  }

  if (nMarker_Outlet != 0) {
    BoundaryTable << "Outlet boundary";
    for (iMarker_Outlet = 0; iMarker_Outlet < nMarker_Outlet; iMarker_Outlet++) {
      BoundaryTable << Marker_Outlet[iMarker_Outlet];
      if (iMarker_Outlet < nMarker_Outlet-1)  BoundaryTable << " ";
    }
    BoundaryTable.PrintFooter();
  }

  if (nMarker_Isothermal != 0) {
    BoundaryTable << "Isothermal wall";
    for (iMarker_Isothermal = 0; iMarker_Isothermal < nMarker_Isothermal; iMarker_Isothermal++) {
      BoundaryTable << Marker_Isothermal[iMarker_Isothermal];
      if (iMarker_Isothermal < nMarker_Isothermal-1)  BoundaryTable << " ";
    }
    BoundaryTable.PrintFooter();
  }

  if (nMarker_Smoluchowski_Maxwell != 0) {
    BoundaryTable << "Smoluchowski/Maxwell jump wall";
    for (iMarker_Smoluchowski_Maxwell = 0; iMarker_Smoluchowski_Maxwell < nMarker_Smoluchowski_Maxwell; iMarker_Smoluchowski_Maxwell++) {
      BoundaryTable << Marker_Smoluchowski_Maxwell[iMarker_Smoluchowski_Maxwell];
      if (iMarker_Smoluchowski_Maxwell< nMarker_Smoluchowski_Maxwell-1)  BoundaryTable << " ";
    }
    BoundaryTable.PrintFooter();
  }

  if (nMarker_HeatFlux != 0) {
    BoundaryTable << "Heat flux wall";
    for (iMarker_HeatFlux = 0; iMarker_HeatFlux < nMarker_HeatFlux; iMarker_HeatFlux++) {
      BoundaryTable << Marker_HeatFlux[iMarker_HeatFlux];
      if (iMarker_HeatFlux < nMarker_HeatFlux-1)  BoundaryTable << " ";
    }
    BoundaryTable.PrintFooter();
  }

  if (nMarker_HeatTransfer != 0) {
    BoundaryTable << "Heat transfer wall";
    for (iMarker_HeatTransfer = 0; iMarker_HeatTransfer < nMarker_HeatTransfer; iMarker_HeatTransfer++) {
      BoundaryTable << Marker_HeatTransfer[iMarker_HeatTransfer];
      if (iMarker_HeatTransfer < nMarker_HeatTransfer-1)  BoundaryTable << " ";
    }
    BoundaryTable.PrintFooter();
  }

  if (nWall_Catalytic != 0) {
    BoundaryTable << "Catalytic wall";
    for (iWall_Catalytic = 0; iWall_Catalytic < nWall_Catalytic; iWall_Catalytic++) {
      BoundaryTable << Wall_Catalytic[iWall_Catalytic];
      if (iWall_Catalytic < nWall_Catalytic-1)  BoundaryTable << " ";
    }
    BoundaryTable.PrintFooter();
  }

  if (nMarker_Clamped != 0) {
    BoundaryTable << "Clamped boundary";
    for (iMarker_Clamped = 0; iMarker_Clamped < nMarker_Clamped; iMarker_Clamped++) {
      BoundaryTable << Marker_Clamped[iMarker_Clamped];
      if (iMarker_Clamped < nMarker_Clamped-1)  BoundaryTable << " ";
    }
    BoundaryTable.PrintFooter();
  }

  if (nMarker_Displacement != 0) {
    BoundaryTable << "Displacement boundary";
    for (iMarker_Displacement = 0; iMarker_Displacement < nMarker_Displacement; iMarker_Displacement++) {
      BoundaryTable << Marker_Displacement[iMarker_Displacement];
      if (iMarker_Displacement < nMarker_Displacement-1)  BoundaryTable << " ";
    }
    BoundaryTable.PrintFooter();
  }

  if (nMarker_Load != 0) {
    BoundaryTable << "Normal load boundary";
    for (iMarker_Load = 0; iMarker_Load < nMarker_Load; iMarker_Load++) {
      BoundaryTable << Marker_Load[iMarker_Load];
      if (iMarker_Load < nMarker_Load-1)  BoundaryTable << " ";
    }
    BoundaryTable.PrintFooter();
  }

  if (nMarker_Damper != 0) {
    BoundaryTable << "Damper boundary";
    for (iMarker_Damper = 0; iMarker_Damper < nMarker_Damper; iMarker_Damper++) {
      BoundaryTable << Marker_Damper[iMarker_Damper];
      if (iMarker_Damper < nMarker_Damper-1)  BoundaryTable << " ";
    }
    BoundaryTable.PrintFooter();
  }

  if (nMarker_Load_Dir != 0) {
    BoundaryTable << "Load boundary";
    for (iMarker_Load_Dir = 0; iMarker_Load_Dir < nMarker_Load_Dir; iMarker_Load_Dir++) {
      BoundaryTable << Marker_Load_Dir[iMarker_Load_Dir];
      if (iMarker_Load_Dir < nMarker_Load_Dir-1)  BoundaryTable << " ";
    }
    BoundaryTable.PrintFooter();
  }

  if (nMarker_Disp_Dir != 0) {
    BoundaryTable << "Disp boundary";
    for (iMarker_Disp_Dir = 0; iMarker_Disp_Dir < nMarker_Disp_Dir; iMarker_Disp_Dir++) {
      BoundaryTable << Marker_Disp_Dir[iMarker_Disp_Dir];
      if (iMarker_Disp_Dir < nMarker_Disp_Dir-1)  BoundaryTable << " ";
    }
    BoundaryTable.PrintFooter();
  }

  if (nMarker_Load_Sine != 0) {
    BoundaryTable << "Sine-Wave boundary";
    for (iMarker_Load_Sine = 0; iMarker_Load_Sine < nMarker_Load_Sine; iMarker_Load_Sine++) {
      BoundaryTable << Marker_Load_Sine[iMarker_Load_Sine];
      if (iMarker_Load_Sine < nMarker_Load_Sine-1)  BoundaryTable << " ";
    }
    BoundaryTable.PrintFooter();
  }

  if (nMarker_Emissivity != 0) {
    BoundaryTable << "Radiative boundary";
    for (iMarker_Emissivity = 0; iMarker_Emissivity < nMarker_Emissivity; iMarker_Emissivity++) {
      BoundaryTable << Marker_Emissivity[iMarker_Emissivity]; // << "(" << Wall_Emissivity[iMarker_Emissivity] << ")";
      if (iMarker_Emissivity < nMarker_Emissivity-1)  BoundaryTable << " ";
    }
    BoundaryTable.PrintFooter();
  }

  if (nMarker_Custom != 0) {
    BoundaryTable << "Custom boundary";
    for (iMarker_Custom = 0; iMarker_Custom < nMarker_Custom; iMarker_Custom++) {
      BoundaryTable << Marker_Custom[iMarker_Custom];
      if (iMarker_Custom < nMarker_Custom-1)  BoundaryTable << " ";
    }
    BoundaryTable.PrintFooter();
  }

  if (nMarker_ActDiskInlet != 0) {
    BoundaryTable << "Actuator disk (inlet) boundary";
    for (iMarker_ActDiskInlet = 0; iMarker_ActDiskInlet < nMarker_ActDiskInlet; iMarker_ActDiskInlet++) {
      BoundaryTable << Marker_ActDiskInlet[iMarker_ActDiskInlet];
      if (iMarker_ActDiskInlet < nMarker_ActDiskInlet-1)  BoundaryTable << " ";
    }
    BoundaryTable.PrintFooter();
  }

  if (nMarker_ActDiskOutlet != 0) {
    BoundaryTable << "Actuator disk (outlet) boundary";
    for (iMarker_ActDiskOutlet = 0; iMarker_ActDiskOutlet < nMarker_ActDiskOutlet; iMarker_ActDiskOutlet++) {
      BoundaryTable << Marker_ActDiskOutlet[iMarker_ActDiskOutlet];
      if (iMarker_ActDiskOutlet < nMarker_ActDiskOutlet-1)  BoundaryTable << " ";
    }
    BoundaryTable.PrintFooter();
  }

  if (nMarker_SobolevBC != 0) {
    BoundaryTable << "Sobolev boundary";
    for (iMarker_SobolevBC = 0; iMarker_SobolevBC < nMarker_SobolevBC; iMarker_SobolevBC++) {
      BoundaryTable << Marker_SobolevBC[iMarker_SobolevBC];
      if (iMarker_SobolevBC < nMarker_SobolevBC-1)  BoundaryTable << " ";
    }
    BoundaryTable.PrintFooter();
  }

  if (nMarker_ActDiskOutlet != 0) {
    if (GetKind_ActDisk() == VARIABLE_LOAD) {
      cout << endl << "Actuator disk with variable load." << endl;
      cout << "Actuator disk data read from file: " << GetActDisk_FileName() << endl;
    }
  }

}

bool CConfig::TokenizeString(string & str, string & option_name,
                             vector<string> & option_value) {
  const string delimiters(" (){}:,\t\n\v\f\r");
  // check for comments or empty string
  string::size_type pos, last_pos;
  pos = str.find_first_of("%");
  if ( (str.length() == 0) || (pos == 0) ) {
    // str is empty or a comment line, so no option here
    return false;
  }
  if (pos != string::npos) {
    // remove comment at end if necessary
    str.erase(pos);
  }

  // look for line composed on only delimiters (usually whitespace)
  pos = str.find_first_not_of(delimiters);
  if (pos == string::npos) {
    return false;
  }

  // find the equals sign and split string
  string name_part, value_part;
  pos = str.find("=");
  if (pos == string::npos) {
    cerr << "Error in TokenizeString(): "
    << "line in the configuration file with no \"=\" sign."
    << endl;
    cout << "Look for: " << str << endl;
    cout << "str.length() = " << str.length() << endl;
    throw(-1);
  }
  name_part = str.substr(0, pos);
  value_part = str.substr(pos+1, string::npos);
  //cout << "name_part  = |" << name_part  << "|" << endl;
  //cout << "value_part = |" << value_part << "|" << endl;

  // the first_part should consist of one string with no interior delimiters
  last_pos = name_part.find_first_not_of(delimiters, 0);
  pos = name_part.find_first_of(delimiters, last_pos);
  if ( (name_part.length() == 0) || (last_pos == string::npos) ) {
    cerr << "Error in CConfig::TokenizeString(): "
    << "line in the configuration file with no name before the \"=\" sign."
    << endl;
    throw(-1);
  }
  if (pos == string::npos) pos = name_part.length();
  option_name = name_part.substr(last_pos, pos - last_pos);
  last_pos = name_part.find_first_not_of(delimiters, pos);
  if (last_pos != string::npos) {
    cerr << "Error in TokenizeString(): "
    << "two or more options before an \"=\" sign in the configuration file."
    << endl;
    throw(-1);
  }
  StringToUpperCase(option_name);

  //cout << "option_name = |" << option_name << "|" << endl;
  //cout << "pos = " << pos << ": last_pos = " << last_pos << endl;

  // now fill the option value vector
  option_value.clear();
  last_pos = value_part.find_first_not_of(delimiters, 0);

  // detect a raw string
  if (value_part[last_pos] == '\'' && value_part.back() == '\'') {
    option_value.push_back(value_part.substr(last_pos+1, value_part.size()-last_pos-2));
    return true;
  }

  pos = value_part.find_first_of(delimiters, last_pos);
  while (string::npos != pos || string::npos != last_pos) {
    // add token to the vector<string>
    option_value.push_back(value_part.substr(last_pos, pos - last_pos));
    // skip delimiters
    last_pos = value_part.find_first_not_of(delimiters, pos);
    // find next "non-delimiter"
    pos = value_part.find_first_of(delimiters, last_pos);
  }
  if (option_value.size() == 0) {
    cerr << "Error in TokenizeString(): "
    << "option " << option_name << " in configuration file with no value assigned."
    << endl;
    throw(-1);
  }

#if 0
  cout << "option value(s) = ";
  for (unsigned int i = 0; i < option_value.size(); i++)
    cout << option_value[i] << " ";
  cout << endl;
#endif

  // look for ';' DV delimiters attached to values
  vector<string>::iterator it;
  it = option_value.begin();
  while (it != option_value.end()) {
    if (it->compare(";") == 0) {
      it++;
      continue;
    }

    pos = it->find(';');
    if (pos != string::npos) {
      string before_semi = it->substr(0, pos);
      string after_semi= it->substr(pos+1, string::npos);
      if (before_semi.empty()) {
        *it = ";";
        it++;
        option_value.insert(it, after_semi);
      } else {
        *it = before_semi;
        it++;
        vector<string> to_insert;
        to_insert.push_back(";");
        if (!after_semi.empty())
          to_insert.push_back(after_semi);
        option_value.insert(it, to_insert.begin(), to_insert.end());
      }
      it = option_value.begin(); // go back to beginning; not efficient
      continue;
    } else {
      it++;
    }
  }
#if 0
  cout << "option value(s) = ";
  for (unsigned int i = 0; i < option_value.size(); i++)
    cout << option_value[i] << " ";
  cout << endl;
#endif
  // remove any consecutive ";"
  it = option_value.begin();
  bool semi_at_prev = false;
  while (it != option_value.end()) {
    if (semi_at_prev) {
      if (it->compare(";") == 0) {
        option_value.erase(it);
        it = option_value.begin();
        semi_at_prev = false;
        continue;
      }
    }
    if (it->compare(";") == 0) {
      semi_at_prev = true;
    } else {
      semi_at_prev = false;
    }
    it++;
  }

#if 0
  cout << "option value(s) = ";
  for (unsigned int i = 0; i < option_value.size(); i++)
    cout << option_value[i] << " ";
  cout << endl;
#endif
  return true;
}

unsigned short CConfig::GetMarker_CfgFile_TagBound(string val_marker) const {

  unsigned short iMarker_CfgFile;

  for (iMarker_CfgFile = 0; iMarker_CfgFile < nMarker_CfgFile; iMarker_CfgFile++) {
    if (Marker_CfgFile_TagBound[iMarker_CfgFile] == val_marker)
      return iMarker_CfgFile;
  }
  SU2_MPI::Error(string("The configuration file doesn't have any definition for marker ") + val_marker, CURRENT_FUNCTION);
  return 0;
}

string CConfig::GetMarker_CfgFile_TagBound(unsigned short val_marker) const {
  return Marker_CfgFile_TagBound[val_marker];
}

unsigned short CConfig::GetMarker_CfgFile_KindBC(string val_marker) const {
  unsigned short iMarker_CfgFile;
  for (iMarker_CfgFile = 0; iMarker_CfgFile < nMarker_CfgFile; iMarker_CfgFile++)
    if (Marker_CfgFile_TagBound[iMarker_CfgFile] == val_marker) break;
  return Marker_CfgFile_KindBC[iMarker_CfgFile];
}

unsigned short CConfig::GetMarker_CfgFile_Monitoring(string val_marker) const {
  unsigned short iMarker_CfgFile;
  for (iMarker_CfgFile = 0; iMarker_CfgFile < nMarker_CfgFile; iMarker_CfgFile++)
    if (Marker_CfgFile_TagBound[iMarker_CfgFile] == val_marker) break;
  return Marker_CfgFile_Monitoring[iMarker_CfgFile];
}

unsigned short CConfig::GetMarker_CfgFile_GeoEval(string val_marker) const {
  unsigned short iMarker_CfgFile;
  for (iMarker_CfgFile = 0; iMarker_CfgFile < nMarker_CfgFile; iMarker_CfgFile++)
    if (Marker_CfgFile_TagBound[iMarker_CfgFile] == val_marker) break;
  return Marker_CfgFile_GeoEval[iMarker_CfgFile];
}

unsigned short CConfig::GetMarker_CfgFile_Designing(string val_marker) const {
  unsigned short iMarker_CfgFile;
  for (iMarker_CfgFile = 0; iMarker_CfgFile < nMarker_CfgFile; iMarker_CfgFile++)
    if (Marker_CfgFile_TagBound[iMarker_CfgFile] == val_marker) break;
  return Marker_CfgFile_Designing[iMarker_CfgFile];
}

unsigned short CConfig::GetMarker_CfgFile_Plotting(string val_marker) const {
  unsigned short iMarker_CfgFile;
  for (iMarker_CfgFile = 0; iMarker_CfgFile < nMarker_CfgFile; iMarker_CfgFile++)
    if (Marker_CfgFile_TagBound[iMarker_CfgFile] == val_marker) break;
  return Marker_CfgFile_Plotting[iMarker_CfgFile];
}

unsigned short CConfig::GetMarker_CfgFile_Analyze(string val_marker) const {
  unsigned short iMarker_CfgFile;
  for (iMarker_CfgFile = 0; iMarker_CfgFile < nMarker_CfgFile; iMarker_CfgFile++)
    if (Marker_CfgFile_TagBound[iMarker_CfgFile] == val_marker) break;
  return Marker_CfgFile_Analyze[iMarker_CfgFile];
}

unsigned short CConfig::GetMarker_CfgFile_ZoneInterface(string val_marker) const {
  unsigned short iMarker_CfgFile;
  for (iMarker_CfgFile = 0; iMarker_CfgFile < nMarker_CfgFile; iMarker_CfgFile++)
    if (Marker_CfgFile_TagBound[iMarker_CfgFile] == val_marker) break;
  return Marker_CfgFile_ZoneInterface[iMarker_CfgFile];
}

unsigned short CConfig::GetMarker_CfgFile_Turbomachinery(string val_marker) const {
  unsigned short iMarker_CfgFile;
  for (iMarker_CfgFile = 0; iMarker_CfgFile < nMarker_CfgFile; iMarker_CfgFile++)
    if (Marker_CfgFile_TagBound[iMarker_CfgFile] == val_marker) break;
  return Marker_CfgFile_Turbomachinery[iMarker_CfgFile];
}

unsigned short CConfig::GetMarker_CfgFile_TurbomachineryFlag(string val_marker) const {
  unsigned short iMarker_CfgFile;
  for (iMarker_CfgFile = 0; iMarker_CfgFile < nMarker_CfgFile; iMarker_CfgFile++)
    if (Marker_CfgFile_TagBound[iMarker_CfgFile] == val_marker) break;
  return Marker_CfgFile_TurbomachineryFlag[iMarker_CfgFile];
}

unsigned short CConfig::GetMarker_CfgFile_MixingPlaneInterface(string val_marker) const {
  unsigned short iMarker_CfgFile;
  for (iMarker_CfgFile = 0; iMarker_CfgFile < nMarker_CfgFile; iMarker_CfgFile++)
    if (Marker_CfgFile_TagBound[iMarker_CfgFile] == val_marker) break;
  return Marker_CfgFile_MixingPlaneInterface[iMarker_CfgFile];
}

unsigned short CConfig::GetMarker_CfgFile_DV(string val_marker) const {
  unsigned short iMarker_CfgFile;
  for (iMarker_CfgFile = 0; iMarker_CfgFile < nMarker_CfgFile; iMarker_CfgFile++)
    if (Marker_CfgFile_TagBound[iMarker_CfgFile] == val_marker) break;
  return Marker_CfgFile_DV[iMarker_CfgFile];
}

unsigned short CConfig::GetMarker_CfgFile_Moving(string val_marker) const {
  unsigned short iMarker_CfgFile;
  for (iMarker_CfgFile = 0; iMarker_CfgFile < nMarker_CfgFile; iMarker_CfgFile++)
    if (Marker_CfgFile_TagBound[iMarker_CfgFile] == val_marker) break;
  return Marker_CfgFile_Moving[iMarker_CfgFile];
}

unsigned short CConfig::GetMarker_CfgFile_Deform_Mesh(string val_marker) const {
  unsigned short iMarker_CfgFile;
  for (iMarker_CfgFile = 0; iMarker_CfgFile < nMarker_CfgFile; iMarker_CfgFile++)
    if (Marker_CfgFile_TagBound[iMarker_CfgFile] == val_marker) break;
  return Marker_CfgFile_Deform_Mesh[iMarker_CfgFile];
}

unsigned short CConfig::GetMarker_CfgFile_Deform_Mesh_Sym_Plane(string val_marker) const {
  unsigned short iMarker_CfgFile;
  for (iMarker_CfgFile = 0; iMarker_CfgFile < nMarker_CfgFile; iMarker_CfgFile++)
    if (Marker_CfgFile_TagBound[iMarker_CfgFile] == val_marker) break;
  return Marker_CfgFile_Deform_Mesh_Sym_Plane[iMarker_CfgFile];
}

unsigned short CConfig::GetMarker_CfgFile_Fluid_Load(string val_marker) const {
  unsigned short iMarker_CfgFile;
  for (iMarker_CfgFile = 0; iMarker_CfgFile < nMarker_CfgFile; iMarker_CfgFile++)
    if (Marker_CfgFile_TagBound[iMarker_CfgFile] == val_marker) break;
  return Marker_CfgFile_Fluid_Load[iMarker_CfgFile];
}

unsigned short CConfig::GetMarker_CfgFile_PyCustom(string val_marker) const {
  unsigned short iMarker_CfgFile;
  for (iMarker_CfgFile=0; iMarker_CfgFile < nMarker_CfgFile; iMarker_CfgFile++)
    if (Marker_CfgFile_TagBound[iMarker_CfgFile] == val_marker) break;
  return Marker_CfgFile_PyCustom[iMarker_CfgFile];
}

unsigned short CConfig::GetMarker_CfgFile_PerBound(string val_marker) const {
  unsigned short iMarker_CfgFile;
  for (iMarker_CfgFile = 0; iMarker_CfgFile < nMarker_CfgFile; iMarker_CfgFile++)
    if (Marker_CfgFile_TagBound[iMarker_CfgFile] == val_marker) break;
  return Marker_CfgFile_PerBound[iMarker_CfgFile];
}

unsigned short CConfig::GetMarker_ZoneInterface(string val_marker) const {
  unsigned short iMarker_CfgFile;
  for (iMarker_CfgFile = 0; iMarker_CfgFile < nMarker_CfgFile; iMarker_CfgFile++)
    if (Marker_CfgFile_TagBound[iMarker_CfgFile] == val_marker) break;
  return Marker_CfgFile_ZoneInterface[iMarker_CfgFile];
}

unsigned short CConfig::GetMarker_CfgFile_SobolevBC(string val_marker) const {
  unsigned short iMarker_CfgFile;
  for (iMarker_CfgFile = 0; iMarker_CfgFile < nMarker_CfgFile; iMarker_CfgFile++)
    if (Marker_CfgFile_TagBound[iMarker_CfgFile] == val_marker) break;
  return Marker_CfgFile_SobolevBC[iMarker_CfgFile];
}

bool CConfig::GetViscous_Wall(unsigned short iMarker) const {

  return (Marker_All_KindBC[iMarker] == HEAT_FLUX  ||
          Marker_All_KindBC[iMarker] == ISOTHERMAL ||
          Marker_All_KindBC[iMarker] == HEAT_TRANSFER ||
          Marker_All_KindBC[iMarker] == SMOLUCHOWSKI_MAXWELL ||
          Marker_All_KindBC[iMarker] == CHT_WALL_INTERFACE);
}

bool CConfig::GetCatalytic_Wall(unsigned short iMarker) const {

  bool catalytic = false;
  for (unsigned short iMarker_Catalytic = 0; iMarker_Catalytic < nWall_Catalytic; iMarker_Catalytic++){
    string Catalytic_Tag = Wall_Catalytic[iMarker_Catalytic];
    if (Catalytic_Tag == Marker_All_TagBound[iMarker]) { catalytic = true; break; }
  }

  return catalytic;
}

bool CConfig::GetSolid_Wall(unsigned short iMarker) const {

  return GetViscous_Wall(iMarker) ||
         Marker_All_KindBC[iMarker] == EULER_WALL;
}

void CConfig::SetSurface_Movement(unsigned short iMarker, unsigned short kind_movement) {

  unsigned short* new_surface_movement = new unsigned short[nMarker_Moving + 1];
  string* new_marker_moving = new string[nMarker_Moving+1];

  for (unsigned short iMarker_Moving = 0; iMarker_Moving < nMarker_Moving; iMarker_Moving++){
    new_surface_movement[iMarker_Moving] = Kind_SurfaceMovement[iMarker_Moving];
    new_marker_moving[iMarker_Moving] = Marker_Moving[iMarker_Moving];
  }

  if (nKind_SurfaceMovement > 0){
    delete [] Marker_Moving;
    delete [] Kind_SurfaceMovement;
  }

  Kind_SurfaceMovement = new_surface_movement;
  Marker_Moving        = new_marker_moving;

  Kind_SurfaceMovement[nMarker_Moving] = kind_movement;
  Marker_Moving[nMarker_Moving] = Marker_All_TagBound[iMarker];

  nMarker_Moving++;
  nKind_SurfaceMovement++;

}

CConfig::~CConfig() {

  unsigned long iDV, iMarker;

  /*--- Delete all of the option objects in the global option map ---*/

  for(map<string, COptionBase*>::iterator itr = option_map.begin(); itr != option_map.end(); itr++) {
    delete itr->second;
  }

  delete [] TimeDOFsADER_DG;
  delete [] TimeIntegrationADER_DG;
  delete [] WeightsIntegrationADER_DG;

  /*--- Free memory for Aeroelastic problems. ---*/

  delete[] Aeroelastic_pitch;
  delete[] Aeroelastic_plunge;

  /*--- Marker pointers ---*/

  delete[] Marker_CfgFile_GeoEval;
  delete[] Marker_All_GeoEval;

  delete[] Marker_CfgFile_TagBound;
  delete[] Marker_All_TagBound;

  delete[] Marker_CfgFile_KindBC;
  delete[] Marker_All_KindBC;

  delete[] Marker_CfgFile_Monitoring;
  delete[] Marker_All_Monitoring;

  delete[] Marker_CfgFile_Designing;
  delete[] Marker_All_Designing;

  delete[] Marker_CfgFile_Plotting;
  delete[] Marker_All_Plotting;

  delete[] Marker_CfgFile_Analyze;
  delete[] Marker_All_Analyze;

  delete[] Marker_CfgFile_ZoneInterface;
  delete[] Marker_All_ZoneInterface;

  delete[] Marker_CfgFile_DV;
  delete[] Marker_All_DV;

  delete[] Marker_CfgFile_Moving;
  delete[] Marker_All_Moving;

  delete[] Marker_CfgFile_Deform_Mesh;
  delete[] Marker_All_Deform_Mesh;

  delete[] Marker_CfgFile_Deform_Mesh_Sym_Plane;
  delete[] Marker_All_Deform_Mesh_Sym_Plane;

  delete[] Marker_CfgFile_Fluid_Load;
  delete[] Marker_All_Fluid_Load;

  delete[] Marker_CfgFile_PyCustom;
  delete[] Marker_All_PyCustom;

  delete[] Marker_CfgFile_PerBound;
  delete[] Marker_All_PerBound;

  delete[] Marker_CfgFile_Turbomachinery;
  delete[] Marker_All_Turbomachinery;

  delete[] Marker_CfgFile_TurbomachineryFlag;
  delete[] Marker_All_TurbomachineryFlag;

  delete[] Marker_CfgFile_MixingPlaneInterface;
  delete[] Marker_All_MixingPlaneInterface;

  delete[] Marker_CfgFile_SobolevBC;
  delete[] Marker_All_SobolevBC;

  delete[] Marker_All_SendRecv;

  delete[] Kind_Wall;

  if (DV_Value != nullptr) {
    for (iDV = 0; iDV < nDV; iDV++) delete[] DV_Value[iDV];
    delete [] DV_Value;
  }

  if (ParamDV != nullptr) {
    for (iDV = 0; iDV < nDV; iDV++) delete[] ParamDV[iDV];
    delete [] ParamDV;
  }

  delete[] Exhaust_Pressure;
  delete[] Exhaust_Temperature;
  delete[] Exhaust_MassFlow;
  delete[] Exhaust_TotalPressure;
  delete[] Exhaust_TotalTemperature;
  delete[] Exhaust_GrossThrust;
  delete[] Exhaust_Force;
  delete[] Exhaust_Power;

  delete[] Inflow_Mach;
  delete[] Inflow_Pressure;
  delete[] Inflow_MassFlow;
  delete[] Inflow_ReverseMassFlow;
  delete[] Inflow_TotalPressure;
  delete[] Inflow_Temperature;
  delete[] Inflow_TotalTemperature;
  delete[] Inflow_RamDrag;
  delete[] Inflow_Force;
  delete[] Inflow_Power;

  delete[] Engine_Power;
  delete[] Engine_Mach;
  delete[] Engine_Force;
  delete[] Engine_NetThrust;
  delete[] Engine_GrossThrust;
  delete[] Engine_Area;

  delete[] ActDiskInlet_MassFlow;
  delete[] ActDiskInlet_Temperature;
  delete[] ActDiskInlet_TotalTemperature;
  delete[] ActDiskInlet_Pressure;
  delete[] ActDiskInlet_TotalPressure;
  delete[] ActDiskInlet_RamDrag;
  delete[] ActDiskInlet_Force;
  delete[] ActDiskInlet_Power;

  delete[] ActDiskOutlet_MassFlow;
  delete[] ActDiskOutlet_Temperature;
  delete[] ActDiskOutlet_TotalTemperature;
  delete[] ActDiskOutlet_Pressure;
  delete[] ActDiskOutlet_TotalPressure;
  delete[] ActDiskOutlet_GrossThrust;
  delete[] ActDiskOutlet_Force;
  delete[] ActDiskOutlet_Power;

  delete[] Outlet_MassFlow;
  delete[] Outlet_Density;
  delete[] Outlet_Area;

  delete[] ActDisk_DeltaPress;
  delete[] ActDisk_DeltaTemp;
  delete[] ActDisk_TotalPressRatio;
  delete[] ActDisk_TotalTempRatio;
  delete[] ActDisk_StaticPressRatio;
  delete[] ActDisk_StaticTempRatio;
  delete[] ActDisk_Power;
  delete[] ActDisk_MassFlow;
  delete[] ActDisk_Mach;
  delete[] ActDisk_Force;
  delete[] ActDisk_NetThrust;
  delete[] ActDisk_BCThrust;
  delete[] ActDisk_BCThrust_Old;
  delete[] ActDisk_GrossThrust;
  delete[] ActDisk_Area;
  delete[] ActDisk_ReverseMassFlow;

  delete[] Surface_MassFlow;
  delete[] Surface_Mach;
  delete[] Surface_Temperature;
  delete[] Surface_Pressure;
  delete[] Surface_Density;
  delete[] Surface_Enthalpy;
  delete[] Surface_NormalVelocity;
  delete[] Surface_Uniformity;
  delete[] Surface_SecondaryStrength;
  delete[] Surface_SecondOverUniform;
  delete[] Surface_MomentumDistortion;
  delete[] Surface_TotalTemperature;
  delete[] Surface_TotalPressure;
  delete[] Surface_PressureDrop;
  delete[] Surface_Species_0;
  delete[] Surface_Species_Variance;
  delete[] Surface_DC60;
  delete[] Surface_IDC;
  delete[] Surface_IDC_Mach;
  delete[] Surface_IDR;

  if (Riemann_FlowDir != nullptr) {
    for (iMarker = 0; iMarker < nMarker_Riemann; iMarker++)
      delete [] Riemann_FlowDir[iMarker];
    delete [] Riemann_FlowDir;
  }

  if (Giles_FlowDir != nullptr) {
    for (iMarker = 0; iMarker < nMarker_Giles; iMarker++)
      delete [] Giles_FlowDir[iMarker];
    delete [] Giles_FlowDir;
  }

  delete[] PlaneTag;
  delete[] CFL;

  /*--- Delete some arrays needed just for initializing options. ---*/

  delete [] FFDTag;
  delete [] nDV_Value;

  delete [] Kind_Data_Riemann;
  delete [] Riemann_Var1;
  delete [] Riemann_Var2;
  delete [] Kind_Data_Giles;
  delete [] Giles_Var1;
  delete [] Giles_Var2;
  delete [] RelaxFactorAverage;
  delete [] RelaxFactorFourier;
  delete [] nSpan_iZones;

  delete [] Marker_TurboBoundIn;
  delete [] Marker_TurboBoundOut;
  delete [] Marker_Riemann;
  delete [] Marker_Giles;

  delete [] nBlades;
  delete [] FreeStreamTurboNormal;
}

string CConfig::GetFilename(string filename, string ext, int timeIter) const {

  /*--- Remove any extension --- */

  unsigned short lastindex = filename.find_last_of(".");
  filename = filename.substr(0, lastindex);

  /*--- Add the extension --- */

  filename = filename + string(ext);

  /*--- Append the zone number if multizone problems ---*/
  if (Multizone_Problem)
    filename = GetMultizone_FileName(filename, GetiZone(), ext);

  /*--- Append the zone number if multiple instance problems ---*/
  if (GetnTimeInstances() > 1)
    filename = GetMultiInstance_FileName(filename, GetiInst(), ext);

  /*--- Append the iteration number for unsteady problems ---*/
  if (GetTime_Domain()){
    filename = GetUnsteady_FileName(filename, timeIter, ext);
  }

  return filename;
}

string CConfig::GetFilename_Iter(const string& filename_iter, unsigned long curInnerIter, unsigned long curOuterIter) const {
  const auto iter = GetMultizone_Problem() ? curOuterIter : curInnerIter;
  std::stringstream iter_ss;
  iter_ss << filename_iter << "_" << std::setw(6) << std::setfill('0') << iter;
  return iter_ss.str();
}

string CConfig::GetUnsteady_FileName(string val_filename, int val_iter, string ext) const {

  string UnstExt="", UnstFilename = val_filename;
  char buffer[50];

  /*--- Check that a positive value iteration is requested (for now). ---*/

  if (val_iter < 0) {
    SU2_MPI::Error("Requesting a negative iteration number for the restart file!!", CURRENT_FUNCTION);
  }

  unsigned short lastindex = UnstFilename.find_last_of(".");
  UnstFilename = UnstFilename.substr(0, lastindex);

  /*--- Append iteration number for unsteady cases ---*/

  if (Time_Domain) {

    if ((val_iter >= 0)    && (val_iter < 10))    SPRINTF (buffer, "_0000%d", val_iter);
    if ((val_iter >= 10)   && (val_iter < 100))   SPRINTF (buffer, "_000%d",  val_iter);
    if ((val_iter >= 100)  && (val_iter < 1000))  SPRINTF (buffer, "_00%d",   val_iter);
    if ((val_iter >= 1000) && (val_iter < 10000)) SPRINTF (buffer, "_0%d",    val_iter);
    if (val_iter >= 10000) SPRINTF (buffer, "_%d", val_iter);
    UnstExt = string(buffer);
  }
  UnstExt += ext;
  UnstFilename.append(UnstExt);

  return UnstFilename;
}

string CConfig::GetMultizone_FileName(string val_filename, int val_iZone, string ext) const {

    string multizone_filename = val_filename;
    char buffer[50];

    unsigned short lastindex = multizone_filename.find_last_of(".");
    multizone_filename = multizone_filename.substr(0, lastindex);

    if (Multizone_Problem) {
        SPRINTF (buffer, "_%d", SU2_TYPE::Int(val_iZone));
        multizone_filename.append(string(buffer));
    }

    multizone_filename += ext;
    return multizone_filename;
}

string CConfig::GetMultizone_HistoryFileName(string val_filename, int val_iZone, string ext) const {

    string multizone_filename = val_filename;
    char buffer[50];
    unsigned short lastindex = multizone_filename.find_last_of(".");
    multizone_filename = multizone_filename.substr(0, lastindex);
    if (Multizone_Problem) {
        SPRINTF (buffer, "_%d", SU2_TYPE::Int(val_iZone));
        multizone_filename.append(string(buffer));
    }
    multizone_filename += ext;
    return multizone_filename;
}

string CConfig::GetMultiInstance_FileName(string val_filename, int val_iInst, string ext) const {

  string multizone_filename = val_filename;
  char buffer[50];

  unsigned short lastindex = multizone_filename.find_last_of(".");
  multizone_filename = multizone_filename.substr(0, lastindex);
  SPRINTF (buffer, "_%d", SU2_TYPE::Int(val_iInst));
  multizone_filename.append(string(buffer));
  multizone_filename += ext;
  return multizone_filename;
}

string CConfig::GetMultiInstance_HistoryFileName(string val_filename, int val_iInst) const {

  string multizone_filename = val_filename;
  char buffer[50];

  unsigned short lastindex = multizone_filename.find_last_of(".");
  multizone_filename = multizone_filename.substr(0, lastindex);
  SPRINTF (buffer, "_%d", SU2_TYPE::Int(val_iInst));
  multizone_filename.append(string(buffer));

  return multizone_filename;
}

string CConfig::GetObjFunc_Extension(string val_filename) const {

  string AdjExt, Filename = val_filename;

  if (ContinuousAdjoint || DiscreteAdjoint) {

    /*--- Remove filename extension (.dat) ---*/

    unsigned short lastindex = Filename.find_last_of(".");
    Filename = Filename.substr(0, lastindex);

    if (nObj==1) {
      switch (Kind_ObjFunc[0]) {
        case DRAG_COEFFICIENT:            AdjExt = "_cd";       break;
        case LIFT_COEFFICIENT:            AdjExt = "_cl";       break;
        case SIDEFORCE_COEFFICIENT:       AdjExt = "_csf";      break;
        case INVERSE_DESIGN_PRESSURE:     AdjExt = "_invpress"; break;
        case INVERSE_DESIGN_HEATFLUX:     AdjExt = "_invheat";  break;
        case MOMENT_X_COEFFICIENT:        AdjExt = "_cmx";      break;
        case MOMENT_Y_COEFFICIENT:        AdjExt = "_cmy";      break;
        case MOMENT_Z_COEFFICIENT:        AdjExt = "_cmz";      break;
        case EFFICIENCY:                  AdjExt = "_eff";      break;
        case EQUIVALENT_AREA:             AdjExt = "_ea";       break;
        case NEARFIELD_PRESSURE:          AdjExt = "_nfp";      break;
        case FORCE_X_COEFFICIENT:         AdjExt = "_cfx";      break;
        case FORCE_Y_COEFFICIENT:         AdjExt = "_cfy";      break;
        case FORCE_Z_COEFFICIENT:         AdjExt = "_cfz";      break;
        case THRUST_COEFFICIENT:          AdjExt = "_ct";       break;
        case TORQUE_COEFFICIENT:          AdjExt = "_cq";       break;
        case TOTAL_HEATFLUX:              AdjExt = "_totheat";  break;
        case MAXIMUM_HEATFLUX:            AdjExt = "_maxheat";  break;
        case AVG_TEMPERATURE:             AdjExt = "_avtp";     break;
        case FIGURE_OF_MERIT:             AdjExt = "_merit";    break;
        case BUFFET_SENSOR:               AdjExt = "_buffet";   break;
        case SURFACE_TOTAL_PRESSURE:      AdjExt = "_pt";       break;
        case SURFACE_STATIC_PRESSURE:     AdjExt = "_pe";       break;
        case SURFACE_STATIC_TEMPERATURE:  AdjExt = "_T";        break;
        case SURFACE_MASSFLOW:            AdjExt = "_mfr";      break;
        case SURFACE_UNIFORMITY:          AdjExt = "_uniform";  break;
        case SURFACE_SECONDARY:           AdjExt = "_second";   break;
        case SURFACE_MOM_DISTORTION:      AdjExt = "_distort";  break;
        case SURFACE_SECOND_OVER_UNIFORM: AdjExt = "_sou";      break;
        case SURFACE_PRESSURE_DROP:       AdjExt = "_dp";       break;
        case SURFACE_SPECIES_0:           AdjExt = "_avgspec0"; break;
        case SURFACE_SPECIES_VARIANCE:    AdjExt = "_specvar";  break;
        case SURFACE_MACH:                AdjExt = "_mach";     break;
        case CUSTOM_OBJFUNC:              AdjExt = "_custom";   break;
        case FLOW_ANGLE_OUT:              AdjExt = "_fao";      break;
        case MASS_FLOW_IN:                AdjExt = "_mfi";      break;
        case ENTROPY_GENERATION:          AdjExt = "_entg";     break;
        case REFERENCE_GEOMETRY:          AdjExt = "_refgeom";  break;
        case REFERENCE_NODE:              AdjExt = "_refnode";  break;
        case VOLUME_FRACTION:             AdjExt = "_volfrac";  break;
        case TOPOL_DISCRETENESS:          AdjExt = "_topdisc";  break;
        case TOPOL_COMPLIANCE:            AdjExt = "_topcomp";  break;
        case STRESS_PENALTY:              AdjExt = "_stress";   break;
      }
    }
    else{
      AdjExt = "_combo";
    }
    Filename.append(AdjExt);

    /*--- Lastly, add the .dat extension ---*/
    Filename.append(".dat");

  }

  return Filename;
}

unsigned short CConfig::GetContainerPosition(unsigned short val_eqsystem) {

  switch (val_eqsystem) {
    case RUNTIME_FLOW_SYS:      return FLOW_SOL;
    case RUNTIME_TURB_SYS:      return TURB_SOL;
    case RUNTIME_TRANS_SYS:     return TRANS_SOL;
    case RUNTIME_SPECIES_SYS:   return SPECIES_SOL;
    case RUNTIME_HEAT_SYS:      return HEAT_SOL;
    case RUNTIME_FEA_SYS:       return FEA_SOL;
    case RUNTIME_ADJFLOW_SYS:   return ADJFLOW_SOL;
    case RUNTIME_ADJTURB_SYS:   return ADJTURB_SOL;
    case RUNTIME_ADJSPECIES_SYS:return ADJSPECIES_SOL;
    case RUNTIME_ADJFEA_SYS:    return ADJFEA_SOL;
    case RUNTIME_RADIATION_SYS: return RAD_SOL;
    case RUNTIME_MULTIGRID_SYS: return 0;
  }
  return 0;
}

void CConfig::SetKind_ConvNumScheme(unsigned short val_kind_convnumscheme,
                                    CENTERED val_kind_centered, UPWIND val_kind_upwind,
                                    LIMITER val_kind_slopelimit, bool val_muscl,
                                    unsigned short val_kind_fem) {
  Kind_ConvNumScheme = val_kind_convnumscheme;
  Kind_Centered = val_kind_centered;
  Kind_Upwind = val_kind_upwind;
  Kind_FEM = val_kind_fem;
  Kind_SlopeLimit = val_kind_slopelimit;
  MUSCL = val_muscl;

}

void CConfig::SetGlobalParam(MAIN_SOLVER val_solver,
                             unsigned short val_system) {

  /*--- Set the simulation global time ---*/

  Current_UnstTime = static_cast<su2double>(TimeIter)*Delta_UnstTime;
  Current_UnstTimeND = static_cast<su2double>(TimeIter)*Delta_UnstTimeND;

  /*--- Set the solver methods ---*/

  auto SetFlowParam = [&]() {
    if (val_system == RUNTIME_FLOW_SYS) {
      SetKind_ConvNumScheme(Kind_ConvNumScheme_Flow, Kind_Centered_Flow,
                            Kind_Upwind_Flow, Kind_SlopeLimit_Flow,
                            MUSCL_Flow, NONE);
      SetKind_TimeIntScheme(Kind_TimeIntScheme_Flow);
    }
  };

  auto SetTurbParam = [&]() {
    if (val_system == RUNTIME_TURB_SYS) {
      SetKind_ConvNumScheme(Kind_ConvNumScheme_Turb, Kind_Centered_Turb,
                            Kind_Upwind_Turb, Kind_SlopeLimit_Turb,
                            MUSCL_Turb, NONE);
      SetKind_TimeIntScheme(Kind_TimeIntScheme_Turb);
    }
  };

  auto SetSpeciesParam = [&]() {
    if (val_system == RUNTIME_SPECIES_SYS) {
      SetKind_ConvNumScheme(Kind_ConvNumScheme_Species, Kind_Centered_Species,
                            Kind_Upwind_Species, Kind_SlopeLimit_Species,
                            MUSCL_Species, NONE);
      SetKind_TimeIntScheme(Kind_TimeIntScheme_Species);
    }
  };

  auto SetAdjFlowParam = [&]() {
    if (val_system == RUNTIME_ADJFLOW_SYS) {
      SetKind_ConvNumScheme(Kind_ConvNumScheme_AdjFlow, Kind_Centered_AdjFlow,
                            Kind_Upwind_AdjFlow, Kind_SlopeLimit_AdjFlow,
                            MUSCL_AdjFlow, NONE);
      SetKind_TimeIntScheme(Kind_TimeIntScheme_AdjFlow);
    }
  };

  switch (val_solver) {
    case MAIN_SOLVER::EULER: case MAIN_SOLVER::INC_EULER: case MAIN_SOLVER::NEMO_EULER:
    case MAIN_SOLVER::DISC_ADJ_EULER: case MAIN_SOLVER::DISC_ADJ_INC_EULER:
      SetFlowParam();
      break;
    case MAIN_SOLVER::NAVIER_STOKES: case MAIN_SOLVER::INC_NAVIER_STOKES: case MAIN_SOLVER::NEMO_NAVIER_STOKES:
    case MAIN_SOLVER::DISC_ADJ_NAVIER_STOKES: case MAIN_SOLVER::DISC_ADJ_INC_NAVIER_STOKES:
      SetFlowParam();
      SetSpeciesParam();

      if (val_system == RUNTIME_HEAT_SYS) {
        SetKind_ConvNumScheme(Kind_ConvNumScheme_Heat, CENTERED::NONE, UPWIND::NONE, LIMITER::NONE, NONE, NONE);
        SetKind_TimeIntScheme(Kind_TimeIntScheme_Heat);
      }
      break;
    case MAIN_SOLVER::RANS: case MAIN_SOLVER::INC_RANS:
    case MAIN_SOLVER::DISC_ADJ_RANS: case MAIN_SOLVER::DISC_ADJ_INC_RANS:
      SetFlowParam();
      SetTurbParam();
      SetSpeciesParam();

      if (val_system == RUNTIME_TRANS_SYS) {
        SetKind_ConvNumScheme(Kind_ConvNumScheme_Turb, Kind_Centered_Turb,
                              Kind_Upwind_Turb, Kind_SlopeLimit_Turb,
                              MUSCL_Turb, NONE);
        SetKind_TimeIntScheme(Kind_TimeIntScheme_Turb);
      }
      if (val_system == RUNTIME_HEAT_SYS) {
        SetKind_ConvNumScheme(Kind_ConvNumScheme_Heat, CENTERED::NONE, UPWIND::NONE, LIMITER::NONE, NONE, NONE);
        SetKind_TimeIntScheme(Kind_TimeIntScheme_Heat);
      }
      break;
    case MAIN_SOLVER::FEM_EULER:
    case MAIN_SOLVER::FEM_NAVIER_STOKES:
    case MAIN_SOLVER::FEM_RANS:
    case MAIN_SOLVER::FEM_LES:
    case MAIN_SOLVER::DISC_ADJ_FEM_EULER:
    case MAIN_SOLVER::DISC_ADJ_FEM_NS:
    case MAIN_SOLVER::DISC_ADJ_FEM_RANS:
      if (val_system == RUNTIME_FLOW_SYS) {
        SetKind_ConvNumScheme(Kind_ConvNumScheme_FEM_Flow, Kind_Centered_Flow,
                              Kind_Upwind_Flow, Kind_SlopeLimit_Flow,
                              MUSCL_Flow, Kind_FEM_Flow);
        SetKind_TimeIntScheme(Kind_TimeIntScheme_FEM_Flow);
      }
      break;
    case MAIN_SOLVER::ADJ_EULER:
    case MAIN_SOLVER::ADJ_NAVIER_STOKES:
      SetFlowParam();
      SetAdjFlowParam();
      break;
    case MAIN_SOLVER::ADJ_RANS:
      SetFlowParam();
      SetTurbParam();
      SetAdjFlowParam();

      if (val_system == RUNTIME_ADJTURB_SYS) {
        SetKind_ConvNumScheme(Kind_ConvNumScheme_AdjTurb, Kind_Centered_AdjTurb,
                              Kind_Upwind_AdjTurb, Kind_SlopeLimit_AdjTurb,
                              MUSCL_AdjTurb, NONE);
        SetKind_TimeIntScheme(Kind_TimeIntScheme_AdjTurb);
      }
      break;
    case MAIN_SOLVER::HEAT_EQUATION:
    case MAIN_SOLVER::DISC_ADJ_HEAT:
      if (val_system == RUNTIME_HEAT_SYS) {
        SetKind_ConvNumScheme(NONE, CENTERED::NONE, UPWIND::NONE, LIMITER::NONE, NONE, NONE);
        SetKind_TimeIntScheme(Kind_TimeIntScheme_Heat);
      }
      break;

    case MAIN_SOLVER::FEM_ELASTICITY:
    case MAIN_SOLVER::DISC_ADJ_FEM:

      Current_DynTime = static_cast<su2double>(TimeIter)*Delta_DynTime;

      if (val_system == RUNTIME_FEA_SYS) {
        SetKind_ConvNumScheme(NONE, CENTERED::NONE, UPWIND::NONE, LIMITER::NONE , NONE, NONE);
        SetKind_TimeIntScheme(NONE);
      }
      break;

    default:
      break;
  }
}

const su2double* CConfig::GetPeriodicRotCenter(string val_marker) const {
  unsigned short iMarker_PerBound;
  for (iMarker_PerBound = 0; iMarker_PerBound < nMarker_PerBound; iMarker_PerBound++)
    if (Marker_PerBound[iMarker_PerBound] == val_marker) break;
  return Periodic_RotCenter[iMarker_PerBound];
}

const su2double* CConfig::GetPeriodicRotAngles(string val_marker) const {
  unsigned short iMarker_PerBound;
  for (iMarker_PerBound = 0; iMarker_PerBound < nMarker_PerBound; iMarker_PerBound++)
    if (Marker_PerBound[iMarker_PerBound] == val_marker) break;
  return Periodic_RotAngles[iMarker_PerBound];
}

const su2double* CConfig::GetPeriodicTranslation(string val_marker) const {
  unsigned short iMarker_PerBound;
  for (iMarker_PerBound = 0; iMarker_PerBound < nMarker_PerBound; iMarker_PerBound++)
    if (Marker_PerBound[iMarker_PerBound] == val_marker) break;
  return Periodic_Translation[iMarker_PerBound];
}

unsigned short CConfig::GetMarker_Periodic_Donor(string val_marker) const {
  unsigned short iMarker_PerBound, jMarker_PerBound, kMarker_All;

  /*--- Find the marker for this periodic boundary. ---*/
  for (iMarker_PerBound = 0; iMarker_PerBound < nMarker_PerBound; iMarker_PerBound++)
    if (Marker_PerBound[iMarker_PerBound] == val_marker) break;

  /*--- Find corresponding donor. ---*/
  for (jMarker_PerBound = 0; jMarker_PerBound < nMarker_PerBound; jMarker_PerBound++)
    if (Marker_PerBound[jMarker_PerBound] == Marker_PerDonor[iMarker_PerBound]) break;

  /*--- Find and return global marker index for donor boundary. ---*/
  for (kMarker_All = 0; kMarker_All < nMarker_CfgFile; kMarker_All++)
    if (Marker_PerBound[jMarker_PerBound] == Marker_All_TagBound[kMarker_All]) break;

  return kMarker_All;
}

su2double CConfig::GetActDisk_NetThrust(string val_marker) const {
  unsigned short iMarker_ActDisk;
  for (iMarker_ActDisk = 0; iMarker_ActDisk < nMarker_ActDiskInlet; iMarker_ActDisk++)
    if ((Marker_ActDiskInlet[iMarker_ActDisk] == val_marker) ||
        (Marker_ActDiskOutlet[iMarker_ActDisk] == val_marker)) break;
  return ActDisk_NetThrust[iMarker_ActDisk];
}

su2double CConfig::GetActDisk_Power(string val_marker) const {
  unsigned short iMarker_ActDisk;
  for (iMarker_ActDisk = 0; iMarker_ActDisk < nMarker_ActDiskInlet; iMarker_ActDisk++)
    if ((Marker_ActDiskInlet[iMarker_ActDisk] == val_marker) ||
        (Marker_ActDiskOutlet[iMarker_ActDisk] == val_marker)) break;
  return ActDisk_Power[iMarker_ActDisk];
}

su2double CConfig::GetActDisk_MassFlow(string val_marker) const {
  unsigned short iMarker_ActDisk;
  for (iMarker_ActDisk = 0; iMarker_ActDisk < nMarker_ActDiskInlet; iMarker_ActDisk++)
    if ((Marker_ActDiskInlet[iMarker_ActDisk] == val_marker) ||
        (Marker_ActDiskOutlet[iMarker_ActDisk] == val_marker)) break;
  return ActDisk_MassFlow[iMarker_ActDisk];
}

su2double CConfig::GetActDisk_Mach(string val_marker) const {
  unsigned short iMarker_ActDisk;
  for (iMarker_ActDisk = 0; iMarker_ActDisk < nMarker_ActDiskInlet; iMarker_ActDisk++)
    if ((Marker_ActDiskInlet[iMarker_ActDisk] == val_marker) ||
        (Marker_ActDiskOutlet[iMarker_ActDisk] == val_marker)) break;
  return ActDisk_Mach[iMarker_ActDisk];
}

su2double CConfig::GetActDisk_Force(string val_marker) const {
  unsigned short iMarker_ActDisk;
  for (iMarker_ActDisk = 0; iMarker_ActDisk < nMarker_ActDiskInlet; iMarker_ActDisk++)
    if ((Marker_ActDiskInlet[iMarker_ActDisk] == val_marker) ||
        (Marker_ActDiskOutlet[iMarker_ActDisk] == val_marker)) break;
  return ActDisk_Force[iMarker_ActDisk];
}

su2double CConfig::GetActDisk_BCThrust(string val_marker) const {
  unsigned short iMarker_ActDisk;
  for (iMarker_ActDisk = 0; iMarker_ActDisk < nMarker_ActDiskInlet; iMarker_ActDisk++)
    if ((Marker_ActDiskInlet[iMarker_ActDisk] == val_marker) ||
        (Marker_ActDiskOutlet[iMarker_ActDisk] == val_marker)) break;
  return ActDisk_BCThrust[iMarker_ActDisk];
}

su2double CConfig::GetActDisk_BCThrust_Old(string val_marker) const {
  unsigned short iMarker_ActDisk;
  for (iMarker_ActDisk = 0; iMarker_ActDisk < nMarker_ActDiskInlet; iMarker_ActDisk++)
    if ((Marker_ActDiskInlet[iMarker_ActDisk] == val_marker) ||
        (Marker_ActDiskOutlet[iMarker_ActDisk] == val_marker)) break;
  return ActDisk_BCThrust_Old[iMarker_ActDisk];
}

void CConfig::SetActDisk_BCThrust(string val_marker, su2double val_actdisk_bcthrust) {
  unsigned short iMarker_ActDisk;
  for (iMarker_ActDisk = 0; iMarker_ActDisk < nMarker_ActDiskInlet; iMarker_ActDisk++)
    if ((Marker_ActDiskInlet[iMarker_ActDisk] == val_marker) ||
        (Marker_ActDiskOutlet[iMarker_ActDisk] == val_marker)) break;
  ActDisk_BCThrust[iMarker_ActDisk] = val_actdisk_bcthrust;
}

void CConfig::SetActDisk_BCThrust_Old(string val_marker, su2double val_actdisk_bcthrust_old) {
  unsigned short iMarker_ActDisk;
  for (iMarker_ActDisk = 0; iMarker_ActDisk < nMarker_ActDiskInlet; iMarker_ActDisk++)
    if ((Marker_ActDiskInlet[iMarker_ActDisk] == val_marker) ||
        (Marker_ActDiskOutlet[iMarker_ActDisk] == val_marker)) break;
  ActDisk_BCThrust_Old[iMarker_ActDisk] = val_actdisk_bcthrust_old;
}

su2double CConfig::GetActDisk_Area(string val_marker) const {
  unsigned short iMarker_ActDisk;
  for (iMarker_ActDisk = 0; iMarker_ActDisk < nMarker_ActDiskInlet; iMarker_ActDisk++)
    if ((Marker_ActDiskInlet[iMarker_ActDisk] == val_marker) ||
        (Marker_ActDiskOutlet[iMarker_ActDisk] == val_marker)) break;
  return ActDisk_Area[iMarker_ActDisk];
}

su2double CConfig::GetActDisk_ReverseMassFlow(string val_marker) const {
  unsigned short iMarker_ActDisk;
  for (iMarker_ActDisk = 0; iMarker_ActDisk < nMarker_ActDiskInlet; iMarker_ActDisk++)
    if ((Marker_ActDiskInlet[iMarker_ActDisk] == val_marker) ||
        (Marker_ActDiskOutlet[iMarker_ActDisk] == val_marker)) break;
  return ActDisk_ReverseMassFlow[iMarker_ActDisk];
}

su2double CConfig::GetActDisk_PressJump(string val_marker, unsigned short val_value) const {
  unsigned short iMarker_ActDisk;
  for (iMarker_ActDisk = 0; iMarker_ActDisk < nMarker_ActDiskInlet; iMarker_ActDisk++)
    if ((Marker_ActDiskInlet[iMarker_ActDisk] == val_marker) ||
        (Marker_ActDiskOutlet[iMarker_ActDisk] == val_marker)) break;
  return ActDisk_PressJump[iMarker_ActDisk][val_value];
}

su2double CConfig::GetActDisk_TempJump(string val_marker, unsigned short val_value) const {
  unsigned short iMarker_ActDisk;
  for (iMarker_ActDisk = 0; iMarker_ActDisk < nMarker_ActDiskInlet; iMarker_ActDisk++)
    if ((Marker_ActDiskInlet[iMarker_ActDisk] == val_marker) ||
        (Marker_ActDiskOutlet[iMarker_ActDisk] == val_marker)) break;
  return ActDisk_TempJump[iMarker_ActDisk][val_value];;
}

su2double CConfig::GetActDisk_Omega(string val_marker, unsigned short val_value) const {
  unsigned short iMarker_ActDisk;
  for (iMarker_ActDisk = 0; iMarker_ActDisk < nMarker_ActDiskInlet; iMarker_ActDisk++)
    if ((Marker_ActDiskInlet[iMarker_ActDisk] == val_marker) ||
        (Marker_ActDiskOutlet[iMarker_ActDisk] == val_marker)) break;
  return ActDisk_Omega[iMarker_ActDisk][val_value];;
}

su2double CConfig::GetOutlet_MassFlow(string val_marker) const {
  unsigned short iMarker_Outlet;
  for (iMarker_Outlet = 0; iMarker_Outlet < nMarker_Outlet; iMarker_Outlet++)
    if ((Marker_Outlet[iMarker_Outlet] == val_marker)) break;
  return Outlet_MassFlow[iMarker_Outlet];
}

su2double CConfig::GetOutlet_Density(string val_marker) const {
  unsigned short iMarker_Outlet;
  for (iMarker_Outlet = 0; iMarker_Outlet < nMarker_Outlet; iMarker_Outlet++)
    if ((Marker_Outlet[iMarker_Outlet] == val_marker)) break;
  return Outlet_Density[iMarker_Outlet];
}

su2double CConfig::GetOutlet_Area(string val_marker) const {
  unsigned short iMarker_Outlet;
  for (iMarker_Outlet = 0; iMarker_Outlet < nMarker_Outlet; iMarker_Outlet++)
    if ((Marker_Outlet[iMarker_Outlet] == val_marker)) break;
  return Outlet_Area[iMarker_Outlet];
}

unsigned short CConfig::GetMarker_CfgFile_ActDiskOutlet(string val_marker) const {
  unsigned short iMarker_ActDisk, kMarker_All;

  /*--- Find the marker for this actuator disk inlet. ---*/

  for (iMarker_ActDisk = 0; iMarker_ActDisk < nMarker_ActDiskInlet; iMarker_ActDisk++)
    if (Marker_ActDiskInlet[iMarker_ActDisk] == val_marker) break;

  /*--- Find and return global marker index for the actuator disk outlet. ---*/

  for (kMarker_All = 0; kMarker_All < nMarker_CfgFile; kMarker_All++)
    if (Marker_ActDiskOutlet[iMarker_ActDisk] == Marker_CfgFile_TagBound[kMarker_All]) break;

  return kMarker_All;
}

unsigned short CConfig::GetMarker_CfgFile_EngineExhaust(string val_marker) const {
  unsigned short iMarker_Engine, kMarker_All;

  /*--- Find the marker for this engine inflow. ---*/

  for (iMarker_Engine = 0; iMarker_Engine < nMarker_EngineInflow; iMarker_Engine++)
    if (Marker_EngineInflow[iMarker_Engine] == val_marker) break;

  /*--- Find and return global marker index for the engine exhaust. ---*/

  for (kMarker_All = 0; kMarker_All < nMarker_CfgFile; kMarker_All++)
    if (Marker_EngineExhaust[iMarker_Engine] == Marker_CfgFile_TagBound[kMarker_All]) break;

  return kMarker_All;
}

bool CConfig::GetVolumetric_Movement() const {
  bool volumetric_movement = false;

  if (GetSurface_Movement(AEROELASTIC) ||
      GetSurface_Movement(AEROELASTIC_RIGID_MOTION)||
      GetSurface_Movement(EXTERNAL) ||
      GetSurface_Movement(EXTERNAL_ROTATION)){
    volumetric_movement = true;
  }

  if (Kind_SU2 == SU2_COMPONENT::SU2_DEF ||
      Kind_SU2 == SU2_COMPONENT::SU2_DOT ||
      DirectDiff)
  { volumetric_movement = true;}

  return volumetric_movement;
}

bool CConfig::GetSurface_Movement(unsigned short kind_movement) const {
  for (unsigned short iMarkerMoving = 0; iMarkerMoving < nKind_SurfaceMovement; iMarkerMoving++){
    if (Kind_SurfaceMovement[iMarkerMoving] == kind_movement){
      return true;
    }
  }
  return false;
}

unsigned short CConfig::GetMarker_Moving(string val_marker) const {
  unsigned short iMarker_Moving;

  /*--- Find the marker for this moving boundary. ---*/
  for (iMarker_Moving = 0; iMarker_Moving < nMarker_Moving; iMarker_Moving++)
    if (Marker_Moving[iMarker_Moving] == val_marker) break;

  return iMarker_Moving;
}

bool CConfig::GetMarker_Moving_Bool(string val_marker) const {
  unsigned short iMarker_Moving;

  /*--- Find the marker for this moving boundary, if it exists. ---*/
  for (iMarker_Moving = 0; iMarker_Moving < nMarker_Moving; iMarker_Moving++)
    if (Marker_Moving[iMarker_Moving] == val_marker) return true;

  return false;
}

unsigned short CConfig::GetMarker_Deform_Mesh(string val_marker) const {
  unsigned short iMarker_Deform_Mesh;

  /*--- Find the marker for this interface boundary. ---*/
  for (iMarker_Deform_Mesh = 0; iMarker_Deform_Mesh < nMarker_Deform_Mesh; iMarker_Deform_Mesh++)
    if (Marker_Deform_Mesh[iMarker_Deform_Mesh] == val_marker) break;

  return iMarker_Deform_Mesh;
}

unsigned short CConfig::GetMarker_Deform_Mesh_Sym_Plane(string val_marker) const {
  unsigned short iMarker_Deform_Mesh_Sym_Plane;

  /*--- Find the marker for this interface boundary. ---*/
  for (iMarker_Deform_Mesh_Sym_Plane = 0; iMarker_Deform_Mesh_Sym_Plane < nMarker_Deform_Mesh_Sym_Plane; iMarker_Deform_Mesh_Sym_Plane++)
    if (Marker_Deform_Mesh_Sym_Plane[iMarker_Deform_Mesh_Sym_Plane] == val_marker) break;

  return iMarker_Deform_Mesh_Sym_Plane;
}

unsigned short CConfig::GetMarker_Fluid_Load(string val_marker) const {
  unsigned short iMarker_Fluid_Load;

  /*--- Find the marker for this interface boundary. ---*/
  for (iMarker_Fluid_Load = 0; iMarker_Fluid_Load < nMarker_Fluid_Load; iMarker_Fluid_Load++)
    if (Marker_Fluid_Load[iMarker_Fluid_Load] == val_marker) break;

  return iMarker_Fluid_Load;
}

unsigned short CConfig::GetMarker_SobolevBC(string val_marker) const {
  unsigned short iMarker_Sobolev;

  /*--- Find the marker for this moving boundary. ---*/
  for (iMarker_Sobolev = 0; iMarker_Sobolev < nMarker_SobolevBC; iMarker_Sobolev++)
    if (Marker_SobolevBC[iMarker_Sobolev] == val_marker) break;

  return iMarker_Sobolev;
}

su2double CConfig::GetExhaust_Temperature_Target(string val_marker) const {
  unsigned short iMarker_EngineExhaust;
  for (iMarker_EngineExhaust = 0; iMarker_EngineExhaust < nMarker_EngineExhaust; iMarker_EngineExhaust++)
    if (Marker_EngineExhaust[iMarker_EngineExhaust] == val_marker) break;
  return Exhaust_Temperature_Target[iMarker_EngineExhaust];
}

su2double CConfig::GetExhaust_Pressure_Target(string val_marker) const {
  unsigned short iMarker_EngineExhaust;
  for (iMarker_EngineExhaust = 0; iMarker_EngineExhaust < nMarker_EngineExhaust; iMarker_EngineExhaust++)
    if (Marker_EngineExhaust[iMarker_EngineExhaust] == val_marker) break;
  return Exhaust_Pressure_Target[iMarker_EngineExhaust];
}

INLET_TYPE CConfig::GetKind_Inc_Inlet(string val_marker) const {
  unsigned short iMarker_Inlet;
  for (iMarker_Inlet = 0; iMarker_Inlet < nMarker_Inlet; iMarker_Inlet++)
    if (Marker_Inlet[iMarker_Inlet] == val_marker) break;
  return Kind_Inc_Inlet[iMarker_Inlet];
}

INC_OUTLET_TYPE CConfig::GetKind_Inc_Outlet(string val_marker) const {
  unsigned short iMarker_Outlet;
  for (iMarker_Outlet = 0; iMarker_Outlet < nMarker_Outlet; iMarker_Outlet++)
    if (Marker_Outlet[iMarker_Outlet] == val_marker) break;
  return Kind_Inc_Outlet[iMarker_Outlet];
}

su2double CConfig::GetInlet_Ttotal(string val_marker) const {
  unsigned short iMarker_Inlet;
  for (iMarker_Inlet = 0; iMarker_Inlet < nMarker_Inlet; iMarker_Inlet++)
    if (Marker_Inlet[iMarker_Inlet] == val_marker) break;
  return Inlet_Ttotal[iMarker_Inlet];
}

su2double CConfig::GetInlet_Ptotal(string val_marker) const {
  unsigned short iMarker_Inlet;
  for (iMarker_Inlet = 0; iMarker_Inlet < nMarker_Inlet; iMarker_Inlet++)
    if (Marker_Inlet[iMarker_Inlet] == val_marker) break;
  return Inlet_Ptotal[iMarker_Inlet];
}

void CConfig::SetInlet_Ptotal(su2double val_pressure, string val_marker) {
  unsigned short iMarker_Inlet;
  for (iMarker_Inlet = 0; iMarker_Inlet < nMarker_Inlet; iMarker_Inlet++)
    if (Marker_Inlet[iMarker_Inlet] == val_marker)
      Inlet_Ptotal[iMarker_Inlet] = val_pressure;
}

const su2double* CConfig::GetInlet_FlowDir(string val_marker) const {
  unsigned short iMarker_Inlet;
  for (iMarker_Inlet = 0; iMarker_Inlet < nMarker_Inlet; iMarker_Inlet++)
    if (Marker_Inlet[iMarker_Inlet] == val_marker) break;
  return Inlet_FlowDir[iMarker_Inlet];
}

su2double CConfig::GetInlet_Temperature(string val_marker) const {
  unsigned short iMarker_Supersonic_Inlet;
  for (iMarker_Supersonic_Inlet = 0; iMarker_Supersonic_Inlet < nMarker_Supersonic_Inlet; iMarker_Supersonic_Inlet++)
    if (Marker_Supersonic_Inlet[iMarker_Supersonic_Inlet] == val_marker) break;
  return Inlet_Temperature[iMarker_Supersonic_Inlet];
}

su2double CConfig::GetInlet_Pressure(string val_marker) const {
  unsigned short iMarker_Supersonic_Inlet;
  for (iMarker_Supersonic_Inlet = 0; iMarker_Supersonic_Inlet < nMarker_Supersonic_Inlet; iMarker_Supersonic_Inlet++)
    if (Marker_Supersonic_Inlet[iMarker_Supersonic_Inlet] == val_marker) break;
  return Inlet_Pressure[iMarker_Supersonic_Inlet];
}

const su2double* CConfig::GetInlet_Velocity(string val_marker) const {
  unsigned short iMarker_Supersonic_Inlet;
  for (iMarker_Supersonic_Inlet = 0; iMarker_Supersonic_Inlet < nMarker_Supersonic_Inlet; iMarker_Supersonic_Inlet++)
    if (Marker_Supersonic_Inlet[iMarker_Supersonic_Inlet] == val_marker) break;
  return Inlet_Velocity[iMarker_Supersonic_Inlet];
}

const su2double* CConfig::GetInlet_SpeciesVal(string val_marker) const {
  unsigned short iMarker_Inlet_Species;
  for (iMarker_Inlet_Species = 0; iMarker_Inlet_Species < nMarker_Inlet_Species; iMarker_Inlet_Species++)
    if (Marker_Inlet_Species[iMarker_Inlet_Species] == val_marker) break;
  return Inlet_SpeciesVal[iMarker_Inlet_Species];
}

const su2double* CConfig::GetInlet_TurbVal(string val_marker) const {
  /*--- If Turbulent Inlet is not provided for the marker, return free stream values. ---*/
  for (auto iMarker = 0u; iMarker < nMarker_Inlet_Turb; iMarker++) {
    if (Marker_Inlet_Turb[iMarker] == val_marker) return Inlet_TurbVal[iMarker];
  }
  return TurbIntensityAndViscRatioFreeStream;
}

su2double CConfig::GetOutlet_Pressure(string val_marker) const {
  unsigned short iMarker_Outlet;
  for (iMarker_Outlet = 0; iMarker_Outlet < nMarker_Outlet; iMarker_Outlet++)
    if (Marker_Outlet[iMarker_Outlet] == val_marker) break;
  return Outlet_Pressure[iMarker_Outlet];
}

void CConfig::SetOutlet_Pressure(su2double val_pressure, string val_marker) {
  unsigned short iMarker_Outlet;
  for (iMarker_Outlet = 0; iMarker_Outlet < nMarker_Outlet; iMarker_Outlet++)
    if (Marker_Outlet[iMarker_Outlet] == val_marker)
      Outlet_Pressure[iMarker_Outlet] = val_pressure;
}

su2double CConfig::GetRiemann_Var1(string val_marker) const {
  unsigned short iMarker_Riemann;
  for (iMarker_Riemann = 0; iMarker_Riemann < nMarker_Riemann; iMarker_Riemann++)
    if (Marker_Riemann[iMarker_Riemann] == val_marker) break;
  return Riemann_Var1[iMarker_Riemann];
}

su2double CConfig::GetRiemann_Var2(string val_marker) const {
  unsigned short iMarker_Riemann;
  for (iMarker_Riemann = 0; iMarker_Riemann < nMarker_Riemann; iMarker_Riemann++)
    if (Marker_Riemann[iMarker_Riemann] == val_marker) break;
  return Riemann_Var2[iMarker_Riemann];
}

const su2double* CConfig::GetRiemann_FlowDir(string val_marker) const {
  unsigned short iMarker_Riemann;
  for (iMarker_Riemann = 0; iMarker_Riemann < nMarker_Riemann; iMarker_Riemann++)
    if (Marker_Riemann[iMarker_Riemann] == val_marker) break;
  return Riemann_FlowDir[iMarker_Riemann];
}

unsigned short CConfig::GetKind_Data_Riemann(string val_marker) const {
  unsigned short iMarker_Riemann;
  for (iMarker_Riemann = 0; iMarker_Riemann < nMarker_Riemann; iMarker_Riemann++)
    if (Marker_Riemann[iMarker_Riemann] == val_marker) break;
  return Kind_Data_Riemann[iMarker_Riemann];
}

su2double CConfig::GetGiles_Var1(string val_marker) const {
  unsigned short iMarker_Giles;
  for (iMarker_Giles = 0; iMarker_Giles < nMarker_Giles; iMarker_Giles++)
    if (Marker_Giles[iMarker_Giles] == val_marker) break;
  return Giles_Var1[iMarker_Giles];
}

void CConfig::SetGiles_Var1(su2double newVar1, string val_marker) {
  unsigned short iMarker_Giles;
  for (iMarker_Giles = 0; iMarker_Giles < nMarker_Giles; iMarker_Giles++)
    if (Marker_Giles[iMarker_Giles] == val_marker) break;
  Giles_Var1[iMarker_Giles] = newVar1;
}

su2double CConfig::GetGiles_Var2(string val_marker) const {
  unsigned short iMarker_Giles;
  for (iMarker_Giles = 0; iMarker_Giles < nMarker_Giles; iMarker_Giles++)
    if (Marker_Giles[iMarker_Giles] == val_marker) break;
  return Giles_Var2[iMarker_Giles];
}

su2double CConfig::GetGiles_RelaxFactorAverage(string val_marker) const {
  unsigned short iMarker_Giles;
  for (iMarker_Giles = 0; iMarker_Giles < nMarker_Giles; iMarker_Giles++)
    if (Marker_Giles[iMarker_Giles] == val_marker) break;
  return RelaxFactorAverage[iMarker_Giles];
}

su2double CConfig::GetGiles_RelaxFactorFourier(string val_marker) const {
  unsigned short iMarker_Giles;
  for (iMarker_Giles = 0; iMarker_Giles < nMarker_Giles; iMarker_Giles++)
    if (Marker_Giles[iMarker_Giles] == val_marker) break;
  return RelaxFactorFourier[iMarker_Giles];
}

const su2double* CConfig::GetGiles_FlowDir(string val_marker) const {
  unsigned short iMarker_Giles;
  for (iMarker_Giles = 0; iMarker_Giles < nMarker_Giles; iMarker_Giles++)
    if (Marker_Giles[iMarker_Giles] == val_marker) break;
  return Giles_FlowDir[iMarker_Giles];
}

unsigned short CConfig::GetKind_Data_Giles(string val_marker) const {
  unsigned short iMarker_Giles;
  for (iMarker_Giles = 0; iMarker_Giles < nMarker_Giles; iMarker_Giles++)
    if (Marker_Giles[iMarker_Giles] == val_marker) break;
  return Kind_Data_Giles[iMarker_Giles];
}

su2double CConfig::GetPressureOut_BC() const {
  unsigned short iMarker_BC;
  su2double pres_out = 0.0;
  for (iMarker_BC = 0; iMarker_BC < nMarker_Giles; iMarker_BC++){
    if (Kind_Data_Giles[iMarker_BC] == STATIC_PRESSURE || Kind_Data_Giles[iMarker_BC] == STATIC_PRESSURE_1D || Kind_Data_Giles[iMarker_BC] == RADIAL_EQUILIBRIUM ){
      pres_out = Giles_Var1[iMarker_BC];
    }
  }
  for (iMarker_BC = 0; iMarker_BC < nMarker_Riemann; iMarker_BC++){
    if (Kind_Data_Riemann[iMarker_BC] == STATIC_PRESSURE || Kind_Data_Riemann[iMarker_BC] == RADIAL_EQUILIBRIUM){
      pres_out = Riemann_Var1[iMarker_BC];
    }
  }
  return pres_out/Pressure_Ref;
}

void CConfig::SetPressureOut_BC(su2double val_press) {
  unsigned short iMarker_BC;
  for (iMarker_BC = 0; iMarker_BC < nMarker_Giles; iMarker_BC++){
    if (Kind_Data_Giles[iMarker_BC] == STATIC_PRESSURE || Kind_Data_Giles[iMarker_BC] == STATIC_PRESSURE_1D || Kind_Data_Giles[iMarker_BC] == RADIAL_EQUILIBRIUM ){
      Giles_Var1[iMarker_BC] = val_press*Pressure_Ref;
    }
  }
  for (iMarker_BC = 0; iMarker_BC < nMarker_Riemann; iMarker_BC++){
    if (Kind_Data_Riemann[iMarker_BC] == STATIC_PRESSURE || Kind_Data_Riemann[iMarker_BC] == RADIAL_EQUILIBRIUM){
      Riemann_Var1[iMarker_BC] = val_press*Pressure_Ref;
    }
  }
}

su2double CConfig::GetTotalPressureIn_BC() const {
  unsigned short iMarker_BC;
  su2double tot_pres_in = 0.0;
  for (iMarker_BC = 0; iMarker_BC < nMarker_Giles; iMarker_BC++){
    if (Kind_Data_Giles[iMarker_BC] == TOTAL_CONDITIONS_PT || Kind_Data_Giles[iMarker_BC] == TOTAL_CONDITIONS_PT_1D){
      tot_pres_in = Giles_Var1[iMarker_BC];
    }
  }
  for (iMarker_BC = 0; iMarker_BC < nMarker_Riemann; iMarker_BC++){
    if (Kind_Data_Riemann[iMarker_BC] == TOTAL_CONDITIONS_PT ){
      tot_pres_in = Riemann_Var1[iMarker_BC];
    }
  }
  if(nMarker_Inlet == 1 && Kind_Inlet == INLET_TYPE::TOTAL_CONDITIONS){
    tot_pres_in = Inlet_Ptotal[0];
  }
  return tot_pres_in/Pressure_Ref;
}

su2double CConfig::GetTotalTemperatureIn_BC() const {
  unsigned short iMarker_BC;
  su2double tot_temp_in = 0.0;
  for (iMarker_BC = 0; iMarker_BC < nMarker_Giles; iMarker_BC++){
    if (Kind_Data_Giles[iMarker_BC] == TOTAL_CONDITIONS_PT || Kind_Data_Giles[iMarker_BC] == TOTAL_CONDITIONS_PT_1D){
      tot_temp_in = Giles_Var2[iMarker_BC];
    }
  }
  for (iMarker_BC = 0; iMarker_BC < nMarker_Riemann; iMarker_BC++){
    if (Kind_Data_Riemann[iMarker_BC] == TOTAL_CONDITIONS_PT ){
      tot_temp_in = Riemann_Var2[iMarker_BC];
    }
  }

  if(nMarker_Inlet == 1 && Kind_Inlet == INLET_TYPE::TOTAL_CONDITIONS){
    tot_temp_in = Inlet_Ttotal[0];
  }
  return tot_temp_in/Temperature_Ref;
}

void CConfig::SetTotalTemperatureIn_BC(su2double val_temp) {
  unsigned short iMarker_BC;
  for (iMarker_BC = 0; iMarker_BC < nMarker_Giles; iMarker_BC++){
    if (Kind_Data_Giles[iMarker_BC] == TOTAL_CONDITIONS_PT || Kind_Data_Giles[iMarker_BC] == TOTAL_CONDITIONS_PT_1D){
      Giles_Var2[iMarker_BC] = val_temp*Temperature_Ref;
    }
  }
  for (iMarker_BC = 0; iMarker_BC < nMarker_Riemann; iMarker_BC++){
    if (Kind_Data_Riemann[iMarker_BC] == TOTAL_CONDITIONS_PT ){
      Riemann_Var2[iMarker_BC] = val_temp*Temperature_Ref;
    }
  }

  if(nMarker_Inlet == 1 && Kind_Inlet == INLET_TYPE::TOTAL_CONDITIONS){
    Inlet_Ttotal[0] = val_temp*Temperature_Ref;
  }
}

su2double CConfig::GetFlowAngleIn_BC() const {
  unsigned short iMarker_BC;
  su2double alpha_in = 0.0;
  for (iMarker_BC = 0; iMarker_BC < nMarker_Giles; iMarker_BC++){
    if (Kind_Data_Giles[iMarker_BC] == TOTAL_CONDITIONS_PT || Kind_Data_Giles[iMarker_BC] == TOTAL_CONDITIONS_PT_1D){
      alpha_in = atan(Giles_FlowDir[iMarker_BC][1]/Giles_FlowDir[iMarker_BC][0]);
    }
  }
  for (iMarker_BC = 0; iMarker_BC < nMarker_Riemann; iMarker_BC++){
    if (Kind_Data_Riemann[iMarker_BC] == TOTAL_CONDITIONS_PT ){
      alpha_in = atan(Riemann_FlowDir[iMarker_BC][1]/Riemann_FlowDir[iMarker_BC][0]);
    }
  }

  if(nMarker_Inlet == 1 && Kind_Inlet == INLET_TYPE::TOTAL_CONDITIONS){
    alpha_in = atan(Inlet_FlowDir[0][1]/Inlet_FlowDir[0][0]);
  }

  return alpha_in;
}

su2double CConfig::GetIncInlet_BC() const {

  su2double val_out = 0.0;

  if (nMarker_Inlet > 0) {
    if (Kind_Inc_Inlet[0] == INLET_TYPE::VELOCITY_INLET)
      val_out = Inlet_Ptotal[0]/Velocity_Ref;
    else if (Kind_Inc_Inlet[0] == INLET_TYPE::PRESSURE_INLET)
      val_out = Inlet_Ptotal[0]/Pressure_Ref;
  }

  return val_out;
}

void CConfig::SetIncInlet_BC(su2double val_in) {

  if (nMarker_Inlet > 0) {
    if (Kind_Inc_Inlet[0] == INLET_TYPE::VELOCITY_INLET)
      Inlet_Ptotal[0] = val_in*Velocity_Ref;
    else if (Kind_Inc_Inlet[0] == INLET_TYPE::PRESSURE_INLET)
      Inlet_Ptotal[0] = val_in*Pressure_Ref;
  }
}

su2double CConfig::GetIncTemperature_BC() const {

  su2double val_out = 0.0;

  if (nMarker_Inlet > 0)
    val_out = Inlet_Ttotal[0]/Temperature_Ref;

  return val_out;
}

void CConfig::SetIncTemperature_BC(su2double val_temperature) {
  if (nMarker_Inlet > 0)
    Inlet_Ttotal[0] = val_temperature*Temperature_Ref;
}

su2double CConfig::GetIncPressureOut_BC() const {

  su2double pressure_out = 0.0;

  if (nMarker_FarField > 0){
    pressure_out = Pressure_FreeStreamND;
  } else if (nMarker_Outlet > 0) {
    pressure_out = Outlet_Pressure[0]/Pressure_Ref;
  }

  return pressure_out;
}

void CConfig::SetIncPressureOut_BC(su2double val_pressure) {

  if (nMarker_FarField > 0){
    Pressure_FreeStreamND = val_pressure;
  } else if (nMarker_Outlet > 0) {
    Outlet_Pressure[0] = val_pressure*Pressure_Ref;
  }

}

su2double CConfig::GetIsothermal_Temperature(string val_marker) const {

  for (unsigned short iMarker_Isothermal = 0; iMarker_Isothermal < nMarker_Isothermal; iMarker_Isothermal++)
    if (Marker_Isothermal[iMarker_Isothermal] == val_marker)
      return Isothermal_Temperature[iMarker_Isothermal];

  return Isothermal_Temperature[0];
}

su2double CConfig::GetWall_HeatFlux(string val_marker) const {

  for (unsigned short iMarker_HeatFlux = 0; iMarker_HeatFlux < nMarker_HeatFlux; iMarker_HeatFlux++)
    if (Marker_HeatFlux[iMarker_HeatFlux] == val_marker)
      return Heat_Flux[iMarker_HeatFlux];

  return Heat_Flux[0];
}

su2double CConfig::GetWall_HeatTransfer_Coefficient(string val_marker) const {

  for (unsigned short iMarker_HeatTransfer = 0; iMarker_HeatTransfer < nMarker_HeatTransfer; iMarker_HeatTransfer++)
    if (Marker_HeatTransfer[iMarker_HeatTransfer] == val_marker)
      return HeatTransfer_Coeff[iMarker_HeatTransfer];

  return HeatTransfer_Coeff[0];
}

su2double CConfig::GetWall_HeatTransfer_Temperature(string val_marker) const {

  for (unsigned short iMarker_HeatTransfer = 0; iMarker_HeatTransfer < nMarker_HeatTransfer; iMarker_HeatTransfer++)
    if (Marker_HeatTransfer[iMarker_HeatTransfer] == val_marker)
      return HeatTransfer_WallTemp[iMarker_HeatTransfer];

  return HeatTransfer_WallTemp[0];
}

pair<WALL_TYPE, su2double> CConfig::GetWallRoughnessProperties(string val_marker) const {
  unsigned short iMarker = 0;
  short          flag = -1;
  pair<WALL_TYPE, su2double> WallProp;

  if (nMarker_HeatFlux > 0 || nMarker_Isothermal > 0 || nMarker_HeatTransfer || nMarker_CHTInterface > 0) {
    for (iMarker = 0; iMarker < nMarker_HeatFlux; iMarker++)
      if (Marker_HeatFlux[iMarker] == val_marker) {
        flag = iMarker;
        WallProp = make_pair(Kind_Wall[flag], Roughness_Height[flag]);
        return WallProp;
      }
    for (iMarker = 0; iMarker < nMarker_Isothermal; iMarker++)
      if (Marker_Isothermal[iMarker] == val_marker) {
        flag = nMarker_HeatFlux + iMarker;
        WallProp = make_pair(Kind_Wall[flag], Roughness_Height[flag]);
        return WallProp;
      }
    for (iMarker = 0; iMarker < nMarker_HeatTransfer; iMarker++)
      if (Marker_HeatTransfer[iMarker] == val_marker) {
        flag = nMarker_HeatFlux + nMarker_Isothermal + iMarker;
        WallProp = make_pair(Kind_Wall[flag], Roughness_Height[flag]);
        return WallProp;
      }
    for (iMarker = 0; iMarker < nMarker_CHTInterface; iMarker++)
      if (Marker_CHTInterface[iMarker] == val_marker) {
        flag = nMarker_HeatFlux + nMarker_Isothermal + nMarker_HeatTransfer + iMarker;
        WallProp = make_pair(Kind_Wall[flag], Roughness_Height[flag]);
        return WallProp;
      }
  }

  WallProp = make_pair(WALL_TYPE::SMOOTH, 0.0);
  return WallProp;
}

WALL_FUNCTIONS CConfig::GetWallFunction_Treatment(string val_marker) const {

  WALL_FUNCTIONS WallFunction = WALL_FUNCTIONS::NONE;

  for(unsigned short iMarker=0; iMarker<nMarker_WallFunctions; iMarker++) {
    if(Marker_WallFunctions[iMarker] == val_marker) {
      WallFunction = Kind_WallFunctions[iMarker];
      break;
    }
  }

  return WallFunction;
}

const unsigned short* CConfig::GetWallFunction_IntInfo(string val_marker) const {
  unsigned short *intInfo = nullptr;

  for(unsigned short iMarker=0; iMarker<nMarker_WallFunctions; iMarker++) {
    if(Marker_WallFunctions[iMarker] == val_marker) {
      intInfo = IntInfo_WallFunctions[iMarker];
      break;
    }
  }

  return intInfo;
}

const su2double* CConfig::GetWallFunction_DoubleInfo(string val_marker) const {
  su2double *doubleInfo = nullptr;

  for(unsigned short iMarker=0; iMarker<nMarker_WallFunctions; iMarker++) {
    if(Marker_WallFunctions[iMarker] == val_marker) {
      doubleInfo = DoubleInfo_WallFunctions[iMarker];
      break;
    }
  }

  return doubleInfo;
}

su2double CConfig::GetEngineInflow_Target(string val_marker) const {
  unsigned short iMarker_EngineInflow;
  for (iMarker_EngineInflow = 0; iMarker_EngineInflow < nMarker_EngineInflow; iMarker_EngineInflow++)
    if (Marker_EngineInflow[iMarker_EngineInflow] == val_marker) break;
  return EngineInflow_Target[iMarker_EngineInflow];
}

su2double CConfig::GetInflow_Pressure(string val_marker) const {
  unsigned short iMarker_EngineInflow;
  for (iMarker_EngineInflow = 0; iMarker_EngineInflow < nMarker_EngineInflow; iMarker_EngineInflow++)
    if (Marker_EngineInflow[iMarker_EngineInflow] == val_marker) break;
  return Inflow_Pressure[iMarker_EngineInflow];
}

su2double CConfig::GetInflow_MassFlow(string val_marker) const {
  unsigned short iMarker_EngineInflow;
  for (iMarker_EngineInflow = 0; iMarker_EngineInflow < nMarker_EngineInflow; iMarker_EngineInflow++)
    if (Marker_EngineInflow[iMarker_EngineInflow] == val_marker) break;
  return Inflow_MassFlow[iMarker_EngineInflow];
}

su2double CConfig::GetInflow_ReverseMassFlow(string val_marker) const {
  unsigned short iMarker_EngineInflow;
  for (iMarker_EngineInflow = 0; iMarker_EngineInflow < nMarker_EngineInflow; iMarker_EngineInflow++)
    if (Marker_EngineInflow[iMarker_EngineInflow] == val_marker) break;
  return Inflow_ReverseMassFlow[iMarker_EngineInflow];
}

su2double CConfig::GetInflow_TotalPressure(string val_marker) const {
  unsigned short iMarker_EngineInflow;
  for (iMarker_EngineInflow = 0; iMarker_EngineInflow < nMarker_EngineInflow; iMarker_EngineInflow++)
    if (Marker_EngineInflow[iMarker_EngineInflow] == val_marker) break;
  return Inflow_TotalPressure[iMarker_EngineInflow];
}

su2double CConfig::GetInflow_Temperature(string val_marker) const {
  unsigned short iMarker_EngineInflow;
  for (iMarker_EngineInflow = 0; iMarker_EngineInflow < nMarker_EngineInflow; iMarker_EngineInflow++)
    if (Marker_EngineInflow[iMarker_EngineInflow] == val_marker) break;
  return Inflow_Temperature[iMarker_EngineInflow];
}

su2double CConfig::GetInflow_TotalTemperature(string val_marker) const {
  unsigned short iMarker_EngineInflow;
  for (iMarker_EngineInflow = 0; iMarker_EngineInflow < nMarker_EngineInflow; iMarker_EngineInflow++)
    if (Marker_EngineInflow[iMarker_EngineInflow] == val_marker) break;
  return Inflow_TotalTemperature[iMarker_EngineInflow];
}

su2double CConfig::GetInflow_RamDrag(string val_marker) const {
  unsigned short iMarker_EngineInflow;
  for (iMarker_EngineInflow = 0; iMarker_EngineInflow < nMarker_EngineInflow; iMarker_EngineInflow++)
    if (Marker_EngineInflow[iMarker_EngineInflow] == val_marker) break;
  return Inflow_RamDrag[iMarker_EngineInflow];
}

su2double CConfig::GetInflow_Force(string val_marker) const {
  unsigned short iMarker_EngineInflow;
  for (iMarker_EngineInflow = 0; iMarker_EngineInflow < nMarker_EngineInflow; iMarker_EngineInflow++)
    if (Marker_EngineInflow[iMarker_EngineInflow] == val_marker) break;
  return Inflow_Force[iMarker_EngineInflow];
}

su2double CConfig::GetInflow_Power(string val_marker) const {
  unsigned short iMarker_EngineInflow;
  for (iMarker_EngineInflow = 0; iMarker_EngineInflow < nMarker_EngineInflow; iMarker_EngineInflow++)
    if (Marker_EngineInflow[iMarker_EngineInflow] == val_marker) break;
  return Inflow_Power[iMarker_EngineInflow];
}

su2double CConfig::GetInflow_Mach(string val_marker) const {
  unsigned short iMarker_EngineInflow;
  for (iMarker_EngineInflow = 0; iMarker_EngineInflow < nMarker_EngineInflow; iMarker_EngineInflow++)
    if (Marker_EngineInflow[iMarker_EngineInflow] == val_marker) break;
  return Inflow_Mach[iMarker_EngineInflow];
}

su2double CConfig::GetExhaust_Pressure(string val_marker) const {
  unsigned short iMarker_EngineExhaust;
  for (iMarker_EngineExhaust = 0; iMarker_EngineExhaust < nMarker_EngineExhaust; iMarker_EngineExhaust++)
    if (Marker_EngineExhaust[iMarker_EngineExhaust] == val_marker) break;
  return Exhaust_Pressure[iMarker_EngineExhaust];
}

su2double CConfig::GetExhaust_Temperature(string val_marker) const {
  unsigned short iMarker_EngineExhaust;
  for (iMarker_EngineExhaust = 0; iMarker_EngineExhaust < nMarker_EngineExhaust; iMarker_EngineExhaust++)
    if (Marker_EngineExhaust[iMarker_EngineExhaust] == val_marker) break;
  return Exhaust_Temperature[iMarker_EngineExhaust];
}

su2double CConfig::GetExhaust_MassFlow(string val_marker) const {
  unsigned short iMarker_EngineExhaust;
  for (iMarker_EngineExhaust = 0; iMarker_EngineExhaust < nMarker_EngineExhaust; iMarker_EngineExhaust++)
    if (Marker_EngineExhaust[iMarker_EngineExhaust] == val_marker) break;
  return Exhaust_MassFlow[iMarker_EngineExhaust];
}

su2double CConfig::GetExhaust_TotalPressure(string val_marker) const {
  unsigned short iMarker_EngineExhaust;
  for (iMarker_EngineExhaust = 0; iMarker_EngineExhaust < nMarker_EngineExhaust; iMarker_EngineExhaust++)
    if (Marker_EngineExhaust[iMarker_EngineExhaust] == val_marker) break;
  return Exhaust_TotalPressure[iMarker_EngineExhaust];
}

su2double CConfig::GetExhaust_TotalTemperature(string val_marker) const {
  unsigned short iMarker_EngineExhaust;
  for (iMarker_EngineExhaust = 0; iMarker_EngineExhaust < nMarker_EngineExhaust; iMarker_EngineExhaust++)
    if (Marker_EngineExhaust[iMarker_EngineExhaust] == val_marker) break;
  return Exhaust_TotalTemperature[iMarker_EngineExhaust];
}

su2double CConfig::GetExhaust_GrossThrust(string val_marker) const {
  unsigned short iMarker_EngineExhaust;
  for (iMarker_EngineExhaust = 0; iMarker_EngineExhaust < nMarker_EngineExhaust; iMarker_EngineExhaust++)
    if (Marker_EngineExhaust[iMarker_EngineExhaust] == val_marker) break;
  return Exhaust_GrossThrust[iMarker_EngineExhaust];
}

su2double CConfig::GetExhaust_Force(string val_marker) const {
  unsigned short iMarker_EngineExhaust;
  for (iMarker_EngineExhaust = 0; iMarker_EngineExhaust < nMarker_EngineExhaust; iMarker_EngineExhaust++)
    if (Marker_EngineExhaust[iMarker_EngineExhaust] == val_marker) break;
  return Exhaust_Force[iMarker_EngineExhaust];
}

su2double CConfig::GetExhaust_Power(string val_marker) const {
  unsigned short iMarker_EngineExhaust;
  for (iMarker_EngineExhaust = 0; iMarker_EngineExhaust < nMarker_EngineExhaust; iMarker_EngineExhaust++)
    if (Marker_EngineExhaust[iMarker_EngineExhaust] == val_marker) break;
  return Exhaust_Power[iMarker_EngineExhaust];
}

su2double CConfig::GetActDiskInlet_Pressure(string val_marker) const {
  unsigned short iMarker_ActDiskInlet;
  for (iMarker_ActDiskInlet = 0; iMarker_ActDiskInlet < nMarker_ActDiskInlet; iMarker_ActDiskInlet++)
    if (Marker_ActDiskInlet[iMarker_ActDiskInlet] == val_marker) break;
  return ActDiskInlet_Pressure[iMarker_ActDiskInlet];
}

su2double CConfig::GetActDiskInlet_TotalPressure(string val_marker) const {
  unsigned short iMarker_ActDiskInlet;
  for (iMarker_ActDiskInlet = 0; iMarker_ActDiskInlet < nMarker_ActDiskInlet; iMarker_ActDiskInlet++)
    if (Marker_ActDiskInlet[iMarker_ActDiskInlet] == val_marker) break;
  return ActDiskInlet_TotalPressure[iMarker_ActDiskInlet];
}

su2double CConfig::GetActDiskInlet_RamDrag(string val_marker) const {
  unsigned short iMarker_ActDiskInlet;
  for (iMarker_ActDiskInlet = 0; iMarker_ActDiskInlet < nMarker_ActDiskInlet; iMarker_ActDiskInlet++)
    if (Marker_ActDiskInlet[iMarker_ActDiskInlet] == val_marker) break;
  return ActDiskInlet_RamDrag[iMarker_ActDiskInlet];
}

su2double CConfig::GetActDiskInlet_Force(string val_marker) const {
  unsigned short iMarker_ActDiskInlet;
  for (iMarker_ActDiskInlet = 0; iMarker_ActDiskInlet < nMarker_ActDiskInlet; iMarker_ActDiskInlet++)
    if (Marker_ActDiskInlet[iMarker_ActDiskInlet] == val_marker) break;
  return ActDiskInlet_Force[iMarker_ActDiskInlet];
}

su2double CConfig::GetActDiskInlet_Power(string val_marker) const {
  unsigned short iMarker_ActDiskInlet;
  for (iMarker_ActDiskInlet = 0; iMarker_ActDiskInlet < nMarker_ActDiskInlet; iMarker_ActDiskInlet++)
    if (Marker_ActDiskInlet[iMarker_ActDiskInlet] == val_marker) break;
  return ActDiskInlet_Power[iMarker_ActDiskInlet];
}

su2double CConfig::GetActDiskOutlet_Pressure(string val_marker) const {
  unsigned short iMarker_ActDiskOutlet;
  for (iMarker_ActDiskOutlet = 0; iMarker_ActDiskOutlet < nMarker_ActDiskOutlet; iMarker_ActDiskOutlet++)
    if (Marker_ActDiskOutlet[iMarker_ActDiskOutlet] == val_marker) break;
  return ActDiskOutlet_Pressure[iMarker_ActDiskOutlet];
}

su2double CConfig::GetActDiskOutlet_TotalPressure(string val_marker) const {
  unsigned short iMarker_ActDiskOutlet;
  for (iMarker_ActDiskOutlet = 0; iMarker_ActDiskOutlet < nMarker_ActDiskOutlet; iMarker_ActDiskOutlet++)
    if (Marker_ActDiskOutlet[iMarker_ActDiskOutlet] == val_marker) break;
  return ActDiskOutlet_TotalPressure[iMarker_ActDiskOutlet];
}

su2double CConfig::GetActDiskOutlet_GrossThrust(string val_marker) const {
  unsigned short iMarker_ActDiskOutlet;
  for (iMarker_ActDiskOutlet = 0; iMarker_ActDiskOutlet < nMarker_ActDiskOutlet; iMarker_ActDiskOutlet++)
    if (Marker_ActDiskOutlet[iMarker_ActDiskOutlet] == val_marker) break;
  return ActDiskOutlet_GrossThrust[iMarker_ActDiskOutlet];
}

su2double CConfig::GetActDiskOutlet_Force(string val_marker) const {
  unsigned short iMarker_ActDiskOutlet;
  for (iMarker_ActDiskOutlet = 0; iMarker_ActDiskOutlet < nMarker_ActDiskOutlet; iMarker_ActDiskOutlet++)
    if (Marker_ActDiskOutlet[iMarker_ActDiskOutlet] == val_marker) break;
  return ActDiskOutlet_Force[iMarker_ActDiskOutlet];
}

su2double CConfig::GetActDiskOutlet_Power(string val_marker) const {
  unsigned short iMarker_ActDiskOutlet;
  for (iMarker_ActDiskOutlet = 0; iMarker_ActDiskOutlet < nMarker_ActDiskOutlet; iMarker_ActDiskOutlet++)
    if (Marker_ActDiskOutlet[iMarker_ActDiskOutlet] == val_marker) break;
  return ActDiskOutlet_Power[iMarker_ActDiskOutlet];
}

su2double CConfig::GetActDiskInlet_Temperature(string val_marker) const {
  unsigned short iMarker_ActDiskInlet;
  for (iMarker_ActDiskInlet = 0; iMarker_ActDiskInlet < nMarker_ActDiskInlet; iMarker_ActDiskInlet++)
    if (Marker_ActDiskInlet[iMarker_ActDiskInlet] == val_marker) break;
  return ActDiskInlet_Temperature[iMarker_ActDiskInlet];
}

su2double CConfig::GetActDiskInlet_TotalTemperature(string val_marker) const {
  unsigned short iMarker_ActDiskInlet;
  for (iMarker_ActDiskInlet = 0; iMarker_ActDiskInlet < nMarker_ActDiskInlet; iMarker_ActDiskInlet++)
    if (Marker_ActDiskInlet[iMarker_ActDiskInlet] == val_marker) break;
  return ActDiskInlet_TotalTemperature[iMarker_ActDiskInlet];
}

su2double CConfig::GetActDiskOutlet_Temperature(string val_marker) const {
  unsigned short iMarker_ActDiskOutlet;
  for (iMarker_ActDiskOutlet = 0; iMarker_ActDiskOutlet < nMarker_ActDiskOutlet; iMarker_ActDiskOutlet++)
    if (Marker_ActDiskOutlet[iMarker_ActDiskOutlet] == val_marker) break;
  return ActDiskOutlet_Temperature[iMarker_ActDiskOutlet];
}

su2double CConfig::GetActDiskOutlet_TotalTemperature(string val_marker) const {
  unsigned short iMarker_ActDiskOutlet;
  for (iMarker_ActDiskOutlet = 0; iMarker_ActDiskOutlet < nMarker_ActDiskOutlet; iMarker_ActDiskOutlet++)
    if (Marker_ActDiskOutlet[iMarker_ActDiskOutlet] == val_marker) break;
  return ActDiskOutlet_TotalTemperature[iMarker_ActDiskOutlet];
}

su2double CConfig::GetActDiskInlet_MassFlow(string val_marker) const {
  unsigned short iMarker_ActDiskInlet;
  for (iMarker_ActDiskInlet = 0; iMarker_ActDiskInlet < nMarker_ActDiskInlet; iMarker_ActDiskInlet++)
    if (Marker_ActDiskInlet[iMarker_ActDiskInlet] == val_marker) break;
  return ActDiskInlet_MassFlow[iMarker_ActDiskInlet];
}

su2double CConfig::GetActDiskOutlet_MassFlow(string val_marker) const {
  unsigned short iMarker_ActDiskOutlet;
  for (iMarker_ActDiskOutlet = 0; iMarker_ActDiskOutlet < nMarker_ActDiskOutlet; iMarker_ActDiskOutlet++)
    if (Marker_ActDiskOutlet[iMarker_ActDiskOutlet] == val_marker) break;
  return ActDiskOutlet_MassFlow[iMarker_ActDiskOutlet];
}

su2double CConfig::GetDispl_Value(string val_marker) const {
  unsigned short iMarker_Displacement;
  for (iMarker_Displacement = 0; iMarker_Displacement < nMarker_Displacement; iMarker_Displacement++)
    if (Marker_Displacement[iMarker_Displacement] == val_marker) break;
  return Displ_Value[iMarker_Displacement];
}

su2double CConfig::GetLoad_Value(string val_marker) const {
  unsigned short iMarker_Load;
  for (iMarker_Load = 0; iMarker_Load < nMarker_Load; iMarker_Load++)
    if (Marker_Load[iMarker_Load] == val_marker) break;
  return Load_Value[iMarker_Load];
}

su2double CConfig::GetDamper_Constant(string val_marker) const {
  unsigned short iMarker_Damper;
  for (iMarker_Damper = 0; iMarker_Damper < nMarker_Damper; iMarker_Damper++)
    if (Marker_Damper[iMarker_Damper] == val_marker) break;
  return Damper_Constant[iMarker_Damper];
}

su2double CConfig::GetLoad_Dir_Value(string val_marker) const {
  unsigned short iMarker_Load_Dir;
  for (iMarker_Load_Dir = 0; iMarker_Load_Dir < nMarker_Load_Dir; iMarker_Load_Dir++)
    if (Marker_Load_Dir[iMarker_Load_Dir] == val_marker) break;
  return Load_Dir_Value[iMarker_Load_Dir];
}

su2double CConfig::GetLoad_Dir_Multiplier(string val_marker) const {
  unsigned short iMarker_Load_Dir;
  for (iMarker_Load_Dir = 0; iMarker_Load_Dir < nMarker_Load_Dir; iMarker_Load_Dir++)
    if (Marker_Load_Dir[iMarker_Load_Dir] == val_marker) break;
  return Load_Dir_Multiplier[iMarker_Load_Dir];
}

su2double CConfig::GetDisp_Dir_Value(string val_marker) const {
  unsigned short iMarker_Disp_Dir;
  for (iMarker_Disp_Dir = 0; iMarker_Disp_Dir < nMarker_Disp_Dir; iMarker_Disp_Dir++)
    if (Marker_Disp_Dir[iMarker_Disp_Dir] == val_marker) break;
  return Disp_Dir_Value[iMarker_Disp_Dir];
}

su2double CConfig::GetDisp_Dir_Multiplier(string val_marker) const {
  unsigned short iMarker_Disp_Dir;
  for (iMarker_Disp_Dir = 0; iMarker_Disp_Dir < nMarker_Disp_Dir; iMarker_Disp_Dir++)
    if (Marker_Disp_Dir[iMarker_Disp_Dir] == val_marker) break;
  return Disp_Dir_Multiplier[iMarker_Disp_Dir];
}

const su2double* CConfig::GetLoad_Dir(string val_marker) const {
  unsigned short iMarker_Load_Dir;
  for (iMarker_Load_Dir = 0; iMarker_Load_Dir < nMarker_Load_Dir; iMarker_Load_Dir++)
    if (Marker_Load_Dir[iMarker_Load_Dir] == val_marker) break;
  return Load_Dir[iMarker_Load_Dir];
}

const su2double* CConfig::GetDisp_Dir(string val_marker) const {
  unsigned short iMarker_Disp_Dir;
  for (iMarker_Disp_Dir = 0; iMarker_Disp_Dir < nMarker_Disp_Dir; iMarker_Disp_Dir++)
    if (Marker_Disp_Dir[iMarker_Disp_Dir] == val_marker) break;
  return Disp_Dir[iMarker_Disp_Dir];
}

su2double CConfig::GetLoad_Sine_Amplitude(string val_marker) const {
  unsigned short iMarker_Load_Sine;
  for (iMarker_Load_Sine = 0; iMarker_Load_Sine < nMarker_Load_Sine; iMarker_Load_Sine++)
    if (Marker_Load_Sine[iMarker_Load_Sine] == val_marker) break;
  return Load_Sine_Amplitude[iMarker_Load_Sine];
}

su2double CConfig::GetLoad_Sine_Frequency(string val_marker) const {
  unsigned short iMarker_Load_Sine;
  for (iMarker_Load_Sine = 0; iMarker_Load_Sine < nMarker_Load_Sine; iMarker_Load_Sine++)
    if (Marker_Load_Sine[iMarker_Load_Sine] == val_marker) break;
  return Load_Sine_Frequency[iMarker_Load_Sine];
}

const su2double* CConfig::GetLoad_Sine_Dir(string val_marker) const {
  unsigned short iMarker_Load_Sine;
  for (iMarker_Load_Sine = 0; iMarker_Load_Sine < nMarker_Load_Sine; iMarker_Load_Sine++)
    if (Marker_Load_Sine[iMarker_Load_Sine] == val_marker) break;
  return Load_Sine_Dir[iMarker_Load_Sine];
}

su2double CConfig::GetWall_Emissivity(string val_marker) const {

  unsigned short iMarker_Emissivity = 0;

  if (nMarker_Emissivity > 0) {
    for (iMarker_Emissivity = 0; iMarker_Emissivity < nMarker_Emissivity; iMarker_Emissivity++)
      if (Marker_Emissivity[iMarker_Emissivity] == val_marker) break;
  }

  return Wall_Emissivity[iMarker_Emissivity];
}

su2double CConfig::GetFlowLoad_Value(string val_marker) const {
  unsigned short iMarker_FlowLoad;
  for (iMarker_FlowLoad = 0; iMarker_FlowLoad < nMarker_FlowLoad; iMarker_FlowLoad++)
    if (Marker_FlowLoad[iMarker_FlowLoad] == val_marker) break;
  return FlowLoad_Value[iMarker_FlowLoad];
}

short CConfig::FindInterfaceMarker(unsigned short iInterface) const {

  /*--- The names of the two markers that form the interface. ---*/
  const auto& sideA = Marker_ZoneInterface[2*iInterface];
  const auto& sideB = Marker_ZoneInterface[2*iInterface+1];

  for (unsigned short iMarker = 0; iMarker < nMarker_All; iMarker++) {
    /*--- If the marker is sideA or sideB of the interface (order does not matter). ---*/
    const auto& tag = Marker_All_TagBound[iMarker];
    if ((tag == sideA) || (tag == sideB)) return iMarker;
  }
  return -1;
}

void CConfig::Tick(double *val_start_time) {

#ifdef PROFILE
  *val_start_time = SU2_MPI::Wtime();
#endif

}

void CConfig::Tock(double val_start_time, string val_function_name, int val_group_id) {

#ifdef PROFILE

  double val_stop_time = 0.0, val_elapsed_time = 0.0;

  val_stop_time = SU2_MPI::Wtime();

  /*--- Compute the elapsed time for this subroutine ---*/
  val_elapsed_time = val_stop_time - val_start_time;

  /*--- Store the subroutine name and the elapsed time ---*/
  Profile_Function_tp.push_back(val_function_name);
  Profile_Time_tp.push_back(val_elapsed_time);
  Profile_ID_tp.push_back(val_group_id);

#endif

}

void CConfig::SetProfilingCSV(void) {

#ifdef PROFILE

  int rank = MASTER_NODE;
  int size = SINGLE_NODE;
#ifdef HAVE_MPI
  SU2_MPI::Comm_rank(SU2_MPI::GetComm(), &rank);
  SU2_MPI::Comm_size(SU2_MPI::GetComm(), &size);
#endif

  /*--- Each rank has the same stack trace, so the they have the same
   function calls and ordering in the vectors. We're going to reduce
   the timings from each rank and extract the avg, min, and max timings. ---*/

  /*--- First, create a local mapping, so that we can extract the
   min and max values for each function. ---*/

  for (unsigned int i = 0; i < Profile_Function_tp.size(); i++) {

    /*--- Add the function and initialize if not already stored (the ID
     only needs to be stored the first time).---*/
    if (Profile_Map_tp.find(Profile_Function_tp[i]) == Profile_Map_tp.end()) {

      vector<int> profile; profile.push_back(i);
      Profile_Map_tp.insert(pair<string,vector<int> >(Profile_Function_tp[i],profile));

    } else {

      /*--- This function has already been added, so simply increment the
       number of calls and total time for this function. ---*/

      Profile_Map_tp[Profile_Function_tp[i]].push_back(i);

    }
  }

  /*--- We now have everything gathered by function name, so we can loop over
   each function and store the min/max times. ---*/

  int map_size = 0;
  for (map<string,vector<int> >::iterator it=Profile_Map_tp.begin(); it!=Profile_Map_tp.end(); ++it) {
    map_size++;
  }

  /*--- Allocate and initialize memory ---*/

  double *l_min_red = NULL, *l_max_red = NULL, *l_tot_red = NULL, *l_avg_red = NULL;
  int *n_calls_red = NULL;
  double* l_min = new double[map_size];
  double* l_max = new double[map_size];
  double* l_tot = new double[map_size];
  double* l_avg = new double[map_size];
  int* n_calls  = new int[map_size];
  for (int i = 0; i < map_size; i++)
  {
    l_min[i]   = 1e10;
    l_max[i]   = 0.0;
    l_tot[i]   = 0.0;
    l_avg[i]   = 0.0;
    n_calls[i] = 0;
  }

  /*--- Collect the info for each function from the current rank ---*/

  int func_counter = 0;
  for (map<string,vector<int> >::iterator it=Profile_Map_tp.begin(); it!=Profile_Map_tp.end(); ++it) {

    for (unsigned int i = 0; i < (it->second).size(); i++) {
      n_calls[func_counter]++;
      l_tot[func_counter] += Profile_Time_tp[(it->second)[i]];
      if (Profile_Time_tp[(it->second)[i]] < l_min[func_counter])
        l_min[func_counter] = Profile_Time_tp[(it->second)[i]];
      if (Profile_Time_tp[(it->second)[i]] > l_max[func_counter])
        l_max[func_counter] = Profile_Time_tp[(it->second)[i]];

    }
    l_avg[func_counter] = l_tot[func_counter]/((double)n_calls[func_counter]);
    func_counter++;
  }

  /*--- Now reduce the data ---*/

  if (rank == MASTER_NODE) {
    l_min_red = new double[map_size];
    l_max_red = new double[map_size];
    l_tot_red = new double[map_size];
    l_avg_red = new double[map_size];
    n_calls_red  = new int[map_size];
  }

#ifdef HAVE_MPI
  MPI_Reduce(n_calls, n_calls_red, map_size, MPI_INT, MPI_SUM, MASTER_NODE, SU2_MPI::GetComm());
  MPI_Reduce(l_tot, l_tot_red, map_size, MPI_DOUBLE, MPI_SUM, MASTER_NODE, SU2_MPI::GetComm());
  MPI_Reduce(l_avg, l_avg_red, map_size, MPI_DOUBLE, MPI_SUM, MASTER_NODE, SU2_MPI::GetComm());
  MPI_Reduce(l_min, l_min_red, map_size, MPI_DOUBLE, MPI_MIN, MASTER_NODE, SU2_MPI::GetComm());
  MPI_Reduce(l_max, l_max_red, map_size, MPI_DOUBLE, MPI_MAX, MASTER_NODE, SU2_MPI::GetComm());
#else
  memcpy(n_calls_red, n_calls, map_size*sizeof(int));
  memcpy(l_tot_red,   l_tot,   map_size*sizeof(double));
  memcpy(l_avg_red,   l_avg,   map_size*sizeof(double));
  memcpy(l_min_red,   l_min,   map_size*sizeof(double));
  memcpy(l_max_red,   l_max,   map_size*sizeof(double));
#endif

  /*--- The master rank will write the file ---*/

  if (rank == MASTER_NODE) {

    /*--- Take averages over all ranks on the master ---*/

    for (int i = 0; i < map_size; i++) {
      l_tot_red[i]   = l_tot_red[i]/(double)size;
      l_avg_red[i]   = l_avg_red[i]/(double)size;
      n_calls_red[i] = n_calls_red[i]/size;
    }

    /*--- Now write a CSV file with the processed results ---*/

    ofstream Profile_File;
    Profile_File.precision(15);
    Profile_File.open("profiling.csv");

    /*--- Create the CSV header ---*/

    Profile_File << "\"Function_Name\", \"N_Calls\", \"Avg_Total_Time\", \"Avg_Time\", \"Min_Time\", \"Max_Time\", \"Function_ID\"" << endl;

    /*--- Loop through the map and write the results to the file ---*/

    func_counter = 0;
    for (map<string,vector<int> >::iterator it=Profile_Map_tp.begin(); it!=Profile_Map_tp.end(); ++it) {

      Profile_File << scientific << it->first << ", " << n_calls_red[func_counter] << ", " << l_tot_red[func_counter] << ", " << l_avg_red[func_counter] << ", " << l_min_red[func_counter] << ", " << l_max_red[func_counter] << ", " << (int)Profile_ID_tp[(it->second)[0]] << endl;
      func_counter++;
    }

    Profile_File.close();

  }

  delete [] l_min;
  delete [] l_max;
  delete [] l_avg;
  delete [] l_tot;
  delete [] n_calls;
  if (rank == MASTER_NODE) {
    delete [] l_min_red;
    delete [] l_max_red;
    delete [] l_avg_red;
    delete [] l_tot_red;
    delete [] n_calls_red;
  }

#endif

}

void CConfig::GEMM_Tick(double *val_start_time) const {

#ifdef PROFILE

#ifdef HAVE_MKL
  *val_start_time = dsecnd();
#else
  *val_start_time = SU2_MPI::Wtime();
#endif

#endif

}

void CConfig::GEMM_Tock(double val_start_time, int M, int N, int K) const {

#ifdef PROFILE

  /* Determine the timing value. The actual function called depends on
     the type of executable. */
  double val_stop_time = 0.0;

#ifdef HAVE_MKL
  val_stop_time = dsecnd();
#else
  val_stop_time = SU2_MPI::Wtime();
#endif

  /* Compute the elapsed time. */
  const double val_elapsed_time = val_stop_time - val_start_time;

  /* Create the CLong3T from the M-N-K values and check if it is already
     stored in the map GEMM_Profile_MNK. */
  CLong3T MNK(M, N, K);
  map<CLong3T, int>::iterator MI = GEMM_Profile_MNK.find(MNK);

  if(MI == GEMM_Profile_MNK.end()) {

    /* Entry is not present yet. Create it. */
    const int ind = GEMM_Profile_MNK.size();
    GEMM_Profile_MNK[MNK] = ind;

    GEMM_Profile_NCalls.push_back(1);
    GEMM_Profile_TotTime.push_back(val_elapsed_time);
    GEMM_Profile_MinTime.push_back(val_elapsed_time);
    GEMM_Profile_MaxTime.push_back(val_elapsed_time);
  }
  else {

    /* Entry is already present. Determine its index in the
       map and update the corresponding vectors. */
    const int ind = MI->second;
    ++GEMM_Profile_NCalls[ind];
    GEMM_Profile_TotTime[ind] += val_elapsed_time;
    GEMM_Profile_MinTime[ind]  = min(GEMM_Profile_MinTime[ind], val_elapsed_time);
    GEMM_Profile_MaxTime[ind]  = max(GEMM_Profile_MaxTime[ind], val_elapsed_time);
  }

#endif

}

void CConfig::GEMMProfilingCSV(void) {

#ifdef PROFILE

  /* Initialize the rank to the master node. */
  int rank = MASTER_NODE;

#ifdef HAVE_MPI
  /* Parallel executable. The profiling data must be sent to the master node.
     First determine the rank and size. */
  int size;
  SU2_MPI::Comm_rank(SU2_MPI::GetComm(), &rank);
  SU2_MPI::Comm_size(SU2_MPI::GetComm(), &size);

  /* Check for the master node. */
  if(rank == MASTER_NODE) {

    /* Master node. Loop over the other ranks to receive their data. */
    for(int proc=1; proc<size; ++proc) {

      /* Block until a message from this processor arrives. Determine
         the number of entries in the receive buffers. */
      SU2_MPI::Status status;
      SU2_MPI::Probe(proc, 0, SU2_MPI::GetComm(), &status);

      int nEntries;
      SU2_MPI::Get_count(&status, MPI_LONG, &nEntries);

      /* Allocate the memory for the receive buffers and receive the
         three messages using blocking receives. */
      vector<long>   recvBufNCalls(nEntries);
      vector<double> recvBufTotTime(nEntries);
      vector<double> recvBufMinTime(nEntries);
      vector<double> recvBufMaxTime(nEntries);
      vector<long>   recvBufMNK(3*nEntries);

      SU2_MPI::Recv(recvBufNCalls.data(), recvBufNCalls.size(),
                    MPI_LONG, proc, 0, SU2_MPI::GetComm(), &status);
      SU2_MPI::Recv(recvBufTotTime.data(), recvBufTotTime.size(),
                    MPI_DOUBLE, proc, 1, SU2_MPI::GetComm(), &status);
      SU2_MPI::Recv(recvBufMinTime.data(), recvBufMinTime.size(),
                    MPI_DOUBLE, proc, 2, SU2_MPI::GetComm(), &status);
      SU2_MPI::Recv(recvBufMaxTime.data(), recvBufMaxTime.size(),
                    MPI_DOUBLE, proc, 3, SU2_MPI::GetComm(), &status);
      SU2_MPI::Recv(recvBufMNK.data(), recvBufMNK.size(),
                    MPI_LONG, proc, 4, SU2_MPI::GetComm(), &status);

      /* Loop over the number of entries. */
      for(int i=0; i<nEntries; ++i) {

        /* Create the CLong3T from the M-N-K values and check if it is already
           stored in the map GEMM_Profile_MNK. */
        CLong3T MNK(recvBufMNK[3*i], recvBufMNK[3*i+1], recvBufMNK[3*i+2]);
        map<CLong3T, int>::iterator MI = GEMM_Profile_MNK.find(MNK);

        if(MI == GEMM_Profile_MNK.end()) {

          /* Entry is not present yet. Create it. */
          const int ind = GEMM_Profile_MNK.size();
          GEMM_Profile_MNK[MNK] = ind;

          GEMM_Profile_NCalls.push_back(recvBufNCalls[i]);
          GEMM_Profile_TotTime.push_back(recvBufTotTime[i]);
          GEMM_Profile_MinTime.push_back(recvBufMinTime[i]);
          GEMM_Profile_MaxTime.push_back(recvBufMaxTime[i]);
        }
        else {

          /* Entry is already present. Determine its index in the
             map and update the corresponding vectors. */
          const int ind = MI->second;
          GEMM_Profile_NCalls[ind]  += recvBufNCalls[i];
          GEMM_Profile_TotTime[ind] += recvBufTotTime[i];
          GEMM_Profile_MinTime[ind]  = min(GEMM_Profile_MinTime[ind], recvBufMinTime[i]);
          GEMM_Profile_MaxTime[ind]  = max(GEMM_Profile_MaxTime[ind], recvBufMaxTime[i]);
        }
      }
    }
  }
  else {

    /* Not the master node. Create the send buffer for the MNK data. */
    vector<long> sendBufMNK(3*GEMM_Profile_NCalls.size());
    for(map<CLong3T, int>::iterator MI =GEMM_Profile_MNK.begin();
                                    MI!=GEMM_Profile_MNK.end(); ++MI) {

      const int ind = 3*MI->second;
      sendBufMNK[ind]   = MI->first.long0;
      sendBufMNK[ind+1] = MI->first.long1;
      sendBufMNK[ind+2] = MI->first.long2;
    }

    /* Send the data to the master node using blocking sends. */
    SU2_MPI::Send(GEMM_Profile_NCalls.data(), GEMM_Profile_NCalls.size(),
                  MPI_LONG, MASTER_NODE, 0, SU2_MPI::GetComm());
    SU2_MPI::Send(GEMM_Profile_TotTime.data(), GEMM_Profile_TotTime.size(),
                  MPI_DOUBLE, MASTER_NODE, 1, SU2_MPI::GetComm());
    SU2_MPI::Send(GEMM_Profile_MinTime.data(), GEMM_Profile_MinTime.size(),
                  MPI_DOUBLE, MASTER_NODE, 2, SU2_MPI::GetComm());
    SU2_MPI::Send(GEMM_Profile_MaxTime.data(), GEMM_Profile_MaxTime.size(),
                  MPI_DOUBLE, MASTER_NODE, 3, SU2_MPI::GetComm());
    SU2_MPI::Send(sendBufMNK.data(), sendBufMNK.size(),
                  MPI_LONG, MASTER_NODE, 4, SU2_MPI::GetComm());
  }

#endif

  /*--- The master rank will write the file ---*/
  if (rank == MASTER_NODE) {

    /* Store the elements of the map GEMM_Profile_MNK in
       vectors for post processing reasons. */
    const unsigned int nItems = GEMM_Profile_MNK.size();
    vector<long> M(nItems), N(nItems), K(nItems);
    for(map<CLong3T, int>::iterator MI =GEMM_Profile_MNK.begin();
                                    MI!=GEMM_Profile_MNK.end(); ++MI) {

      const int ind = MI->second;
      M[ind] = MI->first.long0;
      N[ind] = MI->first.long1;
      K[ind] = MI->first.long2;
    }

    /* In order to create a nicer output the profiling data is sorted in
       terms of CPU time spent. Create a vector of pairs for carrying
       out this sort. */
    vector<pair<double, unsigned int> > sortedTime;

    for(unsigned int i=0; i<GEMM_Profile_TotTime.size(); ++i)
      sortedTime.push_back(make_pair(GEMM_Profile_TotTime[i], i));

    sort(sortedTime.begin(), sortedTime.end());

    /* Open the profiling file. */
    ofstream Profile_File;
    Profile_File.precision(15);
    Profile_File.open("gemm_profiling.csv");

    /* Create the CSV header */
    Profile_File << "\"Total_Time\", \"N_Calls\", \"Avg_Time\", \"Min_Time\", \"Max_Time\", \"M\", \"N\", \"K\", \"Avg GFLOPs\"" << endl;

    /* Loop through the different items, where the item with the largest total time is
       written first. As sortedTime is sorted in increasing order, the sequence of
       sortedTime must be reversed. */
    for(vector<pair<double, unsigned int> >::reverse_iterator rit =sortedTime.rbegin();
                                                              rit!=sortedTime.rend(); ++rit) {
      /* Determine the original index in the profiling vectors. */
      const unsigned int ind = rit->second;
      const double AvgTime = GEMM_Profile_TotTime[ind]/GEMM_Profile_NCalls[ind];
      const double GFlops   = 2.0e-9*M[ind]*N[ind]*K[ind]/AvgTime;

      /* Write the data. */
      Profile_File << scientific << GEMM_Profile_TotTime[ind] << ", " << GEMM_Profile_NCalls[ind] << ", "
                   << AvgTime << ", " << GEMM_Profile_MinTime[ind] << ", " << GEMM_Profile_MaxTime[ind] << ", "
                   << M[ind] << ", " << N[ind] << ", " << K[ind] << ", " << GFlops << endl;
    }

    /* Close the file. */
    Profile_File.close();
  }

#endif

}

void CConfig::SetFreeStreamTurboNormal(const su2double* turboNormal){

  FreeStreamTurboNormal[0] = turboNormal[0];
  FreeStreamTurboNormal[1] = turboNormal[1];
  FreeStreamTurboNormal[2] = 0.0;

}

void CConfig::SetMultizone(const CConfig *driver_config, const CConfig* const* config_container){

  for (unsigned short iZone = 0; iZone < nZone; iZone++){

    if (config_container[iZone]->GetTime_Domain() != GetTime_Domain()){
      SU2_MPI::Error("Option TIME_DOMAIN must be the same in all zones.", CURRENT_FUNCTION);
    }
    if (config_container[iZone]->GetnTime_Iter() != GetnTime_Iter()){
      SU2_MPI::Error("Option TIME_ITER must be the same in all zones.", CURRENT_FUNCTION);
    }
    if (config_container[iZone]->GetnOuter_Iter() != GetnOuter_Iter()){
      SU2_MPI::Error("Option OUTER_ITER must be the same in all zones.", CURRENT_FUNCTION);
    }
    if (config_container[iZone]->GetTime_Step() != GetTime_Step()){
      SU2_MPI::Error("Option TIME_STEP must be the same in all zones.", CURRENT_FUNCTION);
    }
    if (config_container[iZone]->GetUnst_CFL() != 0.0){
      SU2_MPI::Error("Option UNST_CFL_NUMBER cannot be used in multizone problems (must be 0),"
                     " use a fixed TIME_STEP instead.", CURRENT_FUNCTION);
    }
    if (config_container[iZone]->GetMultizone_Problem() != GetMultizone_Problem()){
      SU2_MPI::Error("Option MULTIZONE must be the same in all zones.", CURRENT_FUNCTION);
    }
    if (config_container[iZone]->GetMultizone_Mesh() != GetMultizone_Mesh()){
      SU2_MPI::Error("Option MULTIZONE_MESH must be the same in all zones.", CURRENT_FUNCTION);
    }
    if(config_container[iZone]->GetWnd_Cauchy_Crit() == true){
      SU2_MPI::Error("Option WINDOW_CAUCHY_CRIT must be deactivated for multizone problems.", CURRENT_FUNCTION);
    }
  }
  if(driver_config->GetWnd_Cauchy_Crit() == true){
    SU2_MPI::Error("Option WINDOW_CAUCHY_CRIT must be deactivated for multizone problems.", CURRENT_FUNCTION);
  }

  bool multiblockDriver = false;
  for (unsigned short iFiles = 0; iFiles < driver_config->GetnVolumeOutputFiles(); iFiles++){
    if (driver_config->GetVolumeOutputFiles()[iFiles] == OUTPUT_TYPE::PARAVIEW_MULTIBLOCK){
      multiblockDriver = true;
    }
  }

  bool multiblockZone = false;
  for (unsigned short iZone = 0; iZone < nZone; iZone++){
    multiblockZone = false;
    for (unsigned short iFiles = 0; iFiles < config_container[iZone]->GetnVolumeOutputFiles(); iFiles++){
      if (config_container[iZone]->GetVolumeOutputFiles()[iFiles] == OUTPUT_TYPE::PARAVIEW_MULTIBLOCK){
        multiblockZone = true;
      }
    }
    if (multiblockZone != multiblockDriver){
      SU2_MPI::Error("To enable PARAVIEW_MULTIBLOCK output, add it to OUTPUT_FILES option in main config and\n"
                     "remove option from sub-config files.", CURRENT_FUNCTION);
    }
  }

  /*--- Fix the Time Step for all subdomains, for the case of time-dependent problems ---*/
  if (driver_config->GetTime_Domain()){
    Delta_UnstTime = driver_config->GetTime_Step();
    Delta_DynTime  = driver_config->GetTime_Step();

    Time_Domain = true;
  }

  /*------------------------------------------------------------*/
  /*------ Determine the special properties of the problem -----*/
  /*------------------------------------------------------------*/

  bool fluid_zone = false;
  bool structural_zone = false;

  /*--- If there is at least a fluid and a structural zone ---*/
  for (auto iZone = 0u; iZone < nZone; iZone++) {
    fluid_zone |= config_container[iZone]->GetFluidProblem();
    structural_zone |= config_container[iZone]->GetStructuralProblem();
  }

  if (structural_zone) Relaxation = true;

  /*--- If the problem has FSI properties ---*/
  FSI_Problem = fluid_zone && structural_zone;

  Multizone_Residual = true;
}<|MERGE_RESOLUTION|>--- conflicted
+++ resolved
@@ -1365,10 +1365,7 @@
   /*!\brief SPECIES_CLIPPING \n DESCRIPTION: Use strong inlet and outlet BC in the species solver \n DEFAULT: false \ingroup Config*/
   addBoolOption("SPECIES_USE_STRONG_BC", Species_StrongBC, false);
 
-<<<<<<< HEAD
   addEnumOption("FLAME_INITIALIZATION", Kind_FlameInit, FlameInit_Map, FLAME_INIT_TYPE::FLAME_FRONT);
-=======
->>>>>>> b1fdd9a2
   /*!\brief FLAME_OFFSET \n DESCRIPTION: Offset for flame initialization using the flamelet model \ingroup Config*/
   flame_offset[0] = 0.0;
   flame_offset[1] = 0.0;
@@ -1377,17 +1374,12 @@
 
   /*!\brief FLAME_THICKNESS \n DESCRIPTION: Thickness for flame initialization using the flamelet model \ingroup Config*/
   addDoubleOption("FLAME_THICKNESS", flame_thickness, 0.5e-3);
-<<<<<<< HEAD
-  
-=======
-
->>>>>>> b1fdd9a2
+
   /*!\brief FLAME_NORMAL \n DESCRIPTION: Normal for flame initialization using the flamelet model \ingroup Config*/
   flame_normal[0] = 1.0;
   flame_normal[1] = 0.0;
   flame_normal[2] = 0.0;
   addDoubleArrayOption("FLAME_NORMAL", 3, flame_normal);
-<<<<<<< HEAD
   
   addDoubleArrayOption("SPARK_LOCATION", 3, spark_location);
   addDoubleOption("SPARK_RADIUS", spark_radius, 0.0);
@@ -1395,9 +1387,6 @@
   addUnsignedLongOption("SPARK_ITERATION_START", spark_iteration_start, 0);
   addUnsignedLongOption("SPARK_DURATION", spark_duration, 1);
   
-=======
-
->>>>>>> b1fdd9a2
   /*!\brief FLAME_BURNT_THICKNESS \n DESCRIPTION: burnt thickness for flame initialization using the flamelet model \ingroup Config*/
   addDoubleOption("FLAME_BURNT_THICKNESS", flame_burnt_thickness, 1);
 
@@ -1537,13 +1526,8 @@
 
   /*!\brief MARKER_PYTHON_CUSTOM\n DESCRIPTION: Python customizable marker(s) \ingroup Config*/
   addStringListOption("MARKER_PYTHON_CUSTOM", nMarker_PyCustom, Marker_PyCustom);
-<<<<<<< HEAD
-  /*!\brief INITIAL_PYTHON_CUSTOM\n DESCRIPTION: flag for using Python customizable initial condition 
-   * \ingroup Config 
-=======
   /*!\brief INITIAL_PYTHON_CUSTOM\n DESCRIPTION: flag for using Python customizable initial condition
    * \ingroup Config
->>>>>>> b1fdd9a2
    */
   addBoolOption("INITIAL_PYTHON_CUSTOM", initial_PyCustom, false);
 
@@ -2144,13 +2128,9 @@
   addBoolOption("MULTIZONE_RESIDUAL", Multizone_Residual, false);
 
   /*!\brief File name of the flamelet look up table.*/
-<<<<<<< HEAD
   //addStringOption("FILENAME_LUT", file_name_lut, string("LUT"));
   /* DESCRIPTION: Define preferential diffusion combustion problem. \n DEFAULT: false (temporarily) */
   addBoolOption("PREFERENTIAL_DIFFUSION", preferential_diffusion, false);
-=======
-  addStringOption("FILENAME_LUT", file_name_lut, string("LUT"));
->>>>>>> b1fdd9a2
 
   /* DESCRIPTION: Names of the passive lookup variables for flamelet LUT */
   addStringListOption("LOOKUP_NAMES", n_lookups, table_lookup_names);
@@ -3997,11 +3977,7 @@
 
 
     if (Kind_Species_Model == SPECIES_MODEL::FLAMELET) {
-<<<<<<< HEAD
- 
-=======
-
->>>>>>> b1fdd9a2
+
       if (Kind_FluidModel != FLUID_FLAMELET) {
         SU2_MPI::Error("The use of SCALAR_MODEL= FLAMELET requires the FLUID_MODEL option to be FLUID_FLAMELET",
                        CURRENT_FUNCTION);
