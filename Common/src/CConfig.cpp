/*!
 * \file CConfig.cpp
 * \brief Main file for managing the config file
 * \author F. Palacios, T. Economon, B. Tracey, H. Kline
 * \version 7.0.3 "Blackbird"
 *
 * SU2 Project Website: https://su2code.github.io
 *
 * The SU2 Project is maintained by the SU2 Foundation
 * (http://su2foundation.org)
 *
 * Copyright 2012-2020, SU2 Contributors (cf. AUTHORS.md)
 *
 * SU2 is free software; you can redistribute it and/or
 * modify it under the terms of the GNU Lesser General Public
 * License as published by the Free Software Foundation; either
 * version 2.1 of the License, or (at your option) any later version.
 *
 * SU2 is distributed in the hope that it will be useful,
 * but WITHOUT ANY WARRANTY; without even the implied warranty of
 * MERCHANTABILITY or FITNESS FOR A PARTICULAR PURPOSE. See the GNU
 * Lesser General Public License for more details.
 *
 * You should have received a copy of the GNU Lesser General Public
 * License along with SU2. If not, see <http://www.gnu.org/licenses/>.
 */

#define ENABLE_MAPS
#include "../include/CConfig.hpp"
#undef ENABLE_MAPS

#include "../include/fem_gauss_jacobi_quadrature.hpp"
#include "../include/fem_geometry_structure.hpp"

#include "../include/ad_structure.hpp"
#include "../include/toolboxes/printing_toolbox.hpp"
#define STATIC_CPARSE_STARTUP
#include "./builtin-features.inc"

using namespace PrintingToolbox;

#ifdef PROFILE
#ifdef HAVE_MKL
#include "mkl.h"
#endif
#endif

vector<string> Profile_Function_tp;       /*!< \brief Vector of string names for profiled functions. */
vector<double> Profile_Time_tp;           /*!< \brief Vector of elapsed time for profiled functions. */
vector<double> Profile_ID_tp;             /*!< \brief Vector of group ID number for profiled functions. */
map<string, vector<int> > Profile_Map_tp; /*!< \brief Map containing the final results for profiled functions. */

map<CLong3T, int> GEMM_Profile_MNK;       /*!< \brief Map, which maps the GEMM size to the index where
                                                      the data for this GEMM is stored in several vectors. */
vector<long>   GEMM_Profile_NCalls;       /*!< \brief Vector, which stores the number of calls to this
                                                      GEMM size. */
vector<double> GEMM_Profile_TotTime;      /*!< \brief Total time spent for this GEMM size. */
vector<double> GEMM_Profile_MinTime;      /*!< \brief Minimum time spent for this GEMM size. */
vector<double> GEMM_Profile_MaxTime;      /*!< \brief Maximum time spent for this GEMM size. */

//#pragma omp threadprivate(Profile_Function_tp, Profile_Time_tp, Profile_ID_tp, Profile_Map_tp)


CConfig::CConfig(char case_filename[MAX_STRING_SIZE], unsigned short val_software, bool verb_high) {

  /*--- Set the case name to the base config file name without extension ---*/

  caseName = PrintingToolbox::split(string(case_filename),'.')[0];

  base_config = true;

  /*--- Store MPI rank and size ---*/

  rank = SU2_MPI::GetRank();
  size = SU2_MPI::GetSize();

  iZone = 0;
  nZone = 1;

  /*--- Initialize pointers to Null---*/

  SetPointersNull();

  /*--- Reading config options  ---*/

  SetConfig_Options();

  /*--- Parsing the config file  ---*/

  SetConfig_Parsing(case_filename);

  /*--- Set the default values for all of the options that weren't set ---*/

  SetDefault();

  /*--- Set number of zone ---*/

  SetnZone();

  /*--- Configuration file postprocessing ---*/

  SetPostprocessing(val_software, iZone, 0);

  /*--- Configuration file boundaries/markers setting ---*/

  SetMarkers(val_software);

  /*--- Configuration file output ---*/

  if ((rank == MASTER_NODE) && verb_high)
    SetOutput(val_software, iZone);

}

CConfig::CConfig(CConfig* config, char case_filename[MAX_STRING_SIZE], unsigned short val_software,
                 unsigned short val_iZone, unsigned short val_nZone, bool verb_high) {

  caseName = config->GetCaseName();

  unsigned short val_nDim;

  base_config = false;

  /*--- Store MPI rank and size ---*/

  rank = SU2_MPI::GetRank();
  size = SU2_MPI::GetSize();

  iZone = val_iZone;
  nZone = val_nZone;

  /*--- Initialize pointers to Null---*/

  SetPointersNull();

  /*--- Reading config options  ---*/

  SetConfig_Options();

  /*--- Parsing the config file  ---*/

  SetConfig_Parsing(case_filename);

  /*--- Set default options from base config ---*/

  SetDefaultFromConfig(config);

  /*--- Set the default values for all of the options that weren't set ---*/

  SetDefault();

  /*--- Get the dimension --- */

  val_nDim = GetnDim(Mesh_FileName, Mesh_FileFormat);

  /*--- Configuration file postprocessing ---*/

  SetPostprocessing(val_software, val_iZone, val_nDim);

  /*--- Configuration file boundaries/markers setting ---*/

  SetMarkers(val_software);

  /*--- Configuration file output ---*/

  if ((rank == MASTER_NODE) && verb_high)
    SetOutput(val_software, val_iZone);

  Multizone_Problem = config->GetMultizone_Problem();

}

CConfig::CConfig(char case_filename[MAX_STRING_SIZE], unsigned short val_software) {

  /*--- Set the case name to the base config file name without extension ---*/

  caseName = PrintingToolbox::split(string(case_filename),'.')[0];

  base_config = true;

  nZone = 1;
  iZone = 0;

  /*--- Store MPI rank and size ---*/

  rank = SU2_MPI::GetRank();
  size = SU2_MPI::GetSize();

  /*--- Initialize pointers to Null---*/

  SetPointersNull();

  /*--- Reading config options  ---*/

  SetConfig_Options();

  /*--- Parsing the config file  ---*/

  SetConfig_Parsing(case_filename);

  /*--- Set the default values for all of the options that weren't set ---*/

  SetDefault();

  /*--- Set number of zones --- */

  SetnZone();

  /*--- Configuration file postprocessing ---*/

  SetPostprocessing(val_software, 0, 1);

  /*--- Configuration file boundaries/markers setting ---*/

  SetMarkers(val_software);

  /*--- Print the header --- */

  SetHeader(val_software);

}

CConfig::CConfig(char case_filename[MAX_STRING_SIZE], CConfig *config) {

  /*--- Set the case name to the base config file name without extension ---*/

  caseName = PrintingToolbox::split(string(case_filename),'.')[0];

  base_config = true;

  /*--- Store MPI rank and size ---*/

  rank = SU2_MPI::GetRank();
  size = SU2_MPI::GetSize();

  bool runtime_file = false;

  /*--- Initialize pointers to Null---*/

  SetPointersNull();

  /*--- Reading config options  ---*/

  SetRunTime_Options();

  /*--- Parsing the config file  ---*/

  runtime_file = SetRunTime_Parsing(case_filename);

  /*--- Set the default values for all of the options that weren't set ---*/

  SetDefault();

  /*--- Update original config file ---*/

  if (runtime_file) {
    if (all_options.find("TIME_ITER") == all_options.end())
      config->SetnTime_Iter(nTimeIter);
  }
}

SU2_MPI::Comm CConfig::GetMPICommunicator() {

  return SU2_Communicator;

}

void CConfig::SetMPICommunicator(SU2_MPI::Comm Communicator) {

  SU2_Communicator = Communicator;

}

void CConfig::addDoubleOption(const string name, su2double & option_field, su2double default_value) {
  // Check if the key is already in the map. If this fails, it is coder error
  // and not user error, so throw.
  assert(option_map.find(name) == option_map.end());

  // Add this option to the list of all the options
  all_options.insert(pair<string, bool>(name, true));

  // Create the parser for a su2double option with a reference to the option_field and the desired
  // default value. This will take the string in the config file, convert it to a su2double, and
  // place that su2double in the memory location specified by the reference.
  COptionBase* val = new COptionDouble(name, option_field, default_value);

  // Create an association between the option name ("CFL") and the parser generated above.
  // During configuration, the parsing script will get the option name, and use this map
  // to find how to parse that option.
  option_map.insert(pair<string, COptionBase *>(name, val));

  /* --- Add it to the global scope for usage in user defined functions ---*/

  configTokens[name] = option_field;

}

void CConfig::addStringOption(const string name, string & option_field, string default_value) {
  assert(option_map.find(name) == option_map.end());
  all_options.insert(pair<string, bool>(name, true));
  COptionBase* val = new COptionString(name, option_field, default_value);
  option_map.insert(pair<string, COptionBase *>(name, val));
}

void CConfig::addIntegerOption(const string name, int & option_field, int default_value) {
  assert(option_map.find(name) == option_map.end());
  all_options.insert(pair<string, bool>(name, true));
  COptionBase* val = new COptionInt(name, option_field, default_value);
  option_map.insert(pair<string, COptionBase *>(name, val));
}

void CConfig::addUnsignedLongOption(const string name, unsigned long & option_field, unsigned long default_value) {
  assert(option_map.find(name) == option_map.end());
  all_options.insert(pair<string, bool>(name, true));
  COptionBase* val = new COptionULong(name, option_field, default_value);
  option_map.insert(pair<string, COptionBase *>(name, val));
}

void CConfig::addUnsignedShortOption(const string name, unsigned short & option_field, unsigned short default_value) {
  assert(option_map.find(name) == option_map.end());
  all_options.insert(pair<string, bool>(name, true));
  COptionBase* val = new COptionUShort(name, option_field, default_value);
  option_map.insert(pair<string, COptionBase *>(name, val));
}

void CConfig::addLongOption(const string name, long & option_field, long default_value) {
  assert(option_map.find(name) == option_map.end());
  all_options.insert(pair<string, bool>(name, true));
  COptionBase* val = new COptionLong(name, option_field, default_value);
  option_map.insert(pair<string, COptionBase *>(name, val));
}

void CConfig::addBoolOption(const string name, bool & option_field, bool default_value) {
  assert(option_map.find(name) == option_map.end());
  all_options.insert(pair<string, bool>(name, true));
  COptionBase* val = new COptionBool(name, option_field, default_value);
  option_map.insert(pair<string, COptionBase *>(name, val));
}

// enum types work differently than all of the others because there are a small number of valid
// string entries for the type. One must also provide a list of all the valid strings of that type.
template <class Tenum>
void CConfig::addEnumOption(const string name, unsigned short & option_field, const map<string, Tenum> & enum_map, Tenum default_value) {
  assert(option_map.find(name) == option_map.end());
  all_options.insert(pair<string, bool>(name, true));
  COptionBase* val = new COptionEnum<Tenum>(name, enum_map, option_field, default_value);
  option_map.insert(pair<string, COptionBase *>(name, val));
  return;
}


// input_size is the number of options read in from the config file
template <class Tenum>
void CConfig::addEnumListOption(const string name, unsigned short & input_size, unsigned short * & option_field, const map<string, Tenum> & enum_map) {
  input_size = 0;
  assert(option_map.find(name) == option_map.end());
  all_options.insert(pair<string, bool>(name, true));
  COptionBase* val = new COptionEnumList<Tenum>(name, enum_map, option_field, input_size);
  option_map.insert( pair<string, COptionBase*>(name, val) );
}

void CConfig::addDoubleArrayOption(const string name, const int size, su2double * & option_field, su2double * default_value) {
  assert(option_map.find(name) == option_map.end());
  all_options.insert(pair<string, bool>(name, true));
  COptionBase* val = new COptionDoubleArray(name, size, option_field, default_value);
  option_map.insert(pair<string, COptionBase *>(name, val));
}

void CConfig::addDoubleListOption(const string name, unsigned short & size, su2double * & option_field) {
  assert(option_map.find(name) == option_map.end());
  all_options.insert(pair<string, bool>(name, true));
  COptionBase* val = new COptionDoubleList(name, size, option_field);
  option_map.insert(pair<string, COptionBase *>(name, val));
}

void CConfig::addShortListOption(const string name, unsigned short & size, short * & option_field) {
  assert(option_map.find(name) == option_map.end());
  all_options.insert(pair<string, bool>(name, true));
  COptionBase* val = new COptionShortList(name, size, option_field);
  option_map.insert(pair<string, COptionBase *>(name, val));
}

void CConfig::addUShortListOption(const string name, unsigned short & size, unsigned short * & option_field) {
  assert(option_map.find(name) == option_map.end());
  all_options.insert(pair<string, bool>(name, true));
  COptionBase* val = new COptionUShortList(name, size, option_field);
  option_map.insert(pair<string, COptionBase *>(name, val));
}

void CConfig::addStringListOption(const string name, unsigned short & num_marker, string* & option_field) {
  assert(option_map.find(name) == option_map.end());
  all_options.insert(pair<string, bool>(name, true));
  COptionBase* val = new COptionStringList(name, num_marker, option_field);
  option_map.insert(pair<string, COptionBase *>(name, val));
}

void CConfig::addConvectOption(const string name, unsigned short & space_field, unsigned short & centered_field, unsigned short & upwind_field) {
  assert(option_map.find(name) == option_map.end());
  all_options.insert(pair<string, bool>(name, true));
  COptionBase* val = new COptionConvect(name, space_field, centered_field, upwind_field);
  option_map.insert(pair<string, COptionBase *>(name, val));
}

void CConfig::addConvectFEMOption(const string name, unsigned short & space_field, unsigned short & fem_field) {
  assert(option_map.find(name) == option_map.end());
  all_options.insert(pair<string, bool>(name, true));
  COptionBase* val = new COptionFEMConvect(name, space_field, fem_field);
  option_map.insert(pair<string, COptionBase *>(name, val));
}

void CConfig::addMathProblemOption(const string name, bool & ContinuousAdjoint, const bool & ContinuousAdjoint_default,
                          bool & DiscreteAdjoint, const bool & DiscreteAdjoint_default,
                          bool & Restart_Flow, const bool & Restart_Flow_default) {
  assert(option_map.find(name) == option_map.end());
  all_options.insert(pair<string, bool>(name, true));
  COptionBase* val = new COptionMathProblem(name, ContinuousAdjoint, ContinuousAdjoint_default, DiscreteAdjoint, DiscreteAdjoint_default, Restart_Flow, Restart_Flow_default);
  option_map.insert(pair<string, COptionBase *>(name, val));
}

void CConfig::addDVParamOption(const string name, unsigned short & nDV_field, su2double** & paramDV, string* & FFDTag,
                      unsigned short* & design_variable) {
  assert(option_map.find(name) == option_map.end());
  all_options.insert(pair<string, bool>(name, true));
  COptionBase* val = new COptionDVParam(name, nDV_field, paramDV, FFDTag, design_variable);
  option_map.insert(pair<string, COptionBase *>(name, val));
}

void CConfig::addDVValueOption(const string name, unsigned short* & nDVValue_field, su2double** & valueDV, unsigned short & nDV_field,  su2double** & paramDV,
                      unsigned short* & design_variable) {
  assert(option_map.find(name) == option_map.end());
  all_options.insert(pair<string, bool>(name, true));
  COptionBase* val = new COptionDVValue(name, nDVValue_field, valueDV, nDV_field, paramDV, design_variable);
  option_map.insert(pair<string, COptionBase *>(name, val));
}

void CConfig::addFFDDefOption(const string name, unsigned short & nFFD_field, su2double** & coordFFD, string* & FFDTag) {
  assert(option_map.find(name) == option_map.end());
  all_options.insert(pair<string, bool>(name, true));
  COptionBase* val = new COptionFFDDef(name, nFFD_field, coordFFD, FFDTag);
  option_map.insert(pair<string, COptionBase *>(name, val));
}

void CConfig::addFFDDegreeOption(const string name, unsigned short & nFFD_field, unsigned short** & degreeFFD) {
  assert(option_map.find(name) == option_map.end());
  all_options.insert(pair<string, bool>(name, true));
  COptionBase* val = new COptionFFDDegree(name, nFFD_field, degreeFFD);
  option_map.insert(pair<string, COptionBase *>(name, val));
}

void CConfig::addStringDoubleListOption(const string name, unsigned short & list_size, string * & string_field,
                               su2double* & double_field) {
  assert(option_map.find(name) == option_map.end());
  all_options.insert(pair<string, bool>(name, true));
  COptionBase* val = new COptionStringDoubleList(name, list_size, string_field, double_field);
  option_map.insert(pair<string, COptionBase *>(name, val));
}

void CConfig::addInletOption(const string name, unsigned short & nMarker_Inlet, string * & Marker_Inlet,
                    su2double* & Ttotal, su2double* & Ptotal, su2double** & FlowDir) {
  assert(option_map.find(name) == option_map.end());
  all_options.insert(pair<string, bool>(name, true));
  COptionBase* val = new COptionInlet(name, nMarker_Inlet, Marker_Inlet, Ttotal, Ptotal, FlowDir);
  option_map.insert(pair<string, COptionBase *>(name, val));
}

template <class Tenum>
void CConfig::addRiemannOption(const string name, unsigned short & nMarker_Riemann, string * & Marker_Riemann, unsigned short* & option_field, const map<string, Tenum> & enum_map,
                               su2double* & var1, su2double* & var2, su2double** & FlowDir) {
  assert(option_map.find(name) == option_map.end());
  all_options.insert(pair<string, bool>(name, true));
  COptionBase* val = new COptionRiemann<Tenum>(name, nMarker_Riemann, Marker_Riemann, option_field, enum_map, var1, var2, FlowDir);
  option_map.insert(pair<string, COptionBase *>(name, val));
}

template <class Tenum>
void CConfig::addGilesOption(const string name, unsigned short & nMarker_Giles, string * & Marker_Giles, unsigned short* & option_field, const map<string, Tenum> & enum_map,
                             su2double* & var1, su2double* & var2, su2double** & FlowDir, su2double* & relaxfactor1, su2double* & relaxfactor2) {
  assert(option_map.find(name) == option_map.end());
  all_options.insert(pair<string, bool>(name, true));
  COptionBase* val = new COptionGiles<Tenum>(name, nMarker_Giles, Marker_Giles, option_field, enum_map, var1, var2, FlowDir, relaxfactor1, relaxfactor2);
  option_map.insert(pair<string, COptionBase *>(name, val));
}

void CConfig::addExhaustOption(const string name, unsigned short & nMarker_Exhaust, string * & Marker_Exhaust,
                               su2double* & Ttotal, su2double* & Ptotal) {
  assert(option_map.find(name) == option_map.end());
  all_options.insert(pair<string, bool>(name, true));
  COptionBase* val = new COptionExhaust(name, nMarker_Exhaust, Marker_Exhaust, Ttotal, Ptotal);
  option_map.insert(pair<string, COptionBase *>(name, val));
}

void CConfig::addPeriodicOption(const string & name, unsigned short & nMarker_PerBound,
                                string* & Marker_PerBound, string* & Marker_PerDonor,
                                su2double** & RotCenter, su2double** & RotAngles, su2double** & Translation) {
  assert(option_map.find(name) == option_map.end());
  all_options.insert(pair<string, bool>(name, true));
  COptionBase* val = new COptionPeriodic(name, nMarker_PerBound, Marker_PerBound, Marker_PerDonor, RotCenter, RotAngles, Translation);
  option_map.insert(pair<string, COptionBase *>(name, val));
}

void CConfig::addTurboPerfOption(const string & name, unsigned short & nMarker_TurboPerf,
                                 string* & Marker_TurboBoundIn, string* & Marker_TurboBoundOut) {
  assert(option_map.find(name) == option_map.end());
  all_options.insert(pair<string, bool>(name, true));
  COptionBase* val = new COptionTurboPerformance(name, nMarker_TurboPerf, Marker_TurboBoundIn, Marker_TurboBoundOut);
  option_map.insert(pair<string, COptionBase *>(name, val));
}

void CConfig::addActDiskOption(const string & name, unsigned short & nMarker_ActDiskInlet,
                               unsigned short & nMarker_ActDiskOutlet, string* & Marker_ActDiskInlet,
                               string* & Marker_ActDiskOutlet, su2double** & ActDisk_PressJump,
                               su2double** & ActDisk_TempJump, su2double** & ActDisk_Omega) {
  assert(option_map.find(name) == option_map.end());
  all_options.insert(pair<string, bool>(name, true));
  COptionBase* val = new COptionActDisk(name, nMarker_ActDiskInlet, nMarker_ActDiskOutlet, Marker_ActDiskInlet,
                                        Marker_ActDiskOutlet, ActDisk_PressJump, ActDisk_TempJump, ActDisk_Omega);
  option_map.insert(pair<string, COptionBase *>(name, val));
}

void CConfig::addWallFunctionOption(const string &name, unsigned short &list_size, string* &string_field,
                                    unsigned short* &val_Kind_WF, unsigned short** &val_IntInfo_WF,
                                    su2double** &val_DoubleInfo_WF) {
  assert(option_map.find(name) == option_map.end());
  all_options.insert(pair<string, bool>(name, true));
  COptionBase* val = new COptionWallFunction(name, list_size, string_field, val_Kind_WF,
                                             val_IntInfo_WF, val_DoubleInfo_WF);
  option_map.insert(pair<string, COptionBase *>(name, val));
}

void CConfig::addPythonOption(const string name) {
  assert(option_map.find(name) == option_map.end());
  all_options.insert(pair<string, bool>(name, true));
  COptionBase* val = new COptionPython(name);
  option_map.insert(pair<string, COptionBase *>(name, val));
}

unsigned short CConfig::GetnZone(string val_mesh_filename, unsigned short val_format) {

  int nZone = 1; /* Default value if nothing is specified. */

  switch (val_format) {
    case SU2: {

      /*--- Local variables for reading the SU2 file. ---*/
      string text_line;
      ifstream mesh_file;

      /*--- Check if the mesh file can be opened for reading. ---*/
      mesh_file.open(val_mesh_filename.c_str(), ios::in);
      if (mesh_file.fail())
        SU2_MPI::Error(string("There is no geometry file called ") + val_mesh_filename,
                              CURRENT_FUNCTION);

      /*--- Read the SU2 mesh file until the zone data is reached or
            when it can be decided that it is not present. ---*/
      while( getline (mesh_file, text_line) ) {

        /*--- Search for the "NZONE" keyword to see if there are multiple Zones ---*/
        if(text_line.find ("NZONE=",0) != string::npos) {
          text_line.erase (0,6); nZone = atoi(text_line.c_str());
          break;
        }

        /*--- If one of the keywords IZONE, NELEM or NPOIN, NMARK is encountered,
              it can be assumed that the NZONE keyword is not present and the loop
              can be terminated. ---*/
        if(text_line.find ("IZONE=",0) != string::npos) break;
        if(text_line.find ("NELEM=",0) != string::npos) break;
        if(text_line.find ("NPOIN=",0) != string::npos) break;
        if(text_line.find ("NMARK=",0) != string::npos) break;
      }

      mesh_file.close();
      break;

    }

    case CGNS_GRID: {

#ifdef HAVE_CGNS

      /*--- Local variables which are needed when calling the CGNS mid-level API. ---*/

      int fn, nbases = 0, nzones = 0, file_type;
      int cell_dim = 0, phys_dim = 0;
      char basename[CGNS_STRING_SIZE];

      /*--- Check whether the supplied file is truly a CGNS file. ---*/

      if ( cg_is_cgns(val_mesh_filename.c_str(), &file_type) != CG_OK ) {
        SU2_MPI::Error(val_mesh_filename +
                       string(" was not found or is not a properly formatted CGNS file.\n") +
                       string("Note that SU2 expects unstructured CGNS files in ADF data format."),
                       CURRENT_FUNCTION);
      }

      /*--- Open the CGNS file for reading. The value of fn returned
       is the specific index number for this file and will be
       repeatedly used in the function calls. ---*/

      if (cg_open(val_mesh_filename.c_str(), CG_MODE_READ, &fn)) cg_error_exit();

      /*--- Get the number of databases. This is the highest node
       in the CGNS heirarchy. ---*/

      if (cg_nbases(fn, &nbases)) cg_error_exit();

      /*--- Check if there is more than one database. Throw an
       error if there is because this reader can currently
       only handle one database. ---*/

      if ( nbases > 1 ) {
        SU2_MPI::Error("CGNS reader currently incapable of handling more than 1 database." ,
                       CURRENT_FUNCTION);
      }

      /*--- Read the databases. Note that the indexing starts at 1. ---*/

      for ( int i = 1; i <= nbases; i++ ) {

        if (cg_base_read(fn, i, basename, &cell_dim, &phys_dim)) cg_error_exit();

        /*--- Get the number of zones for this base. ---*/

        if (cg_nzones(fn, i, &nzones)) cg_error_exit();

      }

      /*--- Close the CGNS file. ---*/

      if ( cg_close(fn) ) cg_error_exit();

      /*--- Set the number of zones as read from the CGNS file ---*/

      nZone = nzones;

#else
      SU2_MPI::Error(string(" SU2 built without CGNS support. \n") +
                     string(" To use CGNS, build SU2 accordingly."),
                     CURRENT_FUNCTION);
#endif

      break;
    }
    case RECTANGLE: {
      nZone = 1;
      break;
    }
    case BOX: {
      nZone = 1;
      break;
    }
  }

  return (unsigned short) nZone;

}

unsigned short CConfig::GetnDim(string val_mesh_filename, unsigned short val_format) {

  short nDim = -1;

  switch (val_format) {
    case SU2: {

      /*--- Local variables for reading the SU2 file. ---*/
      string text_line;
      ifstream mesh_file;

      /*--- Open grid file ---*/
      mesh_file.open(val_mesh_filename.c_str(), ios::in);
      if (mesh_file.fail()) {
        SU2_MPI::Error(string("The SU2 mesh file named ") + val_mesh_filename + string(" was not found."), CURRENT_FUNCTION);
      }

      /*--- Read the SU2 mesh file until the dimension data is reached
            or when it can be decided that it is not present. ---*/
      while( getline (mesh_file, text_line) ) {

        /*--- Search for the "NDIME" keyword to determine the number
              of dimensions.  ---*/
        if(text_line.find ("NDIME=",0) != string::npos) {
          text_line.erase (0,6); nDim = atoi(text_line.c_str());
          break;
        }

        /*--- If one of the keywords NELEM or NPOIN, NMARK is encountered,
              it can be assumed that the NZONE keyword is not present and
              the loop can be terminated. ---*/
        if(text_line.find ("NELEM=",0) != string::npos) break;
        if(text_line.find ("NPOIN=",0) != string::npos) break;
        if(text_line.find ("NMARK=",0) != string::npos) break;
      }

      mesh_file.close();

      /*--- Throw an error if the dimension was not found. ---*/
      if (nDim == -1) {
        SU2_MPI::Error(val_mesh_filename + string(" is not an SU2 mesh file or has the wrong format \n ('NDIME=' not found). Please check."),
                       CURRENT_FUNCTION);
      }

      break;
    }

    case CGNS_GRID: {

#ifdef HAVE_CGNS

      /*--- Local variables which are needed when calling the CGNS mid-level API. ---*/
      int fn, nbases, file_type;
      int cell_dim, phys_dim;
      char basename[CGNS_STRING_SIZE];

      /*--- Check whether the supplied file is truly a CGNS file. ---*/
      if ( cg_is_cgns(val_mesh_filename.c_str(), &file_type) != CG_OK ) {
        SU2_MPI::Error(val_mesh_filename +
                       string(" was not found or is not a properly formatted CGNS file.\n") +
                       string("Note that SU2 expects unstructured CGNS files in ADF data format."),
                       CURRENT_FUNCTION);
      }

      /*--- Open the CGNS file for reading. The value of fn returned
            is the specific index number for this file and will be
            repeatedly used in the function calls. ---*/
      if (cg_open(val_mesh_filename.c_str(), CG_MODE_READ, &fn) != CG_OK) cg_error_exit();

      /*--- Get the number of databases. This is the highest node
            in the CGNS heirarchy. ---*/
      if (cg_nbases(fn, &nbases) != CG_OK) cg_error_exit();

      /*--- Check if there is more than one database. Throw an
            error if there is because this reader can currently
            only handle one database. ---*/
      if ( nbases > 1 )
        SU2_MPI::Error("CGNS reader currently incapable of handling more than 1 database." ,
                       CURRENT_FUNCTION);

      /*--- Read the database. Note that the indexing starts at 1.
            Afterwards close the file again. ---*/
      if (cg_base_read(fn, 1, basename, &cell_dim, &phys_dim) != CG_OK) cg_error_exit();
      if (cg_close(fn) != CG_OK) cg_error_exit();

      /*--- Set the problem dimension as read from the CGNS file ---*/
      nDim = cell_dim;

#else
      SU2_MPI::Error(string(" SU2 built without CGNS support. \n") +
                     string(" To use CGNS, build SU2 accordingly."),
                     CURRENT_FUNCTION);
#endif

      break;
    }
    case RECTANGLE: {
      nDim = 2;
      break;
    }
    case BOX: {
      nDim = 3;
      break;
    }
  }

  /*--- After reading the mesh, assert that the dimension is equal to 2 or 3. ---*/
  assert((nDim == 2) || (nDim == 3));

  return (unsigned short) nDim;
}

void CConfig::SetPointersNull(void) {

  Marker_CfgFile_GeoEval      = NULL;   Marker_All_GeoEval       = NULL;
  Marker_CfgFile_Monitoring   = NULL;   Marker_All_Monitoring    = NULL;
  Marker_CfgFile_Designing    = NULL;   Marker_All_Designing     = NULL;
  Marker_CfgFile_Plotting     = NULL;   Marker_All_Plotting      = NULL;
  Marker_CfgFile_Analyze      = NULL;   Marker_All_Analyze       = NULL;
  Marker_CfgFile_DV           = NULL;   Marker_All_DV            = NULL;
  Marker_CfgFile_Moving       = NULL;   Marker_All_Moving        = NULL;
  Marker_CfgFile_PerBound     = NULL;   Marker_All_PerBound      = NULL;    Marker_PerBound   = NULL;
  Marker_CfgFile_Turbomachinery = NULL; Marker_All_Turbomachinery = NULL;
  Marker_CfgFile_TurbomachineryFlag = NULL; Marker_All_TurbomachineryFlag = NULL;
  Marker_CfgFile_MixingPlaneInterface = NULL; Marker_All_MixingPlaneInterface = NULL;
  Marker_CfgFile_ZoneInterface = NULL;
  Marker_CfgFile_Deform_Mesh   = NULL;  Marker_All_Deform_Mesh   = NULL;
  Marker_CfgFile_Fluid_Load    = NULL;  Marker_All_Fluid_Load    = NULL;

  Marker_CfgFile_Turbomachinery       = NULL; Marker_All_Turbomachinery       = NULL;
  Marker_CfgFile_TurbomachineryFlag   = NULL; Marker_All_TurbomachineryFlag   = NULL;
  Marker_CfgFile_MixingPlaneInterface = NULL; Marker_All_MixingPlaneInterface = NULL;

  Marker_CfgFile_PyCustom     = NULL;   Marker_All_PyCustom      = NULL;

  Marker_DV                   = NULL;   Marker_Moving            = NULL;    Marker_Monitoring = NULL;
  Marker_Designing            = NULL;   Marker_GeoEval           = NULL;    Marker_Plotting   = NULL;
  Marker_Analyze              = NULL;   Marker_PyCustom          = NULL;    Marker_WallFunctions        = NULL;
  Marker_CfgFile_KindBC       = NULL;   Marker_All_KindBC        = NULL;

  Kind_WallFunctions       = NULL;
  IntInfo_WallFunctions    = NULL;
  DoubleInfo_WallFunctions = NULL;

  Config_Filenames = NULL;

  /*--- Marker Pointers ---*/

  Marker_Euler                = NULL;    Marker_FarField         = NULL;    Marker_Custom         = NULL;
  Marker_SymWall              = NULL;    Marker_PerBound         = NULL;
  Marker_PerDonor             = NULL;    Marker_NearFieldBound   = NULL;
  Marker_Deform_Mesh          = NULL;    Marker_Fluid_Load       = NULL;
  Marker_Inlet                = NULL;    Marker_Outlet           = NULL;
  Marker_Supersonic_Inlet     = NULL;    Marker_Supersonic_Outlet= NULL;
  Marker_Isothermal           = NULL;    Marker_HeatFlux         = NULL;    Marker_EngineInflow   = NULL;
  Marker_Load                 = NULL;    Marker_Disp_Dir         = NULL;
  Marker_EngineExhaust        = NULL;    Marker_Displacement     = NULL;    Marker_Load           = NULL;
  Marker_Load_Dir             = NULL;    Marker_Load_Sine        = NULL;    Marker_Clamped        = NULL;
  Marker_FlowLoad             = NULL;    Marker_Internal         = NULL;
  Marker_All_TagBound         = NULL;    Marker_CfgFile_TagBound = NULL;    Marker_All_KindBC     = NULL;
  Marker_CfgFile_KindBC       = NULL;    Marker_All_SendRecv     = NULL;    Marker_All_PerBound   = NULL;
  Marker_ZoneInterface        = NULL;    Marker_All_ZoneInterface= NULL;    Marker_Riemann        = NULL;
  Marker_Fluid_InterfaceBound = NULL;    Marker_CHTInterface     = NULL;    Marker_Damper         = NULL;
  Marker_Emissivity           = NULL;

    /*--- Boundary Condition settings ---*/

  Isothermal_Temperature = NULL;
  Heat_Flux              = NULL;    Displ_Value            = NULL;    Load_Value      = NULL;
  FlowLoad_Value         = NULL;    Damper_Constant        = NULL;    Wall_Emissivity = NULL;

  /*--- Inlet Outlet Boundary Condition settings ---*/

  Inlet_Ttotal    = NULL;    Inlet_Ptotal      = NULL;
  Inlet_FlowDir   = NULL;    Inlet_Temperature = NULL;    Inlet_Pressure = NULL;
  Inlet_Velocity  = NULL;
  Outlet_Pressure = NULL;

  /*--- Engine Boundary Condition settings ---*/

  Inflow_Pressure      = NULL;    Inflow_MassFlow    = NULL;    Inflow_ReverseMassFlow  = NULL;
  Inflow_TotalPressure = NULL;    Inflow_Temperature = NULL;    Inflow_TotalTemperature = NULL;
  Inflow_RamDrag       = NULL;    Inflow_Force       = NULL;    Inflow_Power            = NULL;
  Inflow_Mach          = NULL;

  Exhaust_Pressure        = NULL;   Exhaust_Temperature        = NULL;    Exhaust_MassFlow = NULL;
  Exhaust_TotalPressure   = NULL;   Exhaust_TotalTemperature   = NULL;
  Exhaust_GrossThrust     = NULL;   Exhaust_Force              = NULL;
  Exhaust_Power           = NULL;   Exhaust_Temperature_Target = NULL;
  Exhaust_Pressure_Target = NULL;

  Engine_Mach  = NULL;    Engine_Force        = NULL;
  Engine_Power = NULL;    Engine_NetThrust    = NULL;    Engine_GrossThrust = NULL;
  Engine_Area  = NULL;    EngineInflow_Target = NULL;

  Exhaust_Temperature_Target  = NULL;     Exhaust_Temperature   = NULL;
  Exhaust_Pressure_Target   = NULL;     Inlet_Ttotal                = NULL;     Inlet_Ptotal          = NULL;
  Inlet_FlowDir             = NULL;     Inlet_Temperature           = NULL;     Inlet_Pressure        = NULL;
  Inlet_Velocity            = NULL;     Inflow_Mach                 = NULL;     Inflow_Pressure       = NULL;
  Exhaust_Pressure          = NULL;     Outlet_Pressure             = NULL;     Isothermal_Temperature= NULL;
  Heat_Flux                 = NULL;     Displ_Value                 = NULL;     Load_Value            = NULL;
  FlowLoad_Value            = NULL;

  ElasticityMod             = NULL;     PoissonRatio                = NULL;     MaterialDensity       = NULL;

  Load_Dir = NULL;            Load_Dir_Value = NULL;          Load_Dir_Multiplier = NULL;
  Disp_Dir = NULL;            Disp_Dir_Value = NULL;          Disp_Dir_Multiplier = NULL;
  Load_Sine_Dir = NULL;       Load_Sine_Amplitude = NULL;     Load_Sine_Frequency = NULL;
  Electric_Field_Mod = NULL;  Electric_Field_Dir = NULL;      RefNode_Displacement = NULL;

  Electric_Constant = NULL;

  /*--- Actuator Disk Boundary Condition settings ---*/

  ActDiskInlet_Pressure         = NULL;    ActDiskInlet_TotalPressure = NULL;    ActDiskInlet_Temperature = NULL;
  ActDiskInlet_TotalTemperature = NULL;    ActDiskInlet_MassFlow      = NULL;    ActDiskInlet_RamDrag     = NULL;
  ActDiskInlet_Force            = NULL;    ActDiskInlet_Power         = NULL;

  ActDiskOutlet_Pressure      = NULL;
  ActDiskOutlet_TotalPressure = NULL;   ActDiskOutlet_GrossThrust = NULL;  ActDiskOutlet_Force            = NULL;
  ActDiskOutlet_Power         = NULL;   ActDiskOutlet_Temperature = NULL;  ActDiskOutlet_TotalTemperature = NULL;
  ActDiskOutlet_MassFlow      = NULL;

  ActDisk_DeltaPress      = NULL;    ActDisk_DeltaTemp      = NULL;
  ActDisk_TotalPressRatio = NULL;    ActDisk_TotalTempRatio = NULL;    ActDisk_StaticPressRatio = NULL;
  ActDisk_StaticTempRatio = NULL;    ActDisk_NetThrust      = NULL;    ActDisk_GrossThrust      = NULL;
  ActDisk_Power           = NULL;    ActDisk_MassFlow       = NULL;    ActDisk_Area             = NULL;
  ActDisk_ReverseMassFlow = NULL;    Surface_MassFlow        = NULL;   Surface_Mach             = NULL;
  Surface_Temperature      = NULL;   Surface_Pressure         = NULL;  Surface_Density          = NULL;   Surface_Enthalpy          = NULL;
  Surface_NormalVelocity   = NULL;   Surface_TotalTemperature = NULL;  Surface_TotalPressure    = NULL;   Surface_PressureDrop    = NULL;
  Surface_DC60             = NULL;    Surface_IDC = NULL;

  Outlet_MassFlow      = NULL;       Outlet_Density      = NULL;      Outlet_Area     = NULL;

  Surface_Uniformity = NULL; Surface_SecondaryStrength = NULL; Surface_SecondOverUniform = NULL;
  Surface_MomentumDistortion = NULL;

  Surface_IDC_Mach        = NULL;    Surface_IDR            = NULL;    ActDisk_Mach             = NULL;
  ActDisk_Force           = NULL;    ActDisk_BCThrust       = NULL;    ActDisk_BCThrust_Old     = NULL;

  /*--- Miscellaneous/unsorted ---*/

  Aeroelastic_plunge  = NULL;
  Aeroelastic_pitch   = NULL;
  MassFrac_FreeStream = NULL;
  Velocity_FreeStream = NULL;
  Inc_Velocity_Init   = NULL;

  RefOriginMoment     = NULL;
  CFL_AdaptParam      = NULL;
  CFL                 = NULL;
  HTP_Axis = NULL;
  PlaneTag            = NULL;
  Kappa_Flow          = NULL;
  Kappa_AdjFlow       = NULL;
  Kappa_Heat          = NULL;
  Stations_Bounds     = NULL;
  ParamDV             = NULL;
  DV_Value            = NULL;
  Design_Variable     = NULL;

  Hold_GridFixed_Coord      = NULL;
  SubsonicEngine_Cyl        = NULL;
  EA_IntLimit               = NULL;
  TimeDOFsADER_DG           = NULL;
  TimeIntegrationADER_DG    = NULL;
  WeightsIntegrationADER_DG = NULL;
  RK_Alpha_Step             = NULL;
  MG_CorrecSmooth           = NULL;
  MG_PreSmooth              = NULL;
  MG_PostSmooth             = NULL;
  Int_Coeffs                = NULL;

  Kind_Inc_Inlet = NULL;
  Kind_Inc_Outlet = NULL;

  Kind_ObjFunc   = NULL;

  Weight_ObjFunc = NULL;

  /*--- Moving mesh pointers ---*/

  nKind_SurfaceMovement = 0;
  Kind_SurfaceMovement = NULL;
  LocationStations   = NULL;
  Motion_Origin     = NULL;
  Translation_Rate  = NULL;
  Rotation_Rate     = NULL;
  Pitching_Omega    = NULL;
  Pitching_Ampl     = NULL;
  Pitching_Phase    = NULL;
  Plunging_Omega    = NULL;
  Plunging_Ampl     = NULL;
  MarkerMotion_Origin     = NULL;
  MarkerTranslation_Rate  = NULL;
  MarkerRotation_Rate     = NULL;
  MarkerPitching_Omega    = NULL;
  MarkerPitching_Ampl     = NULL;
  MarkerPitching_Phase    = NULL;
  MarkerPlunging_Omega    = NULL;
  MarkerPlunging_Ampl     = NULL;
  RefOriginMoment_X   = NULL;    RefOriginMoment_Y   = NULL;    RefOriginMoment_Z   = NULL;
  MoveMotion_Origin   = NULL;

  /*--- Periodic BC pointers. ---*/

  Periodic_Translate  = NULL;    Periodic_Rotation   = NULL;    Periodic_Center     = NULL;
  Periodic_Translation= NULL;    Periodic_RotAngles  = NULL;    Periodic_RotCenter  = NULL;

  /* Harmonic Balance Frequency pointer */

  Omega_HB = NULL;

  /*--- Initialize some default arrays to NULL. ---*/

  default_cp_polycoeffs = NULL;
  default_mu_polycoeffs = NULL;
  default_kt_polycoeffs = NULL;
  CpPolyCoefficientsND  = NULL;
  MuPolyCoefficientsND  = NULL;
  KtPolyCoefficientsND  = NULL;

  Riemann_FlowDir       = NULL;
  Giles_FlowDir         = NULL;
  CoordFFDBox           = NULL;
  DegreeFFDBox          = NULL;
  FFDTag                = NULL;
  nDV_Value             = NULL;
  TagFFDBox             = NULL;

  Kind_Data_Riemann        = NULL;
  Riemann_Var1             = NULL;
  Riemann_Var2             = NULL;
  Kind_Data_Giles          = NULL;
  Giles_Var1               = NULL;
  Giles_Var2               = NULL;
  RelaxFactorAverage       = NULL;
  RelaxFactorFourier       = NULL;
  nSpan_iZones             = NULL;
  ExtraRelFacGiles         = NULL;
  Mixedout_Coeff           = NULL;
  RampRotatingFrame_Coeff  = NULL;
  RampOutletPressure_Coeff = NULL;
  Kind_TurboMachinery      = NULL;
  SineLoad_Coeff           = NULL;

  Marker_MixingPlaneInterface  = NULL;
  Marker_TurboBoundIn          = NULL;
  Marker_TurboBoundOut         = NULL;
  Marker_Giles                 = NULL;
  Marker_Shroud                = NULL;

  nBlades                      = NULL;
  FreeStreamTurboNormal        = NULL;

  ConvHistFile                 = NULL;

  top_optim_kernels       = NULL;
  top_optim_kernel_params = NULL;
  top_optim_filter_radius = NULL;

  ScreenOutput = NULL;
  HistoryOutput = NULL;
  VolumeOutput = NULL;
  VolumeOutputFiles = NULL;
  ConvField = NULL;

  /*--- Variable initialization ---*/

  TimeIter    = 0;
  InnerIter    = 0;
  nIntCoeffs = 0;
  OuterIter  = 0;

  AoA_Offset = 0;
  AoS_Offset = 0;

  nMarker_PerBound = 0;
  nPeriodic_Index  = 0;

  Aeroelastic_Simulation = false;

  nSpanMaxAllZones = 1;

  Restart_Bandwidth_Agg = 0.0;

  Mesh_Box_Size = NULL;

  Time_Ref = 1.0;

  Delta_UnstTime   = 0.0;
  Delta_UnstTimeND = 0.0;
  Total_UnstTime   = 0.0;
  Total_UnstTimeND = 0.0;

}

void CConfig::SetRunTime_Options(void) {

  /* DESCRIPTION: Number of external iterations */

  addUnsignedLongOption("TIME_ITER", nTimeIter, 999999);

  /* DESCRIPTION: CFL Number */

  addDoubleOption("CFL_NUMBER", CFLFineGrid, 10);

}

void CConfig::SetConfig_Options() {

  configTokens = TokenMap();

  /*--- Allocate some default arrays needed for lists of doubles. ---*/


  /*--- All temperature polynomial fits for the fluid models currently
   assume a quartic form (5 coefficients). For example,
   Cp(T) = b0 + b1*T + b2*T^2 + b3*T^3 + b4*T^4. By default, all coeffs
   are set to zero and will be properly non-dim. in the solver. ---*/

  nPolyCoeffs = 5;
  default_cp_polycoeffs = new su2double[nPolyCoeffs]();
  default_mu_polycoeffs = new su2double[nPolyCoeffs]();
  default_kt_polycoeffs = new su2double[nPolyCoeffs]();
  CpPolyCoefficientsND  = new su2double[nPolyCoeffs]();
  MuPolyCoefficientsND  = new su2double[nPolyCoeffs]();
  KtPolyCoefficientsND  = new su2double[nPolyCoeffs]();

  // This config file is parsed by a number of programs to make it easy to write SU2
  // wrapper scripts (in python, go, etc.) so please do
  // the best you can to follow the established format. It's very hard to parse c++ code
  // and none of us that write the parsers want to write a full c++ interpreter. Please
  // play nice with the existing format so that you don't break the existing scripts.

  /* BEGIN_CONFIG_OPTIONS */

  /*!\par CONFIG_CATEGORY: Problem Definition \ingroup Config */
  /*--- Options related to problem definition and partitioning ---*/

  /*!\brief SOLVER \n DESCRIPTION: Type of solver \n Options: see \link Solver_Map \endlink \n DEFAULT: NO_SOLVER \ingroup Config*/
  addEnumOption("SOLVER", Kind_Solver, Solver_Map, NO_SOLVER);
  /*!\brief MULTIZONE \n DESCRIPTION: Enable multizone mode \ingroup Config*/
  addBoolOption("MULTIZONE", Multizone_Problem, NO);
  /*!\brief PHYSICAL_PROBLEM \n DESCRIPTION: Physical governing equations \n Options: see \link Solver_Map \endlink \n DEFAULT: NO_SOLVER \ingroup Config*/
  addEnumOption("MULTIZONE_SOLVER", Kind_MZSolver, Multizone_Map, MZ_BLOCK_GAUSS_SEIDEL);
  /*!\brief MATH_PROBLEM  \n DESCRIPTION: Mathematical problem \n  Options: DIRECT, ADJOINT \ingroup Config*/
  addMathProblemOption("MATH_PROBLEM", ContinuousAdjoint, false, DiscreteAdjoint, false, Restart_Flow, false);
  /*!\brief FULL_TAPE \n DESCRIPTION: Use full (coupled) tapes for multiphysics discrete adjoint. \ingroup Config*/
  addBoolOption("FULL_TAPE", FullTape, YES);
  /*!\brief KIND_TURB_MODEL \n DESCRIPTION: Specify turbulence model \n Options: see \link Turb_Model_Map \endlink \n DEFAULT: NO_TURB_MODEL \ingroup Config*/
  addEnumOption("KIND_TURB_MODEL", Kind_Turb_Model, Turb_Model_Map, NO_TURB_MODEL);
  /*!\brief KIND_TRANS_MODEL \n DESCRIPTION: Specify transition model OPTIONS: see \link Trans_Model_Map \endlink \n DEFAULT: NO_TRANS_MODEL \ingroup Config*/
  addEnumOption("KIND_TRANS_MODEL", Kind_Trans_Model, Trans_Model_Map, NO_TRANS_MODEL);

  /*!\brief KIND_SGS_MODEL \n DESCRIPTION: Specify subgrid scale model OPTIONS: see \link SGS_Model_Map \endlink \n DEFAULT: NO_SGS_MODEL \ingroup Config*/
  addEnumOption("KIND_SGS_MODEL", Kind_SGS_Model, SGS_Model_Map, NO_SGS_MODEL);

  /*!\brief KIND_FEM_DG_SHOCK \n DESCRIPTION: Specify shock capturing method for DG OPTIONS: see \link ShockCapturingDG_Map \endlink \n DEFAULT: NO_SHOCK_CAPTURING \ingroup Config*/
  addEnumOption("KIND_FEM_DG_SHOCK", Kind_FEM_DG_Shock, ShockCapturingDG_Map, NO_SHOCK_CAPTURING);

  /*!\brief KIND_VERIFICATION_SOLUTION \n DESCRIPTION: Specify the verification solution OPTIONS: see \link Verification_Solution_Map \endlink \n DEFAULT: NO_VERIFICATION_SOLUTION \ingroup Config*/
  addEnumOption("KIND_VERIFICATION_SOLUTION", Kind_Verification_Solution, Verification_Solution_Map, NO_VERIFICATION_SOLUTION);

  /*!\brief KIND_MATRIX_COLORING \n DESCRIPTION: Specify the method for matrix coloring for Jacobian computations OPTIONS: see \link MatrixColoring_Map \endlink \n DEFAULT GREEDY_COLORING \ingroup Config*/
  addEnumOption("KIND_MATRIX_COLORING", Kind_Matrix_Coloring, MatrixColoring_Map, GREEDY_COLORING);

  /*!\brief WEAKLY_COUPLED_HEAT_EQUATION \n DESCRIPTION: Enable heat equation for incompressible flows. \ingroup Config*/
  addBoolOption("WEAKLY_COUPLED_HEAT_EQUATION", Weakly_Coupled_Heat, NO);

  /*\brief AXISYMMETRIC \n DESCRIPTION: Axisymmetric simulation \n DEFAULT: false \ingroup Config */
  addBoolOption("AXISYMMETRIC", Axisymmetric, false);
  /* DESCRIPTION: Add the gravity force */
  addBoolOption("GRAVITY_FORCE", GravityForce, false);
  /* DESCRIPTION: Apply a body force as a source term (NO, YES) */
  addBoolOption("BODY_FORCE", Body_Force, false);
  default_body_force[0] = 0.0; default_body_force[1] = 0.0; default_body_force[2] = 0.0;
  /* DESCRIPTION: Vector of body force values (BodyForce_X, BodyForce_Y, BodyForce_Z) */
  addDoubleArrayOption("BODY_FORCE_VECTOR", 3, Body_Force_Vector, default_body_force);
  /*!\brief RESTART_SOL \n DESCRIPTION: Restart solution from native solution file \n Options: NO, YES \ingroup Config */
  addBoolOption("RESTART_SOL", Restart, false);
  /*!\brief BINARY_RESTART \n DESCRIPTION: Read / write binary SU2 native restart files. \n Options: YES, NO \ingroup Config */
  addBoolOption("WRT_BINARY_RESTART", Wrt_Binary_Restart, true);
  /*!\brief BINARY_RESTART \n DESCRIPTION: Read / write binary SU2 native restart files. \n Options: YES, NO \ingroup Config */
  addBoolOption("READ_BINARY_RESTART", Read_Binary_Restart, true);
  /*!\brief SYSTEM_MEASUREMENTS \n DESCRIPTION: System of measurements \n OPTIONS: see \link Measurements_Map \endlink \n DEFAULT: SI \ingroup Config*/
  addEnumOption("SYSTEM_MEASUREMENTS", SystemMeasurements, Measurements_Map, SI);

  /*!\par CONFIG_CATEGORY: FluidModel \ingroup Config*/
  /*!\brief FLUID_MODEL \n DESCRIPTION: Fluid model \n OPTIONS: See \link FluidModel_Map \endlink \n DEFAULT: STANDARD_AIR \ingroup Config*/
  addEnumOption("FLUID_MODEL", Kind_FluidModel, FluidModel_Map, STANDARD_AIR);


  /*!\par CONFIG_CATEGORY: Freestream Conditions \ingroup Config*/
  /*--- Options related to freestream specification ---*/

  /*!\brief GAS_CONSTANT \n DESCRIPTION: Specific gas constant (287.058 J/kg*K (air), only for compressible flows) \ingroup Config*/
  addDoubleOption("GAS_CONSTANT", Gas_Constant, 287.058);
  /*!\brief GAMMA_VALUE  \n DESCRIPTION: Ratio of specific heats (1.4 (air), only for compressible flows) \ingroup Config*/
  addDoubleOption("GAMMA_VALUE", Gamma, 1.4);
  /*!\brief CP_VALUE  \n DESCRIPTION: Specific heat at constant pressure, Cp (1004.703 J/kg*K (air), constant density incompressible fluids only) \ingroup Config*/
  addDoubleOption("SPECIFIC_HEAT_CP", Specific_Heat_Cp, 1004.703);
  /*!\brief CP_VALUE  \n DESCRIPTION: Specific heat at constant volume, Cp (717.645 J/kg*K (air), constant density incompressible fluids only) \ingroup Config*/
  addDoubleOption("SPECIFIC_HEAT_CV", Specific_Heat_Cv, 717.645);
  /*!\brief THERMAL_EXPANSION_COEFF  \n DESCRIPTION: Thermal expansion coefficient (0.00347 K^-1 (air), used for Boussinesq approximation for liquids/non-ideal gases) \ingroup Config*/
  addDoubleOption("THERMAL_EXPANSION_COEFF", Thermal_Expansion_Coeff, 0.00347);
  /*!\brief MOLECULAR_WEIGHT \n DESCRIPTION: Molecular weight for an incompressible ideal gas (28.96 g/mol (air) default) \ingroup Config*/
  addDoubleOption("MOLECULAR_WEIGHT", Molecular_Weight, 28.96);

  /*--- Options related to VAN der WAALS MODEL and PENG ROBINSON ---*/

  /* DESCRIPTION: Critical Temperature, default value for AIR */
  addDoubleOption("CRITICAL_TEMPERATURE", Temperature_Critical, 131.00);
  /* DESCRIPTION: Critical Pressure, default value for MDM */
  addDoubleOption("CRITICAL_PRESSURE", Pressure_Critical, 3588550.0);
  /* DESCRIPTION: Critical Density, default value for MDM */
  addDoubleOption("CRITICAL_DENSITY", Density_Critical, 263.0);

  /*--- Options related to VAN der WAALS MODEL and PENG ROBINSON ---*/
  /* DESCRIPTION: Critical Density, default value for MDM */
   addDoubleOption("ACENTRIC_FACTOR", Acentric_Factor, 0.035);

   /*--- Options related to Viscosity Model ---*/
  /*!\brief VISCOSITY_MODEL \n DESCRIPTION: model of the viscosity \n OPTIONS: See \link ViscosityModel_Map \endlink \n DEFAULT: SUTHERLAND \ingroup Config*/
  addEnumOption("VISCOSITY_MODEL", Kind_ViscosityModel, ViscosityModel_Map, SUTHERLAND);

  /*--- Options related to Constant Viscosity Model ---*/

  /* DESCRIPTION: default value for AIR */
  addDoubleOption("MU_CONSTANT", Mu_Constant , 1.716E-5);

  /*--- Options related to Sutherland Viscosity Model ---*/

  /* DESCRIPTION: Sutherland Viscosity Ref default value for AIR SI */
  addDoubleOption("MU_REF", Mu_Ref, 1.716E-5);
  /* DESCRIPTION: Sutherland Temperature Ref, default value for AIR SI */
  addDoubleOption("MU_T_REF", Mu_Temperature_Ref, 273.15);
  /* DESCRIPTION: Sutherland constant, default value for AIR SI */
  addDoubleOption("SUTHERLAND_CONSTANT", Mu_S, 110.4);

  /*--- Options related to Thermal Conductivity Model ---*/

  addEnumOption("CONDUCTIVITY_MODEL", Kind_ConductivityModel, ConductivityModel_Map, CONSTANT_PRANDTL);

  /* DESCRIPTION: Definition of the turbulent thermal conductivity model (CONSTANT_PRANDTL_TURB (default), NONE). */
  addEnumOption("TURBULENT_CONDUCTIVITY_MODEL", Kind_ConductivityModel_Turb, TurbConductivityModel_Map, CONSTANT_PRANDTL_TURB);

 /*--- Options related to Constant Thermal Conductivity Model ---*/

 /* DESCRIPTION: default value for AIR */
  addDoubleOption("KT_CONSTANT", Kt_Constant , 0.0257);

  /*--- Options related to temperature polynomial coefficients for fluid models. ---*/

  /* DESCRIPTION: Definition of the temperature polynomial coefficients for specific heat Cp. */
  addDoubleArrayOption("CP_POLYCOEFFS", nPolyCoeffs, CpPolyCoefficients, default_cp_polycoeffs);
  /* DESCRIPTION: Definition of the temperature polynomial coefficients for specific heat Cp. */
  addDoubleArrayOption("MU_POLYCOEFFS", nPolyCoeffs, MuPolyCoefficients, default_mu_polycoeffs);
  /* DESCRIPTION: Definition of the temperature polynomial coefficients for specific heat Cp. */
  addDoubleArrayOption("KT_POLYCOEFFS", nPolyCoeffs, KtPolyCoefficients, default_kt_polycoeffs);

  /*!\brief REYNOLDS_NUMBER \n DESCRIPTION: Reynolds number (non-dimensional, based on the free-stream values). Needed for viscous solvers. For incompressible solvers the Reynolds length will always be 1.0 \n DEFAULT: 0.0 \ingroup Config */
  addDoubleOption("REYNOLDS_NUMBER", Reynolds, 0.0);
  /*!\brief REYNOLDS_LENGTH \n DESCRIPTION: Reynolds length (1 m by default). Used for compressible solver: incompressible solver will use 1.0. \ingroup Config */
  addDoubleOption("REYNOLDS_LENGTH", Length_Reynolds, 1.0);
  /*!\brief PRANDTL_LAM \n DESCRIPTION: Laminar Prandtl number (0.72 (air), only for compressible flows) \n DEFAULT: 0.72 \ingroup Config*/
  addDoubleOption("PRANDTL_LAM", Prandtl_Lam, 0.72);
  /*!\brief PRANDTL_TURB \n DESCRIPTION: Turbulent Prandtl number (0.9 (air), only for compressible flows) \n DEFAULT 0.90 \ingroup Config*/
  addDoubleOption("PRANDTL_TURB", Prandtl_Turb, 0.90);
  /*!\brief BULK_MODULUS \n DESCRIPTION: Value of the Bulk Modulus  \n DEFAULT 1.42E5 \ingroup Config*/
  addDoubleOption("BULK_MODULUS", Bulk_Modulus, 1.42E5);
  /* DESCRIPTION: Epsilon^2 multipier in Beta calculation for incompressible preconditioner.  */
  addDoubleOption("BETA_FACTOR", Beta_Factor, 4.1);
  /*!\brief MACH_NUMBER  \n DESCRIPTION:  Mach number (non-dimensional, based on the free-stream values). 0.0 by default \ingroup Config*/
  addDoubleOption("MACH_NUMBER", Mach, 0.0);
  /*!\brief INIT_OPTION \n DESCRIPTION: Init option to choose between Reynolds or thermodynamics quantities for initializing the solution \n OPTIONS: see \link InitOption_Map \endlink \n DEFAULT REYNOLDS \ingroup Config*/
  addEnumOption("INIT_OPTION", Kind_InitOption, InitOption_Map, REYNOLDS);
  /* DESCRIPTION: Free-stream option to choose between density and temperature for initializing the solution */
  addEnumOption("FREESTREAM_OPTION", Kind_FreeStreamOption, FreeStreamOption_Map, TEMPERATURE_FS);
  /*!\brief FREESTREAM_PRESSURE\n DESCRIPTION: Free-stream pressure (101325.0 N/m^2 by default) \ingroup Config*/
  addDoubleOption("FREESTREAM_PRESSURE", Pressure_FreeStream, 101325.0);
  /*!\brief FREESTREAM_DENSITY\n DESCRIPTION: Free-stream density (1.2886 Kg/m^3 (air), 998.2 Kg/m^3 (water)) \n DEFAULT -1.0 (calculated from others) \ingroup Config*/
  addDoubleOption("FREESTREAM_DENSITY", Density_FreeStream, -1.0);
  /*!\brief FREESTREAM_TEMPERATURE\n DESCRIPTION: Free-stream temperature (288.15 K by default) \ingroup Config*/
  addDoubleOption("FREESTREAM_TEMPERATURE", Temperature_FreeStream, 288.15);

  /*--- Options related to incompressible flow solver ---*/

  /* DESCRIPTION: Option to choose the density model used in the incompressible flow solver. */
  addEnumOption("INC_DENSITY_MODEL", Kind_DensityModel, DensityModel_Map, CONSTANT);
    /*!\brief ENERGY_EQUATION \n DESCRIPTION: Solve the energy equation in the incompressible flow solver. \ingroup Config*/
  addBoolOption("INC_ENERGY_EQUATION", Energy_Equation, false);
  /*!\brief INC_DENSITY_REF \n DESCRIPTION: Reference density for incompressible flows  \ingroup Config*/
  addDoubleOption("INC_DENSITY_REF", Inc_Density_Ref, 1.0);
  /*!\brief INC_VELOCITY_REF \n DESCRIPTION: Reference velocity for incompressible flows (1.0 by default) \ingroup Config*/
  addDoubleOption("INC_VELOCITY_REF", Inc_Velocity_Ref, 1.0);
  /*!\brief INC_TEMPERATURE_REF \n DESCRIPTION: Reference temperature for incompressible flows with the energy equation (1.0 by default) \ingroup Config*/
  addDoubleOption("INC_TEMPERATURE_REF", Inc_Temperature_Ref, 1.0);
  /*!\brief INC_DENSITY_INIT \n DESCRIPTION: Initial density for incompressible flows (1.2886 kg/m^3 by default) \ingroup Config*/
  addDoubleOption("INC_DENSITY_INIT", Inc_Density_Init, 1.2886);
  /*!\brief INC_VELOCITY_INIT \n DESCRIPTION: Initial velocity for incompressible flows (1.0,0,0 m/s by default) \ingroup Config*/
  default_vel_inf[0] = 1.0; default_vel_inf[1] = 0.0; default_vel_inf[2] = 0.0;
  addDoubleArrayOption("INC_VELOCITY_INIT", 3, Inc_Velocity_Init, default_vel_inf);
  /*!\brief INC_TEMPERATURE_INIT \n DESCRIPTION: Initial temperature for incompressible flows with the energy equation (288.15 K by default) \ingroup Config*/
  addDoubleOption("INC_TEMPERATURE_INIT", Inc_Temperature_Init, 288.15);
  /*!\brief INC_NONDIM \n DESCRIPTION: Non-dimensionalization scheme for incompressible flows. \ingroup Config*/
  addEnumOption("INC_NONDIM", Ref_Inc_NonDim, NonDim_Map, INITIAL_VALUES);
    /*!\brief INC_INLET_USENORMAL \n DESCRIPTION: Use the local boundary normal for the flow direction with the incompressible pressure inlet. \ingroup Config*/
  addBoolOption("INC_INLET_USENORMAL", Inc_Inlet_UseNormal, false);
  /*!\brief INC_INLET_DAMPING \n DESCRIPTION: Damping factor applied to the iterative updates to the velocity at a pressure inlet in incompressible flow (0.1 by default). \ingroup Config*/
  addDoubleOption("INC_INLET_DAMPING", Inc_Inlet_Damping, 0.1);
  /*!\brief INC_OUTLET_DAMPING \n DESCRIPTION: Damping factor applied to the iterative updates to the pressure at a mass flow outlet in incompressible flow (0.1 by default). \ingroup Config*/
  addDoubleOption("INC_OUTLET_DAMPING", Inc_Outlet_Damping, 0.1);

  /*!\brief FREESTREAM_TEMPERATURE_VE\n DESCRIPTION: Free-stream vibrational-electronic temperature (288.15 K by default) \ingroup Config*/
  addDoubleOption("FREESTREAM_TEMPERATURE_VE", Temperature_ve_FreeStream, 288.15);
  default_vel_inf[0] = 1.0; default_vel_inf[1] = 0.0; default_vel_inf[2] = 0.0;
  /*!\brief FREESTREAM_VELOCITY\n DESCRIPTION: Free-stream velocity (m/s) */
  addDoubleArrayOption("FREESTREAM_VELOCITY", 3, Velocity_FreeStream, default_vel_inf);
  /* DESCRIPTION: Free-stream viscosity (1.853E-5 Ns/m^2 (air), 0.798E-3 Ns/m^2 (water)) */
  addDoubleOption("FREESTREAM_VISCOSITY", Viscosity_FreeStream, -1.0);
  /* DESCRIPTION: Thermal conductivity used for heat equation */
  addDoubleOption("SOLID_THERMAL_CONDUCTIVITY", Thermal_Conductivity_Solid, 0.0);
  /* DESCRIPTION: Solids temperature at freestream conditions */
  addDoubleOption("SOLID_TEMPERATURE_INIT", Temperature_Freestream_Solid, 288.15);
  /* DESCRIPTION: Density used in solids */
  addDoubleOption("SOLID_DENSITY", Density_Solid, 2710.0);
  /* DESCRIPTION:  */
  addDoubleOption("FREESTREAM_INTERMITTENCY", Intermittency_FreeStream, 1.0);
  /* DESCRIPTION:  */
  addDoubleOption("FREESTREAM_TURBULENCEINTENSITY", TurbulenceIntensity_FreeStream, 0.05);
  /* DESCRIPTION:  */
  addDoubleOption("FREESTREAM_NU_FACTOR", NuFactor_FreeStream, 3.0);
  /* DESCRIPTION:  */
  addDoubleOption("ENGINE_NU_FACTOR", NuFactor_Engine, 3.0);
  /* DESCRIPTION:  */
  addDoubleOption("ACTDISK_SECONDARY_FLOW", SecondaryFlow_ActDisk, 0.0);
  /* DESCRIPTION:  */
  addDoubleOption("INITIAL_BCTHRUST", Initial_BCThrust, 4000.0);
  /* DESCRIPTION:  */
  addDoubleOption("FREESTREAM_TURB2LAMVISCRATIO", Turb2LamViscRatio_FreeStream, 10.0);
  /* DESCRIPTION: Side-slip angle (degrees, only for compressible flows) */
  addDoubleOption("SIDESLIP_ANGLE", AoS, 0.0);
  /*!\brief AOA  \n DESCRIPTION: Angle of attack (degrees, only for compressible flows) \ingroup Config*/
  addDoubleOption("AOA", AoA, 0.0);
  /* DESCRIPTION: Activate fixed CL mode (specify a CL instead of AoA). */
  addBoolOption("FIXED_CL_MODE", Fixed_CL_Mode, false);
  /* DESCRIPTION: Activate fixed CM mode (specify a CM instead of iH). */
  addBoolOption("FIXED_CM_MODE", Fixed_CM_Mode, false);
  /* DESCRIPTION: Evaluate the dOF_dCL or dOF_dCMy during run time. */
  addBoolOption("EVAL_DOF_DCX", Eval_dOF_dCX, false);
  /* DESCRIPTION: DIscard the angle of attack in the solution and the increment in the geometry files. */
  addBoolOption("DISCARD_INFILES", Discard_InFiles, false);
  /* DESCRIPTION: Specify a fixed coefficient of lift instead of AoA (only for compressible flows) */
  addDoubleOption("TARGET_CL", Target_CL, 0.0);
  /* DESCRIPTION: Specify a fixed coefficient of lift instead of AoA (only for compressible flows) */
  addDoubleOption("TARGET_CM", Target_CM, 0.0);
  /* DESCRIPTION: Damping factor for fixed CL mode. */
  addDoubleOption("DCL_DALPHA", dCL_dAlpha, 0.2);
  /* DESCRIPTION: Damping factor for fixed CL mode. */
  addDoubleOption("DCM_DIH", dCM_diH, 0.05);
  /* DESCRIPTION: Maximum number of iterations between AoA updates for fixed CL problem. */
  addUnsignedLongOption("UPDATE_AOA_ITER_LIMIT", Update_AoA_Iter_Limit, 200);
  /* DESCRIPTION: Number of times Alpha is updated in a fix CL problem. */
  addUnsignedLongOption("UPDATE_IH", Update_iH, 5);
  /* DESCRIPTION: Number of iterations to evaluate dCL_dAlpha . */
  addUnsignedLongOption("ITER_DCL_DALPHA", Iter_dCL_dAlpha, 500);
  /* DESCRIPTION: Damping factor for fixed CL mode. */
  addDoubleOption("DNETTHRUST_DBCTHRUST", dNetThrust_dBCThrust, 1.0);
  /* DESCRIPTION: Number of times Alpha is updated in a fix CL problem. */
  addUnsignedLongOption("UPDATE_BCTHRUST", Update_BCThrust, 5);


  /*!\par CONFIG_CATEGORY: Reference Conditions \ingroup Config*/
  /*--- Options related to reference values for nondimensionalization ---*/

  Length_Ref = 1.0; //<---- NOTE: this should be given an option or set as a const

  /*!\brief REF_ORIGIN_MOMENT_X\n DESCRIPTION: X Reference origin for moment computation \ingroup Config*/
  addDoubleListOption("REF_ORIGIN_MOMENT_X", nRefOriginMoment_X, RefOriginMoment_X);
  /*!\brief REF_ORIGIN_MOMENT_Y\n DESCRIPTION: Y Reference origin for moment computation \ingroup Config*/
  addDoubleListOption("REF_ORIGIN_MOMENT_Y", nRefOriginMoment_Y, RefOriginMoment_Y);
  /*!\brief REF_ORIGIN_MOMENT_Z\n DESCRIPTION: Z Reference origin for moment computation \ingroup Config*/
  addDoubleListOption("REF_ORIGIN_MOMENT_Z", nRefOriginMoment_Z, RefOriginMoment_Z);
  /*!\brief REF_AREA\n DESCRIPTION: Reference area for force coefficients (0 implies automatic calculation) \ingroup Config*/
  addDoubleOption("REF_AREA", RefArea, 1.0);
  /*!\brief SEMI_SPAN\n DESCRIPTION: Wing semi-span (0 implies automatic calculation) \ingroup Config*/
  addDoubleOption("SEMI_SPAN", SemiSpan, 0.0);
  /*!\brief REF_LENGTH\n DESCRIPTION: Reference length for pitching, rolling, and yawing non-dimensional moment \ingroup Config*/
  addDoubleOption("REF_LENGTH", RefLength, 1.0);
  /*!\brief REF_SHARP_EDGES\n DESCRIPTION: Reference coefficient for detecting sharp edges \ingroup Config*/
  addDoubleOption("REF_SHARP_EDGES", RefSharpEdges, 3.0);
  /*!\brief REF_VELOCITY\n DESCRIPTION: Reference velocity (incompressible only)  \ingroup Config*/
  addDoubleOption("REF_VELOCITY", Velocity_Ref, -1.0);
  /* !\brief REF_VISCOSITY  \n DESCRIPTION: Reference viscosity (incompressible only)  \ingroup Config*/
  addDoubleOption("REF_VISCOSITY", Viscosity_Ref, -1.0);
  /* DESCRIPTION: Type of mesh motion */
  addEnumOption("REF_DIMENSIONALIZATION", Ref_NonDim, NonDim_Map, DIMENSIONAL);

  /*!\par CONFIG_CATEGORY: Boundary Markers \ingroup Config*/
  /*--- Options related to various boundary markers ---*/

  /*!\brief HTP_AXIS\n DESCRIPTION: Location of the HTP axis*/
  default_htp_axis[0] = 0.0; default_htp_axis[1] = 0.0;
  addDoubleArrayOption("HTP_AXIS", 2, HTP_Axis, default_htp_axis);
  /*!\brief MARKER_PLOTTING\n DESCRIPTION: Marker(s) of the surface in the surface flow solution file  \ingroup Config*/
  addStringListOption("MARKER_PLOTTING", nMarker_Plotting, Marker_Plotting);
  /*!\brief MARKER_MONITORING\n DESCRIPTION: Marker(s) of the surface where evaluate the non-dimensional coefficients \ingroup Config*/
  addStringListOption("MARKER_MONITORING", nMarker_Monitoring, Marker_Monitoring);
  /*!\brief MARKER_CONTROL_VOLUME\n DESCRIPTION: Marker(s) of the surface in the surface flow solution file  \ingroup Config*/
  addStringListOption("MARKER_ANALYZE", nMarker_Analyze, Marker_Analyze);
  /*!\brief MARKER_DESIGNING\n DESCRIPTION: Marker(s) of the surface where objective function (design problem) will be evaluated \ingroup Config*/
  addStringListOption("MARKER_DESIGNING", nMarker_Designing, Marker_Designing);
  /*!\brief GEO_MARKER\n DESCRIPTION: Marker(s) of the surface where evaluate the geometrical functions \ingroup Config*/
  addStringListOption("GEO_MARKER", nMarker_GeoEval, Marker_GeoEval);
  /*!\brief MARKER_EULER\n DESCRIPTION: Euler wall boundary marker(s) \ingroup Config*/
  addStringListOption("MARKER_EULER", nMarker_Euler, Marker_Euler);
  /*!\brief MARKER_FAR\n DESCRIPTION: Far-field boundary marker(s) \ingroup Config*/
  addStringListOption("MARKER_FAR", nMarker_FarField, Marker_FarField);
  /*!\brief MARKER_SYM\n DESCRIPTION: Symmetry boundary condition \ingroup Config*/
  addStringListOption("MARKER_SYM", nMarker_SymWall, Marker_SymWall);
  /*!\brief MARKER_NEARFIELD\n DESCRIPTION: Near-Field boundary condition \ingroup Config*/
  addStringListOption("MARKER_NEARFIELD", nMarker_NearFieldBound, Marker_NearFieldBound);
  /*!\brief MARKER_FLUID_INTERFACE\n DESCRIPTION: Fluid interface boundary marker(s) \ingroup Config*/
  addStringListOption("MARKER_FLUID_INTERFACE", nMarker_Fluid_InterfaceBound, Marker_Fluid_InterfaceBound);
  /*!\brief MARKER_DEFORM_MESH\n DESCRIPTION: Deformable marker(s) at the interface \ingroup Config*/
  addStringListOption("MARKER_DEFORM_MESH", nMarker_Deform_Mesh, Marker_Deform_Mesh);
  /*!\brief MARKER_FLUID_LOAD\n DESCRIPTION: Marker(s) in which the flow load is computed/applied \ingroup Config*/
  addStringListOption("MARKER_FLUID_LOAD", nMarker_Fluid_Load, Marker_Fluid_Load);
  /*!\brief MARKER_FSI_INTERFACE \n DESCRIPTION: ZONE interface boundary marker(s) \ingroup Config*/
  addStringListOption("MARKER_ZONE_INTERFACE", nMarker_ZoneInterface, Marker_ZoneInterface);
  /*!\brief MARKER_CHT_INTERFACE \n DESCRIPTION: CHT interface boundary marker(s) \ingroup Config*/
  addStringListOption("MARKER_CHT_INTERFACE", nMarker_CHTInterface, Marker_CHTInterface);
  /* DESCRIPTION: Internal boundary marker(s) */
  addStringListOption("MARKER_INTERNAL", nMarker_Internal, Marker_Internal);
  /* DESCRIPTION: Custom boundary marker(s) */
  addStringListOption("MARKER_CUSTOM", nMarker_Custom, Marker_Custom);
  /* DESCRIPTION: Periodic boundary marker(s) for use with SU2_MSH
   Format: ( periodic marker, donor marker, rotation_center_x, rotation_center_y,
   rotation_center_z, rotation_angle_x-axis, rotation_angle_y-axis,
   rotation_angle_z-axis, translation_x, translation_y, translation_z, ... ) */
  addPeriodicOption("MARKER_PERIODIC", nMarker_PerBound, Marker_PerBound, Marker_PerDonor,
                    Periodic_RotCenter, Periodic_RotAngles, Periodic_Translation);

  /*!\brief MARKER_PYTHON_CUSTOM\n DESCRIPTION: Python customizable marker(s) \ingroup Config*/
  addStringListOption("MARKER_PYTHON_CUSTOM", nMarker_PyCustom, Marker_PyCustom);

  /*!\brief MARKER_WALL_FUNCTIONS\n DESCRIPTION: Viscous wall markers for which wall functions must be applied.
   Format: (Wall function marker, wall function type, ...) \ingroup Config*/
  addWallFunctionOption("MARKER_WALL_FUNCTIONS", nMarker_WallFunctions, Marker_WallFunctions,
                        Kind_WallFunctions, IntInfo_WallFunctions, DoubleInfo_WallFunctions);

  /*!\brief ACTDISK_TYPE  \n DESCRIPTION: Actuator Disk boundary type \n OPTIONS: see \link ActDisk_Map \endlink \n Default: VARIABLES_JUMP \ingroup Config*/
  addEnumOption("ACTDISK_TYPE", Kind_ActDisk, ActDisk_Map, VARIABLES_JUMP);

  /*!\brief MARKER_ACTDISK\n DESCRIPTION: Periodic boundary marker(s) for use with SU2_MSH
   Format: ( periodic marker, donor marker, rotation_center_x, rotation_center_y,
   rotation_center_z, rotation_angle_x-axis, rotation_angle_y-axis,
   rotation_angle_z-axis, translation_x, translation_y, translation_z, ... ) \ingroup Config*/
  addActDiskOption("MARKER_ACTDISK",
                   nMarker_ActDiskInlet, nMarker_ActDiskOutlet,  Marker_ActDiskInlet, Marker_ActDiskOutlet,
                   ActDisk_PressJump, ActDisk_TempJump, ActDisk_Omega);

  /*!\brief INLET_TYPE  \n DESCRIPTION: Inlet boundary type \n OPTIONS: see \link Inlet_Map \endlink \n DEFAULT: TOTAL_CONDITIONS \ingroup Config*/
  addEnumOption("INLET_TYPE", Kind_Inlet, Inlet_Map, TOTAL_CONDITIONS);
  /*!\brief INC_INLET_TYPE \n DESCRIPTION: List of inlet types for incompressible flows. List length must match number of inlet markers. Options: VELOCITY_INLET, PRESSURE_INLET. \ingroup Config*/
  addEnumListOption("INC_INLET_TYPE", nInc_Inlet, Kind_Inc_Inlet, Inlet_Map);
  addBoolOption("SPECIFIED_INLET_PROFILE", Inlet_From_File, false);
  /*!\brief INLET_FILENAME \n DESCRIPTION: Input file for a specified inlet profile (w/ extension) \n DEFAULT: inlet.dat \ingroup Config*/
  addStringOption("INLET_FILENAME", Inlet_Filename, string("inlet.dat"));
  /*!\brief INLET_MATCHING_TOLERANCE
   * \n DESCRIPTION: If a file is provided to specify the inlet profile,
   * this tolerance will be used to match the coordinates in the input file to
   * the points on the grid. \n DEFAULT: 1E-6 \ingroup Config*/
  addDoubleOption("INLET_MATCHING_TOLERANCE", Inlet_Matching_Tol, 1e-6);
  /*!\brief MARKER_INLET  \n DESCRIPTION: Inlet boundary marker(s) with the following formats,
   Total Conditions: (inlet marker, total temp, total pressure, flow_direction_x,
   flow_direction_y, flow_direction_z, ... ) where flow_direction is
   a unit vector.
   Mass Flow: (inlet marker, density, velocity magnitude, flow_direction_x,
   flow_direction_y, flow_direction_z, ... ) where flow_direction is
   a unit vector. \ingroup Config*/
  addInletOption("MARKER_INLET", nMarker_Inlet, Marker_Inlet, Inlet_Ttotal, Inlet_Ptotal, Inlet_FlowDir);

  /*!\brief MARKER_RIEMANN \n DESCRIPTION: Riemann boundary marker(s) with the following formats, a unit vector.
   * \n OPTIONS: See \link Riemann_Map \endlink. The variables indicated by the option and the flow direction unit vector must be specified. \ingroup Config*/
  addRiemannOption("MARKER_RIEMANN", nMarker_Riemann, Marker_Riemann, Kind_Data_Riemann, Riemann_Map, Riemann_Var1, Riemann_Var2, Riemann_FlowDir);
  /*!\brief MARKER_GILES \n DESCRIPTION: Giles boundary marker(s) with the following formats, a unit vector. */
  /* \n OPTIONS: See \link Giles_Map \endlink. The variables indicated by the option and the flow direction unit vector must be specified. \ingroup Config*/
  addGilesOption("MARKER_GILES", nMarker_Giles, Marker_Giles, Kind_Data_Giles, Giles_Map, Giles_Var1, Giles_Var2, Giles_FlowDir, RelaxFactorAverage, RelaxFactorFourier);
  /*!\brief SPATIAL_FOURIER \n DESCRIPTION: Option to compute the spatial fourier trasformation for the Giles BC. */
  addBoolOption("SPATIAL_FOURIER", SpatialFourier, false);
  /*!\brief GILES_EXTRA_RELAXFACTOR \n DESCRIPTION: the 1st coeff the value of the under relaxation factor to apply to the shroud and hub,
   * the 2nd coefficient is the the percentage of span-wise height influenced by this extra under relaxation factor.*/
  default_extrarelfac[0] = 0.1; default_extrarelfac[1] = 0.1;
  addDoubleArrayOption("GILES_EXTRA_RELAXFACTOR", 2, ExtraRelFacGiles, default_extrarelfac);
  /*!\brief AVERAGE_PROCESS_TYPE \n DESCRIPTION: types of mixing process for averaging quantities at the boundaries.
    \n OPTIONS: see \link MixingProcess_Map \endlink \n DEFAULT: AREA_AVERAGE \ingroup Config*/
  addEnumOption("MIXINGPLANE_INTERFACE_KIND", Kind_MixingPlaneInterface, MixingPlaneInterface_Map, NEAREST_SPAN);
  /*!\brief AVERAGE_PROCESS_KIND \n DESCRIPTION: types of mixing process for averaging quantities at the boundaries.
    \n OPTIONS: see \link MixingProcess_Map \endlink \n DEFAULT: AREA_AVERAGE \ingroup Config*/
  addEnumOption("AVERAGE_PROCESS_KIND", Kind_AverageProcess, AverageProcess_Map, AREA);
  /*!\brief PERFORMANCE_AVERAGE_PROCESS_KIND \n DESCRIPTION: types of mixing process for averaging quantities at the boundaries for performance computation.
      \n OPTIONS: see \link MixingProcess_Map \endlink \n DEFAULT: AREA_AVERAGE \ingroup Config*/
  addEnumOption("PERFORMANCE_AVERAGE_PROCESS_KIND", Kind_PerformanceAverageProcess, AverageProcess_Map, AREA);
  default_mixedout_coeff[0] = 1.0; default_mixedout_coeff[1] = 1.0E-05; default_mixedout_coeff[2] = 15.0;
  /*!\brief MIXEDOUT_COEFF \n DESCRIPTION: the 1st coeff is an under relaxation factor for the Newton method,
   * the 2nd coefficient is the tolerance for the Newton method, 3rd coefficient is the maximum number of
   * iteration for the Newton Method.*/
  addDoubleArrayOption("MIXEDOUT_COEFF", 3, Mixedout_Coeff, default_mixedout_coeff);
  /*!\brief RAMP_ROTATING_FRAME\n DESCRIPTION: option to ramp up or down the rotating frame velocity value*/
  addBoolOption("RAMP_ROTATING_FRAME", RampRotatingFrame, false);
  default_rampRotFrame_coeff[0] = 0; default_rampRotFrame_coeff[1] = 1.0; default_rampRotFrame_coeff[2] = 1000.0;
      /*!\brief RAMP_ROTATING_FRAME_COEFF \n DESCRIPTION: the 1st coeff is the staring velocity,
   * the 2nd coeff is the number of iterations for the update, 3rd is the number of iteration */
  addDoubleArrayOption("RAMP_ROTATING_FRAME_COEFF", 3, RampRotatingFrame_Coeff, default_rampRotFrame_coeff);
  /* DESCRIPTION: AVERAGE_MACH_LIMIT is a limit value for average procedure based on the mass flux. */
  addDoubleOption("AVERAGE_MACH_LIMIT", AverageMachLimit, 0.03);
  /*!\brief RAMP_OUTLET_PRESSURE\n DESCRIPTION: option to ramp up or down the rotating frame velocity value*/
  addBoolOption("RAMP_OUTLET_PRESSURE", RampOutletPressure, false);
  default_rampOutPres_coeff[0] = 100000.0; default_rampOutPres_coeff[1] = 1.0; default_rampOutPres_coeff[2] = 1000.0;
  /*!\brief RAMP_OUTLET_PRESSURE_COEFF \n DESCRIPTION: the 1st coeff is the staring outlet pressure,
   * the 2nd coeff is the number of iterations for the update, 3rd is the number of total iteration till reaching the final outlet pressure value */
  addDoubleArrayOption("RAMP_OUTLET_PRESSURE_COEFF", 3, RampOutletPressure_Coeff, default_rampOutPres_coeff);
  /*!\brief MARKER_MIXINGPLANE \n DESCRIPTION: Identify the boundaries in which the mixing plane is applied. \ingroup Config*/
  addStringListOption("MARKER_MIXINGPLANE_INTERFACE", nMarker_MixingPlaneInterface, Marker_MixingPlaneInterface);
  /*!\brief TURBULENT_MIXINGPLANE \n DESCRIPTION: Activate mixing plane also for turbulent quantities \ingroup Config*/
  addBoolOption("TURBULENT_MIXINGPLANE", turbMixingPlane, false);
  /*!\brief MARKER_TURBOMACHINERY \n DESCRIPTION: Identify the inflow and outflow boundaries in which the turbomachinery settings are  applied. \ingroup Config*/
  addTurboPerfOption("MARKER_TURBOMACHINERY", nMarker_Turbomachinery, Marker_TurboBoundIn, Marker_TurboBoundOut);
  /*!\brief NUM_SPANWISE_SECTIONS \n DESCRIPTION: Integer number of spanwise sections to compute 3D turbo BC and Performance for turbomachinery */
  addUnsignedShortOption("NUM_SPANWISE_SECTIONS", nSpanWiseSections_User, 1);
  /*!\brief SPANWISE_KIND \n DESCRIPTION: type of algorithm to identify the span-wise sections at the turbo boundaries.
   \n OPTIONS: see \link SpanWise_Map \endlink \n Default: AUTOMATIC */
  addEnumOption("SPANWISE_KIND", Kind_SpanWise, SpanWise_Map, AUTOMATIC);
  /*!\brief TURBOMACHINERY_KIND \n DESCRIPTION: types of turbomachynery architecture.
      \n OPTIONS: see \link TurboMachinery_Map \endlink \n Default: AXIAL */
  addEnumListOption("TURBOMACHINERY_KIND",nTurboMachineryKind, Kind_TurboMachinery, TurboMachinery_Map);
  /*!\brief MARKER_SHROUD \n DESCRIPTION: markers in which velocity is forced to 0.0 .
   * \n Format: (shroud1, shroud2, ...)*/
  addStringListOption("MARKER_SHROUD", nMarker_Shroud, Marker_Shroud);
  /*!\brief MARKER_SUPERSONIC_INLET  \n DESCRIPTION: Supersonic inlet boundary marker(s)
   * \n   Format: (inlet marker, temperature, static pressure, velocity_x,   velocity_y, velocity_z, ... ), i.e. primitive variables specified. \ingroup Config*/
  addInletOption("MARKER_SUPERSONIC_INLET", nMarker_Supersonic_Inlet, Marker_Supersonic_Inlet, Inlet_Temperature, Inlet_Pressure, Inlet_Velocity);
  /*!\brief MARKER_SUPERSONIC_OUTLET \n DESCRIPTION: Supersonic outlet boundary marker(s) \ingroup Config*/
  addStringListOption("MARKER_SUPERSONIC_OUTLET", nMarker_Supersonic_Outlet, Marker_Supersonic_Outlet);
  /*!\brief MARKER_OUTLET  \n DESCRIPTION: Outlet boundary marker(s)\n
   Format: ( outlet marker, back pressure (static), ... ) \ingroup Config*/
  addStringDoubleListOption("MARKER_OUTLET", nMarker_Outlet, Marker_Outlet, Outlet_Pressure);
  /*!\brief INC_INLET_TYPE \n DESCRIPTION: List of inlet types for incompressible flows. List length must match number of inlet markers. Options: VELOCITY_INLET, PRESSURE_INLET. \ingroup Config*/
  addEnumListOption("INC_OUTLET_TYPE", nInc_Outlet, Kind_Inc_Outlet, Outlet_Map);
  /*!\brief MARKER_ISOTHERMAL DESCRIPTION: Isothermal wall boundary marker(s)\n
   * Format: ( isothermal marker, wall temperature (static), ... ) \ingroup Config  */
  addStringDoubleListOption("MARKER_ISOTHERMAL", nMarker_Isothermal, Marker_Isothermal, Isothermal_Temperature);
  /*!\brief MARKER_HEATFLUX  \n DESCRIPTION: Specified heat flux wall boundary marker(s)
   Format: ( Heat flux marker, wall heat flux (static), ... ) \ingroup Config*/
  addStringDoubleListOption("MARKER_HEATFLUX", nMarker_HeatFlux, Marker_HeatFlux, Heat_Flux);
  /*!\brief MARKER_ENGINE_INFLOW  \n DESCRIPTION: Engine inflow boundary marker(s)
   Format: ( nacelle inflow marker, fan face Mach, ... ) \ingroup Config*/
  addStringDoubleListOption("MARKER_ENGINE_INFLOW", nMarker_EngineInflow, Marker_EngineInflow, EngineInflow_Target);
  /* DESCRIPTION: Highlite area */
  addDoubleOption("HIGHLITE_AREA", Highlite_Area, 1.0);
  /* DESCRIPTION: Fan poly efficiency */
  addDoubleOption("FAN_POLY_EFF", Fan_Poly_Eff, 1.0);
  /*!\brief SUBSONIC_ENGINE\n DESCRIPTION: Engine subsonic intake region \ingroup Config*/
  addBoolOption("INTEGRATED_HEATFLUX", Integrated_HeatFlux, false);
  /*!\brief SUBSONIC_ENGINE\n DESCRIPTION: Engine subsonic intake region \ingroup Config*/
  addBoolOption("SUBSONIC_ENGINE", SubsonicEngine, false);
  /* DESCRIPTION: Actuator disk double surface */
  addBoolOption("ACTDISK_DOUBLE_SURFACE", ActDisk_DoubleSurface, false);
  /* DESCRIPTION: Only half engine is in the computational grid */
  addBoolOption("ENGINE_HALF_MODEL", Engine_HalfModel, false);
  /* DESCRIPTION: Actuator disk double surface */
  addBoolOption("ACTDISK_SU2_DEF", ActDisk_SU2_DEF, false);
  /* DESCRIPTION: Definition of the distortion rack (radial number of proves / circumferential density (degree) */
  default_distortion[0] =  5.0; default_distortion[1] =  15.0;
  addDoubleArrayOption("DISTORTION_RACK", 2, DistortionRack, default_distortion);
  /* DESCRIPTION: Values of the box to impose a subsonic nacellle (mach, Pressure, Temperature) */
  default_eng_val[0]=0.0; default_eng_val[1]=0.0; default_eng_val[2]=0.0;
  default_eng_val[3]=0.0;  default_eng_val[4]=0.0;
  addDoubleArrayOption("SUBSONIC_ENGINE_VALUES", 5, SubsonicEngine_Values, default_eng_val);
  /* DESCRIPTION: Coordinates of the box to impose a subsonic nacellle cylinder (Xmin, Ymin, Zmin, Xmax, Ymax, Zmax, Radius) */
  default_eng_cyl[0] = 0.0; default_eng_cyl[1] = 0.0; default_eng_cyl[2] = 0.0;
  default_eng_cyl[3] =  1E15; default_eng_cyl[4] =  1E15; default_eng_cyl[5] =  1E15; default_eng_cyl[6] =  1E15;
  addDoubleArrayOption("SUBSONIC_ENGINE_CYL", 7, SubsonicEngine_Cyl, default_eng_cyl);
  /* DESCRIPTION: Engine exhaust boundary marker(s)
   Format: (nacelle exhaust marker, total nozzle temp, total nozzle pressure, ... )*/
  addExhaustOption("MARKER_ENGINE_EXHAUST", nMarker_EngineExhaust, Marker_EngineExhaust, Exhaust_Temperature_Target, Exhaust_Pressure_Target);
  /* DESCRIPTION: Clamped boundary marker(s) */
  addStringListOption("MARKER_CLAMPED", nMarker_Clamped, Marker_Clamped);
  /* DESCRIPTION: Displacement boundary marker(s) */
  addStringDoubleListOption("MARKER_NORMAL_DISPL", nMarker_Displacement, Marker_Displacement, Displ_Value);
  /* DESCRIPTION: Load boundary marker(s) - uniform pressure in Pa */
  addStringDoubleListOption("MARKER_PRESSURE", nMarker_Load, Marker_Load, Load_Value);
  /* DESCRIPTION: Load boundary marker(s) */
  addStringDoubleListOption("MARKER_DAMPER", nMarker_Damper, Marker_Damper, Damper_Constant);
  /* DESCRIPTION: Load boundary marker(s)
   Format: (inlet marker, load, multiplier, dir_x, dir_y, dir_z, ... ), i.e. primitive variables specified. */
  addInletOption("MARKER_LOAD", nMarker_Load_Dir, Marker_Load_Dir, Load_Dir_Value, Load_Dir_Multiplier, Load_Dir);
  /* DESCRIPTION: Load boundary marker(s)
   Format: (inlet marker, load, multiplier, dir_x, dir_y, dir_z, ... ), i.e. primitive variables specified. */
  addInletOption("MARKER_DISPLACEMENT", nMarker_Disp_Dir, Marker_Disp_Dir, Disp_Dir_Value, Disp_Dir_Multiplier, Disp_Dir);
  /* DESCRIPTION: Sine load boundary marker(s)
   Format: (inlet marker, load, multiplier, dir_x, dir_y, dir_z, ... ), i.e. primitive variables specified. */
  addInletOption("MARKER_SINE_LOAD", nMarker_Load_Sine, Marker_Load_Sine, Load_Sine_Amplitude, Load_Sine_Frequency, Load_Sine_Dir);
  /*!\brief SINE_LOAD\n DESCRIPTION: option to apply the load as a sine*/
  addBoolOption("SINE_LOAD", Sine_Load, false);
  default_sineload_coeff[0] = 0.0; default_sineload_coeff[1] = 0.0; default_sineload_coeff[2] = 0.0;
  /*!\brief SINE_LOAD_COEFF \n DESCRIPTION: the 1st coeff is the amplitude, the 2nd is the frequency, 3rd is the phase in radians */
  addDoubleArrayOption("SINE_LOAD_COEFF", 3, SineLoad_Coeff, default_sineload_coeff);
  /*!\brief RAMP_AND_RELEASE\n DESCRIPTION: release the load after applying the ramp*/
  addBoolOption("RAMP_AND_RELEASE_LOAD", RampAndRelease, false);

  /* DESCRIPTION: Flow load boundary marker(s) */
  addStringDoubleListOption("MARKER_FLOWLOAD", nMarker_FlowLoad, Marker_FlowLoad, FlowLoad_Value);
  /* DESCRIPTION: Damping factor for engine inlet condition */
  addDoubleOption("DAMP_ENGINE_INFLOW", Damp_Engine_Inflow, 0.95);
  /* DESCRIPTION: Damping factor for engine exhaust condition */
  addDoubleOption("DAMP_ENGINE_EXHAUST", Damp_Engine_Exhaust, 0.95);
  /*!\brief ENGINE_INFLOW_TYPE  \n DESCRIPTION: Inlet boundary type \n OPTIONS: see \link Engine_Inflow_Map \endlink \n Default: FAN_FACE_MACH \ingroup Config*/
  addEnumOption("ENGINE_INFLOW_TYPE", Kind_Engine_Inflow, Engine_Inflow_Map, FAN_FACE_MACH);
  /* DESCRIPTION: Evaluate a problem with engines */
  addBoolOption("ENGINE", Engine, false);

  /* DESCRIPTION:  Compute buffet sensor */
  addBoolOption("BUFFET_MONITORING", Buffet_Monitoring, false);
  /* DESCRIPTION:  Sharpness coefficient for the buffet sensor */
  addDoubleOption("BUFFET_K", Buffet_k, 10.0);
  /* DESCRIPTION:  Offset parameter for the buffet sensor */
  addDoubleOption("BUFFET_LAMBDA", Buffet_lambda, 0.0);


  /*!\par CONFIG_CATEGORY: Time-marching \ingroup Config*/
  /*--- Options related to time-marching ---*/

  /* DESCRIPTION: Unsteady simulation  */
  addEnumOption("TIME_MARCHING", TimeMarching, TimeMarching_Map, STEADY);
  /* DESCRIPTION:  Courant-Friedrichs-Lewy condition of the finest grid */
  addDoubleOption("CFL_NUMBER", CFLFineGrid, 1.25);
  /* DESCRIPTION:  Max time step in local time stepping simulations */
  addDoubleOption("MAX_DELTA_TIME", Max_DeltaTime, 1000000);
  /* DESCRIPTION: Activate The adaptive CFL number. */
  addBoolOption("CFL_ADAPT", CFL_Adapt, false);
  /* !\brief CFL_ADAPT_PARAM
   * DESCRIPTION: Parameters of the adaptive CFL number (factor down, factor up, CFL limit (min and max) )
   * Factor down generally >1.0, factor up generally < 1.0 to cause the CFL to increase when residual is decreasing,
   * and decrease when the residual is increasing or stalled. \ingroup Config*/
  default_cfl_adapt[0] = 0.0; default_cfl_adapt[1] = 0.0; default_cfl_adapt[2] = 1.0; default_cfl_adapt[3] = 100.0;
  addDoubleArrayOption("CFL_ADAPT_PARAM", 4, CFL_AdaptParam, default_cfl_adapt);
  /* DESCRIPTION: Reduction factor of the CFL coefficient in the adjoint problem */
  addDoubleOption("CFL_REDUCTION_ADJFLOW", CFLRedCoeff_AdjFlow, 0.8);
  /* DESCRIPTION: Reduction factor of the CFL coefficient in the level set problem */
  addDoubleOption("CFL_REDUCTION_TURB", CFLRedCoeff_Turb, 1.0);
  /* DESCRIPTION: Reduction factor of the CFL coefficient in the turbulent adjoint problem */
  addDoubleOption("CFL_REDUCTION_ADJTURB", CFLRedCoeff_AdjTurb, 1.0);
  /* DESCRIPTION: External iteration offset due to restart */
  addUnsignedLongOption("EXT_ITER_OFFSET", ExtIter_OffSet, 0);
  // these options share nRKStep as their size, which is not a good idea in general
  /* DESCRIPTION: Runge-Kutta alpha coefficients */
  addDoubleListOption("RK_ALPHA_COEFF", nRKStep, RK_Alpha_Step);
  /* DESCRIPTION: Number of time levels for time accurate local time stepping. */
  addUnsignedShortOption("LEVELS_TIME_ACCURATE_LTS", nLevels_TimeAccurateLTS, 1);
  /* DESCRIPTION: Number of time DOFs used in the predictor step of ADER-DG. */
  addUnsignedShortOption("TIME_DOFS_ADER_DG", nTimeDOFsADER_DG, 2);
  /* DESCRIPTION: Unsteady Courant-Friedrichs-Lewy number of the finest grid */
  addDoubleOption("UNST_CFL_NUMBER", Unst_CFL, 0.0);
  /* DESCRIPTION: Integer number of periodic time instances for Harmonic Balance */
  addUnsignedShortOption("TIME_INSTANCES", nTimeInstances, 1);
  /* DESCRIPTION: Time period for Harmonic Balance wihtout moving meshes */
  addDoubleOption("HB_PERIOD", HarmonicBalance_Period, -1.0);
  /* DESCRIPTION:  Turn on/off harmonic balance preconditioning */
  addBoolOption("HB_PRECONDITION", HB_Precondition, false);
  /* DESCRIPTION: Iteration number to begin unsteady restarts (dual time method) */
  addLongOption("UNST_RESTART_ITER", Unst_RestartIter, 0);
  /* DESCRIPTION: Starting direct solver iteration for the unsteady adjoint */
  addLongOption("UNST_ADJOINT_ITER", Unst_AdjointIter, 0);
  /* DESCRIPTION: Number of iterations to average the objective */
  addLongOption("ITER_AVERAGE_OBJ", Iter_Avg_Objective , 0);
  /* DESCRIPTION: Iteration number to begin unsteady restarts (structural analysis) */
  addLongOption("DYN_RESTART_ITER", Dyn_RestartIter, 0);
  /* DESCRIPTION: Time discretization */
  addEnumOption("TIME_DISCRE_FLOW", Kind_TimeIntScheme_Flow, Time_Int_Map, EULER_IMPLICIT);
  /* DESCRIPTION: Time discretization */
  addEnumOption("TIME_DISCRE_FEM_FLOW", Kind_TimeIntScheme_FEM_Flow, Time_Int_Map, RUNGE_KUTTA_EXPLICIT);
  /* DESCRIPTION: ADER-DG predictor step */
  addEnumOption("ADER_PREDICTOR", Kind_ADER_Predictor, Ader_Predictor_Map, ADER_ALIASED_PREDICTOR);
  /* DESCRIPTION: Time discretization */
  addEnumOption("TIME_DISCRE_ADJFLOW", Kind_TimeIntScheme_AdjFlow, Time_Int_Map, EULER_IMPLICIT);
  /* DESCRIPTION: Time discretization */
  addEnumOption("TIME_DISCRE_TURB", Kind_TimeIntScheme_Turb, Time_Int_Map, EULER_IMPLICIT);
  /* DESCRIPTION: Time discretization */
  addEnumOption("TIME_DISCRE_ADJTURB", Kind_TimeIntScheme_AdjTurb, Time_Int_Map, EULER_IMPLICIT);
  /* DESCRIPTION: Time discretization */
  addEnumOption("TIME_DISCRE_FEA", Kind_TimeIntScheme_FEA, Time_Int_Map_FEA, NEWMARK_IMPLICIT);
  /* DESCRIPTION: Time discretization for radiation problems*/
  addEnumOption("TIME_DISCRE_RADIATION", Kind_TimeIntScheme_Radiation, Time_Int_Map, EULER_IMPLICIT);
  /* DESCRIPTION: Time discretization */
  addEnumOption("TIME_DISCRE_HEAT", Kind_TimeIntScheme_Heat, Time_Int_Map, EULER_IMPLICIT);
  /* DESCRIPTION: Time discretization */
  addEnumOption("TIMESTEP_HEAT", Kind_TimeStep_Heat, Heat_TimeStep_Map, MINIMUM);

  /*!\par CONFIG_CATEGORY: Linear solver definition \ingroup Config*/
  /*--- Options related to the linear solvers ---*/

  /*!\brief LINEAR_SOLVER
   *  \n DESCRIPTION: Linear solver for the implicit, mesh deformation, or discrete adjoint systems \n OPTIONS: see \link Linear_Solver_Map \endlink \n DEFAULT: FGMRES \ingroup Config*/
  addEnumOption("LINEAR_SOLVER", Kind_Linear_Solver, Linear_Solver_Map, FGMRES);
  /*!\brief LINEAR_SOLVER_PREC
   *  \n DESCRIPTION: Preconditioner for the Krylov linear solvers \n OPTIONS: see \link Linear_Solver_Prec_Map \endlink \n DEFAULT: LU_SGS \ingroup Config*/
  addEnumOption("LINEAR_SOLVER_PREC", Kind_Linear_Solver_Prec, Linear_Solver_Prec_Map, ILU);
  /* DESCRIPTION: Minimum error threshold for the linear solver for the implicit formulation */
  addDoubleOption("LINEAR_SOLVER_ERROR", Linear_Solver_Error, 1E-6);
  /* DESCRIPTION: Maximum number of iterations of the linear solver for the implicit formulation */
  addUnsignedLongOption("LINEAR_SOLVER_ITER", Linear_Solver_Iter, 10);
  /* DESCRIPTION: Fill in level for the ILU preconditioner */
  addUnsignedShortOption("LINEAR_SOLVER_ILU_FILL_IN", Linear_Solver_ILU_n, 0);
  /* DESCRIPTION: Maximum number of iterations of the linear solver for the implicit formulation */
  addUnsignedLongOption("LINEAR_SOLVER_RESTART_FREQUENCY", Linear_Solver_Restart_Frequency, 10);
  /* DESCRIPTION: Relaxation factor for iterative linear smoothers (SMOOTHER_ILU/JACOBI/LU-SGS/LINELET) */
  addDoubleOption("LINEAR_SOLVER_SMOOTHER_RELAXATION", Linear_Solver_Smoother_Relaxation, 1.0);
  /* DESCRIPTION: Custom number of threads used for additive domain decomposition for ILU and LU_SGS (0 is "auto"). */
  addUnsignedLongOption("LINEAR_SOLVER_PREC_THREADS", Linear_Solver_Prec_Threads, 0);
  /* DESCRIPTION: Relaxation of the flow equations solver for the implicit formulation */
  addDoubleOption("RELAXATION_FACTOR_ADJFLOW", Relaxation_Factor_AdjFlow, 1.0);
  /* DESCRIPTION: Relaxation of the CHT coupling */
  addDoubleOption("RELAXATION_FACTOR_CHT", Relaxation_Factor_CHT, 1.0);
  /* DESCRIPTION: Roe coefficient */
  addDoubleOption("ROE_KAPPA", Roe_Kappa, 0.5);
  /* DESCRIPTION: Roe-Turkel preconditioning for low Mach number flows */
  addBoolOption("LOW_MACH_PREC", Low_Mach_Precon, false);
  /* DESCRIPTION: Post-reconstruction correction for low Mach number flows */
  addBoolOption("LOW_MACH_CORR", Low_Mach_Corr, false);
  /* DESCRIPTION: Time Step for dual time stepping simulations (s) */
  addDoubleOption("MIN_ROE_TURKEL_PREC", Min_Beta_RoeTurkel, 0.01);
  /* DESCRIPTION: Time Step for dual time stepping simulations (s) */
  addDoubleOption("MAX_ROE_TURKEL_PREC", Max_Beta_RoeTurkel, 0.2);
  /* DESCRIPTION: Linear solver for the turbulent adjoint systems */
  addEnumOption("ADJTURB_LIN_SOLVER", Kind_AdjTurb_Linear_Solver, Linear_Solver_Map, FGMRES);
  /* DESCRIPTION: Preconditioner for the turbulent adjoint Krylov linear solvers */
  addEnumOption("ADJTURB_LIN_PREC", Kind_AdjTurb_Linear_Prec, Linear_Solver_Prec_Map, ILU);
  /* DESCRIPTION: Minimum error threshold for the turbulent adjoint linear solver for the implicit formulation */
  addDoubleOption("ADJTURB_LIN_ERROR", AdjTurb_Linear_Error, 1E-5);
  /* DESCRIPTION: Maximum number of iterations of the turbulent adjoint linear solver for the implicit formulation */
  addUnsignedShortOption("ADJTURB_LIN_ITER", AdjTurb_Linear_Iter, 10);
  /* DESCRIPTION: Entropy fix factor */
  addDoubleOption("ENTROPY_FIX_COEFF", EntropyFix_Coeff, 0.001);
  /* DESCRIPTION: Linear solver for the discete adjoint systems */
  addEnumOption("DISCADJ_LIN_SOLVER", Kind_DiscAdj_Linear_Solver, Linear_Solver_Map, FGMRES);
  /* DESCRIPTION: Preconditioner for the discrete adjoint Krylov linear solvers */
  addEnumOption("DISCADJ_LIN_PREC", Kind_DiscAdj_Linear_Prec, Linear_Solver_Prec_Map, ILU);
  /* DESCRIPTION: Linear solver for the discete adjoint systems */

  /*!\par CONFIG_CATEGORY: Convergence\ingroup Config*/
  /*--- Options related to convergence ---*/

  /*!\brief CONV_CRITERIA
   *  \n DESCRIPTION: Convergence criteria \n OPTIONS: see \link Converge_Crit_Map \endlink \n DEFAULT: RESIDUAL \ingroup Config*/
  addEnumOption("CONV_CRITERIA", ConvCriteria, Converge_Crit_Map, RESIDUAL);
  /*!\brief CONV_RESIDUAL_MINVAL\n DESCRIPTION: Min value of the residual (log10 of the residual)\n DEFAULT: -14.0 \ingroup Config*/
  addDoubleOption("CONV_RESIDUAL_MINVAL", MinLogResidual, -14.0);
  /*!\brief CONV_STARTITER\n DESCRIPTION: Iteration number to begin convergence monitoring\n DEFAULT: 5 \ingroup Config*/
  addUnsignedLongOption("CONV_STARTITER", StartConv_Iter, 5);
  /*!\brief CONV_CAUCHY_ELEMS\n DESCRIPTION: Number of elements to apply the criteria. \n DEFAULT 100 \ingroup Config*/
  addUnsignedShortOption("CONV_CAUCHY_ELEMS", Cauchy_Elems, 100);
  /*!\brief CONV_CAUCHY_EPS\n DESCRIPTION: Epsilon to control the series convergence \n DEFAULT: 1e-10 \ingroup Config*/
  addDoubleOption("CONV_CAUCHY_EPS", Cauchy_Eps, 1E-10);
  /*!\brief CONV_FIELD\n DESCRIPTION: Output field to monitor \n Default: depends on solver \ingroup Config*/
  addStringListOption("CONV_FIELD", nConvField, ConvField);

  /*!\brief CONV_WINDOW_STARTITER\n DESCRIPTION: Iteration number after START_ITER_WND  to begin convergence monitoring\n DEFAULT: 15 \ingroup Config*/
  addUnsignedLongOption("CONV_WINDOW_STARTITER", Wnd_StartConv_Iter, 15);
  /*!\brief CONV_WINDOW_CAUCHY_ELEMS\n DESCRIPTION: Number of elements to apply the criteria. \n DEFAULT 100 \ingroup Config*/
  addUnsignedShortOption("CONV_WINDOW_CAUCHY_ELEMS", Wnd_Cauchy_Elems, 100);
  /*!\brief CONV_WINDOW_CAUCHY_EPS\n DESCRIPTION: Epsilon to control the series convergence \n DEFAULT: 1e-3 \ingroup Config*/
  addDoubleOption("CONV_WINDOW_CAUCHY_EPS", Wnd_Cauchy_Eps, 1E-3);
  /*!\brief WINDOW_CAUCHY_CRIT \n DESCRIPTION: Determines, if the cauchy convergence criterion should be used for windowed time averaged objective functions*/
  addBoolOption("WINDOW_CAUCHY_CRIT",Wnd_Cauchy_Crit, false);
  /*!\brief CONV_WINDOW_FIELD
   * \n DESCRIPTION: Output fields  for the Cauchy criterium for the TIME iteration. The criterium is applied to the windowed time average of the chosen funcion. */
  addStringListOption("CONV_WINDOW_FIELD",nWndConvField, WndConvField);
  /*!\par CONFIG_CATEGORY: Multi-grid \ingroup Config*/
  /*--- Options related to Multi-grid ---*/

  /*!\brief START_UP_ITER \n DESCRIPTION: Start up iterations using the fine grid only. DEFAULT: 0 \ingroup Config*/
  addUnsignedShortOption("START_UP_ITER", nStartUpIter, 0);
  /*!\brief MGLEVEL\n DESCRIPTION: Multi-grid Levels. DEFAULT: 0 \ingroup Config*/
  addUnsignedShortOption("MGLEVEL", nMGLevels, 0);
  /*!\brief MGCYCLE\n DESCRIPTION: Multi-grid cycle. OPTIONS: See \link MG_Cycle_Map \endlink. Defualt V_CYCLE \ingroup Config*/
  addEnumOption("MGCYCLE", MGCycle, MG_Cycle_Map, V_CYCLE);
  /*!\brief MG_PRE_SMOOTH\n DESCRIPTION: Multi-grid pre-smoothing level \ingroup Config*/
  addUShortListOption("MG_PRE_SMOOTH", nMG_PreSmooth, MG_PreSmooth);
  /*!\brief MG_POST_SMOOTH\n DESCRIPTION: Multi-grid post-smoothing level \ingroup Config*/
  addUShortListOption("MG_POST_SMOOTH", nMG_PostSmooth, MG_PostSmooth);
  /*!\brief MG_CORRECTION_SMOOTH\n DESCRIPTION: Jacobi implicit smoothing of the correction \ingroup Config*/
  addUShortListOption("MG_CORRECTION_SMOOTH", nMG_CorrecSmooth, MG_CorrecSmooth);
  /*!\brief MG_DAMP_RESTRICTION\n DESCRIPTION: Damping factor for the residual restriction. DEFAULT: 0.75 \ingroup Config*/
  addDoubleOption("MG_DAMP_RESTRICTION", Damp_Res_Restric, 0.75);
  /*!\brief MG_DAMP_PROLONGATION\n DESCRIPTION: Damping factor for the correction prolongation. DEFAULT 0.75 \ingroup Config*/
  addDoubleOption("MG_DAMP_PROLONGATION", Damp_Correc_Prolong, 0.75);

  /*!\par CONFIG_CATEGORY: Spatial Discretization \ingroup Config*/
  /*--- Options related to the spatial discretization ---*/

  /*!\brief NUM_METHOD_GRAD
   *  \n DESCRIPTION: Numerical method for spatial gradients \n OPTIONS: See \link Gradient_Map \endlink. \n DEFAULT: WEIGHTED_LEAST_SQUARES. \ingroup Config*/
  addEnumOption("NUM_METHOD_GRAD", Kind_Gradient_Method, Gradient_Map, WEIGHTED_LEAST_SQUARES);
  /*!\brief NUM_METHOD_GRAD
   *  \n DESCRIPTION: Numerical method for spatial gradients used only for upwind reconstruction \n OPTIONS: See \link Gradient_Map \endlink. \n DEFAULT: NO_GRADIENT. \ingroup Config*/
  addEnumOption("NUM_METHOD_GRAD_RECON", Kind_Gradient_Method_Recon, Gradient_Map, NO_GRADIENT);
  /*!\brief VENKAT_LIMITER_COEFF
   *  \n DESCRIPTION: Coefficient for the limiter. DEFAULT value 0.5. Larger values decrease the extent of limiting, values approaching zero cause lower-order approximation to the solution. \ingroup Config */
  addDoubleOption("VENKAT_LIMITER_COEFF", Venkat_LimiterCoeff, 0.05);
  /*!\brief ADJ_SHARP_LIMITER_COEFF
   *  \n DESCRIPTION: Coefficient for detecting the limit of the sharp edges. DEFAULT value 3.0.  Use with sharp edges limiter. \ingroup Config*/
  addDoubleOption("ADJ_SHARP_LIMITER_COEFF", AdjSharp_LimiterCoeff, 3.0);
  /*!\brief LIMITER_ITER
   *  \n DESCRIPTION: Freeze the value of the limiter after a number of iterations. DEFAULT value 999999. \ingroup Config*/
  addUnsignedLongOption("LIMITER_ITER", LimiterIter, 999999);

  /*!\brief CONV_NUM_METHOD_FLOW
   *  \n DESCRIPTION: Convective numerical method \n OPTIONS: See \link Upwind_Map \endlink , \link Centered_Map \endlink. \ingroup Config*/
  addConvectOption("CONV_NUM_METHOD_FLOW", Kind_ConvNumScheme_Flow, Kind_Centered_Flow, Kind_Upwind_Flow);

  /*!\brief NUM_METHOD_FEM_FLOW
   *  \n DESCRIPTION: Numerical method \n OPTIONS: See \link FEM_Map \endlink , \link Centered_Map \endlink. \ingroup Config*/
  addConvectFEMOption("NUM_METHOD_FEM_FLOW", Kind_ConvNumScheme_FEM_Flow, Kind_FEM_Flow);

  /*!\brief MUSCL_FLOW \n DESCRIPTION: Check if the MUSCL scheme should be used \ingroup Config*/
  addBoolOption("MUSCL_FLOW", MUSCL_Flow, true);
  /*!\brief SLOPE_LIMITER_FLOW
   * DESCRIPTION: Slope limiter for the direct solution. \n OPTIONS: See \link Limiter_Map \endlink \n DEFAULT VENKATAKRISHNAN \ingroup Config*/
  addEnumOption("SLOPE_LIMITER_FLOW", Kind_SlopeLimit_Flow, Limiter_Map, VENKATAKRISHNAN);
  default_jst_coeff[0] = 0.5; default_jst_coeff[1] = 0.02;
  /*!\brief JST_SENSOR_COEFF \n DESCRIPTION: 2nd and 4th order artificial dissipation coefficients for the JST method \ingroup Config*/
  addDoubleArrayOption("JST_SENSOR_COEFF", 2, Kappa_Flow, default_jst_coeff);
  /*!\brief LAX_SENSOR_COEFF \n DESCRIPTION: 1st order artificial dissipation coefficients for the Lax-Friedrichs method. \ingroup Config*/
  addDoubleOption("LAX_SENSOR_COEFF", Kappa_1st_Flow, 0.15);
  default_ad_coeff_heat[0] = 0.5; default_ad_coeff_heat[1] = 0.02;
  /*!\brief JST_SENSOR_COEFF_HEAT \n DESCRIPTION: 2nd and 4th order artificial dissipation coefficients for the JST method \ingroup Config*/
  addDoubleArrayOption("JST_SENSOR_COEFF_HEAT", 2, Kappa_Heat, default_ad_coeff_heat);
  /*!\brief USE_ACCURATE_FLUX_JACOBIANS \n DESCRIPTION: Use numerically computed Jacobians for AUSM+up(2) and SLAU(2) \ingroup Config*/
  addBoolOption("USE_ACCURATE_FLUX_JACOBIANS", Use_Accurate_Jacobians, false);
  /*!\brief CENTRAL_JACOBIAN_FIX_FACTOR \n DESCRIPTION: Improve the numerical properties (diagonal dominance) of the global Jacobian matrix, 3 to 4 is "optimum" (central schemes) \ingroup Config*/
  addDoubleOption("CENTRAL_JACOBIAN_FIX_FACTOR", Cent_Jac_Fix_Factor, 4.0);

  /*!\brief CONV_NUM_METHOD_ADJFLOW
   *  \n DESCRIPTION: Convective numerical method for the adjoint solver.
   *  \n OPTIONS:  See \link Upwind_Map \endlink , \link Centered_Map \endlink. Note: not all methods are guaranteed to be implemented for the adjoint solver. \ingroup Config */
  addConvectOption("CONV_NUM_METHOD_ADJFLOW", Kind_ConvNumScheme_AdjFlow, Kind_Centered_AdjFlow, Kind_Upwind_AdjFlow);
  /*!\brief MUSCL_FLOW \n DESCRIPTION: Check if the MUSCL scheme should be used \ingroup Config*/
  addBoolOption("MUSCL_ADJFLOW", MUSCL_AdjFlow, true);
  /*!\brief SLOPE_LIMITER_ADJFLOW
     * DESCRIPTION: Slope limiter for the adjoint solution. \n OPTIONS: See \link Limiter_Map \endlink \n DEFAULT VENKATAKRISHNAN \ingroup Config*/
  addEnumOption("SLOPE_LIMITER_ADJFLOW", Kind_SlopeLimit_AdjFlow, Limiter_Map, VENKATAKRISHNAN);
  default_jst_adj_coeff[0] = 0.5; default_jst_adj_coeff[1] = 0.02;
  /*!\brief ADJ_JST_SENSOR_COEFF \n DESCRIPTION: 2nd and 4th order artificial dissipation coefficients for the adjoint JST method. \ingroup Config*/
  addDoubleArrayOption("ADJ_JST_SENSOR_COEFF", 2, Kappa_AdjFlow, default_jst_adj_coeff);
  /*!\brief LAX_SENSOR_COEFF \n DESCRIPTION: 1st order artificial dissipation coefficients for the adjoint Lax-Friedrichs method. \ingroup Config*/
  addDoubleOption("ADJ_LAX_SENSOR_COEFF", Kappa_1st_AdjFlow, 0.15);

  /*!\brief MUSCL_FLOW \n DESCRIPTION: Check if the MUSCL scheme should be used \ingroup Config*/
  addBoolOption("MUSCL_TURB", MUSCL_Turb, false);
  /*!\brief SLOPE_LIMITER_TURB
   *  \n DESCRIPTION: Slope limiter  \n OPTIONS: See \link Limiter_Map \endlink \n DEFAULT VENKATAKRISHNAN \ingroup Config*/
  addEnumOption("SLOPE_LIMITER_TURB", Kind_SlopeLimit_Turb, Limiter_Map, VENKATAKRISHNAN);
  /*!\brief CONV_NUM_METHOD_TURB
   *  \n DESCRIPTION: Convective numerical method \ingroup Config*/
  addConvectOption("CONV_NUM_METHOD_TURB", Kind_ConvNumScheme_Turb, Kind_Centered_Turb, Kind_Upwind_Turb);

  /*!\brief MUSCL_FLOW \n DESCRIPTION: Check if the MUSCL scheme should be used \ingroup Config*/
  addBoolOption("MUSCL_ADJTURB", MUSCL_AdjTurb, false);
  /*!\brief SLOPE_LIMITER_ADJTURB
   *  \n DESCRIPTION: Slope limiter \n OPTIONS: See \link Limiter_Map \endlink \n DEFAULT VENKATAKRISHNAN \ingroup Config */
  addEnumOption("SLOPE_LIMITER_ADJTURB", Kind_SlopeLimit_AdjTurb, Limiter_Map, VENKATAKRISHNAN);
  /*!\brief CONV_NUM_METHOD_ADJTURB\n DESCRIPTION: Convective numerical method for the adjoint/turbulent problem \ingroup Config*/
  addConvectOption("CONV_NUM_METHOD_ADJTURB", Kind_ConvNumScheme_AdjTurb, Kind_Centered_AdjTurb, Kind_Upwind_AdjTurb);

  /*!\brief MUSCL_FLOW \n DESCRIPTION: Check if the MUSCL scheme should be used \ingroup Config*/
  addBoolOption("MUSCL_HEAT", MUSCL_Heat, false);
  /*!\brief CONV_NUM_METHOD_HEAT
   *  \n DESCRIPTION: Convective numerical method \n DEFAULT: UPWIND */
  addEnumOption("CONV_NUM_METHOD_HEAT", Kind_ConvNumScheme_Heat, Space_Map, SPACE_UPWIND);

  /*!\par CONFIG_CATEGORY: Adjoint and Gradient \ingroup Config*/
  /*--- Options related to the adjoint and gradient ---*/

  /*!\brief LIMIT_ADJFLOW \n DESCRIPTION: Limit value for the adjoint variable.\n DEFAULT: 1E6. \ingroup Config*/
  addDoubleOption("LIMIT_ADJFLOW", AdjointLimit, 1E6);
  /*!\brief MG_ADJFLOW\n DESCRIPTION: Multigrid with the adjoint problem. \n Defualt: YES \ingroup Config*/
  addBoolOption("MG_ADJFLOW", MG_AdjointFlow, true);

  /*!\brief OBJECTIVE_WEIGHT  \n DESCRIPTION: Adjoint problem boundary condition weights. Applies scaling factor to objective(s) \ingroup Config*/
  addDoubleListOption("OBJECTIVE_WEIGHT", nObjW, Weight_ObjFunc);
  /*!\brief OBJECTIVE_FUNCTION
   *  \n DESCRIPTION: Adjoint problem boundary condition \n OPTIONS: see \link Objective_Map \endlink \n DEFAULT: DRAG_COEFFICIENT \ingroup Config*/
  addEnumListOption("OBJECTIVE_FUNCTION", nObj, Kind_ObjFunc, Objective_Map);

  /* DESCRIPTION: parameter for the definition of a complex objective function */
  addDoubleOption("DCD_DCL_VALUE", dCD_dCL, 0.0);
  /* DESCRIPTION: parameter for the definition of a complex objective function */
  addDoubleOption("DCMX_DCL_VALUE", dCMx_dCL, 0.0);
  /* DESCRIPTION: parameter for the definition of a complex objective function */
  addDoubleOption("DCMY_DCL_VALUE", dCMy_dCL, 0.0);
  /* DESCRIPTION: parameter for the definition of a complex objective function */
  addDoubleOption("DCMZ_DCL_VALUE", dCMz_dCL, 0.0);

  /* DESCRIPTION: parameter for the definition of a complex objective function */
  addDoubleOption("DCD_DCMY_VALUE", dCD_dCMy, 0.0);

  default_obj_coeff[0]=0.0; default_obj_coeff[1]=0.0; default_obj_coeff[2]=0.0;
  default_obj_coeff[3]=0.0;  default_obj_coeff[4]=0.0;
  /*!\brief OBJ_CHAIN_RULE_COEFF
  * \n DESCRIPTION: Coefficients defining the objective function gradient using the chain rule
  * with area-averaged outlet primitive variables. This is used with the genereralized outflow
  * objective.  \ingroup Config   */
  addDoubleArrayOption("OBJ_CHAIN_RULE_COEFF", 5, Obj_ChainRuleCoeff, default_obj_coeff);

  default_geo_loc[0] = 0.0; default_geo_loc[1] = 1.0;
  /* DESCRIPTION: Definition of the airfoil section */
  addDoubleArrayOption("GEO_BOUNDS", 2, Stations_Bounds, default_geo_loc);
  /* DESCRIPTION: Identify the body to slice */
  addEnumOption("GEO_DESCRIPTION", Geo_Description, Geo_Description_Map, WING);
  /* DESCRIPTION: Z location of the waterline */
  addDoubleOption("GEO_WATERLINE_LOCATION", Geo_Waterline_Location, 0.0);
  /* DESCRIPTION: Number of section cuts to make when calculating internal volume */
  addUnsignedShortOption("GEO_NUMBER_STATIONS", nWingStations, 25);
  /* DESCRIPTION: Definition of the airfoil sections */
  addDoubleListOption("GEO_LOCATION_STATIONS", nLocationStations, LocationStations);
  default_nacelle_location[0] = 0.0; default_nacelle_location[1] = 0.0; default_nacelle_location[2] = 0.0;
  default_nacelle_location[3] = 0.0; default_nacelle_location[4] = 0.0;
  /* DESCRIPTION: Definition of the nacelle location (higlite coordinates, tilt angle, toe angle) */
  addDoubleArrayOption("GEO_NACELLE_LOCATION", 5, NacelleLocation, default_nacelle_location);
  /* DESCRIPTION: Output sectional forces for specified markers. */
  addBoolOption("GEO_PLOT_STATIONS", Plot_Section_Forces, false);
  /* DESCRIPTION: Mode of the GDC code (analysis, or gradient) */
  addEnumOption("GEO_MODE", GeometryMode, GeometryMode_Map, FUNCTION);

  /* DESCRIPTION: Drag weight in sonic boom Objective Function (from 0.0 to 1.0) */
  addDoubleOption("DRAG_IN_SONICBOOM", WeightCd, 0.0);
  /* DESCRIPTION: Sensitivity smoothing  */
  addEnumOption("SENS_SMOOTHING", Kind_SensSmooth, Sens_Smoothing_Map, NO_SMOOTH);
  /* DESCRIPTION: Continuous Adjoint frozen viscosity */
  addBoolOption("FROZEN_VISC_CONT", Frozen_Visc_Cont, true);
  /* DESCRIPTION: Discrete Adjoint frozen viscosity */
  addBoolOption("FROZEN_VISC_DISC", Frozen_Visc_Disc, false);
  /* DESCRIPTION: Discrete Adjoint frozen limiter */
  addBoolOption("FROZEN_LIMITER_DISC", Frozen_Limiter_Disc, false);
  /* DESCRIPTION: Use an inconsistent (primal/dual) discrete adjoint formulation */
  addBoolOption("INCONSISTENT_DISC", Inconsistent_Disc, false);
   /* DESCRIPTION:  */
  addDoubleOption("FIX_AZIMUTHAL_LINE", FixAzimuthalLine, 90.0);
  /*!\brief SENS_REMOVE_SHARP
   * \n DESCRIPTION: Remove sharp edges from the sensitivity evaluation  \n Format: SENS_REMOVE_SHARP = YES \n DEFAULT: NO \ingroup Config*/
  addBoolOption("SENS_REMOVE_SHARP", Sens_Remove_Sharp, false);

  /* DESCRIPTION: Automatically reorient elements that seem flipped */
  addBoolOption("REORIENT_ELEMENTS",ReorientElements, true);

  /*!\par CONFIG_CATEGORY: Input/output files and formats \ingroup Config */
  /*--- Options related to input/output files and formats ---*/

  /*!\brief OUTPUT_FORMAT \n DESCRIPTION: I/O format for output plots. \n OPTIONS: see \link TabOutput_Map \endlink \n DEFAULT: TECPLOT \ingroup Config */
  addEnumOption("TABULAR_FORMAT", Tab_FileFormat, TabOutput_Map, TAB_CSV);
  /*!\brief ACTDISK_JUMP \n DESCRIPTION: The jump is given by the difference in values or a ratio */
  addEnumOption("ACTDISK_JUMP", ActDisk_Jump, Jump_Map, DIFFERENCE);
  /*!\brief MESH_FORMAT \n DESCRIPTION: Mesh input file format \n OPTIONS: see \link Input_Map \endlink \n DEFAULT: SU2 \ingroup Config*/
  addEnumOption("MESH_FORMAT", Mesh_FileFormat, Input_Map, SU2);
  /* DESCRIPTION:  Mesh input file */
  addStringOption("MESH_FILENAME", Mesh_FileName, string("mesh.su2"));
  /*!\brief MESH_OUT_FILENAME \n DESCRIPTION: Mesh output file name. Used when converting, scaling, or deforming a mesh. \n DEFAULT: mesh_out.su2 \ingroup Config*/
  addStringOption("MESH_OUT_FILENAME", Mesh_Out_FileName, string("mesh_out.su2"));

  /* DESCRIPTION: List of the number of grid points in the RECTANGLE or BOX grid in the x,y,z directions. (default: (33,33,33) ). */
  addShortListOption("MESH_BOX_SIZE", nMesh_Box_Size, Mesh_Box_Size);

  /* DESCRIPTION: List of the length of the RECTANGLE or BOX grid in the x,y,z directions. (default: (1.0,1.0,1.0) ).  */
  array<su2double, 3> default_mesh_box_length = {{1.0, 1.0, 1.0}};
  addDoubleArrayOption("MESH_BOX_LENGTH", 3, Mesh_Box_Length, default_mesh_box_length.data());

  /* DESCRIPTION: List of the offset from 0.0 of the RECTANGLE or BOX grid in the x,y,z directions. (default: (0.0,0.0,0.0) ). */
  array<su2double, 3> default_mesh_box_offset = {{0.0, 0.0, 0.0}};
  addDoubleArrayOption("MESH_BOX_OFFSET", 3, Mesh_Box_Offset, default_mesh_box_offset.data());

  /* DESCRIPTION: Determine if the mesh file supports multizone. \n DEFAULT: true (temporarily) */
  addBoolOption("MULTIZONE_MESH", Multizone_Mesh, true);
  /* DESCRIPTION: Determine if we need to allocate memory to store the multizone residual. \n DEFAULT: true (temporarily) */
  addBoolOption("MULTIZONE_RESIDUAL", Multizone_Residual, false);

  /*!\brief CONV_FILENAME \n DESCRIPTION: Output file convergence history (w/o extension) \n DEFAULT: history \ingroup Config*/
  addStringOption("CONV_FILENAME", Conv_FileName, string("history"));
  /*!\brief BREAKDOWN_FILENAME \n DESCRIPTION: Output file forces breakdown \ingroup Config*/
  addStringOption("BREAKDOWN_FILENAME", Breakdown_FileName, string("forces_breakdown.dat"));
  /*!\brief SOLUTION_FLOW_FILENAME \n DESCRIPTION: Restart flow input file (the file output under the filename set by RESTART_FLOW_FILENAME) \n DEFAULT: solution_flow.dat \ingroup Config */
  addStringOption("SOLUTION_FILENAME", Solution_FileName, string("solution.dat"));
  /*!\brief SOLUTION_ADJ_FILENAME\n DESCRIPTION: Restart adjoint input file. Objective function abbreviation is expected. \ingroup Config*/
  addStringOption("SOLUTION_ADJ_FILENAME", Solution_AdjFileName, string("solution_adj.dat"));
  /*!\brief RESTART_FLOW_FILENAME \n DESCRIPTION: Output file restart flow \ingroup Config*/
  addStringOption("RESTART_FILENAME", Restart_FileName, string("restart.dat"));
  /*!\brief RESTART_ADJ_FILENAME  \n DESCRIPTION: Output file restart adjoint. Objective function abbreviation will be appended. \ingroup Config*/
  addStringOption("RESTART_ADJ_FILENAME", Restart_AdjFileName, string("restart_adj.dat"));
  /*!\brief VOLUME_FLOW_FILENAME  \n DESCRIPTION: Output file flow (w/o extension) variables \ingroup Config */
  addStringOption("VOLUME_FILENAME", Volume_FileName, string("vol_solution"));
  /*!\brief VOLUME_ADJ_FILENAME
   *  \n DESCRIPTION: Output file adjoint (w/o extension) variables  \ingroup Config*/
  addStringOption("VOLUME_ADJ_FILENAME", Adj_FileName, string("adj_vol_solution"));
  /*!\brief GRAD_OBJFUNC_FILENAME
   *  \n DESCRIPTION: Output objective function gradient  \ingroup Config*/
  addStringOption("GRAD_OBJFUNC_FILENAME", ObjFunc_Grad_FileName, string("of_grad.dat"));
  /*!\brief VALUE_OBJFUNC_FILENAME
   *  \n DESCRIPTION: Output objective function  \ingroup Config*/
  addStringOption("VALUE_OBJFUNC_FILENAME", ObjFunc_Value_FileName, string("of_func.dat"));
  /*!\brief SURFACE_FLOW_FILENAME
   *  \n DESCRIPTION: Output file surface flow coefficient (w/o extension)  \ingroup Config*/
  addStringOption("SURFACE_FILENAME", SurfCoeff_FileName, string("surface"));
  /*!\brief SURFACE_ADJ_FILENAME
   *  \n DESCRIPTION: Output file surface adjoint coefficient (w/o extension)  \ingroup Config*/
  addStringOption("SURFACE_ADJ_FILENAME", SurfAdjCoeff_FileName, string("surface_adjoint"));
  /*!\brief SURFACE_SENS_FILENAME_FILENAME
   *  \n DESCRIPTION: Output file surface sensitivity (discrete adjoint) (w/o extension)  \ingroup Config*/
  addStringOption("SURFACE_SENS_FILENAME", SurfSens_FileName, string("surface_sens"));
  /*!\brief VOLUME_SENS_FILENAME
   *  \n DESCRIPTION: Output file volume sensitivity (discrete adjoint))  \ingroup Config*/
  addStringOption("VOLUME_SENS_FILENAME", VolSens_FileName, string("volume_sens"));
  /*!\brief WRT_SOL_FREQ
   *  \n DESCRIPTION: Writing solution file frequency  \ingroup Config*/
  addUnsignedLongOption("WRT_SOL_FREQ", Wrt_Sol_Freq, 1000);
  /*!\brief WRT_SOL_FREQ_DUALTIME
   *  \n DESCRIPTION: Writing solution file frequency for dual time  \ingroup Config*/
  addUnsignedLongOption("WRT_SOL_FREQ_DUALTIME", Wrt_Sol_Freq_DualTime, 1);
  /*!\brief WRT_CON_FREQ
   *  \n DESCRIPTION: Writing convergence history frequency  \ingroup Config*/
  addUnsignedLongOption("WRT_CON_FREQ",  Wrt_Con_Freq, 1);
  /*!\brief WRT_CON_FREQ_DUALTIME
   *  \n DESCRIPTION: Writing convergence history frequency for the dual time  \ingroup Config*/
  addUnsignedLongOption("WRT_CON_FREQ_DUALTIME",  Wrt_Con_Freq_DualTime, 10);
  /*!\brief WRT_OUTPUT
   *  \n DESCRIPTION: Write output files (disable all output by setting to NO)  \ingroup Config*/
  addBoolOption("WRT_OUTPUT", Wrt_Output, true);
  /*!\brief WRT_VOL_SOL
   *  \n DESCRIPTION: Write a volume solution file  \ingroup Config*/
  addBoolOption("WRT_VOL_SOL", Wrt_Vol_Sol, true);
  /*!\brief WRT_SRF_SOL
   *  \n DESCRIPTION: Write a surface solution file  \ingroup Config*/
  addBoolOption("WRT_SRF_SOL", Wrt_Srf_Sol, true);
  /*!\brief WRT_CSV_SOL
   *  \n DESCRIPTION: Write a surface CSV solution file  \ingroup Config*/
  addBoolOption("WRT_CSV_SOL", Wrt_Csv_Sol, true);
  /*!\brief WRT_CSV_SOL
   *  \n DESCRIPTION: Write a binary coordinates file  \ingroup Config*/
  addBoolOption("WRT_CRD_SOL", Wrt_Crd_Sol, false);
  /*!\brief WRT_SURFACE
   *  \n DESCRIPTION: Output solution at each surface  \ingroup Config*/
  addBoolOption("WRT_SURFACE", Wrt_Surface, false);
  /*!\brief WRT_RESIDUALS
   *  \n DESCRIPTION: Output residual info to solution/restart file  \ingroup Config*/
  addBoolOption("WRT_RESIDUALS", Wrt_Residuals, false);
  /*!\brief WRT_LIMITERS
   *  \n DESCRIPTION: Output limiter value information to solution/restart file  \ingroup Config*/
  addBoolOption("WRT_LIMITERS", Wrt_Limiters, false);
  /*!\brief WRT_SHARPEDGES
   *  \n DESCRIPTION: Output sharp edge limiter information to solution/restart file  \ingroup Config*/
  addBoolOption("WRT_SHARPEDGES", Wrt_SharpEdges, false);
  /* DESCRIPTION: Output the rind layers in the solution files  \ingroup Config*/
  addBoolOption("WRT_HALO", Wrt_Halo, false);
  /* DESCRIPTION: Output the performance summary to the console at the end of SU2_CFD  \ingroup Config*/
  addBoolOption("WRT_PERFORMANCE", Wrt_Performance, false);
  /* DESCRIPTION: Output the tape statistics (discrete adjoint)  \ingroup Config*/
  addBoolOption("WRT_AD_STATISTICS", Wrt_AD_Statistics, false);
  /* DESCRIPTION: Write the mesh quality metrics to the visualization files.  \ingroup Config*/
  addBoolOption("WRT_MESH_QUALITY", Wrt_MeshQuality, false);
    /* DESCRIPTION: Output a 1D slice of a 2D cartesian solution \ingroup Config*/
  addBoolOption("WRT_SLICE", Wrt_Slice, false);
  /*!\brief MARKER_ANALYZE_AVERAGE
   *  \n DESCRIPTION: Output averaged flow values on specified analyze marker.
   *  Options: AREA, MASSFLUX
   *  \n Use with MARKER_ANALYZE. \ingroup Config*/
  addEnumOption("MARKER_ANALYZE_AVERAGE", Kind_Average, Average_Map, AVERAGE_MASSFLUX);
  /*!\brief COMM_LEVEL
   *  \n DESCRIPTION: Level of MPI communications during runtime  \ingroup Config*/
  addEnumOption("COMM_LEVEL", Comm_Level, Comm_Map, COMM_FULL);

  /*!\par CONFIG_CATEGORY: Dynamic mesh definition \ingroup Config*/
  /*--- Options related to dynamic meshes ---*/

  /* DESCRIPTION: Type of mesh motion */
  addEnumOption("GRID_MOVEMENT", Kind_GridMovement, GridMovement_Map, NO_MOVEMENT);
  /* DESCRIPTION: Type of surface motion */
  addEnumListOption("SURFACE_MOVEMENT",nKind_SurfaceMovement, Kind_SurfaceMovement, SurfaceMovement_Map);
  /* DESCRIPTION: Marker(s) of moving surfaces (MOVING_WALL or DEFORMING grid motion). */
  addStringListOption("MARKER_MOVING", nMarker_Moving, Marker_Moving);
  /* DESCRIPTION: Mach number (non-dimensional, based on the mesh velocity and freestream vals.) */
  addDoubleOption("MACH_MOTION", Mach_Motion, 0.0);
  default_vel_inf[0] = 0.0; default_vel_inf[1] = 0.0; default_vel_inf[2] = 0.0;
  /* DESCRIPTION: Coordinates of the rigid motion origin */
  addDoubleArrayOption("MOTION_ORIGIN", 3, Motion_Origin, default_vel_inf);
  /* DESCRIPTION: Translational velocity vector (m/s) in the x, y, & z directions (RIGID_MOTION only) */
  addDoubleArrayOption("TRANSLATION_RATE", 3, Translation_Rate, default_vel_inf);
  /* DESCRIPTION: Angular velocity vector (rad/s) about x, y, & z axes (RIGID_MOTION only) */
  addDoubleArrayOption("ROTATION_RATE", 3, Rotation_Rate, default_vel_inf);
  /* DESCRIPTION: Pitching angular freq. (rad/s) about x, y, & z axes (RIGID_MOTION only) */
  addDoubleArrayOption("PITCHING_OMEGA", 3, Pitching_Omega, default_vel_inf);
  /* DESCRIPTION: Pitching amplitude (degrees) about x, y, & z axes (RIGID_MOTION only) */
  addDoubleArrayOption("PITCHING_AMPL", 3, Pitching_Ampl, default_vel_inf);
  /* DESCRIPTION: Pitching phase offset (degrees) about x, y, & z axes (RIGID_MOTION only) */
  addDoubleArrayOption("PITCHING_PHASE", 3, Pitching_Phase, default_vel_inf);
  /* DESCRIPTION: Plunging angular freq. (rad/s) in x, y, & z directions (RIGID_MOTION only) */
  addDoubleArrayOption("PLUNGING_OMEGA", 3, Plunging_Omega, default_vel_inf);
  /* DESCRIPTION: Plunging amplitude (m) in x, y, & z directions (RIGID_MOTION only) */
  addDoubleArrayOption("PLUNGING_AMPL", 3, Plunging_Ampl, default_vel_inf);
  /* DESCRIPTION: Coordinates of the rigid motion origin */
  addDoubleListOption("SURFACE_MOTION_ORIGIN", nMarkerMotion_Origin, MarkerMotion_Origin);
  /* DESCRIPTION: Translational velocity vector (m/s) in the x, y, & z directions (DEFORMING only) */
  addDoubleListOption("SURFACE_TRANSLATION_RATE", nMarkerTranslation, MarkerTranslation_Rate);
  /* DESCRIPTION: Angular velocity vector (rad/s) about x, y, & z axes (DEFORMING only) */
  addDoubleListOption("SURFACE_ROTATION_RATE", nMarkerRotation_Rate, MarkerRotation_Rate);
  /* DESCRIPTION: Pitching angular freq. (rad/s) about x, y, & z axes (DEFORMING only) */
  addDoubleListOption("SURFACE_PITCHING_OMEGA", nMarkerPitching_Omega, MarkerPitching_Omega);
  /* DESCRIPTION: Pitching amplitude (degrees) about x, y, & z axes (DEFORMING only) */
  addDoubleListOption("SURFACE_PITCHING_AMPL", nMarkerPitching_Ampl, MarkerPitching_Ampl);
  /* DESCRIPTION: Pitching phase offset (degrees) about x, y, & z axes (DEFORMING only) */
  addDoubleListOption("SURFACE_PITCHING_PHASE", nMarkerPitching_Phase, MarkerPitching_Phase);
  /* DESCRIPTION: Plunging angular freq. (rad/s) in x, y, & z directions (DEFORMING only) */
  addDoubleListOption("SURFACE_PLUNGING_OMEGA", nMarkerPlunging_Omega, MarkerPlunging_Omega);
  /* DESCRIPTION: Plunging amplitude (m) in x, y, & z directions (DEFORMING only) */
  addDoubleListOption("SURFACE_PLUNGING_AMPL", nMarkerPlunging_Ampl, MarkerPlunging_Ampl);
  /* DESCRIPTION: Value to move motion origins (1 or 0) */
  addUShortListOption("MOVE_MOTION_ORIGIN", nMoveMotion_Origin, MoveMotion_Origin);

  /*!\par CONFIG_CATEGORY: Grid adaptation \ingroup Config*/
  /*--- Options related to grid adaptation ---*/

  /* DESCRIPTION: Kind of grid adaptation */
  addEnumOption("KIND_ADAPT", Kind_Adaptation, Adapt_Map, NO_ADAPT);
  /* DESCRIPTION: Percentage of new elements (% of the original number of elements) */
  addDoubleOption("NEW_ELEMS", New_Elem_Adapt, -1.0);
  /* DESCRIPTION: Scale factor for the dual volume */
  addDoubleOption("DUALVOL_POWER", DualVol_Power, 0.5);
  /* DESCRIPTION: Use analytical definition for surfaces */
  addEnumOption("ANALYTICAL_SURFDEF", Analytical_Surface, Geo_Analytic_Map, NO_GEO_ANALYTIC);
  /* DESCRIPTION: Before each computation, implicitly smooth the nodal coordinates */
  addBoolOption("SMOOTH_GEOMETRY", SmoothNumGrid, false);
  /* DESCRIPTION: Adapt the boundary elements */
  addBoolOption("ADAPT_BOUNDARY", AdaptBoundary, true);

  /*!\par CONFIG_CATEGORY: Aeroelastic Simulation (Typical Section Model) \ingroup Config*/
  /*--- Options related to aeroelastic simulations using the Typical Section Model) ---*/
  /* DESCRIPTION: The flutter speed index (modifies the freestream condition) */
  addDoubleOption("FLUTTER_SPEED_INDEX", FlutterSpeedIndex, 0.6);
  /* DESCRIPTION: Natural frequency of the spring in the plunging direction (rad/s). */
  addDoubleOption("PLUNGE_NATURAL_FREQUENCY", PlungeNaturalFrequency, 100);
  /* DESCRIPTION: Natural frequency of the spring in the pitching direction (rad/s). */
  addDoubleOption("PITCH_NATURAL_FREQUENCY", PitchNaturalFrequency, 100);
  /* DESCRIPTION: The airfoil mass ratio. */
  addDoubleOption("AIRFOIL_MASS_RATIO", AirfoilMassRatio, 60);
  /* DESCRIPTION: Distance in semichords by which the center of gravity lies behind the elastic axis. */
  addDoubleOption("CG_LOCATION", CG_Location, 1.8);
  /* DESCRIPTION: The radius of gyration squared (expressed in semichords) of the typical section about the elastic axis. */
  addDoubleOption("RADIUS_GYRATION_SQUARED", RadiusGyrationSquared, 3.48);
  /* DESCRIPTION: Solve the aeroelastic equations every given number of internal iterations. */
  addUnsignedShortOption("AEROELASTIC_ITER", AeroelasticIter, 3);

  /*!\par CONFIG_CATEGORY: Optimization Problem*/

  /* DESCRIPTION: Scale the line search in the optimizer */
  addDoubleOption("OPT_RELAX_FACTOR", Opt_RelaxFactor, 1.0);

  /* DESCRIPTION: Bound the line search in the optimizer */
  addDoubleOption("OPT_LINE_SEARCH_BOUND", Opt_LineSearch_Bound, 1E6);

  /*!\par CONFIG_CATEGORY: Wind Gust \ingroup Config*/
  /*--- Options related to wind gust simulations ---*/

  /* DESCRIPTION: Apply a wind gust */
  addBoolOption("WIND_GUST", Wind_Gust, false);
  /* DESCRIPTION: Type of gust */
  addEnumOption("GUST_TYPE", Gust_Type, Gust_Type_Map, NO_GUST);
  /* DESCRIPTION: Gust wavelenght (meters) */
  addDoubleOption("GUST_WAVELENGTH", Gust_WaveLength, 0.0);
  /* DESCRIPTION: Number of gust periods */
  addDoubleOption("GUST_PERIODS", Gust_Periods, 1.0);
  /* DESCRIPTION: Gust amplitude (m/s) */
  addDoubleOption("GUST_AMPL", Gust_Ampl, 0.0);
  /* DESCRIPTION: Time at which to begin the gust (sec) */
  addDoubleOption("GUST_BEGIN_TIME", Gust_Begin_Time, 0.0);
  /* DESCRIPTION: Location at which the gust begins (meters) */
  addDoubleOption("GUST_BEGIN_LOC", Gust_Begin_Loc, 0.0);
  /* DESCRIPTION: Direction of the gust X or Y dir */
  addEnumOption("GUST_DIR", Gust_Dir, Gust_Dir_Map, Y_DIR);

  /* Harmonic Balance config */
  /* DESCRIPTION: Omega_HB = 2*PI*frequency - frequencies for Harmonic Balance method */
  addDoubleListOption("OMEGA_HB", nOmega_HB, Omega_HB);

  /*!\par CONFIG_CATEGORY: Equivalent Area \ingroup Config*/
  /*--- Options related to the equivalent area ---*/

  /* DESCRIPTION: Evaluate equivalent area on the Near-Field  */
  addBoolOption("EQUIV_AREA", EquivArea, false);
  default_ea_lim[0] = 0.0; default_ea_lim[1] = 1.0; default_ea_lim[2] = 1.0;
  /* DESCRIPTION: Integration limits of the equivalent area ( xmin, xmax, Dist_NearField ) */
  addDoubleArrayOption("EA_INT_LIMIT", 3, EA_IntLimit, default_ea_lim);
  /* DESCRIPTION: Equivalent area scaling factor */
  addDoubleOption("EA_SCALE_FACTOR", EA_ScaleFactor, 1.0);

  // these options share nDV as their size in the option references; not a good idea
  /*!\par CONFIG_CATEGORY: Grid deformation \ingroup Config*/
  /*--- Options related to the grid deformation ---*/

  /* DESCRIPTION: Kind of deformation */
  addEnumListOption("DV_KIND", nDV, Design_Variable, Param_Map);
  /* DESCRIPTION: Marker of the surface to which we are going apply the shape deformation */
  addStringListOption("DV_MARKER", nMarker_DV, Marker_DV);
  /* DESCRIPTION: Parameters of the shape deformation
   - FFD_CONTROL_POINT_2D ( FFDBox ID, i_Ind, j_Ind, x_Disp, y_Disp )
   - FFD_RADIUS_2D ( FFDBox ID )
   - FFD_CAMBER_2D ( FFDBox ID, i_Ind )
   - FFD_THICKNESS_2D ( FFDBox ID, i_Ind )
   - HICKS_HENNE ( Lower Surface (0)/Upper Surface (1)/Only one Surface (2), x_Loc )
   - SURFACE_BUMP ( x_start, x_end, x_Loc )
   - CST ( Lower Surface (0)/Upper Surface (1), Kulfan parameter number, Total number of Kulfan parameters for surface )
   - NACA_4DIGITS ( 1st digit, 2nd digit, 3rd and 4th digit )
   - PARABOLIC ( Center, Thickness )
   - TRANSLATION ( x_Disp, y_Disp, z_Disp )
   - ROTATION ( x_Orig, y_Orig, z_Orig, x_End, y_End, z_End )
   - OBSTACLE ( Center, Bump size )
   - SPHERICAL ( ControlPoint_Index, Theta_Disp, R_Disp )
   - FFD_CONTROL_POINT ( FFDBox ID, i_Ind, j_Ind, k_Ind, x_Disp, y_Disp, z_Disp )
   - FFD_TWIST ( FFDBox ID, x_Orig, y_Orig, z_Orig, x_End, y_End, z_End )
   - FFD_TWIST_2D ( FFDBox ID, x_Orig, y_Orig, z_Orig, x_End, y_End, z_End )
   - FFD_ROTATION ( FFDBox ID, x_Orig, y_Orig, z_Orig, x_End, y_End, z_End )
   - FFD_CONTROL_SURFACE ( FFDBox ID, x_Orig, y_Orig, z_Orig, x_End, y_End, z_End )
   - FFD_CAMBER ( FFDBox ID, i_Ind, j_Ind )
   - FFD_THICKNESS ( FFDBox ID, i_Ind, j_Ind ) */
  addDVParamOption("DV_PARAM", nDV, ParamDV, FFDTag, Design_Variable);
  /* DESCRIPTION: New value of the shape deformation */
  addDVValueOption("DV_VALUE", nDV_Value, DV_Value, nDV, ParamDV, Design_Variable);
  /* DESCRIPTION: Provide a file of surface positions from an external parameterization. */
  addStringOption("DV_FILENAME", DV_Filename, string("surface_positions.dat"));
  /* DESCRIPTION: File of sensitivities as an unordered ASCII file with rows of x, y, z, dJ/dx, dJ/dy, dJ/dz for each volume grid point. */
  addStringOption("DV_UNORDERED_SENS_FILENAME", DV_Unordered_Sens_Filename, string("unordered_sensitivity.dat"));
  /* DESCRIPTION: File of sensitivities as an ASCII file with rows of x, y, z, dJ/dx, dJ/dy, dJ/dz for each surface grid point. */
  addStringOption("DV_SENS_FILENAME", DV_Sens_Filename, string("surface_sensitivity.dat"));
  /*!\brief OUTPUT_FORMAT \n DESCRIPTION: I/O format for output plots. \n OPTIONS: see \link Output_Map \endlink \n DEFAULT: TECPLOT \ingroup Config */
  addEnumOption("DV_SENSITIVITY_FORMAT", Sensitivity_FileFormat, Sensitivity_Map, SU2_NATIVE);
  /* DESCRIPTION: Hold the grid fixed in a region */
  addBoolOption("HOLD_GRID_FIXED", Hold_GridFixed, false);
  default_grid_fix[0] = -1E15; default_grid_fix[1] = -1E15; default_grid_fix[2] = -1E15;
  default_grid_fix[3] =  1E15; default_grid_fix[4] =  1E15; default_grid_fix[5] =  1E15;
  /* DESCRIPTION: Coordinates of the box where the grid will be deformed (Xmin, Ymin, Zmin, Xmax, Ymax, Zmax) */
  addDoubleArrayOption("HOLD_GRID_FIXED_COORD", 6, Hold_GridFixed_Coord, default_grid_fix);
  /* DESCRIPTION: Visualize the deformation (surface grid) */
  addBoolOption("VISUALIZE_SURFACE_DEF", Visualize_Surface_Def, true);
  /* DESCRIPTION: Visualize the deformation (volume grid) */
  addBoolOption("VISUALIZE_VOLUME_DEF", Visualize_Volume_Def, false);

  /*!\par CONFIG_CATEGORY: Deformable mesh \ingroup Config*/
  /*--- option related to deformable meshes ---*/
  /* DESCRIPTION: Decide whether the mesh will undergo deformations */
  addBoolOption("DEFORM_MESH", Deform_Mesh, false);
  /* DESCRIPTION: Print the residuals during mesh deformation to the console */
  addBoolOption("DEFORM_CONSOLE_OUTPUT", Deform_Output, false);
  /* DESCRIPTION: Number of nonlinear deformation iterations (surface deformation increments) */
  addUnsignedLongOption("DEFORM_NONLINEAR_ITER", GridDef_Nonlinear_Iter, 1);
  /* DESCRIPTION: Deform coefficient (-1.0 to 0.5) */
  addDoubleOption("DEFORM_COEFF", Deform_Coeff, 1E6);
  /* DESCRIPTION: Deform limit in m or inches */
  addDoubleOption("DEFORM_LIMIT", Deform_Limit, 1E6);
  /* DESCRIPTION: Type of element stiffness imposed for FEA mesh deformation (INVERSE_VOLUME, WALL_DISTANCE, CONSTANT_STIFFNESS) */
  addEnumOption("DEFORM_STIFFNESS_TYPE", Deform_StiffnessType, Deform_Stiffness_Map, SOLID_WALL_DISTANCE);
  /* DESCRIPTION: Poisson's ratio for constant stiffness FEA method of grid deformation */
  addDoubleOption("DEFORM_ELASTICITY_MODULUS", Deform_ElasticityMod, 2E11);
  /* DESCRIPTION: Young's modulus and Poisson's ratio for constant stiffness FEA method of grid deformation */
  addDoubleOption("DEFORM_POISSONS_RATIO", Deform_PoissonRatio, 0.3);
  /* DESCRIPTION: Size of the layer of highest stiffness for wall distance-based mesh stiffness */
  addDoubleOption("DEFORM_STIFF_LAYER_SIZE", Deform_StiffLayerSize, 0.0);
  /*  DESCRIPTION: Linear solver for the mesh deformation\n OPTIONS: see \link Linear_Solver_Map \endlink \n DEFAULT: FGMRES \ingroup Config*/
  addEnumOption("DEFORM_LINEAR_SOLVER", Kind_Deform_Linear_Solver, Linear_Solver_Map, FGMRES);
  /*  \n DESCRIPTION: Preconditioner for the Krylov linear solvers \n OPTIONS: see \link Linear_Solver_Prec_Map \endlink \n DEFAULT: LU_SGS \ingroup Config*/
  addEnumOption("DEFORM_LINEAR_SOLVER_PREC", Kind_Deform_Linear_Solver_Prec, Linear_Solver_Prec_Map, ILU);
  /* DESCRIPTION: Minimum error threshold for the linear solver for the implicit formulation */
  addDoubleOption("DEFORM_LINEAR_SOLVER_ERROR", Deform_Linear_Solver_Error, 1E-14);
  /* DESCRIPTION: Maximum number of iterations of the linear solver for the implicit formulation */
  addUnsignedLongOption("DEFORM_LINEAR_SOLVER_ITER", Deform_Linear_Solver_Iter, 1000);

  /*!\par CONFIG_CATEGORY: Rotorcraft problem \ingroup Config*/
  /*--- option related to rotorcraft problems ---*/

  /* DESCRIPTION: MISSING ---*/
  addDoubleOption("CYCLIC_PITCH", Cyclic_Pitch, 0.0);
  /* DESCRIPTION: MISSING ---*/
  addDoubleOption("COLLECTIVE_PITCH", Collective_Pitch, 0.0);

  /*!\par CONFIG_CATEGORY: FEM flow solver definition \ingroup Config*/
  /*--- Options related to the finite element flow solver---*/

  /* DESCRIPTION: Riemann solver used for DG (ROE, LAX-FRIEDRICH, AUSM, AUSMPW+, HLLC, VAN_LEER) */
  addEnumOption("RIEMANN_SOLVER_FEM", Riemann_Solver_FEM, Upwind_Map, ROE);
  /* DESCRIPTION: Constant factor applied for quadrature with straight elements (2.0 by default) */
  addDoubleOption("QUADRATURE_FACTOR_STRAIGHT_FEM", Quadrature_Factor_Straight, 2.0);
  /* DESCRIPTION: Constant factor applied for quadrature with curved elements (3.0 by default) */
  addDoubleOption("QUADRATURE_FACTOR_CURVED_FEM", Quadrature_Factor_Curved, 3.0);
  /* DESCRIPTION: Factor applied during quadrature in time for ADER-DG. (2.0 by default) */
  addDoubleOption("QUADRATURE_FACTOR_TIME_ADER_DG", Quadrature_Factor_Time_ADER_DG, 2.0);
  /* DESCRIPTION: Factor for the symmetrizing terms in the DG FEM discretization (1.0 by default) */
  addDoubleOption("THETA_INTERIOR_PENALTY_DG_FEM", Theta_Interior_Penalty_DGFEM, 1.0);
  /* DESCRIPTION: Compute the entropy in the fluid model (YES, NO) */
  addBoolOption("COMPUTE_ENTROPY_FLUID_MODEL", Compute_Entropy, true);
  /* DESCRIPTION: Use the lumped mass matrix for steady DGFEM computations */
  addBoolOption("USE_LUMPED_MASSMATRIX_DGFEM", Use_Lumped_MassMatrix_DGFEM, false);
  /* DESCRIPTION: Only compute the exact Jacobian of the spatial discretization (NO, YES) */
  addBoolOption("JACOBIAN_SPATIAL_DISCRETIZATION_ONLY", Jacobian_Spatial_Discretization_Only, false);

  /* DESCRIPTION: Number of aligned bytes for the matrix multiplications. Multiple of 64. (128 by default) */
  addUnsignedShortOption("ALIGNED_BYTES_MATMUL", byteAlignmentMatMul, 128);

  /*!\par CONFIG_CATEGORY: FEA solver \ingroup Config*/
  /*--- Options related to the FEA solver ---*/

  /*!\brief FEA_FILENAME \n DESCRIPTION: Filename to input for element-based properties \n Default: element_properties.dat \ingroup Config */
  addStringOption("FEA_FILENAME", FEA_FileName, string("default_element_properties.dat"));
  /* DESCRIPTION: Determine if advanced features are used from the element-based FEA analysis (NO, YES = experimental) */
  addBoolOption("FEA_ADVANCED_MODE", FEAAdvancedMode, false);

  /* DESCRIPTION: Modulus of elasticity */
  addDoubleListOption("ELASTICITY_MODULUS", nElasticityMod, ElasticityMod);
  /* DESCRIPTION: Poisson ratio */
  addDoubleListOption("POISSON_RATIO", nPoissonRatio, PoissonRatio);
  /* DESCRIPTION: Material density */
  addDoubleListOption("MATERIAL_DENSITY", nMaterialDensity, MaterialDensity);
  /* DESCRIPTION: Knowles B constant */
  addDoubleOption("KNOWLES_B", Knowles_B, 1.0);
  /* DESCRIPTION: Knowles N constant */
  addDoubleOption("KNOWLES_N", Knowles_N, 1.0);

  /*  DESCRIPTION: Include DE effects
  *  Options: NO, YES \ingroup Config */
  addBoolOption("DE_EFFECTS", DE_Effects, false);
  /*!\brief ELECTRIC_FIELD_CONST \n DESCRIPTION: Value of the Dielectric Elastomer constant */
  addDoubleListOption("ELECTRIC_FIELD_CONST", nElectric_Constant, Electric_Constant);
  /* DESCRIPTION: Modulus of the Electric Fields */
  addDoubleListOption("ELECTRIC_FIELD_MOD", nElectric_Field, Electric_Field_Mod);
  /* DESCRIPTION: Direction of the Electic Fields */
  addDoubleListOption("ELECTRIC_FIELD_DIR", nDim_Electric_Field, Electric_Field_Dir);

  /*!\brief DESIGN_VARIABLE_FEA
   *  \n DESCRIPTION: Design variable for FEA problems \n OPTIONS: See \link DVFEA_Map \endlink \n DEFAULT VENKATAKRISHNAN \ingroup Config */
  addEnumOption("DESIGN_VARIABLE_FEA", Kind_DV_FEA, DVFEA_Map, NODV_FEA);

  /*  DESCRIPTION: Consider a reference solution for the structure (optimization applications)
  *  Options: NO, YES \ingroup Config */
  addBoolOption("REFERENCE_GEOMETRY", RefGeom, false);
  /*!\brief REFERENCE_GEOMETRY_PENALTY\n DESCRIPTION: Penalty weight value for the objective function \ingroup Config*/
  addDoubleOption("REFERENCE_GEOMETRY_PENALTY", RefGeom_Penalty, 1E6);
  /*!\brief SOLUTION_FLOW_FILENAME \n DESCRIPTION: Restart structure input file (the file output under the filename set by RESTART_FLOW_FILENAME) \n Default: solution_flow.dat \ingroup Config */
  addStringOption("REFERENCE_GEOMETRY_FILENAME", RefGeom_FEMFileName, string("reference_geometry.dat"));
  /*!\brief MESH_FORMAT \n DESCRIPTION: Mesh input file format \n OPTIONS: see \link Input_Map \endlink \n DEFAULT: SU2 \ingroup Config*/
  addEnumOption("REFERENCE_GEOMETRY_FORMAT", RefGeom_FileFormat, Input_Ref_Map, SU2_REF);

  /*!\brief TOTAL_DV_PENALTY\n DESCRIPTION: Penalty weight value to maintain the total sum of DV constant \ingroup Config*/
  addDoubleOption("TOTAL_DV_PENALTY", DV_Penalty, 0);

  /*!\brief REFERENCE_NODE\n  DESCRIPTION: Reference node for the structure (optimization applications) */
  addUnsignedLongOption("REFERENCE_NODE", refNodeID, 0);
  /* DESCRIPTION: Modulus of the electric fields */
  addDoubleListOption("REFERENCE_NODE_DISPLACEMENT", nDim_RefNode, RefNode_Displacement);
  /*!\brief REFERENCE_NODE_PENALTY\n DESCRIPTION: Penalty weight value for the objective function \ingroup Config*/
  addDoubleOption("REFERENCE_NODE_PENALTY", RefNode_Penalty, 1E3);

  /*!\brief REGIME_TYPE \n  DESCRIPTION: Geometric condition \n OPTIONS: see \link Struct_Map \endlink \ingroup Config*/
  addEnumOption("GEOMETRIC_CONDITIONS", Kind_Struct_Solver, Struct_Map, SMALL_DEFORMATIONS);
  /*!\brief REGIME_TYPE \n  DESCRIPTION: Material model \n OPTIONS: see \link Material_Map \endlink \ingroup Config*/
  addEnumOption("MATERIAL_MODEL", Kind_Material, Material_Map, LINEAR_ELASTIC);
  /*!\brief REGIME_TYPE \n  DESCRIPTION: Compressibility of the material \n OPTIONS: see \link MatComp_Map \endlink \ingroup Config*/
  addEnumOption("MATERIAL_COMPRESSIBILITY", Kind_Material_Compress, MatComp_Map, COMPRESSIBLE_MAT);

  /*  DESCRIPTION: Consider a prestretch in the structural domain
  *  Options: NO, YES \ingroup Config */
  addBoolOption("PRESTRETCH", Prestretch, false);
  /*!\brief PRESTRETCH_FILENAME \n DESCRIPTION: Filename to input for prestretching membranes \n Default: prestretch_file.dat \ingroup Config */
  addStringOption("PRESTRETCH_FILENAME", Prestretch_FEMFileName, string("prestretch_file.dat"));

  /* DESCRIPTION: Iterative method for non-linear structural analysis */
  addEnumOption("NONLINEAR_FEM_SOLUTION_METHOD", Kind_SpaceIteScheme_FEA, Space_Ite_Map_FEA, NEWTON_RAPHSON);
  /* DESCRIPTION: Number of internal iterations for Newton-Raphson Method in nonlinear structural applications */
  addUnsignedLongOption("NONLINEAR_FEM_INT_ITER", Dyn_nIntIter, 10);

  /* DESCRIPTION: Formulation for bidimensional elasticity solver */
  addEnumOption("FORMULATION_ELASTICITY_2D", Kind_2DElasForm, ElasForm_2D, PLANE_STRAIN);
  /*  DESCRIPTION: Apply dead loads
  *  Options: NO, YES \ingroup Config */
  addBoolOption("DEAD_LOAD", DeadLoad, false);
  /*  DESCRIPTION: Temporary: pseudo static analysis (no density in dynamic analysis)
  *  Options: NO, YES \ingroup Config */
  addBoolOption("PSEUDO_STATIC", PseudoStatic, false);
  /* DESCRIPTION: Dynamic or static structural analysis */
  addEnumOption("DYNAMIC_ANALYSIS", Dynamic_Analysis, Dynamic_Map, STATIC);
  /* DESCRIPTION: Time Step for dynamic analysis (s) */
  addDoubleOption("DYN_TIMESTEP", Delta_DynTime, 0.0);
  /* DESCRIPTION: Total Physical Time for dual time stepping simulations (s) */
  addDoubleOption("DYN_TIME", Total_DynTime, 1.0);
  /* DESCRIPTION: Parameter alpha for Newmark scheme (s) */
  addDoubleOption("NEWMARK_BETA", Newmark_beta, 0.25);
  /* DESCRIPTION: Parameter delta for Newmark scheme (s) */
  addDoubleOption("NEWMARK_GAMMA", Newmark_gamma, 0.5);
  /* DESCRIPTION: Apply the load as a ramp */
  addBoolOption("RAMP_LOADING", Ramp_Load, false);
  /* DESCRIPTION: Time while the load is to be increased linearly */
  addDoubleOption("RAMP_TIME", Ramp_Time, 1.0);
  /* DESCRIPTION: Transfer method used for multiphysics problems */
  addEnumOption("DYNAMIC_LOAD_TRANSFER", Dynamic_LoadTransfer, Dyn_Transfer_Method_Map, POL_ORDER_1);

  /* DESCRIPTION: Newmark - Generalized alpha - coefficients */
  addDoubleListOption("TIME_INT_STRUCT_COEFFS", nIntCoeffs, Int_Coeffs);

  /*  DESCRIPTION: Apply dead loads. Options: NO, YES \ingroup Config */
  addBoolOption("INCREMENTAL_LOAD", IncrementalLoad, false);
  /* DESCRIPTION: Maximum number of increments of the  */
  addUnsignedLongOption("NUMBER_INCREMENTS", IncLoad_Nincrements, 10);

  default_inc_crit[0] = 0.0; default_inc_crit[1] = 0.0; default_inc_crit[2] = 0.0;
  /* DESCRIPTION: Definition of the  UTOL RTOL ETOL*/
  addDoubleArrayOption("INCREMENTAL_CRITERIA", 3, IncLoad_Criteria, default_inc_crit);

  /* DESCRIPTION: Use of predictor */
  addBoolOption("PREDICTOR", Predictor, false);
  /* DESCRIPTION: Order of the predictor */
  addUnsignedShortOption("PREDICTOR_ORDER", Pred_Order, 0);

  /* DESCRIPTION: Topology optimization options */
  addBoolOption("TOPOLOGY_OPTIMIZATION", topology_optimization, false);
  addStringOption("TOPOL_OPTIM_OUTFILE", top_optim_output_file, string("element_derivatives.dat"));
  addDoubleOption("TOPOL_OPTIM_SIMP_EXPONENT", simp_exponent, 1.0);
  addDoubleOption("TOPOL_OPTIM_SIMP_MINSTIFF", simp_minimum_stiffness, 0.001);
  addEnumListOption("TOPOL_OPTIM_FILTER_KERNEL", top_optim_nKernel, top_optim_kernels, Filter_Kernel_Map);
  addDoubleListOption("TOPOL_OPTIM_FILTER_RADIUS", top_optim_nRadius, top_optim_filter_radius);
  addDoubleListOption("TOPOL_OPTIM_KERNEL_PARAM", top_optim_nKernelParams, top_optim_kernel_params);
  addUnsignedShortOption("TOPOL_OPTIM_SEARCH_LIMIT", top_optim_search_lim, 0);
  addEnumOption("TOPOL_OPTIM_PROJECTION_TYPE", top_optim_proj_type, Projection_Function_Map, NO_PROJECTION);
  addDoubleOption("TOPOL_OPTIM_PROJECTION_PARAM", top_optim_proj_param, 0.0);

  /* CONFIG_CATEGORY: FSI solver */
  /*--- Options related to the FSI solver ---*/

  /* DESCRIPTION: ID of the region we want to compute the sensitivities using direct differentiation */
  addUnsignedShortOption("FEA_ID_DIRECTDIFF", nID_DV, 0);

  /* DESCRIPTION: Restart from a steady state (sets grid velocities to 0 when loading the restart). */
  addBoolOption("RESTART_STEADY_STATE", SteadyRestart, false);

  /*!\par CONFIG_CATEGORY: Multizone definition \ingroup Config*/
  /*--- Options related to multizone problems ---*/

  /*!\brief MARKER_PLOTTING\n DESCRIPTION: Marker(s) of the surface in the surface flow solution file  \ingroup Config*/
  addStringListOption("CONFIG_LIST", nConfig_Files, Config_Filenames);

  /* DESCRIPTION: Determines if the multizone problem is solved for time-domain. */
  addBoolOption("TIME_DOMAIN", Time_Domain, false);
  /* DESCRIPTION: Number of outer iterations in the multizone problem. */
  addUnsignedLongOption("OUTER_ITER", nOuterIter, 1);
  /* DESCRIPTION: Number of inner iterations in each multizone block. */
  addUnsignedLongOption("INNER_ITER", nInnerIter, 1);
  /* DESCRIPTION: Number of time steps solved in the multizone problem. */
  addUnsignedLongOption("TIME_ITER", nTimeIter, 1);
  /* DESCRIPTION: Number of iterations in each single-zone block. */
  addUnsignedLongOption("ITER", nIter, 1000);
  /* DESCRIPTION: Restart iteration in the multizone problem. */
  addUnsignedLongOption("RESTART_ITER", Restart_Iter, 1);
  /* DESCRIPTION: Minimum error threshold for the linear solver for the implicit formulation */
  addDoubleOption("TIME_STEP", Time_Step, 0.0);
  /* DESCRIPTION: Total Physical Time for time-domain problems (s) */
  addDoubleOption("MAX_TIME", Max_Time, 1.0);
  /* DESCRIPTION: Determines if the single-zone driver is used. (TEMPORARY) */
  addBoolOption("SINGLEZONE_DRIVER", SinglezoneDriver, true);
  /* DESCRIPTION: Determines if the special output is written out */
  addBoolOption("SPECIAL_OUTPUT", SpecialOutput, false);

  /* DESCRIPTION: Determines if the convergence history of each individual zone is written to screen */
  addBoolOption("WRT_ZONE_CONV", Wrt_ZoneConv, false);
  /* DESCRIPTION: Determines if the convergence history of each individual zone is written to file */
  addBoolOption("WRT_ZONE_HIST", Wrt_ZoneHist, false);

  /* DESCRIPTION: Determines if the special output is written out */
  addBoolOption("WRT_FORCES_BREAKDOWN", Wrt_ForcesBreakdown, false);


  /*!\par KIND_INTERPOLATION \n
   * DESCRIPTION: Type of interpolation to use for multi-zone problems. \n OPTIONS: see \link Interpolator_Map \endlink
   * Sets Kind_Interpolation \ingroup Config
   */
  addEnumOption("KIND_INTERPOLATION", Kind_Interpolation, Interpolator_Map, NEAREST_NEIGHBOR);

  /*  DESCRIPTION: Use conservative approach for interpolating between meshes. */
  addBoolOption("CONSERVATIVE_INTERPOLATION", ConservativeInterpolation, true);

  addUnsignedShortOption("NUM_NEAREST_NEIGHBORS", NumNearestNeighbors, 1);

  /*!\par KIND_INTERPOLATION \n
   * DESCRIPTION: Type of radial basis function to use for radial basis function interpolation. \n OPTIONS: see \link RadialBasis_Map \endlink
   * Sets Kind_RadialBasis \ingroup Config
   */
  addEnumOption("KIND_RADIAL_BASIS_FUNCTION", Kind_RadialBasisFunction, RadialBasisFunction_Map, WENDLAND_C2);

  /*  DESCRIPTION: Use polynomial term in radial basis function interpolation.
  *  Options: NO, YES \ingroup Config */
  addBoolOption("RADIAL_BASIS_FUNCTION_POLYNOMIAL_TERM", RadialBasisFunction_PolynomialOption, true);

  /* DESCRIPTION: Radius for radial basis function. */
  addDoubleOption("RADIAL_BASIS_FUNCTION_PARAMETER", RadialBasisFunction_Parameter, 1.0);

  /* DESCRIPTION: Tolerance to prune small coefficients from the RBF interpolation matrix. */
  addDoubleOption("RADIAL_BASIS_FUNCTION_PRUNE_TOLERANCE", RadialBasisFunction_PruneTol, 1e-6);

   /*!\par INLETINTERPOLATION \n
   * DESCRIPTION: Type of spanwise interpolation to use for the inlet face. \n OPTIONS: see \link Inlet_SpanwiseInterpolation_Map \endlink
   * Sets Kind_InletInterpolation \ingroup Config
   */
  addEnumOption("INLET_INTERPOLATION_FUNCTION",Kind_InletInterpolationFunction, Inlet_SpanwiseInterpolation_Map, NO_INTERPOLATION);

   /*!\par INLETINTERPOLATION \n
   * DESCRIPTION: Type of spanwise interpolation to use for the inlet face. \n OPTIONS: see \link Inlet_SpanwiseInterpolation_Map \endlink
   * Sets Kind_InletInterpolation \ingroup Config
   */
  addEnumOption("INLET_INTERPOLATION_DATA_TYPE", Kind_Inlet_InterpolationType, Inlet_SpanwiseInterpolationType_Map, VR_VTHETA);

  addBoolOption("PRINT_INLET_INTERPOLATED_DATA", PrintInlet_InterpolatedData, false);

  /* DESCRIPTION: Number of FSI iterations during which a ramp is applied */
  addUnsignedShortOption("RAMP_FSI_ITER", nIterFSI_Ramp, 2);
  /* DESCRIPTION: Aitken's static relaxation factor */
  addDoubleOption("STAT_RELAX_PARAMETER", AitkenStatRelax, 0.4);
  /* DESCRIPTION: Aitken's dynamic maximum relaxation factor for the first iteration */
  addDoubleOption("AITKEN_DYN_MAX_INITIAL", AitkenDynMaxInit, 0.5);
  /* DESCRIPTION: Aitken's dynamic minimum relaxation factor for the first iteration */
  addDoubleOption("AITKEN_DYN_MIN_INITIAL", AitkenDynMinInit, 0.5);
  /* DESCRIPTION: Kind of relaxation */
  addEnumOption("BGS_RELAXATION", Kind_BGS_RelaxMethod, AitkenForm_Map, NO_RELAXATION);
  /* DESCRIPTION: Relaxation required */
  addBoolOption("RELAXATION", Relaxation, false);

  /*!\par CONFIG_CATEGORY: Radiation solver \ingroup Config*/
  /*--- Options related to the radiation solver ---*/

  /* DESCRIPTION: Type of radiation model */
  addEnumOption("RADIATION_MODEL", Kind_Radiation, Radiation_Map, NO_RADIATION);

  /* DESCRIPTION: Kind of initialization of the P1 model  */
  addEnumOption("P1_INITIALIZATION", Kind_P1_Init, P1_Init_Map, P1_INIT_TEMP);

  /* DESCRIPTION: Absorption coefficient */
  addDoubleOption("ABSORPTION_COEFF", Absorption_Coeff, 1.0);
  /* DESCRIPTION: Scattering coefficient */
  addDoubleOption("SCATTERING_COEFF", Scattering_Coeff, 0.0);

  /* DESCRIPTION: Apply a volumetric heat source as a source term (NO, YES) in the form of an ellipsoid*/
  addBoolOption("HEAT_SOURCE", HeatSource, false);
  /* DESCRIPTION: Value of the volumetric heat source */
  addDoubleOption("HEAT_SOURCE_VAL", ValHeatSource, 0.0);
  /* DESCRIPTION: Rotation of the volumetric heat source respect to Z axis */
  addDoubleOption("HEAT_SOURCE_ROTATION_Z", Heat_Source_Rot_Z, 0.0);
  /* DESCRIPTION: Position of heat source center (Heat_Source_Center_X, Heat_Source_Center_Y, Heat_Source_Center_Z) */
  default_hs_center[0] = 0.0; default_hs_center[1] = 0.0; default_hs_center[2] = 0.0;
  addDoubleArrayOption("HEAT_SOURCE_CENTER", 3, Heat_Source_Center, default_hs_center);
  /* DESCRIPTION: Vector of heat source radii (Heat_Source_Axes_A, Heat_Source_Axes_B, Heat_Source_Axes_C) */
  default_hs_axes[0] = 1.0; default_hs_axes[1] = 1.0; default_hs_axes[2] = 1.0;
  addDoubleArrayOption("HEAT_SOURCE_AXES", 3, Heat_Source_Axes, default_hs_axes);

  /*!\brief MARKER_EMISSIVITY DESCRIPTION: Wall emissivity of the marker for radiation purposes \n
   * Format: ( marker, emissivity of the marker, ... ) \ingroup Config  */
  addStringDoubleListOption("MARKER_EMISSIVITY", nMarker_Emissivity, Marker_Emissivity, Wall_Emissivity);

  /* DESCRIPTION:  Courant-Friedrichs-Lewy condition of the finest grid in radiation solvers */
  addDoubleOption("CFL_NUMBER_RAD", CFL_Rad, 1.0);

  /*!\par CONFIG_CATEGORY: Heat solver \ingroup Config*/
  /*--- options related to the heat solver ---*/

  /* DESCRIPTION: CHT interface coupling methods */
  /*  Options: NO, YES \ingroup Config */
  addEnumOption("CHT_COUPLING_METHOD", Kind_CHT_Coupling, CHT_Coupling_Map, DIRECT_TEMPERATURE_ROBIN_HEATFLUX);

  /* DESCRIPTION: Thermal diffusivity constant */
  addDoubleOption("THERMAL_DIFFUSIVITY", Thermal_Diffusivity, 1.172E-5);

  /* DESCRIPTION: Thermal diffusivity constant */
  addDoubleOption("THERMAL_DIFFUSIVITY_SOLID", Thermal_Diffusivity_Solid, 1.172E-5);

  /*!\par CONFIG_CATEGORY: Visualize Control Volumes \ingroup Config*/
  /*--- options related to visualizing control volumes ---*/

  /* DESCRIPTION: Node number for the CV to be visualized */
  addLongOption("VISUALIZE_CV", Visualize_CV, -1);

  /*!\par CONFIG_CATEGORY: Inverse design problem \ingroup Config*/
  /*--- options related to inverse design problem ---*/

  /* DESCRIPTION: Evaluate inverse design on the surface  */
  addBoolOption("INV_DESIGN_CP", InvDesign_Cp, false);

  /* DESCRIPTION: Evaluate inverse design on the surface  */
  addBoolOption("INV_DESIGN_HEATFLUX", InvDesign_HeatFlux, false);

  /*!\par CONFIG_CATEGORY: Unsupported options \ingroup Config*/
  /*--- Options that are experimental and not intended for general use ---*/

  /* DESCRIPTION: Write extra output */
  addBoolOption("EXTRA_OUTPUT", ExtraOutput, false);

  /* DESCRIPTION: Write extra heat output for a given zone heat solver zone */
  addLongOption("EXTRA_HEAT_ZONE_OUTPUT", ExtraHeatOutputZone, -1);

  /*--- options related to the FFD problem ---*/
  /*!\par CONFIG_CATEGORY:FFD point inversion \ingroup Config*/

  /* DESCRIPTION: Fix I plane */
  addShortListOption("FFD_FIX_I", nFFD_Fix_IDir, FFD_Fix_IDir);

  /* DESCRIPTION: Fix J plane */
  addShortListOption("FFD_FIX_J", nFFD_Fix_JDir, FFD_Fix_JDir);

  /* DESCRIPTION: Fix K plane */
  addShortListOption("FFD_FIX_K", nFFD_Fix_KDir, FFD_Fix_KDir);

  /* DESCRIPTION: FFD symmetry plane (j=0) */
  addBoolOption("FFD_SYMMETRY_PLANE", FFD_Symmetry_Plane, false);

  /* DESCRIPTION: Define different coordinates systems for the FFD */
  addEnumOption("FFD_COORD_SYSTEM", FFD_CoordSystem, CoordSystem_Map, CARTESIAN);

  /* DESCRIPTION: Axis information for the spherical and cylindrical coord system */
  default_ffd_axis[0] = 0.0; default_ffd_axis[1] = 0.0; default_ffd_axis[2] =0.0;
  addDoubleArrayOption("FFD_AXIS", 3, FFD_Axis, default_ffd_axis);

  /* DESCRIPTION: Number of total iterations in the FFD point inversion */
  addUnsignedShortOption("FFD_ITERATIONS", nFFD_Iter, 500);

  /* DESCRIPTION: Free surface damping coefficient */
  addDoubleOption("FFD_TOLERANCE", FFD_Tol, 1E-10);

  /* DESCRIPTION: Definition of the FFD boxes */
  addFFDDefOption("FFD_DEFINITION", nFFDBox, CoordFFDBox, TagFFDBox);

  /* DESCRIPTION: Definition of the FFD boxes */
  addFFDDegreeOption("FFD_DEGREE", nFFDBox, DegreeFFDBox);

  /* DESCRIPTION: Surface continuity at the intersection with the FFD */
  addEnumOption("FFD_CONTINUITY", FFD_Continuity, Continuity_Map, DERIVATIVE_2ND);

  /* DESCRIPTION: Kind of blending for the FFD definition */
  addEnumOption("FFD_BLENDING", FFD_Blending, Blending_Map, BEZIER );

  /* DESCRIPTION: Order of the BSplines for BSpline Blending function */
  default_ffd_coeff[0] = 2; default_ffd_coeff[1] = 2; default_ffd_coeff[2] = 2;
  addDoubleArrayOption("FFD_BSPLINE_ORDER", 3, FFD_BSpline_Order, default_ffd_coeff);

  /*--- Options for the automatic differentiation methods ---*/
  /*!\par CONFIG_CATEGORY: Automatic Differentation options\ingroup Config*/

  /* DESCRIPTION: Direct differentiation mode (forward) */
  addEnumOption("DIRECT_DIFF", DirectDiff, DirectDiff_Var_Map, NO_DERIVATIVE);

  /* DESCRIPTION: Automatic differentiation mode (reverse) */
  addBoolOption("AUTO_DIFF", AD_Mode, NO);

  /* DESCRIPTION: Preaccumulation in the AD mode. */
  addBoolOption("PREACC", AD_Preaccumulation, YES);

  /*--- options that are used in the python optimization scripts. These have no effect on the c++ toolsuite ---*/
  /*!\par CONFIG_CATEGORY:Python Options\ingroup Config*/

  /* DESCRIPTION: Gradient method */
  addPythonOption("GRADIENT_METHOD");

  /* DESCRIPTION: Geometrical Parameter */
  addPythonOption("GEO_PARAM");

  /* DESCRIPTION: Setup for design variables */
  addPythonOption("DEFINITION_DV");

  /* DESCRIPTION: Maximum number of iterations */
  addPythonOption("OPT_ITERATIONS");

  /* DESCRIPTION: Requested accuracy */
  addPythonOption("OPT_ACCURACY");

  /*!\brief OPT_COMBINE_OBJECTIVE
   *  \n DESCRIPTION: Flag specifying whether to internally combine a multi-objective function or treat separately */
  addPythonOption("OPT_COMBINE_OBJECTIVE");

  /* DESCRIPTION: Current value of the design variables */
  addPythonOption("DV_VALUE_NEW");

  /* DESCRIPTION: Previous value of the design variables */
  addPythonOption("DV_VALUE_OLD");

  /* DESCRIPTION: Number of partitions of the mesh */
  addPythonOption("NUMBER_PART");

  /* DESCRIPTION: Optimization objective function with optional scaling factor*/
  addPythonOption("OPT_OBJECTIVE");

  /* DESCRIPTION: Optimization constraint functions with optional scaling factor */
  addPythonOption("OPT_CONSTRAINT");

  /* DESCRIPTION: Finite different step for gradient estimation */
  addPythonOption("FIN_DIFF_STEP");

  /* DESCRIPTION: Verbosity of the python scripts to Stdout */
  addPythonOption("CONSOLE");

  /* DESCRIPTION: Flag specifying if the mesh was decomposed */
  addPythonOption("DECOMPOSED");

  /* DESCRIPTION: Optimization gradient factor */
  addPythonOption("OPT_GRADIENT_FACTOR");

  /* DESCRIPTION: Upper bound for the optimizer */
  addPythonOption("OPT_BOUND_UPPER");

  /* DESCRIPTION: Lower bound for the optimizer */
  addPythonOption("OPT_BOUND_LOWER");

  /* DESCRIPTION: Number of zones of the problem */
  addPythonOption("NZONES");

  /* DESCRIPTION: Activate ParMETIS mode for testing */
  addBoolOption("PARMETIS", ParMETIS, false);

  /*--- options that are used in the Hybrid RANS/LES Simulations  ---*/
  /*!\par CONFIG_CATEGORY:Hybrid_RANSLES Options\ingroup Config*/

  /* DESCRIPTION: Writing surface solution file frequency for dual time */
  addUnsignedLongOption("WRT_SURF_FREQ_DUALTIME", Wrt_Surf_Freq_DualTime, 1);

  /* DESCRIPTION: Starting Iteration for windowing approach */
  addUnsignedLongOption("WINDOW_START_ITER", StartWindowIteration, 0);

  /* DESCRIPTION: Window (weight) function for the cost-functional in the reverse sweep */
  addEnumOption("WINDOW_FUNCTION", Kind_WindowFct,Window_Map, SQUARE);

  /* DESCRIPTION: DES Constant */
  addDoubleOption("DES_CONST", Const_DES, 0.65);

  /* DESCRIPTION: Specify Hybrid RANS/LES model */
  addEnumOption("HYBRID_RANSLES", Kind_HybridRANSLES, HybridRANSLES_Map, NO_HYBRIDRANSLES);

  /* DESCRIPTION: Roe with low dissipation for unsteady flows */
  addEnumOption("ROE_LOW_DISSIPATION", Kind_RoeLowDiss, RoeLowDiss_Map, NO_ROELOWDISS);

  /* DESCRIPTION: Activate SA Quadratic Constitutive Relation, 2000 version */
  addBoolOption("SA_QCR", QCR, false);

  /* DESCRIPTION: Compute Average for unsteady simulations */
  addBoolOption("COMPUTE_AVERAGE", Compute_Average, false);

  /* DESCRIPTION: Multipoint design Mach number*/
  addPythonOption("MULTIPOINT_MACH_NUMBER");

  /* DESCRIPTION: Multipoint design Weight */
  addPythonOption("MULTIPOINT_WEIGHT");

  /* DESCRIPTION: Multipoint design Angle of Attack */
  addPythonOption("MULTIPOINT_AOA");

  /* DESCRIPTION: Multipoint design Sideslip angle */
  addPythonOption("MULTIPOINT_SIDESLIP_ANGLE");

  /* DESCRIPTION: Multipoint design target CL*/
  addPythonOption("MULTIPOINT_TARGET_CL");

  /* DESCRIPTION: Multipoint design Reynolds number */
  addPythonOption("MULTIPOINT_REYNOLDS_NUMBER");

  /* DESCRIPTION: Multipoint design freestream temperature */
  addPythonOption("MULTIPOINT_FREESTREAM_TEMPERATURE");

  /* DESCRIPTION: Multipoint design freestream pressure */
  addPythonOption("MULTIPOINT_FREESTREAM_PRESSURE");

  /* DESCRIPTION: Multipoint design for outlet quantities (varying back pressure or mass flow operating points). */
  addPythonOption("MULTIPOINT_OUTLET_VALUE");

  /* DESCRIPTION: Multipoint mesh filenames, if using different meshes for each point */
  addPythonOption("MULTIPOINT_MESH_FILENAME");

  /*--- options that are used for the output ---*/
  /*!\par CONFIG_CATEGORY:Output Options\ingroup Config*/

  /* DESCRIPTION: Type of screen output */
  addStringListOption("SCREEN_OUTPUT", nScreenOutput, ScreenOutput);
  /* DESCRIPTION: Type of output printed to the history file */
  addStringListOption("HISTORY_OUTPUT", nHistoryOutput, HistoryOutput);
  /* DESCRIPTION: Type of output printed to the volume solution file */
  addStringListOption("VOLUME_OUTPUT", nVolumeOutput, VolumeOutput);

  /* DESCRIPTION: History writing frequency (INNER_ITER) */
  addUnsignedLongOption("HISTORY_WRT_FREQ_INNER", HistoryWrtFreq[2], 1);
  /* DESCRIPTION: History writing frequency (OUTER_ITER) */
  addUnsignedLongOption("HISTORY_WRT_FREQ_OUTER", HistoryWrtFreq[1], 1);
  /* DESCRIPTION: History writing frequency (TIME_ITER) */
  addUnsignedLongOption("HISTORY_WRT_FREQ_TIME", HistoryWrtFreq[0], 1);

  /* DESCRIPTION: Screen writing frequency (INNER_ITER) */
  addUnsignedLongOption("SCREEN_WRT_FREQ_INNER", ScreenWrtFreq[2], 1);
  /* DESCRIPTION: Screen writing frequency (OUTER_ITER) */
  addUnsignedLongOption("SCREEN_WRT_FREQ_OUTER", ScreenWrtFreq[1], 1);
  /* DESCRIPTION: Screen writing frequency (TIME_ITER) */
  addUnsignedLongOption("SCREEN_WRT_FREQ_TIME", ScreenWrtFreq[0], 1);
  /* DESCRIPTION: Volume solution writing frequency */
  addUnsignedLongOption("OUTPUT_WRT_FREQ", VolumeWrtFreq, 250);
  /* DESCRIPTION: Volume solution files */
  addEnumListOption("OUTPUT_FILES", nVolumeOutputFiles, VolumeOutputFiles, Output_Map);

  /* DESCRIPTION: Using Uncertainty Quantification with SST Turbulence Model */
  addBoolOption("USING_UQ", using_uq, false);

  /* DESCRIPTION: Parameter to perturb eigenvalues */
  addDoubleOption("UQ_DELTA_B", uq_delta_b, 1.0);

  /* DESCRIPTION: Parameter to determine kind of perturbation */
  addUnsignedShortOption("UQ_COMPONENT", eig_val_comp, 1);

  /* DESCRIPTION: Parameter to perturb eigenvalues */
  addDoubleOption("UQ_URLX", uq_urlx, 0.1);

  /* DESCRIPTION: Permuting eigenvectors for UQ analysis */
  addBoolOption("UQ_PERMUTE", uq_permute, false);

  /* DESCRIPTION: Number of calls to 'Build' that trigger re-factorization (0 means only once). */
  addUnsignedLongOption("PASTIX_FACTORIZATION_FREQUENCY", pastix_fact_freq, 1);

  /* DESCRIPTION: 0 - Quiet, 1 - During factorization and cleanup, 2 - Even more detail. */
  addUnsignedShortOption("PASTIX_VERBOSITY_LEVEL", pastix_verb_lvl, 0);

  /* DESCRIPTION: Level of fill for PaStiX incomplete LU factorization. */
  addUnsignedShortOption("PASTIX_FILL_LEVEL", pastix_fill_lvl, 1);

  /* DESCRIPTION: Size of the edge groups colored for thread parallel edge loops (0 forces the reducer strategy). */
  addUnsignedLongOption("EDGE_COLORING_GROUP_SIZE", edgeColorGroupSize, 512);

  /* END_CONFIG_OPTIONS */

}

void CConfig::SetConfig_Parsing(char case_filename[MAX_STRING_SIZE]) {
  string text_line, option_name;
  ifstream case_file;
  vector<string> option_value;

  /*--- Read the configuration file ---*/

  case_file.open(case_filename, ios::in);

  if (case_file.fail()) {
    SU2_MPI::Error("The configuration file (.cfg) is missing!!", CURRENT_FUNCTION);
  }

  string errorString;

  int  err_count = 0;  // How many errors have we found in the config file
  int max_err_count = 30; // Maximum number of errors to print before stopping
  int line_count = 1;

  map<string, bool> included_options;

  /*--- Parse the configuration file and set the options ---*/

  while (getline (case_file, text_line)) {

    if (err_count >= max_err_count) {
      errorString.append("too many errors. Stopping parse");

      cout << errorString << endl;
      throw(1);
    }

    PrintingToolbox::trim(text_line);


    /*--- Check if there is a line continuation character at the end of the current line.
     * If yes, read until there is a line without one or a comment. If there is a statement after a cont. char
     * throw an error. ---*/

    while (text_line.back() == '\\'){
      string tmp;
      getline (case_file, tmp);
      line_count++;
      if (tmp.find_first_of('=') != string::npos){
        errorString.append("Line " + to_string(line_count)  + ": Statement found after continuation character.\n");
      }
      PrintingToolbox::trim(tmp);
      if (tmp.front() != '%'){
        text_line = PrintingToolbox::split(text_line, '\\')[0];
        text_line += " " + tmp;
      }
    }

    if (TokenizeString(text_line, option_name, option_value)) {

      /*--- See if it's a python option ---*/

      if (option_map.find(option_name) == option_map.end()) {
          string newString;
          newString.append("Line " + to_string(line_count)  + " " + option_name);
          newString.append(": invalid option name");
          newString.append(". Check current SU2 options in config_template.cfg.");
          newString.append("\n");
          if (!option_name.compare("EXT_ITER")) newString.append("Option EXT_ITER is deprecated as of v7.0. Please use TIME_ITER, OUTER_ITER or ITER \n"
                                                                 "to specify the number of time iterations, outer multizone iterations or iterations, respectively.");
          if (!option_name.compare("UNST_TIMESTEP")) newString.append("UNST_TIMESTEP is now TIME_STEP.\n");
          if (!option_name.compare("UNST_TIME")) newString.append("UNST_TIME is now MAX_TIME.\n");
          if (!option_name.compare("UNST_INT_ITER")) newString.append("UNST_INT_ITER is now INNER_ITER.\n");
          if (!option_name.compare("RESIDUAL_MINVAL")) newString.append("RESIDUAL_MINVAL is now CONV_RESIDUAL_MINVAL.\n");
          if (!option_name.compare("STARTCONV_ITER")) newString.append("STARTCONV_ITER is now CONV_STARTITER.\n");
          if (!option_name.compare("CAUCHY_ELEMS")) newString.append("CAUCHY_ELEMS is now CONV_CAUCHY_ELEMS.\n");
          if (!option_name.compare("CAUCHY_EPS")) newString.append("CAUCHY_EPS is now CONV_CAUCHY_EPS.\n");
          if (!option_name.compare("OUTPUT_FORMAT")) newString.append("OUTPUT_FORMAT is now TABULAR_FORMAT.\n");
          if (!option_name.compare("PHYSICAL_PROBLEM")) newString.append("PHYSICAL_PROBLEM is now SOLVER.\n");
          if (!option_name.compare("REGIME_TYPE")) newString.append("REGIME_TYPE has been removed.\n "
                                                                    "If you want use the incompressible solver, \n"
                                                                    "use INC_EULER, INC_NAVIER_STOKES or INC_RANS as value of the SOLVER option.");
          errorString.append(newString);
          err_count++;
        continue;
      }

      /*--- Option exists, check if the option has already been in the config file ---*/

      if (included_options.find(option_name) != included_options.end()) {
        string newString;
        newString.append("Line " + to_string(line_count)  + " " + option_name);
        newString.append(": option appears twice");
        newString.append("\n");
        errorString.append(newString);
        err_count++;
        continue;
      }


      /*--- New found option. Add it to the map, and delete from all options ---*/

      included_options.insert(pair<string, bool>(option_name, true));
      all_options.erase(option_name);

      /*--- Set the value and check error ---*/

      string out = option_map[option_name]->SetValue(option_value);
      if (out.compare("") != 0) {
        errorString.append(out);
        errorString.append("\n");
        err_count++;
      }
    }
    line_count++;
  }

  /*--- See if there were any errors parsing the config file ---*/

  if (errorString.size() != 0) {
    SU2_MPI::Error(errorString, CURRENT_FUNCTION);
  }

  case_file.close();

}

void CConfig::SetDefaultFromConfig(CConfig *config){

  map<string, bool> noInheritance = {{"SCREEN_OUTPUT", true},{"HISTORY_OUTPUT", true}};

  map<string, bool>::iterator iter = all_options.begin(), curr_iter;

  while (iter != all_options.end()){
    curr_iter = iter++;
    if (config->option_map[curr_iter->first]->GetValue().size() > 0 && !noInheritance[curr_iter->first]){
      option_map[curr_iter->first]->SetValue(config->option_map[curr_iter->first]->GetValue());
      all_options.erase(curr_iter);
    }
  }
}

void CConfig::SetDefault(){

  /*--- Set the default values for all of the options that weren't set ---*/

  for (map<string, bool>::iterator iter = all_options.begin(); iter != all_options.end(); ++iter) {
    if (option_map[iter->first]->GetValue().size() == 0)
      option_map[iter->first]->SetDefault();
  }
}

bool CConfig::SetRunTime_Parsing(char case_filename[MAX_STRING_SIZE]) {
  string text_line, option_name;
  ifstream case_file;
  vector<string> option_value;

  /*--- Read the configuration file ---*/

  case_file.open(case_filename, ios::in);

  if (case_file.fail()) { return false; }

  string errorString;

  int err_count = 0;  // How many errors have we found in the config file
  int max_err_count = 30; // Maximum number of errors to print before stopping

  map<string, bool> included_options;

  /*--- Parse the configuration file and set the options ---*/

  while (getline (case_file, text_line)) {

    if (err_count >= max_err_count) {
      errorString.append("too many errors. Stopping parse");

      cout << errorString << endl;
      throw(1);
    }

    if (TokenizeString(text_line, option_name, option_value)) {

      if (option_map.find(option_name) == option_map.end()) {

        /*--- See if it's a python option ---*/

        string newString;
        newString.append(option_name);
        newString.append(": invalid option name");
        newString.append("\n");
        errorString.append(newString);
        err_count++;
        continue;
      }

      /*--- Option exists, check if the option has already been in the config file ---*/

      if (included_options.find(option_name) != included_options.end()) {
        string newString;
        newString.append(option_name);
        newString.append(": option appears twice");
        newString.append("\n");
        errorString.append(newString);
        err_count++;
        continue;
      }

      /*--- New found option. Add it to the map, and delete from all options ---*/

      included_options.insert(pair<string, bool>(option_name, true));
      all_options.erase(option_name);

      /*--- Set the value and check error ---*/

      string out = option_map[option_name]->SetValue(option_value);
      if (out.compare("") != 0) {
        errorString.append(out);
        errorString.append("\n");
        err_count++;
      }

    }
  }

  /*--- Set the default values for all of the options that weren't set ---*/

  for (map<string, bool>::iterator iter = all_options.begin(); iter != all_options.end(); ++iter) {
    option_map[iter->first]->SetDefault();
  }

  /*--- See if there were any errors parsing the runtime file ---*/

  if (errorString.size() != 0) {
    SU2_MPI::Error(errorString, CURRENT_FUNCTION);
  }

  case_file.close();

  return true;

}

void CConfig::SetHeader(unsigned short val_software){
  /*--- WARNING: when compiling on Windows, ctime() is not available. Comment out
   the two lines below that use the dt variable. ---*/
  //time_t now = time(0);
  //string dt = ctime(&now); dt[24] = '.';
  if ((iZone == 0) && (rank == MASTER_NODE)){
    cout << endl << "-------------------------------------------------------------------------" << endl;
    cout << "|    ___ _   _ ___                                                      |" << endl;
    cout << "|   / __| | | |_  )   Release 7.0.3 \"Blackbird\"                         |" << endl;
    cout << "|   \\__ \\ |_| |/ /                                                      |" << endl;
    switch (val_software) {
    case SU2_CFD: cout << "|   |___/\\___//___|   Suite (Computational Fluid Dynamics Code)         |" << endl; break;
    case SU2_DEF: cout << "|   |___/\\___//___|   Suite (Mesh Deformation Code)                     |" << endl; break;
    case SU2_DOT: cout << "|   |___/\\___//___|   Suite (Gradient Projection Code)                  |" << endl; break;
    case SU2_MSH: cout << "|   |___/\\___//___|   Suite (Mesh Adaptation Code)                      |" << endl; break;
    case SU2_GEO: cout << "|   |___/\\___//___|   Suite (Geometry Definition Code)                  |" << endl; break;
    case SU2_SOL: cout << "|   |___/\\___//___|   Suite (Solution Exporting Code)                   |" << endl; break;
    }

    cout << "|                                                                       |" << endl;
    //cout << "|   Local date and time: " << dt << "                      |" << endl;
    cout <<"-------------------------------------------------------------------------" << endl;
    cout << "| SU2 Project Website: https://su2code.github.io                        |" << endl;
    cout << "|                                                                       |" << endl;
    cout << "| The SU2 Project is maintained by the SU2 Foundation                   |" << endl;
    cout << "| (http://su2foundation.org)                                            |" << endl;
    cout <<"-------------------------------------------------------------------------" << endl;
    cout << "| Copyright 2012-2020, SU2 Contributors                                 |" << endl;
    cout << "|                                                                       |" << endl;
    cout << "| SU2 is free software; you can redistribute it and/or                  |" << endl;
    cout << "| modify it under the terms of the GNU Lesser General Public            |" << endl;
    cout << "| License as published by the Free Software Foundation; either          |" << endl;
    cout << "| version 2.1 of the License, or (at your option) any later version.    |" << endl;
    cout << "|                                                                       |" << endl;
    cout << "| SU2 is distributed in the hope that it will be useful,                |" << endl;
    cout << "| but WITHOUT ANY WARRANTY; without even the implied warranty of        |" << endl;
    cout << "| MERCHANTABILITY or FITNESS FOR A PARTICULAR PURPOSE. See the GNU      |" << endl;
    cout << "| Lesser General Public License for more details.                       |" << endl;
    cout << "|                                                                       |" << endl;
    cout << "| You should have received a copy of the GNU Lesser General Public      |" << endl;
    cout << "| License along with SU2. If not, see <http://www.gnu.org/licenses/>.   |" << endl;
    cout <<"-------------------------------------------------------------------------" << endl;
  }

}

void CConfig::SetnZone(){

  /*--- Just as a clarification --- */

  if (Multizone_Problem == NO && Kind_Solver != MULTIPHYSICS){
    nZone = 1;
  }

  if (Kind_Solver == MULTIPHYSICS){
    Multizone_Problem = YES;
    if (nConfig_Files == 0){
      SU2_MPI::Error("CONFIG_LIST must be provided if PHYSICAL_PROBLEM=MULTIPHYSICS", CURRENT_FUNCTION);
    }
  }

  if (Multizone_Problem == YES){

    /*--- Some basic multizone checks ---*/

    if (nMarker_ZoneInterface % 2 != 0){
      SU2_MPI::Error("Number of markers in MARKER_ZONE_INTERFACE must be a multiple of 2", CURRENT_FUNCTION);
    }

    SinglezoneDriver  = NO;

    if (Multizone_Mesh){

      /*--- Get the number of zones from the mesh file --- */

      nZone = GetnZone(Mesh_FileName, Mesh_FileFormat);

      /*--- If config list is set, make sure number matches number of zones in mesh file --- */

      if (nConfig_Files != 0 && (nZone != nConfig_Files)){
        SU2_MPI::Error("Number of CONFIG_LIST must match number of zones in mesh file.", CURRENT_FUNCTION);
      }
    } else {

      /*--- Number of zones is determined from the number of config files provided --- */

      if (nConfig_Files == 0){
        SU2_MPI::Error("If MULTIZONE_MESH is set to YES, you must provide a list of config files using CONFIG_LIST option", CURRENT_FUNCTION);
      }
      nZone = nConfig_Files;

    }

    /*--- Check if subconfig files exist --- */

    if (nConfig_Files != 0){
      for (unsigned short iConfig = 0; iConfig < nConfig_Files; iConfig++){
        ifstream f(Config_Filenames[iConfig].c_str());
        if (!f.good()){
          SU2_MPI::Error("Config file " + Config_Filenames[iConfig] + " defined in CONFIG_FILES does not exist", CURRENT_FUNCTION);
        }
      }
    }

  }

  /*--- Temporary fix until Multizone Disc. Adj. solver is ready ---- */

  if (Kind_Solver == FLUID_STRUCTURE_INTERACTION){

    nZone = GetnZone(Mesh_FileName, Mesh_FileFormat);

  }
}

void CConfig::SetPostprocessing(unsigned short val_software, unsigned short val_izone, unsigned short val_nDim) {

  unsigned short iCFL, iMarker;
  bool ideal_gas = ((Kind_FluidModel == STANDARD_AIR) ||
                    (Kind_FluidModel == IDEAL_GAS) ||
                    (Kind_FluidModel == INC_IDEAL_GAS) ||
                    (Kind_FluidModel == INC_IDEAL_GAS_POLY) ||
                    (Kind_FluidModel == CONSTANT_DENSITY));
  bool standard_air = ((Kind_FluidModel == STANDARD_AIR));

  if (nZone > 1){
    Multizone_Problem = YES;
  }

  /*--- Set the default output files ---*/
  if (!OptionIsSet("OUTPUT_FILES")){
    nVolumeOutputFiles = 3;
    VolumeOutputFiles = new unsigned short[nVolumeOutputFiles];
    VolumeOutputFiles[0] = RESTART_BINARY;
    VolumeOutputFiles[1] = PARAVIEW_BINARY;
    VolumeOutputFiles[2] = SURFACE_PARAVIEW_BINARY;
  }

  /*--- Check if SU2 was build with TecIO support, as that is required for Tecplot Binary output. ---*/
#ifndef HAVE_TECIO
  for (unsigned short iVolumeFile = 0; iVolumeFile < nVolumeOutputFiles; iVolumeFile++){
    if (VolumeOutputFiles[iVolumeFile] == TECPLOT_BINARY ||
        VolumeOutputFiles[iVolumeFile] == SURFACE_TECPLOT_BINARY) {
      SU2_MPI::Error(string("Tecplot binary file requested in option OUTPUT_FILES but SU2 was built without TecIO support.\n"), CURRENT_FUNCTION);
    }
  }
#endif

  /*--- STL_BINARY output not implelemted yet, but already a value in option_structure.hpp---*/
  for (unsigned short iVolumeFile = 0; iVolumeFile < nVolumeOutputFiles; iVolumeFile++) {
    if (VolumeOutputFiles[iVolumeFile] == STL_BINARY){
      SU2_MPI::Error(string("OUTPUT_FILES: 'STL_BINARY' output not implemented. Use 'STL' for ASCII output.\n"), CURRENT_FUNCTION);
    }
    if (val_nDim == 2 && (VolumeOutputFiles[iVolumeFile] == STL || VolumeOutputFiles[iVolumeFile] == STL_BINARY)) {
      SU2_MPI::Error(string("OUTPUT_FILES: 'STL(_BINARY)' output only reasonable for 3D cases.\n"), CURRENT_FUNCTION);
    }
  }


  if (Kind_Solver == NAVIER_STOKES && Kind_Turb_Model != NONE){
    SU2_MPI::Error("KIND_TURB_MODEL must be NONE if SOLVER= NAVIER_STOKES", CURRENT_FUNCTION);
  }
  if (Kind_Solver == INC_NAVIER_STOKES && Kind_Turb_Model != NONE){
    SU2_MPI::Error("KIND_TURB_MODEL must be NONE if SOLVER= INC_NAVIER_STOKES", CURRENT_FUNCTION);
  }
  if (Kind_Solver == RANS && Kind_Turb_Model == NONE){
    SU2_MPI::Error("A turbulence model must be specified with KIND_TURB_MODEL if SOLVER= RANS", CURRENT_FUNCTION);
  }
  if (Kind_Solver == INC_RANS && Kind_Turb_Model == NONE){
    SU2_MPI::Error("A turbulence model must be specified with KIND_TURB_MODEL if SOLVER= INC_RANS", CURRENT_FUNCTION);
  }

  /*--- Set the boolean Wall_Functions equal to true if there is a
   definition for the wall founctions ---*/

  Wall_Functions = false;
  if (nMarker_WallFunctions > 0) {
    for (iMarker = 0; iMarker < nMarker_WallFunctions; iMarker++) {
      if (Kind_WallFunctions[iMarker] != NO_WALL_FUNCTION)
        Wall_Functions = true;

      if ((Kind_WallFunctions[iMarker] == ADAPTIVE_WALL_FUNCTION) || (Kind_WallFunctions[iMarker] == SCALABLE_WALL_FUNCTION)
        || (Kind_WallFunctions[iMarker] == NONEQUILIBRIUM_WALL_MODEL))

        SU2_MPI::Error(string("For RANS problems, use NO_WALL_FUNCTION, STANDARD_WALL_FUNCTION or EQUILIBRIUM_WALL_MODEL.\n"), CURRENT_FUNCTION);

    }
  }

  /*--- Fixed CM mode requires a static movement of the grid ---*/

  if (Fixed_CM_Mode) {
    Kind_GridMovement = MOVING_HTP;
  }

  /*--- Initialize the AoA and Sideslip variables for the incompressible
   solver. This is typically unused (often internal flows). Also fixed CL
   mode for incompressible flows is not implemented ---*/

  if (Kind_Solver == INC_EULER ||
      Kind_Solver == INC_NAVIER_STOKES ||
      Kind_Solver == INC_RANS) {

    /*--- Compute x-velocity with a safegaurd for 0.0. ---*/

    su2double Vx = 1e-10;
    if (Inc_Velocity_Init[0] != 0.0) {
      Vx = Inc_Velocity_Init[0];
    }

    /*--- Compute the angle-of-attack and sideslip. ---*/

    su2double alpha = 0.0, beta = 0.0;
    if (val_nDim == 2) {
      alpha = atan(Inc_Velocity_Init[1]/Vx)*180.0/PI_NUMBER;
    } else {
      alpha = atan(Inc_Velocity_Init[2]/Vx)*180.0/PI_NUMBER;
      beta  = atan(Inc_Velocity_Init[1]/Vx)*180.0/PI_NUMBER;
    }

    /*--- Set alpha and beta in the config class. ---*/

    SetAoA(alpha);
    SetAoS(beta);

    if (Fixed_CL_Mode) {
      SU2_MPI::Error(string("Fixed CL mode not implemented for the incompressible solver. \n"), CURRENT_FUNCTION);
    }

  }

  /*--- By default, in 2D we should use TWOD_AIRFOIL (independenly from the input file) ---*/

  if (val_nDim == 2) Geo_Description = TWOD_AIRFOIL;

  /*--- Store the SU2 module that we are executing. ---*/

  Kind_SU2 = val_software;

  /*--- Set limiter for no MUSCL reconstructions ---*/

  if ((!MUSCL_Flow) || (Kind_ConvNumScheme_Flow == SPACE_CENTERED)) Kind_SlopeLimit_Flow = NO_LIMITER;
  if ((!MUSCL_Turb) || (Kind_ConvNumScheme_Turb == SPACE_CENTERED)) Kind_SlopeLimit_Turb = NO_LIMITER;
  if ((!MUSCL_AdjFlow) || (Kind_ConvNumScheme_AdjFlow == SPACE_CENTERED)) Kind_SlopeLimit_AdjFlow = NO_LIMITER;
  if ((!MUSCL_AdjTurb) || (Kind_ConvNumScheme_AdjTurb == SPACE_CENTERED)) Kind_SlopeLimit_AdjTurb = NO_LIMITER;

  /*--- Set the default for thrust in ActDisk ---*/

  if ((Kind_ActDisk == NET_THRUST) || (Kind_ActDisk == BC_THRUST)
      || (Kind_ActDisk == DRAG_MINUS_THRUST) || (Kind_ActDisk == MASSFLOW)
      || (Kind_ActDisk == POWER))
    ActDisk_Jump = RATIO;

  /*--- Error-catching and automatic array adjustments for objective, marker, and weights arrays --- */

  /*--- If Kind_Obj has not been specified, these arrays need to take a default --*/

  if (Weight_ObjFunc == NULL && Kind_ObjFunc == NULL) {
    Kind_ObjFunc = new unsigned short[1];
    Kind_ObjFunc[0] = DRAG_COEFFICIENT;
    Weight_ObjFunc = new su2double[1];
    Weight_ObjFunc[0] = 1.0;
    nObj=1;
    nObjW=1;
  }

  /*--- Maker sure that arrays are the same length ---*/

  if (nObj>0) {
    if (nMarker_Monitoring!=nObj && Marker_Monitoring!= NULL) {
      if (nMarker_Monitoring==1) {
        /*-- If only one marker was listed with multiple objectives, set that marker as the marker for each objective ---*/
        nMarker_Monitoring = nObj;
        string marker = Marker_Monitoring[0];
        delete[] Marker_Monitoring;
        Marker_Monitoring = new string[nMarker_Monitoring];
        for (iMarker=0; iMarker<nMarker_Monitoring; iMarker++)
          Marker_Monitoring[iMarker] = marker;
      }
      else if(nObj==1){
        /*--- If one objective and more than one marker: repeat objective over each marker, evenly weighted ---*/
        unsigned int obj = Kind_ObjFunc[0];
        su2double wt=1.0;
        delete[] Kind_ObjFunc;
        if (Weight_ObjFunc!=NULL){
         wt = Weight_ObjFunc[0];
         delete[] Weight_ObjFunc;
        }
        Kind_ObjFunc = new short unsigned int[nMarker_Monitoring];
        Weight_ObjFunc = new su2double[nMarker_Monitoring];
        for (unsigned short iObj=0; iObj<nMarker_Monitoring; iObj++){
          Kind_ObjFunc[iObj] = obj;
          Weight_ObjFunc[iObj] = wt;
        }
        nObjW = nObj;
      }
      else if(nObj>1) {
        SU2_MPI::Error(string("When using more than one OBJECTIVE_FUNCTION, MARKER_MONITORING must be the same length or length 1.\n ") +
                       string("For multiple surfaces per objective, either use one objective or list the objective multiple times.\n") +
                       string("For multiple objectives per marker either use one marker or list the marker multiple times.\n")+
                       string("Similar rules apply for multi-objective optimization using OPT_OBJECTIVE rather than OBJECTIVE_FUNCTION."),
                       CURRENT_FUNCTION);
      }
    }
  }

  /*-- Correct for case where Weight_ObjFunc has not been provided or has length < kind_objfunc---*/

  if (nObjW<nObj) {
    if (Weight_ObjFunc!= NULL && nObjW>1) {
      SU2_MPI::Error(string("The option OBJECTIVE_WEIGHT must either have the same length as OBJECTIVE_FUNCTION,\n") +
                     string("be lenght 1, or be deleted from the config file (equal weights will be applied)."), CURRENT_FUNCTION);
    }
    Weight_ObjFunc = new su2double[nObj];
    for (unsigned short iObj=0; iObj<nObj; iObj++)
      Weight_ObjFunc[iObj] = 1.0;
  }

  /*--- One final check for multi-objective with the set of objectives
   that are not counted per-surface. We will disable multi-objective here. ---*/

  if (nObj > 1) {
    unsigned short Obj_0 = Kind_ObjFunc[0];
    for (unsigned short iObj=1; iObj<nObj; iObj++){
      switch(Kind_ObjFunc[iObj]) {
        case INVERSE_DESIGN_PRESSURE:
        case INVERSE_DESIGN_HEATFLUX:
        case THRUST_COEFFICIENT:
        case TORQUE_COEFFICIENT:
        case FIGURE_OF_MERIT:
        case SURFACE_TOTAL_PRESSURE:
        case SURFACE_STATIC_PRESSURE:
        case SURFACE_MASSFLOW:
        case SURFACE_UNIFORMITY:
        case SURFACE_SECONDARY:
        case SURFACE_MOM_DISTORTION:
        case SURFACE_SECOND_OVER_UNIFORM:
        case SURFACE_PRESSURE_DROP:
        case CUSTOM_OBJFUNC:
          if (Kind_ObjFunc[iObj] != Obj_0) {
            SU2_MPI::Error(string("The following objectives can only be used for the first surface in a multi-objective \n")+
                           string("problem or as a single objective applied to multiple monitoring markers:\n")+
                           string("INVERSE_DESIGN_PRESSURE, INVERSE_DESIGN_HEATFLUX, THRUST_COEFFICIENT, TORQUE_COEFFICIENT\n")+
                           string("FIGURE_OF_MERIT, SURFACE_TOTAL_PRESSURE, SURFACE_STATIC_PRESSURE, SURFACE_MASSFLOW\n")+
                           string("SURFACE_UNIFORMITY, SURFACE_SECONDARY, SURFACE_MOM_DISTORTION, SURFACE_SECOND_OVER_UNIFORM\n")+
                           string("SURFACE_PRESSURE_DROP, CUSTOM_OBJFUNC.\n"), CURRENT_FUNCTION);
          }
          break;
        default:
          break;
      }
    }
  }

  /*--- Check for unsteady problem ---*/

  if ((TimeMarching == TIME_STEPPING ||
       TimeMarching == DT_STEPPING_1ST ||
       TimeMarching == DT_STEPPING_2ND) && !Time_Domain){
    SU2_MPI::Error("TIME_DOMAIN must be set to YES if UNSTEADY_SIMULATION is "
                   "TIME_STEPPING, DUAL_TIME_STEPPING-1ST_ORDER or DUAL_TIME_STEPPING-2ND_ORDER", CURRENT_FUNCTION);
  }

  if (Time_Domain){
    if (TimeMarching == TIME_STEPPING){
      InnerIter = 1;
    }
    if (!OptionIsSet("OUTPUT_WRT_FREQ"))
      VolumeWrtFreq = 1;
    if (Restart == NO){
      Restart_Iter = 0;
    }
    if (!OptionIsSet("HISTORY_WRT_FREQ_INNER")){
      HistoryWrtFreq[2] = 0;
    }
    if (!OptionIsSet("HISTORY_WRT_FREQ_OUTER")){
      HistoryWrtFreq[1] = 0;
    }
  }

  /*--- Ensure that Discard_InFiles is false, owerwise the gradient could be wrong ---*/

  if ((ContinuousAdjoint || DiscreteAdjoint) && Fixed_CL_Mode && !Eval_dOF_dCX)
    Discard_InFiles = false;

  /*--- Deactivate the multigrid in the adjoint problem ---*/

  if ((ContinuousAdjoint && !MG_AdjointFlow) ||
      (TimeMarching == TIME_STEPPING)) { nMGLevels = 0; }

  if (Kind_Solver == EULER ||
      Kind_Solver == NAVIER_STOKES ||
      Kind_Solver == RANS ||
      Kind_Solver == FEM_EULER ||
      Kind_Solver == FEM_NAVIER_STOKES ||
      Kind_Solver == FEM_RANS ||
      Kind_Solver == FEM_LES){
    Kind_Regime = COMPRESSIBLE;
  } else if (Kind_Solver == INC_EULER ||
             Kind_Solver == INC_NAVIER_STOKES ||
             Kind_Solver == INC_RANS){
    Kind_Regime = INCOMPRESSIBLE;
  }  else {
    Kind_Regime = NO_FLOW;
  }

  if ((rank == MASTER_NODE) && ContinuousAdjoint && (Ref_NonDim == DIMENSIONAL) && (Kind_SU2 == SU2_CFD)) {
    cout << "WARNING: The adjoint solver should use a non-dimensional flow solution." << endl;
  }

  /*--- Initialize non-physical points/reconstructions to zero ---*/

  Nonphys_Points   = 0;
  Nonphys_Reconstr = 0;

  /*--- Set the number of external iterations to 1 for the steady state problem ---*/

  if (Kind_Solver == FEM_ELASTICITY) {
    nMGLevels = 0;
    if (Kind_Struct_Solver == SMALL_DEFORMATIONS){
      MinLogResidual = log10(Linear_Solver_Error);
    }
  }

  /*--- Initialize the ofstream ConvHistFile. ---*/
//  ofstream ConvHistFile;

//  if (Kind_Solver == FEM_ELASTICITY) {

//    if (Dynamic_Analysis == STATIC) { Wrt_Dynamic = false; }
//    else { Wrt_Dynamic = true; }

//  } else {
//    Wrt_Dynamic = false;
//  }

  if (Kind_Radiation != NO_RADIATION) {
    Radiation = true;
  }
  else{
    Radiation = false;
  }

  /*--- Check for unsupported features. ---*/

  if ((Kind_Solver != EULER && Kind_Solver != NAVIER_STOKES && Kind_Solver != RANS) && (TimeMarching == HARMONIC_BALANCE)){
    SU2_MPI::Error("Harmonic Balance not yet implemented for the incompressible solver.", CURRENT_FUNCTION);
  }

  if ((Kind_Solver != NAVIER_STOKES && Kind_Solver != RANS) && (Buffet_Monitoring == true)){
    SU2_MPI::Error("Buffet monitoring incompatible with solvers other than NAVIER_STOKES and RANS", CURRENT_FUNCTION);
  }

  /*--- Check for Fluid model consistency ---*/

  if (standard_air) {
    if (Gamma != 1.4 || Gas_Constant != 287.058) {
      Gamma = 1.4;
      Gas_Constant = 287.058;
    }
  }

  /*--- Overrule the default values for viscosity if the US measurement system is used. ---*/

  if (SystemMeasurements == US) {

    /* Correct the viscosities, if they contain the default SI values. */
    if(fabs(Mu_Constant-1.716E-5) < 1.0E-15) Mu_Constant /= 47.88025898;
    if(fabs(Mu_Ref-1.716E-5)      < 1.0E-15) Mu_Ref      /= 47.88025898;

    /* Correct the values with temperature dimension, if they contain the default SI values. */
    if(fabs(Mu_Temperature_Ref-273.15) < 1.0E-8) Mu_Temperature_Ref *= 1.8;
    if(fabs(Mu_S-110.4)                < 1.0E-8) Mu_S               *= 1.8;

    /* Correct the thermal conductivity, if it contains the default SI value. */
    if(fabs(Kt_Constant-0.0257) < 1.0E-10) Kt_Constant *= 0.577789317;
  }

  /*--- Check for Measurement System ---*/

  if (SystemMeasurements == US && !standard_air) {
    SU2_MPI::Error("Only STANDARD_AIR fluid model can be used with US Measurement System", CURRENT_FUNCTION);
  }

  /*--- Check for Convective scheme available for NICFD ---*/

  if (!ideal_gas) {
    if (Kind_Upwind_Flow != ROE && Kind_Upwind_Flow != HLLC && Kind_Centered_Flow != JST) {
      SU2_MPI::Error("Only ROE Upwind, HLLC Upwind scheme, and JST scheme can be used for Non-Ideal Compressible Fluids", CURRENT_FUNCTION);
    }

  }

  if(GetBoolTurbomachinery()){
    nBlades = new su2double[nZone];
    FreeStreamTurboNormal= new su2double[3];
  }

  /*--- Check if Giles are used with turbo markers ---*/

  if (nMarker_Giles > 0 && !GetBoolTurbomachinery()){
    SU2_MPI::Error("Giles Boundary conditions can only be used with turbomachinery markers", CURRENT_FUNCTION);
  }

  /*--- Check for Boundary condition available for NICFD ---*/

  if (!ideal_gas) {
    if (nMarker_Inlet != 0) {
      SU2_MPI::Error("Riemann Boundary conditions or Giles must be used for inlet and outlet with Not Ideal Compressible Fluids ", CURRENT_FUNCTION);
    }
    if (nMarker_Outlet != 0) {
      SU2_MPI::Error("Riemann Boundary conditions or Giles must be used outlet with Not Ideal Compressible Fluids ", CURRENT_FUNCTION);
    }

    if (nMarker_FarField != 0) {
      SU2_MPI::Error("Riemann Boundary conditions or Giles must be used outlet with Not Ideal Compressible Fluids ", CURRENT_FUNCTION);
    }

  }

  /*--- Check for Boundary condition available for NICF ---*/

  if (ideal_gas && (Kind_Solver != INC_EULER && Kind_Solver != INC_NAVIER_STOKES && Kind_Solver != INC_RANS)) {
    if (SystemMeasurements == US && standard_air) {
      if (Kind_ViscosityModel != SUTHERLAND) {
        SU2_MPI::Error("Only SUTHERLAND viscosity model can be used with US Measurement", CURRENT_FUNCTION);
      }
    }
    if (Kind_ConductivityModel != CONSTANT_PRANDTL ) {
      SU2_MPI::Error("Only CONSTANT_PRANDTL thermal conductivity model can be used with STANDARD_AIR and IDEAL_GAS", CURRENT_FUNCTION);
    }

  }
    /*--- Check for Boundary condition option agreement ---*/
  if (Kind_InitOption == REYNOLDS){
    if ((Kind_Solver == NAVIER_STOKES || Kind_Solver == RANS) && Reynolds <=0){
      SU2_MPI::Error("Reynolds number required for NAVIER_STOKES and RANS !!", CURRENT_FUNCTION);
    }
  }

  if ((nKind_SurfaceMovement > 1) && GetSurface_Movement(FLUID_STRUCTURE)) {
    SU2_MPI::Error("FSI in combination with moving surfaces is currently not supported.", CURRENT_FUNCTION);
  }

  if ((nKind_SurfaceMovement != nMarker_Moving) && !GetSurface_Movement(FLUID_STRUCTURE)) {
    SU2_MPI::Error("Number of KIND_SURFACE_MOVEMENT must match number of MARKER_MOVING", CURRENT_FUNCTION);
  }

  if (Time_Domain && Time_Step <= 0.0 && Unst_CFL == 0.0){
    SU2_MPI::Error("Invalid value for TIME_STEP.", CURRENT_FUNCTION);
  }

  if (TimeMarching == TIME_STEPPING){
    nIter      = 1;
    nInnerIter  = 1;
  }

  if (!Time_Domain){
    nTimeIter = 1;
    Time_Step = 0;

    ScreenWrtFreq[0]  = 1;
    HistoryWrtFreq[0] = 1;

    if (TimeMarching != HARMONIC_BALANCE)
      TimeMarching = STEADY;
  }

  if (Time_Domain){
    Delta_UnstTime = Time_Step;
    Delta_DynTime  = Time_Step;
    /*--- Set the default write frequency to 1 if unsteady ---*/
    if (!OptionIsSet("OUTPUT_WRT_FREQ")){
      VolumeWrtFreq = 1;
    }
  }

  if (!Multizone_Problem){
    ScreenWrtFreq[1]  = 0;
    HistoryWrtFreq[1] = 0;
    if (!Time_Domain){
      /*--- If not running multizone or unsteady, INNER_ITER and ITER are interchangeable,
       * but precedence will be given to INNER_ITER if both options are present. ---*/
      if (!OptionIsSet("INNER_ITER")){
        nInnerIter = nIter;
      }
    }
  }


  if ((Multizone_Problem || Time_Domain) && OptionIsSet("ITER")){
    SU2_MPI::Error("ITER must not be used when running multizone and/or unsteady problems.\n"
                   "Use TIME_ITER, OUTER_ITER or INNER_ITER to specify number of time iterations,\n"
                   "outer iterations or inner iterations, respectively.", CURRENT_FUNCTION);
  }

  /*--- If we're solving a purely steady problem with no prescribed grid
   movement (both rotating frame and moving walls can be steady), make sure that
   there is no grid motion ---*/

  if (GetGrid_Movement()){
    if ((Kind_SU2 == SU2_CFD || Kind_SU2 == SU2_SOL) &&
        (TimeMarching == STEADY && !Time_Domain)){

      if((Kind_GridMovement != ROTATING_FRAME) &&
         (Kind_GridMovement != STEADY_TRANSLATION) &&
         (Kind_GridMovement != NONE)){
        SU2_MPI::Error("Unsupported kind of grid movement for steady state problems.", CURRENT_FUNCTION);
      }
      for (iMarker = 0; iMarker < nMarker_Moving; iMarker++){
        if (Kind_SurfaceMovement[iMarker] != MOVING_WALL){
          SU2_MPI::Error("Unsupported kind of surface movement for steady state problems.", CURRENT_FUNCTION);
        }
      }
    }
  }

  /*--- The Line Search should be applied only in the deformation stage. ---*/

  if (Kind_SU2 != SU2_DEF) {
    Opt_RelaxFactor = 1.0;
  }

  /*--- If it is not specified, set the mesh motion mach number
   equal to the freestream value. ---*/

  if (GetGrid_Movement() && Mach_Motion == 0.0)
    Mach_Motion = Mach;

  /*--- Set the boolean flag if we are in a rotating frame (source term). ---*/

  if (Kind_GridMovement == ROTATING_FRAME)
    Rotating_Frame = true;
  else
    Rotating_Frame = false;

  /*--- In case the grid movement parameters have not been declared in the
   config file, set them equal to zero for safety. Also check to make sure
   that for each option, a value has been declared for each moving marker. ---*/

  if (nMarker_Moving > 0){
    unsigned short iDim;
    if (nMarkerMotion_Origin == 0){
      nMarkerMotion_Origin = 3*nMarker_Moving;
      MarkerMotion_Origin = new su2double[nMarkerMotion_Origin];
      for (iMarker = 0; iMarker < nMarker_Moving; iMarker++){
        for (iDim = 0; iDim < 3; iDim++){
          MarkerMotion_Origin[3*iMarker+iDim] = 0.0;
        }
      }
    }
    if (nMarkerMotion_Origin/3 != nMarker_Moving){
      SU2_MPI::Error("Number of SURFACE_MOTION_ORIGIN must be three times the number of MARKER_MOVING, (x,y,z) per marker.", CURRENT_FUNCTION);
    }
    if (nMarkerTranslation == 0){
      nMarkerTranslation = 3*nMarker_Moving;
      MarkerTranslation_Rate = new su2double[nMarkerTranslation];
      for (iMarker = 0; iMarker < nMarker_Moving; iMarker++){
        for (iDim = 0; iDim < 3; iDim++){
          MarkerTranslation_Rate[3*iMarker+iDim] = 0.0;
        }
      }
    }
    if (nMarkerTranslation/3 != nMarker_Moving){
      SU2_MPI::Error("Number of SURFACE_TRANSLATION_RATE must be three times the number of MARKER_MOVING, (x,y,z) per marker.", CURRENT_FUNCTION);
    }
    if (nMarkerRotation_Rate == 0){
      nMarkerRotation_Rate = 3*nMarker_Moving;
      MarkerRotation_Rate = new su2double[nMarkerRotation_Rate];
      for (iMarker = 0; iMarker < nMarker_Moving; iMarker++){
        for (iDim = 0; iDim < 3; iDim++){
          MarkerRotation_Rate[3*iMarker+iDim] = 0.0;
        }
      }
    }
    if (nMarkerRotation_Rate/3 != nMarker_Moving){
      SU2_MPI::Error("Number of SURFACE_ROTATION_RATE must be three times the number of MARKER_MOVING, (x,y,z) per marker.", CURRENT_FUNCTION);
    }
    if (nMarkerPlunging_Ampl == 0){
      nMarkerPlunging_Ampl = 3*nMarker_Moving;
      MarkerPlunging_Ampl = new su2double[nMarkerPlunging_Ampl];
      for (iMarker = 0; iMarker < nMarker_Moving; iMarker++){
        for (iDim = 0; iDim < 3; iDim++){
          MarkerPlunging_Ampl[3*iMarker+iDim] = 0.0;
        }
      }
    }
    if (nMarkerPlunging_Ampl/3 != nMarker_Moving){
      SU2_MPI::Error("Number of SURFACE_PLUNGING_AMPL must be three times the number of MARKER_MOVING, (x,y,z) per marker.", CURRENT_FUNCTION);
    }
    if (nMarkerPlunging_Omega == 0){
      nMarkerPlunging_Omega = 3*nMarker_Moving;
      MarkerPlunging_Omega = new su2double[nMarkerPlunging_Omega];
      for (iMarker = 0; iMarker < nMarker_Moving; iMarker++){
        for (iDim = 0; iDim < 3; iDim++){
          MarkerPlunging_Omega[3*iMarker+iDim] = 0.0;
        }
      }
    }
    if (nMarkerPlunging_Omega/3 != nMarker_Moving){
      SU2_MPI::Error("Number of SURFACE_PLUNGING_OMEGA must be three times the number of MARKER_MOVING, (x,y,z) per marker.", CURRENT_FUNCTION);
    }
    if (nMarkerPitching_Ampl == 0){
      nMarkerPitching_Ampl = 3*nMarker_Moving;
      MarkerPitching_Ampl = new su2double[nMarkerPitching_Ampl];
      for (iMarker = 0; iMarker < nMarker_Moving; iMarker++){
        for (iDim = 0; iDim < 3; iDim++){
          MarkerPitching_Ampl[3*iMarker+iDim] = 0.0;
        }
      }
    }
    if (nMarkerPitching_Ampl/3 != nMarker_Moving){
      SU2_MPI::Error("Number of SURFACE_PITCHING_AMPL must be three times the number of MARKER_MOVING, (x,y,z) per marker.", CURRENT_FUNCTION);
    }
    if (nMarkerPitching_Omega == 0){
      nMarkerPitching_Omega = 3*nMarker_Moving;
      MarkerPitching_Omega = new su2double[nMarkerPitching_Omega];
      for (iMarker = 0; iMarker < nMarker_Moving; iMarker++){
        for (iDim = 0; iDim < 3; iDim++){
          MarkerPitching_Omega[3*iMarker+iDim] = 0.0;
        }
      }
    }
    if (nMarkerPitching_Omega/3 != nMarker_Moving){
      SU2_MPI::Error("Number of SURFACE_PITCHING_OMEGA must be three times the number of MARKER_MOVING, (x,y,z) per marker.", CURRENT_FUNCTION);
    }
    if (nMarkerPitching_Phase == 0){
      nMarkerPitching_Phase = 3*nMarker_Moving;
      MarkerPitching_Phase = new su2double[nMarkerPitching_Phase];
      for (iMarker = 0; iMarker < nMarker_Moving; iMarker++){
        for (iDim = 0; iDim < 3; iDim++){
          MarkerPitching_Phase[3*iMarker+iDim] = 0.0;
        }
      }
    }
    if (nMarkerPitching_Phase/3 != nMarker_Moving){
      SU2_MPI::Error("Number of SURFACE_PITCHING_PHASE must be three times the number of MARKER_MOVING, (x,y,z) per marker.", CURRENT_FUNCTION);
    }

    if (nMoveMotion_Origin == 0){
      nMoveMotion_Origin = nMarker_Moving;
      MoveMotion_Origin = new unsigned short[nMoveMotion_Origin];
      for (iMarker = 0; iMarker < nMarker_Moving; iMarker++){
          MoveMotion_Origin[iMarker] = NO;
      }
    }
    if (nMoveMotion_Origin != nMarker_Moving){
      SU2_MPI::Error("Number of MOVE_MOTION_ORIGIN must match number of MARKER_MOVING.", CURRENT_FUNCTION);
    }
  }

  /*-- Setting Harmonic Balance period from the config file */

  if (TimeMarching == HARMONIC_BALANCE) {
    HarmonicBalance_Period = GetHarmonicBalance_Period();
    if (HarmonicBalance_Period < 0)  {
      SU2_MPI::Error("Not a valid value for time period!!", CURRENT_FUNCTION);
    }
    /* Initialize the Harmonic balance Frequency pointer */
    if (Omega_HB == NULL) {
      Omega_HB = new su2double[nOmega_HB];
      for (unsigned short iZone = 0; iZone < nOmega_HB; iZone++ )
        Omega_HB[iZone] = 0.0;
  } else {
      if (nOmega_HB != nTimeInstances) {
        SU2_MPI::Error("Length of omega_HB  must match the number TIME_INSTANCES!!" , CURRENT_FUNCTION);
      }
    }
  }

  /*--- Force number of span-wise section to 1 if 2D case ---*/
  if(val_nDim ==2){
    nSpanWiseSections_User=1;
    Kind_SpanWise= EQUISPACED;
  }

  /*--- Set number of TurboPerformance markers ---*/
  if(nMarker_Turbomachinery > 0){
    if(nMarker_Turbomachinery > 1){
      nMarker_TurboPerformance = nMarker_Turbomachinery + SU2_TYPE::Int(nMarker_Turbomachinery/2) + 1;
    }else{
      nMarker_TurboPerformance = nMarker_Turbomachinery;
    }
  } else {
    nMarker_TurboPerformance = 0;
    nSpanWiseSections =1;
  }

  /*--- Set number of TurboPerformance markers ---*/
  if(nMarker_Turbomachinery != 0){
    nSpan_iZones = new unsigned short[nZone];
  }

  /*--- Set number of TurboPerformance markers ---*/
  if(GetGrid_Movement() && RampRotatingFrame && !DiscreteAdjoint){
    FinalRotation_Rate_Z = Rotation_Rate[2];
    if(abs(FinalRotation_Rate_Z) > 0.0){
      Rotation_Rate[2] = RampRotatingFrame_Coeff[0];
    }
  }

  if(RampOutletPressure && !DiscreteAdjoint){
    for (iMarker = 0; iMarker < nMarker_Giles; iMarker++){
      if (Kind_Data_Giles[iMarker] == STATIC_PRESSURE || Kind_Data_Giles[iMarker] == STATIC_PRESSURE_1D || Kind_Data_Giles[iMarker] == RADIAL_EQUILIBRIUM ){
        FinalOutletPressure   = Giles_Var1[iMarker];
        Giles_Var1[iMarker] = RampOutletPressure_Coeff[0];
      }
    }
    for (iMarker = 0; iMarker < nMarker_Riemann; iMarker++){
      if (Kind_Data_Riemann[iMarker] == STATIC_PRESSURE || Kind_Data_Riemann[iMarker] == RADIAL_EQUILIBRIUM){
        FinalOutletPressure      = Riemann_Var1[iMarker];
        Riemann_Var1[iMarker] = RampOutletPressure_Coeff[0];
    }
      }
    }

  /*--- Check on extra Relaxation factor for Giles---*/
  if(ExtraRelFacGiles[1] > 0.5){
    ExtraRelFacGiles[1] = 0.5;
  }
    /*--- Use the various rigid-motion input frequencies to determine the period to be used with harmonic balance cases.
     There are THREE types of motion to consider, namely: rotation, pitching, and plunging.
     The largest period of motion is the one to be used for harmonic balance  calculations. ---*/

  /*if (Unsteady_Simulation == HARMONIC_BALANCE) {
    if (!(GetGrid_Movement())) {
      // No grid movement - Time period from config file //
      HarmonicBalance_Period = GetHarmonicBalance_Period();
    }

    else {
      unsigned short N_MOTION_TYPES = 3;
      su2double *periods;
      periods = new su2double[N_MOTION_TYPES];

      //--- rotation: ---//

      su2double Omega_mag_rot = sqrt(pow(Rotation_Rate_X[ZONE_0],2)+pow(Rotation_Rate_Y[ZONE_0],2)+pow(Rotation_Rate_Z[ZONE_0],2));
      if (Omega_mag_rot > 0)
          periods[0] = 2*PI_NUMBER/Omega_mag_rot;
      else
          periods[0] = 0.0;

      //--- pitching: ---//

      su2double Omega_mag_pitch = sqrt(pow(Pitching_Omega_X[ZONE_0],2)+pow(Pitching_Omega_Y[ZONE_0],2)+pow(Pitching_Omega_Z[ZONE_0],2));
      if (Omega_mag_pitch > 0)
          periods[1] = 2*PI_NUMBER/Omega_mag_pitch;
      else
          periods[1] = 0.0;

      //--- plunging: ---//

      su2double Omega_mag_plunge = sqrt(pow(Plunging_Omega_X[ZONE_0],2)+pow(Plunging_Omega_Y[ZONE_0],2)+pow(Plunging_Omega_Z[ZONE_0],2));
      if (Omega_mag_plunge > 0)
          periods[2] = 2*PI_NUMBER/Omega_mag_plunge;
      else
          periods[2] = 0.0;

      //--- determine which period is largest ---//

      unsigned short iVar;
      HarmonicBalance_Period = 0.0;
      for (iVar = 0; iVar < N_MOTION_TYPES; iVar++) {
          if (periods[iVar] > HarmonicBalance_Period)
              HarmonicBalance_Period = periods[iVar];
      }

      delete periods;
    }

  }*/


  /*--- Initialize the RefOriginMoment Pointer ---*/

  RefOriginMoment = new su2double[3]();

  /*--- In case the moment origin coordinates have not been declared in the
   config file, set them equal to zero for safety. Also check to make sure
   that for each marker, a value has been declared for the moment origin.
   Unless only one value was specified, then set this value for all the markers
   being monitored. ---*/


  if ((nRefOriginMoment_X != nRefOriginMoment_Y) || (nRefOriginMoment_X != nRefOriginMoment_Z) ) {
    SU2_MPI::Error("ERROR: Length of REF_ORIGIN_MOMENT_X, REF_ORIGIN_MOMENT_Y and REF_ORIGIN_MOMENT_Z must be the same!!", CURRENT_FUNCTION);
  }

  if (RefOriginMoment_X == NULL) {
    RefOriginMoment_X = new su2double[nMarker_Monitoring];
    for (iMarker = 0; iMarker < nMarker_Monitoring; iMarker++ )
      RefOriginMoment_X[iMarker] = 0.0;
  } else {
    if (nRefOriginMoment_X == 1) {

      su2double aux_RefOriginMoment_X = RefOriginMoment_X[0];
      delete [] RefOriginMoment_X;
      RefOriginMoment_X = new su2double[nMarker_Monitoring];
      nRefOriginMoment_X = nMarker_Monitoring;

      for (iMarker = 0; iMarker < nMarker_Monitoring; iMarker++ )
        RefOriginMoment_X[iMarker] = aux_RefOriginMoment_X;
    }
    else if (nRefOriginMoment_X != nMarker_Monitoring) {
      SU2_MPI::Error("ERROR: Length of REF_ORIGIN_MOMENT_X must match number of Monitoring Markers!!", CURRENT_FUNCTION);
    }
  }

  if (RefOriginMoment_Y == NULL) {
    RefOriginMoment_Y = new su2double[nMarker_Monitoring];
    for (iMarker = 0; iMarker < nMarker_Monitoring; iMarker++ )
      RefOriginMoment_Y[iMarker] = 0.0;
  } else {
    if (nRefOriginMoment_Y == 1) {

      su2double aux_RefOriginMoment_Y = RefOriginMoment_Y[0];
      delete [] RefOriginMoment_Y;
      RefOriginMoment_Y = new su2double[nMarker_Monitoring];
      nRefOriginMoment_Y = nMarker_Monitoring;

      for (iMarker = 0; iMarker < nMarker_Monitoring; iMarker++ )
        RefOriginMoment_Y[iMarker] = aux_RefOriginMoment_Y;
    }
    else if (nRefOriginMoment_Y != nMarker_Monitoring) {
      SU2_MPI::Error("ERROR: Length of REF_ORIGIN_MOMENT_Y must match number of Monitoring Markers!!", CURRENT_FUNCTION);
    }
  }

  if (RefOriginMoment_Z == NULL) {
    RefOriginMoment_Z = new su2double[nMarker_Monitoring];
    for (iMarker = 0; iMarker < nMarker_Monitoring; iMarker++ )
      RefOriginMoment_Z[iMarker] = 0.0;
  } else {
    if (nRefOriginMoment_Z == 1) {

      su2double aux_RefOriginMoment_Z = RefOriginMoment_Z[0];
      delete [] RefOriginMoment_Z;
      RefOriginMoment_Z = new su2double[nMarker_Monitoring];
      nRefOriginMoment_Z = nMarker_Monitoring;

      for (iMarker = 0; iMarker < nMarker_Monitoring; iMarker++ )
        RefOriginMoment_Z[iMarker] = aux_RefOriginMoment_Z;
    }
    else if (nRefOriginMoment_Z != nMarker_Monitoring) {
      SU2_MPI::Error("ERROR: Length of REF_ORIGIN_MOMENT_Z must match number of Monitoring Markers!!", CURRENT_FUNCTION);
    }
  }

  /*--- Set the boolean flag if we are carrying out an aeroelastic simulation. ---*/

  if (GetGrid_Movement() && (GetSurface_Movement(AEROELASTIC) || GetSurface_Movement(AEROELASTIC_RIGID_MOTION))) Aeroelastic_Simulation = true;
  else Aeroelastic_Simulation = false;

  /*--- Initializing the size for the solutions of the Aeroelastic problem. ---*/


  if (GetGrid_Movement() && Aeroelastic_Simulation) {
    Aeroelastic_np1.resize(nMarker_Monitoring);
    Aeroelastic_n.resize(nMarker_Monitoring);
    Aeroelastic_n1.resize(nMarker_Monitoring);
    for (iMarker = 0; iMarker < nMarker_Monitoring; iMarker++) {
      Aeroelastic_np1[iMarker].resize(2);
      Aeroelastic_n[iMarker].resize(2);
      Aeroelastic_n1[iMarker].resize(2);
      for (int i =0; i<2; i++) {
        Aeroelastic_np1[iMarker][i].resize(2);
        Aeroelastic_n[iMarker][i].resize(2);
        Aeroelastic_n1[iMarker][i].resize(2);
        for (int j=0; j<2; j++) {
          Aeroelastic_np1[iMarker][i][j] = 0.0;
          Aeroelastic_n[iMarker][i][j] = 0.0;
          Aeroelastic_n1[iMarker][i][j] = 0.0;
        }
      }
    }
  }

  /*--- Allocate memory for the plunge and pitch and initialized them to zero ---*/

  if (GetGrid_Movement() && Aeroelastic_Simulation) {
    Aeroelastic_pitch = new su2double[nMarker_Monitoring];
    Aeroelastic_plunge = new su2double[nMarker_Monitoring];
    for (iMarker = 0; iMarker < nMarker_Monitoring; iMarker++ ) {
      Aeroelastic_pitch[iMarker] = 0.0;
      Aeroelastic_plunge[iMarker] = 0.0;
    }
  }

  FinestMesh = MESH_0;
  if (MGCycle == FULLMG_CYCLE) FinestMesh = nMGLevels;

  if ((Kind_Solver == NAVIER_STOKES) &&
      (Kind_Turb_Model != NONE))
    Kind_Solver = RANS;

  if ((Kind_Solver == INC_NAVIER_STOKES) &&
      (Kind_Turb_Model != NONE))
    Kind_Solver = INC_RANS;

  if (Kind_Solver == EULER ||
      Kind_Solver == INC_EULER ||
      Kind_Solver == FEM_EULER)
    Kind_Turb_Model = NONE;

  Kappa_2nd_Flow    = Kappa_Flow[0];
  Kappa_4th_Flow    = Kappa_Flow[1];
  Kappa_2nd_AdjFlow = Kappa_AdjFlow[0];
  Kappa_4th_AdjFlow = Kappa_AdjFlow[1];
  Kappa_2nd_Heat = Kappa_Heat[0];
  Kappa_4th_Heat = Kappa_Heat[1];

  /*--- Make the MG_PreSmooth, MG_PostSmooth, and MG_CorrecSmooth
   arrays consistent with nMGLevels ---*/

  unsigned short * tmp_smooth = new unsigned short[nMGLevels+1];

  if ((nMG_PreSmooth != nMGLevels+1) && (nMG_PreSmooth != 0)) {
    if (nMG_PreSmooth > nMGLevels+1) {

      /*--- Truncate by removing unnecessary elements at the end ---*/

      for (unsigned int i = 0; i <= nMGLevels; i++)
        tmp_smooth[i] = MG_PreSmooth[i];
      delete [] MG_PreSmooth;
      MG_PreSmooth=NULL;
    }
    else {

      /*--- Add additional elements equal to last element ---*/

      for (unsigned int i = 0; i < nMG_PreSmooth; i++)
        tmp_smooth[i] = MG_PreSmooth[i];
      for (unsigned int i = nMG_PreSmooth; i <= nMGLevels; i++)
        tmp_smooth[i] = MG_PreSmooth[nMG_PreSmooth-1];
      delete [] MG_PreSmooth;
      MG_PreSmooth=NULL;
    }

    nMG_PreSmooth = nMGLevels+1;
    MG_PreSmooth = new unsigned short[nMG_PreSmooth];
    for (unsigned int i = 0; i < nMG_PreSmooth; i++)
      MG_PreSmooth[i] = tmp_smooth[i];
  }
  if ((nMGLevels != 0) && (nMG_PreSmooth == 0)) {
    delete [] MG_PreSmooth;
    nMG_PreSmooth = nMGLevels+1;
    MG_PreSmooth = new unsigned short[nMG_PreSmooth];
    for (unsigned int i = 0; i < nMG_PreSmooth; i++)
      MG_PreSmooth[i] = i+1;
  }

  if ((nMG_PostSmooth != nMGLevels+1) && (nMG_PostSmooth != 0)) {
    if (nMG_PostSmooth > nMGLevels+1) {

      /*--- Truncate by removing unnecessary elements at the end ---*/

      for (unsigned int i = 0; i <= nMGLevels; i++)
        tmp_smooth[i] = MG_PostSmooth[i];
      delete [] MG_PostSmooth;
      MG_PostSmooth=NULL;
    }
    else {

      /*--- Add additional elements equal to last element ---*/

      for (unsigned int i = 0; i < nMG_PostSmooth; i++)
        tmp_smooth[i] = MG_PostSmooth[i];
      for (unsigned int i = nMG_PostSmooth; i <= nMGLevels; i++)
        tmp_smooth[i] = MG_PostSmooth[nMG_PostSmooth-1];
      delete [] MG_PostSmooth;
      MG_PostSmooth=NULL;
    }

    nMG_PostSmooth = nMGLevels+1;
    MG_PostSmooth = new unsigned short[nMG_PostSmooth];
    for (unsigned int i = 0; i < nMG_PostSmooth; i++)
      MG_PostSmooth[i] = tmp_smooth[i];

  }

  if ((nMGLevels != 0) && (nMG_PostSmooth == 0)) {
    delete [] MG_PostSmooth;
    nMG_PostSmooth = nMGLevels+1;
    MG_PostSmooth = new unsigned short[nMG_PostSmooth];
    for (unsigned int i = 0; i < nMG_PostSmooth; i++)
      MG_PostSmooth[i] = 0;
  }

  if ((nMG_CorrecSmooth != nMGLevels+1) && (nMG_CorrecSmooth != 0)) {
    if (nMG_CorrecSmooth > nMGLevels+1) {

      /*--- Truncate by removing unnecessary elements at the end ---*/

      for (unsigned int i = 0; i <= nMGLevels; i++)
        tmp_smooth[i] = MG_CorrecSmooth[i];
      delete [] MG_CorrecSmooth;
      MG_CorrecSmooth = NULL;
    }
    else {

      /*--- Add additional elements equal to last element ---*/

      for (unsigned int i = 0; i < nMG_CorrecSmooth; i++)
        tmp_smooth[i] = MG_CorrecSmooth[i];
      for (unsigned int i = nMG_CorrecSmooth; i <= nMGLevels; i++)
        tmp_smooth[i] = MG_CorrecSmooth[nMG_CorrecSmooth-1];
      delete [] MG_CorrecSmooth;
      MG_CorrecSmooth = NULL;
    }
    nMG_CorrecSmooth = nMGLevels+1;
    MG_CorrecSmooth = new unsigned short[nMG_CorrecSmooth];
    for (unsigned int i = 0; i < nMG_CorrecSmooth; i++)
      MG_CorrecSmooth[i] = tmp_smooth[i];
  }

  if ((nMGLevels != 0) && (nMG_CorrecSmooth == 0)) {
    delete [] MG_CorrecSmooth;
    nMG_CorrecSmooth = nMGLevels+1;
    MG_CorrecSmooth = new unsigned short[nMG_CorrecSmooth];
    for (unsigned int i = 0; i < nMG_CorrecSmooth; i++)
      MG_CorrecSmooth[i] = 0;
  }

  /*--- Override MG Smooth parameters ---*/

  if (nMG_PreSmooth != 0) MG_PreSmooth[MESH_0] = 1;
  if (nMG_PostSmooth != 0) {
    MG_PostSmooth[MESH_0] = 0;
    MG_PostSmooth[nMGLevels] = 0;
  }
  if (nMG_CorrecSmooth != 0) MG_CorrecSmooth[nMGLevels] = 0;

  if (Restart) MGCycle = V_CYCLE;

  if (ContinuousAdjoint) {
    if (Kind_Solver == EULER) Kind_Solver = ADJ_EULER;
    if (Kind_Solver == NAVIER_STOKES) Kind_Solver = ADJ_NAVIER_STOKES;
    if (Kind_Solver == RANS) Kind_Solver = ADJ_RANS;
  }

  nCFL = nMGLevels+1;
  CFL = new su2double[nCFL];
  CFL[0] = CFLFineGrid;

  /*--- Evaluate when the Cl should be evaluated ---*/

  Iter_Fixed_CM        = SU2_TYPE::Int(nInnerIter / (su2double(Update_iH)+1));
  Iter_Fixed_NetThrust = SU2_TYPE::Int(nInnerIter / (su2double(Update_BCThrust)+1));

  /*--- Setting relaxation factor and CFL for the adjoint runs ---*/

  if (ContinuousAdjoint) {
    CFL[0] = CFL[0] * CFLRedCoeff_AdjFlow;
    CFL_AdaptParam[2] *= CFLRedCoeff_AdjFlow;
    CFL_AdaptParam[3] *= CFLRedCoeff_AdjFlow;
    Iter_Fixed_CM = SU2_TYPE::Int(su2double (Iter_Fixed_CM) / CFLRedCoeff_AdjFlow);
    Iter_Fixed_NetThrust = SU2_TYPE::Int(su2double (Iter_Fixed_NetThrust) / CFLRedCoeff_AdjFlow);
  }

  if ((DiscreteAdjoint) && (Inconsistent_Disc)) {
    Kind_ConvNumScheme_Flow = Kind_ConvNumScheme_AdjFlow;
    Kind_Centered_Flow = Kind_Centered_AdjFlow;
    Kind_Upwind_Flow = Kind_Upwind_AdjFlow;
    Kappa_Flow[0] = Kappa_AdjFlow[0];
    Kappa_Flow[1] = Kappa_AdjFlow[1];
  }

  if (Update_AoA_Iter_Limit == 0 && Fixed_CL_Mode) {
    SU2_MPI::Error("ERROR: Please specify non-zero UPDATE_AOA_ITER_LIMIT.", CURRENT_FUNCTION);
  }
  if (Iter_Fixed_CM == 0) { Iter_Fixed_CM = nInnerIter+1; Update_iH = 0; }
  if (Iter_Fixed_NetThrust == 0) { Iter_Fixed_NetThrust = nInnerIter+1; Update_BCThrust = 0; }

  for (iCFL = 1; iCFL < nCFL; iCFL++)
    CFL[iCFL] = CFL[iCFL-1];

  if (nRKStep == 0) {
    nRKStep = 1;
    RK_Alpha_Step = new su2double[1]; RK_Alpha_Step[0] = 1.0;
  }

  /* Check if the byte alignment of the matrix multiplications is a
     multiple of 64. */
  if( byteAlignmentMatMul%64 ) {
    if(rank == MASTER_NODE)
      cout << "ALIGNED_BYTES_MATMUL must be a multiple of 64." << endl;
    exit(EXIT_FAILURE);
  }

  /* Determine the value of sizeMatMulPadding, which is the matrix size in
     the vectorization direction when padding is applied to have optimal
     performance in the matrix multiplications. */
  sizeMatMulPadding = byteAlignmentMatMul/sizeof(passivedouble);

  /* Correct the number of time levels for time accurate local time
     stepping, if needed.  */
  if (nLevels_TimeAccurateLTS == 0)  nLevels_TimeAccurateLTS =  1;
  if (nLevels_TimeAccurateLTS  > 15) nLevels_TimeAccurateLTS = 15;

  /* Check that no time accurate local time stepping is specified for time
     integration schemes other than ADER. */
  if (Kind_TimeIntScheme_FEM_Flow != ADER_DG && nLevels_TimeAccurateLTS != 1) {

    if (rank==MASTER_NODE) {
      cout << endl << "WARNING: "
           << nLevels_TimeAccurateLTS << " levels specified for time accurate local time stepping." << endl
           << "Time accurate local time stepping is only possible for ADER, hence this option is not used." << endl
           << endl;
    }

    nLevels_TimeAccurateLTS = 1;
  }

  if (Kind_TimeIntScheme_FEM_Flow == ADER_DG) {

    TimeMarching = TIME_STEPPING;  // Only time stepping for ADER.

    /* If time accurate local time stepping is used, make sure that an unsteady
       CFL is specified. If not, terminate. */
    if (nLevels_TimeAccurateLTS != 1) {
      if(Unst_CFL == 0.0)
        SU2_MPI::Error("ERROR: Unsteady CFL not specified for time accurate local time stepping.",
                       CURRENT_FUNCTION);
    }

    /* Determine the location of the ADER time DOFs, which are the Gauss-Legendre
       integration points corresponding to the number of time DOFs. */
    vector<passivedouble> GLPoints(nTimeDOFsADER_DG), GLWeights(nTimeDOFsADER_DG);
    CGaussJacobiQuadrature GaussJacobi;
    GaussJacobi.GetQuadraturePoints(0.0, 0.0, -1.0, 1.0, GLPoints, GLWeights);

    TimeDOFsADER_DG = new su2double[nTimeDOFsADER_DG];
    for(unsigned short i=0; i<nTimeDOFsADER_DG; ++i)
      TimeDOFsADER_DG[i] = GLPoints[i];

    /* Determine the number of integration points in time, their locations
       on the interval [-1..1] and their integration weights. */
    unsigned short orderExact = ceil(Quadrature_Factor_Time_ADER_DG*(nTimeDOFsADER_DG-1));
    nTimeIntegrationADER_DG = orderExact/2 + 1;
    nTimeIntegrationADER_DG = max(nTimeIntegrationADER_DG, nTimeDOFsADER_DG);
    GLPoints.resize(nTimeIntegrationADER_DG);
    GLWeights.resize(nTimeIntegrationADER_DG);
    GaussJacobi.GetQuadraturePoints(0.0, 0.0, -1.0, 1.0, GLPoints, GLWeights);

    TimeIntegrationADER_DG    = new su2double[nTimeIntegrationADER_DG];
    WeightsIntegrationADER_DG = new su2double[nTimeIntegrationADER_DG];
    for(unsigned short i=0; i<nTimeIntegrationADER_DG; ++i) {
      TimeIntegrationADER_DG[i]    = GLPoints[i];
      WeightsIntegrationADER_DG[i] = GLWeights[i];
    }
  }

  if (nIntCoeffs == 0) {
    nIntCoeffs = 2;
    Int_Coeffs = new su2double[2]; Int_Coeffs[0] = 0.25; Int_Coeffs[1] = 0.5;
  }

  if (nElasticityMod == 0) {
    nElasticityMod = 1;
    ElasticityMod = new su2double[1]; ElasticityMod[0] = 2E11;
  }

  if (nPoissonRatio == 0) {
    nPoissonRatio = 1;
    PoissonRatio = new su2double[1]; PoissonRatio[0] = 0.30;
  }

  if (nMaterialDensity == 0) {
    nMaterialDensity = 1;
    MaterialDensity = new su2double[1]; MaterialDensity[0] = 7854;
  }

  if (nElectric_Constant == 0) {
    nElectric_Constant = 1;
    Electric_Constant = new su2double[1]; Electric_Constant[0] = 0.0;
  }

  if (nElectric_Field == 0) {
    nElectric_Field = 1;
    Electric_Field_Mod = new su2double[1]; Electric_Field_Mod[0] = 0.0;
  }

  if (nDim_RefNode == 0) {
    nDim_RefNode = 3;
    RefNode_Displacement = new su2double[3];
    RefNode_Displacement[0] = 0.0; RefNode_Displacement[1] = 0.0; RefNode_Displacement[2] = 0.0;
  }

  if (nDim_Electric_Field == 0) {
    nDim_Electric_Field = 2;
    Electric_Field_Dir = new su2double[2]; Electric_Field_Dir[0] = 0.0;  Electric_Field_Dir[1] = 1.0;
  }

  if ((Kind_SU2 == SU2_CFD) && (Kind_Solver == NO_SOLVER)) {
    SU2_MPI::Error("PHYSICAL_PROBLEM must be set in the configuration file", CURRENT_FUNCTION);
  }

  /*--- Set a flag for viscous simulations ---*/

  Viscous = (( Kind_Solver == NAVIER_STOKES          ) ||
             ( Kind_Solver == ADJ_NAVIER_STOKES      ) ||
             ( Kind_Solver == RANS                   ) ||
             ( Kind_Solver == ADJ_RANS               ) ||
             ( Kind_Solver == FEM_NAVIER_STOKES      ) ||
             ( Kind_Solver == FEM_RANS               ) ||
             ( Kind_Solver == FEM_LES                ) ||
             ( Kind_Solver == INC_NAVIER_STOKES      ) ||
             ( Kind_Solver == INC_RANS               ) );

  /*--- To avoid boundary intersections, let's add a small constant to the planes. ---*/

  if (Geo_Description == NACELLE) {
    for (unsigned short iSections = 0; iSections < nLocationStations; iSections++) {
      if (LocationStations[iSections] == 0) LocationStations[iSections] = 1E-6;
      if (LocationStations[iSections] == 360) LocationStations[iSections] = 359.999999;
    }
  }
  else {
    for (unsigned short iSections = 0; iSections < nLocationStations; iSections++) {
      LocationStations[iSections] += EPS;
    }
    Stations_Bounds[0] += EPS;
    Stations_Bounds[1] += EPS;
  }

  /*--- Length based parameter for slope limiters uses a default value of
   0.1m ---*/

  RefElemLength = 1.0;
  if (SystemMeasurements == US) RefElemLength /= 0.3048;

  /*--- Re-scale the length based parameters. The US system uses feet,
   but SU2 assumes that the grid is in inches ---*/

  if ((SystemMeasurements == US) && (Kind_SU2 == SU2_CFD)) {

    for (iMarker = 0; iMarker < nMarker_Monitoring; iMarker++) {
      RefOriginMoment_X[iMarker] = RefOriginMoment_X[iMarker]/12.0;
      RefOriginMoment_Y[iMarker] = RefOriginMoment_Y[iMarker]/12.0;
      RefOriginMoment_Z[iMarker] = RefOriginMoment_Z[iMarker]/12.0;
    }

    for (iMarker = 0; iMarker < nMarker_Moving; iMarker++){
      for (unsigned short iDim = 0; iDim < 3; iDim++){
        MarkerMotion_Origin[3*iMarker+iDim] /= 12.0;
      }
    }

    RefLength = RefLength/12.0;

    if ((val_nDim == 2) && (!Axisymmetric)) RefArea = RefArea/12.0;
    else RefArea = RefArea/144.0;
    Length_Reynolds = Length_Reynolds/12.0;
    Highlite_Area = Highlite_Area/144.0;
    SemiSpan = SemiSpan/12.0;

    EA_IntLimit[0] = EA_IntLimit[0]/12.0;
    EA_IntLimit[1] = EA_IntLimit[1]/12.0;
    EA_IntLimit[2] = EA_IntLimit[2]/12.0;

    if (Geo_Description != NACELLE) {
      for (unsigned short iSections = 0; iSections < nLocationStations; iSections++) {
        LocationStations[iSections] = LocationStations[iSections]/12.0;
      }
      Stations_Bounds[0] = Stations_Bounds[0]/12.0;
      Stations_Bounds[1] = Stations_Bounds[1]/12.0;
    }

    SubsonicEngine_Cyl[0] = SubsonicEngine_Cyl[0]/12.0;
    SubsonicEngine_Cyl[1] = SubsonicEngine_Cyl[1]/12.0;
    SubsonicEngine_Cyl[2] = SubsonicEngine_Cyl[2]/12.0;
    SubsonicEngine_Cyl[3] = SubsonicEngine_Cyl[3]/12.0;
    SubsonicEngine_Cyl[4] = SubsonicEngine_Cyl[4]/12.0;
    SubsonicEngine_Cyl[5] = SubsonicEngine_Cyl[5]/12.0;
    SubsonicEngine_Cyl[6] = SubsonicEngine_Cyl[6]/12.0;

  }

  if ((Kind_Turb_Model != SA) && (Kind_Trans_Model == BC)){
    SU2_MPI::Error("BC transition model currently only available in combination with SA turbulence model!", CURRENT_FUNCTION);
  }

  /*--- Check for constant lift mode. Initialize the update flag for
   the AoA with each iteration to false  ---*/

  if (Fixed_CL_Mode) Update_AoA = false;
  if (Fixed_CM_Mode) Update_HTPIncidence = false;

  if (DirectDiff != NO_DERIVATIVE) {
#if !defined COMPLEX_TYPE && !defined ADOLC_FORWARD_TYPE && !defined CODI_FORWARD_TYPE
      if (Kind_SU2 == SU2_CFD) {
        SU2_MPI::Error(string("SU2_CFD: Config option DIRECT_DIFF= YES requires AD or complex support!\n") +
                       string("Please use SU2_CFD_DIRECTDIFF (configuration/compilation is done using the preconfigure.py script)."),
                       CURRENT_FUNCTION);
      }
#endif
    /*--- Initialize the derivative values ---*/
    switch (DirectDiff) {
      case D_MACH:
        SU2_TYPE::SetDerivative(Mach, 1.0);
        break;
      case D_AOA:
        SU2_TYPE::SetDerivative(AoA, 1.0);
        break;
      case D_SIDESLIP:
        SU2_TYPE::SetDerivative(AoS, 1.0);
        break;
      case D_REYNOLDS:
        SU2_TYPE::SetDerivative(Reynolds, 1.0);
        break;
      case D_TURB2LAM:
       SU2_TYPE::SetDerivative(Turb2LamViscRatio_FreeStream, 1.0);
        break;
      default:
        /*--- All other cases are handled in the specific solver ---*/
        break;
      }
  }

#if defined CODI_REVERSE_TYPE
  AD_Mode = YES;

  AD::PreaccEnabled = AD_Preaccumulation;

#else
  if (AD_Mode == YES) {
    SU2_MPI::Error(string("AUTO_DIFF=YES requires Automatic Differentiation support.\n") +
                   string("Please use correct executables (configuration/compilation is done using the preconfigure.py script)."),
                   CURRENT_FUNCTION);
  }
#endif

  delete [] tmp_smooth;

  /*--- Make sure that implicit time integration is disabled
        for the FEM fluid solver (numerics). ---*/
  if ((Kind_Solver == FEM_EULER)         ||
      (Kind_Solver == FEM_NAVIER_STOKES) ||
      (Kind_Solver == FEM_RANS)          ||
      (Kind_Solver == FEM_LES)) {
     Kind_TimeIntScheme_Flow = Kind_TimeIntScheme_FEM_Flow;
  }

  /*--- Set up the time stepping / unsteady CFL options. ---*/
  if ((TimeMarching == TIME_STEPPING) && (Unst_CFL != 0.0)) {
    for (iCFL = 0; iCFL < nCFL; iCFL++)
      CFL[iCFL] = Unst_CFL;
  }


  /*--- If it is a fixed mode problem, then we will add Iter_dCL_dAlpha iterations to
    evaluate the derivatives with respect to a change in the AoA and CL ---*/

  if (!ContinuousAdjoint & !DiscreteAdjoint) {
    if (Fixed_CL_Mode) nInnerIter += Iter_dCL_dAlpha;

    if (Fixed_CM_Mode) {
      nInnerIter += Iter_dCL_dAlpha;
      ConvCriteria = RESIDUAL;
      MinLogResidual = -24;
    }
  }

  /* --- Set Finite Difference mode to false by default --- */

  Finite_Difference_Mode = false;

  /* --- Throw error if UQ used for any turbulence model other that SST --- */

  if (Kind_Solver == RANS && Kind_Turb_Model != SST && Kind_Turb_Model != SST_SUST && using_uq){
    SU2_MPI::Error("UQ capabilities only implemented for NAVIER_STOKES solver SST turbulence model", CURRENT_FUNCTION);
  }

  /* --- Throw error if invalid componentiality used --- */

  if (using_uq && (eig_val_comp > 3 || eig_val_comp < 1)){
    SU2_MPI::Error("Componentality should be either 1, 2, or 3!", CURRENT_FUNCTION);
  }

  /*--- If there are not design variables defined in the file ---*/

  if (nDV == 0) {
    nDV = 1;
    Design_Variable = new unsigned short [nDV];
    Design_Variable[0] = NO_DEFORMATION;
  }

  /*--- Checks for incompressible flow problems. ---*/

  if (Kind_Solver == INC_EULER) {
    /*--- Force inviscid problems to use constant density and disable energy. ---*/
    if (Kind_DensityModel != CONSTANT || Energy_Equation == true) {
      SU2_MPI::Error("Inviscid incompressible problems must be constant density (no energy eqn.).\n Use DENSITY_MODEL= CONSTANT and ENERGY_EQUATION= NO.", CURRENT_FUNCTION);
    }
  }

  /*--- Default values should recover original incompressible behavior (for old config files). ---*/

  if (Kind_Solver == INC_EULER || Kind_Solver == INC_NAVIER_STOKES || Kind_Solver == INC_RANS) {
    if ((Kind_DensityModel == CONSTANT) || (Kind_DensityModel == BOUSSINESQ))
      Kind_FluidModel = CONSTANT_DENSITY;
  }

  /*--- Energy equation must be active for any fluid models other than constant density. ---*/

  if (Kind_DensityModel != CONSTANT) Energy_Equation = true;

  if (Kind_DensityModel == BOUSSINESQ) {
    Energy_Equation = true;
    if (Body_Force) {
      SU2_MPI::Error("Body force and Boussinesq source terms are not currently compatible.", CURRENT_FUNCTION);
    }
  }

  if (Kind_DensityModel == VARIABLE) {
    if (Kind_FluidModel != INC_IDEAL_GAS && Kind_FluidModel != INC_IDEAL_GAS_POLY) {
      SU2_MPI::Error("Variable density incompressible solver limited to ideal gases.\n Check the fluid model options (use INC_IDEAL_GAS, INC_IDEAL_GAS_POLY).", CURRENT_FUNCTION);
    }
  }

  if (Kind_Solver != INC_EULER && Kind_Solver != INC_NAVIER_STOKES && Kind_Solver != INC_RANS) {
    if ((Kind_FluidModel == CONSTANT_DENSITY) || (Kind_FluidModel == INC_IDEAL_GAS) || (Kind_FluidModel == INC_IDEAL_GAS_POLY)) {
      SU2_MPI::Error("Fluid model not compatible with compressible flows.\n CONSTANT_DENSITY/INC_IDEAL_GAS/INC_IDEAL_GAS_POLY are for incompressible only.", CURRENT_FUNCTION);
    }
  }

  if (Kind_Solver == INC_NAVIER_STOKES || Kind_Solver == INC_RANS) {
    if (Kind_ViscosityModel == SUTHERLAND) {
      if ((Kind_FluidModel != INC_IDEAL_GAS) && (Kind_FluidModel != INC_IDEAL_GAS_POLY)) {
        SU2_MPI::Error("Sutherland's law only valid for ideal gases in incompressible flows.\n Must use VISCOSITY_MODEL=CONSTANT_VISCOSITY and set viscosity with\n MU_CONSTANT, or use DENSITY_MODEL= VARIABLE with FLUID_MODEL= INC_IDEAL_GAS or INC_IDEAL_GAS_POLY for VISCOSITY_MODEL=SUTHERLAND.\n NOTE: FREESTREAM_VISCOSITY is no longer used for incompressible flows!", CURRENT_FUNCTION);
      }
    }
  }

  /*--- Check the coefficients for the polynomial models. ---*/

  if (Kind_Solver != INC_EULER && Kind_Solver != INC_NAVIER_STOKES && Kind_Solver != INC_RANS) {
    if ((Kind_ViscosityModel == POLYNOMIAL_VISCOSITY) || (Kind_ConductivityModel == POLYNOMIAL_CONDUCTIVITY) || (Kind_FluidModel == INC_IDEAL_GAS_POLY)) {
      SU2_MPI::Error("POLYNOMIAL_VISCOSITY and POLYNOMIAL_CONDUCTIVITY are for incompressible only currently.", CURRENT_FUNCTION);
    }
  }

  if ((Kind_Solver == INC_EULER || Kind_Solver == INC_NAVIER_STOKES || Kind_Solver == INC_RANS) && (Kind_FluidModel == INC_IDEAL_GAS_POLY)) {
    su2double sum = 0.0;
    for (unsigned short iVar = 0; iVar < nPolyCoeffs; iVar++) {
      sum += GetCp_PolyCoeff(iVar);
    }
    if ((nPolyCoeffs < 1) || (sum == 0.0))
      SU2_MPI::Error(string("CP_POLYCOEFFS not set for fluid model INC_IDEAL_GAS_POLY. \n"), CURRENT_FUNCTION);
  }

  if (((Kind_Solver == INC_EULER || Kind_Solver == INC_NAVIER_STOKES || Kind_Solver == INC_RANS)) && (Kind_ViscosityModel == POLYNOMIAL_VISCOSITY)) {
    su2double sum = 0.0;
    for (unsigned short iVar = 0; iVar < nPolyCoeffs; iVar++) {
      sum += GetMu_PolyCoeff(iVar);
    }
    if ((nPolyCoeffs < 1) || (sum == 0.0))
      SU2_MPI::Error(string("MU_POLYCOEFFS not set for viscosity model POLYNOMIAL_VISCOSITY. \n"), CURRENT_FUNCTION);
  }

  if ((Kind_Solver == INC_EULER || Kind_Solver == INC_NAVIER_STOKES || Kind_Solver == INC_RANS) && (Kind_ConductivityModel == POLYNOMIAL_CONDUCTIVITY)) {
    su2double sum = 0.0;
    for (unsigned short iVar = 0; iVar < nPolyCoeffs; iVar++) {
      sum += GetKt_PolyCoeff(iVar);
    }
    if ((nPolyCoeffs < 1) || (sum == 0.0))
      SU2_MPI::Error(string("KT_POLYCOEFFS not set for conductivity model POLYNOMIAL_CONDUCTIVITY. \n"), CURRENT_FUNCTION);
  }

  /*--- Incompressible solver currently limited to SI units. ---*/

  if ((Kind_Solver == INC_EULER || Kind_Solver == INC_NAVIER_STOKES || Kind_Solver == INC_RANS) && (SystemMeasurements == US)) {
    SU2_MPI::Error("Must use SI units for incompressible solver.", CURRENT_FUNCTION);
  }

  /*--- Check that the non-dim type is valid. ---*/

  if ((Kind_Solver == INC_EULER || Kind_Solver == INC_NAVIER_STOKES || Kind_Solver == INC_RANS)) {
    if ((Ref_Inc_NonDim != INITIAL_VALUES) && (Ref_Inc_NonDim != REFERENCE_VALUES) && (Ref_Inc_NonDim != DIMENSIONAL)) {
      SU2_MPI::Error("Incompressible non-dim. scheme invalid.\n Must use INITIAL_VALUES, REFERENCE_VALUES, or DIMENSIONAL.", CURRENT_FUNCTION);
    }
  }

  /*--- Check that the incompressible inlets are correctly specified. ---*/

  if ((Kind_Solver == INC_EULER || Kind_Solver == INC_NAVIER_STOKES || Kind_Solver == INC_RANS) && (nMarker_Inlet != 0)) {
    if (nMarker_Inlet != nInc_Inlet) {
      SU2_MPI::Error("Inlet types for incompressible problem improperly specified.\n Use INC_INLET_TYPE= VELOCITY_INLET or PRESSURE_INLET.\n Must list a type for each inlet marker, including duplicates, e.g.,\n INC_INLET_TYPE= VELOCITY_INLET VELOCITY_INLET PRESSURE_INLET", CURRENT_FUNCTION);
    }
    for (unsigned short iInlet = 0; iInlet < nInc_Inlet; iInlet++){
      if ((Kind_Inc_Inlet[iInlet] != VELOCITY_INLET) && (Kind_Inc_Inlet[iInlet] != PRESSURE_INLET)) {
        SU2_MPI::Error("Undefined incompressible inlet type. VELOCITY_INLET or PRESSURE_INLET possible.", CURRENT_FUNCTION);
      }
    }
  }

  /*--- Check that the incompressible inlets are correctly specified. ---*/

  if ((Kind_Solver == INC_EULER || Kind_Solver == INC_NAVIER_STOKES || Kind_Solver == INC_RANS) && (nMarker_Outlet != 0)) {
    if (nMarker_Outlet != nInc_Outlet) {
      SU2_MPI::Error("Outlet types for incompressible problem improperly specified.\n Use INC_OUTLET_TYPE= PRESSURE_OUTLET or MASS_FLOW_OUTLET.\n Must list a type for each inlet marker, including duplicates, e.g.,\n INC_OUTLET_TYPE= PRESSURE_OUTLET PRESSURE_OUTLET MASS_FLOW_OUTLET", CURRENT_FUNCTION);
    }
    for (unsigned short iInlet = 0; iInlet < nInc_Outlet; iInlet++){
      if ((Kind_Inc_Outlet[iInlet] != PRESSURE_OUTLET) && (Kind_Inc_Outlet[iInlet] != MASS_FLOW_OUTLET)) {
        SU2_MPI::Error("Undefined incompressible outlet type. PRESSURE_OUTLET or MASS_FLOW_OUTLET possible.", CURRENT_FUNCTION);
      }
    }
  }

  /*--- Rotating frame is not yet supported with the incompressible solver. ---*/

  if ((Kind_Solver == INC_EULER || Kind_Solver == INC_NAVIER_STOKES || Kind_Solver == INC_RANS) && (Kind_GridMovement == ROTATING_FRAME)) {
    SU2_MPI::Error("Support for rotating frame simulation not yet implemented for incompressible flows.", CURRENT_FUNCTION);
  }

  /*--- Assert that there are two markers being analyzed if the
   pressure drop objective function is selected. ---*/

  for (unsigned short iObj = 0; iObj < nObj; iObj++) {
    if ((Kind_ObjFunc[iObj] == SURFACE_PRESSURE_DROP) && (nMarker_Analyze != 2)) {
      SU2_MPI::Error("Must list two markers for the pressure drop objective function.\n Expected format: MARKER_ANALYZE= (outlet_name, inlet_name).", CURRENT_FUNCTION);
    }
  }

  /*--- Handle default options for topology optimization ---*/

  if (topology_optimization && top_optim_nKernel==0) {
    top_optim_nKernel = 1;
    top_optim_kernels = new unsigned short [1];
    top_optim_kernels[0] = CONICAL_WEIGHT_FILTER;
  }

  if (top_optim_nKernel != 0) {
    /*--- Set default value of kernel parameters ---*/
    if (top_optim_nKernelParams == 0) {
      top_optim_nKernelParams = top_optim_nKernel;
      top_optim_kernel_params = new su2double [top_optim_nKernel];
      for (unsigned short i=0; i<top_optim_nKernel; ++i) top_optim_kernel_params[i] = 1.0;
    }
    /*--- Broadcast the only value provided ---*/
    else if (top_optim_nKernelParams==1 && top_optim_nKernel>1) {
      su2double tmp = top_optim_kernel_params[0];
      delete [] top_optim_kernel_params;
      top_optim_nKernelParams = top_optim_nKernel;
      top_optim_kernel_params = new su2double [top_optim_nKernel];
      for (unsigned short i=0; i<top_optim_nKernel; ++i) top_optim_kernel_params[i] = tmp;
    }
    /*--- Numbers do not match ---*/
    else if (top_optim_nKernelParams != top_optim_nKernel) {
      SU2_MPI::Error("Different number of topology filter kernels and respective parameters.", CURRENT_FUNCTION);
    }

    /*--- Set default value of filter radius ---*/
    if (top_optim_nRadius == 0) {
      top_optim_nRadius = top_optim_nKernel;
      top_optim_filter_radius = new su2double [top_optim_nKernel];
      for (unsigned short i=0; i<top_optim_nKernel; ++i) top_optim_filter_radius[i] = 1.0e-6;
    }
    /*--- Broadcast the only value provided ---*/
    else if (top_optim_nRadius==1 && top_optim_nKernel>1) {
      su2double tmp = top_optim_filter_radius[0];
      delete [] top_optim_filter_radius;
      top_optim_nRadius = top_optim_nKernel;
      top_optim_filter_radius = new su2double [top_optim_nKernel];
      for (unsigned short i=0; i<top_optim_nKernel; ++i) top_optim_filter_radius[i] = tmp;
    }
    /*--- Numbers do not match ---*/
    else if (top_optim_nRadius != top_optim_nKernel) {
      SU2_MPI::Error("Different number of topology filter kernels and respective radii.", CURRENT_FUNCTION);
    }
  }

  /*--- If we are executing SU2_DOT in surface file mode, then
   force the projected surface sensitivity file to be written. ---*/

  Wrt_Projected_Sensitivity = false;
  if ((Kind_SU2 == SU2_DOT) && (Design_Variable[0] == SURFACE_FILE)) {
    Wrt_Projected_Sensitivity = true;
  }

  /*--- Delay the output until exit for minimal communication mode. ---*/

  if (Comm_Level != COMM_FULL) {

    /*--- Disable the use of Comm_Level = NONE until we have properly
     implemented it. ---*/

    if (Comm_Level == COMM_NONE)
      SU2_MPI::Error("COMM_LEVEL = NONE not yet implemented.", CURRENT_FUNCTION);

    Wrt_Sol_Freq          = nTimeIter+1;
    Wrt_Sol_Freq_DualTime = nTimeIter+1;

    /*--- Write only the restart. ---*/

    Wrt_Slice   = false;
    Wrt_Vol_Sol = false;
    Wrt_Srf_Sol = false;
    Wrt_Csv_Sol = false;
  }

  /*--- Check the conductivity model. Deactivate the turbulent component
   if we are not running RANS. ---*/

  if ((Kind_Solver != RANS) &&
      (Kind_Solver != ADJ_RANS) &&
      (Kind_Solver != DISC_ADJ_RANS) &&
      (Kind_Solver != INC_RANS) &&
      (Kind_Solver != DISC_ADJ_INC_RANS)){
    Kind_ConductivityModel_Turb = NO_CONDUCTIVITY_TURB;
  }

  /*--- Check for running SU2_MSH for periodic preprocessing, and throw
   an error to report that this is no longer necessary. ---*/

  if ((Kind_SU2 == SU2_MSH) &&
      (Kind_Adaptation == PERIODIC)) {
    SU2_MPI::Error(string("For SU2 v7.0.0 and later, preprocessing of periodic grids by SU2_MSH\n") +
                   string("is no longer necessary. Please use the original mesh file (prior to SU2_MSH)\n") +
                   string("with the same MARKER_PERIODIC definition in the configuration file.") , CURRENT_FUNCTION);
  }


  /* Set a default for the size of the RECTANGLE / BOX grid sizes. */

  if (nMesh_Box_Size == 0) {
    nMesh_Box_Size = 3;
    Mesh_Box_Size = new short [nMesh_Box_Size];
    Mesh_Box_Size[0] = 33;
    Mesh_Box_Size[1] = 33;
    Mesh_Box_Size[2] = 33;
  } else if (nMesh_Box_Size != 3) {
    SU2_MPI::Error(string("MESH_BOX_SIZE specified without 3 values.\n"),
                   CURRENT_FUNCTION);
  }

  if (DiscreteAdjoint) {
#if !defined CODI_REVERSE_TYPE
    if (Kind_SU2 == SU2_CFD) {
      SU2_MPI::Error(string("SU2_CFD: Config option MATH_PROBLEM= DISCRETE_ADJOINT requires AD support!\n") +
                     string("Please use SU2_CFD_AD (configuration/compilation is done using the preconfigure.py script)."),
                     CURRENT_FUNCTION);
    }
#endif

    /*--- Disable writing of limiters if enabled ---*/
    Wrt_Limiters = false;

    if (TimeMarching) {

      Restart_Flow = false;

      if (GetKind_GridMovement() != RIGID_MOTION &&
          GetKind_GridMovement() != NO_MOVEMENT) {
        SU2_MPI::Error(string("Dynamic mesh movement currently only supported for the discrete adjoint solver for\n") +
                       string("GRID_MOVEMENT = RIGID_MOTION."), CURRENT_FUNCTION);
      }

      if (Unst_AdjointIter- long(nTimeIter) < 0){
        SU2_MPI::Error(string("Invalid iteration number requested for unsteady adjoint.\n" ) +
                       string("Make sure EXT_ITER is larger or equal than UNST_ADJOINT_ITER."),
                       CURRENT_FUNCTION);
      }

      /*--- If the averaging interval is not set, we average over all time-steps ---*/

      if (Iter_Avg_Objective == 0.0) {
        Iter_Avg_Objective = nTimeIter;
      }

    }

    /*--- Note that this is deliberatly done at the end of this routine! ---*/
    switch(Kind_Solver) {
      case EULER:
        Kind_Solver = DISC_ADJ_EULER;
        break;
      case RANS:
        Kind_Solver = DISC_ADJ_RANS;
        break;
      case NAVIER_STOKES:
        Kind_Solver = DISC_ADJ_NAVIER_STOKES;
        break;
      case INC_EULER:
        Kind_Solver = DISC_ADJ_INC_EULER;
        break;
      case INC_RANS:
        Kind_Solver = DISC_ADJ_INC_RANS;
        break;
      case INC_NAVIER_STOKES:
        Kind_Solver = DISC_ADJ_INC_NAVIER_STOKES;
        break;
      case FEM_EULER :
        Kind_Solver = DISC_ADJ_FEM_EULER;
        break;
      case FEM_RANS :
        Kind_Solver = DISC_ADJ_FEM_RANS;
        break;
      case FEM_NAVIER_STOKES :
        Kind_Solver = DISC_ADJ_FEM_NS;
        break;
      case FEM_ELASTICITY:
        Kind_Solver = DISC_ADJ_FEM;
        break;
      case HEAT_EQUATION:
        Kind_Solver = DISC_ADJ_HEAT;
        break;
      default:
        break;
    }

    RampOutletPressure = false;
    RampRotatingFrame = false;
  }

  /* 2nd-order MUSCL is not possible for the continuous adjoint
   turbulence model. */

  if (MUSCL_AdjTurb) {
    SU2_MPI::Error(string("MUSCL_ADJTURB= YES not currently supported.\n") +
                   string("Please select MUSCL_ADJTURB= NO (first-order)."),
                   CURRENT_FUNCTION);
  }

  /* Check for whether we need a second gradient method to calculate
   gradients for uwpind reconstruction. Set additional booleans to
   minimize overhead as appropriate. */

  if (MUSCL_Flow || MUSCL_Turb || MUSCL_Heat || MUSCL_AdjFlow) {

    ReconstructionGradientRequired = true;

    if ((Kind_Gradient_Method_Recon == NO_GRADIENT) ||
        (Kind_Gradient_Method_Recon == Kind_Gradient_Method)) {

      /* The default behavior if no reconstruction gradient is specified
       is to use the same gradient as needed for the viscous/source terms
       without recomputation. If they are using the same method, then
       we also want to avoid recomputation. */

      ReconstructionGradientRequired = false;
      Kind_Gradient_Method_Recon     = Kind_Gradient_Method;
    }

  }

  /* Simpler boolean to control allocation of least-squares memory. */

  LeastSquaresRequired = false;
  if ((Kind_Gradient_Method_Recon == LEAST_SQUARES) ||
      (Kind_Gradient_Method_Recon == WEIGHTED_LEAST_SQUARES) ||
      (Kind_Gradient_Method       == LEAST_SQUARES) ||
      (Kind_Gradient_Method       == WEIGHTED_LEAST_SQUARES)) {
    LeastSquaresRequired = true;
  }

  if (Kind_Gradient_Method == LEAST_SQUARES) {
    SU2_MPI::Error(string("LEAST_SQUARES gradient method not allowed for viscous / source terms.\n") +
                   string("Please select either WEIGHTED_LEAST_SQUARES or GREEN_GAUSS."),
                   CURRENT_FUNCTION);
  }

  /* Protect against using CFL adaption for non-flow or certain
   unsteady flow problems. */

  bool fvm_flow = ((Kind_Solver == INC_EULER) ||
                   (Kind_Solver == INC_NAVIER_STOKES) ||
                   (Kind_Solver == INC_RANS) ||
                   (Kind_Solver == EULER) ||
                   (Kind_Solver == NAVIER_STOKES) ||
                   (Kind_Solver == RANS) ||
                   (Kind_Solver == DISC_ADJ_EULER) ||
                   (Kind_Solver == DISC_ADJ_RANS) ||
                   (Kind_Solver == DISC_ADJ_NAVIER_STOKES) ||
                   (Kind_Solver == DISC_ADJ_INC_EULER) ||
                   (Kind_Solver == DISC_ADJ_INC_RANS) ||
                   (Kind_Solver == DISC_ADJ_INC_NAVIER_STOKES));
  if (CFL_Adapt && !fvm_flow) {
    SU2_MPI::Error(string("CFL adaption only available for finite-volume fluid solvers.\n") +
                   string("Please select CFL_ADAPT = NO."),
                   CURRENT_FUNCTION);
  }

  if (CFL_Adapt && (TimeMarching == TIME_STEPPING)) {
    SU2_MPI::Error(string("CFL adaption not available for TIME_STEPPING integration.\n") +
                   string("Please select CFL_ADAPT = NO."),
                   CURRENT_FUNCTION);
  }

  /*--- 0 in the config file means "disable" which can be done using a very large group. ---*/
  if (edgeColorGroupSize==0) edgeColorGroupSize = 1<<30;

<<<<<<< HEAD
  /*--- Read user defined functions --- */
  ifstream functionFile;
  UserFunctionCode = "";
  functionFile.open("functions.su2x");
  if (functionFile.is_open()){
    string line;
    while(!functionFile.eof()) {
      getline(functionFile,line);
      UserFunctionCode += line;
    }
    functionFile.close();
  }
  globalScope["config"] = configTokens;
  interpreter::BlockStatement code;

  string blockAsString = "{" + UserFunctionCode + "}";

  try{
    code.compile(blockAsString.c_str(), nullptr, globalScope);
  } catch (syntax_error e){
    SU2_MPI::Error(std::string("Error in functions.su2x: ") + e.what(), CURRENT_FUNCTION);
  }
=======
  /*--- Specifying a deforming surface requires a mesh deformation solver. ---*/
  if (GetSurface_Movement(DEFORMING)) Deform_Mesh = true;
>>>>>>> 58bc0dc8

}

void CConfig::SetMarkers(unsigned short val_software) {

  unsigned short iMarker_All, iMarker_CfgFile, iMarker_Euler, iMarker_Custom,
  iMarker_FarField, iMarker_SymWall, iMarker_PerBound,
  iMarker_NearFieldBound, iMarker_Fluid_InterfaceBound,
  iMarker_Inlet, iMarker_Riemann, iMarker_Giles, iMarker_Outlet, iMarker_Isothermal,
  iMarker_HeatFlux, iMarker_EngineInflow, iMarker_EngineExhaust, iMarker_Damper,
  iMarker_Displacement, iMarker_Load, iMarker_FlowLoad, iMarker_Internal,
  iMarker_Monitoring, iMarker_Designing, iMarker_GeoEval, iMarker_Plotting, iMarker_Analyze,
  iMarker_DV, iMarker_Moving, iMarker_PyCustom, iMarker_Supersonic_Inlet, iMarker_Supersonic_Outlet,
  iMarker_Clamped, iMarker_ZoneInterface, iMarker_CHTInterface, iMarker_Load_Dir, iMarker_Disp_Dir, iMarker_Load_Sine,
  iMarker_Fluid_Load, iMarker_Deform_Mesh,
  iMarker_ActDiskInlet, iMarker_ActDiskOutlet,
  iMarker_Turbomachinery, iMarker_MixingPlaneInterface;

  int size = SINGLE_NODE;

#ifdef HAVE_MPI
  if (val_software != SU2_MSH)
    SU2_MPI::Comm_size(MPI_COMM_WORLD, &size);
#endif

  /*--- Compute the total number of markers in the config file ---*/

  nMarker_CfgFile = nMarker_Euler + nMarker_FarField + nMarker_SymWall +
  nMarker_PerBound + nMarker_NearFieldBound + nMarker_Fluid_InterfaceBound +
  nMarker_CHTInterface + nMarker_Inlet + nMarker_Riemann +
  nMarker_Giles + nMarker_Outlet + nMarker_Isothermal + nMarker_HeatFlux +
  nMarker_EngineInflow + nMarker_EngineExhaust + nMarker_Internal +
  nMarker_Supersonic_Inlet + nMarker_Supersonic_Outlet + nMarker_Displacement + nMarker_Load +
  nMarker_FlowLoad + nMarker_Custom + nMarker_Damper + nMarker_Fluid_Load +
  nMarker_Clamped + nMarker_Load_Sine + nMarker_Load_Dir + nMarker_Disp_Dir +
  nMarker_ActDiskInlet + nMarker_ActDiskOutlet + nMarker_ZoneInterface;

  /*--- Add the possible send/receive domains ---*/

  nMarker_Max = nMarker_CfgFile + OVERHEAD*size;

  /*--- Basic dimensionalization of the markers (worst scenario) ---*/

  nMarker_All = nMarker_Max;

  /*--- Allocate the memory (markers in each domain) ---*/

  Marker_All_TagBound       = new string[nMarker_All];    // Store the tag that correspond with each marker.
  Marker_All_SendRecv       = new short[nMarker_All] ();   // +#domain (send), -#domain (receive).
  Marker_All_KindBC         = new unsigned short[nMarker_All] (); // Store the kind of boundary condition.
  Marker_All_Monitoring     = new unsigned short[nMarker_All] (); // Store whether the boundary should be monitored.
  Marker_All_Designing      = new unsigned short[nMarker_All] (); // Store whether the boundary should be designed.
  Marker_All_Plotting       = new unsigned short[nMarker_All] (); // Store whether the boundary should be plotted.
  Marker_All_Analyze        = new unsigned short[nMarker_All] (); // Store whether the boundary should be plotted.
  Marker_All_ZoneInterface  = new unsigned short[nMarker_All] (); // Store whether the boundary is in the FSI interface.
  Marker_All_GeoEval        = new unsigned short[nMarker_All] (); // Store whether the boundary should be geometry evaluation.
  Marker_All_DV             = new unsigned short[nMarker_All] (); // Store whether the boundary should be affected by design variables.
  Marker_All_Moving         = new unsigned short[nMarker_All] (); // Store whether the boundary should be in motion.
  Marker_All_Deform_Mesh    = new unsigned short[nMarker_All] (); // Store whether the boundary is deformable.
  Marker_All_Fluid_Load     = new unsigned short[nMarker_All] (); // Store whether the boundary computes/applies fluid loads.
  Marker_All_PyCustom       = new unsigned short[nMarker_All] (); // Store whether the boundary is Python customizable.
  Marker_All_PerBound       = new short[nMarker_All] ();          // Store whether the boundary belongs to a periodic boundary.
  Marker_All_Turbomachinery       = new unsigned short[nMarker_All] (); // Store whether the boundary is in needed for Turbomachinery computations.
  Marker_All_TurbomachineryFlag   = new unsigned short[nMarker_All] (); // Store whether the boundary has a flag for Turbomachinery computations.
  Marker_All_MixingPlaneInterface = new unsigned short[nMarker_All] (); // Store whether the boundary has a in the MixingPlane interface.

  for (iMarker_All = 0; iMarker_All < nMarker_All; iMarker_All++) {
    Marker_All_TagBound[iMarker_All] = "SEND_RECEIVE";
  }

  /*--- Allocate the memory (markers in the config file) ---*/

  Marker_CfgFile_TagBound             = new string[nMarker_CfgFile];
  Marker_CfgFile_KindBC               = new unsigned short[nMarker_CfgFile] ();
  Marker_CfgFile_Monitoring           = new unsigned short[nMarker_CfgFile] ();
  Marker_CfgFile_Designing            = new unsigned short[nMarker_CfgFile] ();
  Marker_CfgFile_Plotting             = new unsigned short[nMarker_CfgFile] ();
  Marker_CfgFile_Analyze              = new unsigned short[nMarker_CfgFile] ();
  Marker_CfgFile_GeoEval              = new unsigned short[nMarker_CfgFile] ();
  Marker_CfgFile_ZoneInterface        = new unsigned short[nMarker_CfgFile] ();
  Marker_CfgFile_DV                   = new unsigned short[nMarker_CfgFile] ();
  Marker_CfgFile_Moving               = new unsigned short[nMarker_CfgFile] ();
  Marker_CfgFile_Deform_Mesh          = new unsigned short[nMarker_CfgFile] ();
  Marker_CfgFile_Fluid_Load           = new unsigned short[nMarker_CfgFile] ();
  Marker_CfgFile_PerBound             = new unsigned short[nMarker_CfgFile] ();
  Marker_CfgFile_Turbomachinery       = new unsigned short[nMarker_CfgFile] ();
  Marker_CfgFile_TurbomachineryFlag   = new unsigned short[nMarker_CfgFile] ();
  Marker_CfgFile_MixingPlaneInterface = new unsigned short[nMarker_CfgFile] ();
  Marker_CfgFile_PyCustom             = new unsigned short[nMarker_CfgFile] ();

  for (iMarker_CfgFile = 0; iMarker_CfgFile < nMarker_CfgFile; iMarker_CfgFile++) {
    Marker_CfgFile_TagBound[iMarker_CfgFile] = "SEND_RECEIVE";
  }

  /*--- Allocate memory to store surface information (Analyze BC) ---*/

  Surface_MassFlow = new su2double[nMarker_Analyze] ();
  Surface_Mach = new su2double[nMarker_Analyze] ();
  Surface_Temperature = new su2double[nMarker_Analyze] ();
  Surface_Pressure = new su2double[nMarker_Analyze] ();
  Surface_Density = new su2double[nMarker_Analyze] ();
  Surface_Enthalpy = new su2double[nMarker_Analyze] ();
  Surface_NormalVelocity = new su2double[nMarker_Analyze] ();
  Surface_Uniformity = new su2double[nMarker_Analyze] ();
  Surface_SecondaryStrength = new su2double[nMarker_Analyze] ();
  Surface_SecondOverUniform = new su2double[nMarker_Analyze] ();
  Surface_MomentumDistortion = new su2double[nMarker_Analyze] ();
  Surface_TotalTemperature = new su2double[nMarker_Analyze] ();
  Surface_TotalPressure = new su2double[nMarker_Analyze] ();
  Surface_PressureDrop = new su2double[nMarker_Analyze] ();
  Surface_DC60 = new su2double[nMarker_Analyze] ();
  Surface_IDC = new su2double[nMarker_Analyze] ();
  Surface_IDC_Mach = new su2double[nMarker_Analyze] ();
  Surface_IDR = new su2double[nMarker_Analyze] ();

  /*--- Populate the marker information in the config file (all domains) ---*/

  iMarker_CfgFile = 0;
  for (iMarker_Euler = 0; iMarker_Euler < nMarker_Euler; iMarker_Euler++) {
    Marker_CfgFile_TagBound[iMarker_CfgFile] = Marker_Euler[iMarker_Euler];
    Marker_CfgFile_KindBC[iMarker_CfgFile] = EULER_WALL;
    iMarker_CfgFile++;
  }

  for (iMarker_FarField = 0; iMarker_FarField < nMarker_FarField; iMarker_FarField++) {
    Marker_CfgFile_TagBound[iMarker_CfgFile] = Marker_FarField[iMarker_FarField];
    Marker_CfgFile_KindBC[iMarker_CfgFile] = FAR_FIELD;
    iMarker_CfgFile++;
  }

  for (iMarker_SymWall = 0; iMarker_SymWall < nMarker_SymWall; iMarker_SymWall++) {
    Marker_CfgFile_TagBound[iMarker_CfgFile] = Marker_SymWall[iMarker_SymWall];
    Marker_CfgFile_KindBC[iMarker_CfgFile] = SYMMETRY_PLANE;
    iMarker_CfgFile++;
  }

  for (iMarker_PerBound = 0; iMarker_PerBound < nMarker_PerBound; iMarker_PerBound++) {
    Marker_CfgFile_TagBound[iMarker_CfgFile] = Marker_PerBound[iMarker_PerBound];
    Marker_CfgFile_KindBC[iMarker_CfgFile] = PERIODIC_BOUNDARY;
    Marker_CfgFile_PerBound[iMarker_CfgFile] = iMarker_PerBound + 1;
    iMarker_CfgFile++;
  }

  ActDisk_DeltaPress = new su2double[nMarker_ActDiskInlet] ();
  ActDisk_DeltaTemp = new su2double[nMarker_ActDiskInlet] ();
  ActDisk_TotalPressRatio = new su2double[nMarker_ActDiskInlet] ();
  ActDisk_TotalTempRatio = new su2double[nMarker_ActDiskInlet] ();
  ActDisk_StaticPressRatio = new su2double[nMarker_ActDiskInlet] ();
  ActDisk_StaticTempRatio = new su2double[nMarker_ActDiskInlet] ();
  ActDisk_Power = new su2double[nMarker_ActDiskInlet] ();
  ActDisk_MassFlow = new su2double[nMarker_ActDiskInlet] ();
  ActDisk_Mach = new su2double[nMarker_ActDiskInlet] ();
  ActDisk_Force = new su2double[nMarker_ActDiskInlet] ();
  ActDisk_NetThrust = new su2double[nMarker_ActDiskInlet] ();
  ActDisk_BCThrust = new su2double[nMarker_ActDiskInlet] ();
  ActDisk_BCThrust_Old = new su2double[nMarker_ActDiskInlet] ();
  ActDisk_GrossThrust = new su2double[nMarker_ActDiskInlet] ();
  ActDisk_Area = new su2double[nMarker_ActDiskInlet] ();
  ActDisk_ReverseMassFlow = new su2double[nMarker_ActDiskInlet] ();

  ActDiskInlet_MassFlow = new su2double[nMarker_ActDiskInlet] ();
  ActDiskInlet_Temperature = new su2double[nMarker_ActDiskInlet] ();
  ActDiskInlet_TotalTemperature = new su2double[nMarker_ActDiskInlet] ();
  ActDiskInlet_Pressure = new su2double[nMarker_ActDiskInlet] ();
  ActDiskInlet_TotalPressure = new su2double[nMarker_ActDiskInlet] ();
  ActDiskInlet_RamDrag = new su2double[nMarker_ActDiskInlet] ();
  ActDiskInlet_Force = new su2double[nMarker_ActDiskInlet] ();
  ActDiskInlet_Power = new su2double[nMarker_ActDiskInlet] ();

  for (iMarker_ActDiskInlet = 0; iMarker_ActDiskInlet < nMarker_ActDiskInlet; iMarker_ActDiskInlet++) {
    Marker_CfgFile_TagBound[iMarker_CfgFile] = Marker_ActDiskInlet[iMarker_ActDiskInlet];
    Marker_CfgFile_KindBC[iMarker_CfgFile] = ACTDISK_INLET;
    iMarker_CfgFile++;
  }

  ActDiskOutlet_MassFlow = new su2double[nMarker_ActDiskOutlet] ();
  ActDiskOutlet_Temperature = new su2double[nMarker_ActDiskOutlet] ();
  ActDiskOutlet_TotalTemperature = new su2double[nMarker_ActDiskOutlet] ();
  ActDiskOutlet_Pressure = new su2double[nMarker_ActDiskOutlet] ();
  ActDiskOutlet_TotalPressure = new su2double[nMarker_ActDiskOutlet] ();
  ActDiskOutlet_GrossThrust = new su2double[nMarker_ActDiskOutlet] ();
  ActDiskOutlet_Force = new su2double[nMarker_ActDiskOutlet] ();
  ActDiskOutlet_Power = new su2double[nMarker_ActDiskOutlet] ();

  for (iMarker_ActDiskOutlet = 0; iMarker_ActDiskOutlet < nMarker_ActDiskOutlet; iMarker_ActDiskOutlet++) {
    Marker_CfgFile_TagBound[iMarker_CfgFile] = Marker_ActDiskOutlet[iMarker_ActDiskOutlet];
    Marker_CfgFile_KindBC[iMarker_CfgFile] = ACTDISK_OUTLET;
    iMarker_CfgFile++;
  }

  Outlet_MassFlow = new su2double[nMarker_Outlet] ();
  Outlet_Density  = new su2double[nMarker_Outlet] ();
  Outlet_Area     = new su2double[nMarker_Outlet] ();

  for (iMarker_NearFieldBound = 0; iMarker_NearFieldBound < nMarker_NearFieldBound; iMarker_NearFieldBound++) {
    Marker_CfgFile_TagBound[iMarker_CfgFile] = Marker_NearFieldBound[iMarker_NearFieldBound];
    Marker_CfgFile_KindBC[iMarker_CfgFile] = NEARFIELD_BOUNDARY;
    iMarker_CfgFile++;
  }

  for (iMarker_Fluid_InterfaceBound = 0; iMarker_Fluid_InterfaceBound < nMarker_Fluid_InterfaceBound; iMarker_Fluid_InterfaceBound++) {
    Marker_CfgFile_TagBound[iMarker_CfgFile] = Marker_Fluid_InterfaceBound[iMarker_Fluid_InterfaceBound];
    Marker_CfgFile_KindBC[iMarker_CfgFile] = FLUID_INTERFACE;
    iMarker_CfgFile++;
  }

  for (iMarker_CHTInterface = 0; iMarker_CHTInterface < nMarker_CHTInterface; iMarker_CHTInterface++) {
    Marker_CfgFile_TagBound[iMarker_CfgFile] = Marker_CHTInterface[iMarker_CHTInterface];
    Marker_CfgFile_KindBC[iMarker_CfgFile] = CHT_WALL_INTERFACE;
    iMarker_CfgFile++;
  }

  for (iMarker_Inlet = 0; iMarker_Inlet < nMarker_Inlet; iMarker_Inlet++) {
    Marker_CfgFile_TagBound[iMarker_CfgFile] = Marker_Inlet[iMarker_Inlet];
    Marker_CfgFile_KindBC[iMarker_CfgFile] = INLET_FLOW;
    iMarker_CfgFile++;
  }

  for (iMarker_Riemann = 0; iMarker_Riemann < nMarker_Riemann; iMarker_Riemann++) {
    Marker_CfgFile_TagBound[iMarker_CfgFile] = Marker_Riemann[iMarker_Riemann];
    Marker_CfgFile_KindBC[iMarker_CfgFile] = RIEMANN_BOUNDARY;
    iMarker_CfgFile++;
  }

  for (iMarker_Giles = 0; iMarker_Giles < nMarker_Giles; iMarker_Giles++) {
    Marker_CfgFile_TagBound[iMarker_CfgFile] = Marker_Giles[iMarker_Giles];
    Marker_CfgFile_KindBC[iMarker_CfgFile] = GILES_BOUNDARY;
    iMarker_CfgFile++;
  }

  Engine_Power       = new su2double[nMarker_EngineInflow] ();
  Engine_Mach        = new su2double[nMarker_EngineInflow] ();
  Engine_Force       = new su2double[nMarker_EngineInflow] ();
  Engine_NetThrust   = new su2double[nMarker_EngineInflow] ();
  Engine_GrossThrust = new su2double[nMarker_EngineInflow] ();
  Engine_Area        = new su2double[nMarker_EngineInflow] ();

  Inflow_Mach = new su2double[nMarker_EngineInflow] ();
  Inflow_Pressure = new su2double[nMarker_EngineInflow] ();
  Inflow_MassFlow = new su2double[nMarker_EngineInflow] ();
  Inflow_ReverseMassFlow = new su2double[nMarker_EngineInflow] ();
  Inflow_TotalPressure = new su2double[nMarker_EngineInflow] ();
  Inflow_Temperature = new su2double[nMarker_EngineInflow] ();
  Inflow_TotalTemperature = new su2double[nMarker_EngineInflow] ();
  Inflow_RamDrag = new su2double[nMarker_EngineInflow] ();
  Inflow_Force = new su2double[nMarker_EngineInflow] ();
  Inflow_Power = new su2double[nMarker_EngineInflow] ();

  for (iMarker_EngineInflow = 0; iMarker_EngineInflow < nMarker_EngineInflow; iMarker_EngineInflow++) {
    Marker_CfgFile_TagBound[iMarker_CfgFile] = Marker_EngineInflow[iMarker_EngineInflow];
    Marker_CfgFile_KindBC[iMarker_CfgFile] = ENGINE_INFLOW;
    iMarker_CfgFile++;
  }

  Exhaust_Pressure = new su2double[nMarker_EngineExhaust] ();
  Exhaust_Temperature = new su2double[nMarker_EngineExhaust] ();
  Exhaust_MassFlow = new su2double[nMarker_EngineExhaust] ();
  Exhaust_TotalPressure = new su2double[nMarker_EngineExhaust] ();
  Exhaust_TotalTemperature = new su2double[nMarker_EngineExhaust] ();
  Exhaust_GrossThrust = new su2double[nMarker_EngineExhaust] ();
  Exhaust_Force = new su2double[nMarker_EngineExhaust] ();
  Exhaust_Power = new su2double[nMarker_EngineExhaust] ();

  for (iMarker_EngineExhaust = 0; iMarker_EngineExhaust < nMarker_EngineExhaust; iMarker_EngineExhaust++) {
    Marker_CfgFile_TagBound[iMarker_CfgFile] = Marker_EngineExhaust[iMarker_EngineExhaust];
    Marker_CfgFile_KindBC[iMarker_CfgFile] = ENGINE_EXHAUST;
    iMarker_CfgFile++;
  }

  for (iMarker_Supersonic_Inlet = 0; iMarker_Supersonic_Inlet < nMarker_Supersonic_Inlet; iMarker_Supersonic_Inlet++) {
    Marker_CfgFile_TagBound[iMarker_CfgFile] = Marker_Supersonic_Inlet[iMarker_Supersonic_Inlet];
    Marker_CfgFile_KindBC[iMarker_CfgFile] = SUPERSONIC_INLET;
    iMarker_CfgFile++;
  }

  for (iMarker_Supersonic_Outlet = 0; iMarker_Supersonic_Outlet < nMarker_Supersonic_Outlet; iMarker_Supersonic_Outlet++) {
    Marker_CfgFile_TagBound[iMarker_CfgFile] = Marker_Supersonic_Outlet[iMarker_Supersonic_Outlet];
    Marker_CfgFile_KindBC[iMarker_CfgFile] = SUPERSONIC_OUTLET;
    iMarker_CfgFile++;
  }

  for (iMarker_Internal = 0; iMarker_Internal < nMarker_Internal; iMarker_Internal++) {
    Marker_CfgFile_TagBound[iMarker_CfgFile] = Marker_Internal[iMarker_Internal];
    Marker_CfgFile_KindBC[iMarker_CfgFile] = INTERNAL_BOUNDARY;
    iMarker_CfgFile++;
  }

  for (iMarker_Custom = 0; iMarker_Custom < nMarker_Custom; iMarker_Custom++) {
    Marker_CfgFile_TagBound[iMarker_CfgFile] = Marker_Custom[iMarker_Custom];
    Marker_CfgFile_KindBC[iMarker_CfgFile] = CUSTOM_BOUNDARY;
    iMarker_CfgFile++;
  }

  for (iMarker_Outlet = 0; iMarker_Outlet < nMarker_Outlet; iMarker_Outlet++) {
    Marker_CfgFile_TagBound[iMarker_CfgFile] = Marker_Outlet[iMarker_Outlet];
    Marker_CfgFile_KindBC[iMarker_CfgFile] = OUTLET_FLOW;
    iMarker_CfgFile++;
  }

  for (iMarker_Isothermal = 0; iMarker_Isothermal < nMarker_Isothermal; iMarker_Isothermal++) {
    Marker_CfgFile_TagBound[iMarker_CfgFile] = Marker_Isothermal[iMarker_Isothermal];
    Marker_CfgFile_KindBC[iMarker_CfgFile] = ISOTHERMAL;
    iMarker_CfgFile++;
  }

  for (iMarker_HeatFlux = 0; iMarker_HeatFlux < nMarker_HeatFlux; iMarker_HeatFlux++) {
    Marker_CfgFile_TagBound[iMarker_CfgFile] = Marker_HeatFlux[iMarker_HeatFlux];
    Marker_CfgFile_KindBC[iMarker_CfgFile] = HEAT_FLUX;
    iMarker_CfgFile++;
  }

  for (iMarker_Clamped = 0; iMarker_Clamped < nMarker_Clamped; iMarker_Clamped++) {
    Marker_CfgFile_TagBound[iMarker_CfgFile] = Marker_Clamped[iMarker_Clamped];
    Marker_CfgFile_KindBC[iMarker_CfgFile] = CLAMPED_BOUNDARY;
    iMarker_CfgFile++;
  }

  for (iMarker_Displacement = 0; iMarker_Displacement < nMarker_Displacement; iMarker_Displacement++) {
    Marker_CfgFile_TagBound[iMarker_CfgFile] = Marker_Displacement[iMarker_Displacement];
    Marker_CfgFile_KindBC[iMarker_CfgFile] = DISPLACEMENT_BOUNDARY;
    iMarker_CfgFile++;
  }

  for (iMarker_Load = 0; iMarker_Load < nMarker_Load; iMarker_Load++) {
    Marker_CfgFile_TagBound[iMarker_CfgFile] = Marker_Load[iMarker_Load];
    Marker_CfgFile_KindBC[iMarker_CfgFile] = LOAD_BOUNDARY;
    iMarker_CfgFile++;
  }

  for (iMarker_Damper = 0; iMarker_Damper < nMarker_Damper; iMarker_Damper++) {
    Marker_CfgFile_TagBound[iMarker_CfgFile] = Marker_Damper[iMarker_Damper];
    Marker_CfgFile_KindBC[iMarker_CfgFile] = DAMPER_BOUNDARY;
    iMarker_CfgFile++;
  }

  for (iMarker_Load_Dir = 0; iMarker_Load_Dir < nMarker_Load_Dir; iMarker_Load_Dir++) {
    Marker_CfgFile_TagBound[iMarker_CfgFile] = Marker_Load_Dir[iMarker_Load_Dir];
    Marker_CfgFile_KindBC[iMarker_CfgFile] = LOAD_DIR_BOUNDARY;
    iMarker_CfgFile++;
  }

  for (iMarker_Disp_Dir = 0; iMarker_Disp_Dir < nMarker_Disp_Dir; iMarker_Disp_Dir++) {
    Marker_CfgFile_TagBound[iMarker_CfgFile] = Marker_Disp_Dir[iMarker_Disp_Dir];
    Marker_CfgFile_KindBC[iMarker_CfgFile] = DISP_DIR_BOUNDARY;
    iMarker_CfgFile++;
  }

  for (iMarker_Load_Sine = 0; iMarker_Load_Sine < nMarker_Load_Sine; iMarker_Load_Sine++) {
    Marker_CfgFile_TagBound[iMarker_CfgFile] = Marker_Load_Sine[iMarker_Load_Sine];
    Marker_CfgFile_KindBC[iMarker_CfgFile] = LOAD_SINE_BOUNDARY;
    iMarker_CfgFile++;
  }

  for (iMarker_Fluid_Load = 0; iMarker_Fluid_Load < nMarker_Fluid_Load; iMarker_Fluid_Load++) {
    Marker_CfgFile_TagBound[iMarker_CfgFile] = Marker_Fluid_Load[iMarker_Fluid_Load];
    iMarker_CfgFile++;
  }

  for (iMarker_FlowLoad = 0; iMarker_FlowLoad < nMarker_FlowLoad; iMarker_FlowLoad++) {
    Marker_CfgFile_TagBound[iMarker_CfgFile] = Marker_FlowLoad[iMarker_FlowLoad];
    Marker_CfgFile_KindBC[iMarker_CfgFile] = FLOWLOAD_BOUNDARY;
    iMarker_CfgFile++;
  }

  for (iMarker_CfgFile = 0; iMarker_CfgFile < nMarker_CfgFile; iMarker_CfgFile++) {
    Marker_CfgFile_Monitoring[iMarker_CfgFile] = NO;
    for (iMarker_Monitoring = 0; iMarker_Monitoring < nMarker_Monitoring; iMarker_Monitoring++)
      if (Marker_CfgFile_TagBound[iMarker_CfgFile] == Marker_Monitoring[iMarker_Monitoring])
        Marker_CfgFile_Monitoring[iMarker_CfgFile] = YES;
  }

  for (iMarker_CfgFile = 0; iMarker_CfgFile < nMarker_CfgFile; iMarker_CfgFile++) {
    Marker_CfgFile_GeoEval[iMarker_CfgFile] = NO;
    for (iMarker_GeoEval = 0; iMarker_GeoEval < nMarker_GeoEval; iMarker_GeoEval++)
      if (Marker_CfgFile_TagBound[iMarker_CfgFile] == Marker_GeoEval[iMarker_GeoEval])
        Marker_CfgFile_GeoEval[iMarker_CfgFile] = YES;
  }

  for (iMarker_CfgFile = 0; iMarker_CfgFile < nMarker_CfgFile; iMarker_CfgFile++) {
    Marker_CfgFile_Designing[iMarker_CfgFile] = NO;
    for (iMarker_Designing = 0; iMarker_Designing < nMarker_Designing; iMarker_Designing++)
      if (Marker_CfgFile_TagBound[iMarker_CfgFile] == Marker_Designing[iMarker_Designing])
        Marker_CfgFile_Designing[iMarker_CfgFile] = YES;
  }

  for (iMarker_CfgFile = 0; iMarker_CfgFile < nMarker_CfgFile; iMarker_CfgFile++) {
    Marker_CfgFile_Plotting[iMarker_CfgFile] = NO;
    for (iMarker_Plotting = 0; iMarker_Plotting < nMarker_Plotting; iMarker_Plotting++)
      if (Marker_CfgFile_TagBound[iMarker_CfgFile] == Marker_Plotting[iMarker_Plotting])
        Marker_CfgFile_Plotting[iMarker_CfgFile] = YES;
  }

  for (iMarker_CfgFile = 0; iMarker_CfgFile < nMarker_CfgFile; iMarker_CfgFile++) {
    Marker_CfgFile_Analyze[iMarker_CfgFile] = NO;
    for (iMarker_Analyze = 0; iMarker_Analyze < nMarker_Analyze; iMarker_Analyze++)
      if (Marker_CfgFile_TagBound[iMarker_CfgFile] == Marker_Analyze[iMarker_Analyze])
        Marker_CfgFile_Analyze[iMarker_CfgFile] = YES;
  }

  /*--- Identification of Fluid-Structure interface markers ---*/

  for (iMarker_CfgFile = 0; iMarker_CfgFile < nMarker_CfgFile; iMarker_CfgFile++) {
    unsigned short indexMarker = 0;
    Marker_CfgFile_ZoneInterface[iMarker_CfgFile] = NO;
    for (iMarker_ZoneInterface = 0; iMarker_ZoneInterface < nMarker_ZoneInterface; iMarker_ZoneInterface++)
      if (Marker_CfgFile_TagBound[iMarker_CfgFile] == Marker_ZoneInterface[iMarker_ZoneInterface])
            indexMarker = (int)(iMarker_ZoneInterface/2+1);
    Marker_CfgFile_ZoneInterface[iMarker_CfgFile] = indexMarker;
  }

/*--- Identification of Turbomachinery markers and flag them---*/

  for (iMarker_CfgFile = 0; iMarker_CfgFile < nMarker_CfgFile; iMarker_CfgFile++) {
    unsigned short indexMarker=0;
    Marker_CfgFile_Turbomachinery[iMarker_CfgFile] = NO;
    Marker_CfgFile_TurbomachineryFlag[iMarker_CfgFile] = NO;
    for (iMarker_Turbomachinery = 0; iMarker_Turbomachinery < nMarker_Turbomachinery; iMarker_Turbomachinery++){
      if (Marker_CfgFile_TagBound[iMarker_CfgFile] == Marker_TurboBoundIn[iMarker_Turbomachinery]){
        indexMarker=(iMarker_Turbomachinery+1);
        Marker_CfgFile_Turbomachinery[iMarker_CfgFile] = indexMarker;
        Marker_CfgFile_TurbomachineryFlag[iMarker_CfgFile] = INFLOW;
      }
      if (Marker_CfgFile_TagBound[iMarker_CfgFile] == Marker_TurboBoundOut[iMarker_Turbomachinery]){
        indexMarker=(iMarker_Turbomachinery+1);
        Marker_CfgFile_Turbomachinery[iMarker_CfgFile] = indexMarker;
        Marker_CfgFile_TurbomachineryFlag[iMarker_CfgFile] = OUTFLOW;
      }
    }
  }

  /*--- Identification of MixingPlane interface markers ---*/

  for (iMarker_CfgFile = 0; iMarker_CfgFile < nMarker_CfgFile; iMarker_CfgFile++) {
    unsigned short indexMarker=0;
    Marker_CfgFile_MixingPlaneInterface[iMarker_CfgFile] = NO;
    for (iMarker_MixingPlaneInterface = 0; iMarker_MixingPlaneInterface < nMarker_MixingPlaneInterface; iMarker_MixingPlaneInterface++)
      if (Marker_CfgFile_TagBound[iMarker_CfgFile] == Marker_MixingPlaneInterface[iMarker_MixingPlaneInterface])
        indexMarker=(int)(iMarker_MixingPlaneInterface/2+1);
    Marker_CfgFile_MixingPlaneInterface[iMarker_CfgFile] = indexMarker;
  }

  for (iMarker_CfgFile = 0; iMarker_CfgFile < nMarker_CfgFile; iMarker_CfgFile++) {
    Marker_CfgFile_DV[iMarker_CfgFile] = NO;
    for (iMarker_DV = 0; iMarker_DV < nMarker_DV; iMarker_DV++)
      if (Marker_CfgFile_TagBound[iMarker_CfgFile] == Marker_DV[iMarker_DV])
        Marker_CfgFile_DV[iMarker_CfgFile] = YES;
  }

  /*--- Add an extra check for DV_MARKER to make sure that any given marker
   *    name is recognized as an existing boundary in the problem. ---*/

  for (iMarker_DV = 0; iMarker_DV < nMarker_DV; iMarker_DV++) {
    bool found = false;
    for (iMarker_CfgFile = 0; iMarker_CfgFile < nMarker_CfgFile; iMarker_CfgFile++) {
      if (Marker_CfgFile_TagBound[iMarker_CfgFile] == Marker_DV[iMarker_DV]) {
        found = true;
        break;
      }
    }
    if(!found) {
      SU2_MPI::Error("DV_MARKER contains marker names that do not exist in the lists of BCs in the config file.", CURRENT_FUNCTION);
    }
  }

  for (iMarker_CfgFile = 0; iMarker_CfgFile < nMarker_CfgFile; iMarker_CfgFile++) {
    Marker_CfgFile_Moving[iMarker_CfgFile] = NO;
    for (iMarker_Moving = 0; iMarker_Moving < nMarker_Moving; iMarker_Moving++)
      if (Marker_CfgFile_TagBound[iMarker_CfgFile] == Marker_Moving[iMarker_Moving])
        Marker_CfgFile_Moving[iMarker_CfgFile] = YES;
  }

  for (iMarker_CfgFile = 0; iMarker_CfgFile < nMarker_CfgFile; iMarker_CfgFile++) {
    Marker_CfgFile_Deform_Mesh[iMarker_CfgFile] = NO;
    for (iMarker_Deform_Mesh = 0; iMarker_Deform_Mesh < nMarker_Deform_Mesh; iMarker_Deform_Mesh++)
      if (Marker_CfgFile_TagBound[iMarker_CfgFile] == Marker_Deform_Mesh[iMarker_Deform_Mesh])
        Marker_CfgFile_Deform_Mesh[iMarker_CfgFile] = YES;
  }

  for (iMarker_CfgFile = 0; iMarker_CfgFile < nMarker_CfgFile; iMarker_CfgFile++) {
    Marker_CfgFile_Fluid_Load[iMarker_CfgFile] = NO;
    for (iMarker_Fluid_Load = 0; iMarker_Fluid_Load < nMarker_Fluid_Load; iMarker_Fluid_Load++)
      if (Marker_CfgFile_TagBound[iMarker_CfgFile] == Marker_Fluid_Load[iMarker_Fluid_Load])
        Marker_CfgFile_Fluid_Load[iMarker_CfgFile] = YES;
  }

  for (iMarker_CfgFile=0; iMarker_CfgFile < nMarker_CfgFile; iMarker_CfgFile++) {
    Marker_CfgFile_PyCustom[iMarker_CfgFile] = NO;
    for(iMarker_PyCustom=0; iMarker_PyCustom < nMarker_PyCustom; iMarker_PyCustom++)
      if (Marker_CfgFile_TagBound[iMarker_CfgFile] == Marker_PyCustom[iMarker_PyCustom])
        Marker_CfgFile_PyCustom[iMarker_CfgFile] = YES;
  }

}

void CConfig::SetOutput(unsigned short val_software, unsigned short val_izone) {

  unsigned short iMarker_Euler, iMarker_Custom, iMarker_FarField,
  iMarker_SymWall, iMarker_PerBound, iMarker_NearFieldBound,
  iMarker_Fluid_InterfaceBound, iMarker_Inlet, iMarker_Riemann,
  iMarker_Deform_Mesh, iMarker_Fluid_Load,
  iMarker_Giles, iMarker_Outlet, iMarker_Isothermal, iMarker_HeatFlux,
  iMarker_EngineInflow, iMarker_EngineExhaust, iMarker_Displacement, iMarker_Damper,
  iMarker_Load, iMarker_FlowLoad, iMarker_Internal, iMarker_Monitoring,
  iMarker_Designing, iMarker_GeoEval, iMarker_Plotting, iMarker_Analyze, iMarker_DV, iDV_Value,
  iMarker_ZoneInterface, iMarker_PyCustom, iMarker_Load_Dir, iMarker_Disp_Dir, iMarker_Load_Sine, iMarker_Clamped,
  iMarker_Moving, iMarker_Supersonic_Inlet, iMarker_Supersonic_Outlet, iMarker_ActDiskInlet,
  iMarker_Emissivity,
  iMarker_ActDiskOutlet, iMarker_MixingPlaneInterface;

  bool fea = ((Kind_Solver == FEM_ELASTICITY) || (Kind_Solver == DISC_ADJ_FEM));

  cout << endl <<"----------------- Physical Case Definition ( Zone "  << iZone << " ) -------------------" << endl;
  if (val_software == SU2_CFD) {
    if (FSI_Problem)
     cout << "Fluid-Structure Interaction." << endl;

    if (DiscreteAdjoint) {
     cout <<"Discrete Adjoint equations using Algorithmic Differentiation\n";
     cout <<"based on the physical case: ";
    }
    switch (Kind_Solver) {
      case EULER:     case DISC_ADJ_EULER:
      case INC_EULER: case DISC_ADJ_INC_EULER:
      case FEM_EULER: case DISC_ADJ_FEM_EULER:
        if (Kind_Regime == COMPRESSIBLE) cout << "Compressible Euler equations." << endl;
        if (Kind_Regime == INCOMPRESSIBLE) cout << "Incompressible Euler equations." << endl;
        break;
      case NAVIER_STOKES:     case DISC_ADJ_NAVIER_STOKES:
      case INC_NAVIER_STOKES: case DISC_ADJ_INC_NAVIER_STOKES:
      case FEM_NAVIER_STOKES: case DISC_ADJ_FEM_NS:
        if (Kind_Regime == COMPRESSIBLE) cout << "Compressible Laminar Navier-Stokes' equations." << endl;
        if (Kind_Regime == INCOMPRESSIBLE) cout << "Incompressible Laminar Navier-Stokes' equations." << endl;
        break;
      case RANS:     case DISC_ADJ_RANS:
      case INC_RANS: case DISC_ADJ_INC_RANS:
      case FEM_RANS: case DISC_ADJ_FEM_RANS:
        if (Kind_Regime == COMPRESSIBLE) cout << "Compressible RANS equations." << endl;
        if (Kind_Regime == INCOMPRESSIBLE) cout << "Incompressible RANS equations." << endl;
        cout << "Turbulence model: ";
        switch (Kind_Turb_Model) {
          case SA:        cout << "Spalart Allmaras" << endl; break;
          case SA_NEG:    cout << "Negative Spalart Allmaras" << endl; break;
          case SA_E:      cout << "Edwards Spalart Allmaras" << endl; break;
          case SA_COMP:   cout << "Compressibility Correction Spalart Allmaras" << endl; break;
          case SA_E_COMP: cout << "Compressibility Correction Edwards Spalart Allmaras" << endl; break;
          case SST:       cout << "Menter's SST"     << endl; break;
          case SST_SUST:  cout << "Menter's SST with sustaining terms" << endl; break;
        }
        if (QCR) cout << "Using Quadratic Constitutive Relation, 2000 version (QCR2000)" << endl;
        cout << "Hybrid RANS/LES: ";
        switch (Kind_HybridRANSLES){
          case NO_HYBRIDRANSLES: cout <<  "No Hybrid RANS/LES" << endl; break;
          case SA_DES:   cout << "Detached Eddy Simulation (DES97) " << endl; break;
          case SA_DDES:  cout << "Delayed Detached Eddy Simulation (DDES) with Standard SGS" << endl; break;
          case SA_ZDES:  cout << "Delayed Detached Eddy Simulation (DDES) with Vorticity-based SGS" << endl; break;
          case SA_EDDES: cout << "Delayed Detached Eddy Simulation (DDES) with Shear-layer Adapted SGS" << endl; break;
        }
        if (using_uq){
          cout << "Perturbing Reynold's Stress Matrix towards "<< eig_val_comp << " component turbulence"<< endl;
          if (uq_permute) cout << "Permuting eigenvectors" << endl;
        }
        break;
      case FEM_LES:
        if (Kind_Regime == COMPRESSIBLE)   cout << "Compressible LES equations." << endl;
        if (Kind_Regime == INCOMPRESSIBLE) cout << "Incompressible LES equations." << endl;
        cout << "Subgrid Scale model: ";
        switch (Kind_SGS_Model) {
          case IMPLICIT_LES: cout << "Implicit LES" << endl; break;
          case SMAGORINSKY:  cout << "Smagorinsky " << endl; break;
          case WALE:         cout << "WALE"         << endl; break;
          case VREMAN:       cout << "VREMAN"         << endl; break;
          default:
            SU2_MPI::Error("Subgrid Scale model not specified.", CURRENT_FUNCTION);

        }
        break;
      case FEM_ELASTICITY: case DISC_ADJ_FEM:
        if (Kind_Struct_Solver == SMALL_DEFORMATIONS) cout << "Geometrically linear elasticity solver." << endl;
        if (Kind_Struct_Solver == LARGE_DEFORMATIONS) cout << "Geometrically non-linear elasticity solver." << endl;
        if (Kind_Material == LINEAR_ELASTIC) cout << "Linear elastic material." << endl;
        if (Kind_Material == NEO_HOOKEAN) {
          if (Kind_Material_Compress == COMPRESSIBLE_MAT) cout << "Compressible Neo-Hookean material model." << endl;
        }
        break;
      case ADJ_EULER: cout << "Continuous Euler adjoint equations." << endl; break;
      case ADJ_NAVIER_STOKES:
        if (Frozen_Visc_Cont)
          cout << "Continuous Navier-Stokes adjoint equations with frozen (laminar) viscosity." << endl;
        else
          cout << "Continuous Navier-Stokes adjoint equations." << endl;
        break;
      case ADJ_RANS:
        if (Frozen_Visc_Cont)
          cout << "Continuous RANS adjoint equations with frozen (laminar and eddy) viscosity." << endl;
        else
          cout << "Continuous RANS adjoint equations." << endl;

        break;

    }

    if ((Kind_Regime == COMPRESSIBLE) && (Kind_Solver != FEM_ELASTICITY)) {
      cout << "Mach number: " << Mach <<"."<< endl;
      cout << "Angle of attack (AoA): " << AoA <<" deg, and angle of sideslip (AoS): " << AoS <<" deg."<< endl;
      if ((Kind_Solver == NAVIER_STOKES) || (Kind_Solver == ADJ_NAVIER_STOKES) ||
          (Kind_Solver == RANS) || (Kind_Solver == ADJ_RANS))
        cout << "Reynolds number: " << Reynolds <<". Reference length "  << Length_Reynolds << "." << endl;
      if (Fixed_CL_Mode) {
        cout << "Fixed CL mode, target value: " << Target_CL << "." << endl;
      }
      if (Fixed_CM_Mode) {
          cout << "Fixed CM mode, target value:  " << Target_CM << "." << endl;
          cout << "HTP rotation axis (X,Z): ("<< HTP_Axis[0] <<", "<< HTP_Axis[1] <<")."<< endl;
      }
    }

    if (EquivArea) {
      cout <<"The equivalent area is going to be evaluated on the near-field."<< endl;
      cout <<"The lower integration limit is "<<EA_IntLimit[0]<<", and the upper is "<<EA_IntLimit[1]<<"."<< endl;
      cout <<"The near-field is situated at "<<EA_IntLimit[2]<<"."<< endl;
    }

    if (GetGrid_Movement()) {
      cout << "Performing a dynamic mesh simulation: ";
      switch (Kind_GridMovement) {
        case NO_MOVEMENT:     cout << "no direct movement." << endl; break;
        case RIGID_MOTION:    cout << "rigid mesh motion." << endl; break;
        case MOVING_HTP:      cout << "HTP moving." << endl; break;
        case ROTATING_FRAME:  cout << "rotating reference frame." << endl; break;
        case FLUID_STRUCTURE: cout << "fluid-structure motion." << endl; break;
        case EXTERNAL:        cout << "externally prescribed motion." << endl; break;
      }
    }

    if (Restart) {
      if (Read_Binary_Restart) cout << "Reading and writing binary SU2 native restart files." << endl;
      else cout << "Reading and writing ASCII SU2 native restart files." << endl;
      if (!ContinuousAdjoint && Kind_Solver != FEM_ELASTICITY) cout << "Read flow solution from: " << Solution_FileName << "." << endl;
      if (ContinuousAdjoint) cout << "Read adjoint solution from: " << Solution_AdjFileName << "." << endl;
    }
    else {
        if (fea) cout << "No restart solution, initialize from undeformed configuration." << endl;
        else cout << "No restart solution, use the values at infinity (freestream)." << endl;
    }

    if (ContinuousAdjoint)
      cout << "Read flow solution from: " << Solution_FileName << "." << endl;

    if (!fea){
      if (Kind_Regime == COMPRESSIBLE) {
        if (Ref_NonDim == DIMENSIONAL) { cout << "Dimensional simulation." << endl; }
        else if (Ref_NonDim == FREESTREAM_PRESS_EQ_ONE) { cout << "Non-Dimensional simulation (P=1.0, Rho=1.0, T=1.0 at the farfield)." << endl; }
        else if (Ref_NonDim == FREESTREAM_VEL_EQ_MACH) { cout << "Non-Dimensional simulation (V=Mach, Rho=1.0, T=1.0 at the farfield)." << endl; }
        else if (Ref_NonDim == FREESTREAM_VEL_EQ_ONE) { cout << "Non-Dimensional simulation (V=1.0, Rho=1.0, T=1.0 at the farfield)." << endl; }
    } else if (Kind_Regime == INCOMPRESSIBLE) {
        if (Ref_Inc_NonDim == DIMENSIONAL) { cout << "Dimensional simulation." << endl; }
        else if (Ref_Inc_NonDim == INITIAL_VALUES) { cout << "Non-Dimensional simulation using intialization values." << endl; }
        else if (Ref_Inc_NonDim == REFERENCE_VALUES) { cout << "Non-Dimensional simulation using user-specified reference values." << endl; }
      }

      if (RefArea == 0.0) cout << "The reference area will be computed using y(2D) or z(3D) projection." << endl;
      else { cout << "The reference area is " << RefArea;
        if (SystemMeasurements == US) cout << " ft^2." << endl; else cout << " m^2." << endl;
      }

      if (SemiSpan == 0.0) cout << "The semi-span will be computed using the max y(3D) value." << endl;
      else { cout << "The semi-span length area is " << SemiSpan;
        if (SystemMeasurements == US) cout << " ft." << endl; else cout << " m." << endl;
      }

      cout << "The reference length is " << RefLength;
      if (SystemMeasurements == US) cout << " ft." << endl; else cout << " m." << endl;

      if (nMarker_Monitoring != 0){
        if ((nRefOriginMoment_X > 1) || (nRefOriginMoment_Y > 1) || (nRefOriginMoment_Z > 1)) {
          cout << "Surface(s) where the force coefficients are evaluated and \n";
          cout << "their reference origin for moment computation: \n";

          for (iMarker_Monitoring = 0; iMarker_Monitoring < nMarker_Monitoring; iMarker_Monitoring++) {
            cout << "   - " << Marker_Monitoring[iMarker_Monitoring] << " (" << RefOriginMoment_X[iMarker_Monitoring] <<", "<<RefOriginMoment_Y[iMarker_Monitoring] <<", "<< RefOriginMoment_Z[iMarker_Monitoring] << ")";
            if (iMarker_Monitoring < nMarker_Monitoring-1) cout << ".\n";
            else {
              if (SystemMeasurements == US) cout <<" ft."<< endl;
              else cout <<" m."<< endl;
            }

          }
        }
        else {
          cout << "Reference origin for moment evaluation is (" << RefOriginMoment_X[0] << ", " << RefOriginMoment_Y[0] << ", " << RefOriginMoment_Z[0] << ")." << endl;
          cout << "Surface(s) where the force coefficients are evaluated: ";
          for (iMarker_Monitoring = 0; iMarker_Monitoring < nMarker_Monitoring; iMarker_Monitoring++) {
            cout << Marker_Monitoring[iMarker_Monitoring];
            if (iMarker_Monitoring < nMarker_Monitoring-1) cout << ", ";
            else cout <<"."<< endl;
          }
          cout<< endl;
        }
      }
    }

    if (nMarker_Designing != 0) {
      cout << "Surface(s) where the objective function is evaluated: ";
      for (iMarker_Designing = 0; iMarker_Designing < nMarker_Designing; iMarker_Designing++) {
        cout << Marker_Designing[iMarker_Designing];
        if (iMarker_Designing < nMarker_Designing-1) cout << ", ";
        else cout <<".";
      }
      cout<< endl;
    }

    if (nMarker_Plotting != 0) {
      cout << "Surface(s) plotted in the output file: ";
      for (iMarker_Plotting = 0; iMarker_Plotting < nMarker_Plotting; iMarker_Plotting++) {
        cout << Marker_Plotting[iMarker_Plotting];
        if (iMarker_Plotting < nMarker_Plotting-1) cout << ", ";
        else cout <<".";
      }
      cout<< endl;
    }

    if (nMarker_Analyze != 0) {
      cout << "Surface(s) to be analyzed in detail: ";
      for (iMarker_Analyze = 0; iMarker_Analyze < nMarker_Analyze; iMarker_Analyze++) {
        cout << Marker_Analyze[iMarker_Analyze];
        if (iMarker_Analyze < nMarker_Analyze-1) cout << ", ";
        else cout <<".";
      }
      cout<< endl;
    }

    if (nMarker_ZoneInterface != 0) {
      cout << "Surface(s) acting as an interface among zones: ";
      for (iMarker_ZoneInterface = 0; iMarker_ZoneInterface < nMarker_ZoneInterface; iMarker_ZoneInterface++) {
        cout << Marker_ZoneInterface[iMarker_ZoneInterface];
        if (iMarker_ZoneInterface < nMarker_ZoneInterface-1) cout << ", ";
        else cout <<".";
      }
      cout<<endl;
    }

    if(nMarker_PyCustom != 0) {
      cout << "Surface(s) that are customizable in Python: ";
      for(iMarker_PyCustom=0; iMarker_PyCustom < nMarker_PyCustom; iMarker_PyCustom++){
        cout << Marker_PyCustom[iMarker_PyCustom];
        if (iMarker_PyCustom < nMarker_PyCustom-1) cout << ", ";
        else cout << ".";
      }
      cout << endl;
    }

    if (nMarker_DV != 0) {
      cout << "Surface(s) affected by the design variables: ";
      for (iMarker_DV = 0; iMarker_DV < nMarker_DV; iMarker_DV++) {
        cout << Marker_DV[iMarker_DV];
        if (iMarker_DV < nMarker_DV-1) cout << ", ";
        else cout <<".";
      }
      cout<< endl;
    }

    if (nMarker_Moving != 0) {
      cout << "Surface(s) in motion: ";
      for (iMarker_Moving = 0; iMarker_Moving < nMarker_Moving; iMarker_Moving++) {
        cout << Marker_Moving[iMarker_Moving];
        if (iMarker_Moving < nMarker_Moving-1) cout << ", ";
        else cout <<".";
      }
      cout<< endl;
    }

  }

  if (val_software == SU2_GEO) {
    if (nMarker_GeoEval != 0) {
      cout << "Surface(s) where the geometrical based functions is evaluated: ";
      for (iMarker_GeoEval = 0; iMarker_GeoEval < nMarker_GeoEval; iMarker_GeoEval++) {
        cout << Marker_GeoEval[iMarker_GeoEval];
        if (iMarker_GeoEval < nMarker_GeoEval-1) cout << ", ";
        else cout <<".";
      }
      cout<< endl;
    }
  }

  cout << "Input mesh file name: " << Mesh_FileName << endl;

  if (val_software == SU2_DOT) {
    if (DiscreteAdjoint) {
      cout << "Input sensitivity file name: " << GetObjFunc_Extension(Solution_AdjFileName) << "." << endl;
    }else {
    cout << "Input sensitivity file name: " << SurfAdjCoeff_FileName << "." << endl;
  }
  }

  if (val_software == SU2_MSH) {
    switch (Kind_Adaptation) {
    case FULL: case WAKE: case FULL_FLOW: case FULL_ADJOINT: case SMOOTHING: case SUPERSONIC_SHOCK:
      break;
    case GRAD_FLOW:
      cout << "Read flow solution from: " << Solution_FileName << "." << endl;
      break;
    case GRAD_ADJOINT:
      cout << "Read adjoint flow solution from: " << Solution_AdjFileName << "." << endl;
      break;
    case GRAD_FLOW_ADJ: case COMPUTABLE: case REMAINING:
      cout << "Read flow solution from: " << Solution_FileName << "." << endl;
      cout << "Read adjoint flow solution from: " << Solution_AdjFileName << "." << endl;
      break;
    }
  }

  if (val_software == SU2_DEF) {
    cout << endl <<"---------------- Grid deformation parameters ( Zone "  << iZone << " )  ----------------" << endl;
    cout << "Grid deformation using a linear elasticity method." << endl;

    if (Hold_GridFixed == YES) cout << "Hold some regions of the mesh fixed (hardcode implementation)." << endl;
  }

  if (val_software == SU2_DOT) {
  cout << endl <<"-------------- Surface deformation parameters ( Zone "  << iZone << " ) ----------------" << endl;
  }

  if (((val_software == SU2_DEF) || (val_software == SU2_DOT)) && (Design_Variable[0] != NO_DEFORMATION)) {

    for (unsigned short iDV = 0; iDV < nDV; iDV++) {


      if ((Design_Variable[iDV] != NO_DEFORMATION) &&
          (Design_Variable[iDV] != FFD_SETTING) &&
          (Design_Variable[iDV] != SCALE_GRID) &&
          (Design_Variable[iDV] != TRANSLATE_GRID) &&
          (Design_Variable[iDV] != ROTATE_GRID) &&
          (Design_Variable[iDV] != SURFACE_FILE)) {

        if (iDV == 0)
          cout << "Design variables definition (markers <-> value <-> param):" << endl;

        switch (Design_Variable[iDV]) {
          case FFD_CONTROL_POINT_2D:  cout << "FFD 2D (control point) <-> "; break;
          case FFD_CAMBER_2D:         cout << "FFD 2D (camber) <-> "; break;
          case FFD_THICKNESS_2D:      cout << "FFD 2D (thickness) <-> "; break;
          case FFD_TWIST_2D:          cout << "FFD 2D (twist) <-> "; break;
          case HICKS_HENNE:           cout << "Hicks Henne <-> " ; break;
          case SURFACE_BUMP:          cout << "Surface bump <-> " ; break;
          case ANGLE_OF_ATTACK:       cout << "Angle of attack <-> " ; break;
          case CST:                   cout << "Kulfan parameter number (CST) <-> " ; break;
          case TRANSLATION:           cout << "Translation design variable."; break;
          case SCALE:                 cout << "Scale design variable."; break;
          case NACA_4DIGITS:          cout << "NACA four digits <-> "; break;
          case PARABOLIC:             cout << "Parabolic <-> "; break;
          case AIRFOIL:               cout << "Airfoil <-> "; break;
          case ROTATION:              cout << "Rotation <-> "; break;
          case FFD_CONTROL_POINT:     cout << "FFD (control point) <-> "; break;
          case FFD_NACELLE:           cout << "FFD (nacelle) <-> "; break;
          case FFD_GULL:              cout << "FFD (gull) <-> "; break;
          case FFD_TWIST:             cout << "FFD (twist) <-> "; break;
          case FFD_ROTATION:          cout << "FFD (rotation) <-> "; break;
          case FFD_CONTROL_SURFACE:   cout << "FFD (control surface) <-> "; break;
          case FFD_CAMBER:            cout << "FFD (camber) <-> "; break;
          case FFD_THICKNESS:         cout << "FFD (thickness) -> "; break;
          case FFD_ANGLE_OF_ATTACK:   cout << "FFD (angle of attack) <-> "; break;
        }

        for (iMarker_DV = 0; iMarker_DV < nMarker_DV; iMarker_DV++) {
          cout << Marker_DV[iMarker_DV];
          if (iMarker_DV < nMarker_DV-1) cout << ", ";
          else cout << " <-> ";
        }

        for (iDV_Value = 0; iDV_Value < nDV_Value[iDV]; iDV_Value++) {
          cout << DV_Value[iDV][iDV_Value];
          if (iDV_Value != nDV_Value[iDV]-1) cout << ", ";
        }
        cout << " <-> ";

        if ((Design_Variable[iDV] == NO_DEFORMATION) ||
            (Design_Variable[iDV] == FFD_SETTING) ||
            (Design_Variable[iDV] == SCALE) ) nParamDV = 0;
        if (Design_Variable[iDV] == ANGLE_OF_ATTACK) nParamDV = 1;
        if ((Design_Variable[iDV] == FFD_CAMBER_2D) ||
            (Design_Variable[iDV] == FFD_THICKNESS_2D) ||
            (Design_Variable[iDV] == HICKS_HENNE) ||
            (Design_Variable[iDV] == PARABOLIC) ||
            (Design_Variable[iDV] == AIRFOIL) ||
            (Design_Variable[iDV] == FFD_GULL) ||
            (Design_Variable[iDV] == FFD_ANGLE_OF_ATTACK) ) nParamDV = 2;
        if ((Design_Variable[iDV] ==  TRANSLATION) ||
            (Design_Variable[iDV] ==  NACA_4DIGITS) ||
            (Design_Variable[iDV] ==  CST) ||
            (Design_Variable[iDV] ==  SURFACE_BUMP) ||
            (Design_Variable[iDV] ==  FFD_CAMBER) ||
            (Design_Variable[iDV] ==  FFD_TWIST_2D) ||
            (Design_Variable[iDV] ==  FFD_THICKNESS) ) nParamDV = 3;
        if (Design_Variable[iDV] == FFD_CONTROL_POINT_2D) nParamDV = 5;
        if (Design_Variable[iDV] == ROTATION) nParamDV = 6;
        if ((Design_Variable[iDV] ==  FFD_CONTROL_POINT) ||
            (Design_Variable[iDV] ==  FFD_ROTATION) ||
            (Design_Variable[iDV] ==  FFD_CONTROL_SURFACE) ) nParamDV = 7;
        if (Design_Variable[iDV] == FFD_TWIST) nParamDV = 8;

        for (unsigned short iParamDV = 0; iParamDV < nParamDV; iParamDV++) {

          if (iParamDV == 0) cout << "( ";

          if ((iParamDV == 0) &&
              ((Design_Variable[iDV] == NO_DEFORMATION) ||
               (Design_Variable[iDV] == FFD_SETTING) ||
               (Design_Variable[iDV] == FFD_ANGLE_OF_ATTACK) ||
               (Design_Variable[iDV] == FFD_CONTROL_POINT_2D) ||
               (Design_Variable[iDV] == FFD_CAMBER_2D) ||
               (Design_Variable[iDV] == FFD_THICKNESS_2D) ||
               (Design_Variable[iDV] == FFD_TWIST_2D) ||
               (Design_Variable[iDV] == FFD_CONTROL_POINT) ||
               (Design_Variable[iDV] == FFD_NACELLE) ||
               (Design_Variable[iDV] == FFD_GULL) ||
               (Design_Variable[iDV] == FFD_TWIST) ||
               (Design_Variable[iDV] == FFD_ROTATION) ||
               (Design_Variable[iDV] == FFD_CONTROL_SURFACE) ||
               (Design_Variable[iDV] == FFD_CAMBER) ||
               (Design_Variable[iDV] == FFD_THICKNESS))) cout << FFDTag[iDV];
          else cout << ParamDV[iDV][iParamDV];

          if (iParamDV < nParamDV-1) cout << ", ";
          else cout <<" )"<< endl;

        }

      }

      else if (Design_Variable[iDV] == NO_DEFORMATION) {
        cout << "No deformation of the numerical grid. Just output .su2 file." << endl;
      }

      else if (Design_Variable[iDV] == SCALE_GRID) {
        nParamDV = 0;
        cout << "Scaling of the volume grid by a constant factor." << endl;
      }

      else if (Design_Variable[iDV] == TRANSLATE_GRID) {
        nParamDV = 3;
        cout << "Rigid translation of the volume grid." << endl;
      }

      else if (Design_Variable[iDV] == ROTATE_GRID) {
        nParamDV = 6;
        cout << "Rigid rotation of the volume grid." << endl;
      }

      else if (Design_Variable[iDV] == FFD_SETTING) {

        cout << "Setting the FFD box structure." << endl;
        cout << "FFD boxes definition (FFD tag <-> degree <-> coord):" << endl;

        for (unsigned short iFFDBox = 0; iFFDBox < nFFDBox; iFFDBox++) {

          cout << TagFFDBox[iFFDBox] << " <-> ";

          for (unsigned short iDegreeFFD = 0; iDegreeFFD < 3; iDegreeFFD++) {
            if (iDegreeFFD == 0) cout << "( ";
            cout << DegreeFFDBox[iFFDBox][iDegreeFFD];
            if (iDegreeFFD < 2) cout << ", ";
            else cout <<" )";
          }

          cout << " <-> ";

          for (unsigned short iCoordFFD = 0; iCoordFFD < 24; iCoordFFD++) {
            if (iCoordFFD == 0) cout << "( ";
            cout << CoordFFDBox[iFFDBox][iCoordFFD];
            if (iCoordFFD < 23) cout << ", ";
            else cout <<" )"<< endl;
          }

        }

      }

      else cout << endl;

    }
  }

  if (((val_software == SU2_CFD) && ( ContinuousAdjoint || DiscreteAdjoint)) || (val_software == SU2_DOT)) {

    cout << endl <<"---------------- Design problem definition  ( Zone "  << iZone << " ) ------------------" << endl;
    if (nObj==1) {
      switch (Kind_ObjFunc[0]) {
        case DRAG_COEFFICIENT:           cout << "CD objective function";
          if (Fixed_CL_Mode) {           cout << " using fixed CL mode, dCD/dCL = " << dCD_dCL << "." << endl; }
          else if (Fixed_CM_Mode) {      cout << " using fixed CMy mode, dCD/dCMy = " << dCD_dCMy << "." << endl; }
          else {                         cout << "." << endl; }
          break;
        case LIFT_COEFFICIENT:           cout << "CL objective function." << endl; break;
        case MOMENT_X_COEFFICIENT:       cout << "CMx objective function" << endl;
          if (Fixed_CL_Mode) {           cout << " using fixed CL mode, dCMx/dCL = " << dCMx_dCL << "." << endl; }
          else {                         cout << "." << endl; }
          break;
        case MOMENT_Y_COEFFICIENT:       cout << "CMy objective function" << endl;
          if (Fixed_CL_Mode) {           cout << " using fixed CL mode, dCMy/dCL = " << dCMy_dCL << "." << endl; }
          else {                         cout << "." << endl; }
          break;
        case MOMENT_Z_COEFFICIENT:       cout << "CMz objective function" << endl;
          if (Fixed_CL_Mode) {           cout << " using fixed CL mode, dCMz/dCL = " << dCMz_dCL << "." << endl; }
          else {                         cout << "." << endl; }
          break;
        case INVERSE_DESIGN_PRESSURE:    cout << "Inverse design (Cp) objective function." << endl; break;
        case INVERSE_DESIGN_HEATFLUX:    cout << "Inverse design (Heat Flux) objective function." << endl; break;
        case SIDEFORCE_COEFFICIENT:      cout << "Side force objective function." << endl; break;
        case EFFICIENCY:                 cout << "CL/CD objective function." << endl; break;
        case EQUIVALENT_AREA:            cout << "Equivalent area objective function. CD weight: " << WeightCd <<"."<< endl;  break;
        case NEARFIELD_PRESSURE:         cout << "Nearfield pressure objective function. CD weight: " << WeightCd <<"."<< endl;  break;
        case FORCE_X_COEFFICIENT:        cout << "X-force objective function." << endl; break;
        case FORCE_Y_COEFFICIENT:        cout << "Y-force objective function." << endl; break;
        case FORCE_Z_COEFFICIENT:        cout << "Z-force objective function." << endl; break;
        case THRUST_COEFFICIENT:         cout << "Thrust objective function." << endl; break;
        case TORQUE_COEFFICIENT:         cout << "Torque efficiency objective function." << endl; break;
        case TOTAL_HEATFLUX:             cout << "Total heat flux objective function." << endl; break;
        case MAXIMUM_HEATFLUX:           cout << "Maximum heat flux objective function." << endl; break;
        case FIGURE_OF_MERIT:            cout << "Rotor Figure of Merit objective function." << endl; break;
        case BUFFET_SENSOR:              cout << "Buffet sensor objective function." << endl; break;
        case SURFACE_TOTAL_PRESSURE:     cout << "Average total pressure objective function." << endl; break;
        case SURFACE_STATIC_PRESSURE:    cout << "Average static pressure objective function." << endl; break;
        case SURFACE_MASSFLOW:           cout << "Mass flow rate objective function." << endl; break;
        case SURFACE_MACH:               cout << "Mach number objective function." << endl; break;
        case CUSTOM_OBJFUNC:             cout << "Custom objective function." << endl; break;
        case REFERENCE_GEOMETRY:         cout << "Target geometry objective function." << endl; break;
        case REFERENCE_NODE:             cout << "Target node displacement objective function." << endl; break;
        case VOLUME_FRACTION:            cout << "Volume fraction objective function." << endl; break;
        case TOPOL_DISCRETENESS:         cout << "Topology discreteness objective function." << endl; break;
        case TOPOL_COMPLIANCE:           cout << "Topology compliance objective function." << endl; break;
      }
    }
    else {
      cout << "Weighted sum objective function." << endl;
    }

  }

  if (val_software == SU2_CFD) {
    cout << endl <<"--------------- Space Numerical Integration ( Zone "  << iZone << " ) ------------------" << endl;

    if (SmoothNumGrid) cout << "There are some smoothing iterations on the grid coordinates." << endl;

    if ((Kind_Solver == EULER)          || (Kind_Solver == NAVIER_STOKES)          || (Kind_Solver == RANS) ||
        (Kind_Solver == INC_EULER)      || (Kind_Solver == INC_NAVIER_STOKES)      || (Kind_Solver == INC_RANS) ||
        (Kind_Solver == DISC_ADJ_EULER) || (Kind_Solver == DISC_ADJ_NAVIER_STOKES) || (Kind_Solver == DISC_ADJ_RANS) ) {

      if (Kind_ConvNumScheme_Flow == SPACE_CENTERED) {
        if (Kind_Centered_Flow == JST) {
          cout << "Jameson-Schmidt-Turkel scheme (2nd order in space) for the flow inviscid terms."<< endl;
          cout << "JST viscous coefficients (2nd & 4th): " << Kappa_2nd_Flow << ", " << Kappa_4th_Flow <<"." << endl;
          cout << "The method includes a grid stretching correction (p = 0.3)."<< endl;
        }
        if (Kind_Centered_Flow == JST_KE) {
          cout << "Jameson-Schmidt-Turkel scheme (2nd order in space) for the flow inviscid terms."<< endl;
          cout << "JST viscous coefficients (2nd & 4th): " << Kappa_2nd_Flow << ", " << Kappa_4th_Flow << "." << endl;
          cout << "The method includes a grid stretching correction (p = 0.3)."<< endl;
        }
        if (Kind_Centered_Flow == LAX) {
          cout << "Lax-Friedrich scheme (1st order in space) for the flow inviscid terms."<< endl;
          cout << "Lax viscous coefficients (1st): " << Kappa_1st_Flow << "." << endl;
          cout << "First order integration." << endl;
        }
      }

      if (Kind_ConvNumScheme_Flow == SPACE_UPWIND) {
        if (Kind_Upwind_Flow == ROE)    cout << "Roe (with entropy fix = "<< EntropyFix_Coeff <<") solver for the flow inviscid terms."<< endl;
        if (Kind_Upwind_Flow == TURKEL) cout << "Roe-Turkel solver for the flow inviscid terms."<< endl;
        if (Kind_Upwind_Flow == AUSM)   cout << "AUSM solver for the flow inviscid terms."<< endl;
        if (Kind_Upwind_Flow == HLLC)   cout << "HLLC solver for the flow inviscid terms."<< endl;
        if (Kind_Upwind_Flow == SW)     cout << "Steger-Warming solver for the flow inviscid terms."<< endl;
        if (Kind_Upwind_Flow == MSW)    cout << "Modified Steger-Warming solver for the flow inviscid terms."<< endl;
        if (Kind_Upwind_Flow == CUSP)   cout << "CUSP solver for the flow inviscid terms."<< endl;
        if (Kind_Upwind_Flow == L2ROE)  cout << "L2ROE Low Mach ROE solver for the flow inviscid terms."<< endl;
        if (Kind_Upwind_Flow == LMROE)  cout << "Rieper Low Mach ROE solver for the flow inviscid terms."<< endl;
        if (Kind_Upwind_Flow == SLAU)   cout << "Simple Low-Dissipation AUSM solver for the flow inviscid terms."<< endl;
        if (Kind_Upwind_Flow == SLAU2)  cout << "Simple Low-Dissipation AUSM 2 solver for the flow inviscid terms."<< endl;
        if (Kind_Upwind_Flow == FDS)    cout << "Flux difference splitting (FDS) upwind scheme for the flow inviscid terms."<< endl;
        if (Kind_Upwind_Flow == AUSMPLUSUP)  cout << "AUSM+-up solver for the flow inviscid terms."<< endl;
  if (Kind_Upwind_Flow == AUSMPLUSUP2)  cout << "AUSM+-up2 solver for the flow inviscid terms."<< endl;

  if (Kind_Solver == EULER         || Kind_Solver == DISC_ADJ_EULER ||
      Kind_Solver == NAVIER_STOKES || Kind_Solver == DISC_ADJ_NAVIER_STOKES ||
      Kind_Solver == RANS          || Kind_Solver == DISC_ADJ_RANS) {
          switch (Kind_RoeLowDiss) {
            case NO_ROELOWDISS: cout << "Standard Roe without low-dissipation function."<< endl; break;
            case NTS: cout << "Roe with NTS low-dissipation function."<< endl; break;
            case FD: cout << "Roe with DDES's FD low-dissipation function."<< endl; break;
            case NTS_DUCROS: cout << "Roe with NTS low-dissipation function + Ducros shock sensor."<< endl; break;
            case FD_DUCROS: cout << "Roe with DDES's FD low-dissipation function + Ducros shock sensor."<< endl; break;
          }
        }

        if (MUSCL_Flow) {
          cout << "Second order integration in space, with slope limiter." << endl;
            switch (Kind_SlopeLimit_Flow) {
              case NO_LIMITER:
                cout << "No slope-limiting method. "<< endl;
                break;
              case VENKATAKRISHNAN:
                cout << "Venkatakrishnan slope-limiting method, with constant: " << Venkat_LimiterCoeff <<". "<< endl;
                cout << "The reference element size is: " << RefElemLength <<". "<< endl;
                break;
              case VENKATAKRISHNAN_WANG:
                cout << "Venkatakrishnan-Wang slope-limiting method, with constant: " << Venkat_LimiterCoeff <<". "<< endl;
                break;
              case BARTH_JESPERSEN:
                cout << "Barth-Jespersen slope-limiting method." << endl;
                break;
              case VAN_ALBADA_EDGE:
                cout << "Van Albada slope-limiting method implemented by edges." << endl;
                break;
            }
        }
        else {
          cout << "First order integration in space." << endl;
        }

      }

    }

    if ((Kind_Solver == RANS) || (Kind_Solver == DISC_ADJ_RANS)) {
      if (Kind_ConvNumScheme_Turb == SPACE_UPWIND) {
        if (Kind_Upwind_Turb == SCALAR_UPWIND) cout << "Scalar upwind solver for the turbulence model."<< endl;
        if (MUSCL_Turb) {
          cout << "Second order integration in space with slope limiter." << endl;
            switch (Kind_SlopeLimit_Turb) {
              case NO_LIMITER:
                cout << "No slope-limiting method. "<< endl;
                break;
              case VENKATAKRISHNAN:
                cout << "Venkatakrishnan slope-limiting method, with constant: " << Venkat_LimiterCoeff <<". "<< endl;
                cout << "The reference element size is: " << RefElemLength <<". "<< endl;
                break;
              case VENKATAKRISHNAN_WANG:
                cout << "Venkatakrishnan-Wang slope-limiting method, with constant: " << Venkat_LimiterCoeff <<". "<< endl;
                break;
              case BARTH_JESPERSEN:
                cout << "Barth-Jespersen slope-limiting method." << endl;
                break;
              case VAN_ALBADA_EDGE:
                cout << "Van Albada slope-limiting method implemented by edges." << endl;
                break;
            }
        }
        else {
          cout << "First order integration in space." << endl;
        }
      }
    }

    if ((Kind_Solver == ADJ_EULER) || (Kind_Solver == ADJ_NAVIER_STOKES) || (Kind_Solver == ADJ_RANS)) {

      if (Kind_ConvNumScheme_AdjFlow == SPACE_CENTERED) {
        if (Kind_Centered_AdjFlow == JST) {
          cout << "Jameson-Schmidt-Turkel scheme for the adjoint inviscid terms."<< endl;
          cout << "JST viscous coefficients (1st, 2nd, & 4th): " << Kappa_1st_AdjFlow
          << ", " << Kappa_2nd_AdjFlow << ", " << Kappa_4th_AdjFlow <<"."<< endl;
          cout << "The method includes a grid stretching correction (p = 0.3)."<< endl;
          cout << "Second order integration." << endl;
        }
        if (Kind_Centered_AdjFlow == LAX) {
          cout << "Lax-Friedrich scheme for the adjoint inviscid terms."<< endl;
          cout << "First order integration." << endl;
        }
      }

      if (Kind_ConvNumScheme_AdjFlow == SPACE_UPWIND) {
        if (Kind_Upwind_AdjFlow == ROE) cout << "Roe (with entropy fix = "<< EntropyFix_Coeff <<") solver for the adjoint inviscid terms."<< endl;
        if (MUSCL_AdjFlow) {
          cout << "Second order integration with slope limiter." << endl;
            switch (Kind_SlopeLimit_AdjFlow) {
              case NO_LIMITER:
                cout << "No slope-limiting method. "<< endl;
                break;
              case VENKATAKRISHNAN:
                cout << "Venkatakrishnan slope-limiting method, with constant: " << Venkat_LimiterCoeff <<". "<< endl;
                cout << "The reference element size is: " << RefElemLength <<". "<< endl;
                break;
              case VENKATAKRISHNAN_WANG:
                cout << "Venkatakrishnan-Wang slope-limiting method, with constant: " << Venkat_LimiterCoeff <<". "<< endl;
                break;
              case BARTH_JESPERSEN:
                cout << "Barth-Jespersen slope-limiting method." << endl;
                break;
              case VAN_ALBADA_EDGE:
                cout << "Van Albada slope-limiting method implemented by edges." << endl;
                break;
              case SHARP_EDGES:
                cout << "Sharp edges slope-limiting method, with constant: " << Venkat_LimiterCoeff <<". "<< endl;
                cout << "The reference element size is: " << RefElemLength <<". "<< endl;
                cout << "The reference sharp edge distance is: " << AdjSharp_LimiterCoeff*RefElemLength*Venkat_LimiterCoeff <<". "<< endl;
                break;
              case WALL_DISTANCE:
                cout << "Wall distance slope-limiting method, with constant: " << Venkat_LimiterCoeff <<". "<< endl;
                cout << "The reference element size is: " << RefElemLength <<". "<< endl;
                cout << "The reference wall distance is: " << AdjSharp_LimiterCoeff*RefElemLength*Venkat_LimiterCoeff <<". "<< endl;
                break;
            }
        }
        else {
          cout << "First order integration." << endl;
        }
      }

      cout << "The reference sharp edge distance is: " << AdjSharp_LimiterCoeff*RefElemLength*Venkat_LimiterCoeff <<". "<< endl;

    }

    if ((Kind_Solver == ADJ_RANS) && (!Frozen_Visc_Cont)) {
      if (Kind_ConvNumScheme_AdjTurb == SPACE_UPWIND) {
        if (Kind_Upwind_Turb == SCALAR_UPWIND) cout << "Scalar upwind solver (first order) for the adjoint turbulence model."<< endl;
        if (MUSCL_AdjTurb) {
          cout << "Second order integration with slope limiter." << endl;
            switch (Kind_SlopeLimit_AdjTurb) {
              case NO_LIMITER:
                cout << "No slope-limiting method. "<< endl;
                break;
              case VENKATAKRISHNAN:
                cout << "Venkatakrishnan slope-limiting method, with constant: " << Venkat_LimiterCoeff <<". "<< endl;
                cout << "The reference element size is: " << RefElemLength <<". "<< endl;
                break;
              case VENKATAKRISHNAN_WANG:
                cout << "Venkatakrishnan-Wang slope-limiting method, with constant: " << Venkat_LimiterCoeff <<". "<< endl;
                break;
              case BARTH_JESPERSEN:
                cout << "Barth-Jespersen slope-limiting method." << endl;
                break;
              case VAN_ALBADA_EDGE:
                cout << "Van Albada slope-limiting method implemented by edges." << endl;
                break;
              case SHARP_EDGES:
                cout << "Sharp edges slope-limiting method, with constant: " << Venkat_LimiterCoeff <<". "<< endl;
                cout << "The reference element size is: " << RefElemLength <<". "<< endl;
                cout << "The reference sharp edge distance is: " << AdjSharp_LimiterCoeff*RefElemLength*Venkat_LimiterCoeff <<". "<< endl;
                break;
              case WALL_DISTANCE:
                cout << "Wall distance slope-limiting method, with constant: " << Venkat_LimiterCoeff <<". "<< endl;
                cout << "The reference element size is: " << RefElemLength <<". "<< endl;
                cout << "The reference wall distance is: " << AdjSharp_LimiterCoeff*RefElemLength*Venkat_LimiterCoeff <<". "<< endl;
                break;
            }
        }
        else {
          cout << "First order integration." << endl;
        }
      }
    }

    if ((Kind_Solver == NAVIER_STOKES) || (Kind_Solver == RANS) ||
        (Kind_Solver == INC_NAVIER_STOKES) || (Kind_Solver == INC_RANS) ||
        (Kind_Solver == DISC_ADJ_INC_NAVIER_STOKES) || (Kind_Solver == DISC_ADJ_INC_RANS) ||
        (Kind_Solver == DISC_ADJ_NAVIER_STOKES) || (Kind_Solver == DISC_ADJ_RANS)) {
        cout << "Average of gradients with correction (viscous flow terms)." << endl;
    }

    if ((Kind_Solver == ADJ_NAVIER_STOKES) || (Kind_Solver == ADJ_RANS)) {
      cout << "Average of gradients with correction (viscous adjoint terms)." << endl;
    }

    if ((Kind_Solver == RANS) || (Kind_Solver == DISC_ADJ_RANS) || (Kind_Solver == INC_RANS) || (Kind_Solver == DISC_ADJ_INC_RANS) ) {
      cout << "Average of gradients with correction (viscous turbulence terms)." << endl;
    }

    if ((Kind_Solver == ADJ_RANS) && (!Frozen_Visc_Cont)) {
      cout << "Average of gradients with correction (2nd order) for computation of adjoint viscous turbulence terms." << endl;
      if (Kind_TimeIntScheme_AdjTurb == EULER_IMPLICIT) cout << "Euler implicit method for the turbulent adjoint equation." << endl;
    }

    if(Kind_Solver != FEM_EULER && Kind_Solver != FEM_NAVIER_STOKES &&
       Kind_Solver != FEM_RANS  && Kind_Solver != FEM_LES &&
       Kind_Solver != DISC_ADJ_FEM_EULER && Kind_Solver != DISC_ADJ_FEM_NS &&
       Kind_Solver != DISC_ADJ_FEM_RANS) {
      if (!fea){
        switch (Kind_Gradient_Method_Recon) {
          case GREEN_GAUSS: cout << "Gradient for upwind reconstruction: Green-Gauss." << endl; break;
          case LEAST_SQUARES: cout << "Gradient for upwind reconstruction: unweighted Least-Squares." << endl; break;
          case WEIGHTED_LEAST_SQUARES: cout << "Gradient for upwind reconstruction: inverse-distance weighted Least-Squares." << endl; break;
        }
        switch (Kind_Gradient_Method) {
          case GREEN_GAUSS: cout << "Gradient for viscous and source terms: Green-Gauss." << endl; break;
          case LEAST_SQUARES: cout << "Gradient for viscous and source terms: unweighted Least-Squares." << endl; break;
          case WEIGHTED_LEAST_SQUARES: cout << "Gradient for viscous and source terms: inverse-distance weighted Least-Squares." << endl; break;
        }
      }
      else{
        cout << "Spatial discretization using the Finite Element Method." << endl;
      }
    }

    if(Kind_Solver == FEM_EULER || Kind_Solver == FEM_NAVIER_STOKES ||
       Kind_Solver == FEM_RANS  || Kind_Solver == FEM_LES ||
       Kind_Solver == DISC_ADJ_FEM_EULER || Kind_Solver == DISC_ADJ_FEM_NS ||
       Kind_Solver == DISC_ADJ_FEM_RANS) {
      if(Kind_FEM_Flow == DG) {
        cout << "Discontinuous Galerkin Finite element solver" << endl;

        switch( Riemann_Solver_FEM ) {
          case ROE:           cout << "Roe (with entropy fix) solver for inviscid fluxes over the faces" << endl; break;
          case LAX_FRIEDRICH: cout << "Lax-Friedrich solver for inviscid fluxes over the faces" << endl; break;
          case AUSM:          cout << "AUSM solver inviscid fluxes over the faces" << endl; break;
          case HLLC:          cout << "HLLC solver inviscid fluxes over the faces" << endl; break;
        }

        if(Kind_Solver != FEM_EULER && Kind_Solver != DISC_ADJ_FEM_EULER) {
          cout << "Theta symmetrizing terms interior penalty: " << Theta_Interior_Penalty_DGFEM << endl;
        }
      }

      cout << "Quadrature factor for elements with constant Jacobian:     " << Quadrature_Factor_Straight << endl;
      cout << "Quadrature factor for elements with non-constant Jacobian: " << Quadrature_Factor_Curved << endl;

      cout << "Byte alignment matrix multiplications:      " << byteAlignmentMatMul << endl;
      cout << "Padded matrix size for optimal performance: " << sizeMatMulPadding << endl;
    }

    cout << endl <<"--------------- Time Numerical Integration  ( Zone "  << iZone << " ) ------------------" << endl;

    if (!fea) {
    switch (TimeMarching) {
      case NO:
      cout << "Local time stepping (steady state simulation)." << endl; break;
      case TIME_STEPPING:
      cout << "Unsteady simulation using a time stepping strategy."<< endl;
      if (Unst_CFL != 0.0) {
                          cout << "Time step computed by the code. Unsteady CFL number: " << Unst_CFL <<"."<< endl;
                          if (Delta_UnstTime != 0.0) {
                            cout << "Synchronization time provided by the user (s): "<< Delta_UnstTime << "." << endl;
                          }
                        }
      else cout << "Unsteady time step provided by the user (s): "<< Delta_UnstTime << "." << endl;
      break;
      case DT_STEPPING_1ST: case DT_STEPPING_2ND:
      if (TimeMarching == DT_STEPPING_1ST) cout << "Unsteady simulation, dual time stepping strategy (first order in time)."<< endl;
      if (TimeMarching == DT_STEPPING_2ND) cout << "Unsteady simulation, dual time stepping strategy (second order in time)."<< endl;
      if (Unst_CFL != 0.0) cout << "Time step computed by the code. Unsteady CFL number: " << Unst_CFL <<"."<< endl;
      else cout << "Unsteady time step provided by the user (s): "<< Delta_UnstTime << "." << endl;
      cout << "Total number of internal Dual Time iterations: "<< Unst_nIntIter <<"." << endl;
      break;
    }
  }
  else {
    if (Time_Domain) {
            cout << "Dynamic structural analysis."<< endl;
            cout << "Time step provided by the user for the dynamic analysis(s): "<< Delta_DynTime << "." << endl;
     } else {
            cout << "Static structural analysis." << endl;
    }
  }

    if ((Kind_Solver == EULER) || (Kind_Solver == NAVIER_STOKES) || (Kind_Solver == RANS) ||
        (Kind_Solver == INC_EULER) || (Kind_Solver == INC_NAVIER_STOKES) || (Kind_Solver == INC_RANS) ||
        (Kind_Solver == DISC_ADJ_INC_EULER) || (Kind_Solver == DISC_ADJ_INC_NAVIER_STOKES) || (Kind_Solver == DISC_ADJ_INC_RANS) ||
        (Kind_Solver == DISC_ADJ_EULER) || (Kind_Solver == DISC_ADJ_NAVIER_STOKES) || (Kind_Solver == DISC_ADJ_RANS) ||
        (Kind_Solver == DISC_ADJ_FEM_EULER) || (Kind_Solver == DISC_ADJ_FEM_NS) || (Kind_Solver == DISC_ADJ_FEM_RANS)) {
      switch (Kind_TimeIntScheme_Flow) {
        case RUNGE_KUTTA_EXPLICIT:
          cout << "Runge-Kutta explicit method for the flow equations." << endl;
          cout << "Number of steps: " << nRKStep << endl;
          cout << "Alpha coefficients: ";
          for (unsigned short iRKStep = 0; iRKStep < nRKStep; iRKStep++) {
            cout << "\t" << RK_Alpha_Step[iRKStep];
          }
          cout << endl;
          break;
        case EULER_EXPLICIT:
          cout << "Euler explicit method for the flow equations." << endl;
          break;
        case EULER_IMPLICIT:
          cout << "Euler implicit method for the flow equations." << endl;
          switch (Kind_Linear_Solver) {
            case BCGSTAB:
            case FGMRES:
            case RESTARTED_FGMRES:
              if (Kind_Linear_Solver == BCGSTAB)
                cout << "BCGSTAB is used for solving the linear system." << endl;
              else
                cout << "FGMRES is used for solving the linear system." << endl;
              switch (Kind_Linear_Solver_Prec) {
                case ILU: cout << "Using a ILU("<< Linear_Solver_ILU_n <<") preconditioning."<< endl; break;
                case LINELET: cout << "Using a linelet preconditioning."<< endl; break;
                case LU_SGS:  cout << "Using a LU-SGS preconditioning."<< endl; break;
                case JACOBI:  cout << "Using a Jacobi preconditioning."<< endl; break;
              }
              break;
            case SMOOTHER:
              switch (Kind_Linear_Solver_Prec) {
                case ILU:     cout << "A ILU(" << Linear_Solver_ILU_n << ")"; break;
                case LINELET: cout << "A Linelet"; break;
                case LU_SGS:  cout << "A LU-SGS"; break;
                case JACOBI:  cout << "A Jacobi"; break;
              }
              cout << " method is used for smoothing the linear system." << endl;
              break;
          }
          cout << "Convergence criteria of the linear solver: "<< Linear_Solver_Error <<"."<< endl;
          cout << "Max number of linear iterations: "<< Linear_Solver_Iter <<"."<< endl;
          break;
        case CLASSICAL_RK4_EXPLICIT:
          cout << "Classical RK4 explicit method for the flow equations." << endl;
          cout << "Number of steps: " << 4 << endl;
          cout << "Time coefficients: {0.5, 0.5, 1, 1}" << endl;
          cout << "Function coefficients: {1/6, 1/3, 1/3, 1/6}" << endl;
          break;
      }
    }

    if (fea) {
      switch (Kind_TimeIntScheme_FEA) {
        case CD_EXPLICIT:
          cout << "Explicit time integration (NOT IMPLEMENTED YET)." << endl;
          break;
        case GENERALIZED_ALPHA:
          cout << "Generalized-alpha method." << endl;
          break;
        case NEWMARK_IMPLICIT:
          if (Dynamic_Analysis) cout << "Newmark implicit method for the structural time integration." << endl;
          switch (Kind_Linear_Solver) {
            case BCGSTAB:
              cout << "BCGSTAB is used for solving the linear system." << endl;
              cout << "Convergence criteria of the linear solver: "<< Linear_Solver_Error <<"."<< endl;
              cout << "Max number of iterations: "<< Linear_Solver_Iter <<"."<< endl;
              break;
            case FGMRES: case RESTARTED_FGMRES:
              cout << "FGMRES is used for solving the linear system." << endl;
              cout << "Convergence criteria of the linear solver: "<< Linear_Solver_Error <<"."<< endl;
              cout << "Max number of iterations: "<< Linear_Solver_Iter <<"."<< endl;
              break;
            case CONJUGATE_GRADIENT:
              cout << "A Conjugate Gradient method is used for solving the linear system." << endl;
              cout << "Convergence criteria of the linear solver: "<< Linear_Solver_Error <<"."<< endl;
              cout << "Max number of iterations: "<< Linear_Solver_Iter <<"."<< endl;
              break;
          }
          break;
      }
    }

    if ((Kind_Solver == ADJ_EULER) || (Kind_Solver == ADJ_NAVIER_STOKES) || (Kind_Solver == ADJ_RANS)) {
      switch (Kind_TimeIntScheme_AdjFlow) {
        case RUNGE_KUTTA_EXPLICIT:
          cout << "Runge-Kutta explicit method for the adjoint equations." << endl;
          cout << "Number of steps: " << nRKStep << endl;
          cout << "Alpha coefficients: ";
          for (unsigned short iRKStep = 0; iRKStep < nRKStep; iRKStep++) {
            cout << "\t" << RK_Alpha_Step[iRKStep];
          }
          cout << endl;
          break;
        case EULER_EXPLICIT: cout << "Euler explicit method for the adjoint equations." << endl; break;
        case EULER_IMPLICIT: cout << "Euler implicit method for the adjoint equations." << endl; break;
      }
    }

    if(Kind_Solver == FEM_EULER || Kind_Solver == FEM_NAVIER_STOKES ||
       Kind_Solver == FEM_RANS  || Kind_Solver == FEM_LES) {
      switch (Kind_TimeIntScheme_FEM_Flow) {
        case RUNGE_KUTTA_EXPLICIT:
          cout << "Runge-Kutta explicit method for the flow equations." << endl;
          cout << "Number of steps: " << nRKStep << endl;
          cout << "Alpha coefficients: ";
          for (unsigned short iRKStep = 0; iRKStep < nRKStep; iRKStep++) {
            cout << "\t" << RK_Alpha_Step[iRKStep];
          }
          cout << endl;
          break;
        case CLASSICAL_RK4_EXPLICIT:
          cout << "Classical RK4 explicit method for the flow equations." << endl;
          cout << "Number of steps: " << 4 << endl;
          cout << "Time coefficients: {0.5, 0.5, 1, 1}" << endl;
          cout << "Function coefficients: {1/6, 1/3, 1/3, 1/6}" << endl;
          break;

        case ADER_DG:
          if(nLevels_TimeAccurateLTS == 1)
            cout << "ADER-DG for the flow equations with global time stepping." << endl;
          else
            cout << "ADER-DG for the flow equations with " << nLevels_TimeAccurateLTS
                 << " levels for time accurate local time stepping." << endl;

          switch( Kind_ADER_Predictor ) {
            case ADER_ALIASED_PREDICTOR:
              cout << "An aliased approach is used in the predictor step. " << endl;
              break;
            case ADER_NON_ALIASED_PREDICTOR:
              cout << "A non-aliased approach is used in the predictor step. " << endl;
              break;
          }
          cout << "Number of time DOFs ADER-DG predictor step: " << nTimeDOFsADER_DG << endl;
          cout << "Location of time DOFs ADER-DG on the interval [-1,1]: ";
          for (unsigned short iDOF=0; iDOF<nTimeDOFsADER_DG; iDOF++) {
            cout << "\t" << TimeDOFsADER_DG[iDOF];
          }
          cout << endl;
          cout << "Time quadrature factor for ADER-DG: " << Quadrature_Factor_Time_ADER_DG << endl;
          cout << "Number of time integration points ADER-DG: " << nTimeIntegrationADER_DG << endl;
          cout << "Location of time integration points ADER-DG on the interval [-1,1]: ";
          for (unsigned short iDOF=0; iDOF<nTimeIntegrationADER_DG; iDOF++) {
            cout << "\t" << TimeIntegrationADER_DG[iDOF];
          }
          cout << endl;
          cout << "Weights of time integration points ADER-DG on the interval [-1,1]: ";
          for (unsigned short iDOF=0; iDOF<nTimeIntegrationADER_DG; iDOF++) {
            cout << "\t" << WeightsIntegrationADER_DG[iDOF];
          }
          cout << endl;
          break;
      }
    }

    if (nMGLevels !=0) {

      if (nStartUpIter != 0) cout << "A total of " << nStartUpIter << " start up iterations on the fine grid."<< endl;
      if (MGCycle == V_CYCLE) cout << "V Multigrid Cycle, with " << nMGLevels << " multigrid levels."<< endl;
      if (MGCycle == W_CYCLE) cout << "W Multigrid Cycle, with " << nMGLevels << " multigrid levels."<< endl;
      if (MGCycle == FULLMG_CYCLE) cout << "Full Multigrid Cycle, with " << nMGLevels << " multigrid levels."<< endl;

      cout << "Damping factor for the residual restriction: " << Damp_Res_Restric <<"."<< endl;
      cout << "Damping factor for the correction prolongation: " << Damp_Correc_Prolong <<"."<< endl;
    }

    if ((Kind_Solver != FEM_ELASTICITY) && (Kind_Solver != DISC_ADJ_FEM)) {

      if (!CFL_Adapt) cout << "No CFL adaptation." << endl;
      else cout << "CFL adaptation. Factor down: "<< CFL_AdaptParam[0] <<", factor up: "<< CFL_AdaptParam[1]
        <<",\n                lower limit: "<< CFL_AdaptParam[2] <<", upper limit: " << CFL_AdaptParam[3] <<"."<< endl;

      if (nMGLevels !=0) {
        PrintingToolbox::CTablePrinter MGTable(&std::cout);

        MGTable.AddColumn("MG Level",         10);
        MGTable.AddColumn("Presmooth",     10);
        MGTable.AddColumn("PostSmooth",    10);
        MGTable.AddColumn("CorrectSmooth", 10);
        MGTable.SetAlign(PrintingToolbox::CTablePrinter::RIGHT);
        MGTable.PrintHeader();
        for (unsigned short iLevel = 0; iLevel < nMGLevels+1; iLevel++) {
          MGTable << iLevel << MG_PreSmooth[iLevel] << MG_PostSmooth[iLevel] << MG_CorrecSmooth[iLevel];
        }
        MGTable.PrintFooter();
      }
      if (TimeMarching != TIME_STEPPING) {
        cout << "Courant-Friedrichs-Lewy number:   ";
        cout.precision(3);
        cout.width(6); cout << CFL[0];
        cout << endl;
      }

    }

    if ((Kind_Solver == RANS) || (Kind_Solver == DISC_ADJ_RANS) ||
        (Kind_Solver == INC_RANS) || (Kind_Solver == DISC_ADJ_INC_RANS))
      if (Kind_TimeIntScheme_Turb == EULER_IMPLICIT)
        cout << "Euler implicit time integration for the turbulence model." << endl;
  }

  if (val_software == SU2_CFD) {

    cout << endl <<"------------------ Convergence Criteria  ( Zone "  << iZone << " ) ---------------------" << endl;

    cout << "Maximum number of solver subiterations: " << nInnerIter <<"."<< endl;
    if (Multizone_Problem)
      cout << "Maximum number of solver outer iterations: " << nOuterIter <<"."<< endl;
    if (Time_Domain)
      cout << "Maximum number of physical time-steps: " << nTimeIter <<"."<< endl;

    cout << "Begin convergence monitoring at iteration " << StartConv_Iter << "." << endl;
    cout << "Residual minimum value: 1e" << MinLogResidual << "." << endl;
    cout << "Cauchy series min. value: " << Cauchy_Eps << "." << endl;
    cout << "Number of Cauchy elements: " << Cauchy_Elems << "." << endl;
    if(Cauchy_Elems <1){
      SU2_MPI::Error(to_string(Cauchy_Elems) + string(" Cauchy elements are no viable input. Please check your configuration file."), CURRENT_FUNCTION);
    }
    cout << "Begin windowed time average at iteration " << StartWindowIteration << "." << endl;

    if(Wnd_Cauchy_Crit){
      cout << "Begin time convergence monitoring at iteration " << Wnd_StartConv_Iter + StartWindowIteration << "." << endl;
      cout << "Time cauchy series min. value: " << Wnd_Cauchy_Eps << "." << endl;
      cout << "Number of Cauchy elements: " << Wnd_Cauchy_Elems << "." << endl;
      if(Wnd_Cauchy_Elems <1){
        SU2_MPI::Error(to_string(Wnd_Cauchy_Elems) +string(" Cauchy elements are no viable input. Please check your configuration file."), CURRENT_FUNCTION);
      }
    }
  }

  if (val_software == SU2_MSH) {
    cout << endl <<"----------------- Grid adaptation strategy ( Zone "  << iZone << " ) -------------------" << endl;

    switch (Kind_Adaptation) {
      case NONE: break;
      case PERIODIC: cout << "Grid modification to run periodic bc problems." << endl; break;
      case FULL: cout << "Grid adaptation using a complete refinement." << endl; break;
      case WAKE: cout << "Grid adaptation of the wake." << endl; break;
      case FULL_FLOW: cout << "Flow grid adaptation using a complete refinement." << endl; break;
      case FULL_ADJOINT: cout << "Adjoint grid adaptation using a complete refinement." << endl; break;
      case GRAD_FLOW: cout << "Grid adaptation using gradient based strategy (density)." << endl; break;
      case GRAD_ADJOINT: cout << "Grid adaptation using gradient based strategy (adjoint density)." << endl; break;
      case GRAD_FLOW_ADJ: cout << "Grid adaptation using gradient based strategy (density and adjoint density)." << endl; break;
      case COMPUTABLE: cout << "Grid adaptation using computable correction."<< endl; break;
      case REMAINING: cout << "Grid adaptation using remaining error."<< endl; break;
      case SMOOTHING: cout << "Grid smoothing using an implicit method."<< endl; break;
      case SUPERSONIC_SHOCK: cout << "Grid adaptation for a supersonic shock at Mach: " << Mach <<"."<< endl; break;
    }

    switch (Kind_Adaptation) {
      case GRAD_FLOW: case GRAD_ADJOINT: case GRAD_FLOW_ADJ: case COMPUTABLE: case REMAINING:
        cout << "Power of the dual volume in the adaptation sensor: " << DualVol_Power << endl;
        cout << "Percentage of new elements in the adaptation process: " << New_Elem_Adapt << "."<< endl;
        break;
    }

    if (Analytical_Surface != NONE)
      cout << "Use analytical definition for including points in the surfaces." << endl;

  }

  cout << endl <<"-------------------- Output Information ( Zone "  << iZone << " ) ----------------------" << endl;

  if (val_software == SU2_CFD) {

    cout << "Writing solution files every " << VolumeWrtFreq <<" iterations."<< endl;
    cout << "Writing the convergence history file every " << HistoryWrtFreq[2] <<" inner iterations."<< endl;
    if (Multizone_Problem){
      cout << "Writing the convergence history file every " << HistoryWrtFreq[1] <<" outer iterations."<< endl;
    }
    if (Time_Domain) {
      cout << "Writing the convergence history file every " << HistoryWrtFreq[0] <<" time iterations."<< endl;
    }
    cout << "Writing the screen convergence history every " << ScreenWrtFreq[2] <<" inner iterations."<< endl;
    if (Multizone_Problem){
      cout << "Writing the screen convergence history every " << ScreenWrtFreq[1] <<" outer iterations."<< endl;
    }
    if (Time_Domain) {
      cout << "Writing the screen convergence history every " << ScreenWrtFreq[0] <<" time iterations."<< endl;
    }

    switch (Tab_FileFormat) {
      case TAB_CSV: cout << "The tabular file format is CSV (.csv)." << endl; break;
      case TAB_TECPLOT: cout << "The tabular file format is Tecplot (.dat)." << endl; break;
    }

    cout << "Convergence history file name: " << Conv_FileName << "." << endl;

    cout << "Forces breakdown file name: " << Breakdown_FileName << "." << endl;


    if (!ContinuousAdjoint && !DiscreteAdjoint) {
      cout << "Surface file name: " << SurfCoeff_FileName << "." << endl;
      cout << "Volume file name: " << Volume_FileName << "." << endl;
      cout << "Restart file name: " << Restart_FileName << "." << endl;
    }

    if (ContinuousAdjoint || DiscreteAdjoint) {
      cout << "Adjoint solution file name: " << Solution_AdjFileName << "." << endl;
      cout << "Restart adjoint file name: " << Restart_AdjFileName << "." << endl;
      cout << "Adjoint variables file name: " << Adj_FileName << "." << endl;
      cout << "Surface adjoint file name: " << SurfAdjCoeff_FileName << "." << endl;
    }

  }

  if (val_software == SU2_SOL) {
    switch (Tab_FileFormat) {
      case TAB_CSV: cout << "The tabular file format is CSV (.csv)." << endl; break;
      case TAB_TECPLOT: cout << "The tabular file format is Tecplot (.dat)." << endl; break;
    }
    cout << "Flow variables file name: " << Volume_FileName << "." << endl;
  }

  if (val_software == SU2_DEF) {
    cout << "Output mesh file name: " << Mesh_Out_FileName << ". " << endl;
    if (Visualize_Surface_Def) cout << "A file will be created to visualize the surface deformation." << endl;
    if (Visualize_Volume_Def) cout << "A file will be created to visualize the volume deformation." << endl;
    else cout << "No file for visualizing the deformation." << endl;
    switch (GetDeform_Stiffness_Type()) {
      case INVERSE_VOLUME:
        cout << "Cell stiffness scaled by inverse of the cell volume." << endl;
        break;
      case SOLID_WALL_DISTANCE:
        cout << "Cell stiffness scaled by distance to nearest solid surface." << endl;
        break;
      case CONSTANT_STIFFNESS:
        cout << "Imposing constant cell stiffness." << endl;
        break;
    }
  }

  if (val_software == SU2_MSH) {
    cout << "Output mesh file name: " << Mesh_Out_FileName << ". " << endl;
  }

  if (val_software == SU2_DOT) {
    if (DiscreteAdjoint) {
      cout << "Output Volume Sensitivity file name: " << VolSens_FileName << ". " << endl;
      cout << "Output Surface Sensitivity file name: " << SurfSens_FileName << ". " << endl;
    }
    cout << "Output gradient file name: " << ObjFunc_Grad_FileName << ". " << endl;
  }

  if (val_software == SU2_MSH) {
    cout << "Output mesh file name: " << Mesh_Out_FileName << ". " << endl;
    cout << "Restart flow file name: " << Restart_FileName << "." << endl;
    if ((Kind_Adaptation == FULL_ADJOINT) || (Kind_Adaptation == GRAD_ADJOINT) || (Kind_Adaptation == GRAD_FLOW_ADJ) ||
        (Kind_Adaptation == COMPUTABLE) || (Kind_Adaptation == REMAINING)) {
      if (Kind_ObjFunc[0] == DRAG_COEFFICIENT) cout << "Restart adjoint file name: " << Restart_AdjFileName << "." << endl;
      if (Kind_ObjFunc[0] == EQUIVALENT_AREA) cout << "Restart adjoint file name: " << Restart_AdjFileName << "." << endl;
      if (Kind_ObjFunc[0] == NEARFIELD_PRESSURE) cout << "Restart adjoint file name: " << Restart_AdjFileName << "." << endl;
      if (Kind_ObjFunc[0] == LIFT_COEFFICIENT) cout << "Restart adjoint file name: " << Restart_AdjFileName << "." << endl;
    }
  }

  cout << endl <<"------------- Config File Boundary Information ( Zone "  << iZone << " ) ---------------" << endl;

  PrintingToolbox::CTablePrinter BoundaryTable(&std::cout);
  BoundaryTable.AddColumn("Marker Type", 35);
  BoundaryTable.AddColumn("Marker Name", 35);

  BoundaryTable.PrintHeader();

  if (nMarker_Euler != 0) {
    BoundaryTable << "Euler wall";
    for (iMarker_Euler = 0; iMarker_Euler < nMarker_Euler; iMarker_Euler++) {
      BoundaryTable << Marker_Euler[iMarker_Euler];
      if (iMarker_Euler < nMarker_Euler-1)  BoundaryTable << " ";
    }
    BoundaryTable.PrintFooter();
  }

  if (nMarker_FarField != 0) {
    BoundaryTable << "Far-field";
    for (iMarker_FarField = 0; iMarker_FarField < nMarker_FarField; iMarker_FarField++) {
      BoundaryTable << Marker_FarField[iMarker_FarField];
      if (iMarker_FarField < nMarker_FarField-1)  BoundaryTable << " ";
    }
    BoundaryTable.PrintFooter();
  }

  if (nMarker_SymWall != 0) {
    BoundaryTable << "Symmetry plane";
    for (iMarker_SymWall = 0; iMarker_SymWall < nMarker_SymWall; iMarker_SymWall++) {
      BoundaryTable << Marker_SymWall[iMarker_SymWall];
      if (iMarker_SymWall < nMarker_SymWall-1)  BoundaryTable << " ";
    }
    BoundaryTable.PrintFooter();
  }

  if (nMarker_PerBound != 0) {
    BoundaryTable << "Periodic boundary";
    for (iMarker_PerBound = 0; iMarker_PerBound < nMarker_PerBound; iMarker_PerBound++) {
      BoundaryTable << Marker_PerBound[iMarker_PerBound];
      if (iMarker_PerBound < nMarker_PerBound-1)  BoundaryTable << " ";
    }
    BoundaryTable.PrintFooter();
  }

  if (nMarker_NearFieldBound != 0) {
    BoundaryTable << "Near-field boundary";
    for (iMarker_NearFieldBound = 0; iMarker_NearFieldBound < nMarker_NearFieldBound; iMarker_NearFieldBound++) {
      BoundaryTable << Marker_NearFieldBound[iMarker_NearFieldBound];
      if (iMarker_NearFieldBound < nMarker_NearFieldBound-1)  BoundaryTable << " ";
    }
    BoundaryTable.PrintFooter();
  }

  if (nMarker_Deform_Mesh != 0) {
    BoundaryTable << "Deformable mesh boundary";
    for (iMarker_Deform_Mesh = 0; iMarker_Deform_Mesh < nMarker_Deform_Mesh; iMarker_Deform_Mesh++) {
      BoundaryTable << Marker_Deform_Mesh[iMarker_Deform_Mesh];
      if (iMarker_Deform_Mesh < nMarker_Deform_Mesh-1)  BoundaryTable << " ";
    }
    BoundaryTable.PrintFooter();
  }

  if (nMarker_Fluid_Load != 0) {
    BoundaryTable << "Fluid loads boundary";
    for (iMarker_Fluid_Load = 0; iMarker_Fluid_Load < nMarker_Fluid_Load; iMarker_Fluid_Load++) {
      BoundaryTable << Marker_Fluid_Load[iMarker_Fluid_Load];
      if (iMarker_Fluid_Load < nMarker_Fluid_Load-1)  BoundaryTable << " ";
    }
    BoundaryTable.PrintFooter();
  }

  if (nMarker_Fluid_InterfaceBound != 0) {
    BoundaryTable << "Fluid interface boundary";
    for (iMarker_Fluid_InterfaceBound = 0; iMarker_Fluid_InterfaceBound < nMarker_Fluid_InterfaceBound; iMarker_Fluid_InterfaceBound++) {
      BoundaryTable << Marker_Fluid_InterfaceBound[iMarker_Fluid_InterfaceBound];
      if (iMarker_Fluid_InterfaceBound < nMarker_Fluid_InterfaceBound-1)  BoundaryTable << " ";
    }
    BoundaryTable.PrintFooter();
  }

  if (nMarker_FlowLoad != 0) {
    BoundaryTable << "Flow load boundary";
    for (iMarker_FlowLoad = 0; iMarker_FlowLoad < nMarker_FlowLoad; iMarker_FlowLoad++) {
      BoundaryTable << Marker_FlowLoad[iMarker_FlowLoad];
      if (iMarker_FlowLoad < nMarker_FlowLoad-1)  BoundaryTable << " ";
    }
    BoundaryTable.PrintFooter();
  }

  if (nMarker_Internal != 0) {
    BoundaryTable << "Internal boundary";
    for (iMarker_Internal = 0; iMarker_Internal < nMarker_Internal; iMarker_Internal++) {
      BoundaryTable << Marker_Internal[iMarker_Internal];
      if (iMarker_Internal < nMarker_Internal-1)  BoundaryTable << " ";
    }
    BoundaryTable.PrintFooter();
  }

  if (nMarker_Inlet != 0) {
    BoundaryTable << "Inlet boundary";
    for (iMarker_Inlet = 0; iMarker_Inlet < nMarker_Inlet; iMarker_Inlet++) {
      BoundaryTable << Marker_Inlet[iMarker_Inlet];
      if (iMarker_Inlet < nMarker_Inlet-1)  BoundaryTable << " ";
    }
    BoundaryTable.PrintFooter();
  }

  if (nMarker_Riemann != 0) {
    BoundaryTable << "Riemann boundary";
    for (iMarker_Riemann = 0; iMarker_Riemann < nMarker_Riemann; iMarker_Riemann++) {
      BoundaryTable << Marker_Riemann[iMarker_Riemann];
      if (iMarker_Riemann < nMarker_Riemann-1)  BoundaryTable << " ";
    }
    BoundaryTable.PrintFooter();
  }

  if (nMarker_Giles != 0) {
    BoundaryTable << "Giles boundary";
    for (iMarker_Giles = 0; iMarker_Giles < nMarker_Giles; iMarker_Giles++) {
      BoundaryTable << Marker_Giles[iMarker_Giles];
      if (iMarker_Giles < nMarker_Giles-1)  BoundaryTable << " ";
    }
    BoundaryTable.PrintFooter();
  }

  if (nMarker_MixingPlaneInterface != 0) {
    BoundaryTable << "MixingPlane boundary";
    for (iMarker_MixingPlaneInterface = 0; iMarker_MixingPlaneInterface < nMarker_MixingPlaneInterface; iMarker_MixingPlaneInterface++) {
      BoundaryTable << Marker_MixingPlaneInterface[iMarker_MixingPlaneInterface];
      if (iMarker_MixingPlaneInterface < nMarker_MixingPlaneInterface-1)  BoundaryTable << " ";
    }
    BoundaryTable.PrintFooter();
  }

  if (nMarker_EngineInflow != 0) {
    BoundaryTable << "Engine inflow boundary";
    for (iMarker_EngineInflow = 0; iMarker_EngineInflow < nMarker_EngineInflow; iMarker_EngineInflow++) {
      BoundaryTable << Marker_EngineInflow[iMarker_EngineInflow];
      if (iMarker_EngineInflow < nMarker_EngineInflow-1)  BoundaryTable << " ";
    }
    BoundaryTable.PrintFooter();
  }

  if (nMarker_EngineExhaust != 0) {
    BoundaryTable << "Engine exhaust boundary";
    for (iMarker_EngineExhaust = 0; iMarker_EngineExhaust < nMarker_EngineExhaust; iMarker_EngineExhaust++) {
      BoundaryTable << Marker_EngineExhaust[iMarker_EngineExhaust];
      if (iMarker_EngineExhaust < nMarker_EngineExhaust-1)  BoundaryTable << " ";
    }
    BoundaryTable.PrintFooter();
  }

  if (nMarker_Supersonic_Inlet != 0) {
    BoundaryTable << "Supersonic inlet boundary";
    for (iMarker_Supersonic_Inlet = 0; iMarker_Supersonic_Inlet < nMarker_Supersonic_Inlet; iMarker_Supersonic_Inlet++) {
      BoundaryTable << Marker_Supersonic_Inlet[iMarker_Supersonic_Inlet];
      if (iMarker_Supersonic_Inlet < nMarker_Supersonic_Inlet-1)  BoundaryTable << " ";
    }
    BoundaryTable.PrintFooter();
  }

  if (nMarker_Supersonic_Outlet != 0) {
    BoundaryTable << "Supersonic outlet boundary";
    for (iMarker_Supersonic_Outlet = 0; iMarker_Supersonic_Outlet < nMarker_Supersonic_Outlet; iMarker_Supersonic_Outlet++) {
      BoundaryTable << Marker_Supersonic_Outlet[iMarker_Supersonic_Outlet];
      if (iMarker_Supersonic_Outlet < nMarker_Supersonic_Outlet-1)  BoundaryTable << " ";
    }
    BoundaryTable.PrintFooter();
  }

  if (nMarker_Outlet != 0) {
    BoundaryTable << "Outlet boundary";
    for (iMarker_Outlet = 0; iMarker_Outlet < nMarker_Outlet; iMarker_Outlet++) {
      BoundaryTable << Marker_Outlet[iMarker_Outlet];
      if (iMarker_Outlet < nMarker_Outlet-1)  BoundaryTable << " ";
    }
    BoundaryTable.PrintFooter();
  }

  if (nMarker_Isothermal != 0) {
    BoundaryTable << "Isothermal wall";
    for (iMarker_Isothermal = 0; iMarker_Isothermal < nMarker_Isothermal; iMarker_Isothermal++) {
      BoundaryTable << Marker_Isothermal[iMarker_Isothermal];
      if (iMarker_Isothermal < nMarker_Isothermal-1)  BoundaryTable << " ";
    }
    BoundaryTable.PrintFooter();
  }

  if (nMarker_HeatFlux != 0) {
    BoundaryTable << "Heat flux wall";
    for (iMarker_HeatFlux = 0; iMarker_HeatFlux < nMarker_HeatFlux; iMarker_HeatFlux++) {
      BoundaryTable << Marker_HeatFlux[iMarker_HeatFlux];
      if (iMarker_HeatFlux < nMarker_HeatFlux-1)  BoundaryTable << " ";
    }
    BoundaryTable.PrintFooter();
  }

  if (nMarker_Clamped != 0) {
    BoundaryTable << "Clamped boundary";
    for (iMarker_Clamped = 0; iMarker_Clamped < nMarker_Clamped; iMarker_Clamped++) {
      BoundaryTable << Marker_Clamped[iMarker_Clamped];
      if (iMarker_Clamped < nMarker_Clamped-1)  BoundaryTable << " ";
    }
    BoundaryTable.PrintFooter();
  }

  if (nMarker_Displacement != 0) {
    BoundaryTable << "Displacement boundary";
    for (iMarker_Displacement = 0; iMarker_Displacement < nMarker_Displacement; iMarker_Displacement++) {
      BoundaryTable << Marker_Displacement[iMarker_Displacement];
      if (iMarker_Displacement < nMarker_Displacement-1)  BoundaryTable << " ";
    }
    BoundaryTable.PrintFooter();
  }

  if (nMarker_Load != 0) {
    BoundaryTable << "Normal load boundary";
    for (iMarker_Load = 0; iMarker_Load < nMarker_Load; iMarker_Load++) {
      BoundaryTable << Marker_Load[iMarker_Load];
      if (iMarker_Load < nMarker_Load-1)  BoundaryTable << " ";
    }
    BoundaryTable.PrintFooter();
  }

  if (nMarker_Damper != 0) {
    BoundaryTable << "Damper boundary";
    for (iMarker_Damper = 0; iMarker_Damper < nMarker_Damper; iMarker_Damper++) {
      BoundaryTable << Marker_Damper[iMarker_Damper];
      if (iMarker_Damper < nMarker_Damper-1)  BoundaryTable << " ";
    }
    BoundaryTable.PrintFooter();
  }

  if (nMarker_Load_Dir != 0) {
    BoundaryTable << "Load boundary";
    for (iMarker_Load_Dir = 0; iMarker_Load_Dir < nMarker_Load_Dir; iMarker_Load_Dir++) {
      BoundaryTable << Marker_Load_Dir[iMarker_Load_Dir];
      if (iMarker_Load_Dir < nMarker_Load_Dir-1)  BoundaryTable << " ";
    }
    BoundaryTable.PrintFooter();
  }

  if (nMarker_Disp_Dir != 0) {
    BoundaryTable << "Disp boundary";
    for (iMarker_Disp_Dir = 0; iMarker_Disp_Dir < nMarker_Disp_Dir; iMarker_Disp_Dir++) {
      BoundaryTable << Marker_Disp_Dir[iMarker_Disp_Dir];
      if (iMarker_Disp_Dir < nMarker_Disp_Dir-1)  BoundaryTable << " ";
    }
    BoundaryTable.PrintFooter();
  }

  if (nMarker_Load_Sine != 0) {
    BoundaryTable << "Sine-Wave boundary";
    for (iMarker_Load_Sine = 0; iMarker_Load_Sine < nMarker_Load_Sine; iMarker_Load_Sine++) {
      BoundaryTable << Marker_Load_Sine[iMarker_Load_Sine];
      if (iMarker_Load_Sine < nMarker_Load_Sine-1)  BoundaryTable << " ";
    }
    BoundaryTable.PrintFooter();
  }

  if (nMarker_Emissivity != 0) {
    BoundaryTable << "Radiative boundary";
    for (iMarker_Emissivity = 0; iMarker_Emissivity < nMarker_Emissivity; iMarker_Emissivity++) {
      BoundaryTable << Marker_Emissivity[iMarker_Emissivity]; // << "(" << Wall_Emissivity[iMarker_Emissivity] << ")";
      if (iMarker_Emissivity < nMarker_Emissivity-1)  BoundaryTable << " ";
    }
    BoundaryTable.PrintFooter();
  }

  if (nMarker_Custom != 0) {
    BoundaryTable << "Custom boundary";
    for (iMarker_Custom = 0; iMarker_Custom < nMarker_Custom; iMarker_Custom++) {
      BoundaryTable << Marker_Custom[iMarker_Custom];
      if (iMarker_Custom < nMarker_Custom-1)  BoundaryTable << " ";
    }
    BoundaryTable.PrintFooter();
  }

  if (nMarker_ActDiskInlet != 0) {
    BoundaryTable << "Actuator disk (inlet) boundary";
    for (iMarker_ActDiskInlet = 0; iMarker_ActDiskInlet < nMarker_ActDiskInlet; iMarker_ActDiskInlet++) {
      BoundaryTable << Marker_ActDiskInlet[iMarker_ActDiskInlet];
      if (iMarker_ActDiskInlet < nMarker_ActDiskInlet-1)  BoundaryTable << " ";
    }
    BoundaryTable.PrintFooter();
  }

  if (nMarker_ActDiskOutlet != 0) {
    BoundaryTable << "Actuator disk (outlet) boundary";
    for (iMarker_ActDiskOutlet = 0; iMarker_ActDiskOutlet < nMarker_ActDiskOutlet; iMarker_ActDiskOutlet++) {
      BoundaryTable << Marker_ActDiskOutlet[iMarker_ActDiskOutlet];
      if (iMarker_ActDiskOutlet < nMarker_ActDiskOutlet-1)  BoundaryTable << " ";
    }
    BoundaryTable.PrintFooter();
  }

}

bool CConfig::TokenizeString(string & str, string & option_name,
                             vector<string> & option_value) {
  const string delimiters(" ():,\t\n\v\f\r");
  // check for comments or empty string
  string::size_type pos, last_pos;
  pos = str.find_first_of("%");
  if ( (str.length() == 0) || (pos == 0) ) {
    // str is empty or a comment line, so no option here
    return false;
  }
  if (pos != string::npos) {
    // remove comment at end if necessary
    str.erase(pos);
  }

  // look for line composed on only delimiters (usually whitespace)
  pos = str.find_first_not_of(delimiters);
  if (pos == string::npos) {
    return false;
  }

  // find the equals sign and split string
  string name_part, value_part;
  pos = str.find("=");
  if (pos == string::npos) {
    cerr << "Error in TokenizeString(): "
    << "line in the configuration file with no \"=\" sign."
    << endl;
    cout << "Look for: " << str << endl;
    cout << "str.length() = " << str.length() << endl;
    throw(-1);
  }
  name_part = str.substr(0, pos);
  value_part = str.substr(pos+1, string::npos);
  //cout << "name_part  = |" << name_part  << "|" << endl;
  //cout << "value_part = |" << value_part << "|" << endl;

  // the first_part should consist of one string with no interior delimiters
  last_pos = name_part.find_first_not_of(delimiters, 0);
  pos = name_part.find_first_of(delimiters, last_pos);
  if ( (name_part.length() == 0) || (last_pos == string::npos) ) {
    cerr << "Error in CConfig::TokenizeString(): "
    << "line in the configuration file with no name before the \"=\" sign."
    << endl;
    throw(-1);
  }
  if (pos == string::npos) pos = name_part.length();
  option_name = name_part.substr(last_pos, pos - last_pos);
  last_pos = name_part.find_first_not_of(delimiters, pos);
  if (last_pos != string::npos) {
    cerr << "Error in TokenizeString(): "
    << "two or more options before an \"=\" sign in the configuration file."
    << endl;
    throw(-1);
  }
  StringToUpperCase(option_name);

  //cout << "option_name = |" << option_name << "|" << endl;
  //cout << "pos = " << pos << ": last_pos = " << last_pos << endl;

  // now fill the option value vector
  option_value.clear();
  last_pos = value_part.find_first_not_of(delimiters, 0);
  if (value_part[last_pos] != '{')
    pos = value_part.find_first_of(delimiters, last_pos);
  else
    pos = value_part.find_first_of('}', last_pos) + 1;
  while (string::npos != pos || string::npos != last_pos) {
    // add token to the vector<string>
    option_value.push_back(value_part.substr(last_pos, pos - last_pos));
    // skip delimiters
    last_pos = value_part.find_first_not_of(delimiters, pos);
    // find next "non-delimiter"
    if (value_part[last_pos] != '{')
      pos = value_part.find_first_of(delimiters, last_pos);
    else
      pos = value_part.find_first_of('}', last_pos) + 1;
  }
  if (option_value.size() == 0) {
    cerr << "Error in TokenizeString(): "
    << "option " << option_name << " in configuration file with no value assigned."
    << endl;
    throw(-1);
  }

#if 0
  cout << "option value(s) = ";
  for (unsigned int i = 0; i < option_value.size(); i++)
    cout << option_value[i] << " ";
  cout << endl;
#endif

  // look for ';' DV delimiters attached to values
  vector<string>::iterator it;
  it = option_value.begin();
  while (it != option_value.end()) {
    if (it->compare(";") == 0) {
      it++;
      continue;
    }

    pos = it->find(';');
    if (pos != string::npos) {
      string before_semi = it->substr(0, pos);
      string after_semi= it->substr(pos+1, string::npos);
      if (before_semi.empty()) {
        *it = ";";
        it++;
        option_value.insert(it, after_semi);
      } else {
        *it = before_semi;
        it++;
        vector<string> to_insert;
        to_insert.push_back(";");
        if (!after_semi.empty())
          to_insert.push_back(after_semi);
        option_value.insert(it, to_insert.begin(), to_insert.end());
      }
      it = option_value.begin(); // go back to beginning; not efficient
      continue;
    } else {
      it++;
    }
  }
#if 0
  cout << "option value(s) = ";
  for (unsigned int i = 0; i < option_value.size(); i++)
    cout << option_value[i] << " ";
  cout << endl;
#endif
  // remove any consecutive ";"
  it = option_value.begin();
  bool semi_at_prev = false;
  while (it != option_value.end()) {
    if (semi_at_prev) {
      if (it->compare(";") == 0) {
        option_value.erase(it);
        it = option_value.begin();
        semi_at_prev = false;
        continue;
      }
    }
    if (it->compare(";") == 0) {
      semi_at_prev = true;
    } else {
      semi_at_prev = false;
    }
    it++;
  }

#if 0
  cout << "option value(s) = ";
  for (unsigned int i = 0; i < option_value.size(); i++)
    cout << option_value[i] << " ";
  cout << endl;
#endif
  return true;
}

unsigned short CConfig::GetMarker_CfgFile_TagBound(string val_marker) {

  unsigned short iMarker_CfgFile;

  for (iMarker_CfgFile = 0; iMarker_CfgFile < nMarker_CfgFile; iMarker_CfgFile++)
    if (Marker_CfgFile_TagBound[iMarker_CfgFile] == val_marker)
      return iMarker_CfgFile;

  SU2_MPI::Error(string("The configuration file doesn't have any definition for marker ") + val_marker, CURRENT_FUNCTION);
  return 0;
}

string CConfig::GetMarker_CfgFile_TagBound(unsigned short val_marker) {
  return Marker_CfgFile_TagBound[val_marker];
}

unsigned short CConfig::GetMarker_CfgFile_KindBC(string val_marker) {
  unsigned short iMarker_CfgFile;
  for (iMarker_CfgFile = 0; iMarker_CfgFile < nMarker_CfgFile; iMarker_CfgFile++)
    if (Marker_CfgFile_TagBound[iMarker_CfgFile] == val_marker) break;
  return Marker_CfgFile_KindBC[iMarker_CfgFile];
}

unsigned short CConfig::GetMarker_CfgFile_Monitoring(string val_marker) {
  unsigned short iMarker_CfgFile;
  for (iMarker_CfgFile = 0; iMarker_CfgFile < nMarker_CfgFile; iMarker_CfgFile++)
    if (Marker_CfgFile_TagBound[iMarker_CfgFile] == val_marker) break;
  return Marker_CfgFile_Monitoring[iMarker_CfgFile];
}

unsigned short CConfig::GetMarker_CfgFile_GeoEval(string val_marker) {
  unsigned short iMarker_CfgFile;
  for (iMarker_CfgFile = 0; iMarker_CfgFile < nMarker_CfgFile; iMarker_CfgFile++)
    if (Marker_CfgFile_TagBound[iMarker_CfgFile] == val_marker) break;
  return Marker_CfgFile_GeoEval[iMarker_CfgFile];
}

unsigned short CConfig::GetMarker_CfgFile_Designing(string val_marker) {
  unsigned short iMarker_CfgFile;
  for (iMarker_CfgFile = 0; iMarker_CfgFile < nMarker_CfgFile; iMarker_CfgFile++)
    if (Marker_CfgFile_TagBound[iMarker_CfgFile] == val_marker) break;
  return Marker_CfgFile_Designing[iMarker_CfgFile];
}

unsigned short CConfig::GetMarker_CfgFile_Plotting(string val_marker) {
  unsigned short iMarker_CfgFile;
  for (iMarker_CfgFile = 0; iMarker_CfgFile < nMarker_CfgFile; iMarker_CfgFile++)
    if (Marker_CfgFile_TagBound[iMarker_CfgFile] == val_marker) break;
  return Marker_CfgFile_Plotting[iMarker_CfgFile];
}

unsigned short CConfig::GetMarker_CfgFile_Analyze(string val_marker) {
  unsigned short iMarker_CfgFile;
  for (iMarker_CfgFile = 0; iMarker_CfgFile < nMarker_CfgFile; iMarker_CfgFile++)
    if (Marker_CfgFile_TagBound[iMarker_CfgFile] == val_marker) break;
  return Marker_CfgFile_Analyze[iMarker_CfgFile];
}


unsigned short CConfig::GetMarker_CfgFile_ZoneInterface(string val_marker) {
  unsigned short iMarker_CfgFile;
  for (iMarker_CfgFile = 0; iMarker_CfgFile < nMarker_CfgFile; iMarker_CfgFile++)
    if (Marker_CfgFile_TagBound[iMarker_CfgFile] == val_marker) break;
  return Marker_CfgFile_ZoneInterface[iMarker_CfgFile];
}

unsigned short CConfig::GetMarker_CfgFile_Turbomachinery(string val_marker) {
  unsigned short iMarker_CfgFile;
  for (iMarker_CfgFile = 0; iMarker_CfgFile < nMarker_CfgFile; iMarker_CfgFile++)
    if (Marker_CfgFile_TagBound[iMarker_CfgFile] == val_marker) break;
  return Marker_CfgFile_Turbomachinery[iMarker_CfgFile];
}

unsigned short CConfig::GetMarker_CfgFile_TurbomachineryFlag(string val_marker) {
  unsigned short iMarker_CfgFile;
  for (iMarker_CfgFile = 0; iMarker_CfgFile < nMarker_CfgFile; iMarker_CfgFile++)
    if (Marker_CfgFile_TagBound[iMarker_CfgFile] == val_marker) break;
  return Marker_CfgFile_TurbomachineryFlag[iMarker_CfgFile];
}

unsigned short CConfig::GetMarker_CfgFile_MixingPlaneInterface(string val_marker) {
  unsigned short iMarker_CfgFile;
  for (iMarker_CfgFile = 0; iMarker_CfgFile < nMarker_CfgFile; iMarker_CfgFile++)
    if (Marker_CfgFile_TagBound[iMarker_CfgFile] == val_marker) break;
  return Marker_CfgFile_MixingPlaneInterface[iMarker_CfgFile];
}

unsigned short CConfig::GetMarker_CfgFile_DV(string val_marker) {
  unsigned short iMarker_CfgFile;
  for (iMarker_CfgFile = 0; iMarker_CfgFile < nMarker_CfgFile; iMarker_CfgFile++)
    if (Marker_CfgFile_TagBound[iMarker_CfgFile] == val_marker) break;
  return Marker_CfgFile_DV[iMarker_CfgFile];
}

unsigned short CConfig::GetMarker_CfgFile_Moving(string val_marker) {
  unsigned short iMarker_CfgFile;
  for (iMarker_CfgFile = 0; iMarker_CfgFile < nMarker_CfgFile; iMarker_CfgFile++)
    if (Marker_CfgFile_TagBound[iMarker_CfgFile] == val_marker) break;
  return Marker_CfgFile_Moving[iMarker_CfgFile];
}

unsigned short CConfig::GetMarker_CfgFile_Deform_Mesh(string val_marker) {
  unsigned short iMarker_CfgFile;
  for (iMarker_CfgFile = 0; iMarker_CfgFile < nMarker_CfgFile; iMarker_CfgFile++)
    if (Marker_CfgFile_TagBound[iMarker_CfgFile] == val_marker) break;
  return Marker_CfgFile_Deform_Mesh[iMarker_CfgFile];
}

unsigned short CConfig::GetMarker_CfgFile_Fluid_Load(string val_marker) {
  unsigned short iMarker_CfgFile;
  for (iMarker_CfgFile = 0; iMarker_CfgFile < nMarker_CfgFile; iMarker_CfgFile++)
    if (Marker_CfgFile_TagBound[iMarker_CfgFile] == val_marker) break;
  return Marker_CfgFile_Fluid_Load[iMarker_CfgFile];
}

unsigned short CConfig::GetMarker_CfgFile_PyCustom(string val_marker){
  unsigned short iMarker_CfgFile;
  for (iMarker_CfgFile=0; iMarker_CfgFile < nMarker_CfgFile; iMarker_CfgFile++)
    if (Marker_CfgFile_TagBound[iMarker_CfgFile] == val_marker) break;
  return Marker_CfgFile_PyCustom[iMarker_CfgFile];
}

unsigned short CConfig::GetMarker_CfgFile_PerBound(string val_marker) {
  unsigned short iMarker_CfgFile;
  for (iMarker_CfgFile = 0; iMarker_CfgFile < nMarker_CfgFile; iMarker_CfgFile++)
    if (Marker_CfgFile_TagBound[iMarker_CfgFile] == val_marker) break;
  return Marker_CfgFile_PerBound[iMarker_CfgFile];
}

int CConfig::GetMarker_ZoneInterface(string val_marker) {
    unsigned short iMarker_CfgFile;
    for (iMarker_CfgFile = 0; iMarker_CfgFile < nMarker_CfgFile; iMarker_CfgFile++)

      if (Marker_CfgFile_TagBound[iMarker_CfgFile] == val_marker)
        return  Marker_CfgFile_ZoneInterface[iMarker_CfgFile];
    return 0;
}


bool CConfig::GetSolid_Wall(unsigned short iMarker) const{

  if (Marker_All_KindBC[iMarker] == HEAT_FLUX  ||
      Marker_All_KindBC[iMarker] == ISOTHERMAL ||
      Marker_All_KindBC[iMarker] == CHT_WALL_INTERFACE ||
      Marker_All_KindBC[iMarker] == EULER_WALL){
    return true;
  }

  return false;
}

bool CConfig::GetViscous_Wall(unsigned short iMarker) const{

  if (Marker_All_KindBC[iMarker] == HEAT_FLUX  ||
      Marker_All_KindBC[iMarker] == ISOTHERMAL ||
      Marker_All_KindBC[iMarker] == CHT_WALL_INTERFACE){
    return true;
  }

  return false;
}

void CConfig::SetSurface_Movement(unsigned short iMarker, unsigned short kind_movement){

  unsigned short* new_surface_movement = new unsigned short[nMarker_Moving + 1];
  string* new_marker_moving = new string[nMarker_Moving+1];

  for (unsigned short iMarker_Moving = 0; iMarker_Moving < nMarker_Moving; iMarker_Moving++){
    new_surface_movement[iMarker_Moving] = Kind_SurfaceMovement[iMarker_Moving];
    new_marker_moving[iMarker_Moving] = Marker_Moving[iMarker_Moving];
  }

  if (nKind_SurfaceMovement > 0){
    delete [] Marker_Moving;
    delete [] Kind_SurfaceMovement;
  }

  Kind_SurfaceMovement = new_surface_movement;
  Marker_Moving        = new_marker_moving;

  Kind_SurfaceMovement[nMarker_Moving] = kind_movement;
  Marker_Moving[nMarker_Moving] = Marker_All_TagBound[iMarker];

  nMarker_Moving++;
  nKind_SurfaceMovement++;

}
CConfig::~CConfig(void) {

  unsigned long iDV, iMarker, iPeriodic, iFFD;

  /*--- Delete all of the option objects in the global option map ---*/

  for(map<string, COptionBase*>::iterator itr = option_map.begin(); itr != option_map.end(); itr++) {
    delete itr->second;
  }

  if (TimeDOFsADER_DG           != NULL) delete [] TimeDOFsADER_DG;
  if (TimeIntegrationADER_DG    != NULL) delete [] TimeIntegrationADER_DG;
  if (WeightsIntegrationADER_DG != NULL) delete [] WeightsIntegrationADER_DG;
  if (RK_Alpha_Step             != NULL) delete [] RK_Alpha_Step;
  if (MG_PreSmooth              != NULL) delete [] MG_PreSmooth;
  if (MG_PostSmooth             != NULL) delete [] MG_PostSmooth;

  /*--- Free memory for Aeroelastic problems. ---*/

  if (Aeroelastic_pitch  != NULL) delete[] Aeroelastic_pitch;
  if (Aeroelastic_plunge != NULL) delete[] Aeroelastic_plunge;

 /*--- Free memory for airfoil sections ---*/

 if (LocationStations   != NULL) delete [] LocationStations;

  /*--- motion origin: ---*/

  if (MarkerMotion_Origin   != NULL) delete [] MarkerMotion_Origin;

  if (MoveMotion_Origin != NULL) delete [] MoveMotion_Origin;

  /*--- translation: ---*/

  if (MarkerTranslation_Rate != NULL) delete [] MarkerTranslation_Rate;

  /*--- rotation: ---*/

  if (MarkerRotation_Rate != NULL) delete [] MarkerRotation_Rate;

  /*--- pitching: ---*/

  if (MarkerPitching_Omega != NULL) delete [] MarkerPitching_Omega;

  /*--- pitching amplitude: ---*/

  if (MarkerPitching_Ampl != NULL) delete [] MarkerPitching_Ampl;

  /*--- pitching phase: ---*/

  if (MarkerPitching_Phase != NULL) delete [] MarkerPitching_Phase;

  /*--- plunging: ---*/

  if (MarkerPlunging_Omega != NULL) delete [] MarkerPlunging_Omega;

  /*--- plunging amplitude: ---*/
  if (MarkerPlunging_Ampl != NULL) delete [] MarkerPlunging_Ampl;

  /*--- reference origin for moments ---*/

  if (RefOriginMoment   != NULL) delete [] RefOriginMoment;
  if (RefOriginMoment_X != NULL) delete [] RefOriginMoment_X;
  if (RefOriginMoment_Y != NULL) delete [] RefOriginMoment_Y;
  if (RefOriginMoment_Z != NULL) delete [] RefOriginMoment_Z;

  /*--- Free memory for Harmonic Blance Frequency  pointer ---*/

  if (Omega_HB != NULL) delete [] Omega_HB;

  /*--- Marker pointers ---*/

  if (Marker_CfgFile_GeoEval != NULL) delete[] Marker_CfgFile_GeoEval;
  if (Marker_All_GeoEval     != NULL) delete[] Marker_All_GeoEval;

  if (Marker_CfgFile_TagBound != NULL) delete[] Marker_CfgFile_TagBound;
  if (Marker_All_TagBound     != NULL) delete[] Marker_All_TagBound;

  if (Marker_CfgFile_KindBC != NULL) delete[] Marker_CfgFile_KindBC;
  if (Marker_All_KindBC     != NULL) delete[] Marker_All_KindBC;

  if (Marker_CfgFile_Monitoring != NULL) delete[] Marker_CfgFile_Monitoring;
  if (Marker_All_Monitoring     != NULL) delete[] Marker_All_Monitoring;

  if (Marker_CfgFile_Designing != NULL) delete[] Marker_CfgFile_Designing;
  if (Marker_All_Designing     != NULL) delete[] Marker_All_Designing;

  if (Marker_CfgFile_Plotting != NULL) delete[] Marker_CfgFile_Plotting;
  if (Marker_All_Plotting     != NULL) delete[] Marker_All_Plotting;

  if (Marker_CfgFile_Analyze != NULL) delete[] Marker_CfgFile_Analyze;
  if (Marker_All_Analyze  != NULL) delete[] Marker_All_Analyze;

  if (Marker_CfgFile_ZoneInterface != NULL) delete[] Marker_CfgFile_ZoneInterface;
  if (Marker_All_ZoneInterface     != NULL) delete[] Marker_All_ZoneInterface;

  if (Marker_CfgFile_DV != NULL) delete[] Marker_CfgFile_DV;
  if (Marker_All_DV     != NULL) delete[] Marker_All_DV;

  if (Marker_CfgFile_Moving != NULL) delete[] Marker_CfgFile_Moving;
  if (Marker_All_Moving     != NULL) delete[] Marker_All_Moving;

  if (Marker_CfgFile_Deform_Mesh != NULL) delete[] Marker_CfgFile_Deform_Mesh;
  if (Marker_All_Deform_Mesh     != NULL) delete[] Marker_All_Deform_Mesh;

  if (Marker_CfgFile_Fluid_Load != NULL) delete[] Marker_CfgFile_Fluid_Load;
  if (Marker_All_Fluid_Load     != NULL) delete[] Marker_All_Fluid_Load;

  if (Marker_CfgFile_PyCustom    != NULL) delete[] Marker_CfgFile_PyCustom;
  if (Marker_All_PyCustom != NULL) delete[] Marker_All_PyCustom;

  if (Marker_CfgFile_PerBound != NULL) delete[] Marker_CfgFile_PerBound;
  if (Marker_All_PerBound     != NULL) delete[] Marker_All_PerBound;

  if (Marker_CfgFile_Turbomachinery != NULL) delete [] Marker_CfgFile_Turbomachinery;
  if (Marker_All_Turbomachinery     != NULL) delete [] Marker_All_Turbomachinery;

  if (Marker_CfgFile_TurbomachineryFlag != NULL) delete [] Marker_CfgFile_TurbomachineryFlag;
  if (Marker_All_TurbomachineryFlag     != NULL) delete [] Marker_All_TurbomachineryFlag;

  if (Marker_CfgFile_MixingPlaneInterface != NULL) delete [] Marker_CfgFile_MixingPlaneInterface;
  if (Marker_All_MixingPlaneInterface     != NULL) delete [] Marker_All_MixingPlaneInterface;

  if (Marker_DV!= NULL)               delete[] Marker_DV;
  if (Marker_Moving != NULL)           delete[] Marker_Moving;
  if (Marker_Monitoring != NULL)      delete[] Marker_Monitoring;
  if (Marker_Designing != NULL)       delete[] Marker_Designing;
  if (Marker_GeoEval != NULL)         delete[] Marker_GeoEval;
  if (Marker_Plotting != NULL)        delete[] Marker_Plotting;
  if (Marker_Analyze != NULL)        delete[] Marker_Analyze;
  if (Marker_WallFunctions != NULL)  delete[] Marker_WallFunctions;
  if (Marker_ZoneInterface != NULL)        delete[] Marker_ZoneInterface;
  if (Marker_PyCustom != NULL)             delete [] Marker_PyCustom;
  if (Marker_All_SendRecv != NULL)    delete[] Marker_All_SendRecv;

  if (Kind_Inc_Inlet != NULL)      delete[] Kind_Inc_Inlet;
  if (Kind_Inc_Outlet != NULL)      delete[] Kind_Inc_Outlet;

  if (Kind_WallFunctions != NULL) delete[] Kind_WallFunctions;

  if (Config_Filenames != NULL) delete[] Config_Filenames;

  if (IntInfo_WallFunctions != NULL) {
    for (iMarker = 0; iMarker < nMarker_WallFunctions; ++iMarker) {
      if (IntInfo_WallFunctions[iMarker] != NULL)
        delete[] IntInfo_WallFunctions[iMarker];
    }
    delete[] IntInfo_WallFunctions;
  }

  if (DoubleInfo_WallFunctions != NULL) {
    for (iMarker = 0; iMarker < nMarker_WallFunctions; ++iMarker) {
      if (DoubleInfo_WallFunctions[iMarker] != NULL)
        delete[] DoubleInfo_WallFunctions[iMarker];
    }
    delete[] DoubleInfo_WallFunctions;
  }

  if (Kind_ObjFunc != NULL)      delete[] Kind_ObjFunc;
  if (Weight_ObjFunc != NULL)      delete[] Weight_ObjFunc;

  if (DV_Value != NULL) {
    for (iDV = 0; iDV < nDV; iDV++) delete[] DV_Value[iDV];
    delete [] DV_Value;
  }

  if (ParamDV != NULL) {
    for (iDV = 0; iDV < nDV; iDV++) delete[] ParamDV[iDV];
    delete [] ParamDV;
  }

  if (CoordFFDBox != NULL) {
    for (iFFD = 0; iFFD < nFFDBox; iFFD++) delete[] CoordFFDBox[iFFD];
    delete [] CoordFFDBox;
  }

  if (DegreeFFDBox != NULL) {
    for (iFFD = 0; iFFD < nFFDBox; iFFD++) delete[] DegreeFFDBox[iFFD];
    delete [] DegreeFFDBox;
  }

  if (Design_Variable != NULL)    delete[] Design_Variable;

  if (Exhaust_Temperature_Target != NULL)    delete[]  Exhaust_Temperature_Target;
  if (Exhaust_Pressure_Target != NULL)    delete[]  Exhaust_Pressure_Target;
  if (Exhaust_Pressure != NULL)    delete[] Exhaust_Pressure;
  if (Exhaust_Temperature != NULL)    delete[] Exhaust_Temperature;
  if (Exhaust_MassFlow != NULL)    delete[] Exhaust_MassFlow;
  if (Exhaust_TotalPressure != NULL)    delete[] Exhaust_TotalPressure;
  if (Exhaust_TotalTemperature != NULL)    delete[] Exhaust_TotalTemperature;
  if (Exhaust_GrossThrust != NULL)    delete[] Exhaust_GrossThrust;
  if (Exhaust_Force != NULL)    delete[] Exhaust_Force;
  if (Exhaust_Power != NULL)    delete[] Exhaust_Power;

  if (Inflow_Mach != NULL)    delete[]  Inflow_Mach;
  if (Inflow_Pressure != NULL)    delete[] Inflow_Pressure;
  if (Inflow_MassFlow != NULL)    delete[] Inflow_MassFlow;
  if (Inflow_ReverseMassFlow != NULL)    delete[] Inflow_ReverseMassFlow;
  if (Inflow_TotalPressure != NULL)    delete[] Inflow_TotalPressure;
  if (Inflow_Temperature != NULL)    delete[] Inflow_Temperature;
  if (Inflow_TotalTemperature != NULL)    delete[] Inflow_TotalTemperature;
  if (Inflow_RamDrag != NULL)    delete[] Inflow_RamDrag;
  if (Inflow_Force != NULL)    delete[]  Inflow_Force;
  if (Inflow_Power != NULL)    delete[] Inflow_Power;

  if (Engine_Power != NULL)    delete[]  Engine_Power;
  if (Engine_Mach != NULL)    delete[]  Engine_Mach;
  if (Engine_Force != NULL)    delete[]  Engine_Force;
  if (Engine_NetThrust != NULL)    delete[]  Engine_NetThrust;
  if (Engine_GrossThrust != NULL)    delete[]  Engine_GrossThrust;
  if (Engine_Area != NULL)    delete[]  Engine_Area;
  if (EngineInflow_Target != NULL)    delete[] EngineInflow_Target;

  if (ActDiskInlet_MassFlow != NULL)    delete[]  ActDiskInlet_MassFlow;
  if (ActDiskInlet_Temperature != NULL)    delete[]  ActDiskInlet_Temperature;
  if (ActDiskInlet_TotalTemperature != NULL)    delete[]  ActDiskInlet_TotalTemperature;
  if (ActDiskInlet_Pressure != NULL)    delete[]  ActDiskInlet_Pressure;
  if (ActDiskInlet_TotalPressure != NULL)    delete[]  ActDiskInlet_TotalPressure;
  if (ActDiskInlet_RamDrag != NULL)    delete[]  ActDiskInlet_RamDrag;
  if (ActDiskInlet_Force != NULL)    delete[]  ActDiskInlet_Force;
  if (ActDiskInlet_Power != NULL)    delete[]  ActDiskInlet_Power;

  if (ActDiskOutlet_MassFlow != NULL)    delete[]  ActDiskOutlet_MassFlow;
  if (ActDiskOutlet_Temperature != NULL)    delete[]  ActDiskOutlet_Temperature;
  if (ActDiskOutlet_TotalTemperature != NULL)    delete[]  ActDiskOutlet_TotalTemperature;
  if (ActDiskOutlet_Pressure != NULL)    delete[]  ActDiskOutlet_Pressure;
  if (ActDiskOutlet_TotalPressure != NULL)    delete[]  ActDiskOutlet_TotalPressure;
  if (ActDiskOutlet_GrossThrust != NULL)    delete[]  ActDiskOutlet_GrossThrust;
  if (ActDiskOutlet_Force != NULL)    delete[]  ActDiskOutlet_Force;
  if (ActDiskOutlet_Power != NULL)    delete[]  ActDiskOutlet_Power;

  if (Outlet_MassFlow != NULL)    delete[]  Outlet_MassFlow;
  if (Outlet_Density != NULL)    delete[]  Outlet_Density;
  if (Outlet_Area != NULL)    delete[]  Outlet_Area;

  if (ActDisk_DeltaPress != NULL)    delete[]  ActDisk_DeltaPress;
  if (ActDisk_DeltaTemp != NULL)    delete[]  ActDisk_DeltaTemp;
  if (ActDisk_TotalPressRatio != NULL)    delete[]  ActDisk_TotalPressRatio;
  if (ActDisk_TotalTempRatio != NULL)    delete[]  ActDisk_TotalTempRatio;
  if (ActDisk_StaticPressRatio != NULL)    delete[]  ActDisk_StaticPressRatio;
  if (ActDisk_StaticTempRatio != NULL)    delete[]  ActDisk_StaticTempRatio;
  if (ActDisk_Power != NULL)    delete[]  ActDisk_Power;
  if (ActDisk_MassFlow != NULL)    delete[]  ActDisk_MassFlow;
  if (ActDisk_Mach != NULL)    delete[]  ActDisk_Mach;
  if (ActDisk_Force != NULL)    delete[]  ActDisk_Force;
  if (ActDisk_NetThrust != NULL)    delete[]  ActDisk_NetThrust;
  if (ActDisk_BCThrust != NULL)    delete[]  ActDisk_BCThrust;
  if (ActDisk_BCThrust_Old != NULL)    delete[]  ActDisk_BCThrust_Old;
  if (ActDisk_GrossThrust != NULL)    delete[]  ActDisk_GrossThrust;
  if (ActDisk_Area != NULL)    delete[]  ActDisk_Area;
  if (ActDisk_ReverseMassFlow != NULL)    delete[]  ActDisk_ReverseMassFlow;

  if (Surface_MassFlow != NULL)    delete[]  Surface_MassFlow;
  if (Surface_Mach != NULL)    delete[]  Surface_Mach;
  if (Surface_Temperature != NULL)    delete[]  Surface_Temperature;
  if (Surface_Pressure != NULL)    delete[]  Surface_Pressure;
  if (Surface_Density != NULL)    delete[]  Surface_Density;
  if (Surface_Enthalpy != NULL)    delete[]  Surface_Enthalpy;
  if (Surface_NormalVelocity != NULL)    delete[]  Surface_NormalVelocity;
  if (Surface_Uniformity != NULL)    delete[]  Surface_Uniformity;
  if (Surface_SecondaryStrength != NULL)    delete[]  Surface_SecondaryStrength;
  if (Surface_SecondOverUniform != NULL)    delete[]  Surface_SecondOverUniform;
  if (Surface_MomentumDistortion != NULL)    delete[]  Surface_MomentumDistortion;
  if (Surface_TotalTemperature != NULL)    delete[]  Surface_TotalTemperature;
  if (Surface_TotalPressure!= NULL)    delete[]  Surface_TotalPressure;
  if (Surface_PressureDrop!= NULL)    delete[]  Surface_PressureDrop;
  if (Surface_DC60 != NULL)    delete[]  Surface_DC60;
  if (Surface_IDC != NULL)    delete[]  Surface_IDC;
  if (Surface_IDC_Mach != NULL)    delete[]  Surface_IDC_Mach;
  if (Surface_IDR != NULL)    delete[]  Surface_IDR;

  if (Inlet_Ttotal != NULL) delete[]  Inlet_Ttotal;
  if (Inlet_Ptotal != NULL) delete[]  Inlet_Ptotal;
  if (Inlet_FlowDir != NULL) {
    for (iMarker = 0; iMarker < nMarker_Inlet; iMarker++)
      delete [] Inlet_FlowDir[iMarker];
    delete [] Inlet_FlowDir;
  }

  if (Inlet_Velocity != NULL) {
    for (iMarker = 0; iMarker < nMarker_Supersonic_Inlet; iMarker++)
      delete [] Inlet_Velocity[iMarker];
    delete [] Inlet_Velocity;
  }

  if (Riemann_FlowDir != NULL) {
    for (iMarker = 0; iMarker < nMarker_Riemann; iMarker++)
      delete [] Riemann_FlowDir[iMarker];
    delete [] Riemann_FlowDir;
  }

  if (Giles_FlowDir != NULL) {
    for (iMarker = 0; iMarker < nMarker_Giles; iMarker++)
      delete [] Giles_FlowDir[iMarker];
    delete [] Giles_FlowDir;
  }

  if (Load_Sine_Dir != NULL) {
    for (iMarker = 0; iMarker < nMarker_Load_Sine; iMarker++)
      delete [] Load_Sine_Dir[iMarker];
    delete [] Load_Sine_Dir;
  }

  if (Load_Dir != NULL) {
    for (iMarker = 0; iMarker < nMarker_Load_Dir; iMarker++)
      delete [] Load_Dir[iMarker];
    delete [] Load_Dir;
  }

  if (Inlet_Temperature != NULL)    delete[] Inlet_Temperature;
  if (Inlet_Pressure != NULL)    delete[] Inlet_Pressure;
  if (Outlet_Pressure != NULL)    delete[] Outlet_Pressure;
  if (Isothermal_Temperature != NULL)    delete[] Isothermal_Temperature;
  if (Heat_Flux != NULL)    delete[] Heat_Flux;
  if (Displ_Value != NULL)    delete[] Displ_Value;
  if (Load_Value != NULL)    delete[] Load_Value;
  if (Damper_Constant != NULL)    delete[] Damper_Constant;
  if (Load_Dir_Multiplier != NULL)    delete[] Load_Dir_Multiplier;
  if (Load_Dir_Value != NULL)    delete[] Load_Dir_Value;
  if (Disp_Dir != NULL)    delete[] Disp_Dir;
  if (Disp_Dir_Multiplier != NULL)    delete[] Disp_Dir_Multiplier;
  if (Disp_Dir_Value != NULL)    delete[] Disp_Dir_Value;
  if (Load_Sine_Amplitude != NULL)    delete[] Load_Sine_Amplitude;
  if (Load_Sine_Frequency != NULL)    delete[] Load_Sine_Frequency;
  if (FlowLoad_Value != NULL)    delete[] FlowLoad_Value;
  if (Wall_Emissivity != NULL)    delete[] Wall_Emissivity;

  /*--- related to periodic boundary conditions ---*/

  for (iMarker = 0; iMarker < nMarker_PerBound; iMarker++) {
    if (Periodic_RotCenter   != NULL) delete [] Periodic_RotCenter[iMarker];
    if (Periodic_RotAngles   != NULL) delete [] Periodic_RotAngles[iMarker];
    if (Periodic_Translation != NULL) delete [] Periodic_Translation[iMarker];
  }
  if (Periodic_RotCenter   != NULL) delete[] Periodic_RotCenter;
  if (Periodic_RotAngles   != NULL) delete[] Periodic_RotAngles;
  if (Periodic_Translation != NULL) delete[] Periodic_Translation;

  for (iPeriodic = 0; iPeriodic < nPeriodic_Index; iPeriodic++) {
    if (Periodic_Center    != NULL) delete [] Periodic_Center[iPeriodic];
    if (Periodic_Rotation  != NULL) delete [] Periodic_Rotation[iPeriodic];
    if (Periodic_Translate != NULL) delete [] Periodic_Translate[iPeriodic];
  }
  if (Periodic_Center      != NULL) delete[] Periodic_Center;
  if (Periodic_Rotation    != NULL) delete[] Periodic_Rotation;
  if (Periodic_Translate   != NULL) delete[] Periodic_Translate;

  if (MG_CorrecSmooth != NULL) delete[] MG_CorrecSmooth;
  if (PlaneTag != NULL)        delete[] PlaneTag;
  if (CFL != NULL)             delete[] CFL;

  /*--- String markers ---*/

  if (Marker_Euler != NULL )              delete[] Marker_Euler;
  if (Marker_FarField != NULL )           delete[] Marker_FarField;
  if (Marker_Custom != NULL )             delete[] Marker_Custom;
  if (Marker_SymWall != NULL )            delete[] Marker_SymWall;
  if (Marker_PerBound != NULL )           delete[] Marker_PerBound;
  if (Marker_PerDonor != NULL )           delete[] Marker_PerDonor;
  if (Marker_NearFieldBound != NULL )     delete[] Marker_NearFieldBound;
  if (Marker_Deform_Mesh != NULL )        delete[] Marker_Deform_Mesh;
  if (Marker_Fluid_Load != NULL )         delete[] Marker_Fluid_Load;
  if (Marker_Fluid_InterfaceBound != NULL )     delete[] Marker_Fluid_InterfaceBound;
  if (Marker_Inlet != NULL )              delete[] Marker_Inlet;
  if (Marker_Supersonic_Inlet != NULL )   delete[] Marker_Supersonic_Inlet;
  if (Marker_Supersonic_Outlet != NULL )   delete[] Marker_Supersonic_Outlet;
  if (Marker_Outlet != NULL )             delete[] Marker_Outlet;
  if (Marker_Isothermal != NULL )         delete[] Marker_Isothermal;
  if (Marker_EngineInflow != NULL )      delete[] Marker_EngineInflow;
  if (Marker_EngineExhaust != NULL )     delete[] Marker_EngineExhaust;
  if (Marker_Displacement != NULL )       delete[] Marker_Displacement;
  if (Marker_Load != NULL )               delete[] Marker_Load;
  if (Marker_Damper != NULL )               delete[] Marker_Damper;
  if (Marker_Load_Dir != NULL )               delete[] Marker_Load_Dir;
  if (Marker_Disp_Dir != NULL )               delete[] Marker_Disp_Dir;
  if (Marker_Load_Sine != NULL )               delete[] Marker_Load_Sine;
  if (Marker_FlowLoad != NULL )           delete[] Marker_FlowLoad;
  if (Marker_Internal != NULL )            delete[] Marker_Internal;
  if (Marker_HeatFlux != NULL )               delete[] Marker_HeatFlux;
  if (Marker_Emissivity != NULL )         delete[] Marker_Emissivity;

  if (Int_Coeffs != NULL) delete [] Int_Coeffs;

  if (ElasticityMod        != NULL) delete [] ElasticityMod;
  if (PoissonRatio         != NULL) delete [] PoissonRatio;
  if (MaterialDensity      != NULL) delete [] MaterialDensity;
  if (Electric_Constant    != NULL) delete [] Electric_Constant;
  if (Electric_Field_Mod   != NULL) delete [] Electric_Field_Mod;
  if (RefNode_Displacement != NULL) delete [] RefNode_Displacement;
  if (Electric_Field_Dir   != NULL) delete [] Electric_Field_Dir;

  /*--- Delete some arrays needed just for initializing options. ---*/

  if (default_cp_polycoeffs != NULL) delete [] default_cp_polycoeffs;
  if (default_mu_polycoeffs != NULL) delete [] default_mu_polycoeffs;
  if (default_kt_polycoeffs != NULL) delete [] default_kt_polycoeffs;
  if (CpPolyCoefficientsND  != NULL) delete [] CpPolyCoefficientsND;
  if (MuPolyCoefficientsND  != NULL) delete [] MuPolyCoefficientsND;
  if (KtPolyCoefficientsND  != NULL) delete [] KtPolyCoefficientsND;

  if (FFDTag != NULL) delete [] FFDTag;
  if (nDV_Value != NULL) delete [] nDV_Value;
  if (TagFFDBox != NULL) delete [] TagFFDBox;

  if (Kind_Data_Riemann != NULL) delete [] Kind_Data_Riemann;
  if (Riemann_Var1 != NULL) delete [] Riemann_Var1;
  if (Riemann_Var2 != NULL) delete [] Riemann_Var2;
  if (Kind_Data_Giles != NULL) delete [] Kind_Data_Giles;
  if (Giles_Var1 != NULL) delete [] Giles_Var1;
  if (Giles_Var2 != NULL) delete [] Giles_Var2;
  if (RelaxFactorAverage != NULL) delete [] RelaxFactorAverage;
  if (RelaxFactorFourier != NULL) delete [] RelaxFactorFourier;
  if (nSpan_iZones != NULL) delete [] nSpan_iZones;
  if (Kind_TurboMachinery != NULL) delete [] Kind_TurboMachinery;

  if (Marker_MixingPlaneInterface !=NULL) delete [] Marker_MixingPlaneInterface;
  if (Marker_TurboBoundIn != NULL) delete [] Marker_TurboBoundIn;
  if (Marker_TurboBoundOut != NULL) delete [] Marker_TurboBoundOut;
  if (Marker_Riemann != NULL) delete [] Marker_Riemann;
  if (Marker_Giles != NULL) delete [] Marker_Giles;
  if (Marker_Shroud != NULL) delete [] Marker_Shroud;

  if (nBlades != NULL) delete [] nBlades;
  if (FreeStreamTurboNormal != NULL) delete [] FreeStreamTurboNormal;

  if (top_optim_kernels != NULL) delete [] top_optim_kernels;
  if (top_optim_kernel_params != NULL) delete [] top_optim_kernel_params;
  if (top_optim_filter_radius != NULL) delete [] top_optim_filter_radius;

  if (ScreenOutput != NULL) delete [] ScreenOutput;
  if (HistoryOutput != NULL) delete [] HistoryOutput;
  if (VolumeOutput != NULL) delete [] VolumeOutput;
  if (Mesh_Box_Size != NULL) delete [] Mesh_Box_Size;
  if (VolumeOutputFiles != NULL) delete [] VolumeOutputFiles;

  if (ConvField != NULL) delete [] ConvField;

}

string CConfig::GetFilename(string filename, string ext, unsigned long Iter){

  /*--- Remove any extension --- */

  unsigned short lastindex = filename.find_last_of(".");
  filename = filename.substr(0, lastindex);

  /*--- Add the extension --- */

  filename = filename + string(ext);

  /*--- Append the zone number if multizone problems ---*/
  if (Multizone_Problem)
    filename = GetMultizone_FileName(filename, GetiZone(), ext);

  /*--- Append the zone number if multiple instance problems ---*/
  if (GetnTimeInstances() > 1)
    filename = GetMultiInstance_FileName(filename, GetiInst(), ext);

  if (GetTime_Domain()){
    filename = GetUnsteady_FileName(filename, (int)Iter, ext);
  }

  return filename;
}

string CConfig::GetUnsteady_FileName(string val_filename, int val_iter, string ext) {

  string UnstExt="", UnstFilename = val_filename;
  char buffer[50];

  /*--- Check that a positive value iteration is requested (for now). ---*/

  if (val_iter < 0) {
    SU2_MPI::Error("Requesting a negative iteration number for the restart file!!", CURRENT_FUNCTION);
  }

  unsigned short lastindex = UnstFilename.find_last_of(".");
  UnstFilename = UnstFilename.substr(0, lastindex);

  /*--- Append iteration number for unsteady cases ---*/

  if (Time_Domain) {

    if ((val_iter >= 0)    && (val_iter < 10))    SPRINTF (buffer, "_0000%d", val_iter);
    if ((val_iter >= 10)   && (val_iter < 100))   SPRINTF (buffer, "_000%d",  val_iter);
    if ((val_iter >= 100)  && (val_iter < 1000))  SPRINTF (buffer, "_00%d",   val_iter);
    if ((val_iter >= 1000) && (val_iter < 10000)) SPRINTF (buffer, "_0%d",    val_iter);
    if (val_iter >= 10000) SPRINTF (buffer, "_%d", val_iter);
    UnstExt = string(buffer);
  }
  UnstExt += ext;
  UnstFilename.append(UnstExt);

  return UnstFilename;
}

string CConfig::GetMultizone_FileName(string val_filename, int val_iZone, string ext) {

    string multizone_filename = val_filename;
    char buffer[50];

    unsigned short lastindex = multizone_filename.find_last_of(".");
    multizone_filename = multizone_filename.substr(0, lastindex);

    if (Multizone_Problem) {
        SPRINTF (buffer, "_%d", SU2_TYPE::Int(val_iZone));
        multizone_filename.append(string(buffer));
    }

    multizone_filename += ext;
    return multizone_filename;
}

string CConfig::GetMultizone_HistoryFileName(string val_filename, int val_iZone, string ext) {

    string multizone_filename = val_filename;
    char buffer[50];
    unsigned short lastindex = multizone_filename.find_last_of(".");
    multizone_filename = multizone_filename.substr(0, lastindex);
    if (Multizone_Problem) {
        SPRINTF (buffer, "_%d", SU2_TYPE::Int(val_iZone));
        multizone_filename.append(string(buffer));
    }
    multizone_filename += ext;
    return multizone_filename;
}

string CConfig::GetMultiInstance_FileName(string val_filename, int val_iInst, string ext) {

    string multizone_filename = val_filename;
    char buffer[50];

    unsigned short lastindex = multizone_filename.find_last_of(".");
    multizone_filename = multizone_filename.substr(0, lastindex);
    SPRINTF (buffer, "_%d", SU2_TYPE::Int(val_iInst));
    multizone_filename.append(string(buffer));
    multizone_filename += ext;
    return multizone_filename;
}

string CConfig::GetMultiInstance_HistoryFileName(string val_filename, int val_iInst) {

    string multizone_filename = val_filename;
    char buffer[50];

    unsigned short lastindex = multizone_filename.find_last_of(".");
    multizone_filename = multizone_filename.substr(0, lastindex);
    SPRINTF (buffer, "_%d", SU2_TYPE::Int(val_iInst));
    multizone_filename.append(string(buffer));

    return multizone_filename;
}

string CConfig::GetObjFunc_Extension(string val_filename) {

  string AdjExt, Filename = val_filename;

  if (ContinuousAdjoint || DiscreteAdjoint) {

    /*--- Remove filename extension (.dat) ---*/

    unsigned short lastindex = Filename.find_last_of(".");
    Filename = Filename.substr(0, lastindex);

    if (nObj==1) {
      switch (Kind_ObjFunc[0]) {
        case DRAG_COEFFICIENT:            AdjExt = "_cd";       break;
        case LIFT_COEFFICIENT:            AdjExt = "_cl";       break;
        case SIDEFORCE_COEFFICIENT:       AdjExt = "_csf";      break;
        case INVERSE_DESIGN_PRESSURE:     AdjExt = "_invpress"; break;
        case INVERSE_DESIGN_HEATFLUX:     AdjExt = "_invheat";  break;
        case MOMENT_X_COEFFICIENT:        AdjExt = "_cmx";      break;
        case MOMENT_Y_COEFFICIENT:        AdjExt = "_cmy";      break;
        case MOMENT_Z_COEFFICIENT:        AdjExt = "_cmz";      break;
        case EFFICIENCY:                  AdjExt = "_eff";      break;
        case EQUIVALENT_AREA:             AdjExt = "_ea";       break;
        case NEARFIELD_PRESSURE:          AdjExt = "_nfp";      break;
        case FORCE_X_COEFFICIENT:         AdjExt = "_cfx";      break;
        case FORCE_Y_COEFFICIENT:         AdjExt = "_cfy";      break;
        case FORCE_Z_COEFFICIENT:         AdjExt = "_cfz";      break;
        case THRUST_COEFFICIENT:          AdjExt = "_ct";       break;
        case TORQUE_COEFFICIENT:          AdjExt = "_cq";       break;
        case TOTAL_HEATFLUX:              AdjExt = "_totheat";  break;
        case MAXIMUM_HEATFLUX:            AdjExt = "_maxheat";  break;
        case TOTAL_AVG_TEMPERATURE:       AdjExt = "_avtp";     break;
        case FIGURE_OF_MERIT:             AdjExt = "_merit";    break;
        case BUFFET_SENSOR:               AdjExt = "_buffet";    break;
        case SURFACE_TOTAL_PRESSURE:      AdjExt = "_pt";       break;
        case SURFACE_STATIC_PRESSURE:     AdjExt = "_pe";       break;
        case SURFACE_MASSFLOW:            AdjExt = "_mfr";      break;
        case SURFACE_UNIFORMITY:          AdjExt = "_uniform";  break;
        case SURFACE_SECONDARY:           AdjExt = "_second";   break;
        case SURFACE_MOM_DISTORTION:      AdjExt = "_distort";  break;
        case SURFACE_SECOND_OVER_UNIFORM: AdjExt = "_sou";      break;
        case SURFACE_PRESSURE_DROP:       AdjExt = "_dp";       break;
        case SURFACE_MACH:                AdjExt = "_mach";     break;
        case CUSTOM_OBJFUNC:              AdjExt = "_custom";   break;
        case KINETIC_ENERGY_LOSS:         AdjExt = "_ke";       break;
        case TOTAL_PRESSURE_LOSS:         AdjExt = "_pl";       break;
        case FLOW_ANGLE_OUT:              AdjExt = "_fao";      break;
        case FLOW_ANGLE_IN:               AdjExt = "_fai";      break;
        case TOTAL_EFFICIENCY:            AdjExt = "_teff";     break;
        case TOTAL_STATIC_EFFICIENCY:     AdjExt = "_tseff";    break;
        case EULERIAN_WORK:               AdjExt = "_ew";       break;
        case MASS_FLOW_IN:                AdjExt = "_mfi";      break;
        case MASS_FLOW_OUT:               AdjExt = "_mfo";      break;
        case ENTROPY_GENERATION:          AdjExt = "_entg";     break;
        case REFERENCE_GEOMETRY:          AdjExt = "_refgeom";  break;
        case REFERENCE_NODE:              AdjExt = "_refnode";  break;
        case VOLUME_FRACTION:             AdjExt = "_volfrac";  break;
        case TOPOL_DISCRETENESS:          AdjExt = "_topdisc";  break;
        case TOPOL_COMPLIANCE:            AdjExt = "_topcomp";  break;
      }
    }
    else{
      AdjExt = "_combo";
    }
    Filename.append(AdjExt);

    /*--- Lastly, add the .dat extension ---*/
    Filename.append(".dat");

  }

  return Filename;
}

unsigned short CConfig::GetContainerPosition(unsigned short val_eqsystem) {

  switch (val_eqsystem) {
    case RUNTIME_FLOW_SYS:      return FLOW_SOL;
    case RUNTIME_TURB_SYS:      return TURB_SOL;
    case RUNTIME_TRANS_SYS:     return TRANS_SOL;
    case RUNTIME_HEAT_SYS:      return HEAT_SOL;
    case RUNTIME_FEA_SYS:       return FEA_SOL;
    case RUNTIME_ADJPOT_SYS:    return ADJFLOW_SOL;
    case RUNTIME_ADJFLOW_SYS:   return ADJFLOW_SOL;
    case RUNTIME_ADJTURB_SYS:   return ADJTURB_SOL;
    case RUNTIME_ADJFEA_SYS:    return ADJFEA_SOL;
    case RUNTIME_RADIATION_SYS: return RAD_SOL;
    case RUNTIME_MULTIGRID_SYS: return 0;
  }
  return 0;
}

void CConfig::SetKind_ConvNumScheme(unsigned short val_kind_convnumscheme,
                                    unsigned short val_kind_centered, unsigned short val_kind_upwind,
                                    unsigned short val_kind_slopelimit, bool val_muscl,
                                    unsigned short val_kind_fem) {

  Kind_ConvNumScheme = val_kind_convnumscheme;
  Kind_Centered = val_kind_centered;
  Kind_Upwind = val_kind_upwind;
  Kind_FEM = val_kind_fem;
  Kind_SlopeLimit = val_kind_slopelimit;
  MUSCL = val_muscl;

}

void CConfig::SetGlobalParam(unsigned short val_solver,
                             unsigned short val_system) {

  /*--- Set the simulation global time ---*/

  Current_UnstTime = static_cast<su2double>(TimeIter)*Delta_UnstTime;
  Current_UnstTimeND = static_cast<su2double>(TimeIter)*Delta_UnstTimeND;

  /*--- Set the solver methods ---*/

  switch (val_solver) {
    case EULER: case INC_EULER:
      if (val_system == RUNTIME_FLOW_SYS) {
        SetKind_ConvNumScheme(Kind_ConvNumScheme_Flow, Kind_Centered_Flow,
                              Kind_Upwind_Flow, Kind_SlopeLimit_Flow,
                              MUSCL_Flow, NONE);
        SetKind_TimeIntScheme(Kind_TimeIntScheme_Flow);
      }
      break;
    case NAVIER_STOKES: case INC_NAVIER_STOKES:
      if (val_system == RUNTIME_FLOW_SYS) {
        SetKind_ConvNumScheme(Kind_ConvNumScheme_Flow, Kind_Centered_Flow,
                              Kind_Upwind_Flow, Kind_SlopeLimit_Flow,
                              MUSCL_Flow, NONE);
        SetKind_TimeIntScheme(Kind_TimeIntScheme_Flow);
      }
      if (val_system == RUNTIME_HEAT_SYS) {
        SetKind_ConvNumScheme(Kind_ConvNumScheme_Heat, NONE, NONE, NONE, NONE, NONE);
        SetKind_TimeIntScheme(Kind_TimeIntScheme_Heat);
      }
      break;
    case RANS: case INC_RANS:
      if (val_system == RUNTIME_FLOW_SYS) {
        SetKind_ConvNumScheme(Kind_ConvNumScheme_Flow, Kind_Centered_Flow,
                              Kind_Upwind_Flow, Kind_SlopeLimit_Flow,
                              MUSCL_Flow, NONE);
        SetKind_TimeIntScheme(Kind_TimeIntScheme_Flow);
      }
      if (val_system == RUNTIME_TURB_SYS) {
        SetKind_ConvNumScheme(Kind_ConvNumScheme_Turb, Kind_Centered_Turb,
                              Kind_Upwind_Turb, Kind_SlopeLimit_Turb,
                              MUSCL_Turb, NONE);
        SetKind_TimeIntScheme(Kind_TimeIntScheme_Turb);
      }
      if (val_system == RUNTIME_TRANS_SYS) {
        SetKind_ConvNumScheme(Kind_ConvNumScheme_Turb, Kind_Centered_Turb,
                              Kind_Upwind_Turb, Kind_SlopeLimit_Turb,
                              MUSCL_Turb, NONE);
        SetKind_TimeIntScheme(Kind_TimeIntScheme_Turb);
      }
      if (val_system == RUNTIME_HEAT_SYS) {
        SetKind_ConvNumScheme(Kind_ConvNumScheme_Heat, NONE, NONE, NONE, NONE, NONE);
        SetKind_TimeIntScheme(Kind_TimeIntScheme_Heat);
      }
      break;
    case FEM_EULER:
      if (val_system == RUNTIME_FLOW_SYS) {
        SetKind_ConvNumScheme(Kind_ConvNumScheme_FEM_Flow, Kind_Centered_Flow,
                              Kind_Upwind_Flow, Kind_SlopeLimit_Flow,
                              MUSCL_Flow, Kind_FEM_Flow);
        SetKind_TimeIntScheme(Kind_TimeIntScheme_FEM_Flow);
      }
      break;
    case FEM_NAVIER_STOKES:
      if (val_system == RUNTIME_FLOW_SYS) {
        SetKind_ConvNumScheme(Kind_ConvNumScheme_Flow, Kind_Centered_Flow,
                              Kind_Upwind_Flow, Kind_SlopeLimit_Flow,
                              MUSCL_Flow, Kind_FEM_Flow);
        SetKind_TimeIntScheme(Kind_TimeIntScheme_FEM_Flow);
      }
      break;
    case FEM_LES:
      if (val_system == RUNTIME_FLOW_SYS) {
        SetKind_ConvNumScheme(Kind_ConvNumScheme_Flow, Kind_Centered_Flow,
                              Kind_Upwind_Flow, Kind_SlopeLimit_Flow,
                              MUSCL_Flow, Kind_FEM_Flow);
        SetKind_TimeIntScheme(Kind_TimeIntScheme_FEM_Flow);
      }
      break;
    case ADJ_EULER:
      if (val_system == RUNTIME_FLOW_SYS) {
        SetKind_ConvNumScheme(Kind_ConvNumScheme_Flow, Kind_Centered_Flow,
                              Kind_Upwind_Flow, Kind_SlopeLimit_Flow,
                              MUSCL_Flow, NONE);
        SetKind_TimeIntScheme(Kind_TimeIntScheme_Flow);
      }
      if (val_system == RUNTIME_ADJFLOW_SYS) {
        SetKind_ConvNumScheme(Kind_ConvNumScheme_AdjFlow, Kind_Centered_AdjFlow,
                              Kind_Upwind_AdjFlow, Kind_SlopeLimit_AdjFlow,
                              MUSCL_AdjFlow, NONE);
        SetKind_TimeIntScheme(Kind_TimeIntScheme_AdjFlow);
      }
      break;
    case ADJ_NAVIER_STOKES:
      if (val_system == RUNTIME_FLOW_SYS) {
        SetKind_ConvNumScheme(Kind_ConvNumScheme_Flow, Kind_Centered_Flow,
                              Kind_Upwind_Flow, Kind_SlopeLimit_Flow,
                              MUSCL_Flow, NONE);
        SetKind_TimeIntScheme(Kind_TimeIntScheme_Flow);
      }
      if (val_system == RUNTIME_ADJFLOW_SYS) {
        SetKind_ConvNumScheme(Kind_ConvNumScheme_AdjFlow, Kind_Centered_AdjFlow,
                              Kind_Upwind_AdjFlow, Kind_SlopeLimit_AdjFlow,
                              MUSCL_AdjFlow, NONE);
        SetKind_TimeIntScheme(Kind_TimeIntScheme_AdjFlow);
      }
      break;
    case ADJ_RANS:
      if (val_system == RUNTIME_FLOW_SYS) {
        SetKind_ConvNumScheme(Kind_ConvNumScheme_Flow, Kind_Centered_Flow,
                              Kind_Upwind_Flow, Kind_SlopeLimit_Flow,
                              MUSCL_Flow, NONE);
        SetKind_TimeIntScheme(Kind_TimeIntScheme_Flow);
      }
      if (val_system == RUNTIME_ADJFLOW_SYS) {
        SetKind_ConvNumScheme(Kind_ConvNumScheme_AdjFlow, Kind_Centered_AdjFlow,
                              Kind_Upwind_AdjFlow, Kind_SlopeLimit_AdjFlow,
                              MUSCL_AdjFlow, NONE);
        SetKind_TimeIntScheme(Kind_TimeIntScheme_AdjFlow);
      }
      if (val_system == RUNTIME_TURB_SYS) {
        SetKind_ConvNumScheme(Kind_ConvNumScheme_Turb, Kind_Centered_Turb,
                              Kind_Upwind_Turb, Kind_SlopeLimit_Turb,
                              MUSCL_Turb, NONE);
        SetKind_TimeIntScheme(Kind_TimeIntScheme_Turb);
      }
      if (val_system == RUNTIME_ADJTURB_SYS) {
        SetKind_ConvNumScheme(Kind_ConvNumScheme_AdjTurb, Kind_Centered_AdjTurb,
                              Kind_Upwind_AdjTurb, Kind_SlopeLimit_AdjTurb,
                              MUSCL_AdjTurb, NONE);
        SetKind_TimeIntScheme(Kind_TimeIntScheme_AdjTurb);
      }
      break;
    case HEAT_EQUATION:
      if (val_system == RUNTIME_HEAT_SYS) {
        SetKind_ConvNumScheme(NONE, NONE, NONE, NONE, NONE, NONE);
        SetKind_TimeIntScheme(Kind_TimeIntScheme_Heat);
      }
      break;

    case FEM_ELASTICITY:

      Current_DynTime = static_cast<su2double>(TimeIter)*Delta_DynTime;

      if (val_system == RUNTIME_FEA_SYS) {
        SetKind_ConvNumScheme(NONE, NONE, NONE, NONE, NONE, NONE);
        SetKind_TimeIntScheme(Kind_TimeIntScheme_FEA);
      }
      break;
  }
}

su2double* CConfig::GetPeriodicRotCenter(string val_marker) {
  unsigned short iMarker_PerBound;
  for (iMarker_PerBound = 0; iMarker_PerBound < nMarker_PerBound; iMarker_PerBound++)
    if (Marker_PerBound[iMarker_PerBound] == val_marker) break;
  return Periodic_RotCenter[iMarker_PerBound];
}

su2double* CConfig::GetPeriodicRotAngles(string val_marker) {
  unsigned short iMarker_PerBound;
  for (iMarker_PerBound = 0; iMarker_PerBound < nMarker_PerBound; iMarker_PerBound++)
    if (Marker_PerBound[iMarker_PerBound] == val_marker) break;
  return Periodic_RotAngles[iMarker_PerBound];
}

su2double* CConfig::GetPeriodicTranslation(string val_marker) {
  unsigned short iMarker_PerBound;
  for (iMarker_PerBound = 0; iMarker_PerBound < nMarker_PerBound; iMarker_PerBound++)
    if (Marker_PerBound[iMarker_PerBound] == val_marker) break;
  return Periodic_Translation[iMarker_PerBound];
}

unsigned short CConfig::GetMarker_Periodic_Donor(string val_marker) const {
  unsigned short iMarker_PerBound, jMarker_PerBound, kMarker_All;

  /*--- Find the marker for this periodic boundary. ---*/
  for (iMarker_PerBound = 0; iMarker_PerBound < nMarker_PerBound; iMarker_PerBound++)
    if (Marker_PerBound[iMarker_PerBound] == val_marker) break;

  /*--- Find corresponding donor. ---*/
  for (jMarker_PerBound = 0; jMarker_PerBound < nMarker_PerBound; jMarker_PerBound++)
    if (Marker_PerBound[jMarker_PerBound] == Marker_PerDonor[iMarker_PerBound]) break;

  /*--- Find and return global marker index for donor boundary. ---*/
  for (kMarker_All = 0; kMarker_All < nMarker_CfgFile; kMarker_All++)
    if (Marker_PerBound[jMarker_PerBound] == Marker_All_TagBound[kMarker_All]) break;

  return kMarker_All;
}

su2double CConfig::GetActDisk_NetThrust(string val_marker) const {
  unsigned short iMarker_ActDisk;
  for (iMarker_ActDisk = 0; iMarker_ActDisk < nMarker_ActDiskInlet; iMarker_ActDisk++)
    if ((Marker_ActDiskInlet[iMarker_ActDisk] == val_marker) ||
        (Marker_ActDiskOutlet[iMarker_ActDisk] == val_marker)) break;
  return ActDisk_NetThrust[iMarker_ActDisk];
}

su2double CConfig::GetActDisk_Power(string val_marker) const {
  unsigned short iMarker_ActDisk;
  for (iMarker_ActDisk = 0; iMarker_ActDisk < nMarker_ActDiskInlet; iMarker_ActDisk++)
    if ((Marker_ActDiskInlet[iMarker_ActDisk] == val_marker) ||
        (Marker_ActDiskOutlet[iMarker_ActDisk] == val_marker)) break;
  return ActDisk_Power[iMarker_ActDisk];
}

su2double CConfig::GetActDisk_MassFlow(string val_marker) const {
  unsigned short iMarker_ActDisk;
  for (iMarker_ActDisk = 0; iMarker_ActDisk < nMarker_ActDiskInlet; iMarker_ActDisk++)
    if ((Marker_ActDiskInlet[iMarker_ActDisk] == val_marker) ||
        (Marker_ActDiskOutlet[iMarker_ActDisk] == val_marker)) break;
  return ActDisk_MassFlow[iMarker_ActDisk];
}

su2double CConfig::GetActDisk_Mach(string val_marker) const {
  unsigned short iMarker_ActDisk;
  for (iMarker_ActDisk = 0; iMarker_ActDisk < nMarker_ActDiskInlet; iMarker_ActDisk++)
    if ((Marker_ActDiskInlet[iMarker_ActDisk] == val_marker) ||
        (Marker_ActDiskOutlet[iMarker_ActDisk] == val_marker)) break;
  return ActDisk_Mach[iMarker_ActDisk];
}

su2double CConfig::GetActDisk_Force(string val_marker) const {
  unsigned short iMarker_ActDisk;
  for (iMarker_ActDisk = 0; iMarker_ActDisk < nMarker_ActDiskInlet; iMarker_ActDisk++)
    if ((Marker_ActDiskInlet[iMarker_ActDisk] == val_marker) ||
        (Marker_ActDiskOutlet[iMarker_ActDisk] == val_marker)) break;
  return ActDisk_Force[iMarker_ActDisk];
}

su2double CConfig::GetActDisk_BCThrust(string val_marker) const {
  unsigned short iMarker_ActDisk;
  for (iMarker_ActDisk = 0; iMarker_ActDisk < nMarker_ActDiskInlet; iMarker_ActDisk++)
    if ((Marker_ActDiskInlet[iMarker_ActDisk] == val_marker) ||
        (Marker_ActDiskOutlet[iMarker_ActDisk] == val_marker)) break;
  return ActDisk_BCThrust[iMarker_ActDisk];
}

su2double CConfig::GetActDisk_BCThrust_Old(string val_marker) const {
  unsigned short iMarker_ActDisk;
  for (iMarker_ActDisk = 0; iMarker_ActDisk < nMarker_ActDiskInlet; iMarker_ActDisk++)
    if ((Marker_ActDiskInlet[iMarker_ActDisk] == val_marker) ||
        (Marker_ActDiskOutlet[iMarker_ActDisk] == val_marker)) break;
  return ActDisk_BCThrust_Old[iMarker_ActDisk];
}

void CConfig::SetActDisk_BCThrust(string val_marker, su2double val_actdisk_bcthrust) {
  unsigned short iMarker_ActDisk;
  for (iMarker_ActDisk = 0; iMarker_ActDisk < nMarker_ActDiskInlet; iMarker_ActDisk++)
    if ((Marker_ActDiskInlet[iMarker_ActDisk] == val_marker) ||
        (Marker_ActDiskOutlet[iMarker_ActDisk] == val_marker)) break;
  ActDisk_BCThrust[iMarker_ActDisk] = val_actdisk_bcthrust;
}

void CConfig::SetActDisk_BCThrust_Old(string val_marker, su2double val_actdisk_bcthrust_old) {
  unsigned short iMarker_ActDisk;
  for (iMarker_ActDisk = 0; iMarker_ActDisk < nMarker_ActDiskInlet; iMarker_ActDisk++)
    if ((Marker_ActDiskInlet[iMarker_ActDisk] == val_marker) ||
        (Marker_ActDiskOutlet[iMarker_ActDisk] == val_marker)) break;
  ActDisk_BCThrust_Old[iMarker_ActDisk] = val_actdisk_bcthrust_old;
}

su2double CConfig::GetActDisk_Area(string val_marker) const {
  unsigned short iMarker_ActDisk;
  for (iMarker_ActDisk = 0; iMarker_ActDisk < nMarker_ActDiskInlet; iMarker_ActDisk++)
    if ((Marker_ActDiskInlet[iMarker_ActDisk] == val_marker) ||
        (Marker_ActDiskOutlet[iMarker_ActDisk] == val_marker)) break;
  return ActDisk_Area[iMarker_ActDisk];
}

su2double CConfig::GetActDisk_ReverseMassFlow(string val_marker) const {
  unsigned short iMarker_ActDisk;
  for (iMarker_ActDisk = 0; iMarker_ActDisk < nMarker_ActDiskInlet; iMarker_ActDisk++)
    if ((Marker_ActDiskInlet[iMarker_ActDisk] == val_marker) ||
        (Marker_ActDiskOutlet[iMarker_ActDisk] == val_marker)) break;
  return ActDisk_ReverseMassFlow[iMarker_ActDisk];
}

su2double CConfig::GetActDisk_PressJump(string val_marker, unsigned short val_value) const {
  unsigned short iMarker_ActDisk;
  for (iMarker_ActDisk = 0; iMarker_ActDisk < nMarker_ActDiskInlet; iMarker_ActDisk++)
    if ((Marker_ActDiskInlet[iMarker_ActDisk] == val_marker) ||
        (Marker_ActDiskOutlet[iMarker_ActDisk] == val_marker)) break;
  return ActDisk_PressJump[iMarker_ActDisk][val_value];
}

su2double CConfig::GetActDisk_TempJump(string val_marker, unsigned short val_value) const {
  unsigned short iMarker_ActDisk;
  for (iMarker_ActDisk = 0; iMarker_ActDisk < nMarker_ActDiskInlet; iMarker_ActDisk++)
    if ((Marker_ActDiskInlet[iMarker_ActDisk] == val_marker) ||
        (Marker_ActDiskOutlet[iMarker_ActDisk] == val_marker)) break;
  return ActDisk_TempJump[iMarker_ActDisk][val_value];;
}

su2double CConfig::GetActDisk_Omega(string val_marker, unsigned short val_value) const {
  unsigned short iMarker_ActDisk;
  for (iMarker_ActDisk = 0; iMarker_ActDisk < nMarker_ActDiskInlet; iMarker_ActDisk++)
    if ((Marker_ActDiskInlet[iMarker_ActDisk] == val_marker) ||
        (Marker_ActDiskOutlet[iMarker_ActDisk] == val_marker)) break;
  return ActDisk_Omega[iMarker_ActDisk][val_value];;
}

su2double CConfig::GetOutlet_MassFlow(string val_marker) const {
  unsigned short iMarker_Outlet;
  for (iMarker_Outlet = 0; iMarker_Outlet < nMarker_Outlet; iMarker_Outlet++)
    if ((Marker_Outlet[iMarker_Outlet] == val_marker)) break;
  return Outlet_MassFlow[iMarker_Outlet];
}

su2double CConfig::GetOutlet_Density(string val_marker) const {
  unsigned short iMarker_Outlet;
  for (iMarker_Outlet = 0; iMarker_Outlet < nMarker_Outlet; iMarker_Outlet++)
    if ((Marker_Outlet[iMarker_Outlet] == val_marker)) break;
  return Outlet_Density[iMarker_Outlet];
}

su2double CConfig::GetOutlet_Area(string val_marker) const {
  unsigned short iMarker_Outlet;
  for (iMarker_Outlet = 0; iMarker_Outlet < nMarker_Outlet; iMarker_Outlet++)
    if ((Marker_Outlet[iMarker_Outlet] == val_marker)) break;
  return Outlet_Area[iMarker_Outlet];
}

unsigned short CConfig::GetMarker_CfgFile_ActDiskOutlet(string val_marker) const {
  unsigned short iMarker_ActDisk, kMarker_All;

  /*--- Find the marker for this actuator disk inlet. ---*/

  for (iMarker_ActDisk = 0; iMarker_ActDisk < nMarker_ActDiskInlet; iMarker_ActDisk++)
    if (Marker_ActDiskInlet[iMarker_ActDisk] == val_marker) break;

  /*--- Find and return global marker index for the actuator disk outlet. ---*/

  for (kMarker_All = 0; kMarker_All < nMarker_CfgFile; kMarker_All++)
    if (Marker_ActDiskOutlet[iMarker_ActDisk] == Marker_CfgFile_TagBound[kMarker_All]) break;

  return kMarker_All;
}

unsigned short CConfig::GetMarker_CfgFile_EngineExhaust(string val_marker) const {
  unsigned short iMarker_Engine, kMarker_All;

  /*--- Find the marker for this engine inflow. ---*/

  for (iMarker_Engine = 0; iMarker_Engine < nMarker_EngineInflow; iMarker_Engine++)
    if (Marker_EngineInflow[iMarker_Engine] == val_marker) break;

  /*--- Find and return global marker index for the engine exhaust. ---*/

  for (kMarker_All = 0; kMarker_All < nMarker_CfgFile; kMarker_All++)
    if (Marker_EngineExhaust[iMarker_Engine] == Marker_CfgFile_TagBound[kMarker_All]) break;

  return kMarker_All;
}

bool CConfig::GetVolumetric_Movement() const {
  bool volumetric_movement = false;

  if (GetSurface_Movement(AEROELASTIC) ||
      GetSurface_Movement(AEROELASTIC_RIGID_MOTION)||
      GetSurface_Movement(FLUID_STRUCTURE) ||
      GetSurface_Movement(EXTERNAL) ||
      GetSurface_Movement(EXTERNAL_ROTATION)){
    volumetric_movement = true;
  }

  if (Kind_SU2 == SU2_DEF ||
      Kind_SU2 == SU2_DOT ||
      DirectDiff)
  { volumetric_movement = true;}
  return volumetric_movement;
}

bool CConfig::GetSurface_Movement(unsigned short kind_movement) const {
  for (unsigned short iMarkerMoving = 0; iMarkerMoving < nKind_SurfaceMovement; iMarkerMoving++){
    if (Kind_SurfaceMovement[iMarkerMoving] == kind_movement){
      return true;
    }
  }
  return false;
}

unsigned short CConfig::GetMarker_Moving(string val_marker) const {
  unsigned short iMarker_Moving;

  /*--- Find the marker for this moving boundary. ---*/
  for (iMarker_Moving = 0; iMarker_Moving < nMarker_Moving; iMarker_Moving++)
    if (Marker_Moving[iMarker_Moving] == val_marker) break;

  return iMarker_Moving;
}

bool CConfig::GetMarker_Moving_Bool(string val_marker) const {
  unsigned short iMarker_Moving;

  /*--- Find the marker for this moving boundary, if it exists. ---*/
  for (iMarker_Moving = 0; iMarker_Moving < nMarker_Moving; iMarker_Moving++)
    if (Marker_Moving[iMarker_Moving] == val_marker) return true;

  return false;
}

unsigned short CConfig::GetMarker_Deform_Mesh(string val_marker) const {
  unsigned short iMarker_Deform_Mesh;

  /*--- Find the marker for this interface boundary. ---*/
  for (iMarker_Deform_Mesh = 0; iMarker_Deform_Mesh < nMarker_Deform_Mesh; iMarker_Deform_Mesh++)
    if (Marker_Deform_Mesh[iMarker_Deform_Mesh] == val_marker) break;

  return iMarker_Deform_Mesh;
}

unsigned short CConfig::GetMarker_Fluid_Load(string val_marker) const {
  unsigned short iMarker_Fluid_Load;

  /*--- Find the marker for this interface boundary. ---*/
  for (iMarker_Fluid_Load = 0; iMarker_Fluid_Load < nMarker_Fluid_Load; iMarker_Fluid_Load++)
    if (Marker_Fluid_Load[iMarker_Fluid_Load] == val_marker) break;

  return iMarker_Fluid_Load;
}

su2double CConfig::GetExhaust_Temperature_Target(string val_marker) const {
  unsigned short iMarker_EngineExhaust;
  for (iMarker_EngineExhaust = 0; iMarker_EngineExhaust < nMarker_EngineExhaust; iMarker_EngineExhaust++)
    if (Marker_EngineExhaust[iMarker_EngineExhaust] == val_marker) break;
  return Exhaust_Temperature_Target[iMarker_EngineExhaust];
}

su2double CConfig::GetExhaust_Pressure_Target(string val_marker) const {
  unsigned short iMarker_EngineExhaust;
  for (iMarker_EngineExhaust = 0; iMarker_EngineExhaust < nMarker_EngineExhaust; iMarker_EngineExhaust++)
    if (Marker_EngineExhaust[iMarker_EngineExhaust] == val_marker) break;
  return Exhaust_Pressure_Target[iMarker_EngineExhaust];
}

unsigned short CConfig::GetKind_Inc_Inlet(string val_marker) const {
  unsigned short iMarker_Inlet;
  for (iMarker_Inlet = 0; iMarker_Inlet < nMarker_Inlet; iMarker_Inlet++)
    if (Marker_Inlet[iMarker_Inlet] == val_marker) break;
  return Kind_Inc_Inlet[iMarker_Inlet];
}

unsigned short CConfig::GetKind_Inc_Outlet(string val_marker) const {
  unsigned short iMarker_Outlet;
  for (iMarker_Outlet = 0; iMarker_Outlet < nMarker_Outlet; iMarker_Outlet++)
    if (Marker_Outlet[iMarker_Outlet] == val_marker) break;
  return Kind_Inc_Outlet[iMarker_Outlet];
}

su2double CConfig::GetInlet_Ttotal(string val_marker) const {
  unsigned short iMarker_Inlet;
  for (iMarker_Inlet = 0; iMarker_Inlet < nMarker_Inlet; iMarker_Inlet++)
    if (Marker_Inlet[iMarker_Inlet] == val_marker) break;
  return Inlet_Ttotal[iMarker_Inlet];
}

su2double CConfig::GetInlet_Ptotal(string val_marker) const {
  unsigned short iMarker_Inlet;
  for (iMarker_Inlet = 0; iMarker_Inlet < nMarker_Inlet; iMarker_Inlet++)
    if (Marker_Inlet[iMarker_Inlet] == val_marker) break;
  return Inlet_Ptotal[iMarker_Inlet];
}

void CConfig::SetInlet_Ptotal(su2double val_pressure, string val_marker) {
  unsigned short iMarker_Inlet;
  for (iMarker_Inlet = 0; iMarker_Inlet < nMarker_Inlet; iMarker_Inlet++)
    if (Marker_Inlet[iMarker_Inlet] == val_marker)
      Inlet_Ptotal[iMarker_Inlet] = val_pressure;
}

su2double* CConfig::GetInlet_FlowDir(string val_marker) {
  unsigned short iMarker_Inlet;
  for (iMarker_Inlet = 0; iMarker_Inlet < nMarker_Inlet; iMarker_Inlet++)
    if (Marker_Inlet[iMarker_Inlet] == val_marker) break;
  return Inlet_FlowDir[iMarker_Inlet];
}

su2double CConfig::GetInlet_Temperature(string val_marker) const {
  unsigned short iMarker_Supersonic_Inlet;
  for (iMarker_Supersonic_Inlet = 0; iMarker_Supersonic_Inlet < nMarker_Supersonic_Inlet; iMarker_Supersonic_Inlet++)
    if (Marker_Supersonic_Inlet[iMarker_Supersonic_Inlet] == val_marker) break;
  return Inlet_Temperature[iMarker_Supersonic_Inlet];
}

su2double CConfig::GetInlet_Pressure(string val_marker) const {
  unsigned short iMarker_Supersonic_Inlet;
  for (iMarker_Supersonic_Inlet = 0; iMarker_Supersonic_Inlet < nMarker_Supersonic_Inlet; iMarker_Supersonic_Inlet++)
    if (Marker_Supersonic_Inlet[iMarker_Supersonic_Inlet] == val_marker) break;
  return Inlet_Pressure[iMarker_Supersonic_Inlet];
}

su2double* CConfig::GetInlet_Velocity(string val_marker) {
  unsigned short iMarker_Supersonic_Inlet;
  for (iMarker_Supersonic_Inlet = 0; iMarker_Supersonic_Inlet < nMarker_Supersonic_Inlet; iMarker_Supersonic_Inlet++)
    if (Marker_Supersonic_Inlet[iMarker_Supersonic_Inlet] == val_marker) break;
  return Inlet_Velocity[iMarker_Supersonic_Inlet];
}

su2double CConfig::GetOutlet_Pressure(string val_marker) const {
  unsigned short iMarker_Outlet;
  for (iMarker_Outlet = 0; iMarker_Outlet < nMarker_Outlet; iMarker_Outlet++)
    if (Marker_Outlet[iMarker_Outlet] == val_marker) break;
  return Outlet_Pressure[iMarker_Outlet];
}

void CConfig::SetOutlet_Pressure(su2double val_pressure, string val_marker) {
  unsigned short iMarker_Outlet;
  for (iMarker_Outlet = 0; iMarker_Outlet < nMarker_Outlet; iMarker_Outlet++)
    if (Marker_Outlet[iMarker_Outlet] == val_marker)
      Outlet_Pressure[iMarker_Outlet] = val_pressure;
}

su2double CConfig::GetRiemann_Var1(string val_marker) const {
  unsigned short iMarker_Riemann;
  for (iMarker_Riemann = 0; iMarker_Riemann < nMarker_Riemann; iMarker_Riemann++)
    if (Marker_Riemann[iMarker_Riemann] == val_marker) break;
  return Riemann_Var1[iMarker_Riemann];
}

su2double CConfig::GetRiemann_Var2(string val_marker) const {
  unsigned short iMarker_Riemann;
  for (iMarker_Riemann = 0; iMarker_Riemann < nMarker_Riemann; iMarker_Riemann++)
    if (Marker_Riemann[iMarker_Riemann] == val_marker) break;
  return Riemann_Var2[iMarker_Riemann];
}

su2double* CConfig::GetRiemann_FlowDir(string val_marker) {
  unsigned short iMarker_Riemann;
  for (iMarker_Riemann = 0; iMarker_Riemann < nMarker_Riemann; iMarker_Riemann++)
    if (Marker_Riemann[iMarker_Riemann] == val_marker) break;
  return Riemann_FlowDir[iMarker_Riemann];
}

unsigned short CConfig::GetKind_Data_Riemann(string val_marker) const {
  unsigned short iMarker_Riemann;
  for (iMarker_Riemann = 0; iMarker_Riemann < nMarker_Riemann; iMarker_Riemann++)
    if (Marker_Riemann[iMarker_Riemann] == val_marker) break;
  return Kind_Data_Riemann[iMarker_Riemann];
}


su2double CConfig::GetGiles_Var1(string val_marker) const {
  unsigned short iMarker_Giles;
  for (iMarker_Giles = 0; iMarker_Giles < nMarker_Giles; iMarker_Giles++)
    if (Marker_Giles[iMarker_Giles] == val_marker) break;
  return Giles_Var1[iMarker_Giles];
}

void CConfig::SetGiles_Var1(su2double newVar1, string val_marker) {
  unsigned short iMarker_Giles;
  for (iMarker_Giles = 0; iMarker_Giles < nMarker_Giles; iMarker_Giles++)
    if (Marker_Giles[iMarker_Giles] == val_marker) break;
  Giles_Var1[iMarker_Giles] = newVar1;
}

su2double CConfig::GetGiles_Var2(string val_marker) const {
  unsigned short iMarker_Giles;
  for (iMarker_Giles = 0; iMarker_Giles < nMarker_Giles; iMarker_Giles++)
    if (Marker_Giles[iMarker_Giles] == val_marker) break;
  return Giles_Var2[iMarker_Giles];
}

su2double CConfig::GetGiles_RelaxFactorAverage(string val_marker) const {
  unsigned short iMarker_Giles;
  for (iMarker_Giles = 0; iMarker_Giles < nMarker_Giles; iMarker_Giles++)
    if (Marker_Giles[iMarker_Giles] == val_marker) break;
  return RelaxFactorAverage[iMarker_Giles];
}

su2double CConfig::GetGiles_RelaxFactorFourier(string val_marker) const {
  unsigned short iMarker_Giles;
  for (iMarker_Giles = 0; iMarker_Giles < nMarker_Giles; iMarker_Giles++)
    if (Marker_Giles[iMarker_Giles] == val_marker) break;
  return RelaxFactorFourier[iMarker_Giles];
}

su2double* CConfig::GetGiles_FlowDir(string val_marker) {
  unsigned short iMarker_Giles;
  for (iMarker_Giles = 0; iMarker_Giles < nMarker_Giles; iMarker_Giles++)
    if (Marker_Giles[iMarker_Giles] == val_marker) break;
  return Giles_FlowDir[iMarker_Giles];
}

unsigned short CConfig::GetKind_Data_Giles(string val_marker) const {
  unsigned short iMarker_Giles;
  for (iMarker_Giles = 0; iMarker_Giles < nMarker_Giles; iMarker_Giles++)
    if (Marker_Giles[iMarker_Giles] == val_marker) break;
  return Kind_Data_Giles[iMarker_Giles];
}

su2double CConfig::GetPressureOut_BC() const {
  unsigned short iMarker_BC;
  su2double pres_out = 0.0;
  for (iMarker_BC = 0; iMarker_BC < nMarker_Giles; iMarker_BC++){
    if (Kind_Data_Giles[iMarker_BC] == STATIC_PRESSURE || Kind_Data_Giles[iMarker_BC] == STATIC_PRESSURE_1D || Kind_Data_Giles[iMarker_BC] == RADIAL_EQUILIBRIUM ){
      pres_out = Giles_Var1[iMarker_BC];
    }
  }
  for (iMarker_BC = 0; iMarker_BC < nMarker_Riemann; iMarker_BC++){
    if (Kind_Data_Riemann[iMarker_BC] == STATIC_PRESSURE || Kind_Data_Riemann[iMarker_BC] == RADIAL_EQUILIBRIUM){
      pres_out = Riemann_Var1[iMarker_BC];
    }
  }
  return pres_out/Pressure_Ref;
}

void CConfig::SetPressureOut_BC(su2double val_press) {
  unsigned short iMarker_BC;
  for (iMarker_BC = 0; iMarker_BC < nMarker_Giles; iMarker_BC++){
    if (Kind_Data_Giles[iMarker_BC] == STATIC_PRESSURE || Kind_Data_Giles[iMarker_BC] == STATIC_PRESSURE_1D || Kind_Data_Giles[iMarker_BC] == RADIAL_EQUILIBRIUM ){
      Giles_Var1[iMarker_BC] = val_press*Pressure_Ref;
    }
  }
  for (iMarker_BC = 0; iMarker_BC < nMarker_Riemann; iMarker_BC++){
    if (Kind_Data_Riemann[iMarker_BC] == STATIC_PRESSURE || Kind_Data_Riemann[iMarker_BC] == RADIAL_EQUILIBRIUM){
      Riemann_Var1[iMarker_BC] = val_press*Pressure_Ref;
    }
  }
}

su2double CConfig::GetTotalPressureIn_BC() const {
  unsigned short iMarker_BC;
  su2double tot_pres_in = 0.0;
  for (iMarker_BC = 0; iMarker_BC < nMarker_Giles; iMarker_BC++){
    if (Kind_Data_Giles[iMarker_BC] == TOTAL_CONDITIONS_PT || Kind_Data_Giles[iMarker_BC] == TOTAL_CONDITIONS_PT_1D){
      tot_pres_in = Giles_Var1[iMarker_BC];
    }
  }
  for (iMarker_BC = 0; iMarker_BC < nMarker_Riemann; iMarker_BC++){
    if (Kind_Data_Riemann[iMarker_BC] == TOTAL_CONDITIONS_PT ){
      tot_pres_in = Riemann_Var1[iMarker_BC];
    }
  }
  if(nMarker_Inlet == 1 && Kind_Inlet == TOTAL_CONDITIONS){
    tot_pres_in = Inlet_Ptotal[0];
  }
  return tot_pres_in/Pressure_Ref;
}

su2double CConfig::GetTotalTemperatureIn_BC() const {
  unsigned short iMarker_BC;
  su2double tot_temp_in = 0.0;
  for (iMarker_BC = 0; iMarker_BC < nMarker_Giles; iMarker_BC++){
    if (Kind_Data_Giles[iMarker_BC] == TOTAL_CONDITIONS_PT || Kind_Data_Giles[iMarker_BC] == TOTAL_CONDITIONS_PT_1D){
      tot_temp_in = Giles_Var2[iMarker_BC];
    }
  }
  for (iMarker_BC = 0; iMarker_BC < nMarker_Riemann; iMarker_BC++){
    if (Kind_Data_Riemann[iMarker_BC] == TOTAL_CONDITIONS_PT ){
      tot_temp_in = Riemann_Var2[iMarker_BC];
    }
  }

  if(nMarker_Inlet == 1 && Kind_Inlet == TOTAL_CONDITIONS){
    tot_temp_in = Inlet_Ttotal[0];
  }
  return tot_temp_in/Temperature_Ref;
}

void CConfig::SetTotalTemperatureIn_BC(su2double val_temp) {
  unsigned short iMarker_BC;
  for (iMarker_BC = 0; iMarker_BC < nMarker_Giles; iMarker_BC++){
    if (Kind_Data_Giles[iMarker_BC] == TOTAL_CONDITIONS_PT || Kind_Data_Giles[iMarker_BC] == TOTAL_CONDITIONS_PT_1D){
      Giles_Var2[iMarker_BC] = val_temp*Temperature_Ref;
    }
  }
  for (iMarker_BC = 0; iMarker_BC < nMarker_Riemann; iMarker_BC++){
    if (Kind_Data_Riemann[iMarker_BC] == TOTAL_CONDITIONS_PT ){
      Riemann_Var2[iMarker_BC] = val_temp*Temperature_Ref;
    }
  }

  if(nMarker_Inlet == 1 && Kind_Inlet == TOTAL_CONDITIONS){
    Inlet_Ttotal[0] = val_temp*Temperature_Ref;
  }
}

su2double CConfig::GetFlowAngleIn_BC() const {
  unsigned short iMarker_BC;
  su2double alpha_in = 0.0;
  for (iMarker_BC = 0; iMarker_BC < nMarker_Giles; iMarker_BC++){
    if (Kind_Data_Giles[iMarker_BC] == TOTAL_CONDITIONS_PT || Kind_Data_Giles[iMarker_BC] == TOTAL_CONDITIONS_PT_1D){
      alpha_in = atan(Giles_FlowDir[iMarker_BC][1]/Giles_FlowDir[iMarker_BC][0]);
    }
  }
  for (iMarker_BC = 0; iMarker_BC < nMarker_Riemann; iMarker_BC++){
    if (Kind_Data_Riemann[iMarker_BC] == TOTAL_CONDITIONS_PT ){
      alpha_in = atan(Riemann_FlowDir[iMarker_BC][1]/Riemann_FlowDir[iMarker_BC][0]);
    }
  }

  if(nMarker_Inlet == 1 && Kind_Inlet == TOTAL_CONDITIONS){
    alpha_in = atan(Inlet_FlowDir[0][1]/Inlet_FlowDir[0][0]);
  }

  return alpha_in;
}

su2double CConfig::GetIncInlet_BC() const {

  su2double val_out = 0.0;

  if (nMarker_Inlet > 0) {
    if (Kind_Inc_Inlet[0] == VELOCITY_INLET)
      val_out = Inlet_Ptotal[0]/Velocity_Ref;
    else if (Kind_Inc_Inlet[0] == PRESSURE_INLET)
      val_out = Inlet_Ptotal[0]/Pressure_Ref;
  }

  return val_out;
}

void CConfig::SetIncInlet_BC(su2double val_in) {

  if (nMarker_Inlet > 0) {
    if (Kind_Inc_Inlet[0] == VELOCITY_INLET)
      Inlet_Ptotal[0] = val_in*Velocity_Ref;
    else if (Kind_Inc_Inlet[0] == PRESSURE_INLET)
      Inlet_Ptotal[0] = val_in*Pressure_Ref;
  }
}

su2double CConfig::GetIncTemperature_BC() const {

  su2double val_out = 0.0;

  if (nMarker_Inlet > 0)
    val_out = Inlet_Ttotal[0]/Temperature_Ref;

  return val_out;
}

void CConfig::SetIncTemperature_BC(su2double val_temperature) {
  if (nMarker_Inlet > 0)
    Inlet_Ttotal[0] = val_temperature*Temperature_Ref;
}

su2double CConfig::GetIncPressureOut_BC() const {

  su2double pressure_out = 0.0;

  if (nMarker_FarField > 0){
    pressure_out = Pressure_FreeStreamND;
  } else if (nMarker_Outlet > 0) {
    pressure_out = Outlet_Pressure[0]/Pressure_Ref;
  }

  return pressure_out;
}

void CConfig::SetIncPressureOut_BC(su2double val_pressure) {

  if (nMarker_FarField > 0){
    Pressure_FreeStreamND = val_pressure;
  } else if (nMarker_Outlet > 0) {
    Outlet_Pressure[0] = val_pressure*Pressure_Ref;
  }

}

su2double CConfig::GetIsothermal_Temperature(string val_marker) const {

  unsigned short iMarker_Isothermal = 0;

  if (nMarker_Isothermal > 0) {
    for (iMarker_Isothermal = 0; iMarker_Isothermal < nMarker_Isothermal; iMarker_Isothermal++)
      if (Marker_Isothermal[iMarker_Isothermal] == val_marker) break;
  }

  return Isothermal_Temperature[iMarker_Isothermal];
}

su2double CConfig::GetWall_HeatFlux(string val_marker) const {
  unsigned short iMarker_HeatFlux = 0;

  if (nMarker_HeatFlux > 0) {
  for (iMarker_HeatFlux = 0; iMarker_HeatFlux < nMarker_HeatFlux; iMarker_HeatFlux++)
    if (Marker_HeatFlux[iMarker_HeatFlux] == val_marker) break;
  }

  return Heat_Flux[iMarker_HeatFlux];
}

unsigned short CConfig::GetWallFunction_Treatment(string val_marker) const {
  unsigned short WallFunction = NO_WALL_FUNCTION;

  for(unsigned short iMarker=0; iMarker<nMarker_WallFunctions; iMarker++) {
    if(Marker_WallFunctions[iMarker] == val_marker) {
      WallFunction = Kind_WallFunctions[iMarker];
      break;
    }
  }

  return WallFunction;
}

unsigned short* CConfig::GetWallFunction_IntInfo(string val_marker) {
  unsigned short *intInfo = NULL;

  for(unsigned short iMarker=0; iMarker<nMarker_WallFunctions; iMarker++) {
    if(Marker_WallFunctions[iMarker] == val_marker) {
      intInfo = IntInfo_WallFunctions[iMarker];
      break;
    }
  }

  return intInfo;
}

su2double* CConfig::GetWallFunction_DoubleInfo(string val_marker) {
  su2double *doubleInfo = NULL;

  for(unsigned short iMarker=0; iMarker<nMarker_WallFunctions; iMarker++) {
    if(Marker_WallFunctions[iMarker] == val_marker) {
      doubleInfo = DoubleInfo_WallFunctions[iMarker];
      break;
    }
  }

  return doubleInfo;
}

su2double CConfig::GetEngineInflow_Target(string val_marker) const {
  unsigned short iMarker_EngineInflow;
  for (iMarker_EngineInflow = 0; iMarker_EngineInflow < nMarker_EngineInflow; iMarker_EngineInflow++)
    if (Marker_EngineInflow[iMarker_EngineInflow] == val_marker) break;
  return EngineInflow_Target[iMarker_EngineInflow];
}

su2double CConfig::GetInflow_Pressure(string val_marker) const {
  unsigned short iMarker_EngineInflow;
  for (iMarker_EngineInflow = 0; iMarker_EngineInflow < nMarker_EngineInflow; iMarker_EngineInflow++)
    if (Marker_EngineInflow[iMarker_EngineInflow] == val_marker) break;
  return Inflow_Pressure[iMarker_EngineInflow];
}

su2double CConfig::GetInflow_MassFlow(string val_marker) const {
  unsigned short iMarker_EngineInflow;
  for (iMarker_EngineInflow = 0; iMarker_EngineInflow < nMarker_EngineInflow; iMarker_EngineInflow++)
    if (Marker_EngineInflow[iMarker_EngineInflow] == val_marker) break;
  return Inflow_MassFlow[iMarker_EngineInflow];
}

su2double CConfig::GetInflow_ReverseMassFlow(string val_marker) const {
  unsigned short iMarker_EngineInflow;
  for (iMarker_EngineInflow = 0; iMarker_EngineInflow < nMarker_EngineInflow; iMarker_EngineInflow++)
    if (Marker_EngineInflow[iMarker_EngineInflow] == val_marker) break;
  return Inflow_ReverseMassFlow[iMarker_EngineInflow];
}

su2double CConfig::GetInflow_TotalPressure(string val_marker) const {
  unsigned short iMarker_EngineInflow;
  for (iMarker_EngineInflow = 0; iMarker_EngineInflow < nMarker_EngineInflow; iMarker_EngineInflow++)
    if (Marker_EngineInflow[iMarker_EngineInflow] == val_marker) break;
  return Inflow_TotalPressure[iMarker_EngineInflow];
}

su2double CConfig::GetInflow_Temperature(string val_marker) const {
  unsigned short iMarker_EngineInflow;
  for (iMarker_EngineInflow = 0; iMarker_EngineInflow < nMarker_EngineInflow; iMarker_EngineInflow++)
    if (Marker_EngineInflow[iMarker_EngineInflow] == val_marker) break;
  return Inflow_Temperature[iMarker_EngineInflow];
}

su2double CConfig::GetInflow_TotalTemperature(string val_marker) const {
  unsigned short iMarker_EngineInflow;
  for (iMarker_EngineInflow = 0; iMarker_EngineInflow < nMarker_EngineInflow; iMarker_EngineInflow++)
    if (Marker_EngineInflow[iMarker_EngineInflow] == val_marker) break;
  return Inflow_TotalTemperature[iMarker_EngineInflow];
}

su2double CConfig::GetInflow_RamDrag(string val_marker) const {
  unsigned short iMarker_EngineInflow;
  for (iMarker_EngineInflow = 0; iMarker_EngineInflow < nMarker_EngineInflow; iMarker_EngineInflow++)
    if (Marker_EngineInflow[iMarker_EngineInflow] == val_marker) break;
  return Inflow_RamDrag[iMarker_EngineInflow];
}

su2double CConfig::GetInflow_Force(string val_marker) const {
  unsigned short iMarker_EngineInflow;
  for (iMarker_EngineInflow = 0; iMarker_EngineInflow < nMarker_EngineInflow; iMarker_EngineInflow++)
    if (Marker_EngineInflow[iMarker_EngineInflow] == val_marker) break;
  return Inflow_Force[iMarker_EngineInflow];
}

su2double CConfig::GetInflow_Power(string val_marker) const {
  unsigned short iMarker_EngineInflow;
  for (iMarker_EngineInflow = 0; iMarker_EngineInflow < nMarker_EngineInflow; iMarker_EngineInflow++)
    if (Marker_EngineInflow[iMarker_EngineInflow] == val_marker) break;
  return Inflow_Power[iMarker_EngineInflow];
}

su2double CConfig::GetInflow_Mach(string val_marker) const {
  unsigned short iMarker_EngineInflow;
  for (iMarker_EngineInflow = 0; iMarker_EngineInflow < nMarker_EngineInflow; iMarker_EngineInflow++)
    if (Marker_EngineInflow[iMarker_EngineInflow] == val_marker) break;
  return Inflow_Mach[iMarker_EngineInflow];
}

su2double CConfig::GetExhaust_Pressure(string val_marker) const {
  unsigned short iMarker_EngineExhaust;
  for (iMarker_EngineExhaust = 0; iMarker_EngineExhaust < nMarker_EngineExhaust; iMarker_EngineExhaust++)
    if (Marker_EngineExhaust[iMarker_EngineExhaust] == val_marker) break;
  return Exhaust_Pressure[iMarker_EngineExhaust];
}

su2double CConfig::GetExhaust_Temperature(string val_marker) const {
  unsigned short iMarker_EngineExhaust;
  for (iMarker_EngineExhaust = 0; iMarker_EngineExhaust < nMarker_EngineExhaust; iMarker_EngineExhaust++)
    if (Marker_EngineExhaust[iMarker_EngineExhaust] == val_marker) break;
  return Exhaust_Temperature[iMarker_EngineExhaust];
}

su2double CConfig::GetExhaust_MassFlow(string val_marker) const {
  unsigned short iMarker_EngineExhaust;
  for (iMarker_EngineExhaust = 0; iMarker_EngineExhaust < nMarker_EngineExhaust; iMarker_EngineExhaust++)
    if (Marker_EngineExhaust[iMarker_EngineExhaust] == val_marker) break;
  return Exhaust_MassFlow[iMarker_EngineExhaust];
}

su2double CConfig::GetExhaust_TotalPressure(string val_marker) const {
  unsigned short iMarker_EngineExhaust;
  for (iMarker_EngineExhaust = 0; iMarker_EngineExhaust < nMarker_EngineExhaust; iMarker_EngineExhaust++)
    if (Marker_EngineExhaust[iMarker_EngineExhaust] == val_marker) break;
  return Exhaust_TotalPressure[iMarker_EngineExhaust];
}

su2double CConfig::GetExhaust_TotalTemperature(string val_marker) const {
  unsigned short iMarker_EngineExhaust;
  for (iMarker_EngineExhaust = 0; iMarker_EngineExhaust < nMarker_EngineExhaust; iMarker_EngineExhaust++)
    if (Marker_EngineExhaust[iMarker_EngineExhaust] == val_marker) break;
  return Exhaust_TotalTemperature[iMarker_EngineExhaust];
}

su2double CConfig::GetExhaust_GrossThrust(string val_marker) const {
  unsigned short iMarker_EngineExhaust;
  for (iMarker_EngineExhaust = 0; iMarker_EngineExhaust < nMarker_EngineExhaust; iMarker_EngineExhaust++)
    if (Marker_EngineExhaust[iMarker_EngineExhaust] == val_marker) break;
  return Exhaust_GrossThrust[iMarker_EngineExhaust];
}

su2double CConfig::GetExhaust_Force(string val_marker) const {
  unsigned short iMarker_EngineExhaust;
  for (iMarker_EngineExhaust = 0; iMarker_EngineExhaust < nMarker_EngineExhaust; iMarker_EngineExhaust++)
    if (Marker_EngineExhaust[iMarker_EngineExhaust] == val_marker) break;
  return Exhaust_Force[iMarker_EngineExhaust];
}

su2double CConfig::GetExhaust_Power(string val_marker) const {
  unsigned short iMarker_EngineExhaust;
  for (iMarker_EngineExhaust = 0; iMarker_EngineExhaust < nMarker_EngineExhaust; iMarker_EngineExhaust++)
    if (Marker_EngineExhaust[iMarker_EngineExhaust] == val_marker) break;
  return Exhaust_Power[iMarker_EngineExhaust];
}

su2double CConfig::GetActDiskInlet_Pressure(string val_marker) const {
  unsigned short iMarker_ActDiskInlet;
  for (iMarker_ActDiskInlet = 0; iMarker_ActDiskInlet < nMarker_ActDiskInlet; iMarker_ActDiskInlet++)
    if (Marker_ActDiskInlet[iMarker_ActDiskInlet] == val_marker) break;
  return ActDiskInlet_Pressure[iMarker_ActDiskInlet];
}

su2double CConfig::GetActDiskInlet_TotalPressure(string val_marker) const {
  unsigned short iMarker_ActDiskInlet;
  for (iMarker_ActDiskInlet = 0; iMarker_ActDiskInlet < nMarker_ActDiskInlet; iMarker_ActDiskInlet++)
    if (Marker_ActDiskInlet[iMarker_ActDiskInlet] == val_marker) break;
  return ActDiskInlet_TotalPressure[iMarker_ActDiskInlet];
}

su2double CConfig::GetActDiskInlet_RamDrag(string val_marker) const {
  unsigned short iMarker_ActDiskInlet;
  for (iMarker_ActDiskInlet = 0; iMarker_ActDiskInlet < nMarker_ActDiskInlet; iMarker_ActDiskInlet++)
    if (Marker_ActDiskInlet[iMarker_ActDiskInlet] == val_marker) break;
  return ActDiskInlet_RamDrag[iMarker_ActDiskInlet];
}

su2double CConfig::GetActDiskInlet_Force(string val_marker) const {
  unsigned short iMarker_ActDiskInlet;
  for (iMarker_ActDiskInlet = 0; iMarker_ActDiskInlet < nMarker_ActDiskInlet; iMarker_ActDiskInlet++)
    if (Marker_ActDiskInlet[iMarker_ActDiskInlet] == val_marker) break;
  return ActDiskInlet_Force[iMarker_ActDiskInlet];
}

su2double CConfig::GetActDiskInlet_Power(string val_marker) const {
  unsigned short iMarker_ActDiskInlet;
  for (iMarker_ActDiskInlet = 0; iMarker_ActDiskInlet < nMarker_ActDiskInlet; iMarker_ActDiskInlet++)
    if (Marker_ActDiskInlet[iMarker_ActDiskInlet] == val_marker) break;
  return ActDiskInlet_Power[iMarker_ActDiskInlet];
}

su2double CConfig::GetActDiskOutlet_Pressure(string val_marker) const {
  unsigned short iMarker_ActDiskOutlet;
  for (iMarker_ActDiskOutlet = 0; iMarker_ActDiskOutlet < nMarker_ActDiskOutlet; iMarker_ActDiskOutlet++)
    if (Marker_ActDiskOutlet[iMarker_ActDiskOutlet] == val_marker) break;
  return ActDiskOutlet_Pressure[iMarker_ActDiskOutlet];
}

su2double CConfig::GetActDiskOutlet_TotalPressure(string val_marker) const {
  unsigned short iMarker_ActDiskOutlet;
  for (iMarker_ActDiskOutlet = 0; iMarker_ActDiskOutlet < nMarker_ActDiskOutlet; iMarker_ActDiskOutlet++)
    if (Marker_ActDiskOutlet[iMarker_ActDiskOutlet] == val_marker) break;
  return ActDiskOutlet_TotalPressure[iMarker_ActDiskOutlet];
}

su2double CConfig::GetActDiskOutlet_GrossThrust(string val_marker) const {
  unsigned short iMarker_ActDiskOutlet;
  for (iMarker_ActDiskOutlet = 0; iMarker_ActDiskOutlet < nMarker_ActDiskOutlet; iMarker_ActDiskOutlet++)
    if (Marker_ActDiskOutlet[iMarker_ActDiskOutlet] == val_marker) break;
  return ActDiskOutlet_GrossThrust[iMarker_ActDiskOutlet];
}

su2double CConfig::GetActDiskOutlet_Force(string val_marker) const {
  unsigned short iMarker_ActDiskOutlet;
  for (iMarker_ActDiskOutlet = 0; iMarker_ActDiskOutlet < nMarker_ActDiskOutlet; iMarker_ActDiskOutlet++)
    if (Marker_ActDiskOutlet[iMarker_ActDiskOutlet] == val_marker) break;
  return ActDiskOutlet_Force[iMarker_ActDiskOutlet];
}

su2double CConfig::GetActDiskOutlet_Power(string val_marker) const {
  unsigned short iMarker_ActDiskOutlet;
  for (iMarker_ActDiskOutlet = 0; iMarker_ActDiskOutlet < nMarker_ActDiskOutlet; iMarker_ActDiskOutlet++)
    if (Marker_ActDiskOutlet[iMarker_ActDiskOutlet] == val_marker) break;
  return ActDiskOutlet_Power[iMarker_ActDiskOutlet];
}

su2double CConfig::GetActDiskInlet_Temperature(string val_marker) const {
  unsigned short iMarker_ActDiskInlet;
  for (iMarker_ActDiskInlet = 0; iMarker_ActDiskInlet < nMarker_ActDiskInlet; iMarker_ActDiskInlet++)
    if (Marker_ActDiskInlet[iMarker_ActDiskInlet] == val_marker) break;
  return ActDiskInlet_Temperature[iMarker_ActDiskInlet];
}

su2double CConfig::GetActDiskInlet_TotalTemperature(string val_marker) const {
  unsigned short iMarker_ActDiskInlet;
  for (iMarker_ActDiskInlet = 0; iMarker_ActDiskInlet < nMarker_ActDiskInlet; iMarker_ActDiskInlet++)
    if (Marker_ActDiskInlet[iMarker_ActDiskInlet] == val_marker) break;
  return ActDiskInlet_TotalTemperature[iMarker_ActDiskInlet];
}

su2double CConfig::GetActDiskOutlet_Temperature(string val_marker) const {
  unsigned short iMarker_ActDiskOutlet;
  for (iMarker_ActDiskOutlet = 0; iMarker_ActDiskOutlet < nMarker_ActDiskOutlet; iMarker_ActDiskOutlet++)
    if (Marker_ActDiskOutlet[iMarker_ActDiskOutlet] == val_marker) break;
  return ActDiskOutlet_Temperature[iMarker_ActDiskOutlet];
}

su2double CConfig::GetActDiskOutlet_TotalTemperature(string val_marker) const {
  unsigned short iMarker_ActDiskOutlet;
  for (iMarker_ActDiskOutlet = 0; iMarker_ActDiskOutlet < nMarker_ActDiskOutlet; iMarker_ActDiskOutlet++)
    if (Marker_ActDiskOutlet[iMarker_ActDiskOutlet] == val_marker) break;
  return ActDiskOutlet_TotalTemperature[iMarker_ActDiskOutlet];
}

su2double CConfig::GetActDiskInlet_MassFlow(string val_marker) const {
  unsigned short iMarker_ActDiskInlet;
  for (iMarker_ActDiskInlet = 0; iMarker_ActDiskInlet < nMarker_ActDiskInlet; iMarker_ActDiskInlet++)
    if (Marker_ActDiskInlet[iMarker_ActDiskInlet] == val_marker) break;
  return ActDiskInlet_MassFlow[iMarker_ActDiskInlet];
}

su2double CConfig::GetActDiskOutlet_MassFlow(string val_marker) const {
  unsigned short iMarker_ActDiskOutlet;
  for (iMarker_ActDiskOutlet = 0; iMarker_ActDiskOutlet < nMarker_ActDiskOutlet; iMarker_ActDiskOutlet++)
    if (Marker_ActDiskOutlet[iMarker_ActDiskOutlet] == val_marker) break;
  return ActDiskOutlet_MassFlow[iMarker_ActDiskOutlet];
}

su2double CConfig::GetDispl_Value(string val_marker) const {
  unsigned short iMarker_Displacement;
  for (iMarker_Displacement = 0; iMarker_Displacement < nMarker_Displacement; iMarker_Displacement++)
    if (Marker_Displacement[iMarker_Displacement] == val_marker) break;
  return Displ_Value[iMarker_Displacement];
}

su2double CConfig::GetLoad_Value(string val_marker) const {
  unsigned short iMarker_Load;
  for (iMarker_Load = 0; iMarker_Load < nMarker_Load; iMarker_Load++)
    if (Marker_Load[iMarker_Load] == val_marker) break;
  return Load_Value[iMarker_Load];
}

su2double CConfig::GetDamper_Constant(string val_marker) const {
  unsigned short iMarker_Damper;
  for (iMarker_Damper = 0; iMarker_Damper < nMarker_Damper; iMarker_Damper++)
    if (Marker_Damper[iMarker_Damper] == val_marker) break;
  return Damper_Constant[iMarker_Damper];
}

su2double CConfig::GetLoad_Dir_Value(string val_marker) const {
  unsigned short iMarker_Load_Dir;
  for (iMarker_Load_Dir = 0; iMarker_Load_Dir < nMarker_Load_Dir; iMarker_Load_Dir++)
    if (Marker_Load_Dir[iMarker_Load_Dir] == val_marker) break;
  return Load_Dir_Value[iMarker_Load_Dir];
}

su2double CConfig::GetLoad_Dir_Multiplier(string val_marker) const {
  unsigned short iMarker_Load_Dir;
  for (iMarker_Load_Dir = 0; iMarker_Load_Dir < nMarker_Load_Dir; iMarker_Load_Dir++)
    if (Marker_Load_Dir[iMarker_Load_Dir] == val_marker) break;
  return Load_Dir_Multiplier[iMarker_Load_Dir];
}

su2double CConfig::GetDisp_Dir_Value(string val_marker) const {
  unsigned short iMarker_Disp_Dir;
  for (iMarker_Disp_Dir = 0; iMarker_Disp_Dir < nMarker_Disp_Dir; iMarker_Disp_Dir++)
    if (Marker_Disp_Dir[iMarker_Disp_Dir] == val_marker) break;
  return Disp_Dir_Value[iMarker_Disp_Dir];
}

su2double CConfig::GetDisp_Dir_Multiplier(string val_marker) const {
  unsigned short iMarker_Disp_Dir;
  for (iMarker_Disp_Dir = 0; iMarker_Disp_Dir < nMarker_Disp_Dir; iMarker_Disp_Dir++)
    if (Marker_Disp_Dir[iMarker_Disp_Dir] == val_marker) break;
  return Disp_Dir_Multiplier[iMarker_Disp_Dir];
}

const su2double* CConfig::GetLoad_Dir(string val_marker) const {
  unsigned short iMarker_Load_Dir;
  for (iMarker_Load_Dir = 0; iMarker_Load_Dir < nMarker_Load_Dir; iMarker_Load_Dir++)
    if (Marker_Load_Dir[iMarker_Load_Dir] == val_marker) break;
  return Load_Dir[iMarker_Load_Dir];
}

const su2double* CConfig::GetDisp_Dir(string val_marker) const {
  unsigned short iMarker_Disp_Dir;
  for (iMarker_Disp_Dir = 0; iMarker_Disp_Dir < nMarker_Disp_Dir; iMarker_Disp_Dir++)
    if (Marker_Disp_Dir[iMarker_Disp_Dir] == val_marker) break;
  return Disp_Dir[iMarker_Disp_Dir];
}

su2double CConfig::GetLoad_Sine_Amplitude(string val_marker) const {
  unsigned short iMarker_Load_Sine;
  for (iMarker_Load_Sine = 0; iMarker_Load_Sine < nMarker_Load_Sine; iMarker_Load_Sine++)
    if (Marker_Load_Sine[iMarker_Load_Sine] == val_marker) break;
  return Load_Sine_Amplitude[iMarker_Load_Sine];
}

su2double CConfig::GetLoad_Sine_Frequency(string val_marker) const {
  unsigned short iMarker_Load_Sine;
  for (iMarker_Load_Sine = 0; iMarker_Load_Sine < nMarker_Load_Sine; iMarker_Load_Sine++)
    if (Marker_Load_Sine[iMarker_Load_Sine] == val_marker) break;
  return Load_Sine_Frequency[iMarker_Load_Sine];
}

const su2double* CConfig::GetLoad_Sine_Dir(string val_marker) const {
  unsigned short iMarker_Load_Sine;
  for (iMarker_Load_Sine = 0; iMarker_Load_Sine < nMarker_Load_Sine; iMarker_Load_Sine++)
    if (Marker_Load_Sine[iMarker_Load_Sine] == val_marker) break;
  return Load_Sine_Dir[iMarker_Load_Sine];
}

su2double CConfig::GetWall_Emissivity(string val_marker) const {

  unsigned short iMarker_Emissivity = 0;

  if (nMarker_Emissivity > 0) {
    for (iMarker_Emissivity = 0; iMarker_Emissivity < nMarker_Emissivity; iMarker_Emissivity++)
      if (Marker_Emissivity[iMarker_Emissivity] == val_marker) break;
  }

  return Wall_Emissivity[iMarker_Emissivity];
}


su2double CConfig::GetFlowLoad_Value(string val_marker) const {
  unsigned short iMarker_FlowLoad;
  for (iMarker_FlowLoad = 0; iMarker_FlowLoad < nMarker_FlowLoad; iMarker_FlowLoad++)
    if (Marker_FlowLoad[iMarker_FlowLoad] == val_marker) break;
  return FlowLoad_Value[iMarker_FlowLoad];
}

void CConfig::SetSpline(vector<su2double> &x, vector<su2double> &y, unsigned long n, su2double yp1, su2double ypn, vector<su2double> &y2) {
  unsigned long i, k;
  su2double p, qn, sig, un, *u;

  u = new su2double [n];

  if (yp1 > 0.99e30)      // The lower boundary condition is set either to be "nat
    y2[0]=u[0]=0.0;       // -ural"
  else {                  // or else to have a specified first derivative.
    y2[0] = -0.5;
    u[0]=(3.0/(x[1]-x[0]))*((y[1]-y[0])/(x[1]-x[0])-yp1);
  }

  for (i=2; i<=n-1; i++) {                  //  This is the decomposition loop of the tridiagonal al-
    sig=(x[i-1]-x[i-2])/(x[i]-x[i-2]);    //  gorithm. y2 and u are used for tem-
    p=sig*y2[i-2]+2.0;                    //  porary storage of the decomposed
    y2[i-1]=(sig-1.0)/p;                    //  factors.
    u[i-1]=(y[i]-y[i-1])/(x[i]-x[i-1]) - (y[i-1]-y[i-2])/(x[i-1]-x[i-2]);
    u[i-1]=(6.0*u[i-1]/(x[i]-x[i-2])-sig*u[i-2])/p;
  }

  if (ypn > 0.99e30)            // The upper boundary condition is set either to be
    qn=un=0.0;                  // "natural"
  else {                        // or else to have a specified first derivative.
    qn=0.5;
    un=(3.0/(x[n-1]-x[n-2]))*(ypn-(y[n-1]-y[n-2])/(x[n-1]-x[n-2]));
  }
  y2[n-1]=(un-qn*u[n-2])/(qn*y2[n-2]+1.0);
  for (k=n-1; k>=1; k--)          // This is the backsubstitution loop of the tridiagonal
    y2[k-1]=y2[k-1]*y2[k]+u[k-1];   // algorithm.

  delete[] u;

}

su2double CConfig::GetSpline(vector<su2double>&xa, vector<su2double>&ya, vector<su2double>&y2a, unsigned long n, su2double x) {
  unsigned long klo, khi, k;
  su2double h, b, a, y;

  klo=1;                    // We will find the right place in the table by means of
  khi=n;                    // bisection. This is optimal if sequential calls to this
  while (khi-klo > 1) {     // routine are at random values of x. If sequential calls
    k=(khi+klo) >> 1;       // are in order, and closely spaced, one would do better
    if (xa[k-1] > x) khi=k;   // to store previous values of klo and khi and test if
    else klo=k;             // they remain appropriate on the next call.
  }               // klo and khi now bracket the input value of x
  h=xa[khi-1]-xa[klo-1];
  if (h == 0.0) cout << "Bad xa input to routine splint" << endl; // The xa?s must be dis-
  a=(xa[khi-1]-x)/h;                                                // tinct.
  b=(x-xa[klo-1])/h;        // Cubic spline polynomial is now evaluated.
  y=a*ya[klo-1]+b*ya[khi-1]+((a*a*a-a)*y2a[klo-1]+(b*b*b-b)*y2a[khi-1])*(h*h)/6.0;

  return y;
}

void CConfig::Tick(double *val_start_time) {

#ifdef PROFILE
  *val_start_time = SU2_MPI::Wtime();
#endif

}

void CConfig::Tock(double val_start_time, string val_function_name, int val_group_id) {

#ifdef PROFILE

  double val_stop_time = 0.0, val_elapsed_time = 0.0;

  val_stop_time = SU2_MPI::Wtime();

  /*--- Compute the elapsed time for this subroutine ---*/
  val_elapsed_time = val_stop_time - val_start_time;

  /*--- Store the subroutine name and the elapsed time ---*/
  Profile_Function_tp.push_back(val_function_name);
  Profile_Time_tp.push_back(val_elapsed_time);
  Profile_ID_tp.push_back(val_group_id);

#endif

}

void CConfig::SetProfilingCSV(void) {

#ifdef PROFILE

  int rank = MASTER_NODE;
  int size = SINGLE_NODE;
#ifdef HAVE_MPI
  SU2_MPI::Comm_rank(MPI_COMM_WORLD, &rank);
  SU2_MPI::Comm_size(MPI_COMM_WORLD, &size);
#endif

  /*--- Each rank has the same stack trace, so the they have the same
   function calls and ordering in the vectors. We're going to reduce
   the timings from each rank and extract the avg, min, and max timings. ---*/

  /*--- First, create a local mapping, so that we can extract the
   min and max values for each function. ---*/

  for (unsigned int i = 0; i < Profile_Function_tp.size(); i++) {

    /*--- Add the function and initialize if not already stored (the ID
     only needs to be stored the first time).---*/
    if (Profile_Map_tp.find(Profile_Function_tp[i]) == Profile_Map_tp.end()) {

      vector<int> profile; profile.push_back(i);
      Profile_Map_tp.insert(pair<string,vector<int> >(Profile_Function_tp[i],profile));

    } else {

      /*--- This function has already been added, so simply increment the
       number of calls and total time for this function. ---*/

      Profile_Map_tp[Profile_Function_tp[i]].push_back(i);

    }
  }

  /*--- We now have everything gathered by function name, so we can loop over
   each function and store the min/max times. ---*/

  int map_size = 0;
  for (map<string,vector<int> >::iterator it=Profile_Map_tp.begin(); it!=Profile_Map_tp.end(); ++it) {
    map_size++;
  }

  /*--- Allocate and initialize memory ---*/

  double *l_min_red = NULL, *l_max_red = NULL, *l_tot_red = NULL, *l_avg_red = NULL;
  int *n_calls_red = NULL;
  double* l_min = new double[map_size];
  double* l_max = new double[map_size];
  double* l_tot = new double[map_size];
  double* l_avg = new double[map_size];
  int* n_calls  = new int[map_size];
  for (int i = 0; i < map_size; i++)
  {
    l_min[i]   = 1e10;
    l_max[i]   = 0.0;
    l_tot[i]   = 0.0;
    l_avg[i]   = 0.0;
    n_calls[i] = 0;
  }

  /*--- Collect the info for each function from the current rank ---*/

  int func_counter = 0;
  for (map<string,vector<int> >::iterator it=Profile_Map_tp.begin(); it!=Profile_Map_tp.end(); ++it) {

    for (unsigned int i = 0; i < (it->second).size(); i++) {
      n_calls[func_counter]++;
      l_tot[func_counter] += Profile_Time_tp[(it->second)[i]];
      if (Profile_Time_tp[(it->second)[i]] < l_min[func_counter])
        l_min[func_counter] = Profile_Time_tp[(it->second)[i]];
      if (Profile_Time_tp[(it->second)[i]] > l_max[func_counter])
        l_max[func_counter] = Profile_Time_tp[(it->second)[i]];

    }
    l_avg[func_counter] = l_tot[func_counter]/((double)n_calls[func_counter]);
    func_counter++;
  }

  /*--- Now reduce the data ---*/

  if (rank == MASTER_NODE) {
    l_min_red = new double[map_size];
    l_max_red = new double[map_size];
    l_tot_red = new double[map_size];
    l_avg_red = new double[map_size];
    n_calls_red  = new int[map_size];
  }

#ifdef HAVE_MPI
  MPI_Reduce(n_calls, n_calls_red, map_size, MPI_INT, MPI_SUM, MASTER_NODE, MPI_COMM_WORLD);
  MPI_Reduce(l_tot, l_tot_red, map_size, MPI_DOUBLE, MPI_SUM, MASTER_NODE, MPI_COMM_WORLD);
  MPI_Reduce(l_avg, l_avg_red, map_size, MPI_DOUBLE, MPI_SUM, MASTER_NODE, MPI_COMM_WORLD);
  MPI_Reduce(l_min, l_min_red, map_size, MPI_DOUBLE, MPI_MIN, MASTER_NODE, MPI_COMM_WORLD);
  MPI_Reduce(l_max, l_max_red, map_size, MPI_DOUBLE, MPI_MAX, MASTER_NODE, MPI_COMM_WORLD);
#else
  memcpy(n_calls_red, n_calls, map_size*sizeof(int));
  memcpy(l_tot_red,   l_tot,   map_size*sizeof(double));
  memcpy(l_avg_red,   l_avg,   map_size*sizeof(double));
  memcpy(l_min_red,   l_min,   map_size*sizeof(double));
  memcpy(l_max_red,   l_max,   map_size*sizeof(double));
#endif

  /*--- The master rank will write the file ---*/

  if (rank == MASTER_NODE) {

    /*--- Take averages over all ranks on the master ---*/

    for (int i = 0; i < map_size; i++) {
      l_tot_red[i]   = l_tot_red[i]/(double)size;
      l_avg_red[i]   = l_avg_red[i]/(double)size;
      n_calls_red[i] = n_calls_red[i]/size;
    }

    /*--- Now write a CSV file with the processed results ---*/

    char cstr[200];
    ofstream Profile_File;
    strcpy (cstr, "profiling.csv");

    /*--- Prepare and open the file ---*/

    Profile_File.precision(15);
    Profile_File.open(cstr, ios::out);

    /*--- Create the CSV header ---*/

    Profile_File << "\"Function_Name\", \"N_Calls\", \"Avg_Total_Time\", \"Avg_Time\", \"Min_Time\", \"Max_Time\", \"Function_ID\"" << endl;

    /*--- Loop through the map and write the results to the file ---*/

    func_counter = 0;
    for (map<string,vector<int> >::iterator it=Profile_Map_tp.begin(); it!=Profile_Map_tp.end(); ++it) {

      Profile_File << scientific << it->first << ", " << n_calls_red[func_counter] << ", " << l_tot_red[func_counter] << ", " << l_avg_red[func_counter] << ", " << l_min_red[func_counter] << ", " << l_max_red[func_counter] << ", " << (int)Profile_ID_tp[(it->second)[0]] << endl;
      func_counter++;
    }

    Profile_File.close();

  }

  delete [] l_min;
  delete [] l_max;
  delete [] l_avg;
  delete [] l_tot;
  delete [] n_calls;
  if (rank == MASTER_NODE) {
    delete [] l_min_red;
    delete [] l_max_red;
    delete [] l_avg_red;
    delete [] l_tot_red;
    delete [] n_calls_red;
  }

#endif

}

void CConfig::GEMM_Tick(double *val_start_time) {

#ifdef PROFILE

#ifdef HAVE_MKL
  *val_start_time = dsecnd();
#else
  *val_start_time = SU2_MPI::Wtime();
#endif

#endif

}

void CConfig::GEMM_Tock(double val_start_time, int M, int N, int K) {

#ifdef PROFILE

  /* Determine the timing value. The actual function called depends on
     the type of executable. */
  double val_stop_time = 0.0;

#ifdef HAVE_MKL
  val_stop_time = dsecnd();
#else
  val_stop_time = SU2_MPI::Wtime();
#endif

  /* Compute the elapsed time. */
  const double val_elapsed_time = val_stop_time - val_start_time;

  /* Create the CLong3T from the M-N-K values and check if it is already
     stored in the map GEMM_Profile_MNK. */
  CLong3T MNK(M, N, K);
  map<CLong3T, int>::iterator MI = GEMM_Profile_MNK.find(MNK);

  if(MI == GEMM_Profile_MNK.end()) {

    /* Entry is not present yet. Create it. */
    const int ind = GEMM_Profile_MNK.size();
    GEMM_Profile_MNK[MNK] = ind;

    GEMM_Profile_NCalls.push_back(1);
    GEMM_Profile_TotTime.push_back(val_elapsed_time);
    GEMM_Profile_MinTime.push_back(val_elapsed_time);
    GEMM_Profile_MaxTime.push_back(val_elapsed_time);
  }
  else {

    /* Entry is already present. Determine its index in the
       map and update the corresponding vectors. */
    const int ind = MI->second;
    ++GEMM_Profile_NCalls[ind];
    GEMM_Profile_TotTime[ind] += val_elapsed_time;
    GEMM_Profile_MinTime[ind]  = min(GEMM_Profile_MinTime[ind], val_elapsed_time);
    GEMM_Profile_MaxTime[ind]  = max(GEMM_Profile_MaxTime[ind], val_elapsed_time);
  }

#endif

}

void CConfig::GEMMProfilingCSV(void) {

#ifdef PROFILE

  /* Initialize the rank to the master node. */
  int rank = MASTER_NODE;

#ifdef HAVE_MPI
  /* Parallel executable. The profiling data must be sent to the master node.
     First determine the rank and size. */
  int size;
  SU2_MPI::Comm_rank(MPI_COMM_WORLD, &rank);
  SU2_MPI::Comm_size(MPI_COMM_WORLD, &size);

  /* Check for the master node. */
  if(rank == MASTER_NODE) {

    /* Master node. Loop over the other ranks to receive their data. */
    for(int proc=1; proc<size; ++proc) {

      /* Block until a message from this processor arrives. Determine
         the number of entries in the receive buffers. */
      SU2_MPI::Status status;
      SU2_MPI::Probe(proc, 0, MPI_COMM_WORLD, &status);

      int nEntries;
      SU2_MPI::Get_count(&status, MPI_LONG, &nEntries);

      /* Allocate the memory for the receive buffers and receive the
         three messages using blocking receives. */
      vector<long>   recvBufNCalls(nEntries);
      vector<double> recvBufTotTime(nEntries);
      vector<double> recvBufMinTime(nEntries);
      vector<double> recvBufMaxTime(nEntries);
      vector<long>   recvBufMNK(3*nEntries);

      SU2_MPI::Recv(recvBufNCalls.data(), recvBufNCalls.size(),
                    MPI_LONG, proc, 0, MPI_COMM_WORLD, &status);
      SU2_MPI::Recv(recvBufTotTime.data(), recvBufTotTime.size(),
                    MPI_DOUBLE, proc, 1, MPI_COMM_WORLD, &status);
      SU2_MPI::Recv(recvBufMinTime.data(), recvBufMinTime.size(),
                    MPI_DOUBLE, proc, 2, MPI_COMM_WORLD, &status);
      SU2_MPI::Recv(recvBufMaxTime.data(), recvBufMaxTime.size(),
                    MPI_DOUBLE, proc, 3, MPI_COMM_WORLD, &status);
      SU2_MPI::Recv(recvBufMNK.data(), recvBufMNK.size(),
                    MPI_LONG, proc, 4, MPI_COMM_WORLD, &status);

      /* Loop over the number of entries. */
      for(int i=0; i<nEntries; ++i) {

        /* Create the CLong3T from the M-N-K values and check if it is already
           stored in the map GEMM_Profile_MNK. */
        CLong3T MNK(recvBufMNK[3*i], recvBufMNK[3*i+1], recvBufMNK[3*i+2]);
        map<CLong3T, int>::iterator MI = GEMM_Profile_MNK.find(MNK);

        if(MI == GEMM_Profile_MNK.end()) {

          /* Entry is not present yet. Create it. */
          const int ind = GEMM_Profile_MNK.size();
          GEMM_Profile_MNK[MNK] = ind;

          GEMM_Profile_NCalls.push_back(recvBufNCalls[i]);
          GEMM_Profile_TotTime.push_back(recvBufTotTime[i]);
          GEMM_Profile_MinTime.push_back(recvBufMinTime[i]);
          GEMM_Profile_MaxTime.push_back(recvBufMaxTime[i]);
        }
        else {

          /* Entry is already present. Determine its index in the
             map and update the corresponding vectors. */
          const int ind = MI->second;
          GEMM_Profile_NCalls[ind]  += recvBufNCalls[i];
          GEMM_Profile_TotTime[ind] += recvBufTotTime[i];
          GEMM_Profile_MinTime[ind]  = min(GEMM_Profile_MinTime[ind], recvBufMinTime[i]);
          GEMM_Profile_MaxTime[ind]  = max(GEMM_Profile_MaxTime[ind], recvBufMaxTime[i]);
        }
      }
    }
  }
  else {

    /* Not the master node. Create the send buffer for the MNK data. */
    vector<long> sendBufMNK(3*GEMM_Profile_NCalls.size());
    for(map<CLong3T, int>::iterator MI =GEMM_Profile_MNK.begin();
                                    MI!=GEMM_Profile_MNK.end(); ++MI) {

      const int ind = 3*MI->second;
      sendBufMNK[ind]   = MI->first.long0;
      sendBufMNK[ind+1] = MI->first.long1;
      sendBufMNK[ind+2] = MI->first.long2;
    }

    /* Send the data to the master node using blocking sends. */
    SU2_MPI::Send(GEMM_Profile_NCalls.data(), GEMM_Profile_NCalls.size(),
                  MPI_LONG, MASTER_NODE, 0, MPI_COMM_WORLD);
    SU2_MPI::Send(GEMM_Profile_TotTime.data(), GEMM_Profile_TotTime.size(),
                  MPI_DOUBLE, MASTER_NODE, 1, MPI_COMM_WORLD);
    SU2_MPI::Send(GEMM_Profile_MinTime.data(), GEMM_Profile_MinTime.size(),
                  MPI_DOUBLE, MASTER_NODE, 2, MPI_COMM_WORLD);
    SU2_MPI::Send(GEMM_Profile_MaxTime.data(), GEMM_Profile_MaxTime.size(),
                  MPI_DOUBLE, MASTER_NODE, 3, MPI_COMM_WORLD);
    SU2_MPI::Send(sendBufMNK.data(), sendBufMNK.size(),
                  MPI_LONG, MASTER_NODE, 4, MPI_COMM_WORLD);
  }

#endif

  /*--- The master rank will write the file ---*/
  if (rank == MASTER_NODE) {

    /* Store the elements of the map GEMM_Profile_MNK in
       vectors for post processing reasons. */
    const unsigned int nItems = GEMM_Profile_MNK.size();
    vector<long> M(nItems), N(nItems), K(nItems);
    for(map<CLong3T, int>::iterator MI =GEMM_Profile_MNK.begin();
                                    MI!=GEMM_Profile_MNK.end(); ++MI) {

      const int ind = MI->second;
      M[ind] = MI->first.long0;
      N[ind] = MI->first.long1;
      K[ind] = MI->first.long2;
    }

    /* In order to create a nicer output the profiling data is sorted in
       terms of CPU time spent. Create a vector of pairs for carrying
       out this sort. */
    vector<pair<double, unsigned int> > sortedTime;

    for(unsigned int i=0; i<GEMM_Profile_TotTime.size(); ++i)
      sortedTime.push_back(make_pair(GEMM_Profile_TotTime[i], i));

    sort(sortedTime.begin(), sortedTime.end());

    /* Open the profiling file. */
    char cstr[200];
    ofstream Profile_File;
    strcpy (cstr, "gemm_profiling.csv");

    Profile_File.precision(15);
    Profile_File.open(cstr, ios::out);

    /* Create the CSV header */
    Profile_File << "\"Total_Time\", \"N_Calls\", \"Avg_Time\", \"Min_Time\", \"Max_Time\", \"M\", \"N\", \"K\", \"Avg GFLOPs\"" << endl;

    /* Loop through the different items, where the item with the largest total time is
       written first. As sortedTime is sorted in increasing order, the sequence of
       sortedTime must be reversed. */
    for(vector<pair<double, unsigned int> >::reverse_iterator rit =sortedTime.rbegin();
                                                              rit!=sortedTime.rend(); ++rit) {
      /* Determine the original index in the profiling vectors. */
      const unsigned int ind = rit->second;
      const double AvgTime = GEMM_Profile_TotTime[ind]/GEMM_Profile_NCalls[ind];
      const double GFlops   = 2.0e-9*M[ind]*N[ind]*K[ind]/AvgTime;

      /* Write the data. */
      Profile_File << scientific << GEMM_Profile_TotTime[ind] << ", " << GEMM_Profile_NCalls[ind] << ", "
                   << AvgTime << ", " << GEMM_Profile_MinTime[ind] << ", " << GEMM_Profile_MaxTime[ind] << ", "
                   << M[ind] << ", " << N[ind] << ", " << K[ind] << ", " << GFlops << endl;
    }

    /* Close the file. */
    Profile_File.close();
  }

#endif

}

void CConfig::SetFreeStreamTurboNormal(su2double* turboNormal){

  FreeStreamTurboNormal[0] = turboNormal[0];
  FreeStreamTurboNormal[1] = turboNormal[1];
  FreeStreamTurboNormal[2] = 0.0;

}

void CConfig::SetMultizone(CConfig *driver_config, CConfig **config_container){

  for (unsigned short iZone = 0; iZone < nZone; iZone++){

    if (config_container[iZone]->GetTime_Domain() != GetTime_Domain()){
      SU2_MPI::Error("Option TIME_DOMAIN must be the same in all zones.", CURRENT_FUNCTION);
    }
    if (config_container[iZone]->GetnTime_Iter() != GetnTime_Iter()){
      SU2_MPI::Error("Option TIME_ITER must be the same in all zones.", CURRENT_FUNCTION);
    }
    if (config_container[iZone]->GetnOuter_Iter() != GetnOuter_Iter()){
      SU2_MPI::Error("Option OUTER_ITER must be the same in all zones.", CURRENT_FUNCTION);
    }
    if (config_container[iZone]->GetTime_Step() != GetTime_Step()){
      SU2_MPI::Error("Option TIME_STEP must be the same in all zones.", CURRENT_FUNCTION);
    }
    if (config_container[iZone]->GetMultizone_Problem() != GetMultizone_Problem()){
      SU2_MPI::Error("Option MULTIZONE must be the same in all zones.", CURRENT_FUNCTION);
    }
    if (config_container[iZone]->GetMultizone_Mesh() != GetMultizone_Mesh()){
      SU2_MPI::Error("Option MULTIZONE_MESH must be the same in all zones.", CURRENT_FUNCTION);
    }
    if(config_container[iZone]->GetWnd_Cauchy_Crit() == true){
      SU2_MPI::Error("Option WINDOW_CAUCHY_CRIT must be deactivated for multizone problems.", CURRENT_FUNCTION);
    }
  }
  if(driver_config->GetWnd_Cauchy_Crit() == true){
    SU2_MPI::Error("Option WINDOW_CAUCHY_CRIT must be deactivated for multizone problems.", CURRENT_FUNCTION);
  }

  bool multiblockDriver = false;
  for (unsigned short iFiles = 0; iFiles < driver_config->GetnVolumeOutputFiles(); iFiles++){
    if (driver_config->GetVolumeOutputFiles()[iFiles] == PARAVIEW_MULTIBLOCK){
      multiblockDriver = true;
    }
  }

  bool multiblockZone = false;
  for (unsigned short iZone = 0; iZone < nZone; iZone++){
    multiblockZone = false;
    for (unsigned short iFiles = 0; iFiles < config_container[iZone]->GetnVolumeOutputFiles(); iFiles++){
      if (config_container[iZone]->GetVolumeOutputFiles()[iFiles] == PARAVIEW_MULTIBLOCK){
        multiblockZone = true;
      }
    }
    if (multiblockZone != multiblockDriver){
      SU2_MPI::Error("To enable PARAVIEW_MULTIBLOCK output, add it to OUTPUT_FILES option in main config and\n"
                     "remove option from sub-config files.", CURRENT_FUNCTION);
    }
  }

  /*--- Set the Restart iter for time dependent problems ---*/
  if (driver_config->GetRestart()){
    Unst_RestartIter = driver_config->GetRestart_Iter();
    Dyn_RestartIter  = driver_config->GetRestart_Iter();
  }

  /*--- Fix the Time Step for all subdomains, for the case of time-dependent problems ---*/
  if (driver_config->GetTime_Domain()){
    Delta_UnstTime = driver_config->GetTime_Step();
    Delta_DynTime  = driver_config->GetTime_Step();

    Time_Domain = true;
  }

  /*------------------------------------------------------------*/
  /*------ Determine the special properties of the problem -----*/
  /*------------------------------------------------------------*/

  bool structural_zone = false;
  bool fluid_zone = false;

  unsigned short iZone = 0;

  /*--- If there is at least a fluid and a structural zone ---*/
  for (iZone = 0; iZone < nZone; iZone++){
    switch (config_container[iZone]->GetKind_Solver()) {
    case EULER: case NAVIER_STOKES: case RANS:
    case INC_EULER: case INC_NAVIER_STOKES: case INC_RANS:
      fluid_zone = true;
      break;
    case FEM_ELASTICITY:
      structural_zone = true;
      Relaxation = true;
      break;
    }
  }

  /*--- If the problem has FSI properties ---*/
  FSI_Problem = fluid_zone && structural_zone;

  Multizone_Residual = true;

}<|MERGE_RESOLUTION|>--- conflicted
+++ resolved
@@ -4930,7 +4930,9 @@
   /*--- 0 in the config file means "disable" which can be done using a very large group. ---*/
   if (edgeColorGroupSize==0) edgeColorGroupSize = 1<<30;
 
-<<<<<<< HEAD
+  /*--- Specifying a deforming surface requires a mesh deformation solver. ---*/
+  if (GetSurface_Movement(DEFORMING)) Deform_Mesh = true;
+
   /*--- Read user defined functions --- */
   ifstream functionFile;
   UserFunctionCode = "";
@@ -4953,11 +4955,6 @@
   } catch (syntax_error e){
     SU2_MPI::Error(std::string("Error in functions.su2x: ") + e.what(), CURRENT_FUNCTION);
   }
-=======
-  /*--- Specifying a deforming surface requires a mesh deformation solver. ---*/
-  if (GetSurface_Movement(DEFORMING)) Deform_Mesh = true;
->>>>>>> 58bc0dc8
-
 }
 
 void CConfig::SetMarkers(unsigned short val_software) {
