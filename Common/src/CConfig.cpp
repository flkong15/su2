/*!
 * \file CConfig.cpp
 * \brief Main file for managing the config file
 * \author F. Palacios, T. Economon, B. Tracey, H. Kline
 * \version 7.5.1 "Blackbird"
 *
 * SU2 Project Website: https://su2code.github.io
 *
 * The SU2 Project is maintained by the SU2 Foundation
 * (http://su2foundation.org)
 *
 * Copyright 2012-2023, SU2 Contributors (cf. AUTHORS.md)
 *
 * SU2 is free software; you can redistribute it and/or
 * modify it under the terms of the GNU Lesser General Public
 * License as published by the Free Software Foundation; either
 * version 2.1 of the License, or (at your option) any later version.
 *
 * SU2 is distributed in the hope that it will be useful,
 * but WITHOUT ANY WARRANTY; without even the implied warranty of
 * MERCHANTABILITY or FITNESS FOR A PARTICULAR PURPOSE. See the GNU
 * Lesser General Public License for more details.
 *
 * You should have received a copy of the GNU Lesser General Public
 * License along with SU2. If not, see <http://www.gnu.org/licenses/>.
 */

#define ENABLE_MAPS
#include "../include/CConfig.hpp"
#undef ENABLE_MAPS

#include "../include/fem/fem_gauss_jacobi_quadrature.hpp"
#include "../include/fem/fem_geometry_structure.hpp"

#include "../include/basic_types/ad_structure.hpp"
#include "../include/toolboxes/printing_toolbox.hpp"

using namespace PrintingToolbox;

#ifdef PROFILE
#ifdef HAVE_MKL
#include "mkl.h"
#endif
#endif

vector<string> Profile_Function_tp;       /*!< \brief Vector of string names for profiled functions. */
vector<double> Profile_Time_tp;           /*!< \brief Vector of elapsed time for profiled functions. */
vector<double> Profile_ID_tp;             /*!< \brief Vector of group ID number for profiled functions. */
map<string, vector<int> > Profile_Map_tp; /*!< \brief Map containing the final results for profiled functions. */

map<CLong3T, int> GEMM_Profile_MNK;       /*!< \brief Map, which maps the GEMM size to the index where
                                                      the data for this GEMM is stored in several vectors. */
vector<long>   GEMM_Profile_NCalls;       /*!< \brief Vector, which stores the number of calls to this
                                                      GEMM size. */
vector<double> GEMM_Profile_TotTime;      /*!< \brief Total time spent for this GEMM size. */
vector<double> GEMM_Profile_MinTime;      /*!< \brief Minimum time spent for this GEMM size. */
vector<double> GEMM_Profile_MaxTime;      /*!< \brief Maximum time spent for this GEMM size. */

//#pragma omp threadprivate(Profile_Function_tp, Profile_Time_tp, Profile_ID_tp, Profile_Map_tp)


CConfig::CConfig(char case_filename[MAX_STRING_SIZE], SU2_COMPONENT val_software, bool verb_high) {

  /*--- Set the case name to the base config file name without extension ---*/

  caseName = PrintingToolbox::split(string(case_filename),'.')[0];

  base_config = true;

  /*--- Store MPI rank and size ---*/

  rank = SU2_MPI::GetRank();
  size = SU2_MPI::GetSize();

  iZone = 0;
  nZone = 1;

  Init();

  /*--- Parsing the config file  ---*/

  SetConfig_Parsing(case_filename);

  /*--- Set the default values for all of the options that weren't set ---*/

  SetDefault();

  /*--- Set number of zone ---*/

  SetnZone();

  /*--- Configuration file postprocessing ---*/

  SetPostprocessing(val_software, iZone, 0);

  /*--- Configuration file boundaries/markers setting ---*/

  SetMarkers(val_software);

  /*--- Configuration file output ---*/

  if ((rank == MASTER_NODE) && verb_high)
    SetOutput(val_software, iZone);

}

CConfig::CConfig(istream &case_buffer, SU2_COMPONENT val_software, bool verb_high) {

  base_config = true;

  iZone = 0;
  nZone = 1;

  Init();

  /*--- Parsing the config file  ---*/

  SetConfig_Parsing(case_buffer);

  /*--- Set the default values for all of the options that weren't set ---*/

  SetDefault();

  /*--- Set number of zone ---*/

  SetnZone();

  /*--- Configuration file postprocessing ---*/

  SetPostprocessing(val_software, iZone, 0);

  /*--- Configuration file boundaries/markers setting ---*/

  SetMarkers(val_software);

  /*--- Configuration file output ---*/

  if ((rank == MASTER_NODE) && verb_high)
    SetOutput(val_software, iZone);

}

CConfig::CConfig(CConfig* config, char case_filename[MAX_STRING_SIZE], SU2_COMPONENT val_software, unsigned short val_iZone, unsigned short val_nZone, bool verb_high) {

  caseName = config->GetCaseName();

  unsigned short val_nDim;

  base_config = false;

  iZone = val_iZone;
  nZone = val_nZone;

  Init();

  /*--- Parsing the config file  ---*/

  SetConfig_Parsing(case_filename);

  /*--- Set default options from base config ---*/

  SetDefaultFromConfig(config);

  /*--- Set the default values for all of the options that weren't set ---*/

  SetDefault();

  /*--- Get the dimension --- */

  val_nDim = GetnDim(Mesh_FileName, Mesh_FileFormat);

  /*--- Configuration file postprocessing ---*/

  SetPostprocessing(val_software, val_iZone, val_nDim);

  /*--- Configuration file boundaries/markers setting ---*/

  SetMarkers(val_software);

  /*--- Configuration file output ---*/

  if ((rank == MASTER_NODE) && verb_high)
    SetOutput(val_software, val_iZone);

  Multizone_Problem = config->GetMultizone_Problem();

}

CConfig::CConfig(char case_filename[MAX_STRING_SIZE], SU2_COMPONENT val_software) {

  /*--- Set the case name to the base config file name without extension ---*/

  caseName = PrintingToolbox::split(string(case_filename),'.')[0];

  base_config = true;

  nZone = 1;
  iZone = 0;

  Init();

  /*--- Parsing the config file  ---*/

  SetConfig_Parsing(case_filename);

  /*--- Set the default values for all of the options that weren't set ---*/

  SetDefault();

  /*--- Set number of zones --- */

  SetnZone();

  /*--- Configuration file postprocessing ---*/

  SetPostprocessing(val_software, 0, 1);

  /*--- Configuration file boundaries/markers setting ---*/

  SetMarkers(val_software);

  /*--- Print the header --- */

  SetHeader(val_software);

}

CConfig::CConfig(char case_filename[MAX_STRING_SIZE], CConfig *config) {

  /*--- Set the case name to the base config file name without extension ---*/

  caseName = PrintingToolbox::split(string(case_filename),'.')[0];

  base_config = true;

  bool runtime_file = false;

  Init();

  /*--- Parsing the config file  ---*/

  runtime_file = SetRunTime_Parsing(case_filename);

  /*--- Set the default values for all of the options that weren't set ---*/

  SetDefault();

  /*--- Update original config file ---*/

  if (runtime_file) {
    if (all_options.find("TIME_ITER") == all_options.end())
      config->SetnTime_Iter(nTimeIter);
  }
}

SU2_MPI::Comm CConfig::GetMPICommunicator() const {

  return SU2_Communicator;

}

void CConfig::Init(){

  /*--- Store MPI rank and size ---*/

  rank = SU2_MPI::GetRank();
  size = SU2_MPI::GetSize();

  /*--- Initialize pointers to Null---*/

  SetPointersNull();

  /*--- Reading config options  ---*/

  SetConfig_Options();

}

void CConfig::SetMPICommunicator(SU2_MPI::Comm Communicator) {

  SU2_Communicator = Communicator;

}

void CConfig::addDoubleOption(const string name, su2double & option_field, su2double default_value) {
  // Check if the key is already in the map. If this fails, it is coder error
  // and not user error, so throw.
  assert(option_map.find(name) == option_map.end());

  // Add this option to the list of all the options
  all_options.insert(pair<string, bool>(name, true));

  // Create the parser for a su2double option with a reference to the option_field and the desired
  // default value. This will take the string in the config file, convert it to a su2double, and
  // place that su2double in the memory location specified by the reference.
  COptionBase* val = new COptionDouble(name, option_field, default_value);

  // Create an association between the option name ("CFL") and the parser generated above.
  // During configuration, the parsing script will get the option name, and use this map
  // to find how to parse that option.
  option_map.insert(pair<string, COptionBase *>(name, val));
}

void CConfig::addStringOption(const string name, string & option_field, string default_value) {

  assert(option_map.find(name) == option_map.end());
  all_options.insert(pair<string, bool>(name, true));
  COptionBase* val = new COptionString(name, option_field, default_value);
  option_map.insert(pair<string, COptionBase *>(name, val));
}

void CConfig::addIntegerOption(const string name, int & option_field, int default_value) {
  assert(option_map.find(name) == option_map.end());
  all_options.insert(pair<string, bool>(name, true));
  COptionBase* val = new COptionInt(name, option_field, default_value);
  option_map.insert(pair<string, COptionBase *>(name, val));
}

void CConfig::addUnsignedLongOption(const string name, unsigned long & option_field, unsigned long default_value) {
  assert(option_map.find(name) == option_map.end());
  all_options.insert(pair<string, bool>(name, true));
  COptionBase* val = new COptionULong(name, option_field, default_value);
  option_map.insert(pair<string, COptionBase *>(name, val));
}

void CConfig::addUnsignedShortOption(const string name, unsigned short & option_field, unsigned short default_value) {
  assert(option_map.find(name) == option_map.end());
  all_options.insert(pair<string, bool>(name, true));
  COptionBase* val = new COptionUShort(name, option_field, default_value);
  option_map.insert(pair<string, COptionBase *>(name, val));
}

void CConfig::addLongOption(const string name, long & option_field, long default_value) {
  assert(option_map.find(name) == option_map.end());
  all_options.insert(pair<string, bool>(name, true));
  COptionBase* val = new COptionLong(name, option_field, default_value);
  option_map.insert(pair<string, COptionBase *>(name, val));
}

void CConfig::addBoolOption(const string name, bool & option_field, bool default_value) {
  assert(option_map.find(name) == option_map.end());
  all_options.insert(pair<string, bool>(name, true));
  COptionBase* val = new COptionBool(name, option_field, default_value);
  option_map.insert(pair<string, COptionBase *>(name, val));
}

// enum types work differently than all of the others because there are a small number of valid
// string entries for the type. One must also provide a list of all the valid strings of that type.
template <class Tenum, class TField>
void CConfig::addEnumOption(const string name, TField& option_field, const map<string,Tenum>& enum_map, Tenum default_value) {
  assert(option_map.find(name) == option_map.end());
  all_options.insert(pair<string, bool>(name, true));
  COptionBase* val = new COptionEnum<Tenum, TField>(name, enum_map, option_field, default_value);
  option_map.insert(pair<string, COptionBase *>(name, val));
  return;
}

// input_size is the number of options read in from the config file
template <class Tenum, class TField>
void CConfig::addEnumListOption(const string name, unsigned short& input_size, TField*& option_field, const map<string, Tenum>& enum_map) {
  input_size = 0;
  assert(option_map.find(name) == option_map.end());
  all_options.insert(pair<string, bool>(name, true));
  COptionBase* val = new COptionEnumList<Tenum,TField>(name, enum_map, option_field, input_size);
  option_map.insert( pair<string, COptionBase*>(name, val) );
}

void CConfig::addDoubleArrayOption(const string name, const int size, su2double* option_field) {
  assert(option_map.find(name) == option_map.end());
  all_options.insert(pair<string, bool>(name, true));
  COptionBase* val = new COptionArray<su2double>(name, size, option_field);
  option_map.insert(pair<string, COptionBase *>(name, val));
}

void CConfig::addUShortArrayOption(const string name, const int size, unsigned short* option_field) {
  assert(option_map.find(name) == option_map.end());
  all_options.insert(pair<string, bool>(name, true));
  COptionBase* val = new COptionArray<unsigned short>(name, size, option_field);
  option_map.insert(pair<string, COptionBase *>(name, val));
}

void CConfig::addDoubleListOption(const string name, unsigned short & size, su2double * & option_field) {
  assert(option_map.find(name) == option_map.end());
  all_options.insert(pair<string, bool>(name, true));
  COptionBase* val = new COptionDoubleList(name, size, option_field);
  option_map.insert(pair<string, COptionBase *>(name, val));
}

void CConfig::addShortListOption(const string name, unsigned short & size, short * & option_field) {
  assert(option_map.find(name) == option_map.end());
  all_options.insert(pair<string, bool>(name, true));
  COptionBase* val = new COptionShortList(name, size, option_field);
  option_map.insert(pair<string, COptionBase *>(name, val));
}

void CConfig::addUShortListOption(const string name, unsigned short & size, unsigned short * & option_field) {
  assert(option_map.find(name) == option_map.end());
  all_options.insert(pair<string, bool>(name, true));
  COptionBase* val = new COptionUShortList(name, size, option_field);
  option_map.insert(pair<string, COptionBase *>(name, val));
}

void CConfig::addULongListOption(const string name, unsigned short & size, unsigned long * & option_field) {
  assert(option_map.find(name) == option_map.end());
  all_options.insert(pair<string, bool>(name, true));
  COptionBase* val = new COptionULongList(name, size, option_field);
  option_map.insert(pair<string, COptionBase *>(name, val));
}

void CConfig::addStringListOption(const string name, unsigned short & num_marker, string* & option_field) {
  assert(option_map.find(name) == option_map.end());
  all_options.insert(pair<string, bool>(name, true));
  COptionBase* val = new COptionStringList(name, num_marker, option_field);
  option_map.insert(pair<string, COptionBase *>(name, val));
}

void CConfig::addConvectOption(const string name, unsigned short & space_field, CENTERED & centered_field, UPWIND & upwind_field) {
  assert(option_map.find(name) == option_map.end());
  all_options.insert(pair<string, bool>(name, true));
  COptionBase* val = new COptionConvect(name, space_field, centered_field, upwind_field);
  option_map.insert(pair<string, COptionBase *>(name, val));
}

void CConfig::addConvectFEMOption(const string name, unsigned short & space_field, unsigned short & fem_field) {
  assert(option_map.find(name) == option_map.end());
  all_options.insert(pair<string, bool>(name, true));
  COptionBase* val = new COptionFEMConvect(name, space_field, fem_field);
  option_map.insert(pair<string, COptionBase *>(name, val));
}

void CConfig::addMathProblemOption(const string name, bool & ContinuousAdjoint, const bool & ContinuousAdjoint_default,
                          bool & DiscreteAdjoint, const bool & DiscreteAdjoint_default,
                          bool & Restart_Flow, const bool & Restart_Flow_default) {
  assert(option_map.find(name) == option_map.end());
  all_options.insert(pair<string, bool>(name, true));
  COptionBase* val = new COptionMathProblem(name, ContinuousAdjoint, ContinuousAdjoint_default, DiscreteAdjoint, DiscreteAdjoint_default, Restart_Flow, Restart_Flow_default);
  option_map.insert(pair<string, COptionBase *>(name, val));
}

void CConfig::addDVParamOption(const string name, unsigned short & nDV_field, su2double** & paramDV, string* & FFDTag,
                      unsigned short* & design_variable) {
  assert(option_map.find(name) == option_map.end());
  all_options.insert(pair<string, bool>(name, true));
  COptionBase* val = new COptionDVParam(name, nDV_field, paramDV, FFDTag, design_variable);
  option_map.insert(pair<string, COptionBase *>(name, val));
}

void CConfig::addDVValueOption(const string name, unsigned short* & nDVValue_field, su2double** & valueDV, unsigned short & nDV_field,  su2double** & paramDV,
                      unsigned short* & design_variable) {
  assert(option_map.find(name) == option_map.end());
  all_options.insert(pair<string, bool>(name, true));
  COptionBase* val = new COptionDVValue(name, nDVValue_field, valueDV, nDV_field, paramDV, design_variable);
  option_map.insert(pair<string, COptionBase *>(name, val));
}

void CConfig::addFFDDefOption(const string name, unsigned short & nFFD_field, su2double** & coordFFD, string* & FFDTag) {
  assert(option_map.find(name) == option_map.end());
  all_options.insert(pair<string, bool>(name, true));
  COptionBase* val = new COptionFFDDef(name, nFFD_field, coordFFD, FFDTag);
  option_map.insert(pair<string, COptionBase *>(name, val));
}

void CConfig::addFFDDegreeOption(const string name, unsigned short & nFFD_field, unsigned short** & degreeFFD) {
  assert(option_map.find(name) == option_map.end());
  all_options.insert(pair<string, bool>(name, true));
  COptionBase* val = new COptionFFDDegree(name, nFFD_field, degreeFFD);
  option_map.insert(pair<string, COptionBase *>(name, val));
}

void CConfig::addStringDoubleListOption(const string name, unsigned short & list_size, string * & string_field,
                                        su2double* & double_field) {
  assert(option_map.find(name) == option_map.end());
  all_options.insert(pair<string, bool>(name, true));
  COptionBase* val = new COptionStringValuesList<su2double>(name, list_size, string_field, double_field);
  option_map.insert(pair<string, COptionBase *>(name, val));
}

void CConfig::addInletOption(const string name, unsigned short & nMarker_Inlet, string * & Marker_Inlet,
                    su2double* & Ttotal, su2double* & Ptotal, su2double** & FlowDir) {
  assert(option_map.find(name) == option_map.end());
  all_options.insert(pair<string, bool>(name, true));
  COptionBase* val = new COptionInlet(name, nMarker_Inlet, Marker_Inlet, Ttotal, Ptotal, FlowDir);
  option_map.insert(pair<string, COptionBase *>(name, val));
}

void CConfig::addInletSpeciesOption(const string name, unsigned short & nMarker_Inlet_Species,
                                    string * & Marker_Inlet_Species, su2double** & inlet_species_val,
                                    unsigned short & nSpecies_per_Inlet) {
  assert(option_map.find(name) == option_map.end());
  all_options.insert(pair<string, bool>(name, true));
  COptionBase* val = new COptionStringValuesList<su2double*>(name, nMarker_Inlet_Species, Marker_Inlet_Species,
                                                             inlet_species_val, nSpecies_per_Inlet);
  option_map.insert(pair<string, COptionBase *>(name, val));
}

void CConfig::addInletTurbOption(const string name, unsigned short& nMarker_Inlet_Turb, string*& Marker_Inlet_Turb,
                                 su2double**& Turb_Properties_val, unsigned short& nTurb_Properties) {
  assert(option_map.find(name) == option_map.end());
  all_options.insert(pair<string, bool>(name, true));
  COptionBase* val = new COptionStringValuesList<su2double*>(name, nMarker_Inlet_Turb, Marker_Inlet_Turb,
                                                             Turb_Properties_val, nTurb_Properties);
  option_map.insert(pair<string, COptionBase*>(name, val));
}

template <class Tenum>
void CConfig::addRiemannOption(const string name, unsigned short & nMarker_Riemann, string * & Marker_Riemann, unsigned short* & option_field, const map<string, Tenum> & enum_map,
                               su2double* & var1, su2double* & var2, su2double** & FlowDir) {
  assert(option_map.find(name) == option_map.end());
  all_options.insert(pair<string, bool>(name, true));
  COptionBase* val = new COptionRiemann<Tenum>(name, nMarker_Riemann, Marker_Riemann, option_field, enum_map, var1, var2, FlowDir);
  option_map.insert(pair<string, COptionBase *>(name, val));
}

template <class Tenum>
void CConfig::addGilesOption(const string name, unsigned short & nMarker_Giles, string * & Marker_Giles, unsigned short* & option_field, const map<string, Tenum> & enum_map,
                             su2double* & var1, su2double* & var2, su2double** & FlowDir, su2double* & relaxfactor1, su2double* & relaxfactor2) {
  assert(option_map.find(name) == option_map.end());
  all_options.insert(pair<string, bool>(name, true));
  COptionBase* val = new COptionGiles<Tenum>(name, nMarker_Giles, Marker_Giles, option_field, enum_map, var1, var2, FlowDir, relaxfactor1, relaxfactor2);
  option_map.insert(pair<string, COptionBase *>(name, val));
}

void CConfig::addExhaustOption(const string name, unsigned short & nMarker_Exhaust, string * & Marker_Exhaust,
                               su2double* & Ttotal, su2double* & Ptotal) {
  assert(option_map.find(name) == option_map.end());
  all_options.insert(pair<string, bool>(name, true));
  COptionBase* val = new COptionExhaust(name, nMarker_Exhaust, Marker_Exhaust, Ttotal, Ptotal);
  option_map.insert(pair<string, COptionBase *>(name, val));
}

void CConfig::addPeriodicOption(const string & name, unsigned short & nMarker_PerBound,
                                string* & Marker_PerBound, string* & Marker_PerDonor,
                                su2double** & RotCenter, su2double** & RotAngles, su2double** & Translation) {
  assert(option_map.find(name) == option_map.end());
  all_options.insert(pair<string, bool>(name, true));
  COptionBase* val = new COptionPeriodic(name, nMarker_PerBound, Marker_PerBound, Marker_PerDonor, RotCenter, RotAngles, Translation);
  option_map.insert(pair<string, COptionBase *>(name, val));
}

void CConfig::addTurboPerfOption(const string & name, unsigned short & nMarker_TurboPerf,
                                 string* & Marker_TurboBoundIn, string* & Marker_TurboBoundOut) {
  assert(option_map.find(name) == option_map.end());
  all_options.insert(pair<string, bool>(name, true));
  COptionBase* val = new COptionTurboPerformance(name, nMarker_TurboPerf, Marker_TurboBoundIn, Marker_TurboBoundOut);
  option_map.insert(pair<string, COptionBase *>(name, val));
}

void CConfig::addActDiskOption(const string & name, unsigned short & nMarker_ActDiskInlet,
                               unsigned short & nMarker_ActDiskOutlet, string* & Marker_ActDiskInlet,
                               string* & Marker_ActDiskOutlet, su2double** & ActDisk_PressJump,
                               su2double** & ActDisk_TempJump, su2double** & ActDisk_Omega) {
  assert(option_map.find(name) == option_map.end());
  all_options.insert(pair<string, bool>(name, true));
  COptionBase* val = new COptionActDisk(name, nMarker_ActDiskInlet, nMarker_ActDiskOutlet, Marker_ActDiskInlet,
                                        Marker_ActDiskOutlet, ActDisk_PressJump, ActDisk_TempJump, ActDisk_Omega);
  option_map.insert(pair<string, COptionBase *>(name, val));
}

void CConfig::addWallFunctionOption(const string &name, unsigned short &list_size, string* &string_field,
                                    WALL_FUNCTIONS* &val_Kind_WF, unsigned short** &val_IntInfo_WF,
                                    su2double** &val_DoubleInfo_WF) {
  assert(option_map.find(name) == option_map.end());
  all_options.insert(pair<string, bool>(name, true));
  COptionBase* val = new COptionWallFunction(name, list_size, string_field, val_Kind_WF,
                                             val_IntInfo_WF, val_DoubleInfo_WF);
  option_map.insert(pair<string, COptionBase *>(name, val));
}

void CConfig::addPythonOption(const string name) {
  assert(option_map.find(name) == option_map.end());
  all_options.insert(pair<string, bool>(name, true));
  COptionBase* val = new COptionPython(name);
  option_map.insert(pair<string, COptionBase *>(name, val));
}

unsigned short CConfig::GetnZone(string val_mesh_filename, unsigned short val_format) {

  int nZone = 1; /* Default value if nothing is specified. */

  switch (val_format) {
    case SU2: {

      /*--- Local variables for reading the SU2 file. ---*/
      string text_line;
      ifstream mesh_file;

      /*--- Check if the mesh file can be opened for reading. ---*/
      mesh_file.open(val_mesh_filename.c_str(), ios::in);
      if (mesh_file.fail())
        SU2_MPI::Error(string("There is no geometry file called ") + val_mesh_filename,
                              CURRENT_FUNCTION);

      /*--- Read the SU2 mesh file until the zone data is reached or
            when it can be decided that it is not present. ---*/
      while( getline (mesh_file, text_line) ) {

        /*--- Search for the "NZONE" keyword to see if there are multiple Zones ---*/
        if(text_line.find ("NZONE=",0) != string::npos) {
          text_line.erase (0,6); nZone = atoi(text_line.c_str());
          break;
        }

        /*--- If one of the keywords IZONE, NELEM or NPOIN, NMARK is encountered,
              it can be assumed that the NZONE keyword is not present and the loop
              can be terminated. ---*/
        if(text_line.find ("IZONE=",0) != string::npos) break;
        if(text_line.find ("NELEM=",0) != string::npos) break;
        if(text_line.find ("NPOIN=",0) != string::npos) break;
        if(text_line.find ("NMARK=",0) != string::npos) break;
      }

      mesh_file.close();
      break;

    }

    case CGNS_GRID: {

#ifdef HAVE_CGNS

      /*--- Local variables which are needed when calling the CGNS mid-level API. ---*/

      int fn, nbases = 0, nzones = 0, file_type;
      int cell_dim = 0, phys_dim = 0;
      char basename[CGNS_STRING_SIZE];

      /*--- Check whether the supplied file is truly a CGNS file. ---*/

      if ( cg_is_cgns(val_mesh_filename.c_str(), &file_type) != CG_OK ) {
        SU2_MPI::Error(val_mesh_filename +
                       string(" was not found or is not a properly formatted CGNS file.\n") +
                       string("Note that SU2 expects unstructured CGNS files in ADF data format."),
                       CURRENT_FUNCTION);
      }

      /*--- Open the CGNS file for reading. The value of fn returned
       is the specific index number for this file and will be
       repeatedly used in the function calls. ---*/

      if (cg_open(val_mesh_filename.c_str(), CG_MODE_READ, &fn)) cg_error_exit();

      /*--- Get the number of databases. This is the highest node
       in the CGNS heirarchy. ---*/

      if (cg_nbases(fn, &nbases)) cg_error_exit();

      /*--- Check if there is more than one database. Throw an
       error if there is because this reader can currently
       only handle one database. ---*/

      if ( nbases > 1 ) {
        SU2_MPI::Error("CGNS reader currently incapable of handling more than 1 database." ,
                       CURRENT_FUNCTION);
      }

      /*--- Read the databases. Note that the indexing starts at 1. ---*/

      for ( int i = 1; i <= nbases; i++ ) {

        if (cg_base_read(fn, i, basename, &cell_dim, &phys_dim)) cg_error_exit();

        /*--- Get the number of zones for this base. ---*/

        if (cg_nzones(fn, i, &nzones)) cg_error_exit();

      }

      /*--- Close the CGNS file. ---*/

      if ( cg_close(fn) ) cg_error_exit();

      /*--- Set the number of zones as read from the CGNS file ---*/

      nZone = nzones;

#else
      SU2_MPI::Error(string(" SU2 built without CGNS support. \n") +
                     string(" To use CGNS, build SU2 accordingly."),
                     CURRENT_FUNCTION);
#endif

      break;
    }
    case RECTANGLE: {
      nZone = 1;
      break;
    }
    case BOX: {
      nZone = 1;
      break;
    }
  }

  return (unsigned short) nZone;

}

unsigned short CConfig::GetnDim(string val_mesh_filename, unsigned short val_format) {

  short nDim = -1;

  switch (val_format) {
    case SU2: {

      /*--- Local variables for reading the SU2 file. ---*/
      string text_line;
      ifstream mesh_file;

      /*--- Open grid file ---*/
      mesh_file.open(val_mesh_filename.c_str(), ios::in);
      if (mesh_file.fail()) {
        SU2_MPI::Error(string("The SU2 mesh file named ") + val_mesh_filename + string(" was not found."), CURRENT_FUNCTION);
      }

      /*--- Read the SU2 mesh file until the dimension data is reached
            or when it can be decided that it is not present. ---*/
      while( getline (mesh_file, text_line) ) {

        /*--- Search for the "NDIME" keyword to determine the number
              of dimensions.  ---*/
        if(text_line.find ("NDIME=",0) != string::npos) {
          text_line.erase (0,6); nDim = atoi(text_line.c_str());
          break;
        }

        /*--- If one of the keywords NELEM or NPOIN, NMARK is encountered,
              it can be assumed that the NZONE keyword is not present and
              the loop can be terminated. ---*/
        if(text_line.find ("NELEM=",0) != string::npos) break;
        if(text_line.find ("NPOIN=",0) != string::npos) break;
        if(text_line.find ("NMARK=",0) != string::npos) break;
      }

      mesh_file.close();

      /*--- Throw an error if the dimension was not found. ---*/
      if (nDim == -1) {
        SU2_MPI::Error(val_mesh_filename + string(" is not an SU2 mesh file or has the wrong format \n ('NDIME=' not found). Please check."),
                       CURRENT_FUNCTION);
      }

      break;
    }

    case CGNS_GRID: {

#ifdef HAVE_CGNS

      /*--- Local variables which are needed when calling the CGNS mid-level API. ---*/
      int fn, nbases, file_type;
      int cell_dim, phys_dim;
      char basename[CGNS_STRING_SIZE];

      /*--- Check whether the supplied file is truly a CGNS file. ---*/
      if ( cg_is_cgns(val_mesh_filename.c_str(), &file_type) != CG_OK ) {
        SU2_MPI::Error(val_mesh_filename +
                       string(" was not found or is not a properly formatted CGNS file.\n") +
                       string("Note that SU2 expects unstructured CGNS files in ADF data format."),
                       CURRENT_FUNCTION);
      }

      /*--- Open the CGNS file for reading. The value of fn returned
            is the specific index number for this file and will be
            repeatedly used in the function calls. ---*/
      if (cg_open(val_mesh_filename.c_str(), CG_MODE_READ, &fn) != CG_OK) cg_error_exit();

      /*--- Get the number of databases. This is the highest node
            in the CGNS heirarchy. ---*/
      if (cg_nbases(fn, &nbases) != CG_OK) cg_error_exit();

      /*--- Check if there is more than one database. Throw an
            error if there is because this reader can currently
            only handle one database. ---*/
      if ( nbases > 1 )
        SU2_MPI::Error("CGNS reader currently incapable of handling more than 1 database." ,
                       CURRENT_FUNCTION);

      /*--- Read the database. Note that the indexing starts at 1.
            Afterwards close the file again. ---*/
      if (cg_base_read(fn, 1, basename, &cell_dim, &phys_dim) != CG_OK) cg_error_exit();
      if (cg_close(fn) != CG_OK) cg_error_exit();

      /*--- Set the problem dimension as read from the CGNS file ---*/
      nDim = cell_dim;

#else
      SU2_MPI::Error(string(" SU2 built without CGNS support. \n") +
                     string(" To use CGNS, build SU2 accordingly."),
                     CURRENT_FUNCTION);
#endif

      break;
    }
    case RECTANGLE: {
      nDim = 2;
      break;
    }
    case BOX: {
      nDim = 3;
      break;
    }
  }

  /*--- After reading the mesh, assert that the dimension is equal to 2 or 3. ---*/
  assert((nDim == 2) || (nDim == 3));

  return (unsigned short) nDim;
}

void CConfig::SetPointersNull(void) {

  Marker_CfgFile_GeoEval      = nullptr;   Marker_All_GeoEval       = nullptr;
  Marker_CfgFile_Monitoring   = nullptr;   Marker_All_Monitoring    = nullptr;
  Marker_CfgFile_Designing    = nullptr;   Marker_All_Designing     = nullptr;
  Marker_CfgFile_Plotting     = nullptr;   Marker_All_Plotting      = nullptr;
  Marker_CfgFile_Analyze      = nullptr;   Marker_All_Analyze       = nullptr;
  Marker_CfgFile_DV           = nullptr;   Marker_All_DV            = nullptr;
  Marker_CfgFile_Moving       = nullptr;   Marker_All_Moving        = nullptr;
  Marker_CfgFile_PerBound     = nullptr;   Marker_All_PerBound      = nullptr;    Marker_PerBound   = nullptr;
  Marker_CfgFile_Turbomachinery = nullptr; Marker_All_Turbomachinery = nullptr;
  Marker_CfgFile_TurbomachineryFlag = nullptr; Marker_All_TurbomachineryFlag = nullptr;
  Marker_CfgFile_MixingPlaneInterface = nullptr; Marker_All_MixingPlaneInterface = nullptr;
  Marker_CfgFile_ZoneInterface = nullptr;
  Marker_CfgFile_Deform_Mesh   = nullptr;  Marker_All_Deform_Mesh   = nullptr;
  Marker_CfgFile_Deform_Mesh_Sym_Plane   = nullptr;  Marker_All_Deform_Mesh_Sym_Plane   = nullptr;
  Marker_CfgFile_Fluid_Load    = nullptr;  Marker_All_Fluid_Load    = nullptr;
  Marker_CfgFile_SobolevBC     = nullptr;  Marker_All_SobolevBC     = nullptr;

  Marker_CfgFile_Turbomachinery       = nullptr; Marker_All_Turbomachinery       = nullptr;
  Marker_CfgFile_TurbomachineryFlag   = nullptr; Marker_All_TurbomachineryFlag   = nullptr;
  Marker_CfgFile_MixingPlaneInterface = nullptr; Marker_All_MixingPlaneInterface = nullptr;

  Marker_CfgFile_PyCustom     = nullptr;   Marker_All_PyCustom      = nullptr;

  Marker_DV                   = nullptr;   Marker_Moving            = nullptr;    Marker_Monitoring = nullptr;
  Marker_Designing            = nullptr;   Marker_GeoEval           = nullptr;    Marker_Plotting   = nullptr;
  Marker_Analyze              = nullptr;   Marker_PyCustom          = nullptr;    Marker_WallFunctions        = nullptr;
  Marker_CfgFile_KindBC       = nullptr;   Marker_All_KindBC        = nullptr;    Marker_SobolevBC  = nullptr;

  Kind_WallFunctions       = nullptr;
  IntInfo_WallFunctions    = nullptr;
  DoubleInfo_WallFunctions = nullptr;

  Config_Filenames = nullptr;

  /*--- Marker Pointers ---*/

  Marker_Euler                = nullptr;    Marker_FarField             = nullptr;    Marker_Custom              = nullptr;
  Marker_SymWall              = nullptr;    Marker_PerBound             = nullptr;
  Marker_PerDonor             = nullptr;    Marker_NearFieldBound       = nullptr;    Marker_Inlet_Turb          = nullptr;
  Marker_Deform_Mesh          = nullptr;    Marker_Deform_Mesh_Sym_Plane= nullptr;    Marker_Fluid_Load          = nullptr;
  Marker_Inlet                = nullptr;    Marker_Outlet               = nullptr;    Marker_Inlet_Species       = nullptr;
  Marker_Supersonic_Inlet     = nullptr;    Marker_Supersonic_Outlet    = nullptr;    Marker_Smoluchowski_Maxwell= nullptr;
  Marker_Isothermal           = nullptr;    Marker_HeatFlux             = nullptr;    Marker_EngineInflow        = nullptr;
  Marker_Load                 = nullptr;    Marker_Disp_Dir             = nullptr;    Marker_RoughWall           = nullptr;
  Marker_EngineExhaust        = nullptr;    Marker_Displacement         = nullptr;    Marker_Load                = nullptr;
  Marker_Load_Dir             = nullptr;    Marker_Load_Sine            = nullptr;    Marker_Clamped             = nullptr;
  Marker_FlowLoad             = nullptr;    Marker_Internal             = nullptr;
  Marker_All_TagBound         = nullptr;    Marker_CfgFile_TagBound     = nullptr;    Marker_All_KindBC          = nullptr;
  Marker_CfgFile_KindBC       = nullptr;    Marker_All_SendRecv         = nullptr;    Marker_All_PerBound        = nullptr;
  Marker_ZoneInterface        = nullptr;    Marker_All_ZoneInterface    = nullptr;    Marker_Riemann             = nullptr;
  Marker_Fluid_InterfaceBound = nullptr;    Marker_CHTInterface         = nullptr;    Marker_Damper              = nullptr;
  Marker_Emissivity           = nullptr;    Marker_HeatTransfer         = nullptr;

    /*--- Boundary Condition settings ---*/

  Isothermal_Temperature = nullptr;    HeatTransfer_Coeff     = nullptr;    HeatTransfer_WallTemp  = nullptr;
  Heat_Flux              = nullptr;    Displ_Value            = nullptr;    Load_Value             = nullptr;
  FlowLoad_Value         = nullptr;    Damper_Constant        = nullptr;    Wall_Emissivity        = nullptr;
  Roughness_Height       = nullptr;

  /*--- Inlet Outlet Boundary Condition settings ---*/

  Inlet_Ttotal    = nullptr;    Inlet_Ptotal      = nullptr;
  Inlet_FlowDir   = nullptr;    Inlet_Temperature = nullptr;    Inlet_Pressure = nullptr;
  Inlet_Velocity  = nullptr;
  Outlet_Pressure = nullptr;    Inlet_SpeciesVal  = nullptr;    Inlet_SpeciesVal_Init = nullptr; Inlet_TurbVal = nullptr;

  /*--- Engine Boundary Condition settings ---*/

  Inflow_Pressure      = nullptr;    Inflow_MassFlow    = nullptr;    Inflow_ReverseMassFlow  = nullptr;
  Inflow_TotalPressure = nullptr;    Inflow_Temperature = nullptr;    Inflow_TotalTemperature = nullptr;
  Inflow_RamDrag       = nullptr;    Inflow_Force       = nullptr;    Inflow_Power            = nullptr;
  Inflow_Mach          = nullptr;

  Exhaust_Pressure        = nullptr;   Exhaust_Temperature        = nullptr;    Exhaust_MassFlow = nullptr;
  Exhaust_TotalPressure   = nullptr;   Exhaust_TotalTemperature   = nullptr;
  Exhaust_GrossThrust     = nullptr;   Exhaust_Force              = nullptr;
  Exhaust_Power           = nullptr;   Exhaust_Temperature_Target = nullptr;
  Exhaust_Pressure_Target = nullptr;

  Engine_Mach  = nullptr;    Engine_Force        = nullptr;
  Engine_Power = nullptr;    Engine_NetThrust    = nullptr;    Engine_GrossThrust = nullptr;
  Engine_Area  = nullptr;    EngineInflow_Target = nullptr;

  Exhaust_Temperature_Target  = nullptr;   Exhaust_Temperature     = nullptr;   Exhaust_Pressure      = nullptr;
  Exhaust_Pressure_Target     = nullptr;   Inlet_Ttotal            = nullptr;   Inlet_Ptotal          = nullptr;
  Inlet_FlowDir               = nullptr;   Inlet_Temperature       = nullptr;   Inlet_Pressure        = nullptr;
  Inlet_Velocity              = nullptr;   Inflow_Mach             = nullptr;   Inflow_Pressure       = nullptr;
  Outlet_Pressure             = nullptr;   Isothermal_Temperature  = nullptr;

  ElasticityMod             = nullptr;     PoissonRatio                = nullptr;     MaterialDensity       = nullptr;

  Load_Dir = nullptr;            Load_Dir_Value = nullptr;          Load_Dir_Multiplier = nullptr;
  Disp_Dir = nullptr;            Disp_Dir_Value = nullptr;          Disp_Dir_Multiplier = nullptr;
  Load_Sine_Dir = nullptr;       Load_Sine_Amplitude = nullptr;     Load_Sine_Frequency = nullptr;
  Electric_Field_Mod = nullptr;  Electric_Field_Dir = nullptr;      RefNode_Displacement = nullptr;

  Electric_Constant = nullptr;

  /*--- Actuator Disk Boundary Condition settings ---*/

  ActDiskInlet_Pressure         = nullptr;    ActDiskInlet_TotalPressure = nullptr;    ActDiskInlet_Temperature = nullptr;
  ActDiskInlet_TotalTemperature = nullptr;    ActDiskInlet_MassFlow      = nullptr;    ActDiskInlet_RamDrag     = nullptr;
  ActDiskInlet_Force            = nullptr;    ActDiskInlet_Power         = nullptr;

  ActDiskOutlet_Pressure      = nullptr;
  ActDiskOutlet_TotalPressure = nullptr;   ActDiskOutlet_GrossThrust = nullptr;  ActDiskOutlet_Force            = nullptr;
  ActDiskOutlet_Power         = nullptr;   ActDiskOutlet_Temperature = nullptr;  ActDiskOutlet_TotalTemperature = nullptr;
  ActDiskOutlet_MassFlow      = nullptr;

  ActDisk_DeltaPress      = nullptr;    ActDisk_DeltaTemp      = nullptr;
  ActDisk_TotalPressRatio = nullptr;    ActDisk_TotalTempRatio = nullptr;    ActDisk_StaticPressRatio = nullptr;
  ActDisk_StaticTempRatio = nullptr;    ActDisk_NetThrust      = nullptr;    ActDisk_GrossThrust      = nullptr;
  ActDisk_Power           = nullptr;    ActDisk_MassFlow       = nullptr;    ActDisk_Area             = nullptr;
  ActDisk_ReverseMassFlow = nullptr;    Surface_MassFlow        = nullptr;   Surface_Mach             = nullptr;
  Surface_Temperature      = nullptr;   Surface_Pressure         = nullptr;  Surface_Density          = nullptr;   Surface_Enthalpy          = nullptr;
  Surface_NormalVelocity   = nullptr;   Surface_TotalTemperature = nullptr;  Surface_TotalPressure    = nullptr;   Surface_PressureDrop    = nullptr;
  Surface_DC60             = nullptr;   Surface_IDC = nullptr;
  Surface_Species_Variance = nullptr;   Surface_Species_0 = nullptr;

  Surface_Scalar_00 = nullptr;
  Surface_Scalar_01 = nullptr;
  Surface_Scalar_02 = nullptr;
  Surface_Scalar_03 = nullptr;
  Surface_Scalar_04 = nullptr;
  Surface_Scalar_05 = nullptr;
  Surface_Scalar_06 = nullptr;
  Surface_Scalar_07 = nullptr;
  Surface_Scalar_08 = nullptr;
  Surface_Scalar_09 = nullptr;

  Outlet_MassFlow      = nullptr;       Outlet_Density      = nullptr;      Outlet_Area     = nullptr;

  Surface_Uniformity = nullptr; Surface_SecondaryStrength = nullptr; Surface_SecondOverUniform = nullptr;
  Surface_MomentumDistortion = nullptr;

  Surface_IDC_Mach        = nullptr;    Surface_IDR            = nullptr;    ActDisk_Mach             = nullptr;
  ActDisk_Force           = nullptr;    ActDisk_BCThrust       = nullptr;    ActDisk_BCThrust_Old     = nullptr;

  /*--- Miscellaneous/unsorted ---*/

  Aeroelastic_plunge  = nullptr;
  Aeroelastic_pitch   = nullptr;

  CFL_AdaptParam      = nullptr;
  CFL                 = nullptr;
  PlaneTag            = nullptr;
  ParamDV             = nullptr;
  DV_Value            = nullptr;
  Design_Variable     = nullptr;

  TimeDOFsADER_DG           = nullptr;
  TimeIntegrationADER_DG    = nullptr;
  WeightsIntegrationADER_DG = nullptr;
  RK_Alpha_Step             = nullptr;
  MG_CorrecSmooth           = nullptr;
  MG_PreSmooth              = nullptr;
  MG_PostSmooth             = nullptr;
  Int_Coeffs                = nullptr;

  Kind_Inc_Inlet = nullptr;
  Kind_Inc_Outlet = nullptr;

  Kind_ObjFunc   = nullptr;

  Weight_ObjFunc = nullptr;

  /*--- Species solver pointers. ---*/

  Species_Init           = nullptr;
  Species_Clipping_Min   = nullptr;
  Species_Clipping_Max   = nullptr;

  /*--- Moving mesh pointers ---*/

  nKind_SurfaceMovement = 0;
  Kind_SurfaceMovement = nullptr;
  LocationStations   = nullptr;
  MarkerMotion_Origin     = nullptr;
  MarkerTranslation_Rate  = nullptr;
  MarkerRotation_Rate     = nullptr;
  MarkerPitching_Omega    = nullptr;
  MarkerPitching_Ampl     = nullptr;
  MarkerPitching_Phase    = nullptr;
  MarkerPlunging_Omega    = nullptr;
  MarkerPlunging_Ampl     = nullptr;
  RefOriginMoment_X   = nullptr;    RefOriginMoment_Y   = nullptr;    RefOriginMoment_Z   = nullptr;
  MoveMotion_Origin   = nullptr;

  /*--- Periodic BC pointers. ---*/

  Periodic_Translation= nullptr;    Periodic_RotAngles  = nullptr;    Periodic_RotCenter  = nullptr;

  /* Harmonic Balance Frequency pointer */

  Omega_HB = nullptr;

  /*--- Initialize some default arrays to NULL. ---*/

  Riemann_FlowDir       = nullptr;
  Giles_FlowDir         = nullptr;
  CoordFFDBox           = nullptr;
  DegreeFFDBox          = nullptr;
  FFDTag                = nullptr;
  nDV_Value             = nullptr;
  TagFFDBox             = nullptr;

  Kind_Data_Riemann        = nullptr;
  Riemann_Var1             = nullptr;
  Riemann_Var2             = nullptr;
  Kind_Data_Giles          = nullptr;
  Giles_Var1               = nullptr;
  Giles_Var2               = nullptr;
  RelaxFactorAverage       = nullptr;
  RelaxFactorFourier       = nullptr;
  nSpan_iZones             = nullptr;
  Kind_TurboMachinery      = nullptr;

  Marker_MixingPlaneInterface  = nullptr;
  Marker_TurboBoundIn          = nullptr;
  Marker_TurboBoundOut         = nullptr;
  Marker_Giles                 = nullptr;
  Marker_Shroud                = nullptr;

  nBlades                      = nullptr;
  FreeStreamTurboNormal        = nullptr;

  top_optim_kernels       = nullptr;
  top_optim_kernel_params = nullptr;
  top_optim_filter_radius = nullptr;

  ScreenOutput = nullptr;
  HistoryOutput = nullptr;
  VolumeOutput = nullptr;
  VolumeOutputFiles = nullptr;
  VolumeOutputFrequencies = nullptr;
  ConvField = nullptr;

  /*--- Variable initialization ---*/

  TimeIter   = 0;
  InnerIter  = 0;
  nIntCoeffs = 0;
  OuterIter  = 0;

  AoA_Offset = 0;
  AoS_Offset = 0;

  nMarker_PerBound = 0;

  Aeroelastic_Simulation = false;

  nSpanMaxAllZones = 1;

  Restart_Bandwidth_Agg = 0.0;

  Mesh_Box_Size = nullptr;

  Time_Ref = 1.0;

  Delta_UnstTime = 0.0;
  Delta_UnstTimeND = 0.0;
  Total_UnstTime = 0.0;
  Total_UnstTimeND = 0.0;

  Kind_TimeNumScheme = EULER_IMPLICIT;

}

void CConfig::SetConfig_Options() {

  // This config file is parsed by a number of programs to make it easy to write SU2
  // wrapper scripts (in python, go, etc.) so please do
  // the best you can to follow the established format. It's very hard to parse c++ code
  // and none of us that write the parsers want to write a full c++ interpreter. Please
  // play nice with the existing format so that you don't break the existing scripts.

  /* BEGIN_CONFIG_OPTIONS */

  /*!\par CONFIG_CATEGORY: Problem Definition \ingroup Config */
  /*--- Options related to problem definition and partitioning ---*/

  /*!\brief SOLVER \n DESCRIPTION: Type of solver \n Options: see \link Solver_Map \endlink \n DEFAULT: NONE \ingroup Config*/
  addEnumOption("SOLVER", Kind_Solver, Solver_Map, MAIN_SOLVER::NONE);
  /*!\brief MULTIZONE \n DESCRIPTION: Enable multizone mode \ingroup Config*/
  addBoolOption("MULTIZONE", Multizone_Problem, NO);
  /*!\brief PHYSICAL_PROBLEM \n DESCRIPTION: Physical governing equations \n Options: see \link Solver_Map \endlink \n DEFAULT: NONE \ingroup Config*/
  addEnumOption("MULTIZONE_SOLVER", Kind_MZSolver, Multizone_Map, ENUM_MULTIZONE::MZ_BLOCK_GAUSS_SEIDEL);
#ifdef CODI_REVERSE_TYPE
  const bool discAdjDefault = true;
#else
  const bool discAdjDefault = false;
#endif
  /*!\brief MATH_PROBLEM  \n DESCRIPTION: Mathematical problem \n  Options: DIRECT, ADJOINT \ingroup Config*/
  addMathProblemOption("MATH_PROBLEM", ContinuousAdjoint, false, DiscreteAdjoint, discAdjDefault, Restart_Flow, discAdjDefault);
  /*!\brief KIND_TURB_MODEL \n DESCRIPTION: Specify turbulence model \n Options: see \link Turb_Model_Map \endlink \n DEFAULT: NONE \ingroup Config*/
  addEnumOption("KIND_TURB_MODEL", Kind_Turb_Model, Turb_Model_Map, TURB_MODEL::NONE);
  /*!\brief SST_OPTIONS \n DESCRIPTION: Specify SST turbulence model options/corrections. \n Options: see \link SST_Options_Map \endlink \n DEFAULT: NONE \ingroup Config*/
  addEnumListOption("SST_OPTIONS", nSST_Options, SST_Options, SST_Options_Map);
  /*!\brief SST_OPTIONS \n DESCRIPTION: Specify SA turbulence model options/corrections. \n Options: see \link SA_Options_Map \endlink \n DEFAULT: NONE \ingroup Config*/
  addEnumListOption("SA_OPTIONS", nSA_Options, SA_Options, SA_Options_Map);

  /*!\brief KIND_TRANS_MODEL \n DESCRIPTION: Specify transition model OPTIONS: see \link Trans_Model_Map \endlink \n DEFAULT: NONE \ingroup Config*/
  addEnumOption("KIND_TRANS_MODEL", Kind_Trans_Model, Trans_Model_Map, TURB_TRANS_MODEL::NONE);
  /*!\brief SST_OPTIONS \n DESCRIPTION: Specify LM transition model options/correlations. \n Options: see \link LM_Options_Map \endlink \n DEFAULT: NONE \ingroup Config*/
  addEnumListOption("LM_OPTIONS", nLM_Options, LM_Options, LM_Options_Map);
  /*!\brief HROUGHNESS \n DESCRIPTION: Value of RMS roughness for transition model \n DEFAULT: 1E-6 \ingroup Config*/
  addDoubleOption("HROUGHNESS", hRoughness, 1e-6);

  /*!\brief KIND_SCALAR_MODEL \n DESCRIPTION: Specify scalar transport model \n Options: see \link Scalar_Model_Map \endlink \n DEFAULT: NONE \ingroup Config*/
  addEnumOption("KIND_SCALAR_MODEL", Kind_Species_Model, Species_Model_Map, SPECIES_MODEL::NONE);

  /*!\brief KIND_SGS_MODEL \n DESCRIPTION: Specify subgrid scale model OPTIONS: see \link SGS_Model_Map \endlink \n DEFAULT: NONE \ingroup Config*/
  addEnumOption("KIND_SGS_MODEL", Kind_SGS_Model, SGS_Model_Map, TURB_SGS_MODEL::NONE);

  /*!\brief KIND_FEM_DG_SHOCK \n DESCRIPTION: Specify shock capturing method for DG OPTIONS: see \link ShockCapturingDG_Map \endlink \n DEFAULT: NONE \ingroup Config*/
  addEnumOption("KIND_FEM_DG_SHOCK", Kind_FEM_Shock_Capturing_DG, ShockCapturingDG_Map, FEM_SHOCK_CAPTURING_DG::NONE);

  /*!\brief KIND_VERIFICATION_SOLUTION \n DESCRIPTION: Specify the verification solution OPTIONS: see \link Verification_Solution_Map \endlink \n DEFAULT: NO_VERIFICATION_SOLUTION \ingroup Config*/
  addEnumOption("KIND_VERIFICATION_SOLUTION", Kind_Verification_Solution, Verification_Solution_Map, VERIFICATION_SOLUTION::NONE);

  /*!\brief KIND_MATRIX_COLORING \n DESCRIPTION: Specify the method for matrix coloring for Jacobian computations OPTIONS: see \link MatrixColoring_Map \endlink \n DEFAULT GREEDY_COLORING \ingroup Config*/
  addEnumOption("KIND_MATRIX_COLORING", Kind_Matrix_Coloring, MatrixColoring_Map, GREEDY_COLORING);

  /*!\brief WEAKLY_COUPLED_HEAT_EQUATION \n DESCRIPTION: Enable heat equation for incompressible flows. \ingroup Config*/
  addBoolOption("WEAKLY_COUPLED_HEAT_EQUATION", Weakly_Coupled_Heat, NO);

  /*\brief AXISYMMETRIC \n DESCRIPTION: Axisymmetric simulation \n DEFAULT: false \ingroup Config */
  addBoolOption("AXISYMMETRIC", Axisymmetric, false);
  /* DESCRIPTION: Add the gravity force */
  addBoolOption("GRAVITY_FORCE", GravityForce, false);
  /* DESCRIPTION: Add the Vorticity Confinement term*/
  addBoolOption("VORTICITY_CONFINEMENT", VorticityConfinement, false);
  /* DESCRIPTION: Apply a body force as a source term (NO, YES) */
  addBoolOption("BODY_FORCE", Body_Force, false);
  body_force[0] = 0.0; body_force[1] = 0.0; body_force[2] = 0.0;
  /* DESCRIPTION: Vector of body force values (BodyForce_X, BodyForce_Y, BodyForce_Z) */
  addDoubleArrayOption("BODY_FORCE_VECTOR", 3, body_force);

  /* DESCRIPTION: Apply a body force as a source term for periodic boundary conditions \n Options: NONE, PRESSURE_DROP, MASSFLOW \n DEFAULT: NONE \ingroup Config */
  addEnumOption("KIND_STREAMWISE_PERIODIC", Kind_Streamwise_Periodic, Streamwise_Periodic_Map, ENUM_STREAMWISE_PERIODIC::NONE);
  /* DESCRIPTION: Use real periodicity for temperature \n Options: NO, YES \n DEFAULT: NO \ingroup Config */
  addBoolOption("STREAMWISE_PERIODIC_TEMPERATURE", Streamwise_Periodic_Temperature, false);
  /* DESCRIPTION: Heatflux boundary at streamwise periodic 'outlet', choose heat [W] such that net domain heatflux is zero. Only active if STREAMWISE_PERIODIC_TEMPERATURE is active. \n DEFAULT: 0.0 \ingroup Config */
  addDoubleOption("STREAMWISE_PERIODIC_OUTLET_HEAT", Streamwise_Periodic_OutletHeat, 0.0);
  /* DESCRIPTION: Delta pressure [Pa] on which basis body force will be computed, serves as initial value if MASSFLOW is chosen. \n DEFAULT: 1.0 \ingroup Config */
  addDoubleOption("STREAMWISE_PERIODIC_PRESSURE_DROP", Streamwise_Periodic_PressureDrop, 1.0);
  /* DESCRIPTION: Target Massflow [kg/s], Delta P will be adapted until m_dot is met. \n DEFAULT: 0.0 \ingroup Config  */
  addDoubleOption("STREAMWISE_PERIODIC_MASSFLOW", Streamwise_Periodic_TargetMassFlow, 0.0);

  /*!\brief RESTART_SOL \n DESCRIPTION: Restart solution from native solution file \n Options: NO, YES \ingroup Config */
  addBoolOption("RESTART_SOL", Restart, false);
  /*!\brief BINARY_RESTART \n DESCRIPTION: Read binary SU2 native restart files. \n Options: YES, NO \ingroup Config */
  addBoolOption("READ_BINARY_RESTART", Read_Binary_Restart, true);
  /*!\brief WRT_RESTART_OVERWRITE \n DESCRIPTION: overwrite restart files or append iteration number. \n Options: YES, NO \ingroup Config */
  addBoolOption("WRT_RESTART_OVERWRITE", Wrt_Restart_Overwrite, true);
  /*!\brief WRT_SURFACE_OVERWRITE \n DESCRIPTION: overwrite visualisation files or append iteration number. \n Options: YES, NO \ingroup Config */
  addBoolOption("WRT_SURFACE_OVERWRITE", Wrt_Surface_Overwrite, true);
  /*!\brief WRT_VOLUME_OVERWRITE \n DESCRIPTION: overwrite visualisation files or append iteration number. \n Options: YES, NO \ingroup Config */
  addBoolOption("WRT_VOLUME_OVERWRITE", Wrt_Volume_Overwrite, true);
  /*!\brief SYSTEM_MEASUREMENTS \n DESCRIPTION: System of measurements \n OPTIONS: see \link Measurements_Map \endlink \n DEFAULT: SI \ingroup Config*/
  addEnumOption("SYSTEM_MEASUREMENTS", SystemMeasurements, Measurements_Map, SI);

  /*!\par CONFIG_CATEGORY: FluidModel \ingroup Config*/
  /*!\brief FLUID_MODEL \n DESCRIPTION: Fluid model \n OPTIONS: See \link FluidModel_Map \endlink \n DEFAULT: STANDARD_AIR \ingroup Config*/
  addEnumOption("FLUID_MODEL", Kind_FluidModel, FluidModel_Map, STANDARD_AIR);
  /*!\brief FLUID_NAME \n DESCRIPTION: Fluid name \n OPTIONS: see coolprop homepage \n DEFAULT: nitrogen \ingroup Config*/
  addStringOption("FLUID_NAME", FluidName, string("nitrogen"));

  /*!\par CONFIG_CATEGORY: Data-driven fluid model parameters \ingroup Config*/
  /*!\brief INTERPOLATION_METHOD \n DESCRIPTION: Interpolation method used to determine the thermodynamic state of the fluid. \n OPTIONS: See \link DataDrivenMethod_Map \endlink DEFAULT: MLP \ingroup Config*/
  addEnumOption("INTERPOLATION_METHOD",Kind_DataDriven_Method, DataDrivenMethod_Map, MLP);
  /*!\brief FILENAME_INTERPOLATOR \n DESCRIPTION: Input file for the interpolation method. \n \ingroup Config*/
  addStringListOption("FILENAMES_INTERPOLATOR", n_Datadriven_files, DataDriven_Method_FileNames);
  /*!\brief DATADRIVEN_NEWTON_RELAXATION \n DESCRIPTION: Relaxation factor for Newton solvers in data-driven fluid model. \n \ingroup Config*/
  addDoubleOption("DATADRIVEN_NEWTON_RELAXATION", DataDriven_Relaxation_Factor, 0.05);
  /*!\brief DATADRIVEN_FLUID_INITIAL_DENSITY \n DESCRIPTION: Initial value for the density in the Newton solvers in the data-driven fluid model. \n \ingroup Config*/
  addDoubleOption("DATADRIVEN_FLUID_INITIAL_DENSITY", DataDriven_initial_density, 1.225);
  /*!\brief DATADRIVEN_FLUID_INITIAL_ENERGY \n DESCRIPTION: Initial value for the static energy in the Newton solvers in the data-driven fluid model. \n \ingroup Config*/
  addDoubleOption("DATADRIVEN_FLUID_INITIAL_ENERGY", DataDriven_initial_energy, 1e5);

  /*!\brief CONFINEMENT_PARAM \n DESCRIPTION: Input Confinement Parameter for Vorticity Confinement*/
  addDoubleOption("CONFINEMENT_PARAM", Confinement_Param, 0.0);

  /*!\par CONFIG_CATEGORY: Freestream Conditions \ingroup Config*/
  /*--- Options related to freestream specification ---*/

  /*!\brief GAS_CONSTANT \n DESCRIPTION: Specific gas constant (287.058 J/kg*K (air), only for compressible flows) \ingroup Config*/
  addDoubleOption("GAS_CONSTANT", Gas_Constant, 287.058);
  /*!\brief GAMMA_VALUE  \n DESCRIPTION: Ratio of specific heats (1.4 (air), only for compressible flows) \ingroup Config*/
  addDoubleOption("GAMMA_VALUE", Gamma, 1.4);
  /*!\brief THERMODYNAMIC_PRESSURE  \n DESCRIPTION: Thermodynamics(operating) Pressure (101325 Pa), only for incompressible flows) \ingroup Config*/
  addDoubleOption("THERMODYNAMIC_PRESSURE", Pressure_Thermodynamic, 101325.0);
  /*!\brief CP_VALUE  \n DESCRIPTION: Specific heat at constant pressure, Cp (1004.703 J/kg*K (air), constant density incompressible fluids only) \ingroup Config*/
  addDoubleListOption("SPECIFIC_HEAT_CP", nSpecific_Heat_Cp, Specific_Heat_Cp);
  /*!\brief THERMAL_EXPANSION_COEFF  \n DESCRIPTION: Thermal expansion coefficient (0.00347 K^-1 (air), used for Boussinesq approximation for liquids/non-ideal gases) \ingroup Config*/
  addDoubleOption("THERMAL_EXPANSION_COEFF", Thermal_Expansion_Coeff, 0.00347);
  /*!\brief MOLECULAR_WEIGHT \n DESCRIPTION: Molecular weight for an incompressible ideal gas (28.96 g/mol (air) default) \ingroup Config*/
  addDoubleListOption("MOLECULAR_WEIGHT", nMolecular_Weight, Molecular_Weight);

  ///* DESCRIPTION: Specify if Mutation++ library is used */
  /*--- Reading gas model as string or integer depending on TC library used. ---*/
  /* DESCRIPTION: Specify chemical model for multi-species simulations - read by Mutation++ library*/
  addStringOption("GAS_MODEL", GasModel, string("N2"));
  /* DESCRIPTION: Specify transport coefficient model for multi-species simulations */
  addEnumOption("TRANSPORT_COEFF_MODEL", Kind_TransCoeffModel, TransCoeffModel_Map, TRANSCOEFFMODEL::WILKE);
  /* DESCRIPTION: Specify mass fraction of each species */
  addDoubleListOption("GAS_COMPOSITION", nSpecies, Gas_Composition);
  /* DESCRIPTION: Specify mass fraction of each species for NEMO inlet*/
  addDoubleListOption("INLET_GAS_COMPOSITION", nSpecies_inlet, Inlet_MassFrac);
  /*!\brief INLET_TEMPERATURE_VE \n DESCRIPTION: NEMO inlet temperature_ve (K), if left 0 K, set to Ttr value \ingroup Config*/
  addDoubleOption("INLET_TEMPERATURE_VE", Inlet_Temperature_ve, 0.0);
  /* DESCRIPTION: Specify if mixture is frozen */
  addBoolOption("FROZEN_MIXTURE", frozen, false);
  /* DESCRIPTION: Specify if there is ionization */
  addBoolOption("IONIZATION", ionization, false);
  /* DESCRIPTION: Specify if there is VT transfer residual limiting */
  addBoolOption("VT_RESIDUAL_LIMITING", vt_transfer_res_limit, false);
  /* DESCRIPTION: List of catalytic walls */
  addStringListOption("CATALYTIC_WALL", nWall_Catalytic, Wall_Catalytic);
  /* DESCRIPTION: Specfify super-catalytic wall */
  addBoolOption("SUPERCATALYTIC_WALL", Supercatalytic_Wall, false);
  /* DESCRIPTION: Wall mass fractions for supercatalytic case */
  addDoubleListOption("SUPERCATALYTIC_WALL_COMPOSITION", nSpecies_Cat_Wall, Supercatalytic_Wall_Composition);
  /* DESCRIPTION: Specfify catalytic efficiency of wall if using gamma model */
  addDoubleOption("CATALYTIC_EFFICIENCY", CatalyticEfficiency, 1.0);
  /*!\brief MARKER_MONITORING\n DESCRIPTION: Marker(s) of the surface where evaluate the non-dimensional coefficients \ingroup Config*/

  /*--- Options related to VAN der WAALS MODEL and PENG ROBINSON ---*/

  /* DESCRIPTION: Critical Temperature, default value for AIR */
  addDoubleOption("CRITICAL_TEMPERATURE", Temperature_Critical, 131.00);
  /* DESCRIPTION: Critical Pressure, default value for MDM */
  addDoubleOption("CRITICAL_PRESSURE", Pressure_Critical, 3588550.0);
  /* DESCRIPTION: Critical Density, default value for MDM */
  addDoubleOption("CRITICAL_DENSITY", Density_Critical, 263.0);

  /*--- Options related to VAN der WAALS MODEL and PENG ROBINSON ---*/
  /* DESCRIPTION: Critical Density, default value for MDM */
   addDoubleOption("ACENTRIC_FACTOR", Acentric_Factor, 0.035);

   /*--- Options related to Viscosity Model ---*/
  /*!\brief VISCOSITY_MODEL \n DESCRIPTION: model of the viscosity \n OPTIONS: See \link ViscosityModel_Map \endlink \n DEFAULT: SUTHERLAND \ingroup Config*/
  addEnumOption("VISCOSITY_MODEL", Kind_ViscosityModel, ViscosityModel_Map, VISCOSITYMODEL::SUTHERLAND);

  /*--- Options related to Constant Viscosity Model ---*/

  /* DESCRIPTION: default value for AIR */
  addDoubleListOption("MU_CONSTANT", nMu_Constant, Mu_Constant);

  /*--- Options related to Sutherland Viscosity Model ---*/

  /* DESCRIPTION: Sutherland Viscosity Ref default value for AIR SI */
  addDoubleListOption("MU_REF", nMu_Ref, Mu_Ref);
  /* DESCRIPTION: Sutherland Temperature Ref, default value for AIR SI */
  addDoubleListOption("MU_T_REF", nMu_Temperature_Ref, Mu_Temperature_Ref);
  /* DESCRIPTION: Sutherland constant, default value for AIR SI */
  addDoubleListOption("SUTHERLAND_CONSTANT", nMu_S, Mu_S);

  /*--- Options related to Viscosity Model ---*/
  /*!\brief MIXINGVISCOSITY_MODEL \n DESCRIPTION: Mixing model of the viscosity \n OPTIONS: See \link ViscosityModel_Map \endlink \n DEFAULT: DAVIDSON \ingroup Config*/
  addEnumOption("MIXING_VISCOSITY_MODEL", Kind_MixingViscosityModel, MixingViscosityModel_Map, MIXINGVISCOSITYMODEL::DAVIDSON);

  /*--- Options related to Thermal Conductivity Model ---*/

  addEnumOption("CONDUCTIVITY_MODEL", Kind_ConductivityModel, ConductivityModel_Map, CONDUCTIVITYMODEL::CONSTANT_PRANDTL);

  /* DESCRIPTION: Definition of the turbulent thermal conductivity model (CONSTANT_PRANDTL_TURB (default), NONE). */
  addEnumOption("TURBULENT_CONDUCTIVITY_MODEL", Kind_ConductivityModel_Turb, TurbConductivityModel_Map, CONDUCTIVITYMODEL_TURB::CONSTANT_PRANDTL);

 /*--- Options related to Constant Thermal Conductivity Model ---*/

 /* DESCRIPTION: default value for AIR */
  addDoubleListOption("THERMAL_CONDUCTIVITY_CONSTANT", nThermal_Conductivity_Constant , Thermal_Conductivity_Constant);

  /*--- Options related to temperature polynomial coefficients for fluid models. ---*/

  /* DESCRIPTION: Definition of the temperature polynomial coefficients for specific heat Cp. */
  addDoubleArrayOption("CP_POLYCOEFFS", N_POLY_COEFFS, cp_polycoeffs.data());
  /* DESCRIPTION: Definition of the temperature polynomial coefficients for specific heat Cp. */
  addDoubleArrayOption("MU_POLYCOEFFS", N_POLY_COEFFS, mu_polycoeffs.data());
  /* DESCRIPTION: Definition of the temperature polynomial coefficients for specific heat Cp. */
  addDoubleArrayOption("KT_POLYCOEFFS", N_POLY_COEFFS, kt_polycoeffs.data());

  /*!\brief REYNOLDS_NUMBER \n DESCRIPTION: Reynolds number (non-dimensional, based on the free-stream values). Needed for viscous solvers. For incompressible solvers the Reynolds length will always be 1.0 \n DEFAULT: 0.0 \ingroup Config */
  addDoubleOption("REYNOLDS_NUMBER", Reynolds, 0.0);
  /*!\brief REYNOLDS_LENGTH \n DESCRIPTION: Reynolds length (1 m by default). Used for compressible solver: incompressible solver will use 1.0. \ingroup Config */
  addDoubleOption("REYNOLDS_LENGTH", Length_Reynolds, 1.0);
  /*!\brief PRANDTL_LAM \n DESCRIPTION: Laminar Prandtl number (0.72 (air), only for compressible flows) \n DEFAULT: 0.72 \ingroup Config*/
  addDoubleListOption("PRANDTL_LAM", nPrandtl_Lam , Prandtl_Lam);
  /*!\brief PRANDTL_TURB \n DESCRIPTION: Turbulent Prandtl number (0.9 (air), only for compressible flows) \n DEFAULT 0.90 \ingroup Config*/
  addDoubleListOption("PRANDTL_TURB", nPrandtl_Turb , Prandtl_Turb);

  /*--- Options related to wall models. ---*/

  /*!\brief WALLMODEL_KAPPA \n DESCRIPTION: von Karman constant used for the wall model \n DEFAULT 0.41 \ingroup Config*/
  addDoubleOption("WALLMODEL_KAPPA", wallModel_Kappa, 0.41);
  /*!\brief WALLMODEL_MAXITER \n DESCRIPTION: Max iterations used for the wall model \n DEFAULT 200 \ingroup Config*/
  addUnsignedShortOption("WALLMODEL_MAXITER", wallModel_MaxIter, 200);
  /*!\brief WALLMODEL_RELFAC \n DESCRIPTION: Relaxation factor used for the wall model \n DEFAULT 0.5 \ingroup Config*/
  addDoubleOption("WALLMODEL_RELFAC", wallModel_RelFac, 0.5);
  /*!\brief WALLMODEL_MINYPLUS \n DESCRIPTION: lower limit for Y+ used for the wall model \n DEFAULT 5.0 \ingroup Config*/
  addDoubleOption("WALLMODEL_MINYPLUS", wallModel_MinYplus, 5.0);
  /*!\brief WALLMODEL_B \n DESCRIPTION: constant B used for the wall model \n DEFAULT 5.5 \ingroup Config*/
  addDoubleOption("WALLMODEL_B", wallModel_B, 5.5);

  /*!\brief BULK_MODULUS \n DESCRIPTION: Value of the Bulk Modulus  \n DEFAULT 1.42E5 \ingroup Config*/
  addDoubleOption("BULK_MODULUS", Bulk_Modulus, 1.42E5);
  /* DESCRIPTION: Epsilon^2 multipier in Beta calculation for incompressible preconditioner.  */
  addDoubleOption("BETA_FACTOR", Beta_Factor, 4.1);
  /*!\brief MACH_NUMBER  \n DESCRIPTION:  Mach number (non-dimensional, based on the free-stream values). 0.0 by default \ingroup Config*/
  addDoubleOption("MACH_NUMBER", Mach, 0.0);
  /*!\brief INIT_OPTION \n DESCRIPTION: Init option to choose between Reynolds or thermodynamics quantities for initializing the solution \n OPTIONS: see \link InitOption_Map \endlink \n DEFAULT REYNOLDS \ingroup Config*/
  addEnumOption("INIT_OPTION", Kind_InitOption, InitOption_Map, REYNOLDS);
  /* DESCRIPTION: Free-stream option to choose between density and temperature for initializing the solution */
  addEnumOption("FREESTREAM_OPTION", Kind_FreeStreamOption, FreeStreamOption_Map, FREESTREAM_OPTION::TEMPERATURE_FS);
  /*!\brief FREESTREAM_PRESSURE\n DESCRIPTION: Free-stream pressure (101325.0 N/m^2 by default) \ingroup Config*/
  addDoubleOption("FREESTREAM_PRESSURE", Pressure_FreeStream, 101325.0);
  /*!\brief FREESTREAM_DENSITY\n DESCRIPTION: Free-stream density (1.2886 Kg/m^3 (air), 998.2 Kg/m^3 (water)) \n DEFAULT -1.0 (calculated from others) \ingroup Config*/
  addDoubleOption("FREESTREAM_DENSITY", Density_FreeStream, -1.0);
  /*!\brief FREESTREAM_TEMPERATURE\n DESCRIPTION: Free-stream temperature (288.15 K by default) \ingroup Config*/
  addDoubleOption("FREESTREAM_TEMPERATURE", Temperature_FreeStream, 288.15);
  /*!\brief FREESTREAM_TEMPERATURE_VE\n DESCRIPTION: Free-stream vibrational-electronic temperature (288.15 K by default) \ingroup Config*/
  addDoubleOption("FREESTREAM_TEMPERATURE_VE", Temperature_ve_FreeStream, 288.15);


  /*--- Options related to incompressible flow solver ---*/

  /* DESCRIPTION: Option to choose the density model used in the incompressible flow solver. */
  addEnumOption("INC_DENSITY_MODEL", Kind_DensityModel, DensityModel_Map, INC_DENSITYMODEL::CONSTANT);
    /*!\brief ENERGY_EQUATION \n DESCRIPTION: Solve the energy equation in the incompressible flow solver. \ingroup Config*/
  addBoolOption("INC_ENERGY_EQUATION", Energy_Equation, false);
  /*!\brief INC_DENSITY_REF \n DESCRIPTION: Reference density for incompressible flows  \ingroup Config*/
  addDoubleOption("INC_DENSITY_REF", Inc_Density_Ref, 1.0);
  /*!\brief INC_VELOCITY_REF \n DESCRIPTION: Reference velocity for incompressible flows (1.0 by default) \ingroup Config*/
  addDoubleOption("INC_VELOCITY_REF", Inc_Velocity_Ref, 1.0);
  /*!\brief INC_TEMPERATURE_REF \n DESCRIPTION: Reference temperature for incompressible flows with the energy equation (1.0 by default) \ingroup Config*/
  addDoubleOption("INC_TEMPERATURE_REF", Inc_Temperature_Ref, 1.0);
  /*!\brief INC_DENSITY_INIT \n DESCRIPTION: Initial density for incompressible flows (1.2886 kg/m^3 by default) \ingroup Config*/
  addDoubleOption("INC_DENSITY_INIT", Inc_Density_Init, 1.2886);
  /*!\brief INC_VELOCITY_INIT \n DESCRIPTION: Initial velocity for incompressible flows (1.0,0,0 m/s by default) \ingroup Config*/
  vel_init[0] = 1.0; vel_init[1] = 0.0; vel_init[2] = 0.0;
  addDoubleArrayOption("INC_VELOCITY_INIT", 3, vel_init);
  /*!\brief INC_TEMPERATURE_INIT \n DESCRIPTION: Initial temperature for incompressible flows with the energy equation (288.15 K by default) \ingroup Config*/
  addDoubleOption("INC_TEMPERATURE_INIT", Inc_Temperature_Init, 288.15);
  /*!\brief INC_NONDIM \n DESCRIPTION: Non-dimensionalization scheme for incompressible flows. \ingroup Config*/
  addEnumOption("INC_NONDIM", Ref_Inc_NonDim, NonDim_Map, INITIAL_VALUES);
    /*!\brief INC_INLET_USENORMAL \n DESCRIPTION: Use the local boundary normal for the flow direction with the incompressible pressure inlet. \ingroup Config*/
  addBoolOption("INC_INLET_USENORMAL", Inc_Inlet_UseNormal, false);
  /*!\brief INC_INLET_DAMPING \n DESCRIPTION: Damping factor applied to the iterative updates to the velocity at a pressure inlet in incompressible flow (0.1 by default). \ingroup Config*/
  addDoubleOption("INC_INLET_DAMPING", Inc_Inlet_Damping, 0.1);
  /*!\brief INC_OUTLET_DAMPING \n DESCRIPTION: Damping factor applied to the iterative updates to the pressure at a mass flow outlet in incompressible flow (0.1 by default). \ingroup Config*/
  addDoubleOption("INC_OUTLET_DAMPING", Inc_Outlet_Damping, 0.1);

  /*--- Options related to the species solver. ---*/

  /*!\brief SPECIES_INIT \n DESCRIPTION: Initial values for scalar transport \ingroup Config*/
  addDoubleListOption("SPECIES_INIT", nSpecies_Init, Species_Init);
  /*!\brief SPECIES_CLIPPING \n DESCRIPTION: Activate clipping for scalar transport equations \n DEFAULT: false \ingroup Config*/
  addBoolOption("SPECIES_CLIPPING", Species_Clipping, false);
  /*!\brief SPECIES_CLIPPING_MAX \n DESCRIPTION: Maximum values for scalar clipping \ingroup Config*/
  addDoubleListOption("SPECIES_CLIPPING_MAX", nSpecies_Clipping_Max, Species_Clipping_Max);
  /*!\brief SPECIES_CLIPPING_MIN \n DESCRIPTION: Minimum values for scalar clipping \ingroup Config*/
  addDoubleListOption("SPECIES_CLIPPING_MIN", nSpecies_Clipping_Min, Species_Clipping_Min);
  /*!\brief SPECIES_CLIPPING \n DESCRIPTION: Use strong inlet and outlet BC in the species solver \n DEFAULT: false \ingroup Config*/
  addBoolOption("SPECIES_USE_STRONG_BC", Species_StrongBC, false);

<<<<<<< HEAD
  addEnumOption("FLAME_INITIALIZATION", Kind_FlameInit, FlameInit_Map, FLAME_INIT_TYPE::FLAME_FRONT);
=======
>>>>>>> 29862d7a
  /*!\brief FLAME_OFFSET \n DESCRIPTION: Offset for flame initialization using the flamelet model \ingroup Config*/
  flame_offset[0] = 0.0;
  flame_offset[1] = 0.0;
  flame_offset[2] = 0.0;
  addDoubleArrayOption("FLAME_OFFSET", 3,flame_offset);

  /*!\brief FLAME_THICKNESS \n DESCRIPTION: Thickness for flame initialization using the flamelet model \ingroup Config*/
  addDoubleOption("FLAME_THICKNESS", flame_thickness, 0.5e-3);

  /*!\brief FLAME_NORMAL \n DESCRIPTION: Normal for flame initialization using the flamelet model \ingroup Config*/
  flame_normal[0] = 1.0;
  flame_normal[1] = 0.0;
  flame_normal[2] = 0.0;
  addDoubleArrayOption("FLAME_NORMAL", 3, flame_normal);
<<<<<<< HEAD
  
  addDoubleArrayOption("SPARK_LOCATION", 3, spark_location);
  addDoubleOption("SPARK_RADIUS", spark_radius, 0.0);
  addDoubleOption("SPARK_REACTION_RATE", spark_reaction_rate, 0.0);
  addUnsignedLongOption("SPARK_ITERATION_START", spark_iteration_start, 0);
  addUnsignedLongOption("SPARK_DURATION", spark_duration, 1);
  
=======

>>>>>>> 29862d7a
  /*!\brief FLAME_BURNT_THICKNESS \n DESCRIPTION: burnt thickness for flame initialization using the flamelet model \ingroup Config*/
  addDoubleOption("FLAME_BURNT_THICKNESS", flame_burnt_thickness, 1);

  /*--- Options related to mass diffusivity and thereby the species solver. ---*/

  /*!\brief DIFFUSIVITY_MODEL\n DESCRIPTION: mass diffusivity model \n DEFAULT constant disffusivity \ingroup Config*/
  addEnumOption("DIFFUSIVITY_MODEL", Kind_Diffusivity_Model, Diffusivity_Model_Map, DIFFUSIVITYMODEL::CONSTANT_DIFFUSIVITY);
  /*!\brief DIFFUSIVITY_CONSTANT\n DESCRIPTION: mass diffusivity if DIFFUSIVITYMODEL::CONSTANT_DIFFUSIVITY is chosen \n DEFAULT 0.001 (Air) \ingroup Config*/
  addDoubleOption("DIFFUSIVITY_CONSTANT", Diffusivity_Constant , 0.001);
  /*!\brief SCHMIDT_LAM \n DESCRIPTION: Laminar Schmidt number of mass diffusion \n DEFAULT 1.0 (~for Gases) \ingroup Config*/
  addDoubleOption("SCHMIDT_NUMBER_LAMINAR", Schmidt_Number_Laminar, 1.0);
  /*!\brief SCHMIDT_TURB \n DESCRIPTION: Turbulent Schmidt number of mass diffusion \n DEFAULT 0.70 (more or less experimental value) \ingroup Config*/
  addDoubleOption("SCHMIDT_NUMBER_TURBULENT", Schmidt_Number_Turbulent, 0.7);
  /*!\brief DESCRIPTION: Constant Lewis number for mass diffusion */
  addDoubleListOption("CONSTANT_LEWIS_NUMBER", nConstant_Lewis_Number, Constant_Lewis_Number);

  vel_inf[0] = 1.0; vel_inf[1] = 0.0; vel_inf[2] = 0.0;
  /*!\brief FREESTREAM_VELOCITY\n DESCRIPTION: Free-stream velocity (m/s) */
  addDoubleArrayOption("FREESTREAM_VELOCITY", 3, vel_inf);
  /* DESCRIPTION: Free-stream viscosity (1.853E-5 Ns/m^2 (air), 0.798E-3 Ns/m^2 (water)) */
  addDoubleOption("FREESTREAM_VISCOSITY", Viscosity_FreeStream, -1.0);
  /* DESCRIPTION:  */
  addDoubleOption("FREESTREAM_INTERMITTENCY", Intermittency_FreeStream, 1.0);
  /* DESCRIPTION:  */
  addDoubleOption("FREESTREAM_TURBULENCEINTENSITY", TurbIntensityAndViscRatioFreeStream[0], 0.05);
  /* DESCRIPTION:  */
  addDoubleOption("FREESTREAM_NU_FACTOR", NuFactor_FreeStream, 3.0);
  /* DESCRIPTION:  */
  addDoubleOption("ENGINE_NU_FACTOR", NuFactor_Engine, 3.0);
  /* DESCRIPTION:  */
  addDoubleOption("ACTDISK_SECONDARY_FLOW", SecondaryFlow_ActDisk, 0.0);
  /* DESCRIPTION:  */
  addDoubleOption("INITIAL_BCTHRUST", Initial_BCThrust, 4000.0);
  /* DESCRIPTION:  */
  addDoubleOption("FREESTREAM_TURB2LAMVISCRATIO", TurbIntensityAndViscRatioFreeStream[1], 10.0);
  /* DESCRIPTION: Side-slip angle (degrees, only for compressible flows) */
  addDoubleOption("SIDESLIP_ANGLE", AoS, 0.0);
  /*!\brief AOA  \n DESCRIPTION: Angle of attack (degrees, only for compressible flows) \ingroup Config*/
  addDoubleOption("AOA", AoA, 0.0);
  /* DESCRIPTION: Activate fixed CL mode (specify a CL instead of AoA). */
  addBoolOption("FIXED_CL_MODE", Fixed_CL_Mode, false);
  /* DESCRIPTION: Evaluate the dOF_dCL or dOF_dCMy during run time. */
  addBoolOption("EVAL_DOF_DCX", Eval_dOF_dCX, false);
  /* DESCRIPTION: DIscard the angle of attack in the solution and the increment in the geometry files. */
  addBoolOption("DISCARD_INFILES", Discard_InFiles, false);
  /* DESCRIPTION: Specify a fixed coefficient of lift instead of AoA (only for compressible flows) */
  addDoubleOption("TARGET_CL", Target_CL, 0.0);
  /* DESCRIPTION: Damping factor for fixed CL mode. */
  addDoubleOption("DCL_DALPHA", dCL_dAlpha, 0.2);
  /* DESCRIPTION: Damping factor for fixed CL mode. */
  addDoubleOption("DCM_DIH", dCM_diH, 0.05);
  /* DESCRIPTION: Maximum number of iterations between AoA updates for fixed CL problem. */
  addUnsignedLongOption("UPDATE_AOA_ITER_LIMIT", Update_AoA_Iter_Limit, 200);
  /* DESCRIPTION: Number of times Alpha is updated in a fix CL problem. */
  addUnsignedLongOption("UPDATE_IH", Update_iH, 5);
  /* DESCRIPTION: Number of iterations to evaluate dCL_dAlpha . */
  addUnsignedLongOption("ITER_DCL_DALPHA", Iter_dCL_dAlpha, 500);
  /* DESCRIPTION: Damping factor for fixed CL mode. */
  addDoubleOption("DNETTHRUST_DBCTHRUST", dNetThrust_dBCThrust, 1.0);
  /* DESCRIPTION: Number of times Alpha is updated in a fix CL problem. */
  addUnsignedLongOption("UPDATE_BCTHRUST", Update_BCThrust, 5);


  /*!\par CONFIG_CATEGORY: Reference Conditions \ingroup Config*/
  /*--- Options related to reference values for nondimensionalization ---*/

  Length_Ref = 1.0; //<---- NOTE: this should be given an option or set as a const

  /*!\brief REF_ORIGIN_MOMENT_X\n DESCRIPTION: X Reference origin for moment computation \ingroup Config*/
  addDoubleListOption("REF_ORIGIN_MOMENT_X", nRefOriginMoment_X, RefOriginMoment_X);
  /*!\brief REF_ORIGIN_MOMENT_Y\n DESCRIPTION: Y Reference origin for moment computation \ingroup Config*/
  addDoubleListOption("REF_ORIGIN_MOMENT_Y", nRefOriginMoment_Y, RefOriginMoment_Y);
  /*!\brief REF_ORIGIN_MOMENT_Z\n DESCRIPTION: Z Reference origin for moment computation \ingroup Config*/
  addDoubleListOption("REF_ORIGIN_MOMENT_Z", nRefOriginMoment_Z, RefOriginMoment_Z);
  /*!\brief REF_AREA\n DESCRIPTION: Reference area for force coefficients (0 implies automatic calculation) \ingroup Config*/
  addDoubleOption("REF_AREA", RefArea, 1.0);
  /*!\brief SEMI_SPAN\n DESCRIPTION: Wing semi-span (0 implies automatic calculation) \ingroup Config*/
  addDoubleOption("SEMI_SPAN", SemiSpan, 0.0);
  /*!\brief REF_LENGTH\n DESCRIPTION: Reference length for pitching, rolling, and yawing non-dimensional moment \ingroup Config*/
  addDoubleOption("REF_LENGTH", RefLength, 1.0);
  /*!\brief REF_SHARP_EDGES\n DESCRIPTION: Reference coefficient for detecting sharp edges \ingroup Config*/
  addDoubleOption("REF_SHARP_EDGES", RefSharpEdges, 3.0);
  /*!\brief REF_VELOCITY\n DESCRIPTION: Reference velocity (incompressible only)  \ingroup Config*/
  addDoubleOption("REF_VELOCITY", Velocity_Ref, -1.0);
  /* !\brief REF_VISCOSITY  \n DESCRIPTION: Reference viscosity (incompressible only)  \ingroup Config*/
  addDoubleOption("REF_VISCOSITY", Viscosity_Ref, -1.0);
  /* DESCRIPTION: Type of mesh motion */
  addEnumOption("REF_DIMENSIONALIZATION", Ref_NonDim, NonDim_Map, DIMENSIONAL);

  /*!\par CONFIG_CATEGORY: Boundary Markers \ingroup Config*/
  /*--- Options related to various boundary markers ---*/

  /*!\brief HTP_AXIS\n DESCRIPTION: Location of the HTP axis*/
  htp_axis[0] = 0.0; htp_axis[1] = 0.0;
  addDoubleArrayOption("HTP_AXIS", 2, htp_axis);
  /*!\brief MARKER_PLOTTING\n DESCRIPTION: Marker(s) of the surface in the surface flow solution file  \ingroup Config*/
  addStringListOption("MARKER_PLOTTING", nMarker_Plotting, Marker_Plotting);
  /*!\brief MARKER_MONITORING\n DESCRIPTION: Marker(s) of the surface where evaluate the non-dimensional coefficients \ingroup Config*/
  addStringListOption("MARKER_MONITORING", nMarker_Monitoring, Marker_Monitoring);

  /*!\brief MARKER_CONTROL_VOLUME\n DESCRIPTION: Marker(s) of the surface in the surface flow solution file  \ingroup Config*/
  addStringListOption("MARKER_ANALYZE", nMarker_Analyze, Marker_Analyze);
  /*!\brief MARKER_DESIGNING\n DESCRIPTION: Marker(s) of the surface where objective function (design problem) will be evaluated \ingroup Config*/
  addStringListOption("MARKER_DESIGNING", nMarker_Designing, Marker_Designing);
  /*!\brief GEO_MARKER\n DESCRIPTION: Marker(s) of the surface where evaluate the geometrical functions \ingroup Config*/
  addStringListOption("GEO_MARKER", nMarker_GeoEval, Marker_GeoEval);
  /*!\brief MARKER_EULER\n DESCRIPTION: Euler wall boundary marker(s) \ingroup Config*/
  addStringListOption("MARKER_EULER", nMarker_Euler, Marker_Euler);
  /*!\brief MARKER_FAR\n DESCRIPTION: Far-field boundary marker(s) \ingroup Config*/
  addStringListOption("MARKER_FAR", nMarker_FarField, Marker_FarField);
  /*!\brief MARKER_SYM\n DESCRIPTION: Symmetry boundary condition \ingroup Config*/
  addStringListOption("MARKER_SYM", nMarker_SymWall, Marker_SymWall);
  /*!\brief MARKER_NEARFIELD\n DESCRIPTION: Near-Field boundary condition \ingroup Config*/
  addStringListOption("MARKER_NEARFIELD", nMarker_NearFieldBound, Marker_NearFieldBound);
  /*!\brief MARKER_FLUID_INTERFACE\n DESCRIPTION: Fluid interface boundary marker(s) \ingroup Config*/
  addStringListOption("MARKER_FLUID_INTERFACE", nMarker_Fluid_InterfaceBound, Marker_Fluid_InterfaceBound);
  /*!\brief MARKER_DEFORM_MESH\n DESCRIPTION: Deformable marker(s) at the interface \ingroup Config*/
  addStringListOption("MARKER_DEFORM_MESH", nMarker_Deform_Mesh, Marker_Deform_Mesh);
  /*!\brief MARKER_DEFORM_MESH_SYM_PLANE\n DESCRIPTION: Symmetry plane for mesh deformation only \ingroup Config*/
  addStringListOption("MARKER_DEFORM_MESH_SYM_PLANE", nMarker_Deform_Mesh_Sym_Plane, Marker_Deform_Mesh_Sym_Plane);
  /*!\brief MARKER_FLUID_LOAD\n DESCRIPTION: Marker(s) in which the flow load is computed/applied \ingroup Config*/
  addStringListOption("MARKER_FLUID_LOAD", nMarker_Fluid_Load, Marker_Fluid_Load);
  /*!\brief MARKER_FSI_INTERFACE \n DESCRIPTION: ZONE interface boundary marker(s) \ingroup Config*/
  addStringListOption("MARKER_ZONE_INTERFACE", nMarker_ZoneInterface, Marker_ZoneInterface);
  /*!\brief MARKER_CHT_INTERFACE \n DESCRIPTION: CHT interface boundary marker(s) \ingroup Config*/
  addStringListOption("MARKER_CHT_INTERFACE", nMarker_CHTInterface, Marker_CHTInterface);
  /* DESCRIPTION: Internal boundary marker(s) */
  addStringListOption("MARKER_INTERNAL", nMarker_Internal, Marker_Internal);
  /* DESCRIPTION: Custom boundary marker(s) */
  addStringListOption("MARKER_CUSTOM", nMarker_Custom, Marker_Custom);
  /* DESCRIPTION: Periodic boundary marker(s)
   Format: ( periodic marker, donor marker, rotation_center_x, rotation_center_y,
   rotation_center_z, rotation_angle_x-axis, rotation_angle_y-axis,
   rotation_angle_z-axis, translation_x, translation_y, translation_z, ... ) */
  addPeriodicOption("MARKER_PERIODIC", nMarker_PerBound, Marker_PerBound, Marker_PerDonor,
                    Periodic_RotCenter, Periodic_RotAngles, Periodic_Translation);

  /*!\brief MARKER_PYTHON_CUSTOM\n DESCRIPTION: Python customizable marker(s) \ingroup Config*/
  addStringListOption("MARKER_PYTHON_CUSTOM", nMarker_PyCustom, Marker_PyCustom);

  /*!\brief MARKER_WALL_FUNCTIONS\n DESCRIPTION: Viscous wall markers for which wall functions must be applied.
   Format: (Wall function marker, wall function type, ...) \ingroup Config*/
  addWallFunctionOption("MARKER_WALL_FUNCTIONS", nMarker_WallFunctions, Marker_WallFunctions,
                        Kind_WallFunctions, IntInfo_WallFunctions, DoubleInfo_WallFunctions);

  /*!\brief ACTDISK_TYPE  \n DESCRIPTION: Actuator Disk boundary type \n OPTIONS: see \link ActDisk_Map \endlink \n Default: VARIABLES_JUMP \ingroup Config*/
  addEnumOption("ACTDISK_TYPE", Kind_ActDisk, ActDisk_Map, VARIABLES_JUMP);

  /*!\brief MARKER_ACTDISK\n DESCRIPTION: \ingroup Config*/
  addActDiskOption("MARKER_ACTDISK",
                   nMarker_ActDiskInlet, nMarker_ActDiskOutlet,  Marker_ActDiskInlet, Marker_ActDiskOutlet,
                   ActDisk_PressJump, ActDisk_TempJump, ActDisk_Omega);

  /*!\brief ACTDISK_FILENAME \n DESCRIPTION: Input file for a specified actuator disk (w/ extension) \n DEFAULT: actdiskinput.dat \ingroup Config*/
  addStringOption("ACTDISK_FILENAME", ActDisk_FileName, string("actdiskinput.dat"));

  /*!\brief INLET_TYPE  \n DESCRIPTION: Inlet boundary type \n OPTIONS: see \link Inlet_Map \endlink \n DEFAULT: TOTAL_CONDITIONS \ingroup Config*/
  addEnumOption("INLET_TYPE", Kind_Inlet, Inlet_Map, INLET_TYPE::TOTAL_CONDITIONS);
  /*!\brief INC_INLET_TYPE \n DESCRIPTION: List of inlet types for incompressible flows. List length must match number of inlet markers. Options: VELOCITY_INLET, PRESSURE_INLET, INPUT_FILE. \ingroup Config*/
  addEnumListOption("INC_INLET_TYPE", nInc_Inlet, Kind_Inc_Inlet, Inlet_Map);
  addBoolOption("SPECIFIED_INLET_PROFILE", Inlet_From_File, false);
  /*!\brief INLET_FILENAME \n DESCRIPTION: Input file for a specified inlet profile (w/ extension) \n DEFAULT: inlet.dat \ingroup Config*/
  addStringOption("INLET_FILENAME", Inlet_Filename, string("inlet.dat"));
  /*!\brief INLET_MATCHING_TOLERANCE
   * \n DESCRIPTION: If a file is provided to specify the inlet profile,
   * this tolerance will be used to match the coordinates in the input file to
   * the points on the grid. \n DEFAULT: 1E-6 \ingroup Config*/
  addDoubleOption("INLET_MATCHING_TOLERANCE", Inlet_Matching_Tol, 1e-6);
  /*!\brief MARKER_INLET  \n DESCRIPTION: Inlet boundary marker(s) with the following formats,
   Total Conditions: (inlet marker, total temp, total pressure, flow_direction_x,
   flow_direction_y, flow_direction_z, ... ) where flow_direction is
   a unit vector.
   Mass Flow: (inlet marker, density, velocity magnitude, flow_direction_x,
   flow_direction_y, flow_direction_z, ... ) where flow_direction is
   a unit vector. \ingroup Config*/
  addInletOption("MARKER_INLET", nMarker_Inlet, Marker_Inlet, Inlet_Ttotal, Inlet_Ptotal, Inlet_FlowDir);
  /*!\brief MARKER_INLET_SPECIES \n DESCRIPTION: Inlet Species boundary marker(s) with the following format
   Inlet Species: (inlet_marker, Species1, Species2, ..., SpeciesN-1, inlet_marker2, Species1, Species2, ...) */
  addInletSpeciesOption("MARKER_INLET_SPECIES",nMarker_Inlet_Species, Marker_Inlet_Species, Inlet_SpeciesVal, nSpecies_per_Inlet);
  /*!\brief MARKER_INLET_TURBULENT \n DESCRIPTION: Inlet Turbulence boundary marker(s) with the following format
   Inlet Turbulent: (inlet_marker, TurbulentIntensity1, ViscosityRatio1, inlet_marker2, TurbulentIntensity2,
   ViscosityRatio2, ...) */
  addInletTurbOption("MARKER_INLET_TURBULENT", nMarker_Inlet_Turb, Marker_Inlet_Turb, Inlet_TurbVal, nTurb_Properties);
  /*!\brief MARKER_RIEMANN \n DESCRIPTION: Riemann boundary marker(s) with the following formats, a unit vector.
   * \n OPTIONS: See \link Riemann_Map \endlink. The variables indicated by the option and the flow direction unit vector must be specified. \ingroup Config*/
  addRiemannOption("MARKER_RIEMANN", nMarker_Riemann, Marker_Riemann, Kind_Data_Riemann, Riemann_Map, Riemann_Var1, Riemann_Var2, Riemann_FlowDir);
  /*!\brief MARKER_GILES \n DESCRIPTION: Giles boundary marker(s) with the following formats, a unit vector. */
  /* \n OPTIONS: See \link Giles_Map \endlink. The variables indicated by the option and the flow direction unit vector must be specified. \ingroup Config*/
  addGilesOption("MARKER_GILES", nMarker_Giles, Marker_Giles, Kind_Data_Giles, Giles_Map, Giles_Var1, Giles_Var2, Giles_FlowDir, RelaxFactorAverage, RelaxFactorFourier);
  /*!\brief SPATIAL_FOURIER \n DESCRIPTION: Option to compute the spatial fourier trasformation for the Giles BC. */
  addBoolOption("SPATIAL_FOURIER", SpatialFourier, false);
  /*!\brief GILES_EXTRA_RELAXFACTOR \n DESCRIPTION: the 1st coeff the value of the under relaxation factor to apply to the shroud and hub,
   * the 2nd coefficient is the the percentage of span-wise height influenced by this extra under relaxation factor.*/
  extrarelfac[0] = 0.1; extrarelfac[1] = 0.1;
  addDoubleArrayOption("GILES_EXTRA_RELAXFACTOR", 2, extrarelfac);
  /*!\brief AVERAGE_PROCESS_TYPE \n DESCRIPTION: types of mixing process for averaging quantities at the boundaries.
    \n OPTIONS: see \link MixingProcess_Map \endlink \n DEFAULT: AREA_AVERAGE \ingroup Config*/
  addEnumOption("MIXINGPLANE_INTERFACE_KIND", Kind_MixingPlaneInterface, MixingPlaneInterface_Map, NEAREST_SPAN);
  /*!\brief AVERAGE_PROCESS_KIND \n DESCRIPTION: types of mixing process for averaging quantities at the boundaries.
    \n OPTIONS: see \link MixingProcess_Map \endlink \n DEFAULT: AREA_AVERAGE \ingroup Config*/
  addEnumOption("AVERAGE_PROCESS_KIND", Kind_AverageProcess, AverageProcess_Map, AREA);
  /*!\brief PERFORMANCE_AVERAGE_PROCESS_KIND \n DESCRIPTION: types of mixing process for averaging quantities at the boundaries for performance computation.
      \n OPTIONS: see \link MixingProcess_Map \endlink \n DEFAULT: AREA_AVERAGE \ingroup Config*/
  addEnumOption("PERFORMANCE_AVERAGE_PROCESS_KIND", Kind_PerformanceAverageProcess, AverageProcess_Map, AREA);
  mixedout_coeff[0] = 1.0; mixedout_coeff[1] = 1.0E-05; mixedout_coeff[2] = 15.0;
  /*!\brief MIXEDOUT_COEFF \n DESCRIPTION: the 1st coeff is an under relaxation factor for the Newton method,
   * the 2nd coefficient is the tolerance for the Newton method, 3rd coefficient is the maximum number of
   * iteration for the Newton Method.*/
  addDoubleArrayOption("MIXEDOUT_COEFF", 3, mixedout_coeff);
  /*!\brief RAMP_ROTATING_FRAME\n DESCRIPTION: option to ramp up or down the rotating frame velocity value*/
  addBoolOption("RAMP_ROTATING_FRAME", RampRotatingFrame, false);
  rampRotFrame_coeff[0] = 0; rampRotFrame_coeff[1] = 1.0; rampRotFrame_coeff[2] = 1000.0;
      /*!\brief RAMP_ROTATING_FRAME_COEFF \n DESCRIPTION: the 1st coeff is the staring velocity,
   * the 2nd coeff is the number of iterations for the update, 3rd is the number of iteration */
  addDoubleArrayOption("RAMP_ROTATING_FRAME_COEFF", 3, rampRotFrame_coeff);
  /* DESCRIPTION: AVERAGE_MACH_LIMIT is a limit value for average procedure based on the mass flux. */
  addDoubleOption("AVERAGE_MACH_LIMIT", AverageMachLimit, 0.03);
  /*!\brief RAMP_OUTLET_PRESSURE\n DESCRIPTION: option to ramp up or down the rotating frame velocity value*/
  addBoolOption("RAMP_OUTLET_PRESSURE", RampOutletPressure, false);
  rampOutPres_coeff[0] = 100000.0; rampOutPres_coeff[1] = 1.0; rampOutPres_coeff[2] = 1000.0;
  /*!\brief RAMP_INLET_SPECIES\n DESCRIPTION: option to ramp up or down the inlet species values*/
  addBoolOption("RAMP_INLET_SPECIES", RampInletSpecies, false);
  rampInSpec_coeff[0] = 0; rampInSpec_coeff[1]=1;
  
  /*!\brief RAMP_OUTLET_PRESSURE_COEFF \n DESCRIPTION: the 1st coeff is the staring outlet pressure,
   * the 2nd coeff is the number of iterations for the update, 3rd is the number of total iteration till reaching the final outlet pressure value */
  addDoubleArrayOption("RAMP_OUTLET_PRESSURE_COEFF", 3, rampOutPres_coeff);

  addDoubleArrayOption("RAMP_INLET_SPECIES_COEFF",2, rampInSpec_coeff);

  /*!\brief MARKER_MIXINGPLANE \n DESCRIPTION: Identify the boundaries in which the mixing plane is applied. \ingroup Config*/
  addStringListOption("MARKER_MIXINGPLANE_INTERFACE", nMarker_MixingPlaneInterface, Marker_MixingPlaneInterface);
  /*!\brief TURBULENT_MIXINGPLANE \n DESCRIPTION: Activate mixing plane also for turbulent quantities \ingroup Config*/
  addBoolOption("TURBULENT_MIXINGPLANE", turbMixingPlane, false);
  /*!\brief MARKER_TURBOMACHINERY \n DESCRIPTION: Identify the inflow and outflow boundaries in which the turbomachinery settings are  applied. \ingroup Config*/
  addTurboPerfOption("MARKER_TURBOMACHINERY", nMarker_Turbomachinery, Marker_TurboBoundIn, Marker_TurboBoundOut);
  /*!\brief NUM_SPANWISE_SECTIONS \n DESCRIPTION: Integer number of spanwise sections to compute 3D turbo BC and Performance for turbomachinery */
  addUnsignedShortOption("NUM_SPANWISE_SECTIONS", nSpanWiseSections_User, 1);
  /*!\brief SPANWISE_KIND \n DESCRIPTION: type of algorithm to identify the span-wise sections at the turbo boundaries.
   \n OPTIONS: see \link SpanWise_Map \endlink \n Default: AUTOMATIC */
  addEnumOption("SPANWISE_KIND", Kind_SpanWise, SpanWise_Map, AUTOMATIC);
  /*!\brief TURBOMACHINERY_KIND \n DESCRIPTION: types of turbomachynery architecture.
      \n OPTIONS: see \link TurboMachinery_Map \endlink \n Default: AXIAL */
  addEnumListOption("TURBOMACHINERY_KIND",nTurboMachineryKind, Kind_TurboMachinery, TurboMachinery_Map);
  /*!\brief MARKER_SHROUD \n DESCRIPTION: markers in which velocity is forced to 0.0 .
   * \n Format: (shroud1, shroud2, ...)*/
  addStringListOption("MARKER_SHROUD", nMarker_Shroud, Marker_Shroud);
  /*!\brief MARKER_SUPERSONIC_INLET  \n DESCRIPTION: Supersonic inlet boundary marker(s)
   * \n   Format: (inlet marker, temperature, static pressure, velocity_x,   velocity_y, velocity_z, ... ), i.e. primitive variables specified. \ingroup Config*/
  addInletOption("MARKER_SUPERSONIC_INLET", nMarker_Supersonic_Inlet, Marker_Supersonic_Inlet, Inlet_Temperature, Inlet_Pressure, Inlet_Velocity);
  /*!\brief MARKER_SUPERSONIC_OUTLET \n DESCRIPTION: Supersonic outlet boundary marker(s) \ingroup Config*/
  addStringListOption("MARKER_SUPERSONIC_OUTLET", nMarker_Supersonic_Outlet, Marker_Supersonic_Outlet);
  /*!\brief MARKER_OUTLET  \n DESCRIPTION: Outlet boundary marker(s)\n
   Format: ( outlet marker, back pressure (static), ... ) \ingroup Config*/
  addStringDoubleListOption("MARKER_OUTLET", nMarker_Outlet, Marker_Outlet, Outlet_Pressure);
  /*!\brief INC_INLET_TYPE \n DESCRIPTION: List of outlet types for incompressible flows. List length must match number of inlet markers. Options: PRESSURE_OUTLET, MASS_FLOW_OUTLET. \ingroup Config*/
  addEnumListOption("INC_OUTLET_TYPE", nInc_Outlet, Kind_Inc_Outlet, Inc_Outlet_Map);
  /*!\brief MARKER_ISOTHERMAL DESCRIPTION: Isothermal wall boundary marker(s)\n
   * Format: ( isothermal marker, wall temperature (static), ... ) \ingroup Config  */
  addStringDoubleListOption("MARKER_ISOTHERMAL", nMarker_Isothermal, Marker_Isothermal, Isothermal_Temperature);
  /*!\brief MARKER_HEATFLUX  \n DESCRIPTION: Specified heat flux wall boundary marker(s)
   Format: ( Heat flux marker, wall heat flux (static), ... ) \ingroup Config*/
  addStringDoubleListOption("MARKER_HEATFLUX", nMarker_HeatFlux, Marker_HeatFlux, Heat_Flux);
  /*!\brief INTEGRATED_HEATFLUX \n DESCRIPTION: Prescribe Heatflux in [W] instead of [W/m^2] \ingroup Config \default false */
  addBoolOption("INTEGRATED_HEATFLUX", Integrated_HeatFlux, false);
  /*!\brief MARKER_HEATTRANSFER DESCRIPTION: Heat flux with specified heat transfer coefficient boundary marker(s)\n
   * Format: ( Heat transfer marker, heat transfer coefficient, wall temperature (static), ... ) \ingroup Config  */
  addExhaustOption("MARKER_HEATTRANSFER", nMarker_HeatTransfer, Marker_HeatTransfer, HeatTransfer_Coeff, HeatTransfer_WallTemp);
  /*!\brief Smluchowski/Maxwell wall boundary marker(s)  \n DESCRIPTION: Slip velocity and temperature jump wall boundary marker(s)
   Format: ( Heat flux marker,  wall temperature (static), momentum accomodation coefficient, thermal accomodation coefficient ... ) \ingroup Config*/
  addStringDoubleListOption("MARKER_SMOLUCHOWSKI_MAXWELL", nMarker_Smoluchowski_Maxwell, Marker_Smoluchowski_Maxwell, Isothermal_Temperature); //Missing TMAC and TAC
  /*!\brief WALL_ROUGHNESS  \n DESCRIPTION: Specified roughness heights at wall boundary marker(s)
   Format: ( Wall marker, roughness_height (static), ... ) \ingroup Config*/
  addStringDoubleListOption("WALL_ROUGHNESS", nRough_Wall, Marker_RoughWall, Roughness_Height);
  /*!\brief MARKER_ENGINE_INFLOW  \n DESCRIPTION: Engine inflow boundary marker(s)
   Format: ( nacelle inflow marker, fan face Mach, ... ) \ingroup Config*/
  addStringDoubleListOption("MARKER_ENGINE_INFLOW", nMarker_EngineInflow, Marker_EngineInflow, EngineInflow_Target);
  /* DESCRIPTION: Highlite area */
  addDoubleOption("HIGHLITE_AREA", Highlite_Area, 1.0);
  /* DESCRIPTION: Fan poly efficiency */
  addDoubleOption("FAN_POLY_EFF", Fan_Poly_Eff, 1.0);
  /*!\brief SUBSONIC_ENGINE\n DESCRIPTION: Engine subsonic intake region \ingroup Config*/
  addBoolOption("SUBSONIC_ENGINE", SubsonicEngine, false);
  /* DESCRIPTION: Actuator disk double surface */
  addBoolOption("ACTDISK_DOUBLE_SURFACE", ActDisk_DoubleSurface, false);
  /* DESCRIPTION: Only half engine is in the computational grid */
  addBoolOption("ENGINE_HALF_MODEL", Engine_HalfModel, false);
  /* DESCRIPTION: Actuator disk double surface */
  addBoolOption("ACTDISK_SU2_DEF", ActDisk_SU2_DEF, false);
  /* DESCRIPTION: Definition of the distortion rack (radial number of proves / circumferential density (degree) */
  distortion[0] =  5.0; distortion[1] =  15.0;
  addDoubleArrayOption("DISTORTION_RACK", 2, distortion);
  /* DESCRIPTION: Values of the box to impose a subsonic nacellle (mach, Pressure, Temperature) */
  eng_val[0]=0.0; eng_val[1]=0.0; eng_val[2]=0.0; eng_val[3]=0.0;  eng_val[4]=0.0;
  addDoubleArrayOption("SUBSONIC_ENGINE_VALUES", 5, eng_val);
  /* DESCRIPTION: Coordinates of the box to impose a subsonic nacellle cylinder (Xmin, Ymin, Zmin, Xmax, Ymax, Zmax, Radius) */
  eng_cyl[0] = 0.0; eng_cyl[1] = 0.0; eng_cyl[2] = 0.0;
  eng_cyl[3] = 1E15; eng_cyl[4] = 1E15; eng_cyl[5] = 1E15; eng_cyl[6] = 1E15;
  addDoubleArrayOption("SUBSONIC_ENGINE_CYL", 7, eng_cyl);
  /* DESCRIPTION: Engine exhaust boundary marker(s)
   Format: (nacelle exhaust marker, total nozzle temp, total nozzle pressure, ... )*/
  addExhaustOption("MARKER_ENGINE_EXHAUST", nMarker_EngineExhaust, Marker_EngineExhaust, Exhaust_Temperature_Target, Exhaust_Pressure_Target);
  /* DESCRIPTION: Clamped boundary marker(s) */
  addStringListOption("MARKER_CLAMPED", nMarker_Clamped, Marker_Clamped);
  /* DESCRIPTION: Displacement boundary marker(s) */
  addStringDoubleListOption("MARKER_NORMAL_DISPL", nMarker_Displacement, Marker_Displacement, Displ_Value);
  /* DESCRIPTION: Load boundary marker(s) - uniform pressure in Pa */
  addStringDoubleListOption("MARKER_PRESSURE", nMarker_Load, Marker_Load, Load_Value);
  /* DESCRIPTION: Load boundary marker(s) */
  addStringDoubleListOption("MARKER_DAMPER", nMarker_Damper, Marker_Damper, Damper_Constant);
  /* DESCRIPTION: Load boundary marker(s)
   Format: (inlet marker, load, multiplier, dir_x, dir_y, dir_z, ... ), i.e. primitive variables specified. */
  addInletOption("MARKER_LOAD", nMarker_Load_Dir, Marker_Load_Dir, Load_Dir_Value, Load_Dir_Multiplier, Load_Dir);
  /* DESCRIPTION: Load boundary marker(s)
   Format: (inlet marker, load, multiplier, dir_x, dir_y, dir_z, ... ), i.e. primitive variables specified. */
  addInletOption("MARKER_DISPLACEMENT", nMarker_Disp_Dir, Marker_Disp_Dir, Disp_Dir_Value, Disp_Dir_Multiplier, Disp_Dir);
  /* DESCRIPTION: Sine load boundary marker(s)
   Format: (inlet marker, load, multiplier, dir_x, dir_y, dir_z, ... ), i.e. primitive variables specified. */
  addInletOption("MARKER_SINE_LOAD", nMarker_Load_Sine, Marker_Load_Sine, Load_Sine_Amplitude, Load_Sine_Frequency, Load_Sine_Dir);
  /*!\brief SINE_LOAD\n DESCRIPTION: option to apply the load as a sine*/
  addBoolOption("SINE_LOAD", Sine_Load, false);
  sineload_coeff[0] = 0.0; sineload_coeff[1] = 0.0; sineload_coeff[2] = 0.0;
  /*!\brief SINE_LOAD_COEFF \n DESCRIPTION: the 1st coeff is the amplitude, the 2nd is the frequency, 3rd is the phase in radians */
  addDoubleArrayOption("SINE_LOAD_COEFF", 3, sineload_coeff);
  /*!\brief RAMP_AND_RELEASE\n DESCRIPTION: release the load after applying the ramp*/
  addBoolOption("RAMP_AND_RELEASE_LOAD", RampAndRelease, false);

  /* DESCRIPTION: Flow load boundary marker(s) */
  addStringDoubleListOption("MARKER_FLOWLOAD", nMarker_FlowLoad, Marker_FlowLoad, FlowLoad_Value);
  /* DESCRIPTION: Damping factor for engine inlet condition */
  addDoubleOption("DAMP_ENGINE_INFLOW", Damp_Engine_Inflow, 0.95);
  /* DESCRIPTION: Damping factor for engine exhaust condition */
  addDoubleOption("DAMP_ENGINE_EXHAUST", Damp_Engine_Exhaust, 0.95);
  /*!\brief ENGINE_INFLOW_TYPE  \n DESCRIPTION: Inlet boundary type \n OPTIONS: see \link Engine_Inflow_Map \endlink \n Default: FAN_FACE_MACH \ingroup Config*/
  addEnumOption("ENGINE_INFLOW_TYPE", Kind_Engine_Inflow, Engine_Inflow_Map, FAN_FACE_MACH);
  /* DESCRIPTION: Evaluate a problem with engines */
  addBoolOption("ENGINE", Engine, false);

  /* DESCRIPTION:  Sharpness coefficient for the buffet sensor */
  addDoubleOption("BUFFET_K", Buffet_k, 10.0);
  /* DESCRIPTION:  Offset parameter for the buffet sensor */
  addDoubleOption("BUFFET_LAMBDA", Buffet_lambda, 0.0);

  /* DESCRIPTION: Use a Newton-Krylov method. */
  addBoolOption("NEWTON_KRYLOV", NewtonKrylov, false);
  /* DESCRIPTION: Integer parameters {startup iters, precond iters, initial tolerance relaxation}. */
  addUShortArrayOption("NEWTON_KRYLOV_IPARAM", NK_IntParam.size(), NK_IntParam.data());
  /* DESCRIPTION: Double parameters {startup residual drop, precond tolerance, full tolerance residual drop, findiff step}. */
  addDoubleArrayOption("NEWTON_KRYLOV_DPARAM", NK_DblParam.size(), NK_DblParam.data());

  /* DESCRIPTION: Number of samples for quasi-Newton methods. */
  addUnsignedShortOption("QUASI_NEWTON_NUM_SAMPLES", nQuasiNewtonSamples, 0);
  /* DESCRIPTION: Whether to use vectorized numerical schemes, less robust against transients. */
  addBoolOption("USE_VECTORIZATION", UseVectorization, false);

  /*!\par CONFIG_CATEGORY: Time-marching \ingroup Config*/
  /*--- Options related to time-marching ---*/

  /* DESCRIPTION: Unsteady simulation  */
  addEnumOption("TIME_MARCHING", TimeMarching, TimeMarching_Map, TIME_MARCHING::STEADY);
  /* DESCRIPTION:  Courant-Friedrichs-Lewy condition of the finest grid */
  addDoubleOption("CFL_NUMBER", CFLFineGrid, 1.25);
  /* DESCRIPTION:  Max time step in local time stepping simulations */
  addDoubleOption("MAX_DELTA_TIME", Max_DeltaTime, 1000000);
  /* DESCRIPTION: Activate The adaptive CFL number. */
  addBoolOption("CFL_ADAPT", CFL_Adapt, false);
  /* !\brief CFL_ADAPT_PARAM
   * DESCRIPTION: Parameters of the adaptive CFL number (factor down, factor up, CFL limit (min and max), acceptable linear residual )
   * Factor down generally <1.0, factor up generally > 1.0 to cause the CFL to increase when the under-relaxation parameter is 1.0
   * and to decrease when the under-relaxation parameter is less than 0.1. Factor is multiplicative. \ingroup Config*/
  default_cfl_adapt[0] = 1.0; default_cfl_adapt[1] = 1.0; default_cfl_adapt[2] = 10.0; default_cfl_adapt[3] = 100.0;
  default_cfl_adapt[4] = 0.001;
  addDoubleListOption("CFL_ADAPT_PARAM", nCFL_AdaptParam, CFL_AdaptParam);
  /* DESCRIPTION: Reduction factor of the CFL coefficient in the adjoint problem */
  addDoubleOption("CFL_REDUCTION_ADJFLOW", CFLRedCoeff_AdjFlow, 0.8);
  /* DESCRIPTION: Reduction factor of the CFL coefficient in the level set problem */
  addDoubleOption("CFL_REDUCTION_TURB", CFLRedCoeff_Turb, 1.0);
  /* DESCRIPTION: Reduction factor of the CFL coefficient in the turbulent adjoint problem */
  addDoubleOption("CFL_REDUCTION_ADJTURB", CFLRedCoeff_AdjTurb, 1.0);
  /*!\brief CFL_REDUCTION_SPECIES \n DESCRIPTION: Reduction factor of the CFL coefficient in the species problem \n DEFAULT: 1.0 */
  addDoubleOption("CFL_REDUCTION_SPECIES", CFLRedCoeff_Species, 1.0);
  /* DESCRIPTION: External iteration offset due to restart */
  addUnsignedLongOption("EXT_ITER_OFFSET", ExtIter_OffSet, 0);
  // these options share nRKStep as their size, which is not a good idea in general
  /* DESCRIPTION: Runge-Kutta alpha coefficients */
  addDoubleListOption("RK_ALPHA_COEFF", nRKStep, RK_Alpha_Step);
  /* DESCRIPTION: Number of time levels for time accurate local time stepping. */
  addUnsignedShortOption("LEVELS_TIME_ACCURATE_LTS", nLevels_TimeAccurateLTS, 1);
  /* DESCRIPTION: Number of time DOFs used in the predictor step of ADER-DG. */
  addUnsignedShortOption("TIME_DOFS_ADER_DG", nTimeDOFsADER_DG, 2);
  /* DESCRIPTION: Unsteady Courant-Friedrichs-Lewy number of the finest grid */
  addDoubleOption("UNST_CFL_NUMBER", Unst_CFL, 0.0);
  /* DESCRIPTION: Integer number of periodic time instances for Harmonic Balance */
  addUnsignedShortOption("TIME_INSTANCES", nTimeInstances, 1);
  /* DESCRIPTION: Time period for Harmonic Balance wihtout moving meshes */
  addDoubleOption("HB_PERIOD", HarmonicBalance_Period, -1.0);
  /* DESCRIPTION:  Turn on/off harmonic balance preconditioning */
  addBoolOption("HB_PRECONDITION", HB_Precondition, false);
  /* DESCRIPTION: Starting direct solver iteration for the unsteady adjoint */
  addLongOption("UNST_ADJOINT_ITER", Unst_AdjointIter, 0);
  /* DESCRIPTION: Number of iterations to average the objective */
  addLongOption("ITER_AVERAGE_OBJ", Iter_Avg_Objective , 0);
  /* DESCRIPTION: Time discretization */
  addEnumOption("TIME_DISCRE_FLOW", Kind_TimeIntScheme_Flow, Time_Int_Map, EULER_IMPLICIT);
  /* DESCRIPTION: Time discretization */
  addEnumOption("TIME_DISCRE_FEM_FLOW", Kind_TimeIntScheme_FEM_Flow, Time_Int_Map, RUNGE_KUTTA_EXPLICIT);
  /* DESCRIPTION: ADER-DG predictor step */
  addEnumOption("ADER_PREDICTOR", Kind_ADER_Predictor, Ader_Predictor_Map, ADER_ALIASED_PREDICTOR);
  /* DESCRIPTION: Time discretization */
  addEnumOption("TIME_DISCRE_ADJFLOW", Kind_TimeIntScheme_AdjFlow, Time_Int_Map, EULER_IMPLICIT);
  /* DESCRIPTION: Time discretization */
  addEnumOption("TIME_DISCRE_TURB", Kind_TimeIntScheme_Turb, Time_Int_Map, EULER_IMPLICIT);
  /* DESCRIPTION: Time discretization */
  addEnumOption("TIME_DISCRE_ADJTURB", Kind_TimeIntScheme_AdjTurb, Time_Int_Map, EULER_IMPLICIT);
  /* DESCRIPTION: Time discretization for species equations */
  addEnumOption("TIME_DISCRE_SPECIES", Kind_TimeIntScheme_Species, Time_Int_Map, EULER_IMPLICIT);
  /* DESCRIPTION: Time discretization */
  addEnumOption("TIME_DISCRE_FEA", Kind_TimeIntScheme_FEA, Time_Int_Map_FEA, STRUCT_TIME_INT::NEWMARK_IMPLICIT);
  /* DESCRIPTION: Time discretization for radiation problems*/
  addEnumOption("TIME_DISCRE_RADIATION", Kind_TimeIntScheme_Radiation, Time_Int_Map, EULER_IMPLICIT);
  /* DESCRIPTION: Time discretization */
  addEnumOption("TIME_DISCRE_HEAT", Kind_TimeIntScheme_Heat, Time_Int_Map, EULER_IMPLICIT);
  /* DESCRIPTION: Time discretization */
  addEnumOption("TIMESTEP_HEAT", Kind_TimeStep_Heat, Heat_TimeStep_Map, MINIMUM);

  /*!\par CONFIG_CATEGORY: Linear solver definition \ingroup Config*/
  /*--- Options related to the linear solvers ---*/

  /*!\brief LINEAR_SOLVER
   *  \n DESCRIPTION: Linear solver for the implicit, mesh deformation, or discrete adjoint systems \n OPTIONS: see \link Linear_Solver_Map \endlink \n DEFAULT: FGMRES \ingroup Config*/
  addEnumOption("LINEAR_SOLVER", Kind_Linear_Solver, Linear_Solver_Map, FGMRES);
  /*!\brief LINEAR_SOLVER_PREC
   *  \n DESCRIPTION: Preconditioner for the Krylov linear solvers \n OPTIONS: see \link Linear_Solver_Prec_Map \endlink \n DEFAULT: LU_SGS \ingroup Config*/
  addEnumOption("LINEAR_SOLVER_PREC", Kind_Linear_Solver_Prec, Linear_Solver_Prec_Map, ILU);
  /* DESCRIPTION: Minimum error threshold for the linear solver for the implicit formulation */
  addDoubleOption("LINEAR_SOLVER_ERROR", Linear_Solver_Error, 1E-6);
  /* DESCRIPTION: Maximum number of iterations of the linear solver for the implicit formulation */
  addUnsignedLongOption("LINEAR_SOLVER_ITER", Linear_Solver_Iter, 10);
  /* DESCRIPTION: Fill in level for the ILU preconditioner */
  addUnsignedShortOption("LINEAR_SOLVER_ILU_FILL_IN", Linear_Solver_ILU_n, 0);
  /* DESCRIPTION: Maximum number of iterations of the linear solver for the implicit formulation */
  addUnsignedLongOption("LINEAR_SOLVER_RESTART_FREQUENCY", Linear_Solver_Restart_Frequency, 10);
  /* DESCRIPTION: Relaxation factor for iterative linear smoothers (SMOOTHER_ILU/JACOBI/LU-SGS/LINELET) */
  addDoubleOption("LINEAR_SOLVER_SMOOTHER_RELAXATION", Linear_Solver_Smoother_Relaxation, 1.0);
  /* DESCRIPTION: Custom number of threads used for additive domain decomposition for ILU and LU_SGS (0 is "auto"). */
  addUnsignedLongOption("LINEAR_SOLVER_PREC_THREADS", Linear_Solver_Prec_Threads, 0);
  /* DESCRIPTION: Relaxation factor for updates of adjoint variables. */
  addDoubleOption("RELAXATION_FACTOR_ADJOINT", Relaxation_Factor_Adjoint, 1.0);
  /* DESCRIPTION: Relaxation of the CHT coupling */
  addDoubleOption("RELAXATION_FACTOR_CHT", Relaxation_Factor_CHT, 1.0);
  /* DESCRIPTION: Roe coefficient */
  addDoubleOption("ROE_KAPPA", Roe_Kappa, 0.5);
  /* DESCRIPTION: Roe-Turkel preconditioning for low Mach number flows */
  addBoolOption("LOW_MACH_PREC", Low_Mach_Precon, false);
  /* DESCRIPTION: Post-reconstruction correction for low Mach number flows */
  addBoolOption("LOW_MACH_CORR", Low_Mach_Corr, false);
  /* DESCRIPTION: Time Step for dual time stepping simulations (s) */
  addDoubleOption("MIN_ROE_TURKEL_PREC", Min_Beta_RoeTurkel, 0.01);
  /* DESCRIPTION: Time Step for dual time stepping simulations (s) */
  addDoubleOption("MAX_ROE_TURKEL_PREC", Max_Beta_RoeTurkel, 0.2);
  /* DESCRIPTION: Linear solver for the turbulent adjoint systems */
  addEnumOption("ADJTURB_LIN_SOLVER", Kind_AdjTurb_Linear_Solver, Linear_Solver_Map, FGMRES);
  /* DESCRIPTION: Preconditioner for the turbulent adjoint Krylov linear solvers */
  addEnumOption("ADJTURB_LIN_PREC", Kind_AdjTurb_Linear_Prec, Linear_Solver_Prec_Map, ILU);
  /* DESCRIPTION: Minimum error threshold for the turbulent adjoint linear solver for the implicit formulation */
  addDoubleOption("ADJTURB_LIN_ERROR", AdjTurb_Linear_Error, 1E-5);
  /* DESCRIPTION: Maximum number of iterations of the turbulent adjoint linear solver for the implicit formulation */
  addUnsignedShortOption("ADJTURB_LIN_ITER", AdjTurb_Linear_Iter, 10);
  /* DESCRIPTION: Entropy fix factor */
  addDoubleOption("ENTROPY_FIX_COEFF", EntropyFix_Coeff, 0.001);
  /* DESCRIPTION: Linear solver for the discete adjoint systems */
  addEnumOption("DISCADJ_LIN_SOLVER", Kind_DiscAdj_Linear_Solver, Linear_Solver_Map, FGMRES);
  /* DESCRIPTION: Preconditioner for the discrete adjoint Krylov linear solvers */
  addEnumOption("DISCADJ_LIN_PREC", Kind_DiscAdj_Linear_Prec, Linear_Solver_Prec_Map, ILU);
  /* DESCRIPTION: Linear solver for the discete adjoint systems */

  /*!\par CONFIG_CATEGORY: Convergence\ingroup Config*/
  /*--- Options related to convergence ---*/

  /*!\brief CONV_RESIDUAL_MINVAL\n DESCRIPTION: Min value of the residual (log10 of the residual)\n DEFAULT: -14.0 \ingroup Config*/
  addDoubleOption("CONV_RESIDUAL_MINVAL", MinLogResidual, -14.0);
  /*!\brief CONV_STARTITER\n DESCRIPTION: Iteration number to begin convergence monitoring\n DEFAULT: 5 \ingroup Config*/
  addUnsignedLongOption("CONV_STARTITER", StartConv_Iter, 5);
  /*!\brief CONV_CAUCHY_ELEMS\n DESCRIPTION: Number of elements to apply the criteria. \n DEFAULT 100 \ingroup Config*/
  addUnsignedShortOption("CONV_CAUCHY_ELEMS", Cauchy_Elems, 100);
  /*!\brief CONV_CAUCHY_EPS\n DESCRIPTION: Epsilon to control the series convergence \n DEFAULT: 1e-10 \ingroup Config*/
  addDoubleOption("CONV_CAUCHY_EPS", Cauchy_Eps, 1E-10);
  /*!\brief CONV_FIELD\n DESCRIPTION: Output field to monitor \n Default: depends on solver \ingroup Config*/
  addStringListOption("CONV_FIELD", nConvField, ConvField);

  /*!\brief CONV_WINDOW_STARTITER\n DESCRIPTION: Iteration number after START_ITER_WND  to begin convergence monitoring\n DEFAULT: 15 \ingroup Config*/
  addUnsignedLongOption("CONV_WINDOW_STARTITER", Wnd_StartConv_Iter, 15);
  /*!\brief CONV_WINDOW_CAUCHY_ELEMS\n DESCRIPTION: Number of elements to apply the criteria. \n DEFAULT 100 \ingroup Config*/
  addUnsignedShortOption("CONV_WINDOW_CAUCHY_ELEMS", Wnd_Cauchy_Elems, 100);
  /*!\brief CONV_WINDOW_CAUCHY_EPS\n DESCRIPTION: Epsilon to control the series convergence \n DEFAULT: 1e-3 \ingroup Config*/
  addDoubleOption("CONV_WINDOW_CAUCHY_EPS", Wnd_Cauchy_Eps, 1E-3);
  /*!\brief WINDOW_CAUCHY_CRIT \n DESCRIPTION: Determines, if the cauchy convergence criterion should be used for windowed time averaged objective functions*/
  addBoolOption("WINDOW_CAUCHY_CRIT",Wnd_Cauchy_Crit, false);
  /*!\brief CONV_WINDOW_FIELD
   * \n DESCRIPTION: Output fields  for the Cauchy criterium for the TIME iteration. The criterium is applied to the windowed time average of the chosen funcion. */
  addStringListOption("CONV_WINDOW_FIELD",nWndConvField, WndConvField);

  /*!\par CONFIG_CATEGORY: Multi-grid \ingroup Config*/
  /*!\brief MGLEVEL\n DESCRIPTION: Multi-grid Levels. DEFAULT: 0 \ingroup Config*/
  addUnsignedShortOption("MGLEVEL", nMGLevels, 0);
  /*!\brief MGCYCLE\n DESCRIPTION: Multi-grid cycle. OPTIONS: See \link MG_Cycle_Map \endlink. Defualt V_CYCLE \ingroup Config*/
  addEnumOption("MGCYCLE", MGCycle, MG_Cycle_Map, V_CYCLE);
  /*!\brief MG_PRE_SMOOTH\n DESCRIPTION: Multi-grid pre-smoothing level \ingroup Config*/
  addUShortListOption("MG_PRE_SMOOTH", nMG_PreSmooth, MG_PreSmooth);
  /*!\brief MG_POST_SMOOTH\n DESCRIPTION: Multi-grid post-smoothing level \ingroup Config*/
  addUShortListOption("MG_POST_SMOOTH", nMG_PostSmooth, MG_PostSmooth);
  /*!\brief MG_CORRECTION_SMOOTH\n DESCRIPTION: Jacobi implicit smoothing of the correction \ingroup Config*/
  addUShortListOption("MG_CORRECTION_SMOOTH", nMG_CorrecSmooth, MG_CorrecSmooth);
  /*!\brief MG_DAMP_RESTRICTION\n DESCRIPTION: Damping factor for the residual restriction. DEFAULT: 0.75 \ingroup Config*/
  addDoubleOption("MG_DAMP_RESTRICTION", Damp_Res_Restric, 0.75);
  /*!\brief MG_DAMP_PROLONGATION\n DESCRIPTION: Damping factor for the correction prolongation. DEFAULT 0.75 \ingroup Config*/
  addDoubleOption("MG_DAMP_PROLONGATION", Damp_Correc_Prolong, 0.75);

  /*!\par CONFIG_CATEGORY: Spatial Discretization \ingroup Config*/
  /*--- Options related to the spatial discretization ---*/

  /*!\brief NUM_METHOD_GRAD
   *  \n DESCRIPTION: Numerical method for spatial gradients \n OPTIONS: See \link Gradient_Map \endlink. \n DEFAULT: WEIGHTED_LEAST_SQUARES. \ingroup Config*/
  addEnumOption("NUM_METHOD_GRAD", Kind_Gradient_Method, Gradient_Map, WEIGHTED_LEAST_SQUARES);
  /*!\brief NUM_METHOD_GRAD
   *  \n DESCRIPTION: Numerical method for spatial gradients used only for upwind reconstruction \n OPTIONS: See \link Gradient_Map \endlink. \n DEFAULT: NO_GRADIENT. \ingroup Config*/
  addEnumOption("NUM_METHOD_GRAD_RECON", Kind_Gradient_Method_Recon, Gradient_Map, NO_GRADIENT);
  /*!\brief VENKAT_LIMITER_COEFF
   *  \n DESCRIPTION: Coefficient for the limiter. DEFAULT value 0.5. Larger values decrease the extent of limiting, values approaching zero cause lower-order approximation to the solution. \ingroup Config */
  addDoubleOption("VENKAT_LIMITER_COEFF", Venkat_LimiterCoeff, 0.05);
  /*!\brief ADJ_SHARP_LIMITER_COEFF
   *  \n DESCRIPTION: Coefficient for detecting the limit of the sharp edges. DEFAULT value 3.0.  Use with sharp edges limiter. \ingroup Config*/
  addDoubleOption("ADJ_SHARP_LIMITER_COEFF", AdjSharp_LimiterCoeff, 3.0);
  /*!\brief LIMITER_ITER
   *  \n DESCRIPTION: Freeze the value of the limiter after a number of iterations. DEFAULT value 999999. \ingroup Config*/
  addUnsignedLongOption("LIMITER_ITER", LimiterIter, 999999);

  /*!\brief CONV_NUM_METHOD_FLOW
   *  \n DESCRIPTION: Convective numerical method \n OPTIONS: See \link Upwind_Map \endlink , \link Centered_Map \endlink. \ingroup Config*/
  addConvectOption("CONV_NUM_METHOD_FLOW", Kind_ConvNumScheme_Flow, Kind_Centered_Flow, Kind_Upwind_Flow);

  /*!\brief NUM_METHOD_FEM_FLOW
   *  \n DESCRIPTION: Numerical method \n OPTIONS: See \link FEM_Map \endlink , \link Centered_Map \endlink. \ingroup Config*/
  addConvectFEMOption("NUM_METHOD_FEM_FLOW", Kind_ConvNumScheme_FEM_Flow, Kind_FEM_Flow);

  /*!\brief MUSCL_FLOW \n DESCRIPTION: Check if the MUSCL scheme should be used \ingroup Config*/
  addBoolOption("MUSCL_FLOW", MUSCL_Flow, true);
  /*!\brief SLOPE_LIMITER_FLOW
   * DESCRIPTION: Slope limiter for the direct solution. \n OPTIONS: See \link Limiter_Map \endlink \n DEFAULT VENKATAKRISHNAN \ingroup Config*/
  addEnumOption("SLOPE_LIMITER_FLOW", Kind_SlopeLimit_Flow, Limiter_Map, LIMITER::VENKATAKRISHNAN);
  jst_coeff[0] = 0.5; jst_coeff[1] = 0.02;
  /*!\brief JST_SENSOR_COEFF \n DESCRIPTION: 2nd and 4th order artificial dissipation coefficients for the JST method \ingroup Config*/
  addDoubleArrayOption("JST_SENSOR_COEFF", 2, jst_coeff);
  /*!\brief LAX_SENSOR_COEFF \n DESCRIPTION: 1st order artificial dissipation coefficients for the Lax-Friedrichs method. \ingroup Config*/
  addDoubleOption("LAX_SENSOR_COEFF", Kappa_1st_Flow, 0.15);
  /*!\brief USE_ACCURATE_FLUX_JACOBIANS \n DESCRIPTION: Use numerically computed Jacobians for AUSM+up(2) and SLAU(2) \ingroup Config*/
  addBoolOption("USE_ACCURATE_FLUX_JACOBIANS", Use_Accurate_Jacobians, false);
  /*!\brief CENTRAL_JACOBIAN_FIX_FACTOR \n DESCRIPTION: Improve the numerical properties (diagonal dominance) of the global Jacobian matrix, 3 to 4 is "optimum" (central schemes) \ingroup Config*/
  addDoubleOption("CENTRAL_JACOBIAN_FIX_FACTOR", Cent_Jac_Fix_Factor, 4.0);
  /*!\brief CENTRAL_JACOBIAN_FIX_FACTOR \n DESCRIPTION: Control numerical properties of the global Jacobian matrix using a multiplication factor for incompressible central schemes \ingroup Config*/
  addDoubleOption("CENTRAL_INC_JACOBIAN_FIX_FACTOR", Cent_Inc_Jac_Fix_Factor, 1.0);

  /*!\brief CONV_NUM_METHOD_ADJFLOW
   *  \n DESCRIPTION: Convective numerical method for the adjoint solver.
   *  \n OPTIONS:  See \link Upwind_Map \endlink , \link Centered_Map \endlink. Note: not all methods are guaranteed to be implemented for the adjoint solver. \ingroup Config */
  addConvectOption("CONV_NUM_METHOD_ADJFLOW", Kind_ConvNumScheme_AdjFlow, Kind_Centered_AdjFlow, Kind_Upwind_AdjFlow);
  /*!\brief MUSCL_ADJFLOW \n DESCRIPTION: Check if the MUSCL scheme should be used \ingroup Config*/
  addBoolOption("MUSCL_ADJFLOW", MUSCL_AdjFlow, true);
  /*!\brief SLOPE_LIMITER_ADJFLOW
     * DESCRIPTION: Slope limiter for the adjoint solution. \n OPTIONS: See \link Limiter_Map \endlink \n DEFAULT VENKATAKRISHNAN \ingroup Config*/
  addEnumOption("SLOPE_LIMITER_ADJFLOW", Kind_SlopeLimit_AdjFlow, Limiter_Map, LIMITER::VENKATAKRISHNAN);
  jst_adj_coeff[0] = 0.5; jst_adj_coeff[1] = 0.02;
  /*!\brief ADJ_JST_SENSOR_COEFF \n DESCRIPTION: 2nd and 4th order artificial dissipation coefficients for the adjoint JST method. \ingroup Config*/
  addDoubleArrayOption("ADJ_JST_SENSOR_COEFF", 2, jst_adj_coeff);
  /*!\brief LAX_SENSOR_COEFF \n DESCRIPTION: 1st order artificial dissipation coefficients for the adjoint Lax-Friedrichs method. \ingroup Config*/
  addDoubleOption("ADJ_LAX_SENSOR_COEFF", Kappa_1st_AdjFlow, 0.15);

  /*!\brief MUSCL_TURB \n DESCRIPTION: Check if the MUSCL scheme should be used \ingroup Config*/
  addBoolOption("MUSCL_TURB", MUSCL_Turb, false);
  /*!\brief SLOPE_LIMITER_TURB
   *  \n DESCRIPTION: Slope limiter  \n OPTIONS: See \link Limiter_Map \endlink \n DEFAULT VENKATAKRISHNAN \ingroup Config*/
  addEnumOption("SLOPE_LIMITER_TURB", Kind_SlopeLimit_Turb, Limiter_Map, LIMITER::VENKATAKRISHNAN);
  /*!\brief CONV_NUM_METHOD_TURB
   *  \n DESCRIPTION: Convective numerical method \ingroup Config*/
  addConvectOption("CONV_NUM_METHOD_TURB", Kind_ConvNumScheme_Turb, Kind_Centered_Turb, Kind_Upwind_Turb);

  /*!\brief MUSCL_ADJTURB \n DESCRIPTION: Check if the MUSCL scheme should be used \ingroup Config*/
  addBoolOption("MUSCL_ADJTURB", MUSCL_AdjTurb, false);
  /*!\brief SLOPE_LIMITER_ADJTURB
   *  \n DESCRIPTION: Slope limiter \n OPTIONS: See \link Limiter_Map \endlink \n DEFAULT VENKATAKRISHNAN \ingroup Config */
  addEnumOption("SLOPE_LIMITER_ADJTURB", Kind_SlopeLimit_AdjTurb, Limiter_Map, LIMITER::VENKATAKRISHNAN);
  /*!\brief CONV_NUM_METHOD_ADJTURB\n DESCRIPTION: Convective numerical method for the adjoint/turbulent problem \ingroup Config*/
  addConvectOption("CONV_NUM_METHOD_ADJTURB", Kind_ConvNumScheme_AdjTurb, Kind_Centered_AdjTurb, Kind_Upwind_AdjTurb);

  /*!\brief MUSCL_SPECIES \n DESCRIPTION: Check if the MUSCL scheme should be used \n DEFAULT false \ingroup Config*/
  addBoolOption("MUSCL_SPECIES", MUSCL_Species, false);
  /*!\brief SLOPE_LIMITER_SPECIES \n DESCRIPTION: Slope limiter \n OPTIONS: See \link Limiter_Map \endlink \n DEFAULT NONE \ingroup Config*/
  addEnumOption("SLOPE_LIMITER_SPECIES", Kind_SlopeLimit_Species, Limiter_Map, LIMITER::NONE);
  /*!\brief CONV_NUM_METHOD_SPECIES \n DESCRIPTION: Convective numerical method for species transport \ingroup Config*/
  addConvectOption("CONV_NUM_METHOD_SPECIES", Kind_ConvNumScheme_Species, Kind_Centered_Species, Kind_Upwind_Species);

  /*!\brief MUSCL_HEAT \n DESCRIPTION: Check if the MUSCL scheme should be used \ingroup Config*/
  addBoolOption("MUSCL_HEAT", MUSCL_Heat, false);
  /*!\brief SLOPE_LIMITER_HEAT \n DESCRIPTION: Slope limiter \n OPTIONS: See \link Limiter_Map \endlink \n DEFAULT NONE \ingroup Config*/
  addEnumOption("SLOPE_LIMITER_HEAT", Kind_SlopeLimit_Heat, Limiter_Map, LIMITER::NONE);
  /*!\brief CONV_NUM_METHOD_HEAT \n DESCRIPTION: Convective numerical method */
  addConvectOption("CONV_NUM_METHOD_HEAT", Kind_ConvNumScheme_Heat, Kind_Centered_Heat, Kind_Upwind_Heat);

  /*!\par CONFIG_CATEGORY: Adjoint and Gradient \ingroup Config*/
  /*--- Options related to the adjoint and gradient ---*/

  /*!\brief LIMIT_ADJFLOW \n DESCRIPTION: Limit value for the adjoint variable.\n DEFAULT: 1E6. \ingroup Config*/
  addDoubleOption("LIMIT_ADJFLOW", AdjointLimit, 1E6);
  /*!\brief MG_ADJFLOW\n DESCRIPTION: Multigrid with the adjoint problem. \n Defualt: YES \ingroup Config*/
  addBoolOption("MG_ADJFLOW", MG_AdjointFlow, true);

  /*!\brief OBJECTIVE_WEIGHT  \n DESCRIPTION: Adjoint problem boundary condition weights. Applies scaling factor to objective(s) \ingroup Config*/
  addDoubleListOption("OBJECTIVE_WEIGHT", nObjW, Weight_ObjFunc);
  /*!\brief OBJECTIVE_FUNCTION \n DESCRIPTION: Adjoint problem boundary condition \n OPTIONS: see \link Objective_Map \endlink \n DEFAULT: DRAG_COEFFICIENT \ingroup Config*/
  addEnumListOption("OBJECTIVE_FUNCTION", nObj, Kind_ObjFunc, Objective_Map);

  /*!\brief CUSTOM_OBJFUNC \n DESCRIPTION: User-provided definition of a custom objective function. \ingroup Config*/
  addStringOption("CUSTOM_OBJFUNC", CustomObjFunc, "");
  /*!\brief CUSTOM_OUTPUTS \n DESCRIPTION: User-provided definitions for custom output. \ingroup Config*/
  addStringOption("CUSTOM_OUTPUTS", CustomOutputs, "");

  /* DESCRIPTION: parameter for the definition of a complex objective function */
  addDoubleOption("DCD_DCL_VALUE", dCD_dCL, 0.0);
  /* DESCRIPTION: parameter for the definition of a complex objective function */
  addDoubleOption("DCMX_DCL_VALUE", dCMx_dCL, 0.0);
  /* DESCRIPTION: parameter for the definition of a complex objective function */
  addDoubleOption("DCMY_DCL_VALUE", dCMy_dCL, 0.0);
  /* DESCRIPTION: parameter for the definition of a complex objective function */
  addDoubleOption("DCMZ_DCL_VALUE", dCMz_dCL, 0.0);

  geo_loc[0] = 0.0; geo_loc[1] = 1.0;
  /* DESCRIPTION: Definition of the airfoil section */
  addDoubleArrayOption("GEO_BOUNDS", 2, geo_loc);
  /* DESCRIPTION: Identify the body to slice */
  addEnumOption("GEO_DESCRIPTION", Geo_Description, Geo_Description_Map, WING);
  /* DESCRIPTION: Z location of the waterline */
  addDoubleOption("GEO_WATERLINE_LOCATION", Geo_Waterline_Location, 0.0);
  /* DESCRIPTION: Number of section cuts to make when calculating internal volume */
  addUnsignedShortOption("GEO_NUMBER_STATIONS", nWingStations, 25);
  /* DESCRIPTION: Definition of the airfoil sections */
  addDoubleListOption("GEO_LOCATION_STATIONS", nLocationStations, LocationStations);
  nacelle_location[0] = 0.0; nacelle_location[1] = 0.0; nacelle_location[2] = 0.0;
  nacelle_location[3] = 0.0; nacelle_location[4] = 0.0;
  /* DESCRIPTION: Definition of the nacelle location (higlite coordinates, tilt angle, toe angle) */
  addDoubleArrayOption("GEO_NACELLE_LOCATION", 5, nacelle_location);
  /* DESCRIPTION: Output sectional forces for specified markers. */
  addBoolOption("GEO_PLOT_STATIONS", Plot_Section_Forces, false);
  /* DESCRIPTION: Mode of the GDC code (analysis, or gradient) */
  addEnumOption("GEO_MODE", GeometryMode, GeometryMode_Map, FUNCTION);

  /* DESCRIPTION: Drag weight in sonic boom Objective Function (from 0.0 to 1.0) */
  addDoubleOption("DRAG_IN_SONICBOOM", WeightCd, 0.0);
  /* DESCRIPTION: Sensitivity smoothing */
  addEnumOption("SENS_SMOOTHING", Kind_SensSmooth, Sens_Smoothing_Map, NO_SMOOTH);
  /* DESCRIPTION: Continuous Adjoint frozen viscosity */
  addBoolOption("FROZEN_VISC_CONT", Frozen_Visc_Cont, true);
  /* DESCRIPTION: Discrete Adjoint frozen viscosity */
  addBoolOption("FROZEN_VISC_DISC", Frozen_Visc_Disc, false);
  /* DESCRIPTION: Discrete Adjoint frozen limiter */
  addBoolOption("FROZEN_LIMITER_DISC", Frozen_Limiter_Disc, false);
  /* DESCRIPTION: Use an inconsistent (primal/dual) discrete adjoint formulation */
  addBoolOption("INCONSISTENT_DISC", Inconsistent_Disc, false);
   /* DESCRIPTION:  */
  addDoubleOption("FIX_AZIMUTHAL_LINE", FixAzimuthalLine, 90.0);
  /*!\brief SENS_REMOVE_SHARP
   * \n DESCRIPTION: Remove sharp edges from the sensitivity evaluation  \n Format: SENS_REMOVE_SHARP = YES \n DEFAULT: NO \ingroup Config*/
  addBoolOption("SENS_REMOVE_SHARP", Sens_Remove_Sharp, false);

  /* DESCRIPTION: Automatically reorient elements that seem flipped */
  addBoolOption("REORIENT_ELEMENTS",ReorientElements, true);

  /*!\par CONFIG_CATEGORY: Sobolev Gradient Solver Parameters \ingroup Config */
  /*--- Options related to the Sobolev smoothing solver ---*/

  /* DESCRIPTION: Switch to activate gradient smoothing */
  addBoolOption("SMOOTH_GRADIENT",SmoothGradient, false);
  /* DESCRIPTION: Epsilon of the identity term in the Laplace Beltrami Operator */
  addDoubleOption("SMOOTHING_EPSILON1",SmoothingEps1, 1.0);
  /* DESCRIPTION: Epsilon of the Laplace term in the Laplace Beltrami Operator */
  addDoubleOption("SMOOTHING_EPSILON2",SmoothingEps2, 1.0);
  /* DESCRIPTION: Switch to calculate for each dimension separately */
  addBoolOption("SEPARATE_DIMENSIONS", SmoothSepDim, false);
  /* DESCRIPTION: Switch to activate working on the design surfaces only */
  addBoolOption("SMOOTH_ON_SURFACE",SmoothOnSurface, false);
  /* DESCRIPTION: Switch to activate zero Dirichlet boundary for surface mode */
  addBoolOption("DIRICHLET_SURFACE_BOUNDARY", SmoothDirichletSurfaceBound, false);
  /* DESCRIPTION: Switch to activate the debbuging modus */
  addEnumOption("SOBOLEV_MODE", SmoothNumMode, Sobolev_Modus_Map, ENUM_SOBOLEV_MODUS::NONE);
  /*!\brief HESS_OBJFUNC_FILENAME
   *  \n DESCRIPTION: Output filename for the Sobolev Hessian approximation.  \ingroup Config*/
  addStringOption("HESS_OBJFUNC_FILENAME", ObjFunc_Hess_FileName, string("of_hess.dat"));

  /*  DESCRIPTION: Linear solver for the gradient smoothing\n OPTIONS: see \link Linear_Solver_Map \endlink \n DEFAULT: FGMRES \ingroup Config*/
  addEnumOption("GRAD_LINEAR_SOLVER", Kind_Grad_Linear_Solver, Linear_Solver_Map, FGMRES);
  /*  \n DESCRIPTION: Preconditioner for the Krylov linear solvers \n OPTIONS: see \link Linear_Solver_Prec_Map \endlink \n DEFAULT: ILU \ingroup Config*/
  addEnumOption("GRAD_LINEAR_SOLVER_PREC", Kind_Grad_Linear_Solver_Prec, Linear_Solver_Prec_Map, ILU);
  /* DESCRIPTION: Minimum error threshold for the linear solver for the implicit formulation */
  addDoubleOption("GRAD_LINEAR_SOLVER_ERROR", Grad_Linear_Solver_Error, 1E-14);
  /* DESCRIPTION: Maximum number of iterations of the linear solver for the implicit formulation */
  addUnsignedLongOption("GRAD_LINEAR_SOLVER_ITER", Grad_Linear_Solver_Iter, 1000);

  /*!\par CONFIG_CATEGORY: Input/output files and formats \ingroup Config */
  /*--- Options related to input/output files and formats ---*/

  /*!\brief OUTPUT_FORMAT \n DESCRIPTION: I/O format for output plots. \n OPTIONS: see \link TabOutput_Map \endlink \n DEFAULT: TECPLOT \ingroup Config */
  addEnumOption("TABULAR_FORMAT", Tab_FileFormat, TabOutput_Map, TAB_OUTPUT::TAB_CSV);
  /*!\brief OUTPUT_PRECISION \n DESCRIPTION: Set <ofstream>.precision(value) to specified value for SU2_DOT and HISTORY output. Useful for exact gradient validation. \n DEFAULT: 6 \ingroup Config */
  addUnsignedShortOption("OUTPUT_PRECISION", output_precision, 10);
  /*!\brief ACTDISK_JUMP \n DESCRIPTION: The jump is given by the difference in values or a ratio */
  addEnumOption("ACTDISK_JUMP", ActDisk_Jump, Jump_Map, DIFFERENCE);
  /*!\brief MESH_FORMAT \n DESCRIPTION: Mesh input file format \n OPTIONS: see \link Input_Map \endlink \n DEFAULT: SU2 \ingroup Config*/
  addEnumOption("MESH_FORMAT", Mesh_FileFormat, Input_Map, SU2);
  /* DESCRIPTION:  Mesh input file */
  addStringOption("MESH_FILENAME", Mesh_FileName, string("mesh.su2"));
  /*!\brief MESH_OUT_FILENAME \n DESCRIPTION: Mesh output file name. Used when converting, scaling, or deforming a mesh. \n DEFAULT: mesh_out.su2 \ingroup Config*/
  addStringOption("MESH_OUT_FILENAME", Mesh_Out_FileName, string("mesh_out.su2"));

  /* DESCRIPTION: List of the number of grid points in the RECTANGLE or BOX grid in the x,y,z directions. (default: (33,33,33) ). */
  addShortListOption("MESH_BOX_SIZE", nMesh_Box_Size, Mesh_Box_Size);

  /* DESCRIPTION: List of the length of the RECTANGLE or BOX grid in the x,y,z directions. (default: (1.0,1.0,1.0) ).  */
  mesh_box_length[0] = 1.0; mesh_box_length[1] = 1.0; mesh_box_length[2] = 1.0;
  addDoubleArrayOption("MESH_BOX_LENGTH", 3, mesh_box_length);

  /* DESCRIPTION: List of the offset from 0.0 of the RECTANGLE or BOX grid in the x,y,z directions. (default: (0.0,0.0,0.0) ). */
  mesh_box_offset[0] = 0.0; mesh_box_offset[1] = 0.0; mesh_box_offset[2] = 0.0;
  addDoubleArrayOption("MESH_BOX_OFFSET", 3, mesh_box_offset);

  /* DESCRIPTION: Determine if the mesh file supports multizone. \n DEFAULT: true (temporarily) */
  addBoolOption("MULTIZONE_MESH", Multizone_Mesh, true);
  /* DESCRIPTION: Determine if we need to allocate memory to store the multizone residual. \n DEFAULT: true (temporarily) */
  addBoolOption("MULTIZONE_RESIDUAL", Multizone_Residual, false);

  /*!\brief File name of the flamelet look up table.*/
<<<<<<< HEAD
  //addStringOption("FILENAME_LUT", file_name_lut, string("LUT"));
  /* DESCRIPTION: Define preferential diffusion combustion problem. \n DEFAULT: false (temporarily) */
  addBoolOption("PREFERENTIAL_DIFFUSION", preferential_diffusion, false);
=======
  addStringOption("FILENAME_LUT", file_name_lut, string("LUT"));
>>>>>>> 29862d7a

  /* DESCRIPTION: Names of the passive lookup variables for flamelet LUT */
  addStringListOption("LOOKUP_NAMES", n_lookups, table_lookup_names);

  /* DESCRIPTION: Names of the user transport equations solved in the flamelet problem. */
  addStringListOption("USER_SCALAR_NAMES", n_user_scalars, user_scalar_names);

  /* DESCRIPTION: Names of the user scalar source terms. */
  addStringListOption("USER_SOURCE_NAMES", n_user_sources, user_source_names);

  /*!\brief CONV_FILENAME \n DESCRIPTION: Output file convergence history (w/o extension) \n DEFAULT: history \ingroup Config*/
  addStringOption("CONV_FILENAME", Conv_FileName, string("history"));
  /*!\brief BREAKDOWN_FILENAME \n DESCRIPTION: Output file forces breakdown \ingroup Config*/
  addStringOption("BREAKDOWN_FILENAME", Breakdown_FileName, string("forces_breakdown.dat"));
  /*!\brief SOLUTION_FLOW_FILENAME \n DESCRIPTION: Restart flow input file (the file output under the filename set by RESTART_FLOW_FILENAME) \n DEFAULT: solution_flow.dat \ingroup Config */
  addStringOption("SOLUTION_FILENAME", Solution_FileName, string("solution.dat"));
  /*!\brief SOLUTION_ADJ_FILENAME\n DESCRIPTION: Restart adjoint input file. Objective function abbreviation is expected. \ingroup Config*/
  addStringOption("SOLUTION_ADJ_FILENAME", Solution_AdjFileName, string("solution_adj.dat"));
  /*!\brief RESTART_FLOW_FILENAME \n DESCRIPTION: Output file restart flow \ingroup Config*/
  addStringOption("RESTART_FILENAME", Restart_FileName, string("restart.dat"));
  /*!\brief RESTART_ADJ_FILENAME  \n DESCRIPTION: Output file restart adjoint. Objective function abbreviation will be appended. \ingroup Config*/
  addStringOption("RESTART_ADJ_FILENAME", Restart_AdjFileName, string("restart_adj.dat"));
  /*!\brief VOLUME_FLOW_FILENAME  \n DESCRIPTION: Output file flow (w/o extension) variables \ingroup Config */
  addStringOption("VOLUME_FILENAME", Volume_FileName, string("vol_solution"));
  /*!\brief VOLUME_ADJ_FILENAME
   *  \n DESCRIPTION: Output file adjoint (w/o extension) variables  \ingroup Config*/
  addStringOption("VOLUME_ADJ_FILENAME", Adj_FileName, string("adj_vol_solution"));
  /*!\brief GRAD_OBJFUNC_FILENAME
   *  \n DESCRIPTION: Output objective function gradient  \ingroup Config*/
  addStringOption("GRAD_OBJFUNC_FILENAME", ObjFunc_Grad_FileName, string("of_grad.dat"));
  /*!\brief VALUE_OBJFUNC_FILENAME
   *  \n DESCRIPTION: Output objective function  \ingroup Config*/
  addStringOption("VALUE_OBJFUNC_FILENAME", ObjFunc_Value_FileName, string("of_func.dat"));
  /*!\brief SURFACE_FLOW_FILENAME
   *  \n DESCRIPTION: Output file surface flow coefficient (w/o extension)  \ingroup Config*/
  addStringOption("SURFACE_FILENAME", SurfCoeff_FileName, string("surface"));
  /*!\brief SURFACE_ADJ_FILENAME
   *  \n DESCRIPTION: Output file surface adjoint coefficient (w/o extension)  \ingroup Config*/
  addStringOption("SURFACE_ADJ_FILENAME", SurfAdjCoeff_FileName, string("surface_adjoint"));
  /*!\brief SURFACE_SENS_FILENAME_FILENAME
   *  \n DESCRIPTION: Output file surface sensitivity (discrete adjoint) (w/o extension)  \ingroup Config*/
  addStringOption("SURFACE_SENS_FILENAME", SurfSens_FileName, string("surface_sens"));
  /*!\brief VOLUME_SENS_FILENAME
   *  \n DESCRIPTION: Output file volume sensitivity (discrete adjoint))  \ingroup Config*/
  addStringOption("VOLUME_SENS_FILENAME", VolSens_FileName, string("volume_sens"));
  /* DESCRIPTION: Output the performance summary to the console at the end of SU2_CFD  \ingroup Config*/
  addBoolOption("WRT_PERFORMANCE", Wrt_Performance, false);
  /* DESCRIPTION: Output the tape statistics (discrete adjoint)  \ingroup Config*/
  addBoolOption("WRT_AD_STATISTICS", Wrt_AD_Statistics, false);
  /*!\brief MARKER_ANALYZE_AVERAGE
   *  \n DESCRIPTION: Output averaged flow values on specified analyze marker.
   *  Options: AREA, MASSFLUX
   *  \n Use with MARKER_ANALYZE. \ingroup Config*/
  addEnumOption("MARKER_ANALYZE_AVERAGE", Kind_Average, Average_Map, AVERAGE_MASSFLUX);
  /*!\brief COMM_LEVEL
   *  \n DESCRIPTION: Level of MPI communications during runtime  \ingroup Config*/
  addEnumOption("COMM_LEVEL", Comm_Level, Comm_Map, COMM_FULL);

  /*!\par CONFIG_CATEGORY: Dynamic mesh definition \ingroup Config*/
  /*--- Options related to dynamic meshes ---*/

  /* DESCRIPTION: Type of mesh motion */
  addEnumOption("GRID_MOVEMENT", Kind_GridMovement, GridMovement_Map, NO_MOVEMENT);
  /* DESCRIPTION: Type of surface motion */
  addEnumListOption("SURFACE_MOVEMENT",nKind_SurfaceMovement, Kind_SurfaceMovement, SurfaceMovement_Map);
  /* DESCRIPTION: Marker(s) of moving surfaces (MOVING_WALL or DEFORMING grid motion). */
  addStringListOption("MARKER_MOVING", nMarker_Moving, Marker_Moving);
  /* DESCRIPTION: Marker(s) of gradient problem boundaries. */
  addStringListOption("MARKER_SOBOLEVBC", nMarker_SobolevBC, Marker_SobolevBC);
  /* DESCRIPTION: Mach number (non-dimensional, based on the mesh velocity and freestream vals.) */
  addDoubleOption("MACH_MOTION", Mach_Motion, 0.0);
  /* DESCRIPTION: Coordinates of the rigid motion origin */
  addDoubleArrayOption("MOTION_ORIGIN", 3, Motion_Origin);
  /* DESCRIPTION: Translational velocity vector (m/s) in the x, y, & z directions (RIGID_MOTION only) */
  addDoubleArrayOption("TRANSLATION_RATE", 3, Translation_Rate);
  /* DESCRIPTION: Angular velocity vector (rad/s) about x, y, & z axes (RIGID_MOTION only) */
  addDoubleArrayOption("ROTATION_RATE", 3, Rotation_Rate);
  /* DESCRIPTION: Pitching angular freq. (rad/s) about x, y, & z axes (RIGID_MOTION only) */
  addDoubleArrayOption("PITCHING_OMEGA", 3, Pitching_Omega);
  /* DESCRIPTION: Pitching amplitude (degrees) about x, y, & z axes (RIGID_MOTION only) */
  addDoubleArrayOption("PITCHING_AMPL", 3, Pitching_Ampl);
  /* DESCRIPTION: Pitching phase offset (degrees) about x, y, & z axes (RIGID_MOTION only) */
  addDoubleArrayOption("PITCHING_PHASE", 3, Pitching_Phase);
  /* DESCRIPTION: Plunging angular freq. (rad/s) in x, y, & z directions (RIGID_MOTION only) */
  addDoubleArrayOption("PLUNGING_OMEGA", 3, Plunging_Omega);
  /* DESCRIPTION: Plunging amplitude (m) in x, y, & z directions (RIGID_MOTION only) */
  addDoubleArrayOption("PLUNGING_AMPL", 3, Plunging_Ampl);
  /* DESCRIPTION: Coordinates of the rigid motion origin */
  addDoubleListOption("SURFACE_MOTION_ORIGIN", nMarkerMotion_Origin, MarkerMotion_Origin);
  /* DESCRIPTION: Translational velocity vector (m/s) in the x, y, & z directions (DEFORMING only) */
  addDoubleListOption("SURFACE_TRANSLATION_RATE", nMarkerTranslation, MarkerTranslation_Rate);
  /* DESCRIPTION: Angular velocity vector (rad/s) about x, y, & z axes (DEFORMING only) */
  addDoubleListOption("SURFACE_ROTATION_RATE", nMarkerRotation_Rate, MarkerRotation_Rate);
  /* DESCRIPTION: Pitching angular freq. (rad/s) about x, y, & z axes (DEFORMING only) */
  addDoubleListOption("SURFACE_PITCHING_OMEGA", nMarkerPitching_Omega, MarkerPitching_Omega);
  /* DESCRIPTION: Pitching amplitude (degrees) about x, y, & z axes (DEFORMING only) */
  addDoubleListOption("SURFACE_PITCHING_AMPL", nMarkerPitching_Ampl, MarkerPitching_Ampl);
  /* DESCRIPTION: Pitching phase offset (degrees) about x, y, & z axes (DEFORMING only) */
  addDoubleListOption("SURFACE_PITCHING_PHASE", nMarkerPitching_Phase, MarkerPitching_Phase);
  /* DESCRIPTION: Plunging angular freq. (rad/s) in x, y, & z directions (DEFORMING only) */
  addDoubleListOption("SURFACE_PLUNGING_OMEGA", nMarkerPlunging_Omega, MarkerPlunging_Omega);
  /* DESCRIPTION: Plunging amplitude (m) in x, y, & z directions (DEFORMING only) */
  addDoubleListOption("SURFACE_PLUNGING_AMPL", nMarkerPlunging_Ampl, MarkerPlunging_Ampl);
  /* DESCRIPTION: Value to move motion origins (1 or 0) */
  addUShortListOption("MOVE_MOTION_ORIGIN", nMoveMotion_Origin, MoveMotion_Origin);

  /* DESCRIPTION: Before each computation, implicitly smooth the nodal coordinates */
  addUnsignedShortOption("SMOOTH_GEOMETRY", SmoothNumGrid, 0);

  /*!\par CONFIG_CATEGORY: Aeroelastic Simulation (Typical Section Model) \ingroup Config*/
  /*--- Options related to aeroelastic simulations using the Typical Section Model) ---*/
  /* DESCRIPTION: The flutter speed index (modifies the freestream condition) */
  addDoubleOption("FLUTTER_SPEED_INDEX", FlutterSpeedIndex, 0.6);
  /* DESCRIPTION: Natural frequency of the spring in the plunging direction (rad/s). */
  addDoubleOption("PLUNGE_NATURAL_FREQUENCY", PlungeNaturalFrequency, 100);
  /* DESCRIPTION: Natural frequency of the spring in the pitching direction (rad/s). */
  addDoubleOption("PITCH_NATURAL_FREQUENCY", PitchNaturalFrequency, 100);
  /* DESCRIPTION: The airfoil mass ratio. */
  addDoubleOption("AIRFOIL_MASS_RATIO", AirfoilMassRatio, 60);
  /* DESCRIPTION: Distance in semichords by which the center of gravity lies behind the elastic axis. */
  addDoubleOption("CG_LOCATION", CG_Location, 1.8);
  /* DESCRIPTION: The radius of gyration squared (expressed in semichords) of the typical section about the elastic axis. */
  addDoubleOption("RADIUS_GYRATION_SQUARED", RadiusGyrationSquared, 3.48);
  /* DESCRIPTION: Solve the aeroelastic equations every given number of internal iterations. */
  addUnsignedShortOption("AEROELASTIC_ITER", AeroelasticIter, 3);

  /*!\par CONFIG_CATEGORY: Optimization Problem*/

  /* DESCRIPTION: Scale the line search in the optimizer */
  addDoubleOption("OPT_RELAX_FACTOR", Opt_RelaxFactor, 1.0);

  /* DESCRIPTION: Bound the line search in the optimizer */
  addDoubleOption("OPT_LINE_SEARCH_BOUND", Opt_LineSearch_Bound, 1E6);

  /*!\par CONFIG_CATEGORY: Wind Gust \ingroup Config*/
  /*--- Options related to wind gust simulations ---*/

  /* DESCRIPTION: Apply a wind gust */
  addBoolOption("WIND_GUST", Wind_Gust, false);
  /* DESCRIPTION: Type of gust */
  addEnumOption("GUST_TYPE", Gust_Type, Gust_Type_Map, NO_GUST);
  /* DESCRIPTION: Gust wavelenght (meters) */
  addDoubleOption("GUST_WAVELENGTH", Gust_WaveLength, 0.0);
  /* DESCRIPTION: Number of gust periods */
  addDoubleOption("GUST_PERIODS", Gust_Periods, 1.0);
  /* DESCRIPTION: Gust amplitude (m/s) */
  addDoubleOption("GUST_AMPL", Gust_Ampl, 0.0);
  /* DESCRIPTION: Time at which to begin the gust (sec) */
  addDoubleOption("GUST_BEGIN_TIME", Gust_Begin_Time, 0.0);
  /* DESCRIPTION: Location at which the gust begins (meters) */
  addDoubleOption("GUST_BEGIN_LOC", Gust_Begin_Loc, 0.0);
  /* DESCRIPTION: Direction of the gust X or Y dir */
  addEnumOption("GUST_DIR", Gust_Dir, Gust_Dir_Map, Y_DIR);

  /* Fixed values for turbulence quantities to keep them at inflow conditions. */
  /* DESCRIPTION: Fix turbulence quantities to far-field values inside an upstream half-space. */
  addBoolOption("TURB_FIXED_VALUES", Turb_Fixed_Values, false);
  /* DESCRIPTION: Shift of the fixed values half-space, in length units in the direction of far-field velocity. */
  addDoubleOption("TURB_FIXED_VALUES_DOMAIN", Turb_Fixed_Values_MaxScalarProd, numeric_limits<su2double>::lowest());

  /* Harmonic Balance config */
  /* DESCRIPTION: Omega_HB = 2*PI*frequency - frequencies for Harmonic Balance method */
  addDoubleListOption("OMEGA_HB", nOmega_HB, Omega_HB);

  /*!\par CONFIG_CATEGORY: Equivalent Area \ingroup Config*/
  /*--- Options related to the equivalent area ---*/

  /* DESCRIPTION: Evaluate equivalent area on the Near-Field  */
  addBoolOption("EQUIV_AREA", EquivArea, false);
  ea_lim[0] = 0.0; ea_lim[1] = 1.0; ea_lim[2] = 1.0;
  /* DESCRIPTION: Integration limits of the equivalent area ( xmin, xmax, Dist_NearField ) */
  addDoubleArrayOption("EA_INT_LIMIT", 3, ea_lim);
  /* DESCRIPTION: Equivalent area scaling factor */
  addDoubleOption("EA_SCALE_FACTOR", EA_ScaleFactor, 1.0);

  // these options share nDV as their size in the option references; not a good idea
  /*!\par CONFIG_CATEGORY: Grid deformation \ingroup Config*/
  /*--- Options related to the grid deformation ---*/

  /* DESCRIPTION: Kind of deformation */
  addEnumListOption("DV_KIND", nDV, Design_Variable, Param_Map);
  /* DESCRIPTION: Marker of the surface to which we are going apply the shape deformation */
  addStringListOption("DV_MARKER", nMarker_DV, Marker_DV);
  /* DESCRIPTION: Parameters of the shape deformation
   - FFD_CONTROL_POINT_2D ( FFDBox ID, i_Ind, j_Ind, x_Disp, y_Disp )
   - FFD_RADIUS_2D ( FFDBox ID )
   - FFD_CAMBER_2D ( FFDBox ID, i_Ind )
   - FFD_THICKNESS_2D ( FFDBox ID, i_Ind )
   - HICKS_HENNE ( Lower Surface (0)/Upper Surface (1)/Only one Surface (2), x_Loc )
   - SURFACE_BUMP ( x_start, x_end, x_Loc )
   - CST ( Lower Surface (0)/Upper Surface (1), Kulfan parameter number, Total number of Kulfan parameters for surface )
   - NACA_4DIGITS ( 1st digit, 2nd digit, 3rd and 4th digit )
   - PARABOLIC ( Center, Thickness )
   - TRANSLATION ( x_Disp, y_Disp, z_Disp )
   - ROTATION ( x_Orig, y_Orig, z_Orig, x_End, y_End, z_End )
   - OBSTACLE ( Center, Bump size )
   - SPHERICAL ( ControlPoint_Index, Theta_Disp, R_Disp )
   - FFD_CONTROL_POINT ( FFDBox ID, i_Ind, j_Ind, k_Ind, x_Disp, y_Disp, z_Disp )
   - FFD_TWIST ( FFDBox ID, x_Orig, y_Orig, z_Orig, x_End, y_End, z_End )
   - FFD_TWIST_2D ( FFDBox ID, x_Orig, y_Orig, z_Orig, x_End, y_End, z_End )
   - FFD_ROTATION ( FFDBox ID, x_Orig, y_Orig, z_Orig, x_End, y_End, z_End )
   - FFD_CONTROL_SURFACE ( FFDBox ID, x_Orig, y_Orig, z_Orig, x_End, y_End, z_End )
   - FFD_CAMBER ( FFDBox ID, i_Ind, j_Ind )
   - FFD_THICKNESS ( FFDBox ID, i_Ind, j_Ind ) */
  addDVParamOption("DV_PARAM", nDV, ParamDV, FFDTag, Design_Variable);
  /* DESCRIPTION: New value of the shape deformation */
  addDVValueOption("DV_VALUE", nDV_Value, DV_Value, nDV, ParamDV, Design_Variable);
  /* DESCRIPTION: Provide a file of surface positions from an external parameterization. */
  addStringOption("DV_FILENAME", DV_Filename, string("surface_positions.dat"));
  /* DESCRIPTION: File of sensitivities as an unordered ASCII file with rows of x, y, z, dJ/dx, dJ/dy, dJ/dz for each volume grid point. */
  addStringOption("DV_UNORDERED_SENS_FILENAME", DV_Unordered_Sens_Filename, string("unordered_sensitivity.dat"));
  /* DESCRIPTION: File of sensitivities as an ASCII file with rows of x, y, z, dJ/dx, dJ/dy, dJ/dz for each surface grid point. */
  addStringOption("DV_SENS_FILENAME", DV_Sens_Filename, string("surface_sensitivity.dat"));
  /*!\brief OUTPUT_FORMAT \n DESCRIPTION: I/O format for output plots. \n OPTIONS: see \link Output_Map \endlink \n DEFAULT: TECPLOT \ingroup Config */
  addEnumOption("DV_SENSITIVITY_FORMAT", Sensitivity_FileFormat, Sensitivity_Map, SU2_NATIVE);
  /* DESCRIPTION: Hold the grid fixed in a region */
  addBoolOption("HOLD_GRID_FIXED", Hold_GridFixed, false);
  grid_fix[0] = -1E15; grid_fix[1] = -1E15; grid_fix[2] = -1E15;
  grid_fix[3] =  1E15; grid_fix[4] =  1E15; grid_fix[5] =  1E15;
  /* DESCRIPTION: Coordinates of the box where the grid will be deformed (Xmin, Ymin, Zmin, Xmax, Ymax, Zmax) */
  addDoubleArrayOption("HOLD_GRID_FIXED_COORD", 6, grid_fix);

  /*!\par CONFIG_CATEGORY: Deformable mesh \ingroup Config*/
  /*--- option related to deformable meshes ---*/
  /* DESCRIPTION: Decide whether the mesh will undergo deformations */
  addBoolOption("DEFORM_MESH", Deform_Mesh, false);
  /* DESCRIPTION: Print the residuals during mesh deformation to the console */
  addBoolOption("DEFORM_CONSOLE_OUTPUT", Deform_Output, false);
  /* DESCRIPTION: Number of nonlinear deformation iterations (surface deformation increments) */
  addUnsignedLongOption("DEFORM_NONLINEAR_ITER", GridDef_Nonlinear_Iter, 1);
  /* DESCRIPTION: Deform coefficient (-1.0 to 0.5) */
  addDoubleOption("DEFORM_COEFF", Deform_Coeff, 1E6);
  /* DESCRIPTION: Deform limit in m or inches */
  addDoubleOption("DEFORM_LIMIT", Deform_Limit, 1E6);
  /* DESCRIPTION: Type of element stiffness imposed for FEA mesh deformation (INVERSE_VOLUME, WALL_DISTANCE, CONSTANT_STIFFNESS) */
  addEnumOption("DEFORM_STIFFNESS_TYPE", Deform_StiffnessType, Deform_Stiffness_Map, SOLID_WALL_DISTANCE);
  /* DESCRIPTION: Poisson's ratio for constant stiffness FEA method of grid deformation */
  addDoubleOption("DEFORM_ELASTICITY_MODULUS", Deform_ElasticityMod, 2E11);
  /* DESCRIPTION: Young's modulus and Poisson's ratio for constant stiffness FEA method of grid deformation */
  addDoubleOption("DEFORM_POISSONS_RATIO", Deform_PoissonRatio, 0.3);
  /* DESCRIPTION: Size of the layer of highest stiffness for wall distance-based mesh stiffness */
  addDoubleOption("DEFORM_STIFF_LAYER_SIZE", Deform_StiffLayerSize, 0.0);
  /*  DESCRIPTION: Linear solver for the mesh deformation\n OPTIONS: see \link Linear_Solver_Map \endlink \n DEFAULT: FGMRES \ingroup Config*/
  addEnumOption("DEFORM_LINEAR_SOLVER", Kind_Deform_Linear_Solver, Linear_Solver_Map, FGMRES);
  /*  \n DESCRIPTION: Preconditioner for the Krylov linear solvers \n OPTIONS: see \link Linear_Solver_Prec_Map \endlink \n DEFAULT: LU_SGS \ingroup Config*/
  addEnumOption("DEFORM_LINEAR_SOLVER_PREC", Kind_Deform_Linear_Solver_Prec, Linear_Solver_Prec_Map, ILU);
  /* DESCRIPTION: Minimum error threshold for the linear solver for the implicit formulation */
  addDoubleOption("DEFORM_LINEAR_SOLVER_ERROR", Deform_Linear_Solver_Error, 1E-14);
  /* DESCRIPTION: Maximum number of iterations of the linear solver for the implicit formulation */
  addUnsignedLongOption("DEFORM_LINEAR_SOLVER_ITER", Deform_Linear_Solver_Iter, 1000);

  /*!\par CONFIG_CATEGORY: Rotorcraft problem \ingroup Config*/
  /*--- option related to rotorcraft problems ---*/

  /* DESCRIPTION: MISSING ---*/
  addDoubleOption("CYCLIC_PITCH", Cyclic_Pitch, 0.0);
  /* DESCRIPTION: MISSING ---*/
  addDoubleOption("COLLECTIVE_PITCH", Collective_Pitch, 0.0);

  /*!\par CONFIG_CATEGORY: FEM flow solver definition \ingroup Config*/
  /*--- Options related to the finite element flow solver---*/

  /* DESCRIPTION: Riemann solver used for DG (ROE, LAX-FRIEDRICH, AUSM, HLLC, VAN_LEER) */
  addEnumOption("RIEMANN_SOLVER_FEM", Riemann_Solver_FEM, Upwind_Map, UPWIND::ROE);
  /* DESCRIPTION: Constant factor applied for quadrature with straight elements (2.0 by default) */
  addDoubleOption("QUADRATURE_FACTOR_STRAIGHT_FEM", Quadrature_Factor_Straight, 2.0);
  /* DESCRIPTION: Constant factor applied for quadrature with curved elements (3.0 by default) */
  addDoubleOption("QUADRATURE_FACTOR_CURVED_FEM", Quadrature_Factor_Curved, 3.0);
  /* DESCRIPTION: Factor applied during quadrature in time for ADER-DG. (2.0 by default) */
  addDoubleOption("QUADRATURE_FACTOR_TIME_ADER_DG", Quadrature_Factor_Time_ADER_DG, 2.0);
  /* DESCRIPTION: Factor for the symmetrizing terms in the DG FEM discretization (1.0 by default) */
  addDoubleOption("THETA_INTERIOR_PENALTY_DG_FEM", Theta_Interior_Penalty_DGFEM, 1.0);
  /* DESCRIPTION: Compute the entropy in the fluid model (YES, NO) */
  addBoolOption("COMPUTE_ENTROPY_FLUID_MODEL", Compute_Entropy, true);
  /* DESCRIPTION: Use the lumped mass matrix for steady DGFEM computations */
  addBoolOption("USE_LUMPED_MASSMATRIX_DGFEM", Use_Lumped_MassMatrix_DGFEM, false);
  /* DESCRIPTION: Only compute the exact Jacobian of the spatial discretization (NO, YES) */
  addBoolOption("JACOBIAN_SPATIAL_DISCRETIZATION_ONLY", Jacobian_Spatial_Discretization_Only, false);

  /* DESCRIPTION: Number of aligned bytes for the matrix multiplications. Multiple of 64. (128 by default) */
  addUnsignedShortOption("ALIGNED_BYTES_MATMUL", byteAlignmentMatMul, 128);

  /*!\par CONFIG_CATEGORY: FEA solver \ingroup Config*/
  /*--- Options related to the FEA solver ---*/

  /*!\brief FEA_FILENAME \n DESCRIPTION: Filename to input for element-based properties \n Default: element_properties.dat \ingroup Config */
  addStringOption("FEA_FILENAME", FEA_FileName, string("default_element_properties.dat"));
  /* DESCRIPTION: Determine if advanced features are used from the element-based FEA analysis (NO, YES = experimental) */
  addBoolOption("FEA_ADVANCED_MODE", FEAAdvancedMode, false);

  /* DESCRIPTION: Modulus of elasticity */
  addDoubleListOption("ELASTICITY_MODULUS", nElasticityMod, ElasticityMod);
  /* DESCRIPTION: Poisson ratio */
  addDoubleListOption("POISSON_RATIO", nPoissonRatio, PoissonRatio);
  /* DESCRIPTION: Material density */
  addDoubleListOption("MATERIAL_DENSITY", nMaterialDensity, MaterialDensity);
  /* DESCRIPTION: Knowles B constant */
  addDoubleOption("KNOWLES_B", Knowles_B, 1.0);
  /* DESCRIPTION: Knowles N constant */
  addDoubleOption("KNOWLES_N", Knowles_N, 1.0);

  /*  DESCRIPTION: Include DE effects
  *  Options: NO, YES \ingroup Config */
  addBoolOption("DE_EFFECTS", DE_Effects, false);
  /*!\brief ELECTRIC_FIELD_CONST \n DESCRIPTION: Value of the Dielectric Elastomer constant */
  addDoubleListOption("ELECTRIC_FIELD_CONST", nElectric_Constant, Electric_Constant);
  /* DESCRIPTION: Modulus of the Electric Fields */
  addDoubleListOption("ELECTRIC_FIELD_MOD", nElectric_Field, Electric_Field_Mod);
  /* DESCRIPTION: Direction of the Electic Fields */
  addDoubleListOption("ELECTRIC_FIELD_DIR", nDim_Electric_Field, Electric_Field_Dir);

  /*!\brief DESIGN_VARIABLE_FEA
   *  \n DESCRIPTION: Design variable for FEA problems \n OPTIONS: See \link DVFEA_Map \endlink \n DEFAULT VENKATAKRISHNAN \ingroup Config */
  addEnumOption("DESIGN_VARIABLE_FEA", Kind_DV_FEA, DVFEA_Map, NODV_FEA);

  /*  DESCRIPTION: Consider a reference solution for the structure (optimization applications)
  *  Options: NO, YES \ingroup Config */
  addBoolOption("REFERENCE_GEOMETRY", RefGeom, false);
  /*!\brief REFERENCE_GEOMETRY_PENALTY\n DESCRIPTION: Penalty weight value for the objective function \ingroup Config*/
  addDoubleOption("REFERENCE_GEOMETRY_PENALTY", RefGeom_Penalty, 1E6);
  /*!\brief REFERENCE_GEOMETRY_FILENAME \n DESCRIPTION: Reference geometry filename \n Default: reference_geometry.dat \ingroup Config */
  addStringOption("REFERENCE_GEOMETRY_FILENAME", RefGeom_FEMFileName, string("reference_geometry.dat"));
  /*!\brief REFERENCE_GEOMETRY_FORMAT \n DESCRIPTION: Format of the reference geometry file \n OPTIONS: see \link Input_Ref_Map \endlink \n DEFAULT: SU2 \ingroup Config*/
  addEnumOption("REFERENCE_GEOMETRY_FORMAT", RefGeom_FileFormat, Input_Ref_Map, SU2_REF);
  /*!\brief REFERENCE_GEOMETRY_SURFACE\n DESCRIPTION: If true consider only the surfaces where loads are applied. \ingroup Config*/
  addBoolOption("REFERENCE_GEOMETRY_SURFACE", RefGeomSurf, false);

  /*!\brief TOTAL_DV_PENALTY\n DESCRIPTION: Penalty weight value to maintain the total sum of DV constant \ingroup Config*/
  addDoubleOption("TOTAL_DV_PENALTY", DV_Penalty, 0);

  /*!\brief REFERENCE_NODE\n  DESCRIPTION: Reference node for the structure (optimization applications) */
  addUnsignedLongOption("REFERENCE_NODE", refNodeID, 0);
  /*!\brief REFERENCE_NODE_DISPLACEMENT\n DESCRIPTION: Target displacement of the reference node \ingroup Config*/
  addDoubleListOption("REFERENCE_NODE_DISPLACEMENT", nDim_RefNode, RefNode_Displacement);
  /*!\brief REFERENCE_NODE_PENALTY\n DESCRIPTION: Penalty weight value for the objective function \ingroup Config*/
  addDoubleOption("REFERENCE_NODE_PENALTY", RefNode_Penalty, 1E3);

  /*!\brief STRESS_PENALTY_PARAM\n DESCRIPTION: Maximum allowed stress and KS exponent for structural optimization \ingroup Config*/
  addDoubleArrayOption("STRESS_PENALTY_PARAM", 2, StressPenaltyParam.data());

  /*!\brief REGIME_TYPE \n  DESCRIPTION: Geometric condition \n OPTIONS: see \link Struct_Map \endlink \ingroup Config*/
  addEnumOption("GEOMETRIC_CONDITIONS", Kind_Struct_Solver, Struct_Map, STRUCT_DEFORMATION::SMALL);
  /*!\brief REGIME_TYPE \n  DESCRIPTION: Material model \n OPTIONS: see \link Material_Map \endlink \ingroup Config*/
  addEnumOption("MATERIAL_MODEL", Kind_Material, Material_Map, STRUCT_MODEL::LINEAR_ELASTIC);
  /*!\brief REGIME_TYPE \n  DESCRIPTION: Compressibility of the material \n OPTIONS: see \link MatComp_Map \endlink \ingroup Config*/
  addEnumOption("MATERIAL_COMPRESSIBILITY", Kind_Material_Compress, MatComp_Map, STRUCT_COMPRESS::COMPRESSIBLE);

  /*  DESCRIPTION: Consider a prestretch in the structural domain
  *  Options: NO, YES \ingroup Config */
  addBoolOption("PRESTRETCH", Prestretch, false);
  /*!\brief PRESTRETCH_FILENAME \n DESCRIPTION: Filename to input for prestretching membranes \n Default: prestretch_file.dat \ingroup Config */
  addStringOption("PRESTRETCH_FILENAME", Prestretch_FEMFileName, string("prestretch_file.dat"));

  /* DESCRIPTION: Iterative method for non-linear structural analysis */
  addEnumOption("NONLINEAR_FEM_SOLUTION_METHOD", Kind_SpaceIteScheme_FEA, Space_Ite_Map_FEA, STRUCT_SPACE_ITE::NEWTON);
  /* DESCRIPTION: Formulation for bidimensional elasticity solver */
  addEnumOption("FORMULATION_ELASTICITY_2D", Kind_2DElasForm, ElasForm_2D, STRUCT_2DFORM::PLANE_STRAIN);
  /*  DESCRIPTION: Apply dead loads
  *  Options: NO, YES \ingroup Config */
  addBoolOption("DEAD_LOAD", DeadLoad, false);
  /*  DESCRIPTION: Temporary: pseudo static analysis (no density in dynamic analysis)
  *  Options: NO, YES \ingroup Config */
  addBoolOption("PSEUDO_STATIC", PseudoStatic, false);
  /* DESCRIPTION: Dynamic or static structural analysis */
  addEnumOption("DYNAMIC_ANALYSIS", Dynamic_Analysis, Dynamic_Map, STATIC);
  /* DESCRIPTION: Time Step for dynamic analysis (s) */
  addDoubleOption("DYN_TIMESTEP", Delta_DynTime, 0.0);
  /* DESCRIPTION: Total Physical Time for dual time stepping simulations (s) */
  addDoubleOption("DYN_TIME", Total_DynTime, 1.0);
  /* DESCRIPTION: Parameter alpha for Newmark scheme (s) */
  addDoubleOption("NEWMARK_BETA", Newmark_beta, 0.25);
  /* DESCRIPTION: Parameter delta for Newmark scheme (s) */
  addDoubleOption("NEWMARK_GAMMA", Newmark_gamma, 0.5);
  /* DESCRIPTION: Apply the load as a ramp */
  addBoolOption("RAMP_LOADING", Ramp_Load, false);
  /* DESCRIPTION: Time while the load is to be increased linearly */
  addDoubleOption("RAMP_TIME", Ramp_Time, 1.0);
  /* DESCRIPTION: Transfer method used for multiphysics problems */
  addEnumOption("DYNAMIC_LOAD_TRANSFER", Dynamic_LoadTransfer, Dyn_Transfer_Method_Map, POL_ORDER_1);

  /* DESCRIPTION: Newmark - Generalized alpha - coefficients */
  addDoubleListOption("TIME_INT_STRUCT_COEFFS", nIntCoeffs, Int_Coeffs);

  /*  DESCRIPTION: Apply dead loads. Options: NO, YES \ingroup Config */
  addBoolOption("INCREMENTAL_LOAD", IncrementalLoad, false);
  /* DESCRIPTION: Maximum number of increments of the  */
  addUnsignedLongOption("NUMBER_INCREMENTS", IncLoad_Nincrements, 10);

  inc_crit[0] = 0.0; inc_crit[1] = 0.0; inc_crit[2] = 0.0;
  /* DESCRIPTION: Definition of the  UTOL RTOL ETOL*/
  addDoubleArrayOption("INCREMENTAL_CRITERIA", 3, inc_crit);

  /* DESCRIPTION: Use of predictor */
  addBoolOption("PREDICTOR", Predictor, false);
  /* DESCRIPTION: Order of the predictor */
  addUnsignedShortOption("PREDICTOR_ORDER", Pred_Order, 0);

  /* DESCRIPTION: Topology optimization options */
  addBoolOption("TOPOLOGY_OPTIMIZATION", topology_optimization, false);
  addStringOption("TOPOL_OPTIM_OUTFILE", top_optim_output_file, string("element_derivatives.dat"));
  addDoubleOption("TOPOL_OPTIM_SIMP_EXPONENT", simp_exponent, 1.0);
  addDoubleOption("TOPOL_OPTIM_SIMP_MINSTIFF", simp_minimum_stiffness, 0.001);
  addEnumListOption("TOPOL_OPTIM_FILTER_KERNEL", top_optim_nKernel, top_optim_kernels, Filter_Kernel_Map);
  addDoubleListOption("TOPOL_OPTIM_FILTER_RADIUS", top_optim_nRadius, top_optim_filter_radius);
  addDoubleListOption("TOPOL_OPTIM_KERNEL_PARAM", top_optim_nKernelParams, top_optim_kernel_params);
  addUnsignedShortOption("TOPOL_OPTIM_SEARCH_LIMIT", top_optim_search_lim, 0);
  addEnumOption("TOPOL_OPTIM_PROJECTION_TYPE", top_optim_proj_type, Projection_Function_Map, ENUM_PROJECTION_FUNCTION::NONE);
  addDoubleOption("TOPOL_OPTIM_PROJECTION_PARAM", top_optim_proj_param, 0.0);

  /* CONFIG_CATEGORY: FSI solver */
  /*--- Options related to the FSI solver ---*/

  /* DESCRIPTION: ID of the region we want to compute the sensitivities using direct differentiation */
  addUnsignedShortOption("FEA_ID_DIRECTDIFF", nID_DV, 0);

  /* DESCRIPTION: Restart from a steady state (sets grid velocities to 0 when loading the restart). */
  addBoolOption("RESTART_STEADY_STATE", SteadyRestart, false);

  /*!\par CONFIG_CATEGORY: Multizone definition \ingroup Config*/
  /*--- Options related to multizone problems ---*/

  /* DESCRIPTION List of config files for each zone in a multizone setup with SOLVER=MULTIPHYSICS
   * Order here has to match the order in the meshfile if just one is used. */
  addStringListOption("CONFIG_LIST", nConfig_Files, Config_Filenames);

  /* DESCRIPTION: Determines if the multizone problem is solved for time-domain. */
  addBoolOption("TIME_DOMAIN", Time_Domain, false);
  /* DESCRIPTION: Number of outer iterations in the multizone problem. */
  addUnsignedLongOption("OUTER_ITER", nOuterIter, 1);
  /* DESCRIPTION: Number of inner iterations in each multizone block. */
  addUnsignedLongOption("INNER_ITER", nInnerIter, 1);
  /* DESCRIPTION: Number of time steps solved in the multizone problem. */
  addUnsignedLongOption("TIME_ITER", nTimeIter, 1);
  /* DESCRIPTION: Number of iterations in each single-zone block. */
  addUnsignedLongOption("ITER", nIter, 1000);
  /* DESCRIPTION: Restart iteration in the multizone problem. */
  addUnsignedLongOption("RESTART_ITER", Restart_Iter, 1);
  /* DESCRIPTION: Minimum error threshold for the linear solver for the implicit formulation */
  addDoubleOption("TIME_STEP", Time_Step, 0.0);
  /* DESCRIPTION: Total Physical Time for time-domain problems (s) */
  addDoubleOption("MAX_TIME", Max_Time, 1.0);
  /* DESCRIPTION: Determines if the single-zone driver is used. (TEMPORARY) */
  addBoolOption("SINGLEZONE_DRIVER", SinglezoneDriver, true);
  /* DESCRIPTION: Determines if the special output is written out */
  addBoolOption("SPECIAL_OUTPUT", SpecialOutput, false);

  /* DESCRIPTION: Determines if the convergence history of each individual zone is written to screen */
  addBoolOption("WRT_ZONE_CONV", Wrt_ZoneConv, false);
  /* DESCRIPTION: Determines if the convergence history of each individual zone is written to file */
  addBoolOption("WRT_ZONE_HIST", Wrt_ZoneHist, false);

  /* DESCRIPTION: Determines if the special output is written out */
  addBoolOption("WRT_FORCES_BREAKDOWN", Wrt_ForcesBreakdown, false);


  /*!\par KIND_INTERPOLATION \n
   * DESCRIPTION: Type of interpolation to use for multi-zone problems. \n OPTIONS: see \link Interpolator_Map \endlink
   * Sets Kind_Interpolation \ingroup Config
   */
  addEnumOption("KIND_INTERPOLATION", Kind_Interpolation, Interpolator_Map, INTERFACE_INTERPOLATOR::NEAREST_NEIGHBOR);

  /*  DESCRIPTION: Use conservative approach for interpolating between meshes. */
  addBoolOption("CONSERVATIVE_INTERPOLATION", ConservativeInterpolation, true);

  addUnsignedShortOption("NUM_NEAREST_NEIGHBORS", NumNearestNeighbors, 1);

  /*!\par KIND_INTERPOLATION \n
   * DESCRIPTION: Type of radial basis function to use for radial basis function interpolation. \n OPTIONS: see \link RadialBasis_Map \endlink
   * Sets Kind_RadialBasis \ingroup Config
   */
  addEnumOption("KIND_RADIAL_BASIS_FUNCTION", Kind_RadialBasisFunction, RadialBasisFunction_Map, RADIAL_BASIS::WENDLAND_C2);

  /*  DESCRIPTION: Use polynomial term in radial basis function interpolation.
  *  Options: NO, YES \ingroup Config */
  addBoolOption("RADIAL_BASIS_FUNCTION_POLYNOMIAL_TERM", RadialBasisFunction_PolynomialOption, true);

  /* DESCRIPTION: Radius for radial basis function. */
  addDoubleOption("RADIAL_BASIS_FUNCTION_PARAMETER", RadialBasisFunction_Parameter, 1.0);

  /* DESCRIPTION: Tolerance to prune small coefficients from the RBF interpolation matrix. */
  addDoubleOption("RADIAL_BASIS_FUNCTION_PRUNE_TOLERANCE", RadialBasisFunction_PruneTol, 1e-6);

   /*!\par INLETINTERPOLATION \n
   * DESCRIPTION: Type of spanwise interpolation to use for the inlet face. \n OPTIONS: see \link Inlet_SpanwiseInterpolation_Map \endlink
   * Sets Kind_InletInterpolation \ingroup Config
   */
  addEnumOption("INLET_INTERPOLATION_FUNCTION",Kind_InletInterpolationFunction, Inlet_SpanwiseInterpolation_Map, INLET_SPANWISE_INTERP::NONE);

   /*!\par INLETINTERPOLATION \n
   * DESCRIPTION: Type of spanwise interpolation to use for the inlet face. \n OPTIONS: see \link Inlet_SpanwiseInterpolation_Map \endlink
   * Sets Kind_InletInterpolation \ingroup Config
   */
  addEnumOption("INLET_INTERPOLATION_DATA_TYPE", Kind_Inlet_InterpolationType, Inlet_SpanwiseInterpolationType_Map, INLET_INTERP_TYPE::VR_VTHETA);

  addBoolOption("PRINT_INLET_INTERPOLATED_DATA", PrintInlet_InterpolatedData, false);

  /* DESCRIPTION: Number of FSI iterations during which a ramp is applied */
  addUnsignedShortOption("RAMP_FSI_ITER", nIterFSI_Ramp, 2);
  /* DESCRIPTION: Aitken's static relaxation factor */
  addDoubleOption("STAT_RELAX_PARAMETER", AitkenStatRelax, 0.4);
  /* DESCRIPTION: Aitken's dynamic maximum relaxation factor for the first iteration */
  addDoubleOption("AITKEN_DYN_MAX_INITIAL", AitkenDynMaxInit, 0.5);
  /* DESCRIPTION: Aitken's dynamic minimum relaxation factor for the first iteration */
  addDoubleOption("AITKEN_DYN_MIN_INITIAL", AitkenDynMinInit, 0.5);
  /* DESCRIPTION: Kind of relaxation */
  addEnumOption("BGS_RELAXATION", Kind_BGS_RelaxMethod, AitkenForm_Map, BGS_RELAXATION::NONE);
  /* DESCRIPTION: Relaxation required */
  addBoolOption("RELAXATION", Relaxation, false);

  /*!\par CONFIG_CATEGORY: Radiation solver \ingroup Config*/
  /*--- Options related to the radiation solver ---*/

  /* DESCRIPTION: Type of radiation model */
  addEnumOption("RADIATION_MODEL", Kind_Radiation, Radiation_Map, RADIATION_MODEL::NONE);

  /* DESCRIPTION: Kind of initialization of the P1 model  */
  addEnumOption("P1_INITIALIZATION", Kind_P1_Init, P1_Init_Map, P1_INIT::TEMPERATURE);

  /* DESCRIPTION: Absorption coefficient */
  addDoubleOption("ABSORPTION_COEFF", Absorption_Coeff, 1.0);
  /* DESCRIPTION: Scattering coefficient */
  addDoubleOption("SCATTERING_COEFF", Scattering_Coeff, 0.0);

  /* DESCRIPTION: Apply a volumetric heat source as a source term (NO, YES) in the form of an ellipsoid*/
  addBoolOption("HEAT_SOURCE", HeatSource, false);
  /* DESCRIPTION: Value of the volumetric heat source */
  addDoubleOption("HEAT_SOURCE_VAL", ValHeatSource, 0.0);
  /* DESCRIPTION: Rotation of the volumetric heat source respect to Z axis */
  addDoubleOption("HEAT_SOURCE_ROTATION_Z", Heat_Source_Rot_Z, 0.0);
  /* DESCRIPTION: Position of heat source center (Heat_Source_Center_X, Heat_Source_Center_Y, Heat_Source_Center_Z) */
  hs_center[0] = 0.0; hs_center[1] = 0.0; hs_center[2] = 0.0;
  addDoubleArrayOption("HEAT_SOURCE_CENTER", 3, hs_center);
  /* DESCRIPTION: Vector of heat source radii (Heat_Source_Axes_A, Heat_Source_Axes_B, Heat_Source_Axes_C) */
  hs_axes[0] = 1.0; hs_axes[1] = 1.0; hs_axes[2] = 1.0;
  addDoubleArrayOption("HEAT_SOURCE_AXES", 3, hs_axes);

  /*!\brief MARKER_EMISSIVITY DESCRIPTION: Wall emissivity of the marker for radiation purposes \n
   * Format: ( marker, emissivity of the marker, ... ) \ingroup Config  */
  addStringDoubleListOption("MARKER_EMISSIVITY", nMarker_Emissivity, Marker_Emissivity, Wall_Emissivity);

  /* DESCRIPTION:  Courant-Friedrichs-Lewy condition of the finest grid in radiation solvers */
  addDoubleOption("CFL_NUMBER_RAD", CFL_Rad, 1.0);

  /*!\par CONFIG_CATEGORY: Heat solver \ingroup Config*/
  /*--- options related to the heat solver ---*/

  /* DESCRIPTION: CHT interface coupling methods */
  /*  Options: NO, YES \ingroup Config */
  addEnumOption("CHT_COUPLING_METHOD", Kind_CHT_Coupling, CHT_Coupling_Map, CHT_COUPLING::DIRECT_TEMPERATURE_ROBIN_HEATFLUX);

  /*!\par CONFIG_CATEGORY: Visualize Control Volumes \ingroup Config*/
  /*--- options related to visualizing control volumes ---*/

  /* DESCRIPTION: Node number for the CV to be visualized */
  addLongOption("VISUALIZE_CV", Visualize_CV, -1);

  /*!\par CONFIG_CATEGORY: Inverse design problem \ingroup Config*/
  /*--- options related to inverse design problem ---*/

  /* DESCRIPTION: Evaluate inverse design on the surface  */
  addBoolOption("INV_DESIGN_CP", InvDesign_Cp, false);

  /* DESCRIPTION: Evaluate inverse design on the surface  */
  addBoolOption("INV_DESIGN_HEATFLUX", InvDesign_HeatFlux, false);

  /*!\par CONFIG_CATEGORY: Unsupported options \ingroup Config*/
  /*--- Options that are experimental and not intended for general use ---*/

  /* DESCRIPTION: Write extra output */
  addBoolOption("EXTRA_OUTPUT", ExtraOutput, false);

  /* DESCRIPTION: Write extra heat output for a given zone heat solver zone */
  addLongOption("EXTRA_HEAT_ZONE_OUTPUT", ExtraHeatOutputZone, -1);

  /*--- options related to the FFD problem ---*/
  /*!\par CONFIG_CATEGORY:FFD point inversion \ingroup Config*/

  /* DESCRIPTION: Fix I plane */
  addShortListOption("FFD_FIX_I", nFFD_Fix_IDir, FFD_Fix_IDir);

  /* DESCRIPTION: Fix J plane */
  addShortListOption("FFD_FIX_J", nFFD_Fix_JDir, FFD_Fix_JDir);

  /* DESCRIPTION: Fix K plane */
  addShortListOption("FFD_FIX_K", nFFD_Fix_KDir, FFD_Fix_KDir);

  /* DESCRIPTION: FFD symmetry plane (j=0) */
  addBoolOption("FFD_SYMMETRY_PLANE", FFD_Symmetry_Plane, false);

  /* DESCRIPTION: Define different coordinates systems for the FFD */
  addEnumOption("FFD_COORD_SYSTEM", FFD_CoordSystem, CoordSystem_Map, CARTESIAN);

  /* DESCRIPTION: Axis information for the spherical and cylindrical coord system */
  ffd_axis[0] = 0.0; ffd_axis[1] = 0.0; ffd_axis[2] =0.0;
  addDoubleArrayOption("FFD_AXIS", 3, ffd_axis);

  /* DESCRIPTION: Number of total iterations in the FFD point inversion */
  addUnsignedShortOption("FFD_ITERATIONS", nFFD_Iter, 500);

  /* DESCRIPTION: Free surface damping coefficient */
  addDoubleOption("FFD_TOLERANCE", FFD_Tol, 1E-10);

  /* DESCRIPTION: Procedure to prevent self-intersections within the FFD box based on Jacobian determinant */
  addBoolOption("FFD_INTPREV", FFD_IntPrev, NO);

  /* DESCRIPTION: Number of total iterations in the convexity check procedure */
  addUnsignedShortOption("FFD_INTPREV_ITER", FFD_IntPrev_MaxIter, 10);

  /* DESCRIPTION: Recursion depth in the FFD self-intersection prevention */
  addUnsignedShortOption("FFD_INTPREV_DEPTH", FFD_IntPrev_MaxDepth, 3);

  /* DESCRIPTION: Convexity check on all mesh elements */
  addBoolOption("CONVEXITY_CHECK", ConvexityCheck, NO);

  /* DESCRIPTION: Number of total iterations in the convexity check procedure */
  addUnsignedShortOption("CONVEXITY_CHECK_ITER", ConvexityCheck_MaxIter, 10);

  /* DESCRIPTION: Recursion depth in the FFD self-intersection prevention */
  addUnsignedShortOption("CONVEXITY_CHECK_DEPTH", ConvexityCheck_MaxDepth, 3);

  /* DESCRIPTION: Definition of the FFD boxes */
  addFFDDefOption("FFD_DEFINITION", nFFDBox, CoordFFDBox, TagFFDBox);

  /* DESCRIPTION: Definition of the FFD boxes */
  addFFDDegreeOption("FFD_DEGREE", nFFDBox, DegreeFFDBox);

  /* DESCRIPTION: Surface continuity at the intersection with the FFD */
  addEnumOption("FFD_CONTINUITY", FFD_Continuity, Continuity_Map, DERIVATIVE_2ND);

  /* DESCRIPTION: Kind of blending for the FFD definition */
  addEnumOption("FFD_BLENDING", FFD_Blending, Blending_Map, BEZIER );

  /* DESCRIPTION: Order of the BSplines for BSpline Blending function */
  ffd_coeff[0] = 2; ffd_coeff[1] = 2; ffd_coeff[2] = 2;
  addDoubleArrayOption("FFD_BSPLINE_ORDER", 3, ffd_coeff);

  /*--- Options for the automatic differentiation methods ---*/
  /*!\par CONFIG_CATEGORY: Automatic Differentation options\ingroup Config*/

  /* DESCRIPTION: Direct differentiation mode (forward) */
  addEnumOption("DIRECT_DIFF", DirectDiff, DirectDiff_Var_Map, NO_DERIVATIVE);

  /* DESCRIPTION: Automatic differentiation mode (reverse) */
  addBoolOption("AUTO_DIFF", AD_Mode, NO);

  /* DESCRIPTION: Preaccumulation in the AD mode. */
  addBoolOption("PREACC", AD_Preaccumulation, YES);

  /*--- options that are used in the python optimization scripts. These have no effect on the c++ toolsuite ---*/
  /*!\par CONFIG_CATEGORY:Python Options\ingroup Config*/

  /* DESCRIPTION: Gradient method */
  addPythonOption("GRADIENT_METHOD");

  /* DESCRIPTION: Geometrical Parameter */
  addPythonOption("GEO_PARAM");

  /* DESCRIPTION: Setup for design variables */
  addPythonOption("DEFINITION_DV");

  /* DESCRIPTION: Maximum number of iterations */
  addPythonOption("OPT_ITERATIONS");

  /* DESCRIPTION: Requested accuracy */
  addPythonOption("OPT_ACCURACY");

  /*!\brief OPT_COMBINE_OBJECTIVE
   *  \n DESCRIPTION: Flag specifying whether to internally combine a multi-objective function or treat separately */
  addPythonOption("OPT_COMBINE_OBJECTIVE");

  /* DESCRIPTION: Current value of the design variables */
  addPythonOption("DV_VALUE_NEW");

  /* DESCRIPTION: Previous value of the design variables */
  addPythonOption("DV_VALUE_OLD");

  /* DESCRIPTION: Number of partitions of the mesh */
  addPythonOption("NUMBER_PART");

  /* DESCRIPTION: Optimization objective function with optional scaling factor*/
  addPythonOption("OPT_OBJECTIVE");

  /* DESCRIPTION: Optimization constraint functions with optional scaling factor */
  addPythonOption("OPT_CONSTRAINT");

  /* DESCRIPTION: Finite different step for gradient estimation */
  addPythonOption("FIN_DIFF_STEP");

  /* DESCRIPTION: Verbosity of the python scripts to Stdout */
  addPythonOption("CONSOLE");

  /* DESCRIPTION: Flag specifying if the mesh was decomposed */
  addPythonOption("DECOMPOSED");

  /* DESCRIPTION: Optimization gradient factor */
  addPythonOption("OPT_GRADIENT_FACTOR");

  /* DESCRIPTION: Upper bound for the optimizer */
  addPythonOption("OPT_BOUND_UPPER");

  /* DESCRIPTION: Lower bound for the optimizer */
  addPythonOption("OPT_BOUND_LOWER");

  /* DESCRIPTION: Number of zones of the problem */
  addPythonOption("NZONES");

  /* DESCRIPTION: ParMETIS load balancing tolerance */
  addDoubleOption("PARMETIS_TOLERANCE", ParMETIS_tolerance, 0.02);

  /* DESCRIPTION: ParMETIS load balancing weight for points */
  addLongOption("PARMETIS_POINT_WEIGHT", ParMETIS_pointWgt, 0);

  /* DESCRIPTION: ParMETIS load balancing weight for edges (equiv. to neighbors) */
  addLongOption("PARMETIS_EDGE_WEIGHT", ParMETIS_edgeWgt, 1);

  /*--- options that are used in the Hybrid RANS/LES Simulations  ---*/
  /*!\par CONFIG_CATEGORY:Hybrid_RANSLES Options\ingroup Config*/

  /* DESCRIPTION: Starting Iteration for windowing approach */
  addUnsignedLongOption("WINDOW_START_ITER", StartWindowIteration, 0);

  /* DESCRIPTION: Window (weight) function for the cost-functional in the reverse sweep */
  addEnumOption("WINDOW_FUNCTION", Kind_WindowFct, Window_Map, WINDOW_FUNCTION::SQUARE);

  /* DESCRIPTION: DES Constant */
  addDoubleOption("DES_CONST", Const_DES, 0.65);

  /* DESCRIPTION: Specify Hybrid RANS/LES model */
  addEnumOption("HYBRID_RANSLES", Kind_HybridRANSLES, HybridRANSLES_Map, NO_HYBRIDRANSLES);

  /* DESCRIPTION: Roe with low dissipation for unsteady flows */
  addEnumOption("ROE_LOW_DISSIPATION", Kind_RoeLowDiss, RoeLowDiss_Map, NO_ROELOWDISS);

  /* DESCRIPTION: Compute Average for unsteady simulations */
  addBoolOption("COMPUTE_AVERAGE", Compute_Average, false);

  /* DESCRIPTION: Multipoint design Mach number*/
  addPythonOption("MULTIPOINT_MACH_NUMBER");

  /* DESCRIPTION: Multipoint design Weight */
  addPythonOption("MULTIPOINT_WEIGHT");

  /* DESCRIPTION: Multipoint design Angle of Attack */
  addPythonOption("MULTIPOINT_AOA");

  /* DESCRIPTION: Multipoint design Sideslip angle */
  addPythonOption("MULTIPOINT_SIDESLIP_ANGLE");

  /* DESCRIPTION: Multipoint design target CL*/
  addPythonOption("MULTIPOINT_TARGET_CL");

  /* DESCRIPTION: Multipoint design Reynolds number */
  addPythonOption("MULTIPOINT_REYNOLDS_NUMBER");

  /* DESCRIPTION: Multipoint design freestream temperature */
  addPythonOption("MULTIPOINT_FREESTREAM_TEMPERATURE");

  /* DESCRIPTION: Multipoint design freestream pressure */
  addPythonOption("MULTIPOINT_FREESTREAM_PRESSURE");

  /* DESCRIPTION: Multipoint design for outlet quantities (varying back pressure or mass flow operating points). */
  addPythonOption("MULTIPOINT_OUTLET_VALUE");

  /* DESCRIPTION: Multipoint mesh filenames, if using different meshes for each point */
  addPythonOption("MULTIPOINT_MESH_FILENAME");

  /*--- options that are used for the output ---*/
  /*!\par CONFIG_CATEGORY:Output Options\ingroup Config*/

  /* DESCRIPTION: Type of screen output */
  addStringListOption("SCREEN_OUTPUT", nScreenOutput, ScreenOutput);
  /* DESCRIPTION: Type of output printed to the history file */
  addStringListOption("HISTORY_OUTPUT", nHistoryOutput, HistoryOutput);
  /* DESCRIPTION: Type of output printed to the volume solution file */
  addStringListOption("VOLUME_OUTPUT", nVolumeOutput, VolumeOutput);

  /* DESCRIPTION: History writing frequency (INNER_ITER) */
  addUnsignedLongOption("HISTORY_WRT_FREQ_INNER", HistoryWrtFreq[2], 1);
  /* DESCRIPTION: History writing frequency (OUTER_ITER) */
  addUnsignedLongOption("HISTORY_WRT_FREQ_OUTER", HistoryWrtFreq[1], 1);
  /* DESCRIPTION: History writing frequency (TIME_ITER) */
  addUnsignedLongOption("HISTORY_WRT_FREQ_TIME", HistoryWrtFreq[0], 1);

  /* DESCRIPTION: Screen writing frequency (INNER_ITER) */
  addUnsignedLongOption("SCREEN_WRT_FREQ_INNER", ScreenWrtFreq[2], 1);
  /* DESCRIPTION: Screen writing frequency (OUTER_ITER) */
  addUnsignedLongOption("SCREEN_WRT_FREQ_OUTER", ScreenWrtFreq[1], 1);
  /* DESCRIPTION: Screen writing frequency (TIME_ITER) */
  addUnsignedLongOption("SCREEN_WRT_FREQ_TIME", ScreenWrtFreq[0], 1);
  /* DESCRIPTION: list of writing frequencies for each file type (length same as nVolumeOutputFiles) */
  addULongListOption("OUTPUT_WRT_FREQ", nVolumeOutputFrequencies, VolumeOutputFrequencies);

  /* DESCRIPTION: Volume solution files */
  addEnumListOption("OUTPUT_FILES", nVolumeOutputFiles, VolumeOutputFiles, Output_Map);

  /* DESCRIPTION: Parameter to perturb eigenvalues */
  addDoubleOption("UQ_DELTA_B", uq_delta_b, 1.0);

  /* DESCRIPTION: Parameter to determine kind of perturbation */
  addUnsignedShortOption("UQ_COMPONENT", eig_val_comp, 1);

  /* DESCRIPTION: Parameter to perturb eigenvalues */
  addDoubleOption("UQ_URLX", uq_urlx, 0.1);

  /* DESCRIPTION: Permuting eigenvectors for UQ analysis */
  addBoolOption("UQ_PERMUTE", uq_permute, false);

  /* DESCRIPTION: Number of calls to 'Build' that trigger re-factorization (0 means only once). */
  addUnsignedLongOption("PASTIX_FACTORIZATION_FREQUENCY", pastix_fact_freq, 1);

  /* DESCRIPTION: 0 - Quiet, 1 - During factorization and cleanup, 2 - Even more detail. */
  addUnsignedShortOption("PASTIX_VERBOSITY_LEVEL", pastix_verb_lvl, 0);

  /* DESCRIPTION: Level of fill for PaStiX incomplete LU factorization. */
  addUnsignedShortOption("PASTIX_FILL_LEVEL", pastix_fill_lvl, 1);

  /* DESCRIPTION: Size of the edge groups colored for thread parallel edge loops (0 forces the reducer strategy). */
  addUnsignedLongOption("EDGE_COLORING_GROUP_SIZE", edgeColorGroupSize, 512);

  /*--- options that are used for libROM ---*/
  /*!\par CONFIG_CATEGORY:libROM options \ingroup Config*/

  /*!\brief SAVE_LIBROM \n DESCRIPTION: Flag for saving data with libROM. */
  addBoolOption("SAVE_LIBROM", libROM, false);

  /*!\brief LIBROM_BASE_FILENAME \n DESCRIPTION: Output base file name for libROM   \ingroup Config*/
  addStringOption("LIBROM_BASE_FILENAME", libROMbase_FileName, string("su2"));

  /*!\brief BASIS_GENERATION \n DESCRIPTION: Flag for saving data with libROM. */
  addEnumOption("BASIS_GENERATION", POD_Basis_Gen, POD_Map, POD_KIND::STATIC);

  /*!\brief MAX_BASIS_DIM \n DESCRIPTION: Maximum number of basis vectors.*/
  addUnsignedShortOption("MAX_BASIS_DIM", maxBasisDim, 100);

  /*!\brief ROM_SAVE_FREQ \n DESCRIPTION: How often to save snapshots for unsteady problems.*/
  addUnsignedShortOption("ROM_SAVE_FREQ", rom_save_freq, 1);

  /* END_CONFIG_OPTIONS */

}

void CConfig::SetConfig_Parsing(char case_filename[MAX_STRING_SIZE]) {

  ifstream case_file;

  /*--- Read the configuration file ---*/

  case_file.open(case_filename, ios::in);

  if (case_file.fail()) {
    SU2_MPI::Error("The configuration file (.cfg) is missing!!", CURRENT_FUNCTION);
  }

  SetConfig_Parsing(case_file);

  case_file.close();

}

void CConfig::SetConfig_Parsing(istream& config_buffer){

  string text_line, option_name;
  vector<string> option_value;

  string errorString;

  const int max_err_count = 30; // Maximum number of errors to print before stopping
  int err_count = 0;  // How many errors have we found in the config file
  int line_count = 1;

  map<string, bool> included_options;

  /*--- Parse the configuration file and set the options ---*/

  while (getline (config_buffer, text_line)) {
    cout << text_line << endl;
    if (err_count >= max_err_count) {
      errorString.append("Too many errors, stopping parse.");
      break;
    }

     PrintingToolbox::trim(text_line);

    /*--- Check if there is a line continuation character at the
     * end of the current line or somewhere in between (the rest is ignored then).
     * If yes, read until there is a line without one or an empty line.
     * If there is a statement after a cont. char
     * throw an error. ---*/

     if (text_line.size() && (text_line.front() != '%')){
       while (text_line.back() == '\\' ||
              (PrintingToolbox::split(text_line, '\\').size() > 1)){
         string tmp;
         getline (config_buffer, tmp);
         line_count++;
         if (tmp.find_first_of('=') != string::npos){
           errorString.append("Line " + to_string(line_count)  + ": Statement found after continuation character.\n");
         }
         PrintingToolbox::trim(tmp);
         if (tmp.front() != '%'){
           text_line = PrintingToolbox::split(text_line, '\\')[0];
           text_line += " " + tmp;
         }
       }
     }

    if (TokenizeString(text_line, option_name, option_value)) {
      /*--- See if it's a python option ---*/

      if (option_map.find(option_name) == option_map.end()) {
          string newString;
          newString.append("Line " + to_string(line_count)  + " " + option_name);
          newString.append(": invalid option name");
          newString.append(". Check current SU2 options in config_template.cfg.");
          newString.append("\n");
          if (!option_name.compare("RELAXATION_FACTOR_ADJFLOW"))
            newString.append("Option RELAXATION_FACTOR_ADJFLOW is now RELAXATION_FACTOR_ADJOINT, "
                             "and it also applies to discrete adjoint problems.\n\n");
          else if (!option_name.compare("WRT_MESH_QUALITY"))
            newString.append("WRT_MESH_QUALITY is deprecated. Use VOLUME_OUTPUT= (MESH_QUALITY, ...) instead.\n\n");
          else if (!option_name.compare("VISUALIZE_SURFACE_DEF"))
            newString.append("VISUALIZE_SURFACE_DEF is deprecated. Simply add a surface format to OUTPUT_FILES.\n\n");
          else if (!option_name.compare("VISUALIZE_VOLUME_DEF"))
            newString.append("VISUALIZE_VOLUME_DEF is deprecated. Simply add a volume format to OUTPUT_FILES.\n\n");
          else if (!option_name.compare("WRT_BINARY_RESTART"))
            newString.append("WRT_BINARY_RESTART is deprecated. The type of restart is determined from the OUTPUT_FILES list.\n\n");
          else if (!option_name.compare("WRT_RESIDUALS"))
            newString.append("WRT_RESIDUALS is deprecated. Use VOLUME_OUTPUT= ( RESIDUAL, ... ) instead.\n\n");
          else if (!option_name.compare("WRT_LIMITERS"))
            newString.append("WRT_LIMITERS is deprecated. Use VOLUME_OUTPUT= ( LIMITER, ... ) instead.\n\n");
          else if (!option_name.compare("WRT_CON_FREQ"))
            newString.append("WRT_CON_FREQ is deprecated. Use SCREEN_WRT_FREQ_INNER or SCREEN_WRT_FREQ_OUTER for multizone cases instead.\n\n");
          else if (!option_name.compare("WRT_CON_FREQ_DUALTIME"))
            newString.append("WRT_CON_FREQ_DUALTIME is deprecated. Use SCREEN_WRT_FREQ_TIME instead.\n\n");
          else if (!option_name.compare("WRT_SRF_SOL"))
            newString.append("WRT_SRF_SOL is deprecated. Simply add a surface format to OUTPUT_FILES.\n\n");
          else if (!option_name.compare("WRT_CSV_SOL"))
            newString.append("WRT_CSV_SOL is deprecated. Simply add a CSV format to OUTPUT_FILES.\n\n");
          else if (!option_name.compare("WRT_SOL_FREQ"))
            newString.append("WRT_SOL_FREQ is deprecated. Use OUTPUT_WRT_FREQ instead.\n\n");
          else if (!option_name.compare("WRT_SOL_FREQ_DUALTIME"))
            newString.append("WRT_SOL_FREQ_DUALTIME is deprecated. Use OUTPUT_WRT_FREQ instead.\n\n");
          else if (!option_name.compare("UNST_RESTART_ITER"))
            newString.append("UNST_RESTART_ITER is deprecated. Use RESTART_ITER instead.\n\n");
          else if (!option_name.compare("DYN_RESTART_ITER"))
            newString.append("DYN_RESTART_ITER is deprecated. Use RESTART_ITER instead.\n\n");
          else if (!option_name.compare("CONV_CRITERIA"))
            newString.append("CONV_CRITERIA is deprecated. SU2 will choose the criteria automatically based on the CONV_FIELD.\n"
                             "RESIDUAL for any RMS_* BGS_* value. CAUCHY for coefficients like DRAG etc.\n\n");
          else if (!option_name.compare("THERMAL_DIFFUSIVITY"))
            newString.append("THERMAL_DIFFUSIVITY is deprecated. See the INC_ENERGY_EQUATION options instead.\n\n");
          else if (!option_name.compare("THERMAL_DIFFUSIVITY_SOLID"))
            newString.append("THERMAL_DIFFUSIVITY_SOLID is deprecated. Set THERMAL_CONDUCTIVITY_CONSTANT, MATERIAL_DENSITY and SPECIFIC_HEAT_CP instead.\n\n");
          else if (!option_name.compare("SOLID_THERMAL_CONDUCTIVITY"))
            newString.append("SOLID_THERMAL_CONDUCTIVITY is deprecated. Use THERMAL_CONDUCTIVITY_CONSTANT instead.\n\n");
          else if (!option_name.compare("SOLID_DENSITY"))
            newString.append("SOLID_DENSITY is deprecated. Use MATERIAL_DENSITY instead.\n\n");
          else if (!option_name.compare("SOLID_TEMPERATURE_INIT"))
            newString.append("SOLID_TEMPERATURE_INIT is deprecated. Use FREESTREAM_TEMPERATURE instead.\n\n");
          else if (!option_name.compare("SA_QCR"))
            newString.append("SA_QCR is deprecated. Use SA_OPTIONS=QCR2000 instead.\n\n");
          else {
            /*--- Find the most likely candidate for the unrecognized option, based on the length
             of start and end character sequences shared by candidates and the option. ---*/
            auto countMatchChars = [&option_name](const string& candidate) {
              const size_t sz1 = option_name.size(), sz2 = candidate.size();
              size_t nMatch = 0;
              for (size_t i=0; i<min(sz1,sz2); ++i) {
                if (option_name[i] == candidate[i]) nMatch++;
                else break;
              }
              for (size_t i=0; i<min(sz1,sz2); ++i) {
                if (option_name[sz1-1-i] == candidate[sz2-1-i]) nMatch++;
                else break;
              }
              return nMatch;
            };
            string match;
            size_t maxScore = 0;
            for (auto& candidate : option_map) {
              auto score = countMatchChars(candidate.first);
              if (score > maxScore) {
                maxScore = score;
                match = candidate.first;
              }
            }
            newString.append("Did you mean ");
            newString.append(match);
            newString.append("?\n");
          }
          errorString.append(newString);
          err_count++;
          line_count++;
        continue;
      }

      /*--- Option exists, check if the option has already been in the config file ---*/

      if (included_options.find(option_name) != included_options.end()) {
        string newString;
        newString.append("Line " + to_string(line_count)  + " " + option_name);
        newString.append(": option appears twice");
        newString.append("\n");
        errorString.append(newString);
        err_count++;
        line_count++;
        continue;
      }

      /*--- New found option. Add it to the map, and delete from all options ---*/

      included_options.insert(pair<string, bool>(option_name, true));
      all_options.erase(option_name);

      /*--- Set the value and check error ---*/

      string out = option_map[option_name]->SetValue(option_value);
      if (out.compare("") != 0) {
        /*--- valid option, but deprecated value ---*/
        if (!option_name.compare("KIND_TURB_MODEL")) {
          if (option_value[0] == "SST_SUST")
            errorString.append("Option KIND_TURB_MODEL=SST_SUST is deprecated. Use KIND_TURB_MODEL=SST, SST_OPTIONS=SUSTAINING instead.\n");
          else if (option_value[0] == "SA_NEG")
            errorString.append("Option KIND_TURB_MODEL=SA_NEG is deprecated. Use KIND_TURB_MODEL=SA, SA_OPTIONS=NEGATIVE instead.\n");
          else if (option_value[0] == "SA_E")
            errorString.append("Option KIND_TURB_MODEL=SA_E is deprecated. Use KIND_TURB_MODEL=SA, SA_OPTIONS=EDWARDS instead.\n");
          else if (option_value[0] == "SA_COMP")
            errorString.append("Option KIND_TURB_MODEL=SA_COMP is deprecated. Use KIND_TURB_MODEL=SA, SA_OPTIONS=COMPRESSIBILITY instead.\n");
          else if (option_value[0] == "SA_E_COMP")
            errorString.append("Option KIND_TURB_MODEL=SA_E_COMP is deprecated. Use KIND_TURB_MODEL=SA, SA_OPTIONS=EDWARDS,COMPRESSIBILITY instead.\n");
        } else if (!option_name.compare("KIND_TRANS_MODEL")) {
          if (option_value[0] == "BC")
            errorString.append("Option KIND_TRANS_MODEL=BC is deprecated. Use KIND_TURB_MODEL=SA, SA_OPTIONS=BCM instead.\n");
        }
        errorString.append(out);
        errorString.append("\n");
        err_count++;
      }
    }
    line_count++;
  }

  /*--- See if there were any errors parsing the config file ---*/

  if (errorString.size() != 0) {
    SU2_MPI::Error(errorString, CURRENT_FUNCTION);
  }
}

void CConfig::SetDefaultFromConfig(CConfig *config){

  map<string, bool> noInheritance = {{"SCREEN_OUTPUT", true},{"HISTORY_OUTPUT", true}};

  map<string, bool>::iterator iter = all_options.begin(), curr_iter;

  while (iter != all_options.end()){
    curr_iter = iter++;
    if (config->option_map[curr_iter->first]->GetValue().size() > 0 && !noInheritance[curr_iter->first]){
      option_map[curr_iter->first]->SetValue(config->option_map[curr_iter->first]->GetValue());
      all_options.erase(curr_iter);
    }
  }
}

void CConfig::SetDefault(){

  /*--- Set the default values for all of the options that weren't set ---*/

  for (map<string, bool>::iterator iter = all_options.begin(); iter != all_options.end(); ++iter) {
    if (option_map[iter->first]->GetValue().size() == 0)
      option_map[iter->first]->SetDefault();
  }
}

bool CConfig::SetRunTime_Parsing(char case_filename[MAX_STRING_SIZE]) {
  string text_line, option_name;
  ifstream case_file;
  vector<string> option_value;

  /*--- Read the configuration file ---*/

  case_file.open(case_filename, ios::in);

  if (case_file.fail()) { return false; }

  string errorString;

  int err_count = 0;  // How many errors have we found in the config file
  const int max_err_count = 30; // Maximum number of errors to print before stopping

  map<string, bool> included_options;

  /*--- Parse the configuration file and set the options ---*/

  while (getline (case_file, text_line)) {

    if (err_count >= max_err_count) {
      errorString.append("Too many errors, stopping parse.");
      break;
    }

    if (TokenizeString(text_line, option_name, option_value)) {

      if (option_map.find(option_name) == option_map.end()) {

        /*--- See if it's a python option ---*/

        string newString;
        newString.append(option_name);
        newString.append(": invalid option name");
        newString.append("\n");
        errorString.append(newString);
        err_count++;
        continue;
      }

      /*--- Option exists, check if the option has already been in the config file ---*/

      if (included_options.find(option_name) != included_options.end()) {
        string newString;
        newString.append(option_name);
        newString.append(": option appears twice");
        newString.append("\n");
        errorString.append(newString);
        err_count++;
        continue;
      }

      /*--- New found option. Add it to the map, and delete from all options ---*/

      included_options.insert(pair<string, bool>(option_name, true));
      all_options.erase(option_name);

      /*--- Set the value and check error ---*/

      string out = option_map[option_name]->SetValue(option_value);
      if (out.compare("") != 0) {
        errorString.append(out);
        errorString.append("\n");
        err_count++;
      }

    }
  }

  /*--- Set the default values for all of the options that weren't set ---*/

  for (map<string, bool>::iterator iter = all_options.begin(); iter != all_options.end(); ++iter) {
    option_map[iter->first]->SetDefault();
  }

  /*--- See if there were any errors parsing the runtime file ---*/

  if (errorString.size() != 0) {
    SU2_MPI::Error(errorString, CURRENT_FUNCTION);
  }

  case_file.close();

  return true;

}

void CConfig::SetHeader(SU2_COMPONENT val_software) const{

  if ((iZone == 0) && (rank == MASTER_NODE)){
    cout << endl << "-------------------------------------------------------------------------" << endl;
    cout << "|    ___ _   _ ___                                                      |" << endl;
    cout << "|   / __| | | |_  )   Release 7.5.1 \"Blackbird\"                         |" << endl;
    cout << "|   \\__ \\ |_| |/ /                                                      |" << endl;
    switch (val_software) {
    case SU2_COMPONENT::SU2_CFD: cout << "|   |___/\\___//___|   Suite (Computational Fluid Dynamics Code)         |" << endl; break;
    case SU2_COMPONENT::SU2_DEF: cout << "|   |___/\\___//___|   Suite (Mesh Deformation Code)                     |" << endl; break;
    case SU2_COMPONENT::SU2_DOT: cout << "|   |___/\\___//___|   Suite (Gradient Projection Code)                  |" << endl; break;
    case SU2_COMPONENT::SU2_GEO: cout << "|   |___/\\___//___|   Suite (Geometry Definition Code)                  |" << endl; break;
    case SU2_COMPONENT::SU2_SOL: cout << "|   |___/\\___//___|   Suite (Solution Exporting Code)                   |" << endl; break;
    }

    cout << "|                                                                       |" << endl;
    cout <<"-------------------------------------------------------------------------" << endl;
    cout << "| SU2 Project Website: https://su2code.github.io                        |" << endl;
    cout << "|                                                                       |" << endl;
    cout << "| The SU2 Project is maintained by the SU2 Foundation                   |" << endl;
    cout << "| (http://su2foundation.org)                                            |" << endl;
    cout <<"-------------------------------------------------------------------------" << endl;
    cout << "| Copyright 2012-2023, SU2 Contributors                                 |" << endl;
    cout << "|                                                                       |" << endl;
    cout << "| SU2 is free software; you can redistribute it and/or                  |" << endl;
    cout << "| modify it under the terms of the GNU Lesser General Public            |" << endl;
    cout << "| License as published by the Free Software Foundation; either          |" << endl;
    cout << "| version 2.1 of the License, or (at your option) any later version.    |" << endl;
    cout << "|                                                                       |" << endl;
    cout << "| SU2 is distributed in the hope that it will be useful,                |" << endl;
    cout << "| but WITHOUT ANY WARRANTY; without even the implied warranty of        |" << endl;
    cout << "| MERCHANTABILITY or FITNESS FOR A PARTICULAR PURPOSE. See the GNU      |" << endl;
    cout << "| Lesser General Public License for more details.                       |" << endl;
    cout << "|                                                                       |" << endl;
    cout << "| You should have received a copy of the GNU Lesser General Public      |" << endl;
    cout << "| License along with SU2. If not, see <http://www.gnu.org/licenses/>.   |" << endl;
    cout <<"-------------------------------------------------------------------------" << endl;
  }

}

void CConfig::SetnZone(){

  /*--- Just as a clarification --- */

  if (Multizone_Problem == NO && Kind_Solver != MAIN_SOLVER::MULTIPHYSICS){
    nZone = 1;
  }

  if (Kind_Solver == MAIN_SOLVER::MULTIPHYSICS){
    Multizone_Problem = YES;
    if (nConfig_Files == 0){
      SU2_MPI::Error("CONFIG_LIST must be provided if PHYSICAL_PROBLEM=MULTIPHYSICS", CURRENT_FUNCTION);
    }
  }

  if (Multizone_Problem == YES){

    /*--- Some basic multizone checks ---*/

    if (nMarker_ZoneInterface % 2 != 0){
      SU2_MPI::Error("Number of markers in MARKER_ZONE_INTERFACE must be a multiple of 2", CURRENT_FUNCTION);
    }

    SinglezoneDriver  = NO;

    if (Multizone_Mesh){

      /*--- Get the number of zones from the mesh file --- */

      nZone = GetnZone(Mesh_FileName, Mesh_FileFormat);

      /*--- If config list is set, make sure number matches number of zones in mesh file --- */

      if (nConfig_Files != 0 && (nZone != nConfig_Files)){
        SU2_MPI::Error("Number of CONFIG_LIST must match number of zones in mesh file.", CURRENT_FUNCTION);
      }
    } else {

      /*--- Number of zones is determined from the number of config files provided --- */

      if (nConfig_Files == 0){
        SU2_MPI::Error("If MULTIZONE_MESH is set to YES, you must provide a list of config files using CONFIG_LIST option", CURRENT_FUNCTION);
      }
      nZone = nConfig_Files;

    }

    /*--- Check if subconfig files exist --- */

    if (nConfig_Files != 0){
      for (unsigned short iConfig = 0; iConfig < nConfig_Files; iConfig++){
        ifstream f(Config_Filenames[iConfig].c_str());
        if (!f.good()){
          SU2_MPI::Error("Config file " + Config_Filenames[iConfig] + " defined in CONFIG_FILES does not exist", CURRENT_FUNCTION);
        }
      }
    }

  }

}

void CConfig::SetPostprocessing(SU2_COMPONENT val_software, unsigned short val_izone, unsigned short val_nDim) {

  unsigned short iCFL, iMarker;
  bool ideal_gas = ((Kind_FluidModel == STANDARD_AIR) ||
                    (Kind_FluidModel == IDEAL_GAS) ||
                    (Kind_FluidModel == INC_IDEAL_GAS) ||
                    (Kind_FluidModel == FLUID_MIXTURE) ||
                    (Kind_FluidModel == FLUID_FLAMELET) ||
                    (Kind_FluidModel == INC_IDEAL_GAS_POLY) ||
                    (Kind_FluidModel == CONSTANT_DENSITY));
  bool noneq_gas = ((Kind_FluidModel == MUTATIONPP) ||
                    (Kind_FluidModel == SU2_NONEQ));
  bool standard_air = ((Kind_FluidModel == STANDARD_AIR));
  bool nemo = GetNEMOProblem();

  if (nZone > 1){
    Multizone_Problem = YES;
  }

  /*--- Set the default output files ---*/
  if (!OptionIsSet("OUTPUT_FILES")){
    nVolumeOutputFiles = 3;
    VolumeOutputFiles = new OUTPUT_TYPE[nVolumeOutputFiles];
    VolumeOutputFiles[0] = OUTPUT_TYPE::RESTART_BINARY;
    VolumeOutputFiles[1] = OUTPUT_TYPE::PARAVIEW_XML;
    VolumeOutputFiles[2] = OUTPUT_TYPE::SURFACE_PARAVIEW_XML;
  }

  /*--- Set the default output frequencies ---*/
  if (!OptionIsSet("OUTPUT_WRT_FREQ")){
    nVolumeOutputFrequencies = nVolumeOutputFiles;
    VolumeOutputFrequencies = new unsigned long [nVolumeOutputFrequencies];

    /*---  Using default frequency of 250 for all files when steady, and 1 for unsteady. ---*/
    for (auto iVolumeFreq = 0; iVolumeFreq < nVolumeOutputFrequencies; iVolumeFreq++){
      VolumeOutputFrequencies[iVolumeFreq] = Time_Domain ? 1 : 250;
    }
  } else if (nVolumeOutputFrequencies < nVolumeOutputFiles) {
    /*--- If there are fewer frequencies than files, repeat the last frequency.
     *    This is useful to define 1 frequency for the restart file and 1 frequency for all the visualization files.  ---*/
    auto* newFrequencies = new unsigned long[nVolumeOutputFiles];
    for (unsigned short i = 0; i < nVolumeOutputFrequencies; ++i) {
      newFrequencies[i] = VolumeOutputFrequencies[i];
    }
    for (auto i = nVolumeOutputFrequencies; i < nVolumeOutputFiles; ++i) {
      newFrequencies[i] = newFrequencies[i-1];
    }
    delete [] VolumeOutputFrequencies;
    VolumeOutputFrequencies = newFrequencies;
    nVolumeOutputFrequencies = nVolumeOutputFiles;
  }

  /*--- Check if SU2 was build with TecIO support, as that is required for Tecplot Binary output. ---*/
#ifndef HAVE_TECIO
  for (unsigned short iVolumeFile = 0; iVolumeFile < nVolumeOutputFiles; iVolumeFile++){
    if (VolumeOutputFiles[iVolumeFile] == OUTPUT_TYPE::TECPLOT_BINARY ||
        VolumeOutputFiles[iVolumeFile] == OUTPUT_TYPE::SURFACE_TECPLOT_BINARY) {
      SU2_MPI::Error(string("Tecplot binary file requested in option OUTPUT_FILES but SU2 was built without TecIO support.\n"), CURRENT_FUNCTION);
    }
  }
#endif

  /*--- Check if SU2 was build with CGNS support, as that is required for CGNS output. ---*/
#ifndef HAVE_CGNS
  for (unsigned short iVolumeFile = 0; iVolumeFile < nVolumeOutputFiles; iVolumeFile++) {
    if (VolumeOutputFiles[iVolumeFile] == OUTPUT_TYPE::CGNS ||
        VolumeOutputFiles[iVolumeFile] == OUTPUT_TYPE::SURFACE_CGNS) {
      SU2_MPI::Error(string("CGNS file requested in option OUTPUT_FILES but SU2 was built without CGNS support.\n"),CURRENT_FUNCTION);
    }
  }
#endif

  /*--- Check if CoolProp is used with non-dimensionalization. ---*/
  if (Kind_FluidModel == COOLPROP && Ref_NonDim != DIMENSIONAL) {
    SU2_MPI::Error("CoolProp can not be used with non-dimensionalization.", CURRENT_FUNCTION);
  }

  /*--- STL_BINARY output not implemented yet, but already a value in option_structure.hpp---*/
  for (unsigned short iVolumeFile = 0; iVolumeFile < nVolumeOutputFiles; iVolumeFile++) {
    if (VolumeOutputFiles[iVolumeFile] == OUTPUT_TYPE::STL_BINARY){
      SU2_MPI::Error(string("OUTPUT_FILES: 'STL_BINARY' output not implemented. Use 'STL' for ASCII output.\n"), CURRENT_FUNCTION);
    }
    if (val_nDim == 2 && (VolumeOutputFiles[iVolumeFile] == OUTPUT_TYPE::STL_ASCII || VolumeOutputFiles[iVolumeFile] == OUTPUT_TYPE::STL_BINARY)) {
      SU2_MPI::Error(string("OUTPUT_FILES: 'STL(_BINARY)' output only reasonable for 3D cases.\n"), CURRENT_FUNCTION);
    }
  }

  /*--- Check if MESH_QUALITY is requested in VOLUME_OUTPUT and set the config boolean accordingly. ---*/
  Wrt_MeshQuality = false;
  for (unsigned short iField = 0; iField < nVolumeOutput; iField++) {
    if(VolumeOutput[iField].find("MESH_QUALITY") != string::npos) {
      Wrt_MeshQuality = true;
    }
  }

  /*--- Check if MULTIGRID is requested in VOLUME_OUTPUT and set the config boolean accordingly. ---*/
  Wrt_MultiGrid = false;
  for (unsigned short iField = 0; iField < nVolumeOutput; iField++) {
    if(VolumeOutput[iField].find("MULTIGRID") != string::npos) {
      Wrt_MultiGrid = true;
    }
  }

  if (Kind_Solver == MAIN_SOLVER::NAVIER_STOKES && Kind_Turb_Model != TURB_MODEL::NONE){
    SU2_MPI::Error("KIND_TURB_MODEL must be NONE if SOLVER= NAVIER_STOKES", CURRENT_FUNCTION);
  }
  if (Kind_Solver == MAIN_SOLVER::INC_NAVIER_STOKES && Kind_Turb_Model != TURB_MODEL::NONE){
    SU2_MPI::Error("KIND_TURB_MODEL must be NONE if SOLVER= INC_NAVIER_STOKES", CURRENT_FUNCTION);
  }
  if (Kind_Solver == MAIN_SOLVER::RANS && Kind_Turb_Model == TURB_MODEL::NONE){
    SU2_MPI::Error("A turbulence model must be specified with KIND_TURB_MODEL if SOLVER= RANS", CURRENT_FUNCTION);
  }
  if (Kind_Solver == MAIN_SOLVER::INC_RANS && Kind_Turb_Model == TURB_MODEL::NONE){
    SU2_MPI::Error("A turbulence model must be specified with KIND_TURB_MODEL if SOLVER= INC_RANS", CURRENT_FUNCTION);
  }

  /*--- Postprocess SST_OPTIONS into structure. ---*/
  if (Kind_Turb_Model == TURB_MODEL::SST) {
    sstParsedOptions = ParseSSTOptions(SST_Options, nSST_Options, rank);
  } else if (Kind_Turb_Model == TURB_MODEL::SA) {
    saParsedOptions = ParseSAOptions(SA_Options, nSA_Options, rank);
  }

  /*--- Check if turbulence model can be used for AXISYMMETRIC case---*/
  if (Axisymmetric && Kind_Turb_Model != TURB_MODEL::NONE && Kind_Turb_Model != TURB_MODEL::SST){
    SU2_MPI::Error("Axisymmetry is currently only supported for KIND_TURB_MODEL chosen as SST", CURRENT_FUNCTION);
  }

  /*--- Postprocess LM_OPTIONS into structure. ---*/
  if (Kind_Trans_Model == TURB_TRANS_MODEL::LM) {
    lmParsedOptions = ParseLMOptions(LM_Options, nLM_Options, rank, Kind_Turb_Model);

    /*--- Check if problem is 2D and LM2015 has been selected ---*/
    if (lmParsedOptions.LM2015 && val_nDim == 2) {
      SU2_MPI::Error("LM2015 is available only for 3D problems", CURRENT_FUNCTION);
    }
  }

  /*--- Set the boolean Wall_Functions equal to true if there is a
   definition for the wall founctions ---*/

  Wall_Functions = false;
  if (nMarker_WallFunctions > 0) {
    for (iMarker = 0; iMarker < nMarker_WallFunctions; iMarker++) {
      if (Kind_WallFunctions[iMarker] != WALL_FUNCTIONS::NONE)
        Wall_Functions = true;

      if ((Kind_WallFunctions[iMarker] == WALL_FUNCTIONS::ADAPTIVE_FUNCTION) ||
          (Kind_WallFunctions[iMarker] == WALL_FUNCTIONS::SCALABLE_FUNCTION) ||
          (Kind_WallFunctions[iMarker] == WALL_FUNCTIONS::NONEQUILIBRIUM_MODEL))
        SU2_MPI::Error(string("For RANS problems, use NONE, STANDARD_WALL_FUNCTION or EQUILIBRIUM_WALL_MODEL.\n"), CURRENT_FUNCTION);

      if (Kind_WallFunctions[iMarker] == WALL_FUNCTIONS::STANDARD_FUNCTION) {
        if (!((Kind_Solver == MAIN_SOLVER::RANS) || (Kind_Solver == MAIN_SOLVER::INC_RANS)))
          SU2_MPI::Error(string("Wall model STANDARD_FUNCTION only available for RANS or INC_RANS.\n"), CURRENT_FUNCTION);
        if (nRough_Wall != 0)
          SU2_MPI::Error(string("Wall model STANDARD_FUNCTION and WALL_ROUGHNESS migh not be compatible. Checking required!\n"), CURRENT_FUNCTION);
      }

    }
  }

  /*--- Initialize the AoA and Sideslip variables for the incompressible
   solver. This is typically unused (often internal flows). Also fixed CL
   mode for incompressible flows is not implemented ---*/

  if (Kind_Solver == MAIN_SOLVER::INC_EULER ||
      Kind_Solver == MAIN_SOLVER::INC_NAVIER_STOKES ||
      Kind_Solver == MAIN_SOLVER::INC_RANS) {

    /*--- Compute x-velocity with a safegaurd for 0.0. ---*/

    su2double Vx = 1e-10;
    if (vel_init[0] != 0.0) {
      Vx = vel_init[0];
    }

    /*--- Compute the angle-of-attack and sideslip. ---*/

    su2double alpha = 0.0, beta = 0.0;
    if (val_nDim == 2) {
      alpha = atan(vel_init[1]/Vx)*180.0/PI_NUMBER;
    } else {
      alpha = atan(vel_init[2]/Vx)*180.0/PI_NUMBER;
      beta  = atan(vel_init[1]/Vx)*180.0/PI_NUMBER;
    }

    /*--- Set alpha and beta in the config class. ---*/

    SetAoA(alpha);
    SetAoS(beta);

    if (Fixed_CL_Mode) {
      SU2_MPI::Error(string("Fixed CL mode not implemented for the incompressible solver. \n"), CURRENT_FUNCTION);
    }

    /*--- Inc CHT simulation, but energy equation of fluid is inactive. ---*/
    if (Multizone_Problem && (nMarker_CHTInterface > 0) && !Energy_Equation)
      SU2_MPI::Error(string("You probably want to set INC_ENERGY_EQUATION= YES for the fluid solver. \n"), CURRENT_FUNCTION);
  }

  /*--- By default, in 2D we should use TWOD_AIRFOIL (independenly from the input file) ---*/

  if (val_nDim == 2) Geo_Description = TWOD_AIRFOIL;

  /*--- Store the SU2 module that we are executing. ---*/

  Kind_SU2 = val_software;

  /*--- Set limiter for no MUSCL reconstructions ---*/

  auto SetScalarDefaults = [](bool muscl, unsigned short& KindConvScheme, UPWIND& KindUpwind, LIMITER& KindLimiter) {
    if (KindConvScheme == NO_CONVECTIVE) {
      KindConvScheme = SPACE_UPWIND;
      KindUpwind = UPWIND::SCALAR_UPWIND;
    } else if (KindConvScheme == SPACE_CENTERED) {
      SU2_MPI::Error("Centered schemes are not available for scalar transport", CURRENT_FUNCTION);
    }
    if (!muscl) KindLimiter = LIMITER::NONE;
  };
  SetScalarDefaults(MUSCL_Turb, Kind_ConvNumScheme_Turb, Kind_Upwind_Turb, Kind_SlopeLimit_Turb);
  SetScalarDefaults(MUSCL_Heat, Kind_ConvNumScheme_Heat, Kind_Upwind_Heat, Kind_SlopeLimit_Heat);
  SetScalarDefaults(MUSCL_Species, Kind_ConvNumScheme_Species, Kind_Upwind_Species, Kind_SlopeLimit_Species);

  if (MUSCL_Flow && (Kind_ConvNumScheme_Flow == SPACE_CENTERED)) {
    if (OptionIsSet("MUSCL_FLOW")) {
      SU2_MPI::Error("Centered schemes do not use MUSCL reconstruction (use MUSCL_FLOW= NO).", CURRENT_FUNCTION);
    } else {
      MUSCL_Flow = false;
    }
  }
  if (MUSCL_AdjFlow && (Kind_ConvNumScheme_AdjFlow == SPACE_CENTERED)) {
    if (OptionIsSet("MUSCL_ADJFLOW")) {
      SU2_MPI::Error("Centered schemes do not use MUSCL reconstruction (use MUSCL_ADJFLOW= NO).", CURRENT_FUNCTION);
    } else {
      MUSCL_AdjFlow = false;
    }
  }

  if (!MUSCL_Flow || (Kind_ConvNumScheme_Flow == SPACE_CENTERED)) Kind_SlopeLimit_Flow = LIMITER::NONE;
  if (!MUSCL_AdjFlow || (Kind_ConvNumScheme_AdjFlow == SPACE_CENTERED)) Kind_SlopeLimit_AdjFlow = LIMITER::NONE;
  if (!MUSCL_AdjTurb || (Kind_ConvNumScheme_AdjTurb == SPACE_CENTERED)) Kind_SlopeLimit_AdjTurb = LIMITER::NONE;

  /*--- Set the default for thrust in ActDisk ---*/

  if ((Kind_ActDisk == NET_THRUST) || (Kind_ActDisk == BC_THRUST)
      || (Kind_ActDisk == DRAG_MINUS_THRUST) || (Kind_ActDisk == MASSFLOW)
      || (Kind_ActDisk == POWER))
    ActDisk_Jump = RATIO;

  /*--- Error-catching and automatic array adjustments for objective, marker, and weights arrays --- */

  /*--- If Kind_Obj has not been specified, these arrays need to take a default --*/

  if (Weight_ObjFunc == nullptr && Kind_ObjFunc == nullptr) {
    Kind_ObjFunc = new unsigned short[1];
    Kind_ObjFunc[0] = DRAG_COEFFICIENT;
    Weight_ObjFunc = new su2double[1];
    Weight_ObjFunc[0] = 1.0;
    nObj=1;
    nObjW=1;
  }

  /*--- Maker sure that arrays are the same length ---*/

  if (nObj>0) {
    if (nMarker_Monitoring!=nObj && Marker_Monitoring!= nullptr) {
      if (nMarker_Monitoring==1) {
        /*-- If only one marker was listed with multiple objectives, set that marker as the marker for each objective ---*/
        nMarker_Monitoring = nObj;
        string marker = Marker_Monitoring[0];
        delete[] Marker_Monitoring;
        Marker_Monitoring = new string[nMarker_Monitoring];
        for (iMarker=0; iMarker<nMarker_Monitoring; iMarker++)
          Marker_Monitoring[iMarker] = marker;
      }
      else if(nObj==1){
        /*--- If one objective and more than one marker: repeat objective over each marker, evenly weighted ---*/
        unsigned int obj = Kind_ObjFunc[0];
        su2double wt=1.0;
        delete[] Kind_ObjFunc;
        if (Weight_ObjFunc!=nullptr){
         wt = Weight_ObjFunc[0];
         delete[] Weight_ObjFunc;
        }
        Kind_ObjFunc = new short unsigned int[nMarker_Monitoring];
        Weight_ObjFunc = new su2double[nMarker_Monitoring];
        for (unsigned short iObj=0; iObj<nMarker_Monitoring; iObj++){
          Kind_ObjFunc[iObj] = obj;
          Weight_ObjFunc[iObj] = wt;
        }
        nObjW = nObj;
      }
      else if(nObj>1) {
        SU2_MPI::Error("When using more than one OBJECTIVE_FUNCTION, MARKER_MONITORING must be the same length or length 1.\n"
                       "For multiple surfaces per objective, either use one objective or list the objective multiple times.\n"
                       "For multiple objectives per marker either use one marker or list the marker multiple times.\n"
                       "Similar rules apply for multi-objective optimization using OPT_OBJECTIVE rather than OBJECTIVE_FUNCTION.",
                       CURRENT_FUNCTION);
      }
    }
  }

  /*-- Correct for case where Weight_ObjFunc has not been provided or has length < kind_objfunc---*/

  if (nObjW<nObj) {
    if (Weight_ObjFunc!= nullptr && nObjW>1) {
      SU2_MPI::Error("The option OBJECTIVE_WEIGHT must either have the same length as OBJECTIVE_FUNCTION,\n"
                     "be lenght 1, or be deleted from the config file (equal weights will be applied).", CURRENT_FUNCTION);
    }
    Weight_ObjFunc = new su2double[nObj];
    for (unsigned short iObj=0; iObj<nObj; iObj++)
      Weight_ObjFunc[iObj] = 1.0;
  }

  /*--- One final check for multi-objective with the set of objectives
   that are not counted per-surface. We will disable multi-objective here. ---*/

  if (nObj > 1) {
    unsigned short Obj_0 = Kind_ObjFunc[0];
    for (unsigned short iObj=1; iObj<nObj; iObj++){
      switch(Kind_ObjFunc[iObj]) {
        case INVERSE_DESIGN_PRESSURE:
        case INVERSE_DESIGN_HEATFLUX:
        case THRUST_COEFFICIENT:
        case TORQUE_COEFFICIENT:
        case FIGURE_OF_MERIT:
        case SURFACE_TOTAL_PRESSURE:
        case SURFACE_STATIC_PRESSURE:
        case SURFACE_STATIC_TEMPERATURE:
        case SURFACE_MASSFLOW:
        case SURFACE_UNIFORMITY:
        case SURFACE_SECONDARY:
        case SURFACE_MOM_DISTORTION:
        case SURFACE_SECOND_OVER_UNIFORM:
        case SURFACE_PRESSURE_DROP:
        case SURFACE_SPECIES_0:
        case SURFACE_SPECIES_VARIANCE:
        case SURFACE_SCALAR_00:
        case SURFACE_SCALAR_01:
        case SURFACE_SCALAR_02:
        case SURFACE_SCALAR_03:
        case SURFACE_SCALAR_04:
        case SURFACE_SCALAR_05:
        case SURFACE_SCALAR_06:
        case SURFACE_SCALAR_07:
        case SURFACE_SCALAR_08:
        case SURFACE_SCALAR_09:
        case CUSTOM_OBJFUNC:
          if (Kind_ObjFunc[iObj] != Obj_0) {
            SU2_MPI::Error("The following objectives can only be used for the first surface in a multi-objective \n"
                           "problem or as a single objective applied to multiple monitoring markers:\n"
                           "INVERSE_DESIGN_PRESSURE, INVERSE_DESIGN_HEATFLUX, THRUST_COEFFICIENT, TORQUE_COEFFICIENT\n"
                           "FIGURE_OF_MERIT, SURFACE_TOTAL_PRESSURE, SURFACE_STATIC_PRESSURE, SURFACE_MASSFLOW\n"
                           "SURFACE_UNIFORMITY, SURFACE_SECONDARY, SURFACE_MOM_DISTORTION, SURFACE_SECOND_OVER_UNIFORM\n"
                           "SURFACE_PRESSURE_DROP, SURFACE_STATIC_TEMPERATURE, SURFACE_SPECIES_0, SURFACE_SCALAR_<i>\n"
                           "SURFACE_SPECIES_VARIANCE, CUSTOM_OBJFUNC.\n", CURRENT_FUNCTION);
          }
          break;
        default:
          break;
      }
    }
  }

  if (nObj > 0){
    if (Kind_ObjFunc[0] == CUSTOM_OBJFUNC && CustomObjFunc.empty() && !Multizone_Problem) {
      SU2_MPI::Error("The expression for the custom objective function was not set.\n"
                    "For example, CUSTOM_OBJFUNC= LIFT/DRAG", CURRENT_FUNCTION);
    }
  }

  /*--- Check for unsteady problem ---*/

  if ((TimeMarching == TIME_MARCHING::TIME_STEPPING ||
       TimeMarching == TIME_MARCHING::DT_STEPPING_1ST ||
       TimeMarching == TIME_MARCHING::DT_STEPPING_2ND) && !Time_Domain){
    SU2_MPI::Error("TIME_DOMAIN must be set to YES if TIME_MARCHING is "
                   "TIME_STEPPING, DUAL_TIME_STEPPING-1ST_ORDER or DUAL_TIME_STEPPING-2ND_ORDER", CURRENT_FUNCTION);
  }

  if (Time_Domain){
    Delta_UnstTime = Time_Step;
    Delta_DynTime  = Time_Step;

    if (TimeMarching == TIME_MARCHING::TIME_STEPPING){ InnerIter = 1; }

    /*--- Set History write freq for inner and outer iteration to zero by default, so only time iterations write. ---*/
    if (!OptionIsSet("HISTORY_WRT_FREQ_INNER")) { HistoryWrtFreq[2] = 0; }
    if (!OptionIsSet("HISTORY_WRT_FREQ_OUTER")) { HistoryWrtFreq[1] = 0; }

    if (Restart == NO) {
      Restart_Iter = 0;
    } else {
      if(nTimeIter <= Restart_Iter) SU2_MPI::Error("TIME_ITER must be larger than RESTART_ITER.", CURRENT_FUNCTION);
    }

    /*--- WINDOW_START_ITER must be larger than or equal to: RESTART_ITER. Otherwise, the running average is wrong. ---*/
    if (OptionIsSet("WINDOW_START_ITER")) {
      if (StartWindowIteration < Restart_Iter) {
        SU2_MPI::Error("WINDOW_START_ITER must be larger than or equal to: RESTART_ITER!", CURRENT_FUNCTION);
      }
    } else {
      /*--- Enforced default behavior: start of the window is the first new iteration. ---*/
      if (rank == MASTER_NODE) cout << "WARNING: Setting WINDOW_START_ITER = RESTART_ITER for meaningful running average.\n";
      StartWindowIteration = Restart_Iter;
    }

    if (Time_Step <= 0.0 && Unst_CFL == 0.0){ SU2_MPI::Error("Invalid value for TIME_STEP.", CURRENT_FUNCTION); }
  } else {
    nTimeIter = 1;
    Time_Step = 0;

    /*--- Entry 0 corresponds to unsteady simulation so for steady simulation are just set to 1. ---*/
    ScreenWrtFreq[0]  = 1;
    HistoryWrtFreq[0] = 1;

    if (TimeMarching != TIME_MARCHING::HARMONIC_BALANCE) { TimeMarching = TIME_MARCHING::STEADY; }
  }

  if (Time_Domain && !GetWrt_Restart_Overwrite()){
    SU2_MPI::Error("Appending iterations to the filename (WRT_RESTART_OVERWRITE=NO) is incompatible with transient problems.", CURRENT_FUNCTION);
  }
  if (Time_Domain && !GetWrt_Surface_Overwrite()){
    SU2_MPI::Error("Appending iterations to the filename (WRT_SURFACE_OVERWRITE=NO) is incompatible with transient problems.", CURRENT_FUNCTION);
  }
  if (Time_Domain && !GetWrt_Volume_Overwrite()){
    SU2_MPI::Error("Appending iterations to the filename (WRT_VOLUME_OVERWRITE=NO) is incompatible with transient problems.", CURRENT_FUNCTION);
  }


  /*--- Ensure that Discard_InFiles is false, owerwise the gradient could be wrong ---*/

  if ((ContinuousAdjoint || DiscreteAdjoint) && Fixed_CL_Mode && !Eval_dOF_dCX)
    Discard_InFiles = false;

  /*--- Deactivate the multigrid in the adjoint problem ---*/

  if ((ContinuousAdjoint && !MG_AdjointFlow) ||
      (TimeMarching == TIME_MARCHING::TIME_STEPPING)) { nMGLevels = 0; }

  if (Kind_Solver == MAIN_SOLVER::EULER ||
      Kind_Solver == MAIN_SOLVER::NAVIER_STOKES ||
      Kind_Solver == MAIN_SOLVER::RANS ||
      Kind_Solver == MAIN_SOLVER::NEMO_EULER ||
      Kind_Solver == MAIN_SOLVER::NEMO_NAVIER_STOKES ||
      Kind_Solver == MAIN_SOLVER::FEM_EULER ||
      Kind_Solver == MAIN_SOLVER::FEM_NAVIER_STOKES ||
      Kind_Solver == MAIN_SOLVER::FEM_RANS ||
      Kind_Solver == MAIN_SOLVER::FEM_LES){
    Kind_Regime = ENUM_REGIME::COMPRESSIBLE;
  } else if (Kind_Solver == MAIN_SOLVER::INC_EULER ||
             Kind_Solver == MAIN_SOLVER::INC_NAVIER_STOKES ||
             Kind_Solver == MAIN_SOLVER::INC_RANS){
    Kind_Regime = ENUM_REGIME::INCOMPRESSIBLE;
  }  else {
    Kind_Regime = ENUM_REGIME::NO_FLOW;
  }

  if ((rank == MASTER_NODE) && ContinuousAdjoint && (Ref_NonDim == DIMENSIONAL) && (Kind_SU2 == SU2_COMPONENT::SU2_CFD)) {
    cout << "WARNING: The adjoint solver should use a non-dimensional flow solution." << endl;
  }

  /*--- Initialize non-physical points/reconstructions to zero ---*/

  Nonphys_Points   = 0;
  Nonphys_Reconstr = 0;

  /*--- Set the number of external iterations to 1 for the steady state problem ---*/

  if (Kind_Solver == MAIN_SOLVER::FEM_ELASTICITY) {
    nMGLevels = 0;
    if (Kind_Struct_Solver == STRUCT_DEFORMATION::SMALL){
      MinLogResidual = log10(Linear_Solver_Error);
    }
  }

  Radiation = (Kind_Radiation != RADIATION_MODEL::NONE);

  /*--- Check for unsupported features. ---*/

  if ((Kind_Solver != MAIN_SOLVER::EULER && Kind_Solver != MAIN_SOLVER::NAVIER_STOKES && Kind_Solver != MAIN_SOLVER::RANS) && (TimeMarching == TIME_MARCHING::HARMONIC_BALANCE)){
    SU2_MPI::Error("Harmonic Balance not yet implemented for the incompressible solver.", CURRENT_FUNCTION);
  }

  /*--- Check for Fluid model consistency ---*/

  if (standard_air) {
    if (Gamma != 1.4 || Gas_Constant != 287.058) {
      Gamma = 1.4;
      Gas_Constant = 287.058;
    }
  }

/*--- Set default values for various fluid properties. ---*/

  const su2double Molecular_Weight_Default = 28.96;
  const su2double Mu_Constant_Default = (SystemMeasurements == SI) ? 1.716E-5 : (1.716E-5 / 47.88025898);
  const su2double Mu_Ref_Default = Mu_Constant_Default;
  const su2double Mu_Temperature_Ref_Default = (SystemMeasurements == SI) ? 273.15 : (273.15 * 1.8);
  const su2double Mu_S_Default = (SystemMeasurements == SI) ? 110.4 : (110.4 * 1.8);
  const su2double Specific_Heat_Cp_Default = 1004.703;
  const su2double Thermal_Conductivity_Constant_Default = (SystemMeasurements == SI) ? 2.57E-2 : (2.57E-2 * 0.577789317);
  const su2double Prandtl_Lam_Default = 0.72;
  const su2double Prandtl_Turb_Default = 0.9;
  const su2double Lewis_Number_Default = 1.0;

  auto SetDefaultIfEmpty = [](su2double*& array, unsigned short& size, const su2double& default_val) {
    if (array == nullptr) {
      array = new su2double[1];
      array[0] = default_val;
      size = 1;
    }
  };

  SetDefaultIfEmpty(Molecular_Weight, nMolecular_Weight, Molecular_Weight_Default);
  SetDefaultIfEmpty(Specific_Heat_Cp, nSpecific_Heat_Cp, Specific_Heat_Cp_Default);
  SetDefaultIfEmpty(Mu_Constant, nMu_Constant, Mu_Constant_Default);
  if (Mu_Ref == nullptr && Mu_Temperature_Ref == nullptr && Mu_S == nullptr) {
    SetDefaultIfEmpty(Mu_Ref, nMu_Ref, Mu_Ref_Default);
    SetDefaultIfEmpty(Mu_Temperature_Ref, nMu_Temperature_Ref, Mu_Temperature_Ref_Default);
    SetDefaultIfEmpty(Mu_S, nMu_S, Mu_S_Default);
  }
  SetDefaultIfEmpty(Thermal_Conductivity_Constant, nThermal_Conductivity_Constant,
                    Thermal_Conductivity_Constant_Default);
  SetDefaultIfEmpty(Prandtl_Lam, nPrandtl_Lam, Prandtl_Lam_Default);
  SetDefaultIfEmpty(Prandtl_Turb, nPrandtl_Turb, Prandtl_Turb_Default);
  SetDefaultIfEmpty(Constant_Lewis_Number, nConstant_Lewis_Number, Lewis_Number_Default);

  /*--- Check whether inputs for FLUID_MIXTURE are correctly specified. ---*/

    if (Kind_FluidModel == FLUID_MIXTURE) {
      /*--- Check whether the number of entries of each specified fluid property equals the number of transported scalar
       equations solved + 1. nMolecular_Weight and nSpecific_Heat_Cp are used because it is required for the fluid mixing models.
       * Cp is required in case of MIXTURE_FLUID_MODEL because the energy equation needs to be active.--- */
      if (nMolecular_Weight != nSpecies_Init + 1 || nSpecific_Heat_Cp != nSpecies_Init + 1) {
        SU2_MPI::Error(
            "The use of FLUID_MIXTURE requires the number of entries for MOLECULAR_WEIGHT and SPECIFIC_HEAT_CP,\n"
            "to be equal to the number of entries of SPECIES_INIT + 1",
            CURRENT_FUNCTION);
      }
      /*--- Check whether the density model used is correct, in the case of FLUID_MIXTURE the density model must be
       VARIABLE. Otherwise, if the density model is CONSTANT, the scalars will not have influence the mixture density
       and it will remain constant through the complete domain. --- */
      if (Kind_DensityModel != INC_DENSITYMODEL::VARIABLE) {
        SU2_MPI::Error("The use of FLUID_MIXTURE requires the INC_DENSITY_MODEL option to be VARIABLE",
                       CURRENT_FUNCTION);
      }

      switch (Kind_ViscosityModel) {
        case VISCOSITYMODEL::CONSTANT:
          if (nMu_Constant != nSpecies_Init + 1) {
            SU2_MPI::Error(
                "The use of FLUID_MIXTURE requires the number of entries for MU_CONSTANT,\n"
                "to be equal to the number of entries of SPECIES_INIT + 1",
                CURRENT_FUNCTION);
          }
          break;
        case VISCOSITYMODEL::SUTHERLAND:
          if ((nMu_Ref != nSpecies_Init + 1) || (nMu_Temperature_Ref != nSpecies_Init + 1) ||
              (nMu_S != nSpecies_Init + 1)) {
            SU2_MPI::Error(
                "The use of FLUID_MIXTURE requires the number of entries for MU_REF, MU_T_REF and "
                "SUTHERLAND_CONSTANT,\n"
                "to be equal to the number of entries of SPECIES_INIT + 1",
                CURRENT_FUNCTION);
          }
          break;
        default:
          if (nSpecies_Init + 1 != 1) SU2_MPI::Error("Fluid mixture: viscosity model not available.", CURRENT_FUNCTION);
          break;
      }

      switch (Kind_ConductivityModel) {
        case CONDUCTIVITYMODEL::CONSTANT:
          if ((Kind_ConductivityModel_Turb == CONDUCTIVITYMODEL_TURB::CONSTANT_PRANDTL) &&
              (Kind_Turb_Model != TURB_MODEL::NONE)) {
            if ((nThermal_Conductivity_Constant != nSpecies_Init + 1) || (nPrandtl_Turb != nSpecies_Init + 1)) {
              SU2_MPI::Error(
                  "The use of FLUID_MIXTURE requires the number of entries for THERMAL_CONDUCTIVITY_CONSTANT and "
                  "PRANDTL_TURB,\n"
                  "to be equal to the number of entries of SPECIES_INIT + 1",
                  CURRENT_FUNCTION);
            }
          } else {
            if (nThermal_Conductivity_Constant != nSpecies_Init + 1) {
              SU2_MPI::Error(
                  "The use of FLUID_MIXTURE requires the number of entries for THERMAL_CONDUCTIVITY_CONSTANT,\n"
                  "to be equal to the number of entries of SPECIES_INIT + 1",
                  CURRENT_FUNCTION);
            }
          }
          break;
        case CONDUCTIVITYMODEL::CONSTANT_PRANDTL:
          if (Kind_ConductivityModel_Turb == CONDUCTIVITYMODEL_TURB::CONSTANT_PRANDTL) {
            if ((nPrandtl_Lam != nSpecies_Init + 1) || (nPrandtl_Turb != nSpecies_Init + 1)) {
              SU2_MPI::Error(
                  "The use of FLUID_MIXTURE requires the number of entries for PRANDTL_LAM and PRANDTL_TURB,\n"
                  "to be equal to the number of entries of SPECIES_INIT + 1",
                  CURRENT_FUNCTION);
            }
          } else {
            if (nPrandtl_Lam != nSpecies_Init + 1) {
              SU2_MPI::Error(
                  "The use of FLUID_MIXTURE requires the number of entries for PRANDTL_LAM,\n"
                  "to be equal to the number of entries of SPECIES_INIT + 1",
                  CURRENT_FUNCTION);
            }
          }
          break;
        default:
          if (nSpecies_Init + 1 != 1) SU2_MPI::Error("Conductivity model not available.", CURRENT_FUNCTION);
          break;
      }
    }


    if (Kind_Species_Model == SPECIES_MODEL::FLAMELET) {

      if (Kind_FluidModel != FLUID_FLAMELET) {
        SU2_MPI::Error("The use of SCALAR_MODEL= FLAMELET requires the FLUID_MODEL option to be FLUID_FLAMELET",
                       CURRENT_FUNCTION);
      }

      if (Kind_DensityModel != INC_DENSITYMODEL::VARIABLE) {
        SU2_MPI::Error("The use of FLUID_FLAMELET requires the INC_DENSITY_MODEL option to be VARIABLE",
                       CURRENT_FUNCTION);
      }

      if (Kind_ConductivityModel != CONDUCTIVITYMODEL::FLAMELET) {
        SU2_MPI::Error("The use of FLUID_FLAMELET requires the CONDUCTIVITY_MODEL option to be FLAMELET",
                       CURRENT_FUNCTION);
      }

      if (Kind_Diffusivity_Model != DIFFUSIVITYMODEL::FLAMELET) {
        SU2_MPI::Error("The use of FLUID_FLAMELET requires the DIFFUSIVITY_MODEL option to be FLAMELET",
                       CURRENT_FUNCTION);
      }
<<<<<<< HEAD
     if (Kind_ViscosityModel != VISCOSITYMODEL::FLAMELET) {
=======

      if (Kind_ViscosityModel != VISCOSITYMODEL::FLAMELET) {
>>>>>>> 29862d7a
        SU2_MPI::Error("The use of FLUID_FLAMELET requires the VISCOSITY_MODEL option to be FLAMELET",
                       CURRENT_FUNCTION);
      }
    }

    /*--- Check for Measurement System ---*/

    if (SystemMeasurements == US && !standard_air) {
      SU2_MPI::Error("Only STANDARD_AIR fluid model can be used with US Measurement System", CURRENT_FUNCTION);
    }

    /* --- Check for NEMO compatibility issues ---*/
    if (Kind_FluidModel == SU2_NONEQ && (Kind_TransCoeffModel != TRANSCOEFFMODEL::WILKE && Kind_TransCoeffModel != TRANSCOEFFMODEL::SUTHERLAND && Kind_TransCoeffModel != TRANSCOEFFMODEL::GUPTAYOS) ) {
      SU2_MPI::Error("Transport model not available for NEMO solver using SU2TCLIB. Please use the WILKE, SUTHERLAND or GUPTAYOS transport model instead.", CURRENT_FUNCTION);
    }

    if (Kind_Solver == MAIN_SOLVER::NEMO_NAVIER_STOKES) {
      if (Kind_FluidModel == SU2_NONEQ && GasModel == "AIR-7" && Kind_TransCoeffModel != TRANSCOEFFMODEL::GUPTAYOS) {
        SU2_MPI::Error("Only Gupta-Yos transport model available for ionized flows using SU2TCLIB.", CURRENT_FUNCTION);
      }
    }

    if (Kind_FluidModel == MUTATIONPP &&
        (Kind_TransCoeffModel != TRANSCOEFFMODEL::WILKE && Kind_TransCoeffModel != TRANSCOEFFMODEL::CHAPMANN_ENSKOG)) {
      SU2_MPI::Error("Transport model not available for NEMO solver using MUTATIONPP. Please use the WILKE or CHAPMANN_ENSKOG transport model instead..",
                     CURRENT_FUNCTION);
    }

    if (Kind_FluidModel == SU2_NONEQ && GasModel == "AIR-7" && nWall_Catalytic != 0) {
      SU2_MPI::Error("Catalytic wall recombination is not yet available for ionized flows in SU2_NEMO.", CURRENT_FUNCTION);
    }

    if (!ideal_gas && !nemo) {
      if (Kind_Upwind_Flow != UPWIND::ROE && Kind_Upwind_Flow != UPWIND::HLLC && Kind_Centered_Flow != CENTERED::JST) {
        SU2_MPI::Error("Only ROE Upwind, HLLC Upwind scheme, and JST scheme can be used for Non-Ideal Compressible Fluids", CURRENT_FUNCTION);
      }
    }

    if (GetBoolTurbomachinery()) {
      nBlades = new su2double[nZone];
      FreeStreamTurboNormal = new su2double[3];
    }

    /*--- Check if Giles are used with turbo markers ---*/

    if (nMarker_Giles > 0 && !GetBoolTurbomachinery()) {
      SU2_MPI::Error("Giles Boundary conditions can only be used with turbomachinery markers", CURRENT_FUNCTION);
    }

    /*--- Check for Boundary condition available for NICFD ---*/

    if ((!ideal_gas) && (!noneq_gas)) {
      if (nMarker_Inlet != 0) {
        SU2_MPI::Error(
            "Riemann Boundary conditions or Giles must be used for inlet and outlet with Not Ideal Compressible "
            "Fluids ",
            CURRENT_FUNCTION);
      }
      if (nMarker_Outlet != 0) {
        SU2_MPI::Error("Riemann Boundary conditions or Giles must be used outlet with Not Ideal Compressible Fluids ",
                       CURRENT_FUNCTION);
      }

      if (nMarker_FarField != 0) {
        SU2_MPI::Error("Riemann Boundary conditions or Giles must be used outlet with Not Ideal Compressible Fluids ",
                       CURRENT_FUNCTION);
      }
    }

    /*--- Check for Boundary condition available for NICF ---*/

    if (ideal_gas && (Kind_Solver != MAIN_SOLVER::INC_EULER && Kind_Solver != MAIN_SOLVER::INC_NAVIER_STOKES &&
                      Kind_Solver != MAIN_SOLVER::INC_RANS)) {
      if (SystemMeasurements == US && standard_air) {
        if (Kind_ViscosityModel != VISCOSITYMODEL::SUTHERLAND) {
          SU2_MPI::Error("Only SUTHERLAND viscosity model can be used with US Measurement", CURRENT_FUNCTION);
        }
      }
      if (Kind_ConductivityModel != CONDUCTIVITYMODEL::CONSTANT_PRANDTL) {
        SU2_MPI::Error("Only CONSTANT_PRANDTL thermal conductivity model can be used with STANDARD_AIR and IDEAL_GAS",
                       CURRENT_FUNCTION);
      }
    }
    /*--- Check for Boundary condition option agreement ---*/
  if (Kind_InitOption == REYNOLDS){
    if ((Kind_Solver == MAIN_SOLVER::NAVIER_STOKES || Kind_Solver == MAIN_SOLVER::RANS) && Reynolds <=0){
      SU2_MPI::Error("Reynolds number required for NAVIER_STOKES and RANS !!", CURRENT_FUNCTION);
    }
  }

  if (nKind_SurfaceMovement != nMarker_Moving) {
    SU2_MPI::Error("Number of SURFACE_MOVEMENT must match number of MARKER_MOVING", CURRENT_FUNCTION);
  }

  if (TimeMarching == TIME_MARCHING::TIME_STEPPING){
    nIter      = 1;
    nInnerIter  = 1;
  }

  if (!Multizone_Problem){
    ScreenWrtFreq[1]  = 0;
    HistoryWrtFreq[1] = 0;
    if (!Time_Domain){
      /*--- If not running multizone or unsteady, INNER_ITER and ITER are interchangeable,
       * but precedence will be given to INNER_ITER if both options are present. ---*/
      if (!OptionIsSet("INNER_ITER")){
        nInnerIter = nIter;
      }
    }
  }


  if ((Multizone_Problem || Time_Domain) && OptionIsSet("ITER")){
    SU2_MPI::Error("ITER must not be used when running multizone and/or unsteady problems.\n"
                   "Use TIME_ITER, OUTER_ITER or INNER_ITER to specify number of time iterations,\n"
                   "outer iterations or inner iterations, respectively.", CURRENT_FUNCTION);
  }

  /*--- If we're solving a purely steady problem with no prescribed grid
   movement (both rotating frame and moving walls can be steady), make sure that
   there is no grid motion ---*/

  if (GetGrid_Movement()){
    if ((Kind_SU2 == SU2_COMPONENT::SU2_CFD || Kind_SU2 == SU2_COMPONENT::SU2_SOL) &&
        (TimeMarching == TIME_MARCHING::STEADY && !Time_Domain)){

      if((Kind_GridMovement != ROTATING_FRAME) &&
         (Kind_GridMovement != STEADY_TRANSLATION) &&
         (Kind_GridMovement != NONE)){
        SU2_MPI::Error("Unsupported kind of grid movement for steady state problems.", CURRENT_FUNCTION);
      }
      for (iMarker = 0; iMarker < nMarker_Moving; iMarker++){
        if (Kind_SurfaceMovement[iMarker] != MOVING_WALL){
          SU2_MPI::Error("Unsupported kind of surface movement for steady state problems.", CURRENT_FUNCTION);
        }
      }
    }
  }

  /*--- The Line Search should be applied only in the deformation stage. ---*/

  if (Kind_SU2 != SU2_COMPONENT::SU2_DEF) {
    Opt_RelaxFactor = 1.0;
  }

  /*--- If it is not specified, set the mesh motion mach number
   equal to the freestream value. ---*/

  if (GetDynamic_Grid() && Mach_Motion == 0.0)
    Mach_Motion = Mach;

  /*--- Set the boolean flag if we are in a rotating frame (source term). ---*/

  Rotating_Frame = (Kind_GridMovement == ROTATING_FRAME);

  /*--- In case the grid movement parameters have not been declared in the
   config file, set them equal to zero for safety. Also check to make sure
   that for each option, a value has been declared for each moving marker. ---*/

  if (nMarker_Moving > 0){
    if (nMarkerMotion_Origin == 0){
      nMarkerMotion_Origin = 3*nMarker_Moving;
      MarkerMotion_Origin = new su2double[nMarkerMotion_Origin] ();
    }
    if (nMarkerMotion_Origin/3 != nMarker_Moving){
      SU2_MPI::Error("Number of SURFACE_MOTION_ORIGIN must be three times the number of MARKER_MOVING, (x,y,z) per marker.", CURRENT_FUNCTION);
    }
    if (nMarkerTranslation == 0){
      nMarkerTranslation = 3*nMarker_Moving;
      MarkerTranslation_Rate = new su2double[nMarkerTranslation] ();
    }
    if (nMarkerTranslation/3 != nMarker_Moving){
      SU2_MPI::Error("Number of SURFACE_TRANSLATION_RATE must be three times the number of MARKER_MOVING, (x,y,z) per marker.", CURRENT_FUNCTION);
    }
    if (nMarkerRotation_Rate == 0){
      nMarkerRotation_Rate = 3*nMarker_Moving;
      MarkerRotation_Rate = new su2double[nMarkerRotation_Rate] ();
    }
    if (nMarkerRotation_Rate/3 != nMarker_Moving){
      SU2_MPI::Error("Number of SURFACE_ROTATION_RATE must be three times the number of MARKER_MOVING, (x,y,z) per marker.", CURRENT_FUNCTION);
    }
    if (nMarkerPlunging_Ampl == 0){
      nMarkerPlunging_Ampl = 3*nMarker_Moving;
      MarkerPlunging_Ampl = new su2double[nMarkerPlunging_Ampl] ();
    }
    if (nMarkerPlunging_Ampl/3 != nMarker_Moving){
      SU2_MPI::Error("Number of SURFACE_PLUNGING_AMPL must be three times the number of MARKER_MOVING, (x,y,z) per marker.", CURRENT_FUNCTION);
    }
    if (nMarkerPlunging_Omega == 0){
      nMarkerPlunging_Omega = 3*nMarker_Moving;
      MarkerPlunging_Omega = new su2double[nMarkerPlunging_Omega] ();
    }
    if (nMarkerPlunging_Omega/3 != nMarker_Moving){
      SU2_MPI::Error("Number of SURFACE_PLUNGING_OMEGA must be three times the number of MARKER_MOVING, (x,y,z) per marker.", CURRENT_FUNCTION);
    }
    if (nMarkerPitching_Ampl == 0){
      nMarkerPitching_Ampl = 3*nMarker_Moving;
      MarkerPitching_Ampl = new su2double[nMarkerPitching_Ampl] ();
    }
    if (nMarkerPitching_Ampl/3 != nMarker_Moving){
      SU2_MPI::Error("Number of SURFACE_PITCHING_AMPL must be three times the number of MARKER_MOVING, (x,y,z) per marker.", CURRENT_FUNCTION);
    }
    if (nMarkerPitching_Omega == 0){
      nMarkerPitching_Omega = 3*nMarker_Moving;
      MarkerPitching_Omega = new su2double[nMarkerPitching_Omega] ();
    }
    if (nMarkerPitching_Omega/3 != nMarker_Moving){
      SU2_MPI::Error("Number of SURFACE_PITCHING_OMEGA must be three times the number of MARKER_MOVING, (x,y,z) per marker.", CURRENT_FUNCTION);
    }
    if (nMarkerPitching_Phase == 0){
      nMarkerPitching_Phase = 3*nMarker_Moving;
      MarkerPitching_Phase = new su2double[nMarkerPitching_Phase] ();
    }
    if (nMarkerPitching_Phase/3 != nMarker_Moving){
      SU2_MPI::Error("Number of SURFACE_PITCHING_PHASE must be three times the number of MARKER_MOVING, (x,y,z) per marker.", CURRENT_FUNCTION);
    }

    if (nMoveMotion_Origin == 0){
      nMoveMotion_Origin = nMarker_Moving;
      MoveMotion_Origin = new unsigned short[nMoveMotion_Origin];
      for (iMarker = 0; iMarker < nMarker_Moving; iMarker++){
        MoveMotion_Origin[iMarker] = NO;
      }
    }
    if (nMoveMotion_Origin != nMarker_Moving){
      SU2_MPI::Error("Number of MOVE_MOTION_ORIGIN must match number of MARKER_MOVING.", CURRENT_FUNCTION);
    }
  }

  /*-- Setting Harmonic Balance period from the config file */

  if (TimeMarching == TIME_MARCHING::HARMONIC_BALANCE) {
    HarmonicBalance_Period = GetHarmonicBalance_Period();
    if (HarmonicBalance_Period < 0)  {
      SU2_MPI::Error("Not a valid value for time period!!", CURRENT_FUNCTION);
    }
    /* Initialize the Harmonic balance Frequency pointer */
    if (Omega_HB == nullptr) {
      Omega_HB = new su2double[nOmega_HB];
      for (unsigned short iZone = 0; iZone < nOmega_HB; iZone++ )
        Omega_HB[iZone] = 0.0;
  } else {
      if (nOmega_HB != nTimeInstances) {
        SU2_MPI::Error("Length of omega_HB  must match the number TIME_INSTANCES!!" , CURRENT_FUNCTION);
      }
    }
  }

  /*--- Force number of span-wise section to 1 if 2D case ---*/
  if(val_nDim ==2){
    nSpanWiseSections_User=1;
    Kind_SpanWise= EQUISPACED;
  }

  /*--- Set number of TurboPerformance markers ---*/
  if(nMarker_Turbomachinery > 0){
    if(nMarker_Turbomachinery > 1){
      nMarker_TurboPerformance = nMarker_Turbomachinery + SU2_TYPE::Int(nMarker_Turbomachinery/2) + 1;
    }else{
      nMarker_TurboPerformance = nMarker_Turbomachinery;
    }
  } else {
    nMarker_TurboPerformance = 0;
    nSpanWiseSections =1;
  }

  /*--- Set number of TurboPerformance markers ---*/
  if(nMarker_Turbomachinery != 0){
    nSpan_iZones = new unsigned short[nZone];
  }

  /*--- Set number of TurboPerformance markers ---*/
  if(GetGrid_Movement() && RampRotatingFrame && !DiscreteAdjoint){
    FinalRotation_Rate_Z = Rotation_Rate[2];
    if(abs(FinalRotation_Rate_Z) > 0.0){
      Rotation_Rate[2] = rampRotFrame_coeff[0];
    }
  }

  if(RampOutletPressure && !DiscreteAdjoint){
    for (iMarker = 0; iMarker < nMarker_Giles; iMarker++){
      if (Kind_Data_Giles[iMarker] == STATIC_PRESSURE || Kind_Data_Giles[iMarker] == STATIC_PRESSURE_1D || Kind_Data_Giles[iMarker] == RADIAL_EQUILIBRIUM ){
        FinalOutletPressure = Giles_Var1[iMarker];
        Giles_Var1[iMarker] = rampOutPres_coeff[0];
      }
    }
    for (iMarker = 0; iMarker < nMarker_Riemann; iMarker++){
      if (Kind_Data_Riemann[iMarker] == STATIC_PRESSURE || Kind_Data_Riemann[iMarker] == RADIAL_EQUILIBRIUM){
        FinalOutletPressure = Riemann_Var1[iMarker];
        Riemann_Var1[iMarker] = rampOutPres_coeff[0];
      }
    }
  }

  /*--- Check on extra Relaxation factor for Giles---*/
  if(extrarelfac[1] > 0.5){
    extrarelfac[1] = 0.5;
  }
    /*--- Use the various rigid-motion input frequencies to determine the period to be used with harmonic balance cases.
     There are THREE types of motion to consider, namely: rotation, pitching, and plunging.
     The largest period of motion is the one to be used for harmonic balance  calculations. ---*/

  /*if (Unsteady_Simulation == HARMONIC_BALANCE) {
    if (!(GetGrid_Movement())) {
      // No grid movement - Time period from config file //
      HarmonicBalance_Period = GetHarmonicBalance_Period();
    }

    else {
      unsigned short N_MOTION_TYPES = 3;
      su2double *periods;
      periods = new su2double[N_MOTION_TYPES];

      //--- rotation: ---//

      su2double Omega_mag_rot = sqrt(pow(Rotation_Rate_X[ZONE_0],2)+pow(Rotation_Rate_Y[ZONE_0],2)+pow(Rotation_Rate_Z[ZONE_0],2));
      if (Omega_mag_rot > 0)
          periods[0] = 2*PI_NUMBER/Omega_mag_rot;
      else
          periods[0] = 0.0;

      //--- pitching: ---//

      su2double Omega_mag_pitch = sqrt(pow(Pitching_Omega_X[ZONE_0],2)+pow(Pitching_Omega_Y[ZONE_0],2)+pow(Pitching_Omega_Z[ZONE_0],2));
      if (Omega_mag_pitch > 0)
          periods[1] = 2*PI_NUMBER/Omega_mag_pitch;
      else
          periods[1] = 0.0;

      //--- plunging: ---//

      su2double Omega_mag_plunge = sqrt(pow(Plunging_Omega_X[ZONE_0],2)+pow(Plunging_Omega_Y[ZONE_0],2)+pow(Plunging_Omega_Z[ZONE_0],2));
      if (Omega_mag_plunge > 0)
          periods[2] = 2*PI_NUMBER/Omega_mag_plunge;
      else
          periods[2] = 0.0;

      //--- determine which period is largest ---//

      unsigned short iVar;
      HarmonicBalance_Period = 0.0;
      for (iVar = 0; iVar < N_MOTION_TYPES; iVar++) {
          if (periods[iVar] > HarmonicBalance_Period)
              HarmonicBalance_Period = periods[iVar];
      }

      delete periods;
    }

  }*/


  /*--- In case the moment origin coordinates have not been declared in the
   config file, set them equal to zero for safety. Also check to make sure
   that for each marker, a value has been declared for the moment origin.
   Unless only one value was specified, then set this value for all the markers
   being monitored. ---*/


  if ((nRefOriginMoment_X != nRefOriginMoment_Y) || (nRefOriginMoment_X != nRefOriginMoment_Z) ) {
    SU2_MPI::Error("ERROR: Length of REF_ORIGIN_MOMENT_X, REF_ORIGIN_MOMENT_Y and REF_ORIGIN_MOMENT_Z must be the same!!", CURRENT_FUNCTION);
  }

  if (RefOriginMoment_X == nullptr) {
    RefOriginMoment_X = new su2double[nMarker_Monitoring];
    for (iMarker = 0; iMarker < nMarker_Monitoring; iMarker++ )
      RefOriginMoment_X[iMarker] = 0.0;
  } else {
    if (nRefOriginMoment_X == 1) {

      su2double aux_RefOriginMoment_X = RefOriginMoment_X[0];
      delete [] RefOriginMoment_X;
      RefOriginMoment_X = new su2double[nMarker_Monitoring];
      nRefOriginMoment_X = nMarker_Monitoring;

      for (iMarker = 0; iMarker < nMarker_Monitoring; iMarker++ )
        RefOriginMoment_X[iMarker] = aux_RefOriginMoment_X;
    }
    else if (nRefOriginMoment_X != nMarker_Monitoring) {
      SU2_MPI::Error("ERROR: Length of REF_ORIGIN_MOMENT_X must match number of Monitoring Markers!!", CURRENT_FUNCTION);
    }
  }

  if (RefOriginMoment_Y == nullptr) {
    RefOriginMoment_Y = new su2double[nMarker_Monitoring];
    for (iMarker = 0; iMarker < nMarker_Monitoring; iMarker++ )
      RefOriginMoment_Y[iMarker] = 0.0;
  } else {
    if (nRefOriginMoment_Y == 1) {

      su2double aux_RefOriginMoment_Y = RefOriginMoment_Y[0];
      delete [] RefOriginMoment_Y;
      RefOriginMoment_Y = new su2double[nMarker_Monitoring];
      nRefOriginMoment_Y = nMarker_Monitoring;

      for (iMarker = 0; iMarker < nMarker_Monitoring; iMarker++ )
        RefOriginMoment_Y[iMarker] = aux_RefOriginMoment_Y;
    }
    else if (nRefOriginMoment_Y != nMarker_Monitoring) {
      SU2_MPI::Error("ERROR: Length of REF_ORIGIN_MOMENT_Y must match number of Monitoring Markers!!", CURRENT_FUNCTION);
    }
  }

  if (RefOriginMoment_Z == nullptr) {
    RefOriginMoment_Z = new su2double[nMarker_Monitoring];
    for (iMarker = 0; iMarker < nMarker_Monitoring; iMarker++ )
      RefOriginMoment_Z[iMarker] = 0.0;
  } else {
    if (nRefOriginMoment_Z == 1) {

      su2double aux_RefOriginMoment_Z = RefOriginMoment_Z[0];
      delete [] RefOriginMoment_Z;
      RefOriginMoment_Z = new su2double[nMarker_Monitoring];
      nRefOriginMoment_Z = nMarker_Monitoring;

      for (iMarker = 0; iMarker < nMarker_Monitoring; iMarker++ )
        RefOriginMoment_Z[iMarker] = aux_RefOriginMoment_Z;
    }
    else if (nRefOriginMoment_Z != nMarker_Monitoring) {
      SU2_MPI::Error("ERROR: Length of REF_ORIGIN_MOMENT_Z must match number of Monitoring Markers!!", CURRENT_FUNCTION);
    }
  }

  /*--- Set the boolean flag if we are carrying out an aeroelastic simulation. ---*/

  if (GetGrid_Movement() && (GetSurface_Movement(AEROELASTIC) || GetSurface_Movement(AEROELASTIC_RIGID_MOTION))) Aeroelastic_Simulation = true;
  else Aeroelastic_Simulation = false;

  /*--- Initializing the size for the solutions of the Aeroelastic problem. ---*/


  if (GetGrid_Movement() && Aeroelastic_Simulation) {
    Aeroelastic_np1.resize(nMarker_Monitoring);
    Aeroelastic_n.resize(nMarker_Monitoring);
    Aeroelastic_n1.resize(nMarker_Monitoring);
    for (iMarker = 0; iMarker < nMarker_Monitoring; iMarker++) {
      Aeroelastic_np1[iMarker].resize(2);
      Aeroelastic_n[iMarker].resize(2);
      Aeroelastic_n1[iMarker].resize(2);
      for (int i =0; i<2; i++) {
        Aeroelastic_np1[iMarker][i].resize(2);
        Aeroelastic_n[iMarker][i].resize(2);
        Aeroelastic_n1[iMarker][i].resize(2);
        for (int j=0; j<2; j++) {
          Aeroelastic_np1[iMarker][i][j] = 0.0;
          Aeroelastic_n[iMarker][i][j] = 0.0;
          Aeroelastic_n1[iMarker][i][j] = 0.0;
        }
      }
    }
  }

  /*--- Allocate memory for the plunge and pitch and initialized them to zero ---*/

  if (GetGrid_Movement() && Aeroelastic_Simulation) {
    Aeroelastic_pitch = new su2double[nMarker_Monitoring];
    Aeroelastic_plunge = new su2double[nMarker_Monitoring];
    for (iMarker = 0; iMarker < nMarker_Monitoring; iMarker++ ) {
      Aeroelastic_pitch[iMarker] = 0.0;
      Aeroelastic_plunge[iMarker] = 0.0;
    }
  }

  FinestMesh = MESH_0;
  if (MGCycle == FULLMG_CYCLE) FinestMesh = nMGLevels;

  if ((Kind_Solver == MAIN_SOLVER::NAVIER_STOKES) &&
      (Kind_Turb_Model != TURB_MODEL::NONE))
    Kind_Solver = MAIN_SOLVER::RANS;

  if ((Kind_Solver == MAIN_SOLVER::INC_NAVIER_STOKES) &&
      (Kind_Turb_Model != TURB_MODEL::NONE))
    Kind_Solver = MAIN_SOLVER::INC_RANS;

  if (Kind_Solver == MAIN_SOLVER::EULER ||
      Kind_Solver == MAIN_SOLVER::INC_EULER ||
      Kind_Solver == MAIN_SOLVER::NEMO_EULER ||
      Kind_Solver == MAIN_SOLVER::FEM_EULER)
    Kind_Turb_Model = TURB_MODEL::NONE;

  Kappa_2nd_Flow = jst_coeff[0];
  Kappa_4th_Flow = jst_coeff[1];
  Kappa_2nd_AdjFlow = jst_adj_coeff[0];
  Kappa_4th_AdjFlow = jst_adj_coeff[1];

  /*--- Make the MG_PreSmooth, MG_PostSmooth, and MG_CorrecSmooth
   arrays consistent with nMGLevels ---*/

  unsigned short * tmp_smooth = new unsigned short[nMGLevels+1];

  if ((nMG_PreSmooth != nMGLevels+1) && (nMG_PreSmooth != 0)) {
    if (nMG_PreSmooth > nMGLevels+1) {

      /*--- Truncate by removing unnecessary elements at the end ---*/

      for (unsigned int i = 0; i <= nMGLevels; i++)
        tmp_smooth[i] = MG_PreSmooth[i];
      delete [] MG_PreSmooth;
      MG_PreSmooth=nullptr;
    }
    else {

      /*--- Add additional elements equal to last element ---*/

      for (unsigned int i = 0; i < nMG_PreSmooth; i++)
        tmp_smooth[i] = MG_PreSmooth[i];
      for (unsigned int i = nMG_PreSmooth; i <= nMGLevels; i++)
        tmp_smooth[i] = MG_PreSmooth[nMG_PreSmooth-1];
      delete [] MG_PreSmooth;
      MG_PreSmooth=nullptr;
    }

    nMG_PreSmooth = nMGLevels+1;
    MG_PreSmooth = new unsigned short[nMG_PreSmooth];
    for (unsigned int i = 0; i < nMG_PreSmooth; i++)
      MG_PreSmooth[i] = tmp_smooth[i];
  }
  if ((nMGLevels != 0) && (nMG_PreSmooth == 0)) {
    delete [] MG_PreSmooth;
    nMG_PreSmooth = nMGLevels+1;
    MG_PreSmooth = new unsigned short[nMG_PreSmooth];
    for (unsigned int i = 0; i < nMG_PreSmooth; i++)
      MG_PreSmooth[i] = i+1;
  }

  if ((nMG_PostSmooth != nMGLevels+1) && (nMG_PostSmooth != 0)) {
    if (nMG_PostSmooth > nMGLevels+1) {

      /*--- Truncate by removing unnecessary elements at the end ---*/

      for (unsigned int i = 0; i <= nMGLevels; i++)
        tmp_smooth[i] = MG_PostSmooth[i];
      delete [] MG_PostSmooth;
      MG_PostSmooth=nullptr;
    }
    else {

      /*--- Add additional elements equal to last element ---*/

      for (unsigned int i = 0; i < nMG_PostSmooth; i++)
        tmp_smooth[i] = MG_PostSmooth[i];
      for (unsigned int i = nMG_PostSmooth; i <= nMGLevels; i++)
        tmp_smooth[i] = MG_PostSmooth[nMG_PostSmooth-1];
      delete [] MG_PostSmooth;
      MG_PostSmooth=nullptr;
    }

    nMG_PostSmooth = nMGLevels+1;
    MG_PostSmooth = new unsigned short[nMG_PostSmooth];
    for (unsigned int i = 0; i < nMG_PostSmooth; i++)
      MG_PostSmooth[i] = tmp_smooth[i];

  }

  if ((nMGLevels != 0) && (nMG_PostSmooth == 0)) {
    delete [] MG_PostSmooth;
    nMG_PostSmooth = nMGLevels+1;
    MG_PostSmooth = new unsigned short[nMG_PostSmooth];
    for (unsigned int i = 0; i < nMG_PostSmooth; i++)
      MG_PostSmooth[i] = 0;
  }

  if ((nMG_CorrecSmooth != nMGLevels+1) && (nMG_CorrecSmooth != 0)) {
    if (nMG_CorrecSmooth > nMGLevels+1) {

      /*--- Truncate by removing unnecessary elements at the end ---*/

      for (unsigned int i = 0; i <= nMGLevels; i++)
        tmp_smooth[i] = MG_CorrecSmooth[i];
      delete [] MG_CorrecSmooth;
      MG_CorrecSmooth = nullptr;
    }
    else {

      /*--- Add additional elements equal to last element ---*/

      for (unsigned int i = 0; i < nMG_CorrecSmooth; i++)
        tmp_smooth[i] = MG_CorrecSmooth[i];
      for (unsigned int i = nMG_CorrecSmooth; i <= nMGLevels; i++)
        tmp_smooth[i] = MG_CorrecSmooth[nMG_CorrecSmooth-1];
      delete [] MG_CorrecSmooth;
      MG_CorrecSmooth = nullptr;
    }
    nMG_CorrecSmooth = nMGLevels+1;
    MG_CorrecSmooth = new unsigned short[nMG_CorrecSmooth];
    for (unsigned int i = 0; i < nMG_CorrecSmooth; i++)
      MG_CorrecSmooth[i] = tmp_smooth[i];
  }

  if ((nMGLevels != 0) && (nMG_CorrecSmooth == 0)) {
    delete [] MG_CorrecSmooth;
    nMG_CorrecSmooth = nMGLevels+1;
    MG_CorrecSmooth = new unsigned short[nMG_CorrecSmooth];
    for (unsigned int i = 0; i < nMG_CorrecSmooth; i++)
      MG_CorrecSmooth[i] = 0;
  }

  /*--- Override MG Smooth parameters ---*/

  if (nMG_PreSmooth != 0) MG_PreSmooth[MESH_0] = 1;
  if (nMG_PostSmooth != 0) {
    MG_PostSmooth[MESH_0] = 0;
    MG_PostSmooth[nMGLevels] = 0;
  }
  if (nMG_CorrecSmooth != 0) MG_CorrecSmooth[nMGLevels] = 0;

  if (Restart) MGCycle = V_CYCLE;

  if (ContinuousAdjoint) {
    if (Kind_Solver == MAIN_SOLVER::EULER) Kind_Solver = MAIN_SOLVER::ADJ_EULER;
    if (Kind_Solver == MAIN_SOLVER::NAVIER_STOKES) Kind_Solver = MAIN_SOLVER::ADJ_NAVIER_STOKES;
    if (Kind_Solver == MAIN_SOLVER::RANS) Kind_Solver = MAIN_SOLVER::ADJ_RANS;
  }

  nCFL = nMGLevels+1;
  CFL = new su2double[nCFL];
  CFL[0] = CFLFineGrid;

  /*--- Handle optional CFL adapt parameter values ---*/

  if (nCFL_AdaptParam < default_cfl_adapt.size()) {
    auto newParam = new su2double [default_cfl_adapt.size()];
    for (iCFL = 0; iCFL < default_cfl_adapt.size(); ++iCFL) {
      if (iCFL < nCFL_AdaptParam) newParam[iCFL] = CFL_AdaptParam[iCFL];
      else newParam[iCFL] = default_cfl_adapt[iCFL];
    }
    swap(newParam, CFL_AdaptParam);
    delete [] newParam;
    nCFL_AdaptParam = default_cfl_adapt.size();
  }

  /*--- Evaluate when the Cl should be evaluated ---*/

  Iter_Fixed_CM        = SU2_TYPE::Int(nInnerIter / (su2double(Update_iH)+1));
  Iter_Fixed_NetThrust = SU2_TYPE::Int(nInnerIter / (su2double(Update_BCThrust)+1));

  /*--- Setting relaxation factor and CFL for the adjoint runs ---*/

  if (ContinuousAdjoint) {
    CFL[0] = CFL[0] * CFLRedCoeff_AdjFlow;
    CFL_AdaptParam[2] *= CFLRedCoeff_AdjFlow;
    CFL_AdaptParam[3] *= CFLRedCoeff_AdjFlow;
    Iter_Fixed_CM = SU2_TYPE::Int(su2double (Iter_Fixed_CM) / CFLRedCoeff_AdjFlow);
    Iter_Fixed_NetThrust = SU2_TYPE::Int(su2double (Iter_Fixed_NetThrust) / CFLRedCoeff_AdjFlow);
  }

  if ((DiscreteAdjoint) && (Inconsistent_Disc)) {
    Kind_ConvNumScheme_Flow = Kind_ConvNumScheme_AdjFlow;
    Kind_Centered_Flow = Kind_Centered_AdjFlow;
    Kind_Upwind_Flow = Kind_Upwind_AdjFlow;
    Kappa_2nd_Flow = jst_adj_coeff[0];
    Kappa_4th_Flow = jst_adj_coeff[1];
  }

  if (Update_AoA_Iter_Limit == 0 && Fixed_CL_Mode) {
    SU2_MPI::Error("ERROR: Please specify non-zero UPDATE_AOA_ITER_LIMIT.", CURRENT_FUNCTION);
  }
  if (Iter_Fixed_CM == 0) { Iter_Fixed_CM = nInnerIter+1; Update_iH = 0; }
  if (Iter_Fixed_NetThrust == 0) { Iter_Fixed_NetThrust = nInnerIter+1; Update_BCThrust = 0; }

  for (iCFL = 1; iCFL < nCFL; iCFL++)
    CFL[iCFL] = CFL[iCFL-1];

  if (nRKStep == 0) {
    nRKStep = 1;
    RK_Alpha_Step = new su2double[1]; RK_Alpha_Step[0] = 1.0;
  }

  /* Check if the byte alignment of the matrix multiplications is a
     multiple of 64. */
  if( byteAlignmentMatMul%64 ) {
    SU2_MPI::Error("ALIGNED_BYTES_MATMUL must be a multiple of 64.", CURRENT_FUNCTION);
  }

  /* Determine the value of sizeMatMulPadding, which is the matrix size in
     the vectorization direction when padding is applied to have optimal
     performance in the matrix multiplications. */
  sizeMatMulPadding = byteAlignmentMatMul/sizeof(passivedouble);

  /* Correct the number of time levels for time accurate local time
     stepping, if needed.  */
  if (nLevels_TimeAccurateLTS == 0)  nLevels_TimeAccurateLTS =  1;
  if (nLevels_TimeAccurateLTS  > 15) nLevels_TimeAccurateLTS = 15;

  /* Check that no time accurate local time stepping is specified for time
     integration schemes other than ADER. */
  if (Kind_TimeIntScheme_FEM_Flow != ADER_DG && nLevels_TimeAccurateLTS != 1) {

    if (rank==MASTER_NODE) {
      cout << endl << "WARNING: "
           << nLevels_TimeAccurateLTS << " levels specified for time accurate local time stepping." << endl
           << "Time accurate local time stepping is only possible for ADER, hence this option is not used." << endl
           << endl;
    }

    nLevels_TimeAccurateLTS = 1;
  }

  if (Kind_TimeIntScheme_FEM_Flow == ADER_DG) {

    TimeMarching = TIME_MARCHING::TIME_STEPPING;  // Only time stepping for ADER.

    /* If time accurate local time stepping is used, make sure that an unsteady
       CFL is specified. If not, terminate. */
    if (nLevels_TimeAccurateLTS != 1) {
      if(Unst_CFL == 0.0)
        SU2_MPI::Error("ERROR: Unsteady CFL not specified for time accurate local time stepping.",
                       CURRENT_FUNCTION);
    }

    /* Determine the location of the ADER time DOFs, which are the Gauss-Legendre
       integration points corresponding to the number of time DOFs. */
    vector<passivedouble> GLPoints(nTimeDOFsADER_DG), GLWeights(nTimeDOFsADER_DG);
    CGaussJacobiQuadrature GaussJacobi;
    GaussJacobi.GetQuadraturePoints(0.0, 0.0, -1.0, 1.0, GLPoints, GLWeights);

    TimeDOFsADER_DG = new su2double[nTimeDOFsADER_DG];
    for(unsigned short i=0; i<nTimeDOFsADER_DG; ++i)
      TimeDOFsADER_DG[i] = GLPoints[i];

    /* Determine the number of integration points in time, their locations
       on the interval [-1..1] and their integration weights. */
    unsigned short orderExact = ceil(Quadrature_Factor_Time_ADER_DG*(nTimeDOFsADER_DG-1));
    nTimeIntegrationADER_DG = orderExact/2 + 1;
    nTimeIntegrationADER_DG = max(nTimeIntegrationADER_DG, nTimeDOFsADER_DG);
    GLPoints.resize(nTimeIntegrationADER_DG);
    GLWeights.resize(nTimeIntegrationADER_DG);
    GaussJacobi.GetQuadraturePoints(0.0, 0.0, -1.0, 1.0, GLPoints, GLWeights);

    TimeIntegrationADER_DG    = new su2double[nTimeIntegrationADER_DG];
    WeightsIntegrationADER_DG = new su2double[nTimeIntegrationADER_DG];
    for(unsigned short i=0; i<nTimeIntegrationADER_DG; ++i) {
      TimeIntegrationADER_DG[i]    = GLPoints[i];
      WeightsIntegrationADER_DG[i] = GLWeights[i];
    }
  }

  if(Kind_TimeIntScheme_Turb != EULER_IMPLICIT &&
     Kind_TimeIntScheme_Turb != EULER_EXPLICIT){
    SU2_MPI::Error("Only TIME_DISCRE_TURB = EULER_IMPLICIT, EULER_EXPLICIT have been implemented.", CURRENT_FUNCTION);
  }

  if (nIntCoeffs == 0) {
    nIntCoeffs = 2;
    Int_Coeffs = new su2double[2]; Int_Coeffs[0] = 0.25; Int_Coeffs[1] = 0.5;
  }

  if (nElasticityMod == 0) {
    nElasticityMod = 1;
    ElasticityMod = new su2double[1]; ElasticityMod[0] = 2E11;
  }

  if (nPoissonRatio == 0) {
    nPoissonRatio = 1;
    PoissonRatio = new su2double[1]; PoissonRatio[0] = 0.30;
  }

  if (nMaterialDensity == 0) {
    nMaterialDensity = 1;
    MaterialDensity = new su2double[1]; MaterialDensity[0] = 7854;
  }

  if (nElectric_Constant == 0) {
    nElectric_Constant = 1;
    Electric_Constant = new su2double[1]; Electric_Constant[0] = 0.0;
  }

  if (nElectric_Field == 0) {
    nElectric_Field = 1;
    Electric_Field_Mod = new su2double[1]; Electric_Field_Mod[0] = 0.0;
  }

  if (nDim_RefNode == 0) {
    nDim_RefNode = 3;
    RefNode_Displacement = new su2double[3];
    RefNode_Displacement[0] = 0.0; RefNode_Displacement[1] = 0.0; RefNode_Displacement[2] = 0.0;
  }

  if (nDim_Electric_Field == 0) {
    nDim_Electric_Field = 2;
    Electric_Field_Dir = new su2double[2]; Electric_Field_Dir[0] = 0.0;  Electric_Field_Dir[1] = 1.0;
  }

  if ((Kind_SU2 == SU2_COMPONENT::SU2_CFD) && (Kind_Solver == MAIN_SOLVER::NONE)) {
    SU2_MPI::Error("PHYSICAL_PROBLEM must be set in the configuration file", CURRENT_FUNCTION);
  }

  /*--- Set a flag for viscous simulations ---*/

  Viscous = (( Kind_Solver == MAIN_SOLVER::NAVIER_STOKES          ) ||
             ( Kind_Solver == MAIN_SOLVER::NEMO_NAVIER_STOKES     ) ||
             ( Kind_Solver == MAIN_SOLVER::ADJ_NAVIER_STOKES      ) ||
             ( Kind_Solver == MAIN_SOLVER::RANS                   ) ||
             ( Kind_Solver == MAIN_SOLVER::ADJ_RANS               ) ||
             ( Kind_Solver == MAIN_SOLVER::FEM_NAVIER_STOKES      ) ||
             ( Kind_Solver == MAIN_SOLVER::FEM_RANS               ) ||
             ( Kind_Solver == MAIN_SOLVER::FEM_LES                ) ||
             ( Kind_Solver == MAIN_SOLVER::INC_NAVIER_STOKES      ) ||
             ( Kind_Solver == MAIN_SOLVER::INC_RANS               ) );

  /*--- To avoid boundary intersections, let's add a small constant to the planes. ---*/

  if (Geo_Description == NACELLE) {
    for (unsigned short iSections = 0; iSections < nLocationStations; iSections++) {
      if (LocationStations[iSections] == 0) LocationStations[iSections] = 1E-6;
      if (LocationStations[iSections] == 360) LocationStations[iSections] = 359.999999;
    }
  }
  else {
    for (unsigned short iSections = 0; iSections < nLocationStations; iSections++) {
      LocationStations[iSections] += EPS;
    }
    geo_loc[0] += EPS;
    geo_loc[1] += EPS;
  }

  /*--- Length based parameter for slope limiters uses a default value of
   1.0m ---*/

  RefElemLength = 1.0;
  if (SystemMeasurements == US) RefElemLength /= 0.3048;

  /*--- Re-scale the length based parameters. The US system uses feet,
   but SU2 assumes that the grid is in inches ---*/

  if ((SystemMeasurements == US) && (Kind_SU2 == SU2_COMPONENT::SU2_CFD)) {

    for (iMarker = 0; iMarker < nMarker_Monitoring; iMarker++) {
      RefOriginMoment_X[iMarker] = RefOriginMoment_X[iMarker]/12.0;
      RefOriginMoment_Y[iMarker] = RefOriginMoment_Y[iMarker]/12.0;
      RefOriginMoment_Z[iMarker] = RefOriginMoment_Z[iMarker]/12.0;
    }

    for (iMarker = 0; iMarker < nMarker_Moving; iMarker++){
      for (unsigned short iDim = 0; iDim < 3; iDim++){
        MarkerMotion_Origin[3*iMarker+iDim] /= 12.0;
      }
    }

    RefLength = RefLength/12.0;

    if ((val_nDim == 2) && (!Axisymmetric)) RefArea = RefArea/12.0;
    else RefArea = RefArea/144.0;
    Length_Reynolds = Length_Reynolds/12.0;
    Highlite_Area = Highlite_Area/144.0;
    SemiSpan = SemiSpan/12.0;

    ea_lim[0] /= 12.0;
    ea_lim[1] /= 12.0;
    ea_lim[2] /= 12.0;

    if (Geo_Description != NACELLE) {
      for (unsigned short iSections = 0; iSections < nLocationStations; iSections++) {
        LocationStations[iSections] = LocationStations[iSections]/12.0;
      }
      geo_loc[0] /= 12.0;
      geo_loc[1] /= 12.0;
    }

    for (int i=0; i<7; ++i) eng_cyl[i] /= 12.0;
  }

  if(Turb_Fixed_Values && !OptionIsSet("TURB_FIXED_VALUES_DOMAIN")){
    SU2_MPI::Error("TURB_FIXED_VALUES activated, but no domain set with TURB_FIXED_VALUES_DOMAIN.", CURRENT_FUNCTION);
  }

  /*--- Check for constant lift mode. Initialize the update flag for
   the AoA with each iteration to false  ---*/

  if (Fixed_CL_Mode) Update_AoA = false;

  if (DirectDiff != NO_DERIVATIVE) {
#ifndef CODI_FORWARD_TYPE
    if (Kind_SU2 == SU2_COMPONENT::SU2_CFD) {
      SU2_MPI::Error("SU2_CFD: Config option DIRECT_DIFF= YES requires AD support.\n"
                     "Please use SU2_CFD_DIRECTDIFF (meson.py ... -Denable-directdiff=true ...).",
                     CURRENT_FUNCTION);
    }
#endif
    /*--- Initialize the derivative values ---*/
    switch (DirectDiff) {
      case D_MACH:
        SU2_TYPE::SetDerivative(Mach, 1.0);
        break;
      case D_AOA:
        SU2_TYPE::SetDerivative(AoA, 1.0);
        break;
      case D_SIDESLIP:
        SU2_TYPE::SetDerivative(AoS, 1.0);
        break;
      case D_REYNOLDS:
        SU2_TYPE::SetDerivative(Reynolds, 1.0);
        break;
      case D_TURB2LAM:
       SU2_TYPE::SetDerivative(TurbIntensityAndViscRatioFreeStream[1], 1.0);
        break;
      default:
        /*--- All other cases are handled in the specific solver ---*/
        break;
      }
  }

#if defined CODI_REVERSE_TYPE
  AD_Mode = YES;

  AD::PreaccEnabled = AD_Preaccumulation;

#else
  if (AD_Mode == YES) {
    SU2_MPI::Error("Config option AUTO_DIFF= YES requires AD support.\n"
                   "Please use SU2_???_AD (meson.py ... -Denable-autodiff=true ...).",
                   CURRENT_FUNCTION);
  }
#endif

  delete [] tmp_smooth;

  /*--- Make sure that implicit time integration is disabled
        for the FEM fluid solver (numerics). ---*/
  if ((Kind_Solver == MAIN_SOLVER::FEM_EULER)         ||
      (Kind_Solver == MAIN_SOLVER::FEM_NAVIER_STOKES) ||
      (Kind_Solver == MAIN_SOLVER::FEM_RANS)          ||
      (Kind_Solver == MAIN_SOLVER::FEM_LES)) {
     Kind_TimeIntScheme_Flow = Kind_TimeIntScheme_FEM_Flow;
  }

  /*--- Set up the time stepping / unsteady CFL options. ---*/
  if ((TimeMarching == TIME_MARCHING::TIME_STEPPING) && (Unst_CFL != 0.0)) {
    for (iCFL = 0; iCFL < nCFL; iCFL++)
      CFL[iCFL] = Unst_CFL;
  }


  /*--- If it is a fixed mode problem, then we will add Iter_dCL_dAlpha iterations to
    evaluate the derivatives with respect to a change in the AoA and CL ---*/

  if (!ContinuousAdjoint & !DiscreteAdjoint) {
    if (Fixed_CL_Mode) nInnerIter += Iter_dCL_dAlpha;
  }

  /* --- Set Finite Difference mode to false by default --- */

  Finite_Difference_Mode = false;

  /*--- If there are not design variables defined in the file ---*/

  if (nDV == 0) {
    nDV = 1;
    Design_Variable = new unsigned short [nDV];
    Design_Variable[0] = NO_DEFORMATION;
  }

  /*--- Checks for incompressible flow problems. ---*/

  if (Kind_Solver == MAIN_SOLVER::INC_EULER) {
    /*--- Force inviscid problems to use constant density and disable energy. ---*/
    if (Kind_DensityModel != INC_DENSITYMODEL::CONSTANT || Energy_Equation == true) {
      SU2_MPI::Error("Inviscid incompressible problems must be constant density (no energy eqn.).\n Use DENSITY_MODEL= CONSTANT and ENERGY_EQUATION= NO.", CURRENT_FUNCTION);
    }
  }

  /*--- Default values should recover original incompressible behavior (for old config files). ---*/

  if (Kind_Solver == MAIN_SOLVER::INC_EULER || Kind_Solver == MAIN_SOLVER::INC_NAVIER_STOKES || Kind_Solver == MAIN_SOLVER::INC_RANS) {
    if ((Kind_DensityModel == INC_DENSITYMODEL::CONSTANT) || (Kind_DensityModel == INC_DENSITYMODEL::BOUSSINESQ))
      Kind_FluidModel = CONSTANT_DENSITY;
  }

  if ((Kind_DensityModel != INC_DENSITYMODEL::CONSTANT) && (Kind_Species_Model==SPECIES_MODEL::NONE)) Energy_Equation = true;
  /*--- For the flamelet combustion model, energy equation is a passive field, we lookup T and write it to the field ---*/
  if (Kind_Species_Model == SPECIES_MODEL::FLAMELET ) Energy_Equation = false;

  if (Kind_DensityModel == INC_DENSITYMODEL::BOUSSINESQ) {
    Energy_Equation = true;
    if (Body_Force) {
      SU2_MPI::Error("Body force and Boussinesq source terms are not currently compatible.", CURRENT_FUNCTION);
    }
  }

  if (Kind_DensityModel == INC_DENSITYMODEL::VARIABLE) {
    if (Kind_FluidModel != INC_IDEAL_GAS && Kind_FluidModel != INC_IDEAL_GAS_POLY && Kind_FluidModel != FLUID_MIXTURE && Kind_FluidModel != FLUID_FLAMELET) {
      SU2_MPI::Error("Variable density incompressible solver limited to ideal gases.\n Check the fluid model options (use INC_IDEAL_GAS, INC_IDEAL_GAS_POLY).", CURRENT_FUNCTION);
    }
  }

  if (Kind_Solver != MAIN_SOLVER::INC_EULER && Kind_Solver != MAIN_SOLVER::INC_NAVIER_STOKES && Kind_Solver != MAIN_SOLVER::INC_RANS) {
    if ((Kind_FluidModel == CONSTANT_DENSITY) || (Kind_FluidModel == INC_IDEAL_GAS) || (Kind_FluidModel == INC_IDEAL_GAS_POLY)) {
      SU2_MPI::Error("Fluid model not compatible with compressible flows.\n CONSTANT_DENSITY/INC_IDEAL_GAS/INC_IDEAL_GAS_POLY are for incompressible only.", CURRENT_FUNCTION);
    }
  }

  if (Kind_Solver == MAIN_SOLVER::INC_NAVIER_STOKES || Kind_Solver == MAIN_SOLVER::INC_RANS) {
    if (Kind_ViscosityModel == VISCOSITYMODEL::SUTHERLAND) {
      if ((Kind_FluidModel != INC_IDEAL_GAS) && (Kind_FluidModel != INC_IDEAL_GAS_POLY) && (Kind_FluidModel != FLUID_MIXTURE)) {
        SU2_MPI::Error("Sutherland's law only valid for ideal gases in incompressible flows.\n Must use VISCOSITY_MODEL=CONSTANT_VISCOSITY and set viscosity with\n MU_CONSTANT, or use DENSITY_MODEL= VARIABLE with FLUID_MODEL= INC_IDEAL_GAS or INC_IDEAL_GAS_POLY for VISCOSITY_MODEL=SUTHERLAND.\n NOTE: FREESTREAM_VISCOSITY is no longer used for incompressible flows!", CURRENT_FUNCTION);
      }
    }
  }

  /*--- Vorticity confinement feature currently not supported for incompressible or non-equilibrium model or axisymmetric flows. ---*/

  if ((Kind_Solver == MAIN_SOLVER::INC_EULER
    || Kind_Solver == MAIN_SOLVER::INC_NAVIER_STOKES
    || Kind_Solver == MAIN_SOLVER::INC_RANS
    || Kind_Solver == MAIN_SOLVER::NEMO_EULER
    || Kind_Solver == MAIN_SOLVER::NEMO_NAVIER_STOKES
    || Axisymmetric)
    && VorticityConfinement) {
    SU2_MPI::Error("Vorticity confinement feature currently not supported for incompressible or non-equilibrium model or axisymmetric flows.", CURRENT_FUNCTION);
  }

  /*--- Check the coefficients for the polynomial models. ---*/

  if (Kind_Solver != MAIN_SOLVER::INC_EULER && Kind_Solver != MAIN_SOLVER::INC_NAVIER_STOKES && Kind_Solver != MAIN_SOLVER::INC_RANS) {
    if ((Kind_ViscosityModel == VISCOSITYMODEL::POLYNOMIAL) || (Kind_ConductivityModel == CONDUCTIVITYMODEL::POLYNOMIAL) || (Kind_FluidModel == INC_IDEAL_GAS_POLY)) {
      SU2_MPI::Error("POLYNOMIAL_VISCOSITY and POLYNOMIAL_CONDUCTIVITY are for incompressible only currently.", CURRENT_FUNCTION);
    }
  }

  if ((Kind_Solver == MAIN_SOLVER::INC_EULER || Kind_Solver == MAIN_SOLVER::INC_NAVIER_STOKES || Kind_Solver == MAIN_SOLVER::INC_RANS) && (Kind_FluidModel == INC_IDEAL_GAS_POLY)) {
    su2double sum = 0.0;
    for (unsigned short iVar = 0; iVar < N_POLY_COEFFS; iVar++) {
      sum += GetCp_PolyCoeff(iVar);
    }
    if ((N_POLY_COEFFS < 1) || (sum == 0.0))
      SU2_MPI::Error(string("CP_POLYCOEFFS not set for fluid model INC_IDEAL_GAS_POLY. \n"), CURRENT_FUNCTION);
  }

  if (((Kind_Solver == MAIN_SOLVER::INC_EULER || Kind_Solver == MAIN_SOLVER::INC_NAVIER_STOKES || Kind_Solver == MAIN_SOLVER::INC_RANS)) && (Kind_ViscosityModel == VISCOSITYMODEL::POLYNOMIAL)) {
    su2double sum = 0.0;
    for (unsigned short iVar = 0; iVar < N_POLY_COEFFS; iVar++) {
      sum += GetMu_PolyCoeff(iVar);
    }
    if ((N_POLY_COEFFS < 1) || (sum == 0.0))
      SU2_MPI::Error(string("MU_POLYCOEFFS not set for viscosity model POLYNOMIAL_VISCOSITY. \n"), CURRENT_FUNCTION);
  }

  if ((Kind_Solver == MAIN_SOLVER::INC_EULER || Kind_Solver == MAIN_SOLVER::INC_NAVIER_STOKES || Kind_Solver == MAIN_SOLVER::INC_RANS) && (Kind_ConductivityModel == CONDUCTIVITYMODEL::POLYNOMIAL)) {
    su2double sum = 0.0;
    for (unsigned short iVar = 0; iVar < N_POLY_COEFFS; iVar++) {
      sum += GetKt_PolyCoeff(iVar);
    }
    if ((N_POLY_COEFFS < 1) || (sum == 0.0))
      SU2_MPI::Error(string("KT_POLYCOEFFS not set for conductivity model POLYNOMIAL_CONDUCTIVITY. \n"), CURRENT_FUNCTION);
  }

  /*--- Incompressible solver currently limited to SI units. ---*/

  if ((Kind_Solver == MAIN_SOLVER::INC_EULER || Kind_Solver == MAIN_SOLVER::INC_NAVIER_STOKES || Kind_Solver == MAIN_SOLVER::INC_RANS) && (SystemMeasurements == US)) {
    SU2_MPI::Error("Must use SI units for incompressible solver.", CURRENT_FUNCTION);
  }

  /*--- Check that the non-dim type is valid. ---*/

  if ((Kind_Solver == MAIN_SOLVER::INC_EULER || Kind_Solver == MAIN_SOLVER::INC_NAVIER_STOKES || Kind_Solver == MAIN_SOLVER::INC_RANS)) {
    if ((Ref_Inc_NonDim != INITIAL_VALUES) && (Ref_Inc_NonDim != REFERENCE_VALUES) && (Ref_Inc_NonDim != DIMENSIONAL)) {
      SU2_MPI::Error("Incompressible non-dim. scheme invalid.\n Must use INITIAL_VALUES, REFERENCE_VALUES, or DIMENSIONAL.", CURRENT_FUNCTION);
    }
  }

  /*--- Check that the incompressible inlets are correctly specified. ---*/

  if ((Kind_Solver == MAIN_SOLVER::INC_EULER || Kind_Solver == MAIN_SOLVER::INC_NAVIER_STOKES || Kind_Solver == MAIN_SOLVER::INC_RANS) && (nMarker_Inlet != 0)) {
    if (nMarker_Inlet != nInc_Inlet) {
      SU2_MPI::Error("Inlet types for incompressible problem improperly specified.\n Use INC_INLET_TYPE= VELOCITY_INLET or PRESSURE_INLET.\n Must list a type for each inlet marker, including duplicates, e.g.,\n INC_INLET_TYPE= VELOCITY_INLET VELOCITY_INLET PRESSURE_INLET", CURRENT_FUNCTION);
    }
    for (unsigned short iInlet = 0; iInlet < nInc_Inlet; iInlet++){
      if ((Kind_Inc_Inlet[iInlet] != INLET_TYPE::VELOCITY_INLET) && (Kind_Inc_Inlet[iInlet] != INLET_TYPE::PRESSURE_INLET)) {
        SU2_MPI::Error("Undefined incompressible inlet type. VELOCITY_INLET or PRESSURE_INLET possible.", CURRENT_FUNCTION);
      }
    }
  }

  /*--- Check that the incompressible inlets are correctly specified. ---*/

  if ((Kind_Solver == MAIN_SOLVER::INC_EULER || Kind_Solver == MAIN_SOLVER::INC_NAVIER_STOKES || Kind_Solver == MAIN_SOLVER::INC_RANS) && (nMarker_Outlet != 0)) {
    if (nMarker_Outlet != nInc_Outlet) {
      SU2_MPI::Error("Outlet types for incompressible problem improperly specified.\n Use INC_OUTLET_TYPE= PRESSURE_OUTLET or MASS_FLOW_OUTLET.\n Must list a type for each inlet marker, including duplicates, e.g.,\n INC_OUTLET_TYPE= PRESSURE_OUTLET PRESSURE_OUTLET MASS_FLOW_OUTLET", CURRENT_FUNCTION);
    }
    for (unsigned short iInlet = 0; iInlet < nInc_Outlet; iInlet++){
      if ((Kind_Inc_Outlet[iInlet] != INC_OUTLET_TYPE::PRESSURE_OUTLET) && (Kind_Inc_Outlet[iInlet] != INC_OUTLET_TYPE::MASS_FLOW_OUTLET)) {
        SU2_MPI::Error("Undefined incompressible outlet type. PRESSURE_OUTLET or MASS_FLOW_OUTLET possible.", CURRENT_FUNCTION);
      }
    }
  }

  /*--- Assert that there are two markers being analyzed if the
   pressure drop objective function is selected. ---*/

  for (unsigned short iObj = 0; iObj < nObj; iObj++) {
    if ((Kind_ObjFunc[iObj] == SURFACE_PRESSURE_DROP) && (nMarker_Analyze < 2)) {
      SU2_MPI::Error("Must list the first two markers for the pressure drop objective function.\n Expected format: MARKER_ANALYZE= (outlet_name, inlet_name, ...).", CURRENT_FUNCTION);
    }
  }

  /*--- Check feasibility for Streamwise Periodic flow ---*/
  if (Kind_Streamwise_Periodic != ENUM_STREAMWISE_PERIODIC::NONE) {
    if (Kind_Regime != ENUM_REGIME::INCOMPRESSIBLE)
      SU2_MPI::Error("Streamwise Periodic Flow currently only implemented for incompressible flow.", CURRENT_FUNCTION);
    if (Kind_Solver == MAIN_SOLVER::INC_EULER)
      SU2_MPI::Error("Streamwise Periodic Flow + Incompressible Euler: Not tested yet.", CURRENT_FUNCTION);
    if (nMarker_PerBound == 0)
      SU2_MPI::Error("A MARKER_PERIODIC pair has to be set with KIND_STREAMWISE_PERIODIC != NONE.", CURRENT_FUNCTION);
    if (Energy_Equation && Streamwise_Periodic_Temperature && nMarker_Isothermal != 0)
      SU2_MPI::Error("No MARKER_ISOTHERMAL marker allowed with STREAMWISE_PERIODIC_TEMPERATURE= YES, only MARKER_HEATFLUX & MARKER_SYM.", CURRENT_FUNCTION);
    if (Ref_Inc_NonDim != DIMENSIONAL)
      SU2_MPI::Error("Streamwise Periodicity only works with \"INC_NONDIM= DIMENSIONAL\", the nondimensionalization with source terms doesn;t work in general.", CURRENT_FUNCTION);
    if (Axisymmetric)
      SU2_MPI::Error("Streamwise Periodicity terms does not not have axisymmetric corrections.", CURRENT_FUNCTION);
    if (!Energy_Equation) Streamwise_Periodic_Temperature = false;
  } else {
    /*--- Safety measure ---*/
    Streamwise_Periodic_Temperature = false;
  }

  if (nRough_Wall > 0) {
    /*--- Validate name of the markers. ---*/
    for (iMarker = 0; iMarker < nRough_Wall; ++iMarker) {
      auto CheckMarker = [&](unsigned short nMarker, const string* markerName) {
        for (auto jMarker = 0u; jMarker < nMarker; ++jMarker) {
          if (markerName[jMarker].compare(Marker_RoughWall[iMarker]) == 0) {
            return true;
          }
        }
        return false;
      };
      if (!CheckMarker(nMarker_HeatFlux, Marker_HeatFlux) &&
          !CheckMarker(nMarker_Isothermal, Marker_Isothermal) &&
          !CheckMarker(nMarker_HeatTransfer, Marker_HeatTransfer) &&
          !CheckMarker(nMarker_CHTInterface, Marker_CHTInterface)) {
        SU2_MPI::Error("Marker " + Marker_RoughWall[iMarker] + " is not a viscous wall.", CURRENT_FUNCTION);
      }
    }
  }

  /*--- Handle default options for topology optimization ---*/

  if (topology_optimization && top_optim_nKernel==0) {
    top_optim_nKernel = 1;
    top_optim_kernels = new ENUM_FILTER_KERNEL [1];
    top_optim_kernels[0] = ENUM_FILTER_KERNEL::CONICAL_WEIGHT;
  }

  if (top_optim_nKernel != 0) {
    /*--- Set default value of kernel parameters ---*/
    if (top_optim_nKernelParams == 0) {
      top_optim_nKernelParams = top_optim_nKernel;
      top_optim_kernel_params = new su2double [top_optim_nKernel];
      for (unsigned short i=0; i<top_optim_nKernel; ++i) top_optim_kernel_params[i] = 1.0;
    }
    /*--- Broadcast the only value provided ---*/
    else if (top_optim_nKernelParams==1 && top_optim_nKernel>1) {
      su2double tmp = top_optim_kernel_params[0];
      delete [] top_optim_kernel_params;
      top_optim_nKernelParams = top_optim_nKernel;
      top_optim_kernel_params = new su2double [top_optim_nKernel];
      for (unsigned short i=0; i<top_optim_nKernel; ++i) top_optim_kernel_params[i] = tmp;
    }
    /*--- Numbers do not match ---*/
    else if (top_optim_nKernelParams != top_optim_nKernel) {
      SU2_MPI::Error("Different number of topology filter kernels and respective parameters.", CURRENT_FUNCTION);
    }

    /*--- Set default value of filter radius ---*/
    if (top_optim_nRadius == 0) {
      top_optim_nRadius = top_optim_nKernel;
      top_optim_filter_radius = new su2double [top_optim_nKernel];
      for (unsigned short i=0; i<top_optim_nKernel; ++i) top_optim_filter_radius[i] = 1.0e-6;
    }
    /*--- Broadcast the only value provided ---*/
    else if (top_optim_nRadius==1 && top_optim_nKernel>1) {
      su2double tmp = top_optim_filter_radius[0];
      delete [] top_optim_filter_radius;
      top_optim_nRadius = top_optim_nKernel;
      top_optim_filter_radius = new su2double [top_optim_nKernel];
      for (unsigned short i=0; i<top_optim_nKernel; ++i) top_optim_filter_radius[i] = tmp;
    }
    /*--- Numbers do not match ---*/
    else if (top_optim_nRadius != top_optim_nKernel) {
      SU2_MPI::Error("Different number of topology filter kernels and respective radii.", CURRENT_FUNCTION);
    }
  }

  /*--- If we are executing SU2_DOT in surface file mode, then
   force the projected surface sensitivity file to be written. ---*/

  Wrt_Projected_Sensitivity = false;
  if ((Kind_SU2 == SU2_COMPONENT::SU2_DOT) && (Design_Variable[0] == SURFACE_FILE)) {
    Wrt_Projected_Sensitivity = true;
  }

  /*--- Delay the output until exit for minimal communication mode. ---*/

  if (Comm_Level != COMM_FULL) {

    /*--- Disable the use of Comm_Level = NONE until we have properly
     implemented it. ---*/

    if (Comm_Level == COMM_NONE)
      SU2_MPI::Error("COMM_LEVEL = NONE not yet implemented.", CURRENT_FUNCTION);
  }

  /*--- Check the conductivity model. Deactivate the turbulent component
   if we are not running RANS. ---*/

  if ((Kind_Solver != MAIN_SOLVER::RANS) &&
      (Kind_Solver != MAIN_SOLVER::ADJ_RANS) &&
      (Kind_Solver != MAIN_SOLVER::DISC_ADJ_RANS) &&
      (Kind_Solver != MAIN_SOLVER::INC_RANS) &&
      (Kind_Solver != MAIN_SOLVER::DISC_ADJ_INC_RANS)){
    Kind_ConductivityModel_Turb = CONDUCTIVITYMODEL_TURB::NONE;
  }

  /* Set a default for the size of the RECTANGLE / BOX grid sizes. */

  if (nMesh_Box_Size == 0) {
    nMesh_Box_Size = 3;
    Mesh_Box_Size = new short [nMesh_Box_Size];
    Mesh_Box_Size[0] = 33;
    Mesh_Box_Size[1] = 33;
    Mesh_Box_Size[2] = 33;
  } else if (nMesh_Box_Size != 3) {
    SU2_MPI::Error("MESH_BOX_SIZE specified without 3 values.\n", CURRENT_FUNCTION);
  }

  /* Force the lowest memory preconditioner when direct solvers are used. */

  auto isPastix = [](unsigned short kindSolver) {
    return kindSolver == PASTIX_LDLT || kindSolver == PASTIX_LU;
  };

  if (isPastix(Kind_Linear_Solver)) Kind_Linear_Solver_Prec = LU_SGS;
  if (isPastix(Kind_DiscAdj_Linear_Solver)) Kind_DiscAdj_Linear_Prec = LU_SGS;
  if (isPastix(Kind_Deform_Linear_Solver)) Kind_Deform_Linear_Solver_Prec = LU_SGS;


  if (DiscreteAdjoint) {
#if !defined CODI_REVERSE_TYPE
    if (Kind_SU2 == SU2_COMPONENT::SU2_CFD) {
      SU2_MPI::Error("SU2_CFD: Config option MATH_PROBLEM= DISCRETE_ADJOINT requires AD support!\n"
                     "Please use SU2_CFD_AD (configuration/compilation is done using the preconfigure.py script).",
                     CURRENT_FUNCTION);
    }
#endif

    /*--- Use the same linear solver on the primal as the one used in the adjoint. ---*/
    Kind_Linear_Solver = Kind_DiscAdj_Linear_Solver;
    Kind_Linear_Solver_Prec = Kind_DiscAdj_Linear_Prec;

    if (Time_Domain) {

      Restart_Flow = false;

      if (Unst_AdjointIter- long(nTimeIter) < 0){
        SU2_MPI::Error("Invalid iteration number requested for unsteady adjoint.\n"
                       "Make sure EXT_ITER is larger or equal than UNST_ADJOINT_ITER.",
                       CURRENT_FUNCTION);
      }

      /*--- If the averaging interval is not set, we average over all time-steps ---*/

      if (Iter_Avg_Objective == 0.0) {
        Iter_Avg_Objective = nTimeIter;
      }

    }

    /*--- Note that this is deliberately done at the end of this routine! ---*/
    switch(Kind_Solver) {
      case MAIN_SOLVER::EULER:
        Kind_Solver = MAIN_SOLVER::DISC_ADJ_EULER;
        break;
      case MAIN_SOLVER::RANS:
        Kind_Solver = MAIN_SOLVER::DISC_ADJ_RANS;
        break;
      case MAIN_SOLVER::NAVIER_STOKES:
        Kind_Solver = MAIN_SOLVER::DISC_ADJ_NAVIER_STOKES;
        break;
      case MAIN_SOLVER::INC_EULER:
        Kind_Solver = MAIN_SOLVER::DISC_ADJ_INC_EULER;
        break;
      case MAIN_SOLVER::INC_RANS:
        Kind_Solver = MAIN_SOLVER::DISC_ADJ_INC_RANS;
        break;
      case MAIN_SOLVER::INC_NAVIER_STOKES:
        Kind_Solver = MAIN_SOLVER::DISC_ADJ_INC_NAVIER_STOKES;
        break;
      case MAIN_SOLVER::FEM_EULER :
        Kind_Solver = MAIN_SOLVER::DISC_ADJ_FEM_EULER;
        break;
      case MAIN_SOLVER::FEM_RANS :
        Kind_Solver = MAIN_SOLVER::DISC_ADJ_FEM_RANS;
        break;
      case MAIN_SOLVER::FEM_NAVIER_STOKES :
        Kind_Solver = MAIN_SOLVER::DISC_ADJ_FEM_NS;
        break;
      case MAIN_SOLVER::FEM_ELASTICITY:
        Kind_Solver = MAIN_SOLVER::DISC_ADJ_FEM;
        break;
      case MAIN_SOLVER::HEAT_EQUATION:
        Kind_Solver = MAIN_SOLVER::DISC_ADJ_HEAT;
        break;
      default:
        break;
    }

    RampOutletPressure = false;
    RampRotatingFrame = false;
  }

  /* 2nd-order MUSCL is not possible for the continuous adjoint
   turbulence model. */

  if (MUSCL_AdjTurb) {
    SU2_MPI::Error("MUSCL_ADJTURB= YES not currently supported.\nPlease select MUSCL_ADJTURB= NO (first-order).",
                   CURRENT_FUNCTION);
  }

  /* Check for whether we need a second gradient method to calculate
   gradients for uwpind reconstruction. Set additional booleans to
   minimize overhead as appropriate. */

  if (MUSCL_Flow || MUSCL_Turb || MUSCL_Species || MUSCL_Heat || MUSCL_AdjFlow) {

    ReconstructionGradientRequired = true;

    if ((Kind_Gradient_Method_Recon == NO_GRADIENT) ||
        (Kind_Gradient_Method_Recon == Kind_Gradient_Method)) {

      /* The default behavior if no reconstruction gradient is specified
       is to use the same gradient as needed for the viscous/source terms
       without recomputation. If they are using the same method, then
       we also want to avoid recomputation. */

      ReconstructionGradientRequired = false;
      Kind_Gradient_Method_Recon = Kind_Gradient_Method;
    }

  } else {
    ReconstructionGradientRequired = false;
  }

  if (ReconstructionGradientRequired && GetFluidProblem() && Kind_ConvNumScheme_Flow == SPACE_CENTERED)
    SU2_MPI::Error("For centered schemes the option NUM_METHOD_GRAD_RECON should not be set.", CURRENT_FUNCTION);

  /* Simpler boolean to control allocation of least-squares memory. */

  LeastSquaresRequired = false;
  if ((Kind_Gradient_Method_Recon == LEAST_SQUARES) ||
      (Kind_Gradient_Method_Recon == WEIGHTED_LEAST_SQUARES) ||
      (Kind_Gradient_Method       == LEAST_SQUARES) ||
      (Kind_Gradient_Method       == WEIGHTED_LEAST_SQUARES)) {
    LeastSquaresRequired = true;
  }

  if (Kind_Gradient_Method == LEAST_SQUARES) {
    SU2_MPI::Error(string("LEAST_SQUARES gradient method not allowed for viscous / source terms.\n") +
                   string("Please select either WEIGHTED_LEAST_SQUARES or GREEN_GAUSS."),
                   CURRENT_FUNCTION);
  }

  /* Protect against using CFL adaption for non-flow or certain
   unsteady flow problems. */

  if (CFL_Adapt && !GetFluidProblem()) {
    SU2_MPI::Error(string("CFL adaption only available for finite-volume fluid solvers.\n") +
                   string("Please select CFL_ADAPT = NO."),
                   CURRENT_FUNCTION);
  }

  if (CFL_Adapt && (TimeMarching == TIME_MARCHING::TIME_STEPPING)) {
    SU2_MPI::Error(string("CFL adaption not available for TIME_STEPPING integration.\n") +
                   string("Please select CFL_ADAPT = NO."),
                   CURRENT_FUNCTION);
  }

  /* Protect against using incorrect CFL adaption parameters. */

  if (CFL_Adapt && (CFL_AdaptParam[0] > 1.0)) {
    SU2_MPI::Error(string("CFL adaption factor down should be less than 1.0."), CURRENT_FUNCTION);
  }

  if (CFL_Adapt && (CFL_AdaptParam[1] < 1.0)) {
    SU2_MPI::Error(string("CFL adaption factor up should be greater than 1.0."), CURRENT_FUNCTION);
  }

  if (CFL_Adapt && (CFL_AdaptParam[2] > CFL_AdaptParam[3])) {
    SU2_MPI::Error(string("CFL adaption minimum CFL is larger than the maximum CFL."), CURRENT_FUNCTION);
  }

  /*--- 0 in the config file means "disable" which can be done using a very large group. ---*/
  if (edgeColorGroupSize==0) edgeColorGroupSize = 1<<30;

  /*--- Specifying a deforming surface requires a mesh deformation solver. ---*/
  if (GetSurface_Movement(DEFORMING)) Deform_Mesh = true;

  if (GetGasModel() == "ARGON") {monoatomic = true;}
  else {monoatomic = false;}

  /*--- Set number of Turbulence Variables. ---*/
  switch (TurbModelFamily(Kind_Turb_Model)) {
    case TURB_FAMILY::NONE:
      nTurbVar = 0; break;
    case TURB_FAMILY::SA:
      nTurbVar = 1; break;
    case TURB_FAMILY::KW:
      nTurbVar = 2; break;
  }
  /*--- Check whether the number of entries of the MARKER_INLET_TURBULENT equals the number of turbulent properties
       used for the respective turbulent model. nTurb_Properties must be equal to 1 or 2 depending on whether SA or
       SST model are used.--- */
  if (Marker_Inlet_Turb != nullptr && Kind_Turb_Model == TURB_MODEL::SST && nTurb_Properties != 2)
    SU2_MPI::Error(
        "The use of MARKER_INLET_TURBULENT requires the number of entries when SST Model is used \n"
        "to be equal to 2 : Turbulent intensity and ratio turbulent to laminar viscosity",
        CURRENT_FUNCTION);
  if (Marker_Inlet_Turb != nullptr && Kind_Turb_Model == TURB_MODEL::SA && nTurb_Properties != 1)
    SU2_MPI::Error(
        "The use of MARKER_INLET_TURBULENT requires the number of entries when SA Model is used \n"
        "to be equal to 1 : ratio turbulent to laminar viscosity",
        CURRENT_FUNCTION);

  /*--- Checks for additional species transport. ---*/
  if ((Kind_Species_Model == SPECIES_MODEL::SPECIES_TRANSPORT) || (Kind_Species_Model == SPECIES_MODEL::FLAMELET)) {
    if (Kind_Solver != MAIN_SOLVER::INC_NAVIER_STOKES &&
        Kind_Solver != MAIN_SOLVER::INC_RANS &&
        Kind_Solver != MAIN_SOLVER::DISC_ADJ_INC_NAVIER_STOKES &&
        Kind_Solver != MAIN_SOLVER::DISC_ADJ_INC_RANS &&
        Kind_Solver != MAIN_SOLVER::NAVIER_STOKES &&
        Kind_Solver != MAIN_SOLVER::RANS &&
        Kind_Solver != MAIN_SOLVER::DISC_ADJ_NAVIER_STOKES &&
        Kind_Solver != MAIN_SOLVER::DISC_ADJ_RANS &&
        Kind_Solver != MAIN_SOLVER::MULTIPHYSICS)
      SU2_MPI::Error("Species transport currently only available for compressible and incompressible flow.", CURRENT_FUNCTION);

    /*--- Species specific OF currently can only handle one entry in Marker_Analyze. ---*/
    for (unsigned short iObj = 0; iObj < nObj; iObj++) {
      if ((Kind_ObjFunc[iObj] == SURFACE_SPECIES_0 ||
           Kind_ObjFunc[iObj] == SURFACE_SPECIES_VARIANCE) &&
          nMarker_Analyze > 1) {
        SU2_MPI::Error("SURFACE_SPECIES_0 and SURFACE_SPECIES_VARIANCE currently can only handle one entry to MARKER_ANALYZE.", CURRENT_FUNCTION);
      }
    }

    if(Kind_TimeIntScheme_Species != EULER_IMPLICIT &&
       Kind_TimeIntScheme_Species != EULER_EXPLICIT){
      SU2_MPI::Error("Only TIME_DISCRE_TURB = EULER_IMPLICIT, EULER_EXPLICIT have been implemented in the scalar solver.", CURRENT_FUNCTION);
    }

    /*--- If Species clipping is on, make sure bounds are given by the user. ---*/
    if (Species_Clipping)
      if (!(OptionIsSet("SPECIES_CLIPPING_MIN") && OptionIsSet("SPECIES_CLIPPING_MAX")))
        SU2_MPI::Error("SPECIES_CLIPPING= YES requires the options SPECIES_CLIPPING_MIN/MAX to set the clipping values.", CURRENT_FUNCTION);

    /*--- Make sure a Diffusivity has been set for Constant Diffusivity. ---*/
    if (Kind_Diffusivity_Model == DIFFUSIVITYMODEL::CONSTANT_DIFFUSIVITY &&
        !(OptionIsSet("DIFFUSIVITY_CONSTANT")))
      SU2_MPI::Error("A DIFFUSIVITY_CONSTANT=<value> has to be set with DIFFUSIVITY_MODEL= CONSTANT_DIFFUSIVITY.", CURRENT_FUNCTION);

    /*--- Check whether the number of entries of the constant Lewis number equals the number of transported scalar
       equations solved. nConstant_Lewis_Number is used because it is required for the diffusivity fluid mixing
       models--- */
    if (Kind_Diffusivity_Model == DIFFUSIVITYMODEL::CONSTANT_LEWIS && nConstant_Lewis_Number != nSpecies_Init + 1)
      SU2_MPI::Error(
          "The use of CONSTANT_LEWIS requires the number of entries for CONSTANT_LEWIS_NUMBER ,\n"
          "to be equal to the number of entries of SPECIES_INIT +1",
          CURRENT_FUNCTION);

    // Helper function that checks scalar variable bounds,
    auto checkScalarBounds = [&](su2double scalar, string name, su2double lowerBound, su2double upperBound) {
      if ((scalar < lowerBound || scalar > upperBound) && Species_Clipping)
        SU2_MPI::Error(string("Variable: ") + name + string(", is out of bounds."), CURRENT_FUNCTION);
    };

    /*--- Some options have to provide as many entries as there are additional species equations. ---*/
    /*--- Fill a vector with the entires and then check if each element is equal to the first one. ---*/
    std::vector<unsigned short> nSpecies_options;
    nSpecies_options.push_back(nSpecies_Init);
    if (Species_Clipping)
      nSpecies_options.insert(nSpecies_options.end(), {nSpecies_Clipping_Min, nSpecies_Clipping_Max});
    if (nMarker_Inlet_Species > 0)
      nSpecies_options.push_back(nSpecies_per_Inlet);
    // Add more options for size check here.

    /*--- nSpecies_Init is the master, but it simply checks for consistency. ---*/
    for (auto elem : nSpecies_options)
      if (nSpecies_options[0] != elem)
        SU2_MPI::Error("Make sure all species inputs have the same size.", CURRENT_FUNCTION);

    /*--- Once consistency is checked set the var that is used throughout the code. ---*/
    nSpecies = nSpecies_Init;

    /*--- Check whether some variables (or their sums) are in physical bounds. [0,1] for species related quantities. ---*/
    /*--- Note, only for species transport, not for flamelet model ---*/
    if (Kind_Species_Model == SPECIES_MODEL::SPECIES_TRANSPORT) {
      su2double Species_Init_Sum = 0.0;
      for (unsigned short iSpecies = 0; iSpecies < nSpecies; iSpecies++) {
        checkScalarBounds(Species_Init[iSpecies], "SPECIES_INIT individual", 0.0, 1.0);
        Species_Init_Sum += Species_Init[iSpecies];
      }
      checkScalarBounds(Species_Init_Sum, "SPECIES_INIT sum", 0.0, 1.0);

      for (iMarker = 0; iMarker < nMarker_Inlet_Species; iMarker++) {
        su2double Inlet_SpeciesVal_Sum = 0.0;
        for (unsigned short iSpecies = 0; iSpecies < nSpecies; iSpecies++) {
          checkScalarBounds(Inlet_SpeciesVal[iMarker][iSpecies], "MARKER_INLET_SPECIES individual", 0.0, 1.0);
          Inlet_SpeciesVal_Sum += Inlet_SpeciesVal[iMarker][iSpecies];
        }
        checkScalarBounds(Inlet_SpeciesVal_Sum, "MARKER_INLET_SPECIES sum", 0.0, 1.0);
<<<<<<< HEAD
      }
    }

    if (RampInletSpecies) {
      Inlet_SpeciesVal_Init = new su2double*[nMarker_Inlet_Species];
      for (iMarker = 0; iMarker < nMarker_Inlet_Species; iMarker++) {
        Inlet_SpeciesVal_Init[iMarker] = new su2double[nSpecies];
        for (auto iSpecies = 0u; iSpecies < nSpecies; iSpecies++) {
          Inlet_SpeciesVal_Init[iMarker][iSpecies] = Inlet_SpeciesVal[iMarker][iSpecies];
        }
=======
>>>>>>> 29862d7a
      }
    }

  } // species transport checks

  /*--- Define some variables for flamelet model. ---*/
  if (Kind_Species_Model == SPECIES_MODEL::FLAMELET) {
<<<<<<< HEAD
    n_control_vars = preferential_diffusion ? 3 : 2;
=======
    n_control_vars = 2;
>>>>>>> 29862d7a
    n_scalars = n_control_vars + n_user_scalars;

    /*--- compute inlet enthalpy from progress variable and temperature ---*/

  }

  if (Kind_Regime == ENUM_REGIME::COMPRESSIBLE && GetBounded_Scalar()) {
    SU2_MPI::Error("BOUNDED_SCALAR discretization can only be used for incompressible problems.", CURRENT_FUNCTION);
  }
}

void CConfig::SetMarkers(SU2_COMPONENT val_software) {

  unsigned short iMarker_All, iMarker_CfgFile, iMarker_Euler, iMarker_Custom,
  iMarker_FarField, iMarker_SymWall, iMarker_PerBound,
  iMarker_NearFieldBound, iMarker_Fluid_InterfaceBound,
  iMarker_Inlet, iMarker_Riemann, iMarker_Giles, iMarker_Outlet,
  iMarker_Smoluchowski_Maxwell,
  iMarker_Isothermal,iMarker_HeatFlux,iMarker_HeatTansfer,
  iMarker_EngineInflow, iMarker_EngineExhaust, iMarker_Damper,
  iMarker_Displacement, iMarker_Load, iMarker_FlowLoad, iMarker_Internal,
  iMarker_Monitoring, iMarker_Designing, iMarker_GeoEval, iMarker_Plotting, iMarker_Analyze,
  iMarker_DV, iMarker_Moving, iMarker_SobolevBC, iMarker_PyCustom, iMarker_Supersonic_Inlet, iMarker_Supersonic_Outlet,
  iMarker_Clamped, iMarker_ZoneInterface, iMarker_CHTInterface, iMarker_Load_Dir, iMarker_Disp_Dir, iMarker_Load_Sine,
  iMarker_Fluid_Load, iMarker_Deform_Mesh, iMarker_Deform_Mesh_Sym_Plane,
  iMarker_ActDiskInlet, iMarker_ActDiskOutlet,
  iMarker_Turbomachinery, iMarker_MixingPlaneInterface;

  int size = SINGLE_NODE;
  SU2_MPI::Comm_size(SU2_MPI::GetComm(), &size);

  /*--- Compute the total number of markers in the config file ---*/
  nMarker_CfgFile = nMarker_Euler + nMarker_FarField + nMarker_SymWall +
  nMarker_PerBound + nMarker_NearFieldBound + nMarker_Fluid_InterfaceBound +
  nMarker_CHTInterface + nMarker_Inlet + nMarker_Riemann + nMarker_Smoluchowski_Maxwell +
  nMarker_Giles + nMarker_Outlet + nMarker_Isothermal +
  nMarker_HeatFlux + nMarker_HeatTransfer +
  nMarker_EngineInflow + nMarker_EngineExhaust + nMarker_Internal +
  nMarker_Supersonic_Inlet + nMarker_Supersonic_Outlet + nMarker_Displacement + nMarker_Load +
  nMarker_FlowLoad + nMarker_Custom + nMarker_Damper + nMarker_Fluid_Load +
  nMarker_Clamped + nMarker_Load_Sine + nMarker_Load_Dir + nMarker_Disp_Dir +
  nMarker_ActDiskInlet + nMarker_ActDiskOutlet + nMarker_ZoneInterface;

  /*--- Add the possible send/receive domains ---*/

  nMarker_Max = nMarker_CfgFile + OVERHEAD*size;

  /*--- Basic dimensionalization of the markers (worst scenario) ---*/

  nMarker_All = nMarker_Max;

  /*--- Allocate the memory (markers in each domain) ---*/

  Marker_All_TagBound       = new string[nMarker_All];    // Store the tag that correspond with each marker.
  Marker_All_SendRecv       = new short[nMarker_All] ();   // +#domain (send), -#domain (receive).
  Marker_All_KindBC         = new unsigned short[nMarker_All] (); // Store the kind of boundary condition.
  Marker_All_Monitoring     = new unsigned short[nMarker_All] (); // Store whether the boundary should be monitored.
  Marker_All_Designing      = new unsigned short[nMarker_All] (); // Store whether the boundary should be designed.
  Marker_All_Plotting       = new unsigned short[nMarker_All] (); // Store whether the boundary should be plotted.
  Marker_All_Analyze        = new unsigned short[nMarker_All] (); // Store whether the boundary should be plotted.
  Marker_All_ZoneInterface  = new unsigned short[nMarker_All] (); // Store whether the boundary is in the FSI interface.
  Marker_All_GeoEval        = new unsigned short[nMarker_All] (); // Store whether the boundary should be geometry evaluation.
  Marker_All_DV             = new unsigned short[nMarker_All] (); // Store whether the boundary should be affected by design variables.
  Marker_All_Moving         = new unsigned short[nMarker_All] (); // Store whether the boundary should be in motion.
  Marker_All_Deform_Mesh    = new unsigned short[nMarker_All] (); // Store whether the boundary is deformable.
  Marker_All_Deform_Mesh_Sym_Plane = new unsigned short[nMarker_All] (); //Store wheter the boundary will follow the deformation
  Marker_All_Fluid_Load     = new unsigned short[nMarker_All] (); // Store whether the boundary computes/applies fluid loads.
  Marker_All_PyCustom       = new unsigned short[nMarker_All] (); // Store whether the boundary is Python customizable.
  Marker_All_PerBound       = new short[nMarker_All] ();          // Store whether the boundary belongs to a periodic boundary.
  Marker_All_Turbomachinery       = new unsigned short[nMarker_All] (); // Store whether the boundary is in needed for Turbomachinery computations.
  Marker_All_TurbomachineryFlag   = new unsigned short[nMarker_All] (); // Store whether the boundary has a flag for Turbomachinery computations.
  Marker_All_MixingPlaneInterface = new unsigned short[nMarker_All] (); // Store whether the boundary has a in the MixingPlane interface.
  Marker_All_SobolevBC      = new unsigned short[nMarker_All] (); // Store wether the boundary should apply to the gradient smoothing.

  for (iMarker_All = 0; iMarker_All < nMarker_All; iMarker_All++) {
    Marker_All_TagBound[iMarker_All] = "SEND_RECEIVE";
  }

  /*--- Allocate the memory (markers in the config file) ---*/

  Marker_CfgFile_TagBound             = new string[nMarker_CfgFile];
  Marker_CfgFile_KindBC               = new unsigned short[nMarker_CfgFile] ();
  Marker_CfgFile_Monitoring           = new unsigned short[nMarker_CfgFile] ();
  Marker_CfgFile_Designing            = new unsigned short[nMarker_CfgFile] ();
  Marker_CfgFile_Plotting             = new unsigned short[nMarker_CfgFile] ();
  Marker_CfgFile_Analyze              = new unsigned short[nMarker_CfgFile] ();
  Marker_CfgFile_GeoEval              = new unsigned short[nMarker_CfgFile] ();
  Marker_CfgFile_ZoneInterface        = new unsigned short[nMarker_CfgFile] ();
  Marker_CfgFile_DV                   = new unsigned short[nMarker_CfgFile] ();
  Marker_CfgFile_Moving               = new unsigned short[nMarker_CfgFile] ();
  Marker_CfgFile_Deform_Mesh          = new unsigned short[nMarker_CfgFile] ();
  Marker_CfgFile_Deform_Mesh_Sym_Plane= new unsigned short[nMarker_CfgFile] ();
  Marker_CfgFile_Fluid_Load           = new unsigned short[nMarker_CfgFile] ();
  Marker_CfgFile_PerBound             = new unsigned short[nMarker_CfgFile] ();
  Marker_CfgFile_Turbomachinery       = new unsigned short[nMarker_CfgFile] ();
  Marker_CfgFile_TurbomachineryFlag   = new unsigned short[nMarker_CfgFile] ();
  Marker_CfgFile_MixingPlaneInterface = new unsigned short[nMarker_CfgFile] ();
  Marker_CfgFile_PyCustom             = new unsigned short[nMarker_CfgFile] ();
  Marker_CfgFile_SobolevBC            = new unsigned short[nMarker_CfgFile] ();

  for (iMarker_CfgFile = 0; iMarker_CfgFile < nMarker_CfgFile; iMarker_CfgFile++) {
    Marker_CfgFile_TagBound[iMarker_CfgFile] = "SEND_RECEIVE";
  }

  /*--- Allocate memory to store surface information (Analyze BC) ---*/

  Surface_MassFlow = new su2double[nMarker_Analyze] ();
  Surface_Mach = new su2double[nMarker_Analyze] ();
  Surface_Temperature = new su2double[nMarker_Analyze] ();
  Surface_Pressure = new su2double[nMarker_Analyze] ();
  Surface_Density = new su2double[nMarker_Analyze] ();
  Surface_Enthalpy = new su2double[nMarker_Analyze] ();
  Surface_NormalVelocity = new su2double[nMarker_Analyze] ();
  Surface_Uniformity = new su2double[nMarker_Analyze] ();
  Surface_SecondaryStrength = new su2double[nMarker_Analyze] ();
  Surface_SecondOverUniform = new su2double[nMarker_Analyze] ();
  Surface_MomentumDistortion = new su2double[nMarker_Analyze] ();
  Surface_TotalTemperature = new su2double[nMarker_Analyze] ();
  Surface_TotalPressure = new su2double[nMarker_Analyze] ();
  Surface_PressureDrop = new su2double[nMarker_Analyze] ();
  Surface_Species_0 = new su2double[nMarker_Analyze] ();
  Surface_Species_Variance = new su2double[nMarker_Analyze] ();
  Surface_Scalar_00 = new su2double[nMarker_Analyze] ();
  Surface_Scalar_01 = new su2double[nMarker_Analyze] ();
  Surface_Scalar_02 = new su2double[nMarker_Analyze] ();
  Surface_Scalar_03 = new su2double[nMarker_Analyze] ();
  Surface_Scalar_04 = new su2double[nMarker_Analyze] ();
  Surface_Scalar_05 = new su2double[nMarker_Analyze] ();
  Surface_Scalar_06 = new su2double[nMarker_Analyze] ();
  Surface_Scalar_07 = new su2double[nMarker_Analyze] ();
  Surface_Scalar_08 = new su2double[nMarker_Analyze] ();
  Surface_Scalar_09 = new su2double[nMarker_Analyze] ();
  Surface_DC60 = new su2double[nMarker_Analyze] ();
  Surface_IDC = new su2double[nMarker_Analyze] ();
  Surface_IDC_Mach = new su2double[nMarker_Analyze] ();
  Surface_IDR = new su2double[nMarker_Analyze] ();

  /*--- Populate the marker information in the config file (all domains) ---*/

  iMarker_CfgFile = 0;
  for (iMarker_Euler = 0; iMarker_Euler < nMarker_Euler; iMarker_Euler++) {
    Marker_CfgFile_TagBound[iMarker_CfgFile] = Marker_Euler[iMarker_Euler];
    Marker_CfgFile_KindBC[iMarker_CfgFile] = EULER_WALL;
    iMarker_CfgFile++;
  }

  for (iMarker_FarField = 0; iMarker_FarField < nMarker_FarField; iMarker_FarField++) {
    Marker_CfgFile_TagBound[iMarker_CfgFile] = Marker_FarField[iMarker_FarField];
    Marker_CfgFile_KindBC[iMarker_CfgFile] = FAR_FIELD;
    iMarker_CfgFile++;
  }

  for (iMarker_SymWall = 0; iMarker_SymWall < nMarker_SymWall; iMarker_SymWall++) {
    Marker_CfgFile_TagBound[iMarker_CfgFile] = Marker_SymWall[iMarker_SymWall];
    Marker_CfgFile_KindBC[iMarker_CfgFile] = SYMMETRY_PLANE;
    iMarker_CfgFile++;
  }

  for (iMarker_PerBound = 0; iMarker_PerBound < nMarker_PerBound; iMarker_PerBound++) {
    Marker_CfgFile_TagBound[iMarker_CfgFile] = Marker_PerBound[iMarker_PerBound];
    Marker_CfgFile_KindBC[iMarker_CfgFile] = PERIODIC_BOUNDARY;
    Marker_CfgFile_PerBound[iMarker_CfgFile] = iMarker_PerBound + 1;
    iMarker_CfgFile++;
  }

  ActDisk_DeltaPress = new su2double[nMarker_ActDiskInlet] ();
  ActDisk_DeltaTemp = new su2double[nMarker_ActDiskInlet] ();
  ActDisk_TotalPressRatio = new su2double[nMarker_ActDiskInlet] ();
  ActDisk_TotalTempRatio = new su2double[nMarker_ActDiskInlet] ();
  ActDisk_StaticPressRatio = new su2double[nMarker_ActDiskInlet] ();
  ActDisk_StaticTempRatio = new su2double[nMarker_ActDiskInlet] ();
  ActDisk_Power = new su2double[nMarker_ActDiskInlet] ();
  ActDisk_MassFlow = new su2double[nMarker_ActDiskInlet] ();
  ActDisk_Mach = new su2double[nMarker_ActDiskInlet] ();
  ActDisk_Force = new su2double[nMarker_ActDiskInlet] ();
  ActDisk_NetThrust = new su2double[nMarker_ActDiskInlet] ();
  ActDisk_BCThrust = new su2double[nMarker_ActDiskInlet] ();
  ActDisk_BCThrust_Old = new su2double[nMarker_ActDiskInlet] ();
  ActDisk_GrossThrust = new su2double[nMarker_ActDiskInlet] ();
  ActDisk_Area = new su2double[nMarker_ActDiskInlet] ();
  ActDisk_ReverseMassFlow = new su2double[nMarker_ActDiskInlet] ();

  ActDiskInlet_MassFlow = new su2double[nMarker_ActDiskInlet] ();
  ActDiskInlet_Temperature = new su2double[nMarker_ActDiskInlet] ();
  ActDiskInlet_TotalTemperature = new su2double[nMarker_ActDiskInlet] ();
  ActDiskInlet_Pressure = new su2double[nMarker_ActDiskInlet] ();
  ActDiskInlet_TotalPressure = new su2double[nMarker_ActDiskInlet] ();
  ActDiskInlet_RamDrag = new su2double[nMarker_ActDiskInlet] ();
  ActDiskInlet_Force = new su2double[nMarker_ActDiskInlet] ();
  ActDiskInlet_Power = new su2double[nMarker_ActDiskInlet] ();

  for (iMarker_ActDiskInlet = 0; iMarker_ActDiskInlet < nMarker_ActDiskInlet; iMarker_ActDiskInlet++) {
    Marker_CfgFile_TagBound[iMarker_CfgFile] = Marker_ActDiskInlet[iMarker_ActDiskInlet];
    Marker_CfgFile_KindBC[iMarker_CfgFile] = ACTDISK_INLET;
    iMarker_CfgFile++;
  }

  ActDiskOutlet_MassFlow = new su2double[nMarker_ActDiskOutlet] ();
  ActDiskOutlet_Temperature = new su2double[nMarker_ActDiskOutlet] ();
  ActDiskOutlet_TotalTemperature = new su2double[nMarker_ActDiskOutlet] ();
  ActDiskOutlet_Pressure = new su2double[nMarker_ActDiskOutlet] ();
  ActDiskOutlet_TotalPressure = new su2double[nMarker_ActDiskOutlet] ();
  ActDiskOutlet_GrossThrust = new su2double[nMarker_ActDiskOutlet] ();
  ActDiskOutlet_Force = new su2double[nMarker_ActDiskOutlet] ();
  ActDiskOutlet_Power = new su2double[nMarker_ActDiskOutlet] ();

  for (iMarker_ActDiskOutlet = 0; iMarker_ActDiskOutlet < nMarker_ActDiskOutlet; iMarker_ActDiskOutlet++) {
    Marker_CfgFile_TagBound[iMarker_CfgFile] = Marker_ActDiskOutlet[iMarker_ActDiskOutlet];
    Marker_CfgFile_KindBC[iMarker_CfgFile] = ACTDISK_OUTLET;
    iMarker_CfgFile++;
  }

  Outlet_MassFlow = new su2double[nMarker_Outlet] ();
  Outlet_Density  = new su2double[nMarker_Outlet] ();
  Outlet_Area     = new su2double[nMarker_Outlet] ();

  for (iMarker_NearFieldBound = 0; iMarker_NearFieldBound < nMarker_NearFieldBound; iMarker_NearFieldBound++) {
    Marker_CfgFile_TagBound[iMarker_CfgFile] = Marker_NearFieldBound[iMarker_NearFieldBound];
    Marker_CfgFile_KindBC[iMarker_CfgFile] = NEARFIELD_BOUNDARY;
    iMarker_CfgFile++;
  }

  for (iMarker_Fluid_InterfaceBound = 0; iMarker_Fluid_InterfaceBound < nMarker_Fluid_InterfaceBound; iMarker_Fluid_InterfaceBound++) {
    Marker_CfgFile_TagBound[iMarker_CfgFile] = Marker_Fluid_InterfaceBound[iMarker_Fluid_InterfaceBound];
    Marker_CfgFile_KindBC[iMarker_CfgFile] = FLUID_INTERFACE;
    iMarker_CfgFile++;
  }

  for (iMarker_CHTInterface = 0; iMarker_CHTInterface < nMarker_CHTInterface; iMarker_CHTInterface++) {
    Marker_CfgFile_TagBound[iMarker_CfgFile] = Marker_CHTInterface[iMarker_CHTInterface];
    Marker_CfgFile_KindBC[iMarker_CfgFile] = CHT_WALL_INTERFACE;
    iMarker_CfgFile++;
  }

  for (iMarker_Inlet = 0; iMarker_Inlet < nMarker_Inlet; iMarker_Inlet++) {
    Marker_CfgFile_TagBound[iMarker_CfgFile] = Marker_Inlet[iMarker_Inlet];
    Marker_CfgFile_KindBC[iMarker_CfgFile] = INLET_FLOW;
    iMarker_CfgFile++;
  }

  for (iMarker_Riemann = 0; iMarker_Riemann < nMarker_Riemann; iMarker_Riemann++) {
    Marker_CfgFile_TagBound[iMarker_CfgFile] = Marker_Riemann[iMarker_Riemann];
    Marker_CfgFile_KindBC[iMarker_CfgFile] = RIEMANN_BOUNDARY;
    iMarker_CfgFile++;
  }

  for (iMarker_Giles = 0; iMarker_Giles < nMarker_Giles; iMarker_Giles++) {
    Marker_CfgFile_TagBound[iMarker_CfgFile] = Marker_Giles[iMarker_Giles];
    Marker_CfgFile_KindBC[iMarker_CfgFile] = GILES_BOUNDARY;
    iMarker_CfgFile++;
  }

  Engine_Power       = new su2double[nMarker_EngineInflow] ();
  Engine_Mach        = new su2double[nMarker_EngineInflow] ();
  Engine_Force       = new su2double[nMarker_EngineInflow] ();
  Engine_NetThrust   = new su2double[nMarker_EngineInflow] ();
  Engine_GrossThrust = new su2double[nMarker_EngineInflow] ();
  Engine_Area        = new su2double[nMarker_EngineInflow] ();

  Inflow_Mach = new su2double[nMarker_EngineInflow] ();
  Inflow_Pressure = new su2double[nMarker_EngineInflow] ();
  Inflow_MassFlow = new su2double[nMarker_EngineInflow] ();
  Inflow_ReverseMassFlow = new su2double[nMarker_EngineInflow] ();
  Inflow_TotalPressure = new su2double[nMarker_EngineInflow] ();
  Inflow_Temperature = new su2double[nMarker_EngineInflow] ();
  Inflow_TotalTemperature = new su2double[nMarker_EngineInflow] ();
  Inflow_RamDrag = new su2double[nMarker_EngineInflow] ();
  Inflow_Force = new su2double[nMarker_EngineInflow] ();
  Inflow_Power = new su2double[nMarker_EngineInflow] ();

  for (iMarker_EngineInflow = 0; iMarker_EngineInflow < nMarker_EngineInflow; iMarker_EngineInflow++) {
    Marker_CfgFile_TagBound[iMarker_CfgFile] = Marker_EngineInflow[iMarker_EngineInflow];
    Marker_CfgFile_KindBC[iMarker_CfgFile] = ENGINE_INFLOW;
    iMarker_CfgFile++;
  }

  Exhaust_Pressure = new su2double[nMarker_EngineExhaust] ();
  Exhaust_Temperature = new su2double[nMarker_EngineExhaust] ();
  Exhaust_MassFlow = new su2double[nMarker_EngineExhaust] ();
  Exhaust_TotalPressure = new su2double[nMarker_EngineExhaust] ();
  Exhaust_TotalTemperature = new su2double[nMarker_EngineExhaust] ();
  Exhaust_GrossThrust = new su2double[nMarker_EngineExhaust] ();
  Exhaust_Force = new su2double[nMarker_EngineExhaust] ();
  Exhaust_Power = new su2double[nMarker_EngineExhaust] ();

  for (iMarker_EngineExhaust = 0; iMarker_EngineExhaust < nMarker_EngineExhaust; iMarker_EngineExhaust++) {
    Marker_CfgFile_TagBound[iMarker_CfgFile] = Marker_EngineExhaust[iMarker_EngineExhaust];
    Marker_CfgFile_KindBC[iMarker_CfgFile] = ENGINE_EXHAUST;
    iMarker_CfgFile++;
  }

  for (iMarker_Supersonic_Inlet = 0; iMarker_Supersonic_Inlet < nMarker_Supersonic_Inlet; iMarker_Supersonic_Inlet++) {
    Marker_CfgFile_TagBound[iMarker_CfgFile] = Marker_Supersonic_Inlet[iMarker_Supersonic_Inlet];
    Marker_CfgFile_KindBC[iMarker_CfgFile] = SUPERSONIC_INLET;
    iMarker_CfgFile++;
  }

  for (iMarker_Supersonic_Outlet = 0; iMarker_Supersonic_Outlet < nMarker_Supersonic_Outlet; iMarker_Supersonic_Outlet++) {
    Marker_CfgFile_TagBound[iMarker_CfgFile] = Marker_Supersonic_Outlet[iMarker_Supersonic_Outlet];
    Marker_CfgFile_KindBC[iMarker_CfgFile] = SUPERSONIC_OUTLET;
    iMarker_CfgFile++;
  }

  for (iMarker_Internal = 0; iMarker_Internal < nMarker_Internal; iMarker_Internal++) {
    Marker_CfgFile_TagBound[iMarker_CfgFile] = Marker_Internal[iMarker_Internal];
    Marker_CfgFile_KindBC[iMarker_CfgFile] = INTERNAL_BOUNDARY;
    iMarker_CfgFile++;
  }

  for (iMarker_Custom = 0; iMarker_Custom < nMarker_Custom; iMarker_Custom++) {
    Marker_CfgFile_TagBound[iMarker_CfgFile] = Marker_Custom[iMarker_Custom];
    Marker_CfgFile_KindBC[iMarker_CfgFile] = CUSTOM_BOUNDARY;
    iMarker_CfgFile++;
  }

  for (iMarker_Outlet = 0; iMarker_Outlet < nMarker_Outlet; iMarker_Outlet++) {
    Marker_CfgFile_TagBound[iMarker_CfgFile] = Marker_Outlet[iMarker_Outlet];
    Marker_CfgFile_KindBC[iMarker_CfgFile] = OUTLET_FLOW;
    iMarker_CfgFile++;
  }

  for (iMarker_Isothermal = 0; iMarker_Isothermal < nMarker_Isothermal; iMarker_Isothermal++) {
    Marker_CfgFile_TagBound[iMarker_CfgFile] = Marker_Isothermal[iMarker_Isothermal];
    Marker_CfgFile_KindBC[iMarker_CfgFile] = ISOTHERMAL;
    iMarker_CfgFile++;
  }

  for (iMarker_Smoluchowski_Maxwell = 0; iMarker_Smoluchowski_Maxwell < nMarker_Smoluchowski_Maxwell; iMarker_Smoluchowski_Maxwell++) {
    Marker_CfgFile_TagBound[iMarker_CfgFile] = Marker_Smoluchowski_Maxwell[iMarker_Smoluchowski_Maxwell];
    Marker_CfgFile_KindBC[iMarker_CfgFile] = SMOLUCHOWSKI_MAXWELL;
    iMarker_CfgFile++;
  }

  for (iMarker_HeatFlux = 0; iMarker_HeatFlux < nMarker_HeatFlux; iMarker_HeatFlux++) {
    Marker_CfgFile_TagBound[iMarker_CfgFile] = Marker_HeatFlux[iMarker_HeatFlux];
    Marker_CfgFile_KindBC[iMarker_CfgFile] = HEAT_FLUX;
    iMarker_CfgFile++;
  }

  for (iMarker_HeatTansfer = 0; iMarker_HeatTansfer < nMarker_HeatTransfer; iMarker_HeatTansfer++) {
    Marker_CfgFile_TagBound[iMarker_CfgFile] = Marker_HeatTransfer[iMarker_HeatTansfer];
    Marker_CfgFile_KindBC[iMarker_CfgFile] = HEAT_TRANSFER;
    iMarker_CfgFile++;
  }

  for (iMarker_Clamped = 0; iMarker_Clamped < nMarker_Clamped; iMarker_Clamped++) {
    Marker_CfgFile_TagBound[iMarker_CfgFile] = Marker_Clamped[iMarker_Clamped];
    Marker_CfgFile_KindBC[iMarker_CfgFile] = CLAMPED_BOUNDARY;
    iMarker_CfgFile++;
  }

  for (iMarker_Displacement = 0; iMarker_Displacement < nMarker_Displacement; iMarker_Displacement++) {
    Marker_CfgFile_TagBound[iMarker_CfgFile] = Marker_Displacement[iMarker_Displacement];
    Marker_CfgFile_KindBC[iMarker_CfgFile] = DISPLACEMENT_BOUNDARY;
    iMarker_CfgFile++;
  }

  for (iMarker_Load = 0; iMarker_Load < nMarker_Load; iMarker_Load++) {
    Marker_CfgFile_TagBound[iMarker_CfgFile] = Marker_Load[iMarker_Load];
    Marker_CfgFile_KindBC[iMarker_CfgFile] = LOAD_BOUNDARY;
    iMarker_CfgFile++;
  }

  for (iMarker_Damper = 0; iMarker_Damper < nMarker_Damper; iMarker_Damper++) {
    Marker_CfgFile_TagBound[iMarker_CfgFile] = Marker_Damper[iMarker_Damper];
    Marker_CfgFile_KindBC[iMarker_CfgFile] = DAMPER_BOUNDARY;
    iMarker_CfgFile++;
  }

  for (iMarker_Load_Dir = 0; iMarker_Load_Dir < nMarker_Load_Dir; iMarker_Load_Dir++) {
    Marker_CfgFile_TagBound[iMarker_CfgFile] = Marker_Load_Dir[iMarker_Load_Dir];
    Marker_CfgFile_KindBC[iMarker_CfgFile] = LOAD_DIR_BOUNDARY;
    iMarker_CfgFile++;
  }

  for (iMarker_Disp_Dir = 0; iMarker_Disp_Dir < nMarker_Disp_Dir; iMarker_Disp_Dir++) {
    Marker_CfgFile_TagBound[iMarker_CfgFile] = Marker_Disp_Dir[iMarker_Disp_Dir];
    Marker_CfgFile_KindBC[iMarker_CfgFile] = DISP_DIR_BOUNDARY;
    iMarker_CfgFile++;
  }

  for (iMarker_Load_Sine = 0; iMarker_Load_Sine < nMarker_Load_Sine; iMarker_Load_Sine++) {
    Marker_CfgFile_TagBound[iMarker_CfgFile] = Marker_Load_Sine[iMarker_Load_Sine];
    Marker_CfgFile_KindBC[iMarker_CfgFile] = LOAD_SINE_BOUNDARY;
    iMarker_CfgFile++;
  }

  for (iMarker_Fluid_Load = 0; iMarker_Fluid_Load < nMarker_Fluid_Load; iMarker_Fluid_Load++) {
    Marker_CfgFile_TagBound[iMarker_CfgFile] = Marker_Fluid_Load[iMarker_Fluid_Load];
    iMarker_CfgFile++;
  }

  for (iMarker_FlowLoad = 0; iMarker_FlowLoad < nMarker_FlowLoad; iMarker_FlowLoad++) {
    Marker_CfgFile_TagBound[iMarker_CfgFile] = Marker_FlowLoad[iMarker_FlowLoad];
    Marker_CfgFile_KindBC[iMarker_CfgFile] = FLOWLOAD_BOUNDARY;
    iMarker_CfgFile++;
  }

  for (iMarker_CfgFile = 0; iMarker_CfgFile < nMarker_CfgFile; iMarker_CfgFile++) {
    Marker_CfgFile_Monitoring[iMarker_CfgFile] = NO;
    for (iMarker_Monitoring = 0; iMarker_Monitoring < nMarker_Monitoring; iMarker_Monitoring++)
      if (Marker_CfgFile_TagBound[iMarker_CfgFile] == Marker_Monitoring[iMarker_Monitoring])
        Marker_CfgFile_Monitoring[iMarker_CfgFile] = YES;
  }

  for (iMarker_CfgFile = 0; iMarker_CfgFile < nMarker_CfgFile; iMarker_CfgFile++) {
    Marker_CfgFile_GeoEval[iMarker_CfgFile] = NO;
    for (iMarker_GeoEval = 0; iMarker_GeoEval < nMarker_GeoEval; iMarker_GeoEval++)
      if (Marker_CfgFile_TagBound[iMarker_CfgFile] == Marker_GeoEval[iMarker_GeoEval])
        Marker_CfgFile_GeoEval[iMarker_CfgFile] = YES;
  }

  for (iMarker_CfgFile = 0; iMarker_CfgFile < nMarker_CfgFile; iMarker_CfgFile++) {
    Marker_CfgFile_Designing[iMarker_CfgFile] = NO;
    for (iMarker_Designing = 0; iMarker_Designing < nMarker_Designing; iMarker_Designing++)
      if (Marker_CfgFile_TagBound[iMarker_CfgFile] == Marker_Designing[iMarker_Designing])
        Marker_CfgFile_Designing[iMarker_CfgFile] = YES;
  }

  for (iMarker_CfgFile = 0; iMarker_CfgFile < nMarker_CfgFile; iMarker_CfgFile++) {
    Marker_CfgFile_Plotting[iMarker_CfgFile] = NO;
    for (iMarker_Plotting = 0; iMarker_Plotting < nMarker_Plotting; iMarker_Plotting++)
      if (Marker_CfgFile_TagBound[iMarker_CfgFile] == Marker_Plotting[iMarker_Plotting])
        Marker_CfgFile_Plotting[iMarker_CfgFile] = YES;
  }

  for (iMarker_CfgFile = 0; iMarker_CfgFile < nMarker_CfgFile; iMarker_CfgFile++) {
    Marker_CfgFile_Analyze[iMarker_CfgFile] = NO;
    for (iMarker_Analyze = 0; iMarker_Analyze < nMarker_Analyze; iMarker_Analyze++)
      if (Marker_CfgFile_TagBound[iMarker_CfgFile] == Marker_Analyze[iMarker_Analyze])
        Marker_CfgFile_Analyze[iMarker_CfgFile] = YES;
  }

  /*--- Identification of multi-physics interface markers ---*/

  for (iMarker_CfgFile = 0; iMarker_CfgFile < nMarker_CfgFile; iMarker_CfgFile++) {
    Marker_CfgFile_ZoneInterface[iMarker_CfgFile] = NO;
    for (iMarker_ZoneInterface = 0; iMarker_ZoneInterface < nMarker_ZoneInterface; iMarker_ZoneInterface++)
      if (Marker_CfgFile_TagBound[iMarker_CfgFile] == Marker_ZoneInterface[iMarker_ZoneInterface])
        Marker_CfgFile_ZoneInterface[iMarker_CfgFile] = YES;
  }

  /*--- Identification of Turbomachinery markers and flag them---*/

  for (iMarker_CfgFile = 0; iMarker_CfgFile < nMarker_CfgFile; iMarker_CfgFile++) {
    unsigned short indexMarker=0;
    Marker_CfgFile_Turbomachinery[iMarker_CfgFile] = NO;
    Marker_CfgFile_TurbomachineryFlag[iMarker_CfgFile] = NO;
    for (iMarker_Turbomachinery = 0; iMarker_Turbomachinery < nMarker_Turbomachinery; iMarker_Turbomachinery++){
      if (Marker_CfgFile_TagBound[iMarker_CfgFile] == Marker_TurboBoundIn[iMarker_Turbomachinery]){
        indexMarker=(iMarker_Turbomachinery+1);
        Marker_CfgFile_Turbomachinery[iMarker_CfgFile] = indexMarker;
        Marker_CfgFile_TurbomachineryFlag[iMarker_CfgFile] = INFLOW;
      }
      if (Marker_CfgFile_TagBound[iMarker_CfgFile] == Marker_TurboBoundOut[iMarker_Turbomachinery]){
        indexMarker=(iMarker_Turbomachinery+1);
        Marker_CfgFile_Turbomachinery[iMarker_CfgFile] = indexMarker;
        Marker_CfgFile_TurbomachineryFlag[iMarker_CfgFile] = OUTFLOW;
      }
    }
  }

  /*--- Identification of MixingPlane interface markers ---*/

  for (iMarker_CfgFile = 0; iMarker_CfgFile < nMarker_CfgFile; iMarker_CfgFile++) {
    unsigned short indexMarker=0;
    Marker_CfgFile_MixingPlaneInterface[iMarker_CfgFile] = NO;
    for (iMarker_MixingPlaneInterface = 0; iMarker_MixingPlaneInterface < nMarker_MixingPlaneInterface; iMarker_MixingPlaneInterface++)
      if (Marker_CfgFile_TagBound[iMarker_CfgFile] == Marker_MixingPlaneInterface[iMarker_MixingPlaneInterface])
        indexMarker=(int)(iMarker_MixingPlaneInterface/2+1);
    Marker_CfgFile_MixingPlaneInterface[iMarker_CfgFile] = indexMarker;
  }

  for (iMarker_CfgFile = 0; iMarker_CfgFile < nMarker_CfgFile; iMarker_CfgFile++) {
    Marker_CfgFile_DV[iMarker_CfgFile] = NO;
    for (iMarker_DV = 0; iMarker_DV < nMarker_DV; iMarker_DV++)
      if (Marker_CfgFile_TagBound[iMarker_CfgFile] == Marker_DV[iMarker_DV])
        Marker_CfgFile_DV[iMarker_CfgFile] = YES;
  }

  /*--- Add an extra check for DV_MARKER to make sure that any given marker
   *    name is recognized as an existing boundary in the problem. ---*/

  for (iMarker_DV = 0; iMarker_DV < nMarker_DV; iMarker_DV++) {
    bool found = false;
    for (iMarker_CfgFile = 0; iMarker_CfgFile < nMarker_CfgFile; iMarker_CfgFile++) {
      if (Marker_CfgFile_TagBound[iMarker_CfgFile] == Marker_DV[iMarker_DV]) {
        found = true;
        break;
      }
    }

    if(!found) {
      if (nZone==1)
        SU2_MPI::Error("DV_MARKER contains marker names that do not exist in the lists of BCs in the config file.", CURRENT_FUNCTION);
      // In case of multiple zones, the markers might appear only in zonal config and not in the Master.
      // A loop over all zones would need to be included which is not straight forward as this can only be
      // checked once all zonal configs are read.
      else if (rank == MASTER_NODE)
        cout << "Warning: DV_MARKER contains marker names that do not exist in the lists of BCs of the master config file.\n"
                "Make sure the marker names exist in the zonal config files" << endl;
    }
  }

  for (iMarker_CfgFile = 0; iMarker_CfgFile < nMarker_CfgFile; iMarker_CfgFile++) {
    Marker_CfgFile_Moving[iMarker_CfgFile] = NO;
    for (iMarker_Moving = 0; iMarker_Moving < nMarker_Moving; iMarker_Moving++)
      if (Marker_CfgFile_TagBound[iMarker_CfgFile] == Marker_Moving[iMarker_Moving])
        Marker_CfgFile_Moving[iMarker_CfgFile] = YES;
  }

  for (iMarker_CfgFile = 0; iMarker_CfgFile < nMarker_CfgFile; iMarker_CfgFile++) {
    Marker_CfgFile_Deform_Mesh[iMarker_CfgFile] = NO;
    for (iMarker_Deform_Mesh = 0; iMarker_Deform_Mesh < nMarker_Deform_Mesh; iMarker_Deform_Mesh++)
      if (Marker_CfgFile_TagBound[iMarker_CfgFile] == Marker_Deform_Mesh[iMarker_Deform_Mesh])
        Marker_CfgFile_Deform_Mesh[iMarker_CfgFile] = YES;
  }

  for (iMarker_CfgFile = 0; iMarker_CfgFile < nMarker_CfgFile; iMarker_CfgFile++) {
    Marker_CfgFile_Deform_Mesh_Sym_Plane[iMarker_CfgFile] = NO;
    for (iMarker_Deform_Mesh_Sym_Plane = 0; iMarker_Deform_Mesh_Sym_Plane < nMarker_Deform_Mesh_Sym_Plane; iMarker_Deform_Mesh_Sym_Plane++)
      if (Marker_CfgFile_TagBound[iMarker_CfgFile] == Marker_Deform_Mesh_Sym_Plane[iMarker_Deform_Mesh_Sym_Plane])
        Marker_CfgFile_Deform_Mesh_Sym_Plane[iMarker_CfgFile] = YES;
  }

  for (iMarker_CfgFile = 0; iMarker_CfgFile < nMarker_CfgFile; iMarker_CfgFile++) {
    Marker_CfgFile_Fluid_Load[iMarker_CfgFile] = NO;
    for (iMarker_Fluid_Load = 0; iMarker_Fluid_Load < nMarker_Fluid_Load; iMarker_Fluid_Load++)
      if (Marker_CfgFile_TagBound[iMarker_CfgFile] == Marker_Fluid_Load[iMarker_Fluid_Load])
        Marker_CfgFile_Fluid_Load[iMarker_CfgFile] = YES;
  }

  for (iMarker_CfgFile=0; iMarker_CfgFile < nMarker_CfgFile; iMarker_CfgFile++) {
    Marker_CfgFile_PyCustom[iMarker_CfgFile] = NO;
    for(iMarker_PyCustom=0; iMarker_PyCustom < nMarker_PyCustom; iMarker_PyCustom++)
      if (Marker_CfgFile_TagBound[iMarker_CfgFile] == Marker_PyCustom[iMarker_PyCustom])
        Marker_CfgFile_PyCustom[iMarker_CfgFile] = YES;
  }

  for (iMarker_CfgFile = 0; iMarker_CfgFile < nMarker_CfgFile; iMarker_CfgFile++) {
    Marker_CfgFile_SobolevBC[iMarker_CfgFile] = NO;
    for (iMarker_SobolevBC = 0; iMarker_SobolevBC < nMarker_SobolevBC; iMarker_SobolevBC++)
      if (Marker_CfgFile_TagBound[iMarker_CfgFile] == Marker_SobolevBC[iMarker_SobolevBC])
        Marker_CfgFile_SobolevBC[iMarker_CfgFile] = YES;
  }

}

void CConfig::SetOutput(SU2_COMPONENT val_software, unsigned short val_izone) {

  unsigned short iMarker_Euler, iMarker_Custom, iMarker_FarField,
  iMarker_SymWall, iMarker_PerBound, iMarker_NearFieldBound,
  iMarker_Fluid_InterfaceBound, iMarker_Inlet, iMarker_Riemann,
  iMarker_Deform_Mesh, iMarker_Deform_Mesh_Sym_Plane, iMarker_Fluid_Load,
  iMarker_Smoluchowski_Maxwell, iWall_Catalytic,
  iMarker_Giles, iMarker_Outlet, iMarker_Isothermal, iMarker_HeatFlux, iMarker_HeatTransfer,
  iMarker_EngineInflow, iMarker_EngineExhaust, iMarker_Displacement, iMarker_Damper,
  iMarker_Load, iMarker_FlowLoad, iMarker_Internal, iMarker_Monitoring,
  iMarker_Designing, iMarker_GeoEval, iMarker_Plotting, iMarker_Analyze, iMarker_DV, iDV_Value,
  iMarker_ZoneInterface, iMarker_PyCustom, iMarker_Load_Dir, iMarker_Disp_Dir, iMarker_Load_Sine, iMarker_Clamped,
  iMarker_Moving, iMarker_Supersonic_Inlet, iMarker_Supersonic_Outlet, iMarker_ActDiskInlet,
  iMarker_Emissivity,
  iMarker_ActDiskOutlet, iMarker_MixingPlaneInterface,
  iMarker_SobolevBC;

  bool fea = ((Kind_Solver == MAIN_SOLVER::FEM_ELASTICITY) || (Kind_Solver == MAIN_SOLVER::DISC_ADJ_FEM));

  cout << endl <<"----------------- Physical Case Definition ( Zone "  << iZone << " ) -------------------" << endl;
  if (val_software == SU2_COMPONENT::SU2_CFD) {
    if (FSI_Problem)
     cout << "Fluid-Structure Interaction." << endl;

    if (DiscreteAdjoint) {
     cout <<"Discrete Adjoint equations using Algorithmic Differentiation\n";
     cout <<"based on the physical case: ";
    }
    switch (Kind_Solver) {
      case MAIN_SOLVER::EULER:     case MAIN_SOLVER::DISC_ADJ_EULER:
      case MAIN_SOLVER::INC_EULER: case MAIN_SOLVER::DISC_ADJ_INC_EULER:
      case MAIN_SOLVER::FEM_EULER: case MAIN_SOLVER::DISC_ADJ_FEM_EULER:
        if (Kind_Regime == ENUM_REGIME::COMPRESSIBLE) cout << "Compressible Euler equations." << endl;
        if (Kind_Regime == ENUM_REGIME::INCOMPRESSIBLE) cout << "Incompressible Euler equations." << endl;
        break;
      case MAIN_SOLVER::NAVIER_STOKES:     case MAIN_SOLVER::DISC_ADJ_NAVIER_STOKES:
      case MAIN_SOLVER::INC_NAVIER_STOKES: case MAIN_SOLVER::DISC_ADJ_INC_NAVIER_STOKES:
      case MAIN_SOLVER::FEM_NAVIER_STOKES: case MAIN_SOLVER::DISC_ADJ_FEM_NS:
        if (Kind_Regime == ENUM_REGIME::COMPRESSIBLE) cout << "Compressible Laminar Navier-Stokes' equations." << endl;
        if (Kind_Regime == ENUM_REGIME::INCOMPRESSIBLE) cout << "Incompressible Laminar Navier-Stokes' equations." << endl;
        break;
      case MAIN_SOLVER::RANS:     case MAIN_SOLVER::DISC_ADJ_RANS:
      case MAIN_SOLVER::INC_RANS: case MAIN_SOLVER::DISC_ADJ_INC_RANS:
      case MAIN_SOLVER::FEM_RANS: case MAIN_SOLVER::DISC_ADJ_FEM_RANS:
        if (Kind_Regime == ENUM_REGIME::COMPRESSIBLE) cout << "Compressible RANS equations." << endl;
        if (Kind_Regime == ENUM_REGIME::INCOMPRESSIBLE) cout << "Incompressible RANS equations." << endl;
        cout << "Turbulence model: ";
        switch (Kind_Turb_Model) {
          case TURB_MODEL::NONE: break;
          case TURB_MODEL::SA:
            switch (saParsedOptions.version) {
              case SA_OPTIONS::NEG:
                cout << "Negative-";
                break;
              case SA_OPTIONS::EDW:
                cout << "Edwards-";
                break;
              default:
                break;
            }
            cout << "Spalart-Allmaras";

            if (!saParsedOptions.ft2) cout << "-noft2";
            if (saParsedOptions.rot) cout << "-R";
            if (saParsedOptions.comp) cout << "-comp";
            if (saParsedOptions.qcr2000) cout << "-QCR2000";
            if (saParsedOptions.bc) cout << "-BCM";
            cout << endl;
            break;
          case TURB_MODEL::SST:
            cout << "Menter's k-omega SST";
            if (sstParsedOptions.version == SST_OPTIONS::V1994) cout << "-1994";
            else cout << "-2003";
            if (sstParsedOptions.modified) cout << "m";
            if (sstParsedOptions.sust) cout << " with sustaining terms, and";

            switch (sstParsedOptions.production) {
              case SST_OPTIONS::KL:
                cout << " with Kato-Launder production";
                break;
              case SST_OPTIONS::V:
                cout << " with Vorticity production";
                break;
              case SST_OPTIONS::UQ:
                cout << "\nperturbing the Reynold's Stress Matrix towards " << eig_val_comp << " component turbulence";
                if (uq_permute) cout << " (permuting eigenvectors)";
                break;
              default:
                cout << " with no production modification";
                break;
            }
            cout << "." << endl;
            break;
        }
        switch (Kind_Trans_Model) {
          case TURB_TRANS_MODEL::NONE:  break;
          case TURB_TRANS_MODEL::LM: {
            cout << "Transition model: Langtry and Menter's 4 equation model";
            if (lmParsedOptions.LM2015) {
              cout << " w/ cross-flow corrections (2015)" << endl;
            } else {
              cout << " (2009)" << endl;
            }
            break;
          }
        }
        if (Kind_Trans_Model == TURB_TRANS_MODEL::LM) {

          cout << "Correlation Functions: ";
          switch (lmParsedOptions.Correlation) {
            case TURB_TRANS_CORRELATION::MALAN: cout << "Malan et al. (2009)" << endl;  break;
            case TURB_TRANS_CORRELATION::SULUKSNA: cout << "Suluksna et al. (2009)" << endl;  break;
            case TURB_TRANS_CORRELATION::KRAUSE: cout << "Krause et al. (2008)" << endl;  break;
            case TURB_TRANS_CORRELATION::KRAUSE_HYPER: cout << "Krause et al. (2008, paper)" << endl;  break;
            case TURB_TRANS_CORRELATION::MEDIDA_BAEDER: cout << "Medida and Baeder (2011)" << endl;  break;
            case TURB_TRANS_CORRELATION::MEDIDA: cout << "Medida PhD (2014)" << endl;  break;
            case TURB_TRANS_CORRELATION::MENTER_LANGTRY: cout << "Menter and Langtry (2009)" << endl;  break;
            case TURB_TRANS_CORRELATION::DEFAULT:
              switch (Kind_Turb_Model) {
                case TURB_MODEL::SA: cout << "Malan et al. (2009)" << endl;  break;
                case TURB_MODEL::SST: cout << "Menter and Langtry (2009)" << endl;  break;
                case TURB_MODEL::NONE: SU2_MPI::Error("No turbulence model has been selected but LM transition model is active.", CURRENT_FUNCTION); break;
              }
              break;
          }
        }
        cout << "Hybrid RANS/LES: ";
        switch (Kind_HybridRANSLES) {
          case NO_HYBRIDRANSLES: cout << "No Hybrid RANS/LES" << endl; break;
          case SA_DES:   cout << "Detached Eddy Simulation (DES97) " << endl; break;
          case SA_DDES:  cout << "Delayed Detached Eddy Simulation (DDES) with Standard SGS" << endl; break;
          case SA_ZDES:  cout << "Delayed Detached Eddy Simulation (DDES) with Vorticity-based SGS" << endl; break;
          case SA_EDDES: cout << "Delayed Detached Eddy Simulation (DDES) with Shear-layer Adapted SGS" << endl; break;
        }
        break;
      case MAIN_SOLVER::NEMO_EULER:
        if (Kind_Regime == ENUM_REGIME::COMPRESSIBLE) cout << "Compressible two-temperature thermochemical non-equilibrium Euler equations." << endl;
        if (Kind_FluidModel == SU2_NONEQ){
          if ((GasModel != "N2") && (GasModel != "AIR-5") && (GasModel != "AIR-7") && (GasModel != "ARGON"))
            SU2_MPI::Error("The GAS_MODEL given is unavailable using CSU2TCLIB. Choose one of the options: N2, AIR-5, AIR-7, or ARGON.", CURRENT_FUNCTION);
        }
        break;
      case MAIN_SOLVER::NEMO_NAVIER_STOKES:
        if (Kind_Regime == ENUM_REGIME::COMPRESSIBLE) cout << "Compressible two-temperature thermochemical non-equilibrium Navier-Stokes equations." << endl;
        if (Kind_FluidModel == SU2_NONEQ){
          if ((GasModel != "N2") && (GasModel != "AIR-5") && (GasModel != "AIR-7") && (GasModel != "ARGON"))
          SU2_MPI::Error("The GAS_MODEL given is unavailable using CSU2TCLIB. Choose one of the options: N2, AIR-5, AIR-7, or ARGON.", CURRENT_FUNCTION);
        }
        break;
      case MAIN_SOLVER::FEM_LES:
        if (Kind_Regime == ENUM_REGIME::COMPRESSIBLE)   cout << "Compressible LES equations." << endl;
        if (Kind_Regime == ENUM_REGIME::INCOMPRESSIBLE) cout << "Incompressible LES equations." << endl;
        cout << "LES Subgrid Scale model: ";
        switch (Kind_SGS_Model) {
          case TURB_SGS_MODEL::IMPLICIT_LES: cout << "Implicit LES" << endl; break;
          case TURB_SGS_MODEL::SMAGORINSKY:  cout << "Smagorinsky " << endl; break;
          case TURB_SGS_MODEL::WALE:         cout << "WALE"         << endl; break;
          case TURB_SGS_MODEL::VREMAN:       cout << "VREMAN"         << endl; break;
          default:
            SU2_MPI::Error("Subgrid Scale model not specified.", CURRENT_FUNCTION);

        }
        break;
      case MAIN_SOLVER::FEM_ELASTICITY: case MAIN_SOLVER::DISC_ADJ_FEM:
        if (Kind_Struct_Solver == STRUCT_DEFORMATION::SMALL) cout << "Geometrically linear elasticity solver." << endl;
        if (Kind_Struct_Solver == STRUCT_DEFORMATION::LARGE) cout << "Geometrically non-linear elasticity solver." << endl;
        if (Kind_Material == STRUCT_MODEL::LINEAR_ELASTIC) cout << "Linear elastic material." << endl;
        if (Kind_Material == STRUCT_MODEL::NEO_HOOKEAN) {
          if (Kind_Material_Compress == STRUCT_COMPRESS::COMPRESSIBLE)
            cout << "Compressible Neo-Hookean material model." << endl;
        }
        break;
      case MAIN_SOLVER::ADJ_EULER: cout << "Continuous Euler adjoint equations." << endl; break;
      case MAIN_SOLVER::ADJ_NAVIER_STOKES:
        if (Frozen_Visc_Cont)
          cout << "Continuous Navier-Stokes adjoint equations with frozen (laminar) viscosity." << endl;
        else
          cout << "Continuous Navier-Stokes adjoint equations." << endl;
        break;
      case MAIN_SOLVER::ADJ_RANS:
        if (Frozen_Visc_Cont)
          cout << "Continuous RANS adjoint equations with frozen (laminar and eddy) viscosity." << endl;
        else
          cout << "Continuous RANS adjoint equations." << endl;
        break;
      case MAIN_SOLVER::HEAT_EQUATION: case MAIN_SOLVER::DISC_ADJ_HEAT:
        cout << "Heat solver" << endl;
        break;
      case MAIN_SOLVER::MULTIPHYSICS:
        cout << "Multiphysics solver" << endl;
        break;
      default:
        SU2_MPI::Error("No valid solver was chosen", CURRENT_FUNCTION);

    }

    if ((Kind_Regime == ENUM_REGIME::COMPRESSIBLE) && (Kind_Solver != MAIN_SOLVER::FEM_ELASTICITY)) {
      cout << "Mach number: " << Mach <<"."<< endl;
      cout << "Angle of attack (AoA): " << AoA <<" deg, and angle of sideslip (AoS): " << AoS <<" deg."<< endl;
      if ((Kind_Solver == MAIN_SOLVER::NAVIER_STOKES) || (Kind_Solver == MAIN_SOLVER::ADJ_NAVIER_STOKES) ||
          (Kind_Solver == MAIN_SOLVER::RANS) || (Kind_Solver == MAIN_SOLVER::ADJ_RANS) ||
          (Kind_Solver == MAIN_SOLVER::NEMO_NAVIER_STOKES))
        cout << "Reynolds number: " << Reynolds <<". Reference length "  << Length_Reynolds << "." << endl;
      if (Fixed_CL_Mode) {
        cout << "Fixed CL mode, target value: " << Target_CL << "." << endl;
      }
    }

    if (EquivArea) {
      cout <<"The equivalent area is going to be evaluated on the near-field."<< endl;
      cout <<"The lower integration limit is "<<ea_lim[0]<<", and the upper is "<<ea_lim[1]<<"."<< endl;
      cout <<"The near-field is situated at "<<ea_lim[2]<<"."<< endl;
    }

    if (GetGrid_Movement()) {
      cout << "Performing a dynamic mesh simulation: ";
      switch (Kind_GridMovement) {
        case NO_MOVEMENT:     cout << "no direct movement." << endl; break;
        case RIGID_MOTION:    cout << "rigid mesh motion." << endl; break;
        case ROTATING_FRAME:  cout << "rotating reference frame." << endl; break;
        case EXTERNAL:        cout << "externally prescribed motion." << endl; break;
      }
    }

    if (Restart) {
      if (Read_Binary_Restart) cout << "Reading and writing binary SU2 native restart files." << endl;
      else cout << "Reading and writing ASCII SU2 native restart files." << endl;
      if (!ContinuousAdjoint && Kind_Solver != MAIN_SOLVER::FEM_ELASTICITY) cout << "Read flow solution from: " << Solution_FileName << "." << endl;
      if (ContinuousAdjoint) cout << "Read adjoint solution from: " << Solution_AdjFileName << "." << endl;
    }
    else {
        if (fea) cout << "No restart solution, initialize from undeformed configuration." << endl;
        else cout << "No restart solution, use the values at infinity (freestream)." << endl;
    }

    if (ContinuousAdjoint)
      cout << "Read flow solution from: " << Solution_FileName << "." << endl;

    if (!fea){
      if (Kind_Regime == ENUM_REGIME::COMPRESSIBLE) {
        if (Ref_NonDim == DIMENSIONAL) { cout << "Dimensional simulation." << endl; }
        else if (Ref_NonDim == FREESTREAM_PRESS_EQ_ONE) { cout << "Non-Dimensional simulation (P=1.0, Rho=1.0, T=1.0 at the farfield)." << endl; }
        else if (Ref_NonDim == FREESTREAM_VEL_EQ_MACH) { cout << "Non-Dimensional simulation (V=Mach, Rho=1.0, T=1.0 at the farfield)." << endl; }
        else if (Ref_NonDim == FREESTREAM_VEL_EQ_ONE) { cout << "Non-Dimensional simulation (V=1.0, Rho=1.0, T=1.0 at the farfield)." << endl; }
    } else if (Kind_Regime == ENUM_REGIME::INCOMPRESSIBLE) {
        if (Ref_Inc_NonDim == DIMENSIONAL) { cout << "Dimensional simulation." << endl; }
        else if (Ref_Inc_NonDim == INITIAL_VALUES) { cout << "Non-Dimensional simulation using intialization values." << endl; }
        else if (Ref_Inc_NonDim == REFERENCE_VALUES) { cout << "Non-Dimensional simulation using user-specified reference values." << endl; }
      }

      if (RefArea == 0.0) cout << "The reference area will be computed using y(2D) or z(3D) projection." << endl;
      else { cout << "The reference area is " << RefArea;
        if (SystemMeasurements == US) cout << " ft^2." << endl; else cout << " m^2." << endl;
      }

      if (SemiSpan == 0.0) cout << "The semi-span will be computed using the max y(3D) value." << endl;
      else { cout << "The semi-span length area is " << SemiSpan;
        if (SystemMeasurements == US) cout << " ft." << endl; else cout << " m." << endl;
      }

      cout << "The reference length is " << RefLength;
      if (SystemMeasurements == US) cout << " ft." << endl; else cout << " m." << endl;

      if (nMarker_Monitoring != 0){
        if ((nRefOriginMoment_X > 1) || (nRefOriginMoment_Y > 1) || (nRefOriginMoment_Z > 1)) {
          cout << "Surface(s) where the force coefficients are evaluated and \n";
          cout << "their reference origin for moment computation: \n";

          for (iMarker_Monitoring = 0; iMarker_Monitoring < nMarker_Monitoring; iMarker_Monitoring++) {
            cout << "   - " << Marker_Monitoring[iMarker_Monitoring] << " (" << RefOriginMoment_X[iMarker_Monitoring] <<", "<<RefOriginMoment_Y[iMarker_Monitoring] <<", "<< RefOriginMoment_Z[iMarker_Monitoring] << ")";
            if (iMarker_Monitoring < nMarker_Monitoring-1) cout << ".\n";
            else {
              if (SystemMeasurements == US) cout <<" ft."<< endl;
              else cout <<" m."<< endl;
            }

          }
        }
        else {
          cout << "Reference origin for moment evaluation is (" << RefOriginMoment_X[0] << ", " << RefOriginMoment_Y[0] << ", " << RefOriginMoment_Z[0] << ")." << endl;
          cout << "Surface(s) where the force coefficients are evaluated: ";
          for (iMarker_Monitoring = 0; iMarker_Monitoring < nMarker_Monitoring; iMarker_Monitoring++) {
            cout << Marker_Monitoring[iMarker_Monitoring];
            if (iMarker_Monitoring < nMarker_Monitoring-1) cout << ", ";
            else cout <<"."<< endl;
          }
          cout<< endl;
        }
      }
    }

    if (nMarker_Designing != 0) {
      cout << "Surface(s) where the objective function is evaluated: ";
      for (iMarker_Designing = 0; iMarker_Designing < nMarker_Designing; iMarker_Designing++) {
        cout << Marker_Designing[iMarker_Designing];
        if (iMarker_Designing < nMarker_Designing-1) cout << ", ";
        else cout <<".";
      }
      cout<< endl;
    }

    if (nMarker_Plotting != 0) {
      cout << "Surface(s) plotted in the output file: ";
      for (iMarker_Plotting = 0; iMarker_Plotting < nMarker_Plotting; iMarker_Plotting++) {
        cout << Marker_Plotting[iMarker_Plotting];
        if (iMarker_Plotting < nMarker_Plotting-1) cout << ", ";
        else cout <<".";
      }
      cout<< endl;
    }

    if (nMarker_Analyze != 0) {
      cout << "Surface(s) to be analyzed in detail: ";
      for (iMarker_Analyze = 0; iMarker_Analyze < nMarker_Analyze; iMarker_Analyze++) {
        cout << Marker_Analyze[iMarker_Analyze];
        if (iMarker_Analyze < nMarker_Analyze-1) cout << ", ";
        else cout <<".";
      }
      cout<< endl;
    }

    if (nMarker_ZoneInterface != 0) {
      cout << "Surface(s) acting as an interface among zones: ";
      for (iMarker_ZoneInterface = 0; iMarker_ZoneInterface < nMarker_ZoneInterface; iMarker_ZoneInterface++) {
        cout << Marker_ZoneInterface[iMarker_ZoneInterface];
        if (iMarker_ZoneInterface < nMarker_ZoneInterface-1) cout << ", ";
        else cout <<".";
      }
      cout<<endl;
    }

    if(nMarker_PyCustom != 0) {
      cout << "Surface(s) that are customizable in Python: ";
      for(iMarker_PyCustom=0; iMarker_PyCustom < nMarker_PyCustom; iMarker_PyCustom++){
        cout << Marker_PyCustom[iMarker_PyCustom];
        if (iMarker_PyCustom < nMarker_PyCustom-1) cout << ", ";
        else cout << ".";
      }
      cout << endl;
    }

    if (nMarker_DV != 0) {
      cout << "Surface(s) affected by the design variables: ";
      for (iMarker_DV = 0; iMarker_DV < nMarker_DV; iMarker_DV++) {
        cout << Marker_DV[iMarker_DV];
        if (iMarker_DV < nMarker_DV-1) cout << ", ";
        else cout <<".";
      }
      cout<< endl;
    }

    if (nMarker_Moving != 0) {
      cout << "Surface(s) in motion: ";
      for (iMarker_Moving = 0; iMarker_Moving < nMarker_Moving; iMarker_Moving++) {
        cout << Marker_Moving[iMarker_Moving];
        if (iMarker_Moving < nMarker_Moving-1) cout << ", ";
        else cout <<".";
      }
      cout<< endl;
    }

  }

  if (val_software == SU2_COMPONENT::SU2_GEO) {
    if (nMarker_GeoEval != 0) {
      cout << "Surface(s) where the geometrical based functions is evaluated: ";
      for (iMarker_GeoEval = 0; iMarker_GeoEval < nMarker_GeoEval; iMarker_GeoEval++) {
        cout << Marker_GeoEval[iMarker_GeoEval];
        if (iMarker_GeoEval < nMarker_GeoEval-1) cout << ", ";
        else cout <<".";
      }
      cout<< endl;
    }
  }

  cout << "Input mesh file name: " << Mesh_FileName << endl;

  if (val_software == SU2_COMPONENT::SU2_DOT) {
    if (DiscreteAdjoint) {
      cout << "Input sensitivity file name: " << GetObjFunc_Extension(Solution_AdjFileName) << "." << endl;
    }else {
    cout << "Input sensitivity file name: " << SurfAdjCoeff_FileName << "." << endl;
  }
  }

  if (val_software == SU2_COMPONENT::SU2_DEF) {
    cout << endl <<"---------------- Grid deformation parameters ( Zone "  << iZone << " )  ----------------" << endl;
    cout << "Grid deformation using a linear elasticity method." << endl;

    if (Hold_GridFixed == YES) cout << "Hold some regions of the mesh fixed (hardcode implementation)." << endl;
  }

  if (val_software == SU2_COMPONENT::SU2_DOT) {
  cout << endl <<"-------------- Surface deformation parameters ( Zone "  << iZone << " ) ----------------" << endl;
  }

  if (((val_software == SU2_COMPONENT::SU2_DEF) || (val_software == SU2_COMPONENT::SU2_DOT)) && (Design_Variable[0] != NO_DEFORMATION)) {

    for (unsigned short iDV = 0; iDV < nDV; iDV++) {


      if ((Design_Variable[iDV] != NO_DEFORMATION) &&
          (Design_Variable[iDV] != FFD_SETTING) &&
          (Design_Variable[iDV] != SCALE_GRID) &&
          (Design_Variable[iDV] != TRANSLATE_GRID) &&
          (Design_Variable[iDV] != ROTATE_GRID) &&
          (Design_Variable[iDV] != SURFACE_FILE)) {

        if (iDV == 0)
          cout << "Design variables definition (markers <-> value <-> param):" << endl;

        switch (Design_Variable[iDV]) {
          case FFD_CONTROL_POINT_2D:  cout << "FFD 2D (control point) <-> "; break;
          case FFD_CAMBER_2D:         cout << "FFD 2D (camber) <-> "; break;
          case FFD_THICKNESS_2D:      cout << "FFD 2D (thickness) <-> "; break;
          case FFD_TWIST_2D:          cout << "FFD 2D (twist) <-> "; break;
          case HICKS_HENNE:           cout << "Hicks Henne <-> " ; break;
          case SURFACE_BUMP:          cout << "Surface bump <-> " ; break;
          case ANGLE_OF_ATTACK:       cout << "Angle of attack <-> " ; break;
          case CST:                   cout << "Kulfan parameter number (CST) <-> " ; break;
          case TRANSLATION:           cout << "Translation design variable."; break;
          case SCALE:                 cout << "Scale design variable."; break;
          case NACA_4DIGITS:          cout << "NACA four digits <-> "; break;
          case PARABOLIC:             cout << "Parabolic <-> "; break;
          case AIRFOIL:               cout << "Airfoil <-> "; break;
          case ROTATION:              cout << "Rotation <-> "; break;
          case FFD_CONTROL_POINT:     cout << "FFD (control point) <-> "; break;
          case FFD_NACELLE:           cout << "FFD (nacelle) <-> "; break;
          case FFD_GULL:              cout << "FFD (gull) <-> "; break;
          case FFD_TWIST:             cout << "FFD (twist) <-> "; break;
          case FFD_ROTATION:          cout << "FFD (rotation) <-> "; break;
          case FFD_CONTROL_SURFACE:   cout << "FFD (control surface) <-> "; break;
          case FFD_CAMBER:            cout << "FFD (camber) <-> "; break;
          case FFD_THICKNESS:         cout << "FFD (thickness) -> "; break;
          case FFD_ANGLE_OF_ATTACK:   cout << "FFD (angle of attack) <-> "; break;
        }

        for (iMarker_DV = 0; iMarker_DV < nMarker_DV; iMarker_DV++) {
          cout << Marker_DV[iMarker_DV];
          if (iMarker_DV < nMarker_DV-1) cout << ", ";
          else cout << " <-> ";
        }

        for (iDV_Value = 0; iDV_Value < nDV_Value[iDV]; iDV_Value++) {
          cout << DV_Value[iDV][iDV_Value];
          if (iDV_Value != nDV_Value[iDV]-1) cout << ", ";
        }
        cout << " <-> ";

        if ((Design_Variable[iDV] == NO_DEFORMATION) ||
            (Design_Variable[iDV] == FFD_SETTING) ||
            (Design_Variable[iDV] == SCALE) ) nParamDV = 0;
        if (Design_Variable[iDV] == ANGLE_OF_ATTACK) nParamDV = 1;
        if ((Design_Variable[iDV] == FFD_CAMBER_2D) ||
            (Design_Variable[iDV] == FFD_THICKNESS_2D) ||
            (Design_Variable[iDV] == HICKS_HENNE) ||
            (Design_Variable[iDV] == PARABOLIC) ||
            (Design_Variable[iDV] == AIRFOIL) ||
            (Design_Variable[iDV] == FFD_GULL) ||
            (Design_Variable[iDV] == FFD_ANGLE_OF_ATTACK) ) nParamDV = 2;
        if ((Design_Variable[iDV] ==  TRANSLATION) ||
            (Design_Variable[iDV] ==  NACA_4DIGITS) ||
            (Design_Variable[iDV] ==  CST) ||
            (Design_Variable[iDV] ==  SURFACE_BUMP) ||
            (Design_Variable[iDV] ==  FFD_CAMBER) ||
            (Design_Variable[iDV] ==  FFD_TWIST_2D) ||
            (Design_Variable[iDV] ==  FFD_THICKNESS) ) nParamDV = 3;
        if (Design_Variable[iDV] == FFD_CONTROL_POINT_2D) nParamDV = 5;
        if (Design_Variable[iDV] == ROTATION) nParamDV = 6;
        if ((Design_Variable[iDV] ==  FFD_CONTROL_POINT) ||
            (Design_Variable[iDV] ==  FFD_ROTATION) ||
            (Design_Variable[iDV] ==  FFD_CONTROL_SURFACE) ) nParamDV = 7;
        if (Design_Variable[iDV] == FFD_TWIST) nParamDV = 8;

        for (unsigned short iParamDV = 0; iParamDV < nParamDV; iParamDV++) {

          if (iParamDV == 0) cout << "( ";

          if ((iParamDV == 0) &&
              ((Design_Variable[iDV] == NO_DEFORMATION) ||
               (Design_Variable[iDV] == FFD_SETTING) ||
               (Design_Variable[iDV] == FFD_ANGLE_OF_ATTACK) ||
               (Design_Variable[iDV] == FFD_CONTROL_POINT_2D) ||
               (Design_Variable[iDV] == FFD_CAMBER_2D) ||
               (Design_Variable[iDV] == FFD_THICKNESS_2D) ||
               (Design_Variable[iDV] == FFD_TWIST_2D) ||
               (Design_Variable[iDV] == FFD_CONTROL_POINT) ||
               (Design_Variable[iDV] == FFD_NACELLE) ||
               (Design_Variable[iDV] == FFD_GULL) ||
               (Design_Variable[iDV] == FFD_TWIST) ||
               (Design_Variable[iDV] == FFD_ROTATION) ||
               (Design_Variable[iDV] == FFD_CONTROL_SURFACE) ||
               (Design_Variable[iDV] == FFD_CAMBER) ||
               (Design_Variable[iDV] == FFD_THICKNESS))) cout << FFDTag[iDV];
          else cout << ParamDV[iDV][iParamDV];

          if (iParamDV < nParamDV-1) cout << ", ";
          else cout <<" )"<< endl;

        }

      }

      else if (Design_Variable[iDV] == NO_DEFORMATION) {
        cout << "No deformation of the numerical grid. Just output .su2 file." << endl;
      }

      else if (Design_Variable[iDV] == SCALE_GRID) {
        nParamDV = 0;
        cout << "Scaling of the volume grid by a constant factor." << endl;
      }

      else if (Design_Variable[iDV] == TRANSLATE_GRID) {
        nParamDV = 3;
        cout << "Rigid translation of the volume grid." << endl;
      }

      else if (Design_Variable[iDV] == ROTATE_GRID) {
        nParamDV = 6;
        cout << "Rigid rotation of the volume grid." << endl;
      }

      else if (Design_Variable[iDV] == FFD_SETTING) {

        cout << "Setting the FFD box structure." << endl;
        cout << "FFD boxes definition (FFD tag <-> degree <-> coord):" << endl;

        for (unsigned short iFFDBox = 0; iFFDBox < nFFDBox; iFFDBox++) {

          cout << TagFFDBox[iFFDBox] << " <-> ";

          for (unsigned short iDegreeFFD = 0; iDegreeFFD < 3; iDegreeFFD++) {
            if (iDegreeFFD == 0) cout << "( ";
            cout << DegreeFFDBox[iFFDBox][iDegreeFFD];
            if (iDegreeFFD < 2) cout << ", ";
            else cout <<" )";
          }

          cout << " <-> ";

          for (unsigned short iCoordFFD = 0; iCoordFFD < 24; iCoordFFD++) {
            if (iCoordFFD == 0) cout << "( ";
            cout << CoordFFDBox[iFFDBox][iCoordFFD];
            if (iCoordFFD < 23) cout << ", ";
            else cout <<" )"<< endl;
          }

        }

      }

      else cout << endl;

    }
  }

  if (((val_software == SU2_COMPONENT::SU2_CFD) && ( ContinuousAdjoint || DiscreteAdjoint)) || (val_software == SU2_COMPONENT::SU2_DOT)) {

    cout << endl <<"---------------- Design problem definition  ( Zone "  << iZone << " ) ------------------" << endl;
    if (nObj==1) {
      switch (Kind_ObjFunc[0]) {
        case DRAG_COEFFICIENT:           cout << "CD objective function";
          if (Fixed_CL_Mode) {           cout << " using fixed CL mode, dCD/dCL = " << dCD_dCL << "." << endl; }
          else {                         cout << "." << endl; }
          break;
        case LIFT_COEFFICIENT:           cout << "CL objective function." << endl; break;
        case MOMENT_X_COEFFICIENT:       cout << "CMx objective function" << endl;
          if (Fixed_CL_Mode) {           cout << " using fixed CL mode, dCMx/dCL = " << dCMx_dCL << "." << endl; }
          else {                         cout << "." << endl; }
          break;
        case MOMENT_Y_COEFFICIENT:       cout << "CMy objective function" << endl;
          if (Fixed_CL_Mode) {           cout << " using fixed CL mode, dCMy/dCL = " << dCMy_dCL << "." << endl; }
          else {                         cout << "." << endl; }
          break;
        case MOMENT_Z_COEFFICIENT:       cout << "CMz objective function" << endl;
          if (Fixed_CL_Mode) {           cout << " using fixed CL mode, dCMz/dCL = " << dCMz_dCL << "." << endl; }
          else {                         cout << "." << endl; }
          break;
        case INVERSE_DESIGN_PRESSURE:    cout << "Inverse design (Cp) objective function." << endl; break;
        case INVERSE_DESIGN_HEATFLUX:    cout << "Inverse design (Heat Flux) objective function." << endl; break;
        case SIDEFORCE_COEFFICIENT:      cout << "Side force objective function." << endl; break;
        case EFFICIENCY:                 cout << "CL/CD objective function." << endl; break;
        case EQUIVALENT_AREA:            cout << "Equivalent area objective function. CD weight: " << WeightCd <<"."<< endl;  break;
        case NEARFIELD_PRESSURE:         cout << "Nearfield pressure objective function. CD weight: " << WeightCd <<"."<< endl;  break;
        case FORCE_X_COEFFICIENT:        cout << "X-force objective function." << endl; break;
        case FORCE_Y_COEFFICIENT:        cout << "Y-force objective function." << endl; break;
        case FORCE_Z_COEFFICIENT:        cout << "Z-force objective function." << endl; break;
        case THRUST_COEFFICIENT:         cout << "Thrust objective function." << endl; break;
        case TORQUE_COEFFICIENT:         cout << "Torque efficiency objective function." << endl; break;
        case TOTAL_HEATFLUX:             cout << "Total heat flux objective function." << endl; break;
        case MAXIMUM_HEATFLUX:           cout << "Maximum heat flux objective function." << endl; break;
        case FIGURE_OF_MERIT:            cout << "Rotor Figure of Merit objective function." << endl; break;
        case BUFFET_SENSOR:              cout << "Buffet sensor objective function." << endl; break;
        case SURFACE_TOTAL_PRESSURE:     cout << "Average total pressure objective function." << endl; break;
        case SURFACE_STATIC_PRESSURE:    cout << "Average static pressure objective function." << endl; break;
        case SURFACE_STATIC_TEMPERATURE: cout << "Average static temperature objective function." << endl; break;
        case SURFACE_MASSFLOW:           cout << "Mass flow rate objective function." << endl; break;
        case SURFACE_MACH:               cout << "Mach number objective function." << endl; break;
        case CUSTOM_OBJFUNC:             cout << "Custom objective function." << endl; break;
        case REFERENCE_GEOMETRY:         cout << "Target geometry objective function." << endl; break;
        case REFERENCE_NODE:             cout << "Target node displacement objective function." << endl; break;
        case VOLUME_FRACTION:            cout << "Volume fraction objective function." << endl; break;
        case TOPOL_DISCRETENESS:         cout << "Topology discreteness objective function." << endl; break;
        case TOPOL_COMPLIANCE:           cout << "Topology compliance objective function." << endl; break;
        case STRESS_PENALTY:             cout << "Stress penalty objective function." << endl; break;
      }
    }
    else {
      cout << "Weighted sum objective function." << endl;
    }

  }

  if (val_software == SU2_COMPONENT::SU2_CFD) {

    auto PrintLimiterInfo = [&](const LIMITER kind_limiter) {
      cout << "Second order integration in space, with slope limiter.\n";
      switch (kind_limiter) {
        case LIMITER::NONE:
          cout << "No slope-limiting method. " << endl;
          break;
        case LIMITER::VENKATAKRISHNAN:
          cout << "Venkatakrishnan slope-limiting method, with constant: " << Venkat_LimiterCoeff << ".\n";
          cout << "The reference element size is: " << RefElemLength << ". " << endl;
          break;
        case LIMITER::VENKATAKRISHNAN_WANG:
          cout << "Venkatakrishnan-Wang slope-limiting method, with constant: " << Venkat_LimiterCoeff << "." << endl;
          break;
        case LIMITER::BARTH_JESPERSEN:
          cout << "Barth-Jespersen slope-limiting method." << endl;
          break;
        case LIMITER::VAN_ALBADA_EDGE:
          cout << "Van Albada slope-limiting method implemented by edges." << endl;
          break;
        case LIMITER::SHARP_EDGES:
          cout << "Sharp edges slope-limiting method, with constant: " << Venkat_LimiterCoeff << ".\n";
          cout << "The reference element size is: " << RefElemLength << ".\n";
          cout << "The reference sharp edge distance is: " << AdjSharp_LimiterCoeff*RefElemLength*Venkat_LimiterCoeff << "." << endl;
          break;
        case LIMITER::WALL_DISTANCE:
          cout << "Wall distance slope-limiting method, with constant: " << Venkat_LimiterCoeff << ".\n";
          cout << "The reference element size is: " << RefElemLength << ".\n";
          cout << "The reference wall distance is: " << AdjSharp_LimiterCoeff*RefElemLength*Venkat_LimiterCoeff << "." << endl;
          break;
        default:
          SU2_MPI::Error("Unknown or invalid limiter type.", CURRENT_FUNCTION);
          break;
      }
    };

    cout << endl <<"--------------- Space Numerical Integration ( Zone "  << iZone << " ) ------------------" << endl;

    if (SmoothNumGrid) cout << "There are some smoothing iterations on the grid coordinates." << endl;

    if ((Kind_Solver == MAIN_SOLVER::EULER)          || (Kind_Solver == MAIN_SOLVER::NAVIER_STOKES)          || (Kind_Solver == MAIN_SOLVER::RANS) ||
        (Kind_Solver == MAIN_SOLVER::INC_EULER)      || (Kind_Solver == MAIN_SOLVER::INC_NAVIER_STOKES)      || (Kind_Solver == MAIN_SOLVER::INC_RANS) ||
        (Kind_Solver == MAIN_SOLVER::NEMO_EULER)     || (Kind_Solver == MAIN_SOLVER::NEMO_NAVIER_STOKES)     ||
        (Kind_Solver == MAIN_SOLVER::DISC_ADJ_EULER) || (Kind_Solver == MAIN_SOLVER::DISC_ADJ_NAVIER_STOKES) || (Kind_Solver == MAIN_SOLVER::DISC_ADJ_RANS) ) {

      if (Kind_ConvNumScheme_Flow == SPACE_CENTERED) {
        if (Kind_Centered_Flow == CENTERED::LAX) {
          cout << "Lax-Friedrich scheme (1st order in space) for the flow inviscid terms.\n";
          cout << "Lax viscous coefficients (1st): " << Kappa_1st_Flow << ".\n";
          cout << "First order integration." << endl;
        }
        else {
          cout << "Jameson-Schmidt-Turkel scheme (2nd order in space) for the flow inviscid terms.\n";
          cout << "JST viscous coefficients (2nd & 4th): " << Kappa_2nd_Flow << ", " << Kappa_4th_Flow << ".\n";
          cout << "The method includes a grid stretching correction (p = 0.3)."<< endl;
        }
      }

      if (Kind_ConvNumScheme_Flow == SPACE_UPWIND) {
        if (Kind_Upwind_Flow == UPWIND::ROE)    cout << "Roe (with entropy fix = "<< EntropyFix_Coeff <<") solver for the flow inviscid terms."<< endl;
        if (Kind_Upwind_Flow == UPWIND::TURKEL) cout << "Roe-Turkel solver for the flow inviscid terms."<< endl;
        if (Kind_Upwind_Flow == UPWIND::AUSM)   cout << "AUSM solver for the flow inviscid terms."<< endl;
        if (Kind_Upwind_Flow == UPWIND::HLLC)   cout << "HLLC solver for the flow inviscid terms."<< endl;
        if (Kind_Upwind_Flow == UPWIND::SW)     cout << "Steger-Warming solver for the flow inviscid terms."<< endl;
        if (Kind_Upwind_Flow == UPWIND::MSW)    cout << "Modified Steger-Warming solver for the flow inviscid terms."<< endl;
        if (Kind_Upwind_Flow == UPWIND::L2ROE)  cout << "L2ROE Low Mach ROE solver for the flow inviscid terms."<< endl;
        if (Kind_Upwind_Flow == UPWIND::LMROE)  cout << "Rieper Low Mach ROE solver for the flow inviscid terms."<< endl;
        if (Kind_Upwind_Flow == UPWIND::SLAU)   cout << "Simple Low-Dissipation AUSM solver for the flow inviscid terms."<< endl;
        if (Kind_Upwind_Flow == UPWIND::SLAU2)  cout << "Simple Low-Dissipation AUSM 2 solver for the flow inviscid terms."<< endl;
        if (Kind_Upwind_Flow == UPWIND::FDS)    cout << "Flux difference splitting (FDS) upwind scheme for the flow inviscid terms."<< endl;
        if (Kind_Upwind_Flow == UPWIND::AUSMPLUSUP)  cout << "AUSM+-up solver for the flow inviscid terms."<< endl;
        if (Kind_Upwind_Flow == UPWIND::AUSMPLUSUP2) cout << "AUSM+-up2 solver for the flow inviscid terms."<< endl;
        if (Kind_Upwind_Flow == UPWIND::AUSMPLUSM)  cout << "AUSM+M solver for the flow inviscid terms."<< endl;

        if (Kind_Solver == MAIN_SOLVER::EULER         || Kind_Solver == MAIN_SOLVER::DISC_ADJ_EULER ||
            Kind_Solver == MAIN_SOLVER::NAVIER_STOKES || Kind_Solver == MAIN_SOLVER::DISC_ADJ_NAVIER_STOKES ||
            Kind_Solver == MAIN_SOLVER::RANS          || Kind_Solver == MAIN_SOLVER::DISC_ADJ_RANS) {
          switch (Kind_RoeLowDiss) {
            case NO_ROELOWDISS: cout << "Standard Roe without low-dissipation function."<< endl; break;
            case NTS: cout << "Roe with NTS low-dissipation function."<< endl; break;
            case FD: cout << "Roe with DDES's FD low-dissipation function."<< endl; break;
            case NTS_DUCROS: cout << "Roe with NTS low-dissipation function + Ducros shock sensor."<< endl; break;
            case FD_DUCROS: cout << "Roe with DDES's FD low-dissipation function + Ducros shock sensor."<< endl; break;
          }
        }

        if (MUSCL_Flow) {
          PrintLimiterInfo(Kind_SlopeLimit_Flow);
        } else {
          cout << "First order integration in space." << endl;
        }

      }

    }

    if ((Kind_Solver == MAIN_SOLVER::RANS) || (Kind_Solver == MAIN_SOLVER::DISC_ADJ_RANS)) {
      if (Kind_ConvNumScheme_Turb == SPACE_UPWIND) {
        if (Kind_Upwind_Turb == UPWIND::SCALAR_UPWIND) cout << "Scalar upwind solver for the turbulence model." << endl;
        if (MUSCL_Turb) {
          PrintLimiterInfo(Kind_SlopeLimit_Turb);
        } else {
          cout << "First order integration in space." << endl;
        }
      }
    }

    if ((Kind_Solver == MAIN_SOLVER::ADJ_EULER) || (Kind_Solver == MAIN_SOLVER::ADJ_NAVIER_STOKES) || (Kind_Solver == MAIN_SOLVER::ADJ_RANS)) {

      if (Kind_ConvNumScheme_AdjFlow == SPACE_CENTERED) {
        if (Kind_Centered_AdjFlow == CENTERED::JST) {
          cout << "Jameson-Schmidt-Turkel scheme for the adjoint inviscid terms."<< endl;
          cout << "JST viscous coefficients (1st, 2nd, & 4th): " << Kappa_1st_AdjFlow
          << ", " << Kappa_2nd_AdjFlow << ", " << Kappa_4th_AdjFlow <<"."<< endl;
          cout << "The method includes a grid stretching correction (p = 0.3)."<< endl;
          cout << "Second order integration." << endl;
        }
        if (Kind_Centered_AdjFlow == CENTERED::LAX) {
          cout << "Lax-Friedrich scheme for the adjoint inviscid terms."<< endl;
          cout << "First order integration." << endl;
        }
      }

      if (Kind_ConvNumScheme_AdjFlow == SPACE_UPWIND) {
        if (Kind_Upwind_AdjFlow == UPWIND::ROE) cout << "Roe (with entropy fix = "<< EntropyFix_Coeff <<") solver for the adjoint inviscid terms."<< endl;
        if (MUSCL_AdjFlow) {
          PrintLimiterInfo(Kind_SlopeLimit_AdjFlow);
        } else {
          cout << "First order integration." << endl;
        }
      }

      cout << "The reference sharp edge distance is: " << AdjSharp_LimiterCoeff*RefElemLength*Venkat_LimiterCoeff <<". "<< endl;

    }

    if ((Kind_Solver == MAIN_SOLVER::ADJ_RANS) && (!Frozen_Visc_Cont)) {
      if (Kind_ConvNumScheme_AdjTurb == SPACE_UPWIND) {
        if (Kind_Upwind_Turb == UPWIND::SCALAR_UPWIND) cout << "Scalar upwind solver for the adjoint turbulence model." << endl;
        if (MUSCL_AdjTurb) {
          PrintLimiterInfo(Kind_SlopeLimit_AdjTurb);
        } else {
          cout << "First order integration." << endl;
        }
      }
    }

    if ((Kind_Solver == MAIN_SOLVER::NAVIER_STOKES) || (Kind_Solver == MAIN_SOLVER::RANS) ||
        (Kind_Solver == MAIN_SOLVER::INC_NAVIER_STOKES) || (Kind_Solver == MAIN_SOLVER::INC_RANS) ||
        (Kind_Solver == MAIN_SOLVER::NEMO_NAVIER_STOKES) ||
        (Kind_Solver == MAIN_SOLVER::DISC_ADJ_INC_NAVIER_STOKES) || (Kind_Solver == MAIN_SOLVER::DISC_ADJ_INC_RANS) ||
        (Kind_Solver == MAIN_SOLVER::DISC_ADJ_NAVIER_STOKES) || (Kind_Solver == MAIN_SOLVER::DISC_ADJ_RANS)) {
        cout << "Average of gradients with correction (viscous flow terms)." << endl;
    }

    if ((Kind_Solver == MAIN_SOLVER::ADJ_NAVIER_STOKES) || (Kind_Solver == MAIN_SOLVER::ADJ_RANS)) {
      cout << "Average of gradients with correction (viscous adjoint terms)." << endl;
    }

    if ((Kind_Solver == MAIN_SOLVER::RANS) || (Kind_Solver == MAIN_SOLVER::DISC_ADJ_RANS) || (Kind_Solver == MAIN_SOLVER::INC_RANS) || (Kind_Solver == MAIN_SOLVER::DISC_ADJ_INC_RANS) ) {
      cout << "Average of gradients with correction (viscous turbulence terms)." << endl;
    }

    if ((Kind_Solver == MAIN_SOLVER::ADJ_RANS) && (!Frozen_Visc_Cont)) {
      cout << "Average of gradients with correction (2nd order) for computation of adjoint viscous turbulence terms." << endl;
      if (Kind_TimeIntScheme_AdjTurb == EULER_IMPLICIT) cout << "Euler implicit method for the turbulent adjoint equation." << endl;
    }

    if(Kind_Solver != MAIN_SOLVER::FEM_EULER && Kind_Solver != MAIN_SOLVER::FEM_NAVIER_STOKES &&
       Kind_Solver != MAIN_SOLVER::FEM_RANS  && Kind_Solver != MAIN_SOLVER::FEM_LES &&
       Kind_Solver != MAIN_SOLVER::DISC_ADJ_FEM_EULER && Kind_Solver != MAIN_SOLVER::DISC_ADJ_FEM_NS &&
       Kind_Solver != MAIN_SOLVER::DISC_ADJ_FEM_RANS) {
      if (!fea){
        switch (Kind_Gradient_Method_Recon) {
          case GREEN_GAUSS: cout << "Gradient for upwind reconstruction: Green-Gauss." << endl; break;
          case LEAST_SQUARES: cout << "Gradient for upwind reconstruction: unweighted Least-Squares." << endl; break;
          case WEIGHTED_LEAST_SQUARES: cout << "Gradient for upwind reconstruction: inverse-distance weighted Least-Squares." << endl; break;
        }
        switch (Kind_Gradient_Method) {
          case GREEN_GAUSS: cout << "Gradient for viscous and source terms: Green-Gauss." << endl; break;
          case LEAST_SQUARES: cout << "Gradient for viscous and source terms: unweighted Least-Squares." << endl; break;
          case WEIGHTED_LEAST_SQUARES: cout << "Gradient for viscous and source terms: inverse-distance weighted Least-Squares." << endl; break;
        }
      }
      else{
        cout << "Spatial discretization using the Finite Element Method." << endl;
      }
    }

    if(Kind_Solver == MAIN_SOLVER::FEM_EULER || Kind_Solver == MAIN_SOLVER::FEM_NAVIER_STOKES ||
       Kind_Solver == MAIN_SOLVER::FEM_RANS  || Kind_Solver == MAIN_SOLVER::FEM_LES ||
       Kind_Solver == MAIN_SOLVER::DISC_ADJ_FEM_EULER || Kind_Solver == MAIN_SOLVER::DISC_ADJ_FEM_NS ||
       Kind_Solver == MAIN_SOLVER::DISC_ADJ_FEM_RANS) {
      if(Kind_FEM_Flow == DG) {
        cout << "Discontinuous Galerkin Finite element solver" << endl;

        switch( Riemann_Solver_FEM ) {
          case UPWIND::ROE:           cout << "Roe (with entropy fix) solver for inviscid fluxes over the faces" << endl; break;
          case UPWIND::LAX_FRIEDRICH: cout << "Lax-Friedrich solver for inviscid fluxes over the faces" << endl; break;
          case UPWIND::AUSM:          cout << "AUSM solver inviscid fluxes over the faces" << endl; break;
          case UPWIND::HLLC:          cout << "HLLC solver inviscid fluxes over the faces" << endl; break;
          default: break;
        }

        if(Kind_Solver != MAIN_SOLVER::FEM_EULER && Kind_Solver != MAIN_SOLVER::DISC_ADJ_FEM_EULER) {
          cout << "Theta symmetrizing terms interior penalty: " << Theta_Interior_Penalty_DGFEM << endl;
        }
      }

      cout << "Quadrature factor for elements with constant Jacobian:     " << Quadrature_Factor_Straight << endl;
      cout << "Quadrature factor for elements with non-constant Jacobian: " << Quadrature_Factor_Curved << endl;

      cout << "Byte alignment matrix multiplications:      " << byteAlignmentMatMul << endl;
      cout << "Padded matrix size for optimal performance: " << sizeMatMulPadding << endl;
    }

    cout << endl <<"--------------- Time Numerical Integration  ( Zone "  << iZone << " ) ------------------" << endl;

    if (!fea) {
    switch (TimeMarching) {
      case TIME_MARCHING::STEADY:
        cout << "Local time stepping (steady state simulation)." << endl; break;

      case TIME_MARCHING::TIME_STEPPING:
        cout << "Unsteady simulation using a time stepping strategy."<< endl;
        if (Unst_CFL != 0.0) {
          cout << "Time step computed by the code. Unsteady CFL number: " << Unst_CFL <<"."<< endl;
          if (Delta_UnstTime != 0.0) {
            cout << "Synchronization time provided by the user (s): "<< Delta_UnstTime << "." << endl;
          }
        }
        else cout << "Unsteady time step provided by the user (s): "<< Delta_UnstTime << "." << endl;
        break;

      case TIME_MARCHING::DT_STEPPING_1ST: case TIME_MARCHING::DT_STEPPING_2ND:
        if (TimeMarching == TIME_MARCHING::DT_STEPPING_1ST) cout << "Unsteady simulation, dual time stepping strategy (first order in time)."<< endl;
        if (TimeMarching == TIME_MARCHING::DT_STEPPING_2ND) cout << "Unsteady simulation, dual time stepping strategy (second order in time)."<< endl;
        if (Unst_CFL != 0.0) cout << "Time step computed by the code. Unsteady CFL number: " << Unst_CFL <<"."<< endl;
        else cout << "Unsteady time step provided by the user (s): "<< Delta_UnstTime << "." << endl;
        break;

      default:
        break;
    }
  }
  else {
    if (Time_Domain) {
      cout << "Dynamic structural analysis."<< endl;
      cout << "Time step provided by the user for the dynamic analysis(s): "<< Delta_DynTime << "." << endl;
    } else {
      cout << "Static structural analysis." << endl;
    }
  }

    if ((Kind_Solver == MAIN_SOLVER::EULER) || (Kind_Solver == MAIN_SOLVER::NAVIER_STOKES) || (Kind_Solver == MAIN_SOLVER::RANS) ||
        (Kind_Solver == MAIN_SOLVER::INC_EULER) || (Kind_Solver == MAIN_SOLVER::INC_NAVIER_STOKES) || (Kind_Solver == MAIN_SOLVER::INC_RANS) ||
        (Kind_Solver == MAIN_SOLVER::NEMO_EULER) || (Kind_Solver == MAIN_SOLVER::NEMO_NAVIER_STOKES) ||
        (Kind_Solver == MAIN_SOLVER::DISC_ADJ_INC_EULER) || (Kind_Solver == MAIN_SOLVER::DISC_ADJ_INC_NAVIER_STOKES) || (Kind_Solver == MAIN_SOLVER::DISC_ADJ_INC_RANS) ||
        (Kind_Solver == MAIN_SOLVER::DISC_ADJ_EULER) || (Kind_Solver == MAIN_SOLVER::DISC_ADJ_NAVIER_STOKES) || (Kind_Solver == MAIN_SOLVER::DISC_ADJ_RANS) ||
        (Kind_Solver == MAIN_SOLVER::DISC_ADJ_FEM_EULER) || (Kind_Solver == MAIN_SOLVER::DISC_ADJ_FEM_NS) || (Kind_Solver == MAIN_SOLVER::DISC_ADJ_FEM_RANS)) {
      switch (Kind_TimeIntScheme_Flow) {
        case RUNGE_KUTTA_EXPLICIT:
          cout << "Runge-Kutta explicit method for the flow equations." << endl;
          cout << "Number of steps: " << nRKStep << endl;
          cout << "Alpha coefficients: ";
          for (unsigned short iRKStep = 0; iRKStep < nRKStep; iRKStep++) {
            cout << "\t" << RK_Alpha_Step[iRKStep];
          }
          cout << endl;
          break;
        case EULER_EXPLICIT:
          cout << "Euler explicit method for the flow equations." << endl;
          break;
        case EULER_IMPLICIT:
          cout << "Euler implicit method for the flow equations." << endl;
          if (Kind_FluidModel == MUTATIONPP)
            SU2_MPI::Error("Implicit time scheme is not yet implemented with Mutation++. Use EULER_EXPLICIT.", CURRENT_FUNCTION);
          switch (Kind_Linear_Solver) {
            case BCGSTAB:
            case FGMRES:
            case RESTARTED_FGMRES:
              if (Kind_Linear_Solver == BCGSTAB)
                cout << "BCGSTAB is used for solving the linear system." << endl;
              else
                cout << "FGMRES is used for solving the linear system." << endl;
              switch (Kind_Linear_Solver_Prec) {
                case ILU: cout << "Using a ILU("<< Linear_Solver_ILU_n <<") preconditioning."<< endl; break;
                case LINELET: cout << "Using a linelet preconditioning."<< endl; break;
                case LU_SGS:  cout << "Using a LU-SGS preconditioning."<< endl; break;
                case JACOBI:  cout << "Using a Jacobi preconditioning."<< endl; break;
              }
              break;
            case SMOOTHER:
              switch (Kind_Linear_Solver_Prec) {
                case ILU:     cout << "A ILU(" << Linear_Solver_ILU_n << ")"; break;
                case LINELET: cout << "A Linelet"; break;
                case LU_SGS:  cout << "A LU-SGS"; break;
                case JACOBI:  cout << "A Jacobi"; break;
              }
              cout << " method is used for smoothing the linear system." << endl;
              break;
          }
          cout << "Convergence criteria of the linear solver: "<< Linear_Solver_Error <<"."<< endl;
          cout << "Max number of linear iterations: "<< Linear_Solver_Iter <<"."<< endl;
          break;
        case CLASSICAL_RK4_EXPLICIT:
          cout << "Classical RK4 explicit method for the flow equations." << endl;
          cout << "Number of steps: " << 4 << endl;
          cout << "Time coefficients: {0.5, 0.5, 1, 1}" << endl;
          cout << "Function coefficients: {1/6, 1/3, 1/3, 1/6}" << endl;
          break;
      }
    }

    if (fea) {
      switch (Kind_TimeIntScheme_FEA) {
        case STRUCT_TIME_INT::CD_EXPLICIT:
          cout << "Explicit time integration (NOT IMPLEMENTED YET)." << endl;
          break;
        case STRUCT_TIME_INT::GENERALIZED_ALPHA:
          cout << "Generalized-alpha method." << endl;
          break;
        case STRUCT_TIME_INT::NEWMARK_IMPLICIT:
          if (Dynamic_Analysis) cout << "Newmark implicit method for the structural time integration." << endl;
          switch (Kind_Linear_Solver) {
            case BCGSTAB:
              cout << "BCGSTAB is used for solving the linear system." << endl;
              cout << "Convergence criteria of the linear solver: "<< Linear_Solver_Error <<"."<< endl;
              cout << "Max number of iterations: "<< Linear_Solver_Iter <<"."<< endl;
              break;
            case FGMRES: case RESTARTED_FGMRES:
              cout << "FGMRES is used for solving the linear system." << endl;
              cout << "Convergence criteria of the linear solver: "<< Linear_Solver_Error <<"."<< endl;
              cout << "Max number of iterations: "<< Linear_Solver_Iter <<"."<< endl;
              break;
            case CONJUGATE_GRADIENT:
              cout << "A Conjugate Gradient method is used for solving the linear system." << endl;
              cout << "Convergence criteria of the linear solver: "<< Linear_Solver_Error <<"."<< endl;
              cout << "Max number of iterations: "<< Linear_Solver_Iter <<"."<< endl;
              break;
          }
          break;
      }
    }

    if ((Kind_Solver == MAIN_SOLVER::ADJ_EULER) || (Kind_Solver == MAIN_SOLVER::ADJ_NAVIER_STOKES) || (Kind_Solver == MAIN_SOLVER::ADJ_RANS)) {
      switch (Kind_TimeIntScheme_AdjFlow) {
        case RUNGE_KUTTA_EXPLICIT:
          cout << "Runge-Kutta explicit method for the adjoint equations." << endl;
          cout << "Number of steps: " << nRKStep << endl;
          cout << "Alpha coefficients: ";
          for (unsigned short iRKStep = 0; iRKStep < nRKStep; iRKStep++) {
            cout << "\t" << RK_Alpha_Step[iRKStep];
          }
          cout << endl;
          break;
        case EULER_EXPLICIT: cout << "Euler explicit method for the adjoint equations." << endl; break;
        case EULER_IMPLICIT: cout << "Euler implicit method for the adjoint equations." << endl; break;
      }
    }

    if(Kind_Solver == MAIN_SOLVER::FEM_EULER || Kind_Solver == MAIN_SOLVER::FEM_NAVIER_STOKES ||
       Kind_Solver == MAIN_SOLVER::FEM_RANS  || Kind_Solver == MAIN_SOLVER::FEM_LES) {
      switch (Kind_TimeIntScheme_FEM_Flow) {
        case RUNGE_KUTTA_EXPLICIT:
          cout << "Runge-Kutta explicit method for the flow equations." << endl;
          cout << "Number of steps: " << nRKStep << endl;
          cout << "Alpha coefficients: ";
          for (unsigned short iRKStep = 0; iRKStep < nRKStep; iRKStep++) {
            cout << "\t" << RK_Alpha_Step[iRKStep];
          }
          cout << endl;
          break;
        case CLASSICAL_RK4_EXPLICIT:
          cout << "Classical RK4 explicit method for the flow equations." << endl;
          cout << "Number of steps: " << 4 << endl;
          cout << "Time coefficients: {0.5, 0.5, 1, 1}" << endl;
          cout << "Function coefficients: {1/6, 1/3, 1/3, 1/6}" << endl;
          break;

        case ADER_DG:
          if(nLevels_TimeAccurateLTS == 1)
            cout << "ADER-DG for the flow equations with global time stepping." << endl;
          else
            cout << "ADER-DG for the flow equations with " << nLevels_TimeAccurateLTS
                 << " levels for time accurate local time stepping." << endl;

          switch( Kind_ADER_Predictor ) {
            case ADER_ALIASED_PREDICTOR:
              cout << "An aliased approach is used in the predictor step. " << endl;
              break;
            case ADER_NON_ALIASED_PREDICTOR:
              cout << "A non-aliased approach is used in the predictor step. " << endl;
              break;
          }
          cout << "Number of time DOFs ADER-DG predictor step: " << nTimeDOFsADER_DG << endl;
          cout << "Location of time DOFs ADER-DG on the interval [-1,1]: ";
          for (unsigned short iDOF=0; iDOF<nTimeDOFsADER_DG; iDOF++) {
            cout << "\t" << TimeDOFsADER_DG[iDOF];
          }
          cout << endl;
          cout << "Time quadrature factor for ADER-DG: " << Quadrature_Factor_Time_ADER_DG << endl;
          cout << "Number of time integration points ADER-DG: " << nTimeIntegrationADER_DG << endl;
          cout << "Location of time integration points ADER-DG on the interval [-1,1]: ";
          for (unsigned short iDOF=0; iDOF<nTimeIntegrationADER_DG; iDOF++) {
            cout << "\t" << TimeIntegrationADER_DG[iDOF];
          }
          cout << endl;
          cout << "Weights of time integration points ADER-DG on the interval [-1,1]: ";
          for (unsigned short iDOF=0; iDOF<nTimeIntegrationADER_DG; iDOF++) {
            cout << "\t" << WeightsIntegrationADER_DG[iDOF];
          }
          cout << endl;
          break;
      }
    }

    if (nMGLevels !=0) {

      if (MGCycle == V_CYCLE) cout << "V Multigrid Cycle, with " << nMGLevels << " multigrid levels."<< endl;
      if (MGCycle == W_CYCLE) cout << "W Multigrid Cycle, with " << nMGLevels << " multigrid levels."<< endl;
      if (MGCycle == FULLMG_CYCLE) cout << "Full Multigrid Cycle, with " << nMGLevels << " multigrid levels."<< endl;

      cout << "Damping factor for the residual restriction: " << Damp_Res_Restric <<"."<< endl;
      cout << "Damping factor for the correction prolongation: " << Damp_Correc_Prolong <<"."<< endl;
    }

    if ((Kind_Solver != MAIN_SOLVER::FEM_ELASTICITY) && (Kind_Solver != MAIN_SOLVER::DISC_ADJ_FEM)) {

      if (!CFL_Adapt) cout << "No CFL adaptation." << endl;
      else cout << "CFL adaptation. Factor down: "<< CFL_AdaptParam[0] <<", factor up: "<< CFL_AdaptParam[1]
        <<",\n                lower limit: "<< CFL_AdaptParam[2] <<", upper limit: " << CFL_AdaptParam[3]
        <<",\n                acceptable linear residual: "<< CFL_AdaptParam[4] << "." << endl;

      if (nMGLevels !=0) {
        PrintingToolbox::CTablePrinter MGTable(&std::cout);

        MGTable.AddColumn("MG Level",         10);
        MGTable.AddColumn("Presmooth",     10);
        MGTable.AddColumn("PostSmooth",    10);
        MGTable.AddColumn("CorrectSmooth", 10);
        MGTable.SetAlign(PrintingToolbox::CTablePrinter::RIGHT);
        MGTable.PrintHeader();
        for (unsigned short iLevel = 0; iLevel < nMGLevels+1; iLevel++) {
          MGTable << iLevel << MG_PreSmooth[iLevel] << MG_PostSmooth[iLevel] << MG_CorrecSmooth[iLevel];
        }
        MGTable.PrintFooter();
      }
      if (TimeMarching != TIME_MARCHING::TIME_STEPPING) {
        cout << "Courant-Friedrichs-Lewy number:   ";
        cout.precision(3);
        cout.width(6); cout << CFL[0];
        cout << endl;
      }

    }

    if ((Kind_Solver == MAIN_SOLVER::RANS) || (Kind_Solver == MAIN_SOLVER::DISC_ADJ_RANS) ||
        (Kind_Solver == MAIN_SOLVER::INC_RANS) || (Kind_Solver == MAIN_SOLVER::DISC_ADJ_INC_RANS))
      if (Kind_TimeIntScheme_Turb == EULER_IMPLICIT)
        cout << "Euler implicit time integration for the turbulence model." << endl;
  }

  if (val_software == SU2_COMPONENT::SU2_CFD) {

    cout << endl <<"------------------ Convergence Criteria  ( Zone "  << iZone << " ) ---------------------" << endl;

    cout << "Maximum number of solver subiterations: " << nInnerIter <<"."<< endl;
    if (Multizone_Problem)
      cout << "Maximum number of solver outer iterations: " << nOuterIter <<"."<< endl;
    if (Time_Domain)
      cout << "Maximum number of physical time-steps: " << nTimeIter <<"."<< endl;

    cout << "Begin convergence monitoring at iteration " << StartConv_Iter << "." << endl;
    cout << "Residual minimum value: 1e" << MinLogResidual << "." << endl;
    cout << "Cauchy series min. value: " << Cauchy_Eps << "." << endl;
    cout << "Number of Cauchy elements: " << Cauchy_Elems << "." << endl;
    if(Cauchy_Elems <1){
      SU2_MPI::Error(to_string(Cauchy_Elems) + string(" Cauchy elements are no viable input. Please check your configuration file."), CURRENT_FUNCTION);
    }
    cout << "Begin windowed time average at iteration " << StartWindowIteration << "." << endl;

    if(Wnd_Cauchy_Crit){
      cout << "Begin time convergence monitoring at iteration " << Wnd_StartConv_Iter + StartWindowIteration << "." << endl;
      cout << "Time cauchy series min. value: " << Wnd_Cauchy_Eps << "." << endl;
      cout << "Number of Cauchy elements: " << Wnd_Cauchy_Elems << "." << endl;
      if(Wnd_Cauchy_Elems <1){
        SU2_MPI::Error(to_string(Wnd_Cauchy_Elems) +string(" Cauchy elements are no viable input. Please check your configuration file."), CURRENT_FUNCTION);
      }
    }
  }

  cout << endl <<"-------------------- Output Information ( Zone "  << iZone << " ) ----------------------" << endl;

  if (val_software == SU2_COMPONENT::SU2_CFD) {

    if (nVolumeOutputFiles != 0) {
      cout << "File writing frequency: " << endl;
      PrintingToolbox::CTablePrinter FileFreqTable(&std::cout);
      FileFreqTable.AddColumn("File", 25);
      FileFreqTable.AddColumn("Frequency", 10);
      FileFreqTable.SetAlign(PrintingToolbox::CTablePrinter::RIGHT);
      FileFreqTable.PrintHeader();

      for (auto iFreq = 0; iFreq < nVolumeOutputFiles; iFreq++){
        /*--- find the key belonging to the value in the map---*/
        for (auto& it : Output_Map) {
          if (it.second == VolumeOutputFiles[iFreq]) {
            FileFreqTable << it.first << VolumeOutputFrequencies[iFreq];
            break;
          }
        }
      }

      FileFreqTable.PrintFooter();
    }

    cout << "Writing the convergence history file every " << HistoryWrtFreq[2] <<" inner iterations."<< endl;
    if (Multizone_Problem){
      cout << "Writing the convergence history file every " << HistoryWrtFreq[1] <<" outer iterations."<< endl;
    }
    if (Time_Domain) {
      cout << "Writing the convergence history file every " << HistoryWrtFreq[0] <<" time iterations."<< endl;
    }
    cout << "Writing the screen convergence history every " << ScreenWrtFreq[2] <<" inner iterations."<< endl;
    if (Multizone_Problem){
      cout << "Writing the screen convergence history every " << ScreenWrtFreq[1] <<" outer iterations."<< endl;
    }
    if (Time_Domain) {
      cout << "Writing the screen convergence history every " << ScreenWrtFreq[0] <<" time iterations."<< endl;
    }

    switch (Tab_FileFormat) {
      case TAB_OUTPUT::TAB_CSV: cout << "The tabular file format is CSV (.csv)." << endl; break;
      case TAB_OUTPUT::TAB_TECPLOT: cout << "The tabular file format is Tecplot (.dat)." << endl; break;
    }

    cout << "Convergence history file name: " << Conv_FileName << "." << endl;

    cout << "Forces breakdown file name: " << Breakdown_FileName << "." << endl;


    if (!ContinuousAdjoint && !DiscreteAdjoint) {
      cout << "Surface file name: " << SurfCoeff_FileName << "." << endl;
      cout << "Volume file name: " << Volume_FileName << "." << endl;
      cout << "Restart file name: " << Restart_FileName << "." << endl;
    }

    if (ContinuousAdjoint || DiscreteAdjoint) {
      cout << "Adjoint solution file name: " << Solution_AdjFileName << "." << endl;
      cout << "Restart adjoint file name: " << Restart_AdjFileName << "." << endl;
      cout << "Adjoint variables file name: " << Adj_FileName << "." << endl;
      cout << "Surface adjoint file name: " << SurfAdjCoeff_FileName << "." << endl;
    }

  }

  if (val_software == SU2_COMPONENT::SU2_SOL) {
    switch (Tab_FileFormat) {
      case TAB_OUTPUT::TAB_CSV: cout << "The tabular file format is CSV (.csv)." << endl; break;
      case TAB_OUTPUT::TAB_TECPLOT: cout << "The tabular file format is Tecplot (.dat)." << endl; break;
    }
    cout << "Flow variables file name: " << Volume_FileName << "." << endl;
  }

  if (val_software == SU2_COMPONENT::SU2_DEF) {
    cout << "Output mesh file name: " << Mesh_Out_FileName << ". " << endl;
    switch (GetDeform_Stiffness_Type()) {
      case INVERSE_VOLUME:
        cout << "Cell stiffness scaled by inverse of the cell volume." << endl;
        break;
      case SOLID_WALL_DISTANCE:
        cout << "Cell stiffness scaled by distance to nearest solid surface." << endl;
        break;
      case CONSTANT_STIFFNESS:
        cout << "Imposing constant cell stiffness." << endl;
        break;
    }
  }

  if (val_software == SU2_COMPONENT::SU2_DOT) {
    if (DiscreteAdjoint) {
      cout << "Output Volume Sensitivity file name: " << VolSens_FileName << ". " << endl;
      cout << "Output Surface Sensitivity file name: " << SurfSens_FileName << ". " << endl;
    }
    cout << "Output gradient file name: " << ObjFunc_Grad_FileName << ". " << endl;
  }

  cout << endl <<"------------- Config File Boundary Information ( Zone "  << iZone << " ) ---------------" << endl;

  PrintingToolbox::CTablePrinter BoundaryTable(&std::cout);
  BoundaryTable.AddColumn("Marker Type", 35);
  BoundaryTable.AddColumn("Marker Name", 35);

  BoundaryTable.PrintHeader();

  if (nMarker_Euler != 0) {
    BoundaryTable << "Euler wall";
    for (iMarker_Euler = 0; iMarker_Euler < nMarker_Euler; iMarker_Euler++) {
      BoundaryTable << Marker_Euler[iMarker_Euler];
      if (iMarker_Euler < nMarker_Euler-1)  BoundaryTable << " ";
    }
    BoundaryTable.PrintFooter();
  }

  if (nMarker_FarField != 0) {
    BoundaryTable << "Far-field";
    for (iMarker_FarField = 0; iMarker_FarField < nMarker_FarField; iMarker_FarField++) {
      BoundaryTable << Marker_FarField[iMarker_FarField];
      if (iMarker_FarField < nMarker_FarField-1)  BoundaryTable << " ";
    }
    BoundaryTable.PrintFooter();
  }

  if (nMarker_SymWall != 0) {
    BoundaryTable << "Symmetry plane";
    for (iMarker_SymWall = 0; iMarker_SymWall < nMarker_SymWall; iMarker_SymWall++) {
      BoundaryTable << Marker_SymWall[iMarker_SymWall];
      if (iMarker_SymWall < nMarker_SymWall-1)  BoundaryTable << " ";
    }
    BoundaryTable.PrintFooter();
  }

  if (nMarker_PerBound != 0) {
    BoundaryTable << "Periodic boundary";
    for (iMarker_PerBound = 0; iMarker_PerBound < nMarker_PerBound; iMarker_PerBound++) {
      BoundaryTable << Marker_PerBound[iMarker_PerBound];
      if (iMarker_PerBound < nMarker_PerBound-1)  BoundaryTable << " ";
    }
    BoundaryTable.PrintFooter();
  }

  if (nMarker_NearFieldBound != 0) {
    BoundaryTable << "Near-field boundary";
    for (iMarker_NearFieldBound = 0; iMarker_NearFieldBound < nMarker_NearFieldBound; iMarker_NearFieldBound++) {
      BoundaryTable << Marker_NearFieldBound[iMarker_NearFieldBound];
      if (iMarker_NearFieldBound < nMarker_NearFieldBound-1)  BoundaryTable << " ";
    }
    BoundaryTable.PrintFooter();
  }

  if (nMarker_Deform_Mesh != 0) {
    BoundaryTable << "Deformable mesh boundary";
    for (iMarker_Deform_Mesh = 0; iMarker_Deform_Mesh < nMarker_Deform_Mesh; iMarker_Deform_Mesh++) {
      BoundaryTable << Marker_Deform_Mesh[iMarker_Deform_Mesh];
      if (iMarker_Deform_Mesh < nMarker_Deform_Mesh-1)  BoundaryTable << " ";
    }
    BoundaryTable.PrintFooter();
  }

  if (nMarker_Deform_Mesh_Sym_Plane != 0) {
    BoundaryTable << "Symmetric deformable mesh boundary";
    for (iMarker_Deform_Mesh_Sym_Plane = 0; iMarker_Deform_Mesh_Sym_Plane < nMarker_Deform_Mesh_Sym_Plane; iMarker_Deform_Mesh_Sym_Plane++) {
      BoundaryTable << Marker_Deform_Mesh_Sym_Plane[iMarker_Deform_Mesh_Sym_Plane];
      if (iMarker_Deform_Mesh_Sym_Plane < nMarker_Deform_Mesh_Sym_Plane-1)  BoundaryTable << " ";
    }
    BoundaryTable.PrintFooter();
  }

  if (nMarker_Fluid_Load != 0) {
    BoundaryTable << "Fluid loads boundary";
    for (iMarker_Fluid_Load = 0; iMarker_Fluid_Load < nMarker_Fluid_Load; iMarker_Fluid_Load++) {
      BoundaryTable << Marker_Fluid_Load[iMarker_Fluid_Load];
      if (iMarker_Fluid_Load < nMarker_Fluid_Load-1)  BoundaryTable << " ";
    }
    BoundaryTable.PrintFooter();
  }

  if (nMarker_Fluid_InterfaceBound != 0) {
    BoundaryTable << "Fluid interface boundary";
    for (iMarker_Fluid_InterfaceBound = 0; iMarker_Fluid_InterfaceBound < nMarker_Fluid_InterfaceBound; iMarker_Fluid_InterfaceBound++) {
      BoundaryTable << Marker_Fluid_InterfaceBound[iMarker_Fluid_InterfaceBound];
      if (iMarker_Fluid_InterfaceBound < nMarker_Fluid_InterfaceBound-1)  BoundaryTable << " ";
    }
    BoundaryTable.PrintFooter();
  }

  if (nMarker_FlowLoad != 0) {
    BoundaryTable << "Flow load boundary";
    for (iMarker_FlowLoad = 0; iMarker_FlowLoad < nMarker_FlowLoad; iMarker_FlowLoad++) {
      BoundaryTable << Marker_FlowLoad[iMarker_FlowLoad];
      if (iMarker_FlowLoad < nMarker_FlowLoad-1)  BoundaryTable << " ";
    }
    BoundaryTable.PrintFooter();
  }

  if (nMarker_Internal != 0) {
    BoundaryTable << "Internal boundary";
    for (iMarker_Internal = 0; iMarker_Internal < nMarker_Internal; iMarker_Internal++) {
      BoundaryTable << Marker_Internal[iMarker_Internal];
      if (iMarker_Internal < nMarker_Internal-1)  BoundaryTable << " ";
    }
    BoundaryTable.PrintFooter();
  }

  if (nMarker_Inlet != 0) {
    BoundaryTable << "Inlet boundary";
    for (iMarker_Inlet = 0; iMarker_Inlet < nMarker_Inlet; iMarker_Inlet++) {
      BoundaryTable << Marker_Inlet[iMarker_Inlet];
      if (iMarker_Inlet < nMarker_Inlet-1)  BoundaryTable << " ";
    }
    BoundaryTable.PrintFooter();
  }

  if (nMarker_Inlet_Species != 0) {
    BoundaryTable << "Species Inlet boundary";
    for (iMarker_Inlet = 0; iMarker_Inlet < nMarker_Inlet_Species; iMarker_Inlet++) {
      BoundaryTable << Marker_Inlet[iMarker_Inlet];
      if (iMarker_Inlet < nMarker_Inlet_Species-1)  BoundaryTable << " ";
    }
    BoundaryTable.PrintFooter();
  }

  if (nMarker_Riemann != 0) {
    BoundaryTable << "Riemann boundary";
    for (iMarker_Riemann = 0; iMarker_Riemann < nMarker_Riemann; iMarker_Riemann++) {
      BoundaryTable << Marker_Riemann[iMarker_Riemann];
      if (iMarker_Riemann < nMarker_Riemann-1)  BoundaryTable << " ";
    }
    BoundaryTable.PrintFooter();
  }

  if (nMarker_Giles != 0) {
    BoundaryTable << "Giles boundary";
    for (iMarker_Giles = 0; iMarker_Giles < nMarker_Giles; iMarker_Giles++) {
      BoundaryTable << Marker_Giles[iMarker_Giles];
      if (iMarker_Giles < nMarker_Giles-1)  BoundaryTable << " ";
    }
    BoundaryTable.PrintFooter();
  }

  if (nMarker_MixingPlaneInterface != 0) {
    BoundaryTable << "MixingPlane boundary";
    for (iMarker_MixingPlaneInterface = 0; iMarker_MixingPlaneInterface < nMarker_MixingPlaneInterface; iMarker_MixingPlaneInterface++) {
      BoundaryTable << Marker_MixingPlaneInterface[iMarker_MixingPlaneInterface];
      if (iMarker_MixingPlaneInterface < nMarker_MixingPlaneInterface-1)  BoundaryTable << " ";
    }
    BoundaryTable.PrintFooter();
  }

  if (nMarker_EngineInflow != 0) {
    BoundaryTable << "Engine inflow boundary";
    for (iMarker_EngineInflow = 0; iMarker_EngineInflow < nMarker_EngineInflow; iMarker_EngineInflow++) {
      BoundaryTable << Marker_EngineInflow[iMarker_EngineInflow];
      if (iMarker_EngineInflow < nMarker_EngineInflow-1)  BoundaryTable << " ";
    }
    BoundaryTable.PrintFooter();
  }

  if (nMarker_EngineExhaust != 0) {
    BoundaryTable << "Engine exhaust boundary";
    for (iMarker_EngineExhaust = 0; iMarker_EngineExhaust < nMarker_EngineExhaust; iMarker_EngineExhaust++) {
      BoundaryTable << Marker_EngineExhaust[iMarker_EngineExhaust];
      if (iMarker_EngineExhaust < nMarker_EngineExhaust-1)  BoundaryTable << " ";
    }
    BoundaryTable.PrintFooter();
  }

  if (nMarker_Supersonic_Inlet != 0) {
    BoundaryTable << "Supersonic inlet boundary";
    for (iMarker_Supersonic_Inlet = 0; iMarker_Supersonic_Inlet < nMarker_Supersonic_Inlet; iMarker_Supersonic_Inlet++) {
      BoundaryTable << Marker_Supersonic_Inlet[iMarker_Supersonic_Inlet];
      if (iMarker_Supersonic_Inlet < nMarker_Supersonic_Inlet-1)  BoundaryTable << " ";
    }
    BoundaryTable.PrintFooter();
  }

  if (nMarker_Supersonic_Outlet != 0) {
    BoundaryTable << "Supersonic outlet boundary";
    for (iMarker_Supersonic_Outlet = 0; iMarker_Supersonic_Outlet < nMarker_Supersonic_Outlet; iMarker_Supersonic_Outlet++) {
      BoundaryTable << Marker_Supersonic_Outlet[iMarker_Supersonic_Outlet];
      if (iMarker_Supersonic_Outlet < nMarker_Supersonic_Outlet-1)  BoundaryTable << " ";
    }
    BoundaryTable.PrintFooter();
  }

  if (nMarker_Outlet != 0) {
    BoundaryTable << "Outlet boundary";
    for (iMarker_Outlet = 0; iMarker_Outlet < nMarker_Outlet; iMarker_Outlet++) {
      BoundaryTable << Marker_Outlet[iMarker_Outlet];
      if (iMarker_Outlet < nMarker_Outlet-1)  BoundaryTable << " ";
    }
    BoundaryTable.PrintFooter();
  }

  if (nMarker_Isothermal != 0) {
    BoundaryTable << "Isothermal wall";
    for (iMarker_Isothermal = 0; iMarker_Isothermal < nMarker_Isothermal; iMarker_Isothermal++) {
      BoundaryTable << Marker_Isothermal[iMarker_Isothermal];
      if (iMarker_Isothermal < nMarker_Isothermal-1)  BoundaryTable << " ";
    }
    BoundaryTable.PrintFooter();
  }

  if (nMarker_Smoluchowski_Maxwell != 0) {
    BoundaryTable << "Smoluchowski/Maxwell jump wall";
    for (iMarker_Smoluchowski_Maxwell = 0; iMarker_Smoluchowski_Maxwell < nMarker_Smoluchowski_Maxwell; iMarker_Smoluchowski_Maxwell++) {
      BoundaryTable << Marker_Smoluchowski_Maxwell[iMarker_Smoluchowski_Maxwell];
      if (iMarker_Smoluchowski_Maxwell< nMarker_Smoluchowski_Maxwell-1)  BoundaryTable << " ";
    }
    BoundaryTable.PrintFooter();
  }

  if (nMarker_HeatFlux != 0) {
    BoundaryTable << "Heat flux wall";
    for (iMarker_HeatFlux = 0; iMarker_HeatFlux < nMarker_HeatFlux; iMarker_HeatFlux++) {
      BoundaryTable << Marker_HeatFlux[iMarker_HeatFlux];
      if (iMarker_HeatFlux < nMarker_HeatFlux-1)  BoundaryTable << " ";
    }
    BoundaryTable.PrintFooter();
  }

  if (nMarker_HeatTransfer != 0) {
    BoundaryTable << "Heat transfer wall";
    for (iMarker_HeatTransfer = 0; iMarker_HeatTransfer < nMarker_HeatTransfer; iMarker_HeatTransfer++) {
      BoundaryTable << Marker_HeatTransfer[iMarker_HeatTransfer];
      if (iMarker_HeatTransfer < nMarker_HeatTransfer-1)  BoundaryTable << " ";
    }
    BoundaryTable.PrintFooter();
  }

  if (nWall_Catalytic != 0) {
    BoundaryTable << "Catalytic wall";
    for (iWall_Catalytic = 0; iWall_Catalytic < nWall_Catalytic; iWall_Catalytic++) {
      BoundaryTable << Wall_Catalytic[iWall_Catalytic];
      if (iWall_Catalytic < nWall_Catalytic-1)  BoundaryTable << " ";
    }
    BoundaryTable.PrintFooter();
  }

  if (nMarker_Clamped != 0) {
    BoundaryTable << "Clamped boundary";
    for (iMarker_Clamped = 0; iMarker_Clamped < nMarker_Clamped; iMarker_Clamped++) {
      BoundaryTable << Marker_Clamped[iMarker_Clamped];
      if (iMarker_Clamped < nMarker_Clamped-1)  BoundaryTable << " ";
    }
    BoundaryTable.PrintFooter();
  }

  if (nMarker_Displacement != 0) {
    BoundaryTable << "Displacement boundary";
    for (iMarker_Displacement = 0; iMarker_Displacement < nMarker_Displacement; iMarker_Displacement++) {
      BoundaryTable << Marker_Displacement[iMarker_Displacement];
      if (iMarker_Displacement < nMarker_Displacement-1)  BoundaryTable << " ";
    }
    BoundaryTable.PrintFooter();
  }

  if (nMarker_Load != 0) {
    BoundaryTable << "Normal load boundary";
    for (iMarker_Load = 0; iMarker_Load < nMarker_Load; iMarker_Load++) {
      BoundaryTable << Marker_Load[iMarker_Load];
      if (iMarker_Load < nMarker_Load-1)  BoundaryTable << " ";
    }
    BoundaryTable.PrintFooter();
  }

  if (nMarker_Damper != 0) {
    BoundaryTable << "Damper boundary";
    for (iMarker_Damper = 0; iMarker_Damper < nMarker_Damper; iMarker_Damper++) {
      BoundaryTable << Marker_Damper[iMarker_Damper];
      if (iMarker_Damper < nMarker_Damper-1)  BoundaryTable << " ";
    }
    BoundaryTable.PrintFooter();
  }

  if (nMarker_Load_Dir != 0) {
    BoundaryTable << "Load boundary";
    for (iMarker_Load_Dir = 0; iMarker_Load_Dir < nMarker_Load_Dir; iMarker_Load_Dir++) {
      BoundaryTable << Marker_Load_Dir[iMarker_Load_Dir];
      if (iMarker_Load_Dir < nMarker_Load_Dir-1)  BoundaryTable << " ";
    }
    BoundaryTable.PrintFooter();
  }

  if (nMarker_Disp_Dir != 0) {
    BoundaryTable << "Disp boundary";
    for (iMarker_Disp_Dir = 0; iMarker_Disp_Dir < nMarker_Disp_Dir; iMarker_Disp_Dir++) {
      BoundaryTable << Marker_Disp_Dir[iMarker_Disp_Dir];
      if (iMarker_Disp_Dir < nMarker_Disp_Dir-1)  BoundaryTable << " ";
    }
    BoundaryTable.PrintFooter();
  }

  if (nMarker_Load_Sine != 0) {
    BoundaryTable << "Sine-Wave boundary";
    for (iMarker_Load_Sine = 0; iMarker_Load_Sine < nMarker_Load_Sine; iMarker_Load_Sine++) {
      BoundaryTable << Marker_Load_Sine[iMarker_Load_Sine];
      if (iMarker_Load_Sine < nMarker_Load_Sine-1)  BoundaryTable << " ";
    }
    BoundaryTable.PrintFooter();
  }

  if (nMarker_Emissivity != 0) {
    BoundaryTable << "Radiative boundary";
    for (iMarker_Emissivity = 0; iMarker_Emissivity < nMarker_Emissivity; iMarker_Emissivity++) {
      BoundaryTable << Marker_Emissivity[iMarker_Emissivity]; // << "(" << Wall_Emissivity[iMarker_Emissivity] << ")";
      if (iMarker_Emissivity < nMarker_Emissivity-1)  BoundaryTable << " ";
    }
    BoundaryTable.PrintFooter();
  }

  if (nMarker_Custom != 0) {
    BoundaryTable << "Custom boundary";
    for (iMarker_Custom = 0; iMarker_Custom < nMarker_Custom; iMarker_Custom++) {
      BoundaryTable << Marker_Custom[iMarker_Custom];
      if (iMarker_Custom < nMarker_Custom-1)  BoundaryTable << " ";
    }
    BoundaryTable.PrintFooter();
  }

  if (nMarker_ActDiskInlet != 0) {
    BoundaryTable << "Actuator disk (inlet) boundary";
    for (iMarker_ActDiskInlet = 0; iMarker_ActDiskInlet < nMarker_ActDiskInlet; iMarker_ActDiskInlet++) {
      BoundaryTable << Marker_ActDiskInlet[iMarker_ActDiskInlet];
      if (iMarker_ActDiskInlet < nMarker_ActDiskInlet-1)  BoundaryTable << " ";
    }
    BoundaryTable.PrintFooter();
  }

  if (nMarker_ActDiskOutlet != 0) {
    BoundaryTable << "Actuator disk (outlet) boundary";
    for (iMarker_ActDiskOutlet = 0; iMarker_ActDiskOutlet < nMarker_ActDiskOutlet; iMarker_ActDiskOutlet++) {
      BoundaryTable << Marker_ActDiskOutlet[iMarker_ActDiskOutlet];
      if (iMarker_ActDiskOutlet < nMarker_ActDiskOutlet-1)  BoundaryTable << " ";
    }
    BoundaryTable.PrintFooter();
  }

  if (nMarker_SobolevBC != 0) {
    BoundaryTable << "Sobolev boundary";
    for (iMarker_SobolevBC = 0; iMarker_SobolevBC < nMarker_SobolevBC; iMarker_SobolevBC++) {
      BoundaryTable << Marker_SobolevBC[iMarker_SobolevBC];
      if (iMarker_SobolevBC < nMarker_SobolevBC-1)  BoundaryTable << " ";
    }
    BoundaryTable.PrintFooter();
  }

  if (nMarker_ActDiskOutlet != 0) {
    if (GetKind_ActDisk() == VARIABLE_LOAD) {
      cout << endl << "Actuator disk with variable load." << endl;
      cout << "Actuator disk data read from file: " << GetActDisk_FileName() << endl;
    }
  }

}

bool CConfig::TokenizeString(string & str, string & option_name,
                             vector<string> & option_value) {
  const string delimiters(" (){}:,\t\n\v\f\r");
  // check for comments or empty string
  string::size_type pos, last_pos;
  pos = str.find_first_of("%");
  if ( (str.length() == 0) || (pos == 0) ) {
    // str is empty or a comment line, so no option here
    return false;
  }
  if (pos != string::npos) {
    // remove comment at end if necessary
    str.erase(pos);
  }

  // look for line composed on only delimiters (usually whitespace)
  pos = str.find_first_not_of(delimiters);
  if (pos == string::npos) {
    return false;
  }

  // find the equals sign and split string
  string name_part, value_part;
  pos = str.find("=");
  if (pos == string::npos) {
    cerr << "Error in TokenizeString(): "
    << "line in the configuration file with no \"=\" sign."
    << endl;
    cout << "Look for: " << str << endl;
    cout << "str.length() = " << str.length() << endl;
    throw(-1);
  }
  name_part = str.substr(0, pos);
  value_part = str.substr(pos+1, string::npos);
  //cout << "name_part  = |" << name_part  << "|" << endl;
  //cout << "value_part = |" << value_part << "|" << endl;

  // the first_part should consist of one string with no interior delimiters
  last_pos = name_part.find_first_not_of(delimiters, 0);
  pos = name_part.find_first_of(delimiters, last_pos);
  if ( (name_part.length() == 0) || (last_pos == string::npos) ) {
    cerr << "Error in CConfig::TokenizeString(): "
    << "line in the configuration file with no name before the \"=\" sign."
    << endl;
    throw(-1);
  }
  if (pos == string::npos) pos = name_part.length();
  option_name = name_part.substr(last_pos, pos - last_pos);
  last_pos = name_part.find_first_not_of(delimiters, pos);
  if (last_pos != string::npos) {
    cerr << "Error in TokenizeString(): "
    << "two or more options before an \"=\" sign in the configuration file."
    << endl;
    throw(-1);
  }
  StringToUpperCase(option_name);

  //cout << "option_name = |" << option_name << "|" << endl;
  //cout << "pos = " << pos << ": last_pos = " << last_pos << endl;

  // now fill the option value vector
  option_value.clear();
  last_pos = value_part.find_first_not_of(delimiters, 0);

  // detect a raw string
  if (value_part[last_pos] == '\'' && value_part.back() == '\'') {
    option_value.push_back(value_part.substr(last_pos+1, value_part.size()-last_pos-2));
    return true;
  }

  pos = value_part.find_first_of(delimiters, last_pos);
  while (string::npos != pos || string::npos != last_pos) {
    // add token to the vector<string>
    option_value.push_back(value_part.substr(last_pos, pos - last_pos));
    // skip delimiters
    last_pos = value_part.find_first_not_of(delimiters, pos);
    // find next "non-delimiter"
    pos = value_part.find_first_of(delimiters, last_pos);
  }
  if (option_value.size() == 0) {
    cerr << "Error in TokenizeString(): "
    << "option " << option_name << " in configuration file with no value assigned."
    << endl;
    throw(-1);
  }

#if 0
  cout << "option value(s) = ";
  for (unsigned int i = 0; i < option_value.size(); i++)
    cout << option_value[i] << " ";
  cout << endl;
#endif

  // look for ';' DV delimiters attached to values
  vector<string>::iterator it;
  it = option_value.begin();
  while (it != option_value.end()) {
    if (it->compare(";") == 0) {
      it++;
      continue;
    }

    pos = it->find(';');
    if (pos != string::npos) {
      string before_semi = it->substr(0, pos);
      string after_semi= it->substr(pos+1, string::npos);
      if (before_semi.empty()) {
        *it = ";";
        it++;
        option_value.insert(it, after_semi);
      } else {
        *it = before_semi;
        it++;
        vector<string> to_insert;
        to_insert.push_back(";");
        if (!after_semi.empty())
          to_insert.push_back(after_semi);
        option_value.insert(it, to_insert.begin(), to_insert.end());
      }
      it = option_value.begin(); // go back to beginning; not efficient
      continue;
    } else {
      it++;
    }
  }
#if 0
  cout << "option value(s) = ";
  for (unsigned int i = 0; i < option_value.size(); i++)
    cout << option_value[i] << " ";
  cout << endl;
#endif
  // remove any consecutive ";"
  it = option_value.begin();
  bool semi_at_prev = false;
  while (it != option_value.end()) {
    if (semi_at_prev) {
      if (it->compare(";") == 0) {
        option_value.erase(it);
        it = option_value.begin();
        semi_at_prev = false;
        continue;
      }
    }
    if (it->compare(";") == 0) {
      semi_at_prev = true;
    } else {
      semi_at_prev = false;
    }
    it++;
  }

#if 0
  cout << "option value(s) = ";
  for (unsigned int i = 0; i < option_value.size(); i++)
    cout << option_value[i] << " ";
  cout << endl;
#endif
  return true;
}

unsigned short CConfig::GetMarker_CfgFile_TagBound(string val_marker) const {

  unsigned short iMarker_CfgFile;

  for (iMarker_CfgFile = 0; iMarker_CfgFile < nMarker_CfgFile; iMarker_CfgFile++) {
    if (Marker_CfgFile_TagBound[iMarker_CfgFile] == val_marker)
      return iMarker_CfgFile;
  }
  SU2_MPI::Error(string("The configuration file doesn't have any definition for marker ") + val_marker, CURRENT_FUNCTION);
  return 0;
}

string CConfig::GetMarker_CfgFile_TagBound(unsigned short val_marker) const {
  return Marker_CfgFile_TagBound[val_marker];
}

unsigned short CConfig::GetMarker_CfgFile_KindBC(string val_marker) const {
  unsigned short iMarker_CfgFile;
  for (iMarker_CfgFile = 0; iMarker_CfgFile < nMarker_CfgFile; iMarker_CfgFile++)
    if (Marker_CfgFile_TagBound[iMarker_CfgFile] == val_marker) break;
  return Marker_CfgFile_KindBC[iMarker_CfgFile];
}

unsigned short CConfig::GetMarker_CfgFile_Monitoring(string val_marker) const {
  unsigned short iMarker_CfgFile;
  for (iMarker_CfgFile = 0; iMarker_CfgFile < nMarker_CfgFile; iMarker_CfgFile++)
    if (Marker_CfgFile_TagBound[iMarker_CfgFile] == val_marker) break;
  return Marker_CfgFile_Monitoring[iMarker_CfgFile];
}

unsigned short CConfig::GetMarker_CfgFile_GeoEval(string val_marker) const {
  unsigned short iMarker_CfgFile;
  for (iMarker_CfgFile = 0; iMarker_CfgFile < nMarker_CfgFile; iMarker_CfgFile++)
    if (Marker_CfgFile_TagBound[iMarker_CfgFile] == val_marker) break;
  return Marker_CfgFile_GeoEval[iMarker_CfgFile];
}

unsigned short CConfig::GetMarker_CfgFile_Designing(string val_marker) const {
  unsigned short iMarker_CfgFile;
  for (iMarker_CfgFile = 0; iMarker_CfgFile < nMarker_CfgFile; iMarker_CfgFile++)
    if (Marker_CfgFile_TagBound[iMarker_CfgFile] == val_marker) break;
  return Marker_CfgFile_Designing[iMarker_CfgFile];
}

unsigned short CConfig::GetMarker_CfgFile_Plotting(string val_marker) const {
  unsigned short iMarker_CfgFile;
  for (iMarker_CfgFile = 0; iMarker_CfgFile < nMarker_CfgFile; iMarker_CfgFile++)
    if (Marker_CfgFile_TagBound[iMarker_CfgFile] == val_marker) break;
  return Marker_CfgFile_Plotting[iMarker_CfgFile];
}

unsigned short CConfig::GetMarker_CfgFile_Analyze(string val_marker) const {
  unsigned short iMarker_CfgFile;
  for (iMarker_CfgFile = 0; iMarker_CfgFile < nMarker_CfgFile; iMarker_CfgFile++)
    if (Marker_CfgFile_TagBound[iMarker_CfgFile] == val_marker) break;
  return Marker_CfgFile_Analyze[iMarker_CfgFile];
}

unsigned short CConfig::GetMarker_CfgFile_ZoneInterface(string val_marker) const {
  unsigned short iMarker_CfgFile;
  for (iMarker_CfgFile = 0; iMarker_CfgFile < nMarker_CfgFile; iMarker_CfgFile++)
    if (Marker_CfgFile_TagBound[iMarker_CfgFile] == val_marker) break;
  return Marker_CfgFile_ZoneInterface[iMarker_CfgFile];
}

unsigned short CConfig::GetMarker_CfgFile_Turbomachinery(string val_marker) const {
  unsigned short iMarker_CfgFile;
  for (iMarker_CfgFile = 0; iMarker_CfgFile < nMarker_CfgFile; iMarker_CfgFile++)
    if (Marker_CfgFile_TagBound[iMarker_CfgFile] == val_marker) break;
  return Marker_CfgFile_Turbomachinery[iMarker_CfgFile];
}

unsigned short CConfig::GetMarker_CfgFile_TurbomachineryFlag(string val_marker) const {
  unsigned short iMarker_CfgFile;
  for (iMarker_CfgFile = 0; iMarker_CfgFile < nMarker_CfgFile; iMarker_CfgFile++)
    if (Marker_CfgFile_TagBound[iMarker_CfgFile] == val_marker) break;
  return Marker_CfgFile_TurbomachineryFlag[iMarker_CfgFile];
}

unsigned short CConfig::GetMarker_CfgFile_MixingPlaneInterface(string val_marker) const {
  unsigned short iMarker_CfgFile;
  for (iMarker_CfgFile = 0; iMarker_CfgFile < nMarker_CfgFile; iMarker_CfgFile++)
    if (Marker_CfgFile_TagBound[iMarker_CfgFile] == val_marker) break;
  return Marker_CfgFile_MixingPlaneInterface[iMarker_CfgFile];
}

unsigned short CConfig::GetMarker_CfgFile_DV(string val_marker) const {
  unsigned short iMarker_CfgFile;
  for (iMarker_CfgFile = 0; iMarker_CfgFile < nMarker_CfgFile; iMarker_CfgFile++)
    if (Marker_CfgFile_TagBound[iMarker_CfgFile] == val_marker) break;
  return Marker_CfgFile_DV[iMarker_CfgFile];
}

unsigned short CConfig::GetMarker_CfgFile_Moving(string val_marker) const {
  unsigned short iMarker_CfgFile;
  for (iMarker_CfgFile = 0; iMarker_CfgFile < nMarker_CfgFile; iMarker_CfgFile++)
    if (Marker_CfgFile_TagBound[iMarker_CfgFile] == val_marker) break;
  return Marker_CfgFile_Moving[iMarker_CfgFile];
}

unsigned short CConfig::GetMarker_CfgFile_Deform_Mesh(string val_marker) const {
  unsigned short iMarker_CfgFile;
  for (iMarker_CfgFile = 0; iMarker_CfgFile < nMarker_CfgFile; iMarker_CfgFile++)
    if (Marker_CfgFile_TagBound[iMarker_CfgFile] == val_marker) break;
  return Marker_CfgFile_Deform_Mesh[iMarker_CfgFile];
}

unsigned short CConfig::GetMarker_CfgFile_Deform_Mesh_Sym_Plane(string val_marker) const {
  unsigned short iMarker_CfgFile;
  for (iMarker_CfgFile = 0; iMarker_CfgFile < nMarker_CfgFile; iMarker_CfgFile++)
    if (Marker_CfgFile_TagBound[iMarker_CfgFile] == val_marker) break;
  return Marker_CfgFile_Deform_Mesh_Sym_Plane[iMarker_CfgFile];
}

unsigned short CConfig::GetMarker_CfgFile_Fluid_Load(string val_marker) const {
  unsigned short iMarker_CfgFile;
  for (iMarker_CfgFile = 0; iMarker_CfgFile < nMarker_CfgFile; iMarker_CfgFile++)
    if (Marker_CfgFile_TagBound[iMarker_CfgFile] == val_marker) break;
  return Marker_CfgFile_Fluid_Load[iMarker_CfgFile];
}

unsigned short CConfig::GetMarker_CfgFile_PyCustom(string val_marker) const {
  unsigned short iMarker_CfgFile;
  for (iMarker_CfgFile=0; iMarker_CfgFile < nMarker_CfgFile; iMarker_CfgFile++)
    if (Marker_CfgFile_TagBound[iMarker_CfgFile] == val_marker) break;
  return Marker_CfgFile_PyCustom[iMarker_CfgFile];
}

unsigned short CConfig::GetMarker_CfgFile_PerBound(string val_marker) const {
  unsigned short iMarker_CfgFile;
  for (iMarker_CfgFile = 0; iMarker_CfgFile < nMarker_CfgFile; iMarker_CfgFile++)
    if (Marker_CfgFile_TagBound[iMarker_CfgFile] == val_marker) break;
  return Marker_CfgFile_PerBound[iMarker_CfgFile];
}

unsigned short CConfig::GetMarker_ZoneInterface(string val_marker) const {
  unsigned short iMarker_CfgFile;
  for (iMarker_CfgFile = 0; iMarker_CfgFile < nMarker_CfgFile; iMarker_CfgFile++)
    if (Marker_CfgFile_TagBound[iMarker_CfgFile] == val_marker) break;
  return Marker_CfgFile_ZoneInterface[iMarker_CfgFile];
}

unsigned short CConfig::GetMarker_CfgFile_SobolevBC(string val_marker) const {
  unsigned short iMarker_CfgFile;
  for (iMarker_CfgFile = 0; iMarker_CfgFile < nMarker_CfgFile; iMarker_CfgFile++)
    if (Marker_CfgFile_TagBound[iMarker_CfgFile] == val_marker) break;
  return Marker_CfgFile_SobolevBC[iMarker_CfgFile];
}

bool CConfig::GetViscous_Wall(unsigned short iMarker) const {

  return (Marker_All_KindBC[iMarker] == HEAT_FLUX  ||
          Marker_All_KindBC[iMarker] == ISOTHERMAL ||
          Marker_All_KindBC[iMarker] == HEAT_TRANSFER ||
          Marker_All_KindBC[iMarker] == SMOLUCHOWSKI_MAXWELL ||
          Marker_All_KindBC[iMarker] == CHT_WALL_INTERFACE);
}

bool CConfig::GetCatalytic_Wall(unsigned short iMarker) const {

  bool catalytic = false;
  for (unsigned short iMarker_Catalytic = 0; iMarker_Catalytic < nWall_Catalytic; iMarker_Catalytic++){
    string Catalytic_Tag = Wall_Catalytic[iMarker_Catalytic];
    if (Catalytic_Tag == Marker_All_TagBound[iMarker]) { catalytic = true; break; }
  }

  return catalytic;
}

bool CConfig::GetSolid_Wall(unsigned short iMarker) const {

  return GetViscous_Wall(iMarker) ||
         Marker_All_KindBC[iMarker] == EULER_WALL;
}

void CConfig::SetSurface_Movement(unsigned short iMarker, unsigned short kind_movement) {

  unsigned short* new_surface_movement = new unsigned short[nMarker_Moving + 1];
  string* new_marker_moving = new string[nMarker_Moving+1];

  for (unsigned short iMarker_Moving = 0; iMarker_Moving < nMarker_Moving; iMarker_Moving++){
    new_surface_movement[iMarker_Moving] = Kind_SurfaceMovement[iMarker_Moving];
    new_marker_moving[iMarker_Moving] = Marker_Moving[iMarker_Moving];
  }

  if (nKind_SurfaceMovement > 0){
    delete [] Marker_Moving;
    delete [] Kind_SurfaceMovement;
  }

  Kind_SurfaceMovement = new_surface_movement;
  Marker_Moving        = new_marker_moving;

  Kind_SurfaceMovement[nMarker_Moving] = kind_movement;
  Marker_Moving[nMarker_Moving] = Marker_All_TagBound[iMarker];

  nMarker_Moving++;
  nKind_SurfaceMovement++;

}

CConfig::~CConfig() {

  unsigned long iDV, iMarker;

  /*--- Delete all of the option objects in the global option map ---*/

  for(map<string, COptionBase*>::iterator itr = option_map.begin(); itr != option_map.end(); itr++) {
    delete itr->second;
  }

  delete [] TimeDOFsADER_DG;
  delete [] TimeIntegrationADER_DG;
  delete [] WeightsIntegrationADER_DG;

  /*--- Free memory for Aeroelastic problems. ---*/

  delete[] Aeroelastic_pitch;
  delete[] Aeroelastic_plunge;

  /*--- Marker pointers ---*/

  delete[] Marker_CfgFile_GeoEval;
  delete[] Marker_All_GeoEval;

  delete[] Marker_CfgFile_TagBound;
  delete[] Marker_All_TagBound;

  delete[] Marker_CfgFile_KindBC;
  delete[] Marker_All_KindBC;

  delete[] Marker_CfgFile_Monitoring;
  delete[] Marker_All_Monitoring;

  delete[] Marker_CfgFile_Designing;
  delete[] Marker_All_Designing;

  delete[] Marker_CfgFile_Plotting;
  delete[] Marker_All_Plotting;

  delete[] Marker_CfgFile_Analyze;
  delete[] Marker_All_Analyze;

  delete[] Marker_CfgFile_ZoneInterface;
  delete[] Marker_All_ZoneInterface;

  delete[] Marker_CfgFile_DV;
  delete[] Marker_All_DV;

  delete[] Marker_CfgFile_Moving;
  delete[] Marker_All_Moving;

  delete[] Marker_CfgFile_Deform_Mesh;
  delete[] Marker_All_Deform_Mesh;

  delete[] Marker_CfgFile_Deform_Mesh_Sym_Plane;
  delete[] Marker_All_Deform_Mesh_Sym_Plane;

  delete[] Marker_CfgFile_Fluid_Load;
  delete[] Marker_All_Fluid_Load;

  delete[] Marker_CfgFile_PyCustom;
  delete[] Marker_All_PyCustom;

  delete[] Marker_CfgFile_PerBound;
  delete[] Marker_All_PerBound;

  delete[] Marker_CfgFile_Turbomachinery;
  delete[] Marker_All_Turbomachinery;

  delete[] Marker_CfgFile_TurbomachineryFlag;
  delete[] Marker_All_TurbomachineryFlag;

  delete[] Marker_CfgFile_MixingPlaneInterface;
  delete[] Marker_All_MixingPlaneInterface;

  delete[] Marker_CfgFile_SobolevBC;
  delete[] Marker_All_SobolevBC;

  delete[] Marker_All_SendRecv;

  if (DV_Value != nullptr) {
    for (iDV = 0; iDV < nDV; iDV++) delete[] DV_Value[iDV];
    delete [] DV_Value;
  }

  if (ParamDV != nullptr) {
    for (iDV = 0; iDV < nDV; iDV++) delete[] ParamDV[iDV];
    delete [] ParamDV;
  }

  delete[] Exhaust_Pressure;
  delete[] Exhaust_Temperature;
  delete[] Exhaust_MassFlow;
  delete[] Exhaust_TotalPressure;
  delete[] Exhaust_TotalTemperature;
  delete[] Exhaust_GrossThrust;
  delete[] Exhaust_Force;
  delete[] Exhaust_Power;

  delete[] Inflow_Mach;
  delete[] Inflow_Pressure;
  delete[] Inflow_MassFlow;
  delete[] Inflow_ReverseMassFlow;
  delete[] Inflow_TotalPressure;
  delete[] Inflow_Temperature;
  delete[] Inflow_TotalTemperature;
  delete[] Inflow_RamDrag;
  delete[] Inflow_Force;
  delete[] Inflow_Power;

  delete[] Engine_Power;
  delete[] Engine_Mach;
  delete[] Engine_Force;
  delete[] Engine_NetThrust;
  delete[] Engine_GrossThrust;
  delete[] Engine_Area;

  delete[] ActDiskInlet_MassFlow;
  delete[] ActDiskInlet_Temperature;
  delete[] ActDiskInlet_TotalTemperature;
  delete[] ActDiskInlet_Pressure;
  delete[] ActDiskInlet_TotalPressure;
  delete[] ActDiskInlet_RamDrag;
  delete[] ActDiskInlet_Force;
  delete[] ActDiskInlet_Power;

  delete[] ActDiskOutlet_MassFlow;
  delete[] ActDiskOutlet_Temperature;
  delete[] ActDiskOutlet_TotalTemperature;
  delete[] ActDiskOutlet_Pressure;
  delete[] ActDiskOutlet_TotalPressure;
  delete[] ActDiskOutlet_GrossThrust;
  delete[] ActDiskOutlet_Force;
  delete[] ActDiskOutlet_Power;

  delete[] Outlet_MassFlow;
  delete[] Outlet_Density;
  delete[] Outlet_Area;

  delete[] ActDisk_DeltaPress;
  delete[] ActDisk_DeltaTemp;
  delete[] ActDisk_TotalPressRatio;
  delete[] ActDisk_TotalTempRatio;
  delete[] ActDisk_StaticPressRatio;
  delete[] ActDisk_StaticTempRatio;
  delete[] ActDisk_Power;
  delete[] ActDisk_MassFlow;
  delete[] ActDisk_Mach;
  delete[] ActDisk_Force;
  delete[] ActDisk_NetThrust;
  delete[] ActDisk_BCThrust;
  delete[] ActDisk_BCThrust_Old;
  delete[] ActDisk_GrossThrust;
  delete[] ActDisk_Area;
  delete[] ActDisk_ReverseMassFlow;

  delete[] Surface_MassFlow;
  delete[] Surface_Mach;
  delete[] Surface_Temperature;
  delete[] Surface_Pressure;
  delete[] Surface_Density;
  delete[] Surface_Enthalpy;
  delete[] Surface_NormalVelocity;
  delete[] Surface_Uniformity;
  delete[] Surface_SecondaryStrength;
  delete[] Surface_SecondOverUniform;
  delete[] Surface_MomentumDistortion;
  delete[] Surface_TotalTemperature;
  delete[] Surface_TotalPressure;
  delete[] Surface_PressureDrop;
  delete[] Surface_Species_0;
  delete[] Surface_Species_Variance;
  delete[] Surface_Scalar_00;
  delete[] Surface_Scalar_01;
  delete[] Surface_Scalar_02;
  delete[] Surface_Scalar_03;
  delete[] Surface_Scalar_04;
  delete[] Surface_Scalar_05;
  delete[] Surface_Scalar_06;
  delete[] Surface_Scalar_07;
  delete[] Surface_Scalar_08;
  delete[] Surface_Scalar_09;
  delete[] Surface_DC60;
  delete[] Surface_IDC;
  delete[] Surface_IDC_Mach;
  delete[] Surface_IDR;

  if (Riemann_FlowDir != nullptr) {
    for (iMarker = 0; iMarker < nMarker_Riemann; iMarker++)
      delete [] Riemann_FlowDir[iMarker];
    delete [] Riemann_FlowDir;
  }

  if (Giles_FlowDir != nullptr) {
    for (iMarker = 0; iMarker < nMarker_Giles; iMarker++)
      delete [] Giles_FlowDir[iMarker];
    delete [] Giles_FlowDir;
  }

  delete[] PlaneTag;
  delete[] CFL;

  /*--- Delete some arrays needed just for initializing options. ---*/

  delete [] FFDTag;
  delete [] nDV_Value;

  delete [] Kind_Data_Riemann;
  delete [] Riemann_Var1;
  delete [] Riemann_Var2;
  delete [] Kind_Data_Giles;
  delete [] Giles_Var1;
  delete [] Giles_Var2;
  delete [] RelaxFactorAverage;
  delete [] RelaxFactorFourier;
  delete [] nSpan_iZones;

  delete [] Marker_TurboBoundIn;
  delete [] Marker_TurboBoundOut;
  delete [] Marker_Riemann;
  delete [] Marker_Giles;

  delete [] nBlades;
  delete [] FreeStreamTurboNormal;
}

string CConfig::GetFilename(string filename, string ext, int timeIter) const {

  /*--- Remove any extension --- */

  unsigned short lastindex = filename.find_last_of(".");
  filename = filename.substr(0, lastindex);

  /*--- Add the extension --- */

  filename = filename + string(ext);

  /*--- Append the zone number if multizone problems ---*/
  if (Multizone_Problem)
    filename = GetMultizone_FileName(filename, GetiZone(), ext);

  /*--- Append the zone number if multiple instance problems ---*/
  if (GetnTimeInstances() > 1)
    filename = GetMultiInstance_FileName(filename, GetiInst(), ext);

  /*--- Append the iteration number for unsteady problems ---*/
  if (GetTime_Domain()){
    filename = GetUnsteady_FileName(filename, timeIter, ext);
  }

  return filename;
}

string CConfig::GetFilename_Iter(const string& filename_iter, unsigned long curInnerIter, unsigned long curOuterIter) const {
  const auto iter = GetMultizone_Problem() ? curOuterIter : curInnerIter;
  std::stringstream iter_ss;
  iter_ss << filename_iter << "_" << std::setw(6) << std::setfill('0') << iter;
  return iter_ss.str();
}

string CConfig::GetUnsteady_FileName(string val_filename, int val_iter, string ext) const {

  string UnstExt="", UnstFilename = val_filename;
  char buffer[50];

  /*--- Check that a positive value iteration is requested (for now). ---*/

  if (val_iter < 0) {
    SU2_MPI::Error("Requesting a negative iteration number for the restart file!!", CURRENT_FUNCTION);
  }

  unsigned short lastindex = UnstFilename.find_last_of(".");
  UnstFilename = UnstFilename.substr(0, lastindex);

  /*--- Append iteration number for unsteady cases ---*/

  if (Time_Domain) {

    if ((val_iter >= 0)    && (val_iter < 10))    SPRINTF (buffer, "_0000%d", val_iter);
    if ((val_iter >= 10)   && (val_iter < 100))   SPRINTF (buffer, "_000%d",  val_iter);
    if ((val_iter >= 100)  && (val_iter < 1000))  SPRINTF (buffer, "_00%d",   val_iter);
    if ((val_iter >= 1000) && (val_iter < 10000)) SPRINTF (buffer, "_0%d",    val_iter);
    if (val_iter >= 10000) SPRINTF (buffer, "_%d", val_iter);
    UnstExt = string(buffer);
  }
  UnstExt += ext;
  UnstFilename.append(UnstExt);

  return UnstFilename;
}

string CConfig::GetMultizone_FileName(string val_filename, int val_iZone, string ext) const {

    string multizone_filename = val_filename;
    char buffer[50];

    unsigned short lastindex = multizone_filename.find_last_of(".");
    multizone_filename = multizone_filename.substr(0, lastindex);

    if (Multizone_Problem) {
        SPRINTF (buffer, "_%d", SU2_TYPE::Int(val_iZone));
        multizone_filename.append(string(buffer));
    }

    multizone_filename += ext;
    return multizone_filename;
}

string CConfig::GetMultizone_HistoryFileName(string val_filename, int val_iZone, string ext) const {

    string multizone_filename = val_filename;
    char buffer[50];
    unsigned short lastindex = multizone_filename.find_last_of(".");
    multizone_filename = multizone_filename.substr(0, lastindex);
    if (Multizone_Problem) {
        SPRINTF (buffer, "_%d", SU2_TYPE::Int(val_iZone));
        multizone_filename.append(string(buffer));
    }
    multizone_filename += ext;
    return multizone_filename;
}

string CConfig::GetMultiInstance_FileName(string val_filename, int val_iInst, string ext) const {

  string multizone_filename = val_filename;
  char buffer[50];

  unsigned short lastindex = multizone_filename.find_last_of(".");
  multizone_filename = multizone_filename.substr(0, lastindex);
  SPRINTF (buffer, "_%d", SU2_TYPE::Int(val_iInst));
  multizone_filename.append(string(buffer));
  multizone_filename += ext;
  return multizone_filename;
}

string CConfig::GetMultiInstance_HistoryFileName(string val_filename, int val_iInst) const {

  string multizone_filename = val_filename;
  char buffer[50];

  unsigned short lastindex = multizone_filename.find_last_of(".");
  multizone_filename = multizone_filename.substr(0, lastindex);
  SPRINTF (buffer, "_%d", SU2_TYPE::Int(val_iInst));
  multizone_filename.append(string(buffer));

  return multizone_filename;
}

string CConfig::GetObjFunc_Extension(string val_filename) const {

  string AdjExt, Filename = val_filename;

  if (ContinuousAdjoint || DiscreteAdjoint) {

    /*--- Remove filename extension (.dat) ---*/

    unsigned short lastindex = Filename.find_last_of(".");
    Filename = Filename.substr(0, lastindex);

    if (nObj==1) {
      switch (Kind_ObjFunc[0]) {
        case DRAG_COEFFICIENT:            AdjExt = "_cd";       break;
        case LIFT_COEFFICIENT:            AdjExt = "_cl";       break;
        case SIDEFORCE_COEFFICIENT:       AdjExt = "_csf";      break;
        case INVERSE_DESIGN_PRESSURE:     AdjExt = "_invpress"; break;
        case INVERSE_DESIGN_HEATFLUX:     AdjExt = "_invheat";  break;
        case MOMENT_X_COEFFICIENT:        AdjExt = "_cmx";      break;
        case MOMENT_Y_COEFFICIENT:        AdjExt = "_cmy";      break;
        case MOMENT_Z_COEFFICIENT:        AdjExt = "_cmz";      break;
        case EFFICIENCY:                  AdjExt = "_eff";      break;
        case EQUIVALENT_AREA:             AdjExt = "_ea";       break;
        case NEARFIELD_PRESSURE:          AdjExt = "_nfp";      break;
        case FORCE_X_COEFFICIENT:         AdjExt = "_cfx";      break;
        case FORCE_Y_COEFFICIENT:         AdjExt = "_cfy";      break;
        case FORCE_Z_COEFFICIENT:         AdjExt = "_cfz";      break;
        case THRUST_COEFFICIENT:          AdjExt = "_ct";       break;
        case TORQUE_COEFFICIENT:          AdjExt = "_cq";       break;
        case TOTAL_HEATFLUX:              AdjExt = "_totheat";  break;
        case MAXIMUM_HEATFLUX:            AdjExt = "_maxheat";  break;
        case AVG_TEMPERATURE:             AdjExt = "_avtp";     break;
        case FIGURE_OF_MERIT:             AdjExt = "_merit";    break;
        case BUFFET_SENSOR:               AdjExt = "_buffet";   break;
        case SURFACE_TOTAL_PRESSURE:      AdjExt = "_pt";       break;
        case SURFACE_STATIC_PRESSURE:     AdjExt = "_pe";       break;
        case SURFACE_STATIC_TEMPERATURE:  AdjExt = "_T";        break;
        case SURFACE_MASSFLOW:            AdjExt = "_mfr";      break;
        case SURFACE_UNIFORMITY:          AdjExt = "_uniform";  break;
        case SURFACE_SECONDARY:           AdjExt = "_second";   break;
        case SURFACE_MOM_DISTORTION:      AdjExt = "_distort";  break;
        case SURFACE_SECOND_OVER_UNIFORM: AdjExt = "_sou";      break;
        case SURFACE_PRESSURE_DROP:       AdjExt = "_dp";       break;
        case SURFACE_SPECIES_0:           AdjExt = "_avgspec0"; break;
        case SURFACE_SPECIES_VARIANCE:    AdjExt = "_specvar";  break;
        case SURFACE_SCALAR_00:           AdjExt = "_avgsclr00";break;
        case SURFACE_SCALAR_01:           AdjExt = "_avgsclr01";break;
        case SURFACE_SCALAR_02:           AdjExt = "_avgsclr02";break;
        case SURFACE_SCALAR_03:           AdjExt = "_avgsclr03";break;
        case SURFACE_SCALAR_04:           AdjExt = "_avgsclr04";break;
        case SURFACE_SCALAR_05:           AdjExt = "_avgsclr05";break;
        case SURFACE_SCALAR_06:           AdjExt = "_avgsclr06";break;
        case SURFACE_SCALAR_07:           AdjExt = "_avgsclr07";break;
        case SURFACE_SCALAR_08:           AdjExt = "_avgsclr08";break;
        case SURFACE_SCALAR_09:           AdjExt = "_avgsclr09";break;
        case SURFACE_MACH:                AdjExt = "_mach";     break;
        case CUSTOM_OBJFUNC:              AdjExt = "_custom";   break;
        case FLOW_ANGLE_OUT:              AdjExt = "_fao";      break;
        case MASS_FLOW_IN:                AdjExt = "_mfi";      break;
        case ENTROPY_GENERATION:          AdjExt = "_entg";     break;
        case REFERENCE_GEOMETRY:          AdjExt = "_refgeom";  break;
        case REFERENCE_NODE:              AdjExt = "_refnode";  break;
        case VOLUME_FRACTION:             AdjExt = "_volfrac";  break;
        case TOPOL_DISCRETENESS:          AdjExt = "_topdisc";  break;
        case TOPOL_COMPLIANCE:            AdjExt = "_topcomp";  break;
        case STRESS_PENALTY:              AdjExt = "_stress";   break;
      }
    }
    else{
      AdjExt = "_combo";
    }
    Filename.append(AdjExt);

    /*--- Lastly, add the .dat extension ---*/
    Filename.append(".dat");

  }

  return Filename;
}

unsigned short CConfig::GetContainerPosition(unsigned short val_eqsystem) {

  switch (val_eqsystem) {
    case RUNTIME_FLOW_SYS:      return FLOW_SOL;
    case RUNTIME_TURB_SYS:      return TURB_SOL;
    case RUNTIME_TRANS_SYS:     return TRANS_SOL;
    case RUNTIME_SPECIES_SYS:   return SPECIES_SOL;
    case RUNTIME_HEAT_SYS:      return HEAT_SOL;
    case RUNTIME_FEA_SYS:       return FEA_SOL;
    case RUNTIME_ADJFLOW_SYS:   return ADJFLOW_SOL;
    case RUNTIME_ADJTURB_SYS:   return ADJTURB_SOL;
    case RUNTIME_ADJSPECIES_SYS:return ADJSPECIES_SOL;
    case RUNTIME_ADJFEA_SYS:    return ADJFEA_SOL;
    case RUNTIME_RADIATION_SYS: return RAD_SOL;
    case RUNTIME_MULTIGRID_SYS: return 0;
  }
  return 0;
}

void CConfig::SetKind_ConvNumScheme(unsigned short val_kind_convnumscheme,
                                    CENTERED val_kind_centered, UPWIND val_kind_upwind,
                                    LIMITER val_kind_slopelimit, bool val_muscl,
                                    unsigned short val_kind_fem) {
  Kind_ConvNumScheme = val_kind_convnumscheme;
  Kind_Centered = val_kind_centered;
  Kind_Upwind = val_kind_upwind;
  Kind_FEM = val_kind_fem;
  Kind_SlopeLimit = val_kind_slopelimit;
  MUSCL = val_muscl;

}

void CConfig::SetGlobalParam(MAIN_SOLVER val_solver,
                             unsigned short val_system) {

  /*--- Set the simulation global time ---*/

  Current_UnstTime = static_cast<su2double>(TimeIter)*Delta_UnstTime;
  Current_UnstTimeND = static_cast<su2double>(TimeIter)*Delta_UnstTimeND;

  /*--- Set the solver methods ---*/

  auto SetFlowParam = [&]() {
    if (val_system == RUNTIME_FLOW_SYS) {
      SetKind_ConvNumScheme(Kind_ConvNumScheme_Flow, Kind_Centered_Flow,
                            Kind_Upwind_Flow, Kind_SlopeLimit_Flow,
                            MUSCL_Flow, NONE);
      SetKind_TimeIntScheme(Kind_TimeIntScheme_Flow);
    }
  };

  auto SetTurbParam = [&]() {
    if (val_system == RUNTIME_TURB_SYS) {
      SetKind_ConvNumScheme(Kind_ConvNumScheme_Turb, Kind_Centered_Turb,
                            Kind_Upwind_Turb, Kind_SlopeLimit_Turb,
                            MUSCL_Turb, NONE);
      SetKind_TimeIntScheme(Kind_TimeIntScheme_Turb);
    }
  };

  auto SetHeatParam = [&]() {
    if (val_system == RUNTIME_HEAT_SYS) {
      SetKind_ConvNumScheme(Kind_ConvNumScheme_Heat, Kind_Centered_Heat,
                            Kind_Upwind_Heat, Kind_SlopeLimit_Heat, MUSCL_Heat, NONE);
      SetKind_TimeIntScheme(Kind_TimeIntScheme_Heat);
    }
  };

  auto SetSpeciesParam = [&]() {
    if (val_system == RUNTIME_SPECIES_SYS) {
      SetKind_ConvNumScheme(Kind_ConvNumScheme_Species, Kind_Centered_Species,
                            Kind_Upwind_Species, Kind_SlopeLimit_Species,
                            MUSCL_Species, NONE);
      SetKind_TimeIntScheme(Kind_TimeIntScheme_Species);
    }
  };

  auto SetAdjFlowParam = [&]() {
    if (val_system == RUNTIME_ADJFLOW_SYS) {
      SetKind_ConvNumScheme(Kind_ConvNumScheme_AdjFlow, Kind_Centered_AdjFlow,
                            Kind_Upwind_AdjFlow, Kind_SlopeLimit_AdjFlow,
                            MUSCL_AdjFlow, NONE);
      SetKind_TimeIntScheme(Kind_TimeIntScheme_AdjFlow);
    }
  };

  switch (val_solver) {
    case MAIN_SOLVER::EULER: case MAIN_SOLVER::INC_EULER: case MAIN_SOLVER::NEMO_EULER:
    case MAIN_SOLVER::DISC_ADJ_EULER: case MAIN_SOLVER::DISC_ADJ_INC_EULER:
      SetFlowParam();
      break;
    case MAIN_SOLVER::NAVIER_STOKES: case MAIN_SOLVER::INC_NAVIER_STOKES: case MAIN_SOLVER::NEMO_NAVIER_STOKES:
    case MAIN_SOLVER::DISC_ADJ_NAVIER_STOKES: case MAIN_SOLVER::DISC_ADJ_INC_NAVIER_STOKES:
      SetFlowParam();
      SetSpeciesParam();
      SetHeatParam();
      break;
    case MAIN_SOLVER::RANS: case MAIN_SOLVER::INC_RANS:
    case MAIN_SOLVER::DISC_ADJ_RANS: case MAIN_SOLVER::DISC_ADJ_INC_RANS:
      SetFlowParam();
      SetTurbParam();
      SetSpeciesParam();
      SetHeatParam();

      if (val_system == RUNTIME_TRANS_SYS) {
        SetKind_ConvNumScheme(Kind_ConvNumScheme_Turb, Kind_Centered_Turb,
                              Kind_Upwind_Turb, Kind_SlopeLimit_Turb,
                              MUSCL_Turb, NONE);
        SetKind_TimeIntScheme(Kind_TimeIntScheme_Turb);
      }
      break;
    case MAIN_SOLVER::FEM_EULER:
    case MAIN_SOLVER::FEM_NAVIER_STOKES:
    case MAIN_SOLVER::FEM_RANS:
    case MAIN_SOLVER::FEM_LES:
    case MAIN_SOLVER::DISC_ADJ_FEM_EULER:
    case MAIN_SOLVER::DISC_ADJ_FEM_NS:
    case MAIN_SOLVER::DISC_ADJ_FEM_RANS:
      if (val_system == RUNTIME_FLOW_SYS) {
        SetKind_ConvNumScheme(Kind_ConvNumScheme_FEM_Flow, Kind_Centered_Flow,
                              Kind_Upwind_Flow, Kind_SlopeLimit_Flow,
                              MUSCL_Flow, Kind_FEM_Flow);
        SetKind_TimeIntScheme(Kind_TimeIntScheme_FEM_Flow);
      }
      break;
    case MAIN_SOLVER::ADJ_EULER:
    case MAIN_SOLVER::ADJ_NAVIER_STOKES:
      SetFlowParam();
      SetAdjFlowParam();
      break;
    case MAIN_SOLVER::ADJ_RANS:
      SetFlowParam();
      SetTurbParam();
      SetAdjFlowParam();

      if (val_system == RUNTIME_ADJTURB_SYS) {
        SetKind_ConvNumScheme(Kind_ConvNumScheme_AdjTurb, Kind_Centered_AdjTurb,
                              Kind_Upwind_AdjTurb, Kind_SlopeLimit_AdjTurb,
                              MUSCL_AdjTurb, NONE);
        SetKind_TimeIntScheme(Kind_TimeIntScheme_AdjTurb);
      }
      break;
    case MAIN_SOLVER::HEAT_EQUATION:
    case MAIN_SOLVER::DISC_ADJ_HEAT:
      if (val_system == RUNTIME_HEAT_SYS) {
        SetKind_ConvNumScheme(NONE, CENTERED::NONE, UPWIND::NONE, LIMITER::NONE, NONE, NONE);
        SetKind_TimeIntScheme(Kind_TimeIntScheme_Heat);
      }
      break;

    case MAIN_SOLVER::FEM_ELASTICITY:
    case MAIN_SOLVER::DISC_ADJ_FEM:

      Current_DynTime = static_cast<su2double>(TimeIter)*Delta_DynTime;

      if (val_system == RUNTIME_FEA_SYS) {
        SetKind_ConvNumScheme(NONE, CENTERED::NONE, UPWIND::NONE, LIMITER::NONE, NONE, NONE);
        SetKind_TimeIntScheme(NONE);
      }
      break;

    default:
      break;
  }
}

const su2double* CConfig::GetPeriodicRotCenter(string val_marker) const {
  unsigned short iMarker_PerBound;
  for (iMarker_PerBound = 0; iMarker_PerBound < nMarker_PerBound; iMarker_PerBound++)
    if (Marker_PerBound[iMarker_PerBound] == val_marker) break;
  return Periodic_RotCenter[iMarker_PerBound];
}

const su2double* CConfig::GetPeriodicRotAngles(string val_marker) const {
  unsigned short iMarker_PerBound;
  for (iMarker_PerBound = 0; iMarker_PerBound < nMarker_PerBound; iMarker_PerBound++)
    if (Marker_PerBound[iMarker_PerBound] == val_marker) break;
  return Periodic_RotAngles[iMarker_PerBound];
}

const su2double* CConfig::GetPeriodicTranslation(string val_marker) const {
  unsigned short iMarker_PerBound;
  for (iMarker_PerBound = 0; iMarker_PerBound < nMarker_PerBound; iMarker_PerBound++)
    if (Marker_PerBound[iMarker_PerBound] == val_marker) break;
  return Periodic_Translation[iMarker_PerBound];
}

unsigned short CConfig::GetMarker_Periodic_Donor(string val_marker) const {
  unsigned short iMarker_PerBound, jMarker_PerBound, kMarker_All;

  /*--- Find the marker for this periodic boundary. ---*/
  for (iMarker_PerBound = 0; iMarker_PerBound < nMarker_PerBound; iMarker_PerBound++)
    if (Marker_PerBound[iMarker_PerBound] == val_marker) break;

  /*--- Find corresponding donor. ---*/
  for (jMarker_PerBound = 0; jMarker_PerBound < nMarker_PerBound; jMarker_PerBound++)
    if (Marker_PerBound[jMarker_PerBound] == Marker_PerDonor[iMarker_PerBound]) break;

  /*--- Find and return global marker index for donor boundary. ---*/
  for (kMarker_All = 0; kMarker_All < nMarker_CfgFile; kMarker_All++)
    if (Marker_PerBound[jMarker_PerBound] == Marker_All_TagBound[kMarker_All]) break;

  return kMarker_All;
}

su2double CConfig::GetActDisk_NetThrust(string val_marker) const {
  unsigned short iMarker_ActDisk;
  for (iMarker_ActDisk = 0; iMarker_ActDisk < nMarker_ActDiskInlet; iMarker_ActDisk++)
    if ((Marker_ActDiskInlet[iMarker_ActDisk] == val_marker) ||
        (Marker_ActDiskOutlet[iMarker_ActDisk] == val_marker)) break;
  return ActDisk_NetThrust[iMarker_ActDisk];
}

su2double CConfig::GetActDisk_Power(string val_marker) const {
  unsigned short iMarker_ActDisk;
  for (iMarker_ActDisk = 0; iMarker_ActDisk < nMarker_ActDiskInlet; iMarker_ActDisk++)
    if ((Marker_ActDiskInlet[iMarker_ActDisk] == val_marker) ||
        (Marker_ActDiskOutlet[iMarker_ActDisk] == val_marker)) break;
  return ActDisk_Power[iMarker_ActDisk];
}

su2double CConfig::GetActDisk_MassFlow(string val_marker) const {
  unsigned short iMarker_ActDisk;
  for (iMarker_ActDisk = 0; iMarker_ActDisk < nMarker_ActDiskInlet; iMarker_ActDisk++)
    if ((Marker_ActDiskInlet[iMarker_ActDisk] == val_marker) ||
        (Marker_ActDiskOutlet[iMarker_ActDisk] == val_marker)) break;
  return ActDisk_MassFlow[iMarker_ActDisk];
}

su2double CConfig::GetActDisk_Mach(string val_marker) const {
  unsigned short iMarker_ActDisk;
  for (iMarker_ActDisk = 0; iMarker_ActDisk < nMarker_ActDiskInlet; iMarker_ActDisk++)
    if ((Marker_ActDiskInlet[iMarker_ActDisk] == val_marker) ||
        (Marker_ActDiskOutlet[iMarker_ActDisk] == val_marker)) break;
  return ActDisk_Mach[iMarker_ActDisk];
}

su2double CConfig::GetActDisk_Force(string val_marker) const {
  unsigned short iMarker_ActDisk;
  for (iMarker_ActDisk = 0; iMarker_ActDisk < nMarker_ActDiskInlet; iMarker_ActDisk++)
    if ((Marker_ActDiskInlet[iMarker_ActDisk] == val_marker) ||
        (Marker_ActDiskOutlet[iMarker_ActDisk] == val_marker)) break;
  return ActDisk_Force[iMarker_ActDisk];
}

su2double CConfig::GetActDisk_BCThrust(string val_marker) const {
  unsigned short iMarker_ActDisk;
  for (iMarker_ActDisk = 0; iMarker_ActDisk < nMarker_ActDiskInlet; iMarker_ActDisk++)
    if ((Marker_ActDiskInlet[iMarker_ActDisk] == val_marker) ||
        (Marker_ActDiskOutlet[iMarker_ActDisk] == val_marker)) break;
  return ActDisk_BCThrust[iMarker_ActDisk];
}

su2double CConfig::GetActDisk_BCThrust_Old(string val_marker) const {
  unsigned short iMarker_ActDisk;
  for (iMarker_ActDisk = 0; iMarker_ActDisk < nMarker_ActDiskInlet; iMarker_ActDisk++)
    if ((Marker_ActDiskInlet[iMarker_ActDisk] == val_marker) ||
        (Marker_ActDiskOutlet[iMarker_ActDisk] == val_marker)) break;
  return ActDisk_BCThrust_Old[iMarker_ActDisk];
}

void CConfig::SetActDisk_BCThrust(string val_marker, su2double val_actdisk_bcthrust) {
  unsigned short iMarker_ActDisk;
  for (iMarker_ActDisk = 0; iMarker_ActDisk < nMarker_ActDiskInlet; iMarker_ActDisk++)
    if ((Marker_ActDiskInlet[iMarker_ActDisk] == val_marker) ||
        (Marker_ActDiskOutlet[iMarker_ActDisk] == val_marker)) break;
  ActDisk_BCThrust[iMarker_ActDisk] = val_actdisk_bcthrust;
}

void CConfig::SetActDisk_BCThrust_Old(string val_marker, su2double val_actdisk_bcthrust_old) {
  unsigned short iMarker_ActDisk;
  for (iMarker_ActDisk = 0; iMarker_ActDisk < nMarker_ActDiskInlet; iMarker_ActDisk++)
    if ((Marker_ActDiskInlet[iMarker_ActDisk] == val_marker) ||
        (Marker_ActDiskOutlet[iMarker_ActDisk] == val_marker)) break;
  ActDisk_BCThrust_Old[iMarker_ActDisk] = val_actdisk_bcthrust_old;
}

su2double CConfig::GetActDisk_Area(string val_marker) const {
  unsigned short iMarker_ActDisk;
  for (iMarker_ActDisk = 0; iMarker_ActDisk < nMarker_ActDiskInlet; iMarker_ActDisk++)
    if ((Marker_ActDiskInlet[iMarker_ActDisk] == val_marker) ||
        (Marker_ActDiskOutlet[iMarker_ActDisk] == val_marker)) break;
  return ActDisk_Area[iMarker_ActDisk];
}

su2double CConfig::GetActDisk_ReverseMassFlow(string val_marker) const {
  unsigned short iMarker_ActDisk;
  for (iMarker_ActDisk = 0; iMarker_ActDisk < nMarker_ActDiskInlet; iMarker_ActDisk++)
    if ((Marker_ActDiskInlet[iMarker_ActDisk] == val_marker) ||
        (Marker_ActDiskOutlet[iMarker_ActDisk] == val_marker)) break;
  return ActDisk_ReverseMassFlow[iMarker_ActDisk];
}

su2double CConfig::GetActDisk_PressJump(string val_marker, unsigned short val_value) const {
  unsigned short iMarker_ActDisk;
  for (iMarker_ActDisk = 0; iMarker_ActDisk < nMarker_ActDiskInlet; iMarker_ActDisk++)
    if ((Marker_ActDiskInlet[iMarker_ActDisk] == val_marker) ||
        (Marker_ActDiskOutlet[iMarker_ActDisk] == val_marker)) break;
  return ActDisk_PressJump[iMarker_ActDisk][val_value];
}

su2double CConfig::GetActDisk_TempJump(string val_marker, unsigned short val_value) const {
  unsigned short iMarker_ActDisk;
  for (iMarker_ActDisk = 0; iMarker_ActDisk < nMarker_ActDiskInlet; iMarker_ActDisk++)
    if ((Marker_ActDiskInlet[iMarker_ActDisk] == val_marker) ||
        (Marker_ActDiskOutlet[iMarker_ActDisk] == val_marker)) break;
  return ActDisk_TempJump[iMarker_ActDisk][val_value];;
}

su2double CConfig::GetActDisk_Omega(string val_marker, unsigned short val_value) const {
  unsigned short iMarker_ActDisk;
  for (iMarker_ActDisk = 0; iMarker_ActDisk < nMarker_ActDiskInlet; iMarker_ActDisk++)
    if ((Marker_ActDiskInlet[iMarker_ActDisk] == val_marker) ||
        (Marker_ActDiskOutlet[iMarker_ActDisk] == val_marker)) break;
  return ActDisk_Omega[iMarker_ActDisk][val_value];;
}

su2double CConfig::GetOutlet_MassFlow(string val_marker) const {
  unsigned short iMarker_Outlet;
  for (iMarker_Outlet = 0; iMarker_Outlet < nMarker_Outlet; iMarker_Outlet++)
    if ((Marker_Outlet[iMarker_Outlet] == val_marker)) break;
  return Outlet_MassFlow[iMarker_Outlet];
}

su2double CConfig::GetOutlet_Density(string val_marker) const {
  unsigned short iMarker_Outlet;
  for (iMarker_Outlet = 0; iMarker_Outlet < nMarker_Outlet; iMarker_Outlet++)
    if ((Marker_Outlet[iMarker_Outlet] == val_marker)) break;
  return Outlet_Density[iMarker_Outlet];
}

su2double CConfig::GetOutlet_Area(string val_marker) const {
  unsigned short iMarker_Outlet;
  for (iMarker_Outlet = 0; iMarker_Outlet < nMarker_Outlet; iMarker_Outlet++)
    if ((Marker_Outlet[iMarker_Outlet] == val_marker)) break;
  return Outlet_Area[iMarker_Outlet];
}

unsigned short CConfig::GetMarker_CfgFile_ActDiskOutlet(string val_marker) const {
  unsigned short iMarker_ActDisk, kMarker_All;

  /*--- Find the marker for this actuator disk inlet. ---*/

  for (iMarker_ActDisk = 0; iMarker_ActDisk < nMarker_ActDiskInlet; iMarker_ActDisk++)
    if (Marker_ActDiskInlet[iMarker_ActDisk] == val_marker) break;

  /*--- Find and return global marker index for the actuator disk outlet. ---*/

  for (kMarker_All = 0; kMarker_All < nMarker_CfgFile; kMarker_All++)
    if (Marker_ActDiskOutlet[iMarker_ActDisk] == Marker_CfgFile_TagBound[kMarker_All]) break;

  return kMarker_All;
}

unsigned short CConfig::GetMarker_CfgFile_EngineExhaust(string val_marker) const {
  unsigned short iMarker_Engine, kMarker_All;

  /*--- Find the marker for this engine inflow. ---*/

  for (iMarker_Engine = 0; iMarker_Engine < nMarker_EngineInflow; iMarker_Engine++)
    if (Marker_EngineInflow[iMarker_Engine] == val_marker) break;

  /*--- Find and return global marker index for the engine exhaust. ---*/

  for (kMarker_All = 0; kMarker_All < nMarker_CfgFile; kMarker_All++)
    if (Marker_EngineExhaust[iMarker_Engine] == Marker_CfgFile_TagBound[kMarker_All]) break;

  return kMarker_All;
}

bool CConfig::GetVolumetric_Movement() const {
  bool volumetric_movement = false;

  if (GetSurface_Movement(AEROELASTIC) ||
      GetSurface_Movement(AEROELASTIC_RIGID_MOTION)||
      GetSurface_Movement(EXTERNAL) ||
      GetSurface_Movement(EXTERNAL_ROTATION)){
    volumetric_movement = true;
  }

  if (Kind_SU2 == SU2_COMPONENT::SU2_DEF ||
      Kind_SU2 == SU2_COMPONENT::SU2_DOT ||
      DirectDiff)
  { volumetric_movement = true;}

  return volumetric_movement;
}

bool CConfig::GetSurface_Movement(unsigned short kind_movement) const {
  for (unsigned short iMarkerMoving = 0; iMarkerMoving < nKind_SurfaceMovement; iMarkerMoving++){
    if (Kind_SurfaceMovement[iMarkerMoving] == kind_movement){
      return true;
    }
  }
  return false;
}

unsigned short CConfig::GetMarker_Moving(const string& val_marker) const {
  unsigned short iMarker;

  /*--- Find the marker for this moving boundary. ---*/
  for (iMarker = 0; iMarker < nMarker_Moving; iMarker++)
    if (Marker_Moving[iMarker] == val_marker) break;

  return iMarker;
}

unsigned short CConfig::GetMarker_Deform_Mesh(const string& val_marker) const {
  unsigned short iMarker;

  /*--- Find the marker for this interface boundary. ---*/
  for (iMarker = 0; iMarker < nMarker_Deform_Mesh; iMarker++)
    if (Marker_Deform_Mesh[iMarker] == val_marker) break;

  return iMarker;
}

unsigned short CConfig::GetMarker_Deform_Mesh_Sym_Plane(const string& val_marker) const {
  unsigned short iMarker;

  /*--- Find the marker for this interface boundary. ---*/
  for (iMarker = 0; iMarker < nMarker_Deform_Mesh_Sym_Plane; iMarker++)
    if (Marker_Deform_Mesh_Sym_Plane[iMarker] == val_marker) break;

  return iMarker;
}

unsigned short CConfig::GetMarker_Fluid_Load(string val_marker) const {
  unsigned short iMarker_Fluid_Load;

  /*--- Find the marker for this interface boundary. ---*/
  for (iMarker_Fluid_Load = 0; iMarker_Fluid_Load < nMarker_Fluid_Load; iMarker_Fluid_Load++)
    if (Marker_Fluid_Load[iMarker_Fluid_Load] == val_marker) break;

  return iMarker_Fluid_Load;
}

unsigned short CConfig::GetMarker_SobolevBC(string val_marker) const {
  unsigned short iMarker_Sobolev;

  /*--- Find the marker for this moving boundary. ---*/
  for (iMarker_Sobolev = 0; iMarker_Sobolev < nMarker_SobolevBC; iMarker_Sobolev++)
    if (Marker_SobolevBC[iMarker_Sobolev] == val_marker) break;

  return iMarker_Sobolev;
}

su2double CConfig::GetExhaust_Temperature_Target(string val_marker) const {
  unsigned short iMarker_EngineExhaust;
  for (iMarker_EngineExhaust = 0; iMarker_EngineExhaust < nMarker_EngineExhaust; iMarker_EngineExhaust++)
    if (Marker_EngineExhaust[iMarker_EngineExhaust] == val_marker) break;
  return Exhaust_Temperature_Target[iMarker_EngineExhaust];
}

su2double CConfig::GetExhaust_Pressure_Target(string val_marker) const {
  unsigned short iMarker_EngineExhaust;
  for (iMarker_EngineExhaust = 0; iMarker_EngineExhaust < nMarker_EngineExhaust; iMarker_EngineExhaust++)
    if (Marker_EngineExhaust[iMarker_EngineExhaust] == val_marker) break;
  return Exhaust_Pressure_Target[iMarker_EngineExhaust];
}

INLET_TYPE CConfig::GetKind_Inc_Inlet(string val_marker) const {
  unsigned short iMarker_Inlet;
  for (iMarker_Inlet = 0; iMarker_Inlet < nMarker_Inlet; iMarker_Inlet++)
    if (Marker_Inlet[iMarker_Inlet] == val_marker) break;
  return Kind_Inc_Inlet[iMarker_Inlet];
}

INC_OUTLET_TYPE CConfig::GetKind_Inc_Outlet(string val_marker) const {
  unsigned short iMarker_Outlet;
  for (iMarker_Outlet = 0; iMarker_Outlet < nMarker_Outlet; iMarker_Outlet++)
    if (Marker_Outlet[iMarker_Outlet] == val_marker) break;
  return Kind_Inc_Outlet[iMarker_Outlet];
}

su2double CConfig::GetInlet_Ttotal(string val_marker) const {
  unsigned short iMarker_Inlet;
  for (iMarker_Inlet = 0; iMarker_Inlet < nMarker_Inlet; iMarker_Inlet++)
    if (Marker_Inlet[iMarker_Inlet] == val_marker) break;
  return Inlet_Ttotal[iMarker_Inlet];
}

su2double CConfig::GetInlet_Ptotal(string val_marker) const {
  unsigned short iMarker_Inlet;
  for (iMarker_Inlet = 0; iMarker_Inlet < nMarker_Inlet; iMarker_Inlet++)
    if (Marker_Inlet[iMarker_Inlet] == val_marker) break;
  return Inlet_Ptotal[iMarker_Inlet];
}

void CConfig::SetInlet_Ptotal(su2double val_pressure, string val_marker) {
  unsigned short iMarker_Inlet;
  for (iMarker_Inlet = 0; iMarker_Inlet < nMarker_Inlet; iMarker_Inlet++)
    if (Marker_Inlet[iMarker_Inlet] == val_marker)
      Inlet_Ptotal[iMarker_Inlet] = val_pressure;
}

const su2double* CConfig::GetInlet_FlowDir(string val_marker) const {
  unsigned short iMarker_Inlet;
  for (iMarker_Inlet = 0; iMarker_Inlet < nMarker_Inlet; iMarker_Inlet++)
    if (Marker_Inlet[iMarker_Inlet] == val_marker) break;
  return Inlet_FlowDir[iMarker_Inlet];
}

su2double CConfig::GetInlet_Temperature(string val_marker) const {
  unsigned short iMarker_Supersonic_Inlet;
  for (iMarker_Supersonic_Inlet = 0; iMarker_Supersonic_Inlet < nMarker_Supersonic_Inlet; iMarker_Supersonic_Inlet++)
    if (Marker_Supersonic_Inlet[iMarker_Supersonic_Inlet] == val_marker) break;
  return Inlet_Temperature[iMarker_Supersonic_Inlet];
}

su2double CConfig::GetInlet_Pressure(string val_marker) const {
  unsigned short iMarker_Supersonic_Inlet;
  for (iMarker_Supersonic_Inlet = 0; iMarker_Supersonic_Inlet < nMarker_Supersonic_Inlet; iMarker_Supersonic_Inlet++)
    if (Marker_Supersonic_Inlet[iMarker_Supersonic_Inlet] == val_marker) break;
  return Inlet_Pressure[iMarker_Supersonic_Inlet];
}

const su2double* CConfig::GetInlet_Velocity(string val_marker) const {
  unsigned short iMarker_Supersonic_Inlet;
  for (iMarker_Supersonic_Inlet = 0; iMarker_Supersonic_Inlet < nMarker_Supersonic_Inlet; iMarker_Supersonic_Inlet++)
    if (Marker_Supersonic_Inlet[iMarker_Supersonic_Inlet] == val_marker) break;
  return Inlet_Velocity[iMarker_Supersonic_Inlet];
}

const su2double* CConfig::GetInlet_SpeciesVal(string val_marker) const {
  unsigned short iMarker_Inlet_Species;
  for (iMarker_Inlet_Species = 0; iMarker_Inlet_Species < nMarker_Inlet_Species; iMarker_Inlet_Species++)
    if (Marker_Inlet_Species[iMarker_Inlet_Species] == val_marker) break;
  return Inlet_SpeciesVal[iMarker_Inlet_Species];
}

<<<<<<< HEAD
const su2double* CConfig::GetInlet_SpeciesVal_Target(string val_marker) const {
  unsigned short iMarker_Inlet_Species;
  for (iMarker_Inlet_Species = 0; iMarker_Inlet_Species < nMarker_Inlet_Species; iMarker_Inlet_Species++)
    if (Marker_Inlet_Species[iMarker_Inlet_Species] == val_marker) break;
  return Inlet_SpeciesVal_Init[iMarker_Inlet_Species];
}

void CConfig::SetInlet_SpeciesVal(su2double val, string val_marker, unsigned long iVar) {
=======
void CConfig::SetInlet_SpeciesVal(su2double val, string val_marker, unsigned long iVar) const {
>>>>>>> 29862d7a
  unsigned short iMarker_Inlet;
  for (iMarker_Inlet = 0; iMarker_Inlet < nMarker_Inlet; iMarker_Inlet++){
    if (Marker_Inlet[iMarker_Inlet] == val_marker)
      Inlet_SpeciesVal[iMarker_Inlet][iVar] = val;
  }
}

const su2double* CConfig::GetInlet_TurbVal(string val_marker) const {
  /*--- If Turbulent Inlet is not provided for the marker, return free stream values. ---*/
  for (auto iMarker = 0u; iMarker < nMarker_Inlet_Turb; iMarker++) {
    if (Marker_Inlet_Turb[iMarker] == val_marker) return Inlet_TurbVal[iMarker];
  }
  if (Kind_Turb_Model == TURB_MODEL::SST) {
    return TurbIntensityAndViscRatioFreeStream;
  } else {
    return &NuFactor_FreeStream;
  }
}

su2double CConfig::GetOutlet_Pressure(string val_marker) const {
  unsigned short iMarker_Outlet;
  for (iMarker_Outlet = 0; iMarker_Outlet < nMarker_Outlet; iMarker_Outlet++)
    if (Marker_Outlet[iMarker_Outlet] == val_marker) break;
  return Outlet_Pressure[iMarker_Outlet];
}

void CConfig::SetOutlet_Pressure(su2double val_pressure, string val_marker) {
  unsigned short iMarker_Outlet;
  for (iMarker_Outlet = 0; iMarker_Outlet < nMarker_Outlet; iMarker_Outlet++)
    if (Marker_Outlet[iMarker_Outlet] == val_marker)
      Outlet_Pressure[iMarker_Outlet] = val_pressure;
}

su2double CConfig::GetRiemann_Var1(string val_marker) const {
  unsigned short iMarker_Riemann;
  for (iMarker_Riemann = 0; iMarker_Riemann < nMarker_Riemann; iMarker_Riemann++)
    if (Marker_Riemann[iMarker_Riemann] == val_marker) break;
  return Riemann_Var1[iMarker_Riemann];
}

su2double CConfig::GetRiemann_Var2(string val_marker) const {
  unsigned short iMarker_Riemann;
  for (iMarker_Riemann = 0; iMarker_Riemann < nMarker_Riemann; iMarker_Riemann++)
    if (Marker_Riemann[iMarker_Riemann] == val_marker) break;
  return Riemann_Var2[iMarker_Riemann];
}

const su2double* CConfig::GetRiemann_FlowDir(string val_marker) const {
  unsigned short iMarker_Riemann;
  for (iMarker_Riemann = 0; iMarker_Riemann < nMarker_Riemann; iMarker_Riemann++)
    if (Marker_Riemann[iMarker_Riemann] == val_marker) break;
  return Riemann_FlowDir[iMarker_Riemann];
}

unsigned short CConfig::GetKind_Data_Riemann(string val_marker) const {
  unsigned short iMarker_Riemann;
  for (iMarker_Riemann = 0; iMarker_Riemann < nMarker_Riemann; iMarker_Riemann++)
    if (Marker_Riemann[iMarker_Riemann] == val_marker) break;
  return Kind_Data_Riemann[iMarker_Riemann];
}

su2double CConfig::GetGiles_Var1(string val_marker) const {
  unsigned short iMarker_Giles;
  for (iMarker_Giles = 0; iMarker_Giles < nMarker_Giles; iMarker_Giles++)
    if (Marker_Giles[iMarker_Giles] == val_marker) break;
  return Giles_Var1[iMarker_Giles];
}

void CConfig::SetGiles_Var1(su2double newVar1, string val_marker) {
  unsigned short iMarker_Giles;
  for (iMarker_Giles = 0; iMarker_Giles < nMarker_Giles; iMarker_Giles++)
    if (Marker_Giles[iMarker_Giles] == val_marker) break;
  Giles_Var1[iMarker_Giles] = newVar1;
}

su2double CConfig::GetGiles_Var2(string val_marker) const {
  unsigned short iMarker_Giles;
  for (iMarker_Giles = 0; iMarker_Giles < nMarker_Giles; iMarker_Giles++)
    if (Marker_Giles[iMarker_Giles] == val_marker) break;
  return Giles_Var2[iMarker_Giles];
}

su2double CConfig::GetGiles_RelaxFactorAverage(string val_marker) const {
  unsigned short iMarker_Giles;
  for (iMarker_Giles = 0; iMarker_Giles < nMarker_Giles; iMarker_Giles++)
    if (Marker_Giles[iMarker_Giles] == val_marker) break;
  return RelaxFactorAverage[iMarker_Giles];
}

su2double CConfig::GetGiles_RelaxFactorFourier(string val_marker) const {
  unsigned short iMarker_Giles;
  for (iMarker_Giles = 0; iMarker_Giles < nMarker_Giles; iMarker_Giles++)
    if (Marker_Giles[iMarker_Giles] == val_marker) break;
  return RelaxFactorFourier[iMarker_Giles];
}

const su2double* CConfig::GetGiles_FlowDir(string val_marker) const {
  unsigned short iMarker_Giles;
  for (iMarker_Giles = 0; iMarker_Giles < nMarker_Giles; iMarker_Giles++)
    if (Marker_Giles[iMarker_Giles] == val_marker) break;
  return Giles_FlowDir[iMarker_Giles];
}

unsigned short CConfig::GetKind_Data_Giles(string val_marker) const {
  unsigned short iMarker_Giles;
  for (iMarker_Giles = 0; iMarker_Giles < nMarker_Giles; iMarker_Giles++)
    if (Marker_Giles[iMarker_Giles] == val_marker) break;
  return Kind_Data_Giles[iMarker_Giles];
}

su2double CConfig::GetPressureOut_BC() const {
  unsigned short iMarker_BC;
  su2double pres_out = 0.0;
  for (iMarker_BC = 0; iMarker_BC < nMarker_Giles; iMarker_BC++){
    if (Kind_Data_Giles[iMarker_BC] == STATIC_PRESSURE || Kind_Data_Giles[iMarker_BC] == STATIC_PRESSURE_1D || Kind_Data_Giles[iMarker_BC] == RADIAL_EQUILIBRIUM ){
      pres_out = Giles_Var1[iMarker_BC];
    }
  }
  for (iMarker_BC = 0; iMarker_BC < nMarker_Riemann; iMarker_BC++){
    if (Kind_Data_Riemann[iMarker_BC] == STATIC_PRESSURE || Kind_Data_Riemann[iMarker_BC] == RADIAL_EQUILIBRIUM){
      pres_out = Riemann_Var1[iMarker_BC];
    }
  }
  return pres_out/Pressure_Ref;
}

void CConfig::SetPressureOut_BC(su2double val_press) {
  unsigned short iMarker_BC;
  for (iMarker_BC = 0; iMarker_BC < nMarker_Giles; iMarker_BC++){
    if (Kind_Data_Giles[iMarker_BC] == STATIC_PRESSURE || Kind_Data_Giles[iMarker_BC] == STATIC_PRESSURE_1D || Kind_Data_Giles[iMarker_BC] == RADIAL_EQUILIBRIUM ){
      Giles_Var1[iMarker_BC] = val_press*Pressure_Ref;
    }
  }
  for (iMarker_BC = 0; iMarker_BC < nMarker_Riemann; iMarker_BC++){
    if (Kind_Data_Riemann[iMarker_BC] == STATIC_PRESSURE || Kind_Data_Riemann[iMarker_BC] == RADIAL_EQUILIBRIUM){
      Riemann_Var1[iMarker_BC] = val_press*Pressure_Ref;
    }
  }
}

su2double CConfig::GetTotalPressureIn_BC() const {
  unsigned short iMarker_BC;
  su2double tot_pres_in = 0.0;
  for (iMarker_BC = 0; iMarker_BC < nMarker_Giles; iMarker_BC++){
    if (Kind_Data_Giles[iMarker_BC] == TOTAL_CONDITIONS_PT || Kind_Data_Giles[iMarker_BC] == TOTAL_CONDITIONS_PT_1D){
      tot_pres_in = Giles_Var1[iMarker_BC];
    }
  }
  for (iMarker_BC = 0; iMarker_BC < nMarker_Riemann; iMarker_BC++){
    if (Kind_Data_Riemann[iMarker_BC] == TOTAL_CONDITIONS_PT ){
      tot_pres_in = Riemann_Var1[iMarker_BC];
    }
  }
  if(nMarker_Inlet == 1 && Kind_Inlet == INLET_TYPE::TOTAL_CONDITIONS){
    tot_pres_in = Inlet_Ptotal[0];
  }
  return tot_pres_in/Pressure_Ref;
}

su2double CConfig::GetTotalTemperatureIn_BC() const {
  unsigned short iMarker_BC;
  su2double tot_temp_in = 0.0;
  for (iMarker_BC = 0; iMarker_BC < nMarker_Giles; iMarker_BC++){
    if (Kind_Data_Giles[iMarker_BC] == TOTAL_CONDITIONS_PT || Kind_Data_Giles[iMarker_BC] == TOTAL_CONDITIONS_PT_1D){
      tot_temp_in = Giles_Var2[iMarker_BC];
    }
  }
  for (iMarker_BC = 0; iMarker_BC < nMarker_Riemann; iMarker_BC++){
    if (Kind_Data_Riemann[iMarker_BC] == TOTAL_CONDITIONS_PT ){
      tot_temp_in = Riemann_Var2[iMarker_BC];
    }
  }

  if(nMarker_Inlet == 1 && Kind_Inlet == INLET_TYPE::TOTAL_CONDITIONS){
    tot_temp_in = Inlet_Ttotal[0];
  }
  return tot_temp_in/Temperature_Ref;
}

void CConfig::SetTotalTemperatureIn_BC(su2double val_temp) {
  unsigned short iMarker_BC;
  for (iMarker_BC = 0; iMarker_BC < nMarker_Giles; iMarker_BC++){
    if (Kind_Data_Giles[iMarker_BC] == TOTAL_CONDITIONS_PT || Kind_Data_Giles[iMarker_BC] == TOTAL_CONDITIONS_PT_1D){
      Giles_Var2[iMarker_BC] = val_temp*Temperature_Ref;
    }
  }
  for (iMarker_BC = 0; iMarker_BC < nMarker_Riemann; iMarker_BC++){
    if (Kind_Data_Riemann[iMarker_BC] == TOTAL_CONDITIONS_PT ){
      Riemann_Var2[iMarker_BC] = val_temp*Temperature_Ref;
    }
  }

  if(nMarker_Inlet == 1 && Kind_Inlet == INLET_TYPE::TOTAL_CONDITIONS){
    Inlet_Ttotal[0] = val_temp*Temperature_Ref;
  }
}

su2double CConfig::GetFlowAngleIn_BC() const {
  unsigned short iMarker_BC;
  su2double alpha_in = 0.0;
  for (iMarker_BC = 0; iMarker_BC < nMarker_Giles; iMarker_BC++){
    if (Kind_Data_Giles[iMarker_BC] == TOTAL_CONDITIONS_PT || Kind_Data_Giles[iMarker_BC] == TOTAL_CONDITIONS_PT_1D){
      alpha_in = atan(Giles_FlowDir[iMarker_BC][1]/Giles_FlowDir[iMarker_BC][0]);
    }
  }
  for (iMarker_BC = 0; iMarker_BC < nMarker_Riemann; iMarker_BC++){
    if (Kind_Data_Riemann[iMarker_BC] == TOTAL_CONDITIONS_PT ){
      alpha_in = atan(Riemann_FlowDir[iMarker_BC][1]/Riemann_FlowDir[iMarker_BC][0]);
    }
  }

  if(nMarker_Inlet == 1 && Kind_Inlet == INLET_TYPE::TOTAL_CONDITIONS){
    alpha_in = atan(Inlet_FlowDir[0][1]/Inlet_FlowDir[0][0]);
  }

  return alpha_in;
}

su2double CConfig::GetIncInlet_BC() const {

  su2double val_out = 0.0;

  if (nMarker_Inlet > 0) {
    if (Kind_Inc_Inlet[0] == INLET_TYPE::VELOCITY_INLET)
      val_out = Inlet_Ptotal[0]/Velocity_Ref;
    else if (Kind_Inc_Inlet[0] == INLET_TYPE::PRESSURE_INLET)
      val_out = Inlet_Ptotal[0]/Pressure_Ref;
  }

  return val_out;
}

void CConfig::SetIncInlet_BC(su2double val_in) {

  if (nMarker_Inlet > 0) {
    if (Kind_Inc_Inlet[0] == INLET_TYPE::VELOCITY_INLET)
      Inlet_Ptotal[0] = val_in*Velocity_Ref;
    else if (Kind_Inc_Inlet[0] == INLET_TYPE::PRESSURE_INLET)
      Inlet_Ptotal[0] = val_in*Pressure_Ref;
  }
}

su2double CConfig::GetIncTemperature_BC() const {

  su2double val_out = 0.0;

  if (nMarker_Inlet > 0)
    val_out = Inlet_Ttotal[0]/Temperature_Ref;

  return val_out;
}

void CConfig::SetIncTemperature_BC(su2double val_temperature) {
  if (nMarker_Inlet > 0)
    Inlet_Ttotal[0] = val_temperature*Temperature_Ref;
}

su2double CConfig::GetIncPressureOut_BC() const {

  su2double pressure_out = 0.0;

  if (nMarker_FarField > 0){
    pressure_out = Pressure_FreeStreamND;
  } else if (nMarker_Outlet > 0) {
    pressure_out = Outlet_Pressure[0]/Pressure_Ref;
  }

  return pressure_out;
}

void CConfig::SetIncPressureOut_BC(su2double val_pressure) {

  if (nMarker_FarField > 0){
    Pressure_FreeStreamND = val_pressure;
  } else if (nMarker_Outlet > 0) {
    Outlet_Pressure[0] = val_pressure*Pressure_Ref;
  }

}

su2double CConfig::GetIsothermal_Temperature(string val_marker) const {

  for (unsigned short iMarker_Isothermal = 0; iMarker_Isothermal < nMarker_Isothermal; iMarker_Isothermal++)
    if (Marker_Isothermal[iMarker_Isothermal] == val_marker)
      return Isothermal_Temperature[iMarker_Isothermal];

  return Isothermal_Temperature[0];
}

su2double CConfig::GetWall_HeatFlux(string val_marker) const {

  for (unsigned short iMarker_HeatFlux = 0; iMarker_HeatFlux < nMarker_HeatFlux; iMarker_HeatFlux++)
    if (Marker_HeatFlux[iMarker_HeatFlux] == val_marker)
      return Heat_Flux[iMarker_HeatFlux];

  return Heat_Flux[0];
}

su2double CConfig::GetWall_HeatTransfer_Coefficient(string val_marker) const {

  for (unsigned short iMarker_HeatTransfer = 0; iMarker_HeatTransfer < nMarker_HeatTransfer; iMarker_HeatTransfer++)
    if (Marker_HeatTransfer[iMarker_HeatTransfer] == val_marker)
      return HeatTransfer_Coeff[iMarker_HeatTransfer];

  return HeatTransfer_Coeff[0];
}

su2double CConfig::GetWall_HeatTransfer_Temperature(string val_marker) const {

  for (unsigned short iMarker_HeatTransfer = 0; iMarker_HeatTransfer < nMarker_HeatTransfer; iMarker_HeatTransfer++)
    if (Marker_HeatTransfer[iMarker_HeatTransfer] == val_marker)
      return HeatTransfer_WallTemp[iMarker_HeatTransfer];

  return HeatTransfer_WallTemp[0];
}

pair<WALL_TYPE, su2double> CConfig::GetWallRoughnessProperties(const string& val_marker) const {
  su2double roughness = 0.0;
  for (auto iMarker = 0u; iMarker < nRough_Wall; iMarker++) {
    if (val_marker.compare(Marker_RoughWall[iMarker]) == 0) {
      roughness = Roughness_Height[iMarker];
      break;
    }
  }
  return make_pair(roughness > 0 ? WALL_TYPE::ROUGH : WALL_TYPE::SMOOTH, roughness);
}

WALL_FUNCTIONS CConfig::GetWallFunction_Treatment(string val_marker) const {

  WALL_FUNCTIONS WallFunction = WALL_FUNCTIONS::NONE;

  for(unsigned short iMarker=0; iMarker<nMarker_WallFunctions; iMarker++) {
    if(Marker_WallFunctions[iMarker] == val_marker) {
      WallFunction = Kind_WallFunctions[iMarker];
      break;
    }
  }

  return WallFunction;
}

const unsigned short* CConfig::GetWallFunction_IntInfo(string val_marker) const {
  unsigned short *intInfo = nullptr;

  for(unsigned short iMarker=0; iMarker<nMarker_WallFunctions; iMarker++) {
    if(Marker_WallFunctions[iMarker] == val_marker) {
      intInfo = IntInfo_WallFunctions[iMarker];
      break;
    }
  }

  return intInfo;
}

const su2double* CConfig::GetWallFunction_DoubleInfo(string val_marker) const {
  su2double *doubleInfo = nullptr;

  for(unsigned short iMarker=0; iMarker<nMarker_WallFunctions; iMarker++) {
    if(Marker_WallFunctions[iMarker] == val_marker) {
      doubleInfo = DoubleInfo_WallFunctions[iMarker];
      break;
    }
  }

  return doubleInfo;
}

su2double CConfig::GetEngineInflow_Target(string val_marker) const {
  unsigned short iMarker_EngineInflow;
  for (iMarker_EngineInflow = 0; iMarker_EngineInflow < nMarker_EngineInflow; iMarker_EngineInflow++)
    if (Marker_EngineInflow[iMarker_EngineInflow] == val_marker) break;
  return EngineInflow_Target[iMarker_EngineInflow];
}

su2double CConfig::GetInflow_Pressure(string val_marker) const {
  unsigned short iMarker_EngineInflow;
  for (iMarker_EngineInflow = 0; iMarker_EngineInflow < nMarker_EngineInflow; iMarker_EngineInflow++)
    if (Marker_EngineInflow[iMarker_EngineInflow] == val_marker) break;
  return Inflow_Pressure[iMarker_EngineInflow];
}

su2double CConfig::GetInflow_MassFlow(string val_marker) const {
  unsigned short iMarker_EngineInflow;
  for (iMarker_EngineInflow = 0; iMarker_EngineInflow < nMarker_EngineInflow; iMarker_EngineInflow++)
    if (Marker_EngineInflow[iMarker_EngineInflow] == val_marker) break;
  return Inflow_MassFlow[iMarker_EngineInflow];
}

su2double CConfig::GetInflow_ReverseMassFlow(string val_marker) const {
  unsigned short iMarker_EngineInflow;
  for (iMarker_EngineInflow = 0; iMarker_EngineInflow < nMarker_EngineInflow; iMarker_EngineInflow++)
    if (Marker_EngineInflow[iMarker_EngineInflow] == val_marker) break;
  return Inflow_ReverseMassFlow[iMarker_EngineInflow];
}

su2double CConfig::GetInflow_TotalPressure(string val_marker) const {
  unsigned short iMarker_EngineInflow;
  for (iMarker_EngineInflow = 0; iMarker_EngineInflow < nMarker_EngineInflow; iMarker_EngineInflow++)
    if (Marker_EngineInflow[iMarker_EngineInflow] == val_marker) break;
  return Inflow_TotalPressure[iMarker_EngineInflow];
}

su2double CConfig::GetInflow_Temperature(string val_marker) const {
  unsigned short iMarker_EngineInflow;
  for (iMarker_EngineInflow = 0; iMarker_EngineInflow < nMarker_EngineInflow; iMarker_EngineInflow++)
    if (Marker_EngineInflow[iMarker_EngineInflow] == val_marker) break;
  return Inflow_Temperature[iMarker_EngineInflow];
}

su2double CConfig::GetInflow_TotalTemperature(string val_marker) const {
  unsigned short iMarker_EngineInflow;
  for (iMarker_EngineInflow = 0; iMarker_EngineInflow < nMarker_EngineInflow; iMarker_EngineInflow++)
    if (Marker_EngineInflow[iMarker_EngineInflow] == val_marker) break;
  return Inflow_TotalTemperature[iMarker_EngineInflow];
}

su2double CConfig::GetInflow_RamDrag(string val_marker) const {
  unsigned short iMarker_EngineInflow;
  for (iMarker_EngineInflow = 0; iMarker_EngineInflow < nMarker_EngineInflow; iMarker_EngineInflow++)
    if (Marker_EngineInflow[iMarker_EngineInflow] == val_marker) break;
  return Inflow_RamDrag[iMarker_EngineInflow];
}

su2double CConfig::GetInflow_Force(string val_marker) const {
  unsigned short iMarker_EngineInflow;
  for (iMarker_EngineInflow = 0; iMarker_EngineInflow < nMarker_EngineInflow; iMarker_EngineInflow++)
    if (Marker_EngineInflow[iMarker_EngineInflow] == val_marker) break;
  return Inflow_Force[iMarker_EngineInflow];
}

su2double CConfig::GetInflow_Power(string val_marker) const {
  unsigned short iMarker_EngineInflow;
  for (iMarker_EngineInflow = 0; iMarker_EngineInflow < nMarker_EngineInflow; iMarker_EngineInflow++)
    if (Marker_EngineInflow[iMarker_EngineInflow] == val_marker) break;
  return Inflow_Power[iMarker_EngineInflow];
}

su2double CConfig::GetInflow_Mach(string val_marker) const {
  unsigned short iMarker_EngineInflow;
  for (iMarker_EngineInflow = 0; iMarker_EngineInflow < nMarker_EngineInflow; iMarker_EngineInflow++)
    if (Marker_EngineInflow[iMarker_EngineInflow] == val_marker) break;
  return Inflow_Mach[iMarker_EngineInflow];
}

su2double CConfig::GetExhaust_Pressure(string val_marker) const {
  unsigned short iMarker_EngineExhaust;
  for (iMarker_EngineExhaust = 0; iMarker_EngineExhaust < nMarker_EngineExhaust; iMarker_EngineExhaust++)
    if (Marker_EngineExhaust[iMarker_EngineExhaust] == val_marker) break;
  return Exhaust_Pressure[iMarker_EngineExhaust];
}

su2double CConfig::GetExhaust_Temperature(string val_marker) const {
  unsigned short iMarker_EngineExhaust;
  for (iMarker_EngineExhaust = 0; iMarker_EngineExhaust < nMarker_EngineExhaust; iMarker_EngineExhaust++)
    if (Marker_EngineExhaust[iMarker_EngineExhaust] == val_marker) break;
  return Exhaust_Temperature[iMarker_EngineExhaust];
}

su2double CConfig::GetExhaust_MassFlow(string val_marker) const {
  unsigned short iMarker_EngineExhaust;
  for (iMarker_EngineExhaust = 0; iMarker_EngineExhaust < nMarker_EngineExhaust; iMarker_EngineExhaust++)
    if (Marker_EngineExhaust[iMarker_EngineExhaust] == val_marker) break;
  return Exhaust_MassFlow[iMarker_EngineExhaust];
}

su2double CConfig::GetExhaust_TotalPressure(string val_marker) const {
  unsigned short iMarker_EngineExhaust;
  for (iMarker_EngineExhaust = 0; iMarker_EngineExhaust < nMarker_EngineExhaust; iMarker_EngineExhaust++)
    if (Marker_EngineExhaust[iMarker_EngineExhaust] == val_marker) break;
  return Exhaust_TotalPressure[iMarker_EngineExhaust];
}

su2double CConfig::GetExhaust_TotalTemperature(string val_marker) const {
  unsigned short iMarker_EngineExhaust;
  for (iMarker_EngineExhaust = 0; iMarker_EngineExhaust < nMarker_EngineExhaust; iMarker_EngineExhaust++)
    if (Marker_EngineExhaust[iMarker_EngineExhaust] == val_marker) break;
  return Exhaust_TotalTemperature[iMarker_EngineExhaust];
}

su2double CConfig::GetExhaust_GrossThrust(string val_marker) const {
  unsigned short iMarker_EngineExhaust;
  for (iMarker_EngineExhaust = 0; iMarker_EngineExhaust < nMarker_EngineExhaust; iMarker_EngineExhaust++)
    if (Marker_EngineExhaust[iMarker_EngineExhaust] == val_marker) break;
  return Exhaust_GrossThrust[iMarker_EngineExhaust];
}

su2double CConfig::GetExhaust_Force(string val_marker) const {
  unsigned short iMarker_EngineExhaust;
  for (iMarker_EngineExhaust = 0; iMarker_EngineExhaust < nMarker_EngineExhaust; iMarker_EngineExhaust++)
    if (Marker_EngineExhaust[iMarker_EngineExhaust] == val_marker) break;
  return Exhaust_Force[iMarker_EngineExhaust];
}

su2double CConfig::GetExhaust_Power(string val_marker) const {
  unsigned short iMarker_EngineExhaust;
  for (iMarker_EngineExhaust = 0; iMarker_EngineExhaust < nMarker_EngineExhaust; iMarker_EngineExhaust++)
    if (Marker_EngineExhaust[iMarker_EngineExhaust] == val_marker) break;
  return Exhaust_Power[iMarker_EngineExhaust];
}

su2double CConfig::GetActDiskInlet_Pressure(string val_marker) const {
  unsigned short iMarker_ActDiskInlet;
  for (iMarker_ActDiskInlet = 0; iMarker_ActDiskInlet < nMarker_ActDiskInlet; iMarker_ActDiskInlet++)
    if (Marker_ActDiskInlet[iMarker_ActDiskInlet] == val_marker) break;
  return ActDiskInlet_Pressure[iMarker_ActDiskInlet];
}

su2double CConfig::GetActDiskInlet_TotalPressure(string val_marker) const {
  unsigned short iMarker_ActDiskInlet;
  for (iMarker_ActDiskInlet = 0; iMarker_ActDiskInlet < nMarker_ActDiskInlet; iMarker_ActDiskInlet++)
    if (Marker_ActDiskInlet[iMarker_ActDiskInlet] == val_marker) break;
  return ActDiskInlet_TotalPressure[iMarker_ActDiskInlet];
}

su2double CConfig::GetActDiskInlet_RamDrag(string val_marker) const {
  unsigned short iMarker_ActDiskInlet;
  for (iMarker_ActDiskInlet = 0; iMarker_ActDiskInlet < nMarker_ActDiskInlet; iMarker_ActDiskInlet++)
    if (Marker_ActDiskInlet[iMarker_ActDiskInlet] == val_marker) break;
  return ActDiskInlet_RamDrag[iMarker_ActDiskInlet];
}

su2double CConfig::GetActDiskInlet_Force(string val_marker) const {
  unsigned short iMarker_ActDiskInlet;
  for (iMarker_ActDiskInlet = 0; iMarker_ActDiskInlet < nMarker_ActDiskInlet; iMarker_ActDiskInlet++)
    if (Marker_ActDiskInlet[iMarker_ActDiskInlet] == val_marker) break;
  return ActDiskInlet_Force[iMarker_ActDiskInlet];
}

su2double CConfig::GetActDiskInlet_Power(string val_marker) const {
  unsigned short iMarker_ActDiskInlet;
  for (iMarker_ActDiskInlet = 0; iMarker_ActDiskInlet < nMarker_ActDiskInlet; iMarker_ActDiskInlet++)
    if (Marker_ActDiskInlet[iMarker_ActDiskInlet] == val_marker) break;
  return ActDiskInlet_Power[iMarker_ActDiskInlet];
}

su2double CConfig::GetActDiskOutlet_Pressure(string val_marker) const {
  unsigned short iMarker_ActDiskOutlet;
  for (iMarker_ActDiskOutlet = 0; iMarker_ActDiskOutlet < nMarker_ActDiskOutlet; iMarker_ActDiskOutlet++)
    if (Marker_ActDiskOutlet[iMarker_ActDiskOutlet] == val_marker) break;
  return ActDiskOutlet_Pressure[iMarker_ActDiskOutlet];
}

su2double CConfig::GetActDiskOutlet_TotalPressure(string val_marker) const {
  unsigned short iMarker_ActDiskOutlet;
  for (iMarker_ActDiskOutlet = 0; iMarker_ActDiskOutlet < nMarker_ActDiskOutlet; iMarker_ActDiskOutlet++)
    if (Marker_ActDiskOutlet[iMarker_ActDiskOutlet] == val_marker) break;
  return ActDiskOutlet_TotalPressure[iMarker_ActDiskOutlet];
}

su2double CConfig::GetActDiskOutlet_GrossThrust(string val_marker) const {
  unsigned short iMarker_ActDiskOutlet;
  for (iMarker_ActDiskOutlet = 0; iMarker_ActDiskOutlet < nMarker_ActDiskOutlet; iMarker_ActDiskOutlet++)
    if (Marker_ActDiskOutlet[iMarker_ActDiskOutlet] == val_marker) break;
  return ActDiskOutlet_GrossThrust[iMarker_ActDiskOutlet];
}

su2double CConfig::GetActDiskOutlet_Force(string val_marker) const {
  unsigned short iMarker_ActDiskOutlet;
  for (iMarker_ActDiskOutlet = 0; iMarker_ActDiskOutlet < nMarker_ActDiskOutlet; iMarker_ActDiskOutlet++)
    if (Marker_ActDiskOutlet[iMarker_ActDiskOutlet] == val_marker) break;
  return ActDiskOutlet_Force[iMarker_ActDiskOutlet];
}

su2double CConfig::GetActDiskOutlet_Power(string val_marker) const {
  unsigned short iMarker_ActDiskOutlet;
  for (iMarker_ActDiskOutlet = 0; iMarker_ActDiskOutlet < nMarker_ActDiskOutlet; iMarker_ActDiskOutlet++)
    if (Marker_ActDiskOutlet[iMarker_ActDiskOutlet] == val_marker) break;
  return ActDiskOutlet_Power[iMarker_ActDiskOutlet];
}

su2double CConfig::GetActDiskInlet_Temperature(string val_marker) const {
  unsigned short iMarker_ActDiskInlet;
  for (iMarker_ActDiskInlet = 0; iMarker_ActDiskInlet < nMarker_ActDiskInlet; iMarker_ActDiskInlet++)
    if (Marker_ActDiskInlet[iMarker_ActDiskInlet] == val_marker) break;
  return ActDiskInlet_Temperature[iMarker_ActDiskInlet];
}

su2double CConfig::GetActDiskInlet_TotalTemperature(string val_marker) const {
  unsigned short iMarker_ActDiskInlet;
  for (iMarker_ActDiskInlet = 0; iMarker_ActDiskInlet < nMarker_ActDiskInlet; iMarker_ActDiskInlet++)
    if (Marker_ActDiskInlet[iMarker_ActDiskInlet] == val_marker) break;
  return ActDiskInlet_TotalTemperature[iMarker_ActDiskInlet];
}

su2double CConfig::GetActDiskOutlet_Temperature(string val_marker) const {
  unsigned short iMarker_ActDiskOutlet;
  for (iMarker_ActDiskOutlet = 0; iMarker_ActDiskOutlet < nMarker_ActDiskOutlet; iMarker_ActDiskOutlet++)
    if (Marker_ActDiskOutlet[iMarker_ActDiskOutlet] == val_marker) break;
  return ActDiskOutlet_Temperature[iMarker_ActDiskOutlet];
}

su2double CConfig::GetActDiskOutlet_TotalTemperature(string val_marker) const {
  unsigned short iMarker_ActDiskOutlet;
  for (iMarker_ActDiskOutlet = 0; iMarker_ActDiskOutlet < nMarker_ActDiskOutlet; iMarker_ActDiskOutlet++)
    if (Marker_ActDiskOutlet[iMarker_ActDiskOutlet] == val_marker) break;
  return ActDiskOutlet_TotalTemperature[iMarker_ActDiskOutlet];
}

su2double CConfig::GetActDiskInlet_MassFlow(string val_marker) const {
  unsigned short iMarker_ActDiskInlet;
  for (iMarker_ActDiskInlet = 0; iMarker_ActDiskInlet < nMarker_ActDiskInlet; iMarker_ActDiskInlet++)
    if (Marker_ActDiskInlet[iMarker_ActDiskInlet] == val_marker) break;
  return ActDiskInlet_MassFlow[iMarker_ActDiskInlet];
}

su2double CConfig::GetActDiskOutlet_MassFlow(string val_marker) const {
  unsigned short iMarker_ActDiskOutlet;
  for (iMarker_ActDiskOutlet = 0; iMarker_ActDiskOutlet < nMarker_ActDiskOutlet; iMarker_ActDiskOutlet++)
    if (Marker_ActDiskOutlet[iMarker_ActDiskOutlet] == val_marker) break;
  return ActDiskOutlet_MassFlow[iMarker_ActDiskOutlet];
}

su2double CConfig::GetDispl_Value(string val_marker) const {
  unsigned short iMarker_Displacement;
  for (iMarker_Displacement = 0; iMarker_Displacement < nMarker_Displacement; iMarker_Displacement++)
    if (Marker_Displacement[iMarker_Displacement] == val_marker) break;
  return Displ_Value[iMarker_Displacement];
}

su2double CConfig::GetLoad_Value(string val_marker) const {
  unsigned short iMarker_Load;
  for (iMarker_Load = 0; iMarker_Load < nMarker_Load; iMarker_Load++)
    if (Marker_Load[iMarker_Load] == val_marker) break;
  return Load_Value[iMarker_Load];
}

su2double CConfig::GetDamper_Constant(string val_marker) const {
  unsigned short iMarker_Damper;
  for (iMarker_Damper = 0; iMarker_Damper < nMarker_Damper; iMarker_Damper++)
    if (Marker_Damper[iMarker_Damper] == val_marker) break;
  return Damper_Constant[iMarker_Damper];
}

su2double CConfig::GetLoad_Dir_Value(string val_marker) const {
  unsigned short iMarker_Load_Dir;
  for (iMarker_Load_Dir = 0; iMarker_Load_Dir < nMarker_Load_Dir; iMarker_Load_Dir++)
    if (Marker_Load_Dir[iMarker_Load_Dir] == val_marker) break;
  return Load_Dir_Value[iMarker_Load_Dir];
}

su2double CConfig::GetLoad_Dir_Multiplier(string val_marker) const {
  unsigned short iMarker_Load_Dir;
  for (iMarker_Load_Dir = 0; iMarker_Load_Dir < nMarker_Load_Dir; iMarker_Load_Dir++)
    if (Marker_Load_Dir[iMarker_Load_Dir] == val_marker) break;
  return Load_Dir_Multiplier[iMarker_Load_Dir];
}

su2double CConfig::GetDisp_Dir_Value(string val_marker) const {
  unsigned short iMarker_Disp_Dir;
  for (iMarker_Disp_Dir = 0; iMarker_Disp_Dir < nMarker_Disp_Dir; iMarker_Disp_Dir++)
    if (Marker_Disp_Dir[iMarker_Disp_Dir] == val_marker) break;
  return Disp_Dir_Value[iMarker_Disp_Dir];
}

su2double CConfig::GetDisp_Dir_Multiplier(string val_marker) const {
  unsigned short iMarker_Disp_Dir;
  for (iMarker_Disp_Dir = 0; iMarker_Disp_Dir < nMarker_Disp_Dir; iMarker_Disp_Dir++)
    if (Marker_Disp_Dir[iMarker_Disp_Dir] == val_marker) break;
  return Disp_Dir_Multiplier[iMarker_Disp_Dir];
}

const su2double* CConfig::GetLoad_Dir(string val_marker) const {
  unsigned short iMarker_Load_Dir;
  for (iMarker_Load_Dir = 0; iMarker_Load_Dir < nMarker_Load_Dir; iMarker_Load_Dir++)
    if (Marker_Load_Dir[iMarker_Load_Dir] == val_marker) break;
  return Load_Dir[iMarker_Load_Dir];
}

const su2double* CConfig::GetDisp_Dir(string val_marker) const {
  unsigned short iMarker_Disp_Dir;
  for (iMarker_Disp_Dir = 0; iMarker_Disp_Dir < nMarker_Disp_Dir; iMarker_Disp_Dir++)
    if (Marker_Disp_Dir[iMarker_Disp_Dir] == val_marker) break;
  return Disp_Dir[iMarker_Disp_Dir];
}

su2double CConfig::GetLoad_Sine_Amplitude(string val_marker) const {
  unsigned short iMarker_Load_Sine;
  for (iMarker_Load_Sine = 0; iMarker_Load_Sine < nMarker_Load_Sine; iMarker_Load_Sine++)
    if (Marker_Load_Sine[iMarker_Load_Sine] == val_marker) break;
  return Load_Sine_Amplitude[iMarker_Load_Sine];
}

su2double CConfig::GetLoad_Sine_Frequency(string val_marker) const {
  unsigned short iMarker_Load_Sine;
  for (iMarker_Load_Sine = 0; iMarker_Load_Sine < nMarker_Load_Sine; iMarker_Load_Sine++)
    if (Marker_Load_Sine[iMarker_Load_Sine] == val_marker) break;
  return Load_Sine_Frequency[iMarker_Load_Sine];
}

const su2double* CConfig::GetLoad_Sine_Dir(string val_marker) const {
  unsigned short iMarker_Load_Sine;
  for (iMarker_Load_Sine = 0; iMarker_Load_Sine < nMarker_Load_Sine; iMarker_Load_Sine++)
    if (Marker_Load_Sine[iMarker_Load_Sine] == val_marker) break;
  return Load_Sine_Dir[iMarker_Load_Sine];
}

su2double CConfig::GetWall_Emissivity(string val_marker) const {

  unsigned short iMarker_Emissivity = 0;

  if (nMarker_Emissivity > 0) {
    for (iMarker_Emissivity = 0; iMarker_Emissivity < nMarker_Emissivity; iMarker_Emissivity++)
      if (Marker_Emissivity[iMarker_Emissivity] == val_marker) break;
  }

  return Wall_Emissivity[iMarker_Emissivity];
}

su2double CConfig::GetFlowLoad_Value(string val_marker) const {
  unsigned short iMarker_FlowLoad;
  for (iMarker_FlowLoad = 0; iMarker_FlowLoad < nMarker_FlowLoad; iMarker_FlowLoad++)
    if (Marker_FlowLoad[iMarker_FlowLoad] == val_marker) break;
  return FlowLoad_Value[iMarker_FlowLoad];
}

short CConfig::FindInterfaceMarker(unsigned short iInterface) const {

  /*--- The names of the two markers that form the interface. ---*/
  const auto& sideA = Marker_ZoneInterface[2*iInterface];
  const auto& sideB = Marker_ZoneInterface[2*iInterface+1];

  for (unsigned short iMarker = 0; iMarker < nMarker_All; iMarker++) {
    /*--- If the marker is sideA or sideB of the interface (order does not matter). ---*/
    const auto& tag = Marker_All_TagBound[iMarker];
    if ((tag == sideA) || (tag == sideB)) return iMarker;
  }
  return -1;
}

void CConfig::Tick(double *val_start_time) {

#ifdef PROFILE
  *val_start_time = SU2_MPI::Wtime();
#endif

}

void CConfig::Tock(double val_start_time, string val_function_name, int val_group_id) {

#ifdef PROFILE

  double val_stop_time = 0.0, val_elapsed_time = 0.0;

  val_stop_time = SU2_MPI::Wtime();

  /*--- Compute the elapsed time for this subroutine ---*/
  val_elapsed_time = val_stop_time - val_start_time;

  /*--- Store the subroutine name and the elapsed time ---*/
  Profile_Function_tp.push_back(val_function_name);
  Profile_Time_tp.push_back(val_elapsed_time);
  Profile_ID_tp.push_back(val_group_id);

#endif

}

void CConfig::SetProfilingCSV(void) {

#ifdef PROFILE

  int rank = MASTER_NODE;
  int size = SINGLE_NODE;
#ifdef HAVE_MPI
  SU2_MPI::Comm_rank(SU2_MPI::GetComm(), &rank);
  SU2_MPI::Comm_size(SU2_MPI::GetComm(), &size);
#endif

  /*--- Each rank has the same stack trace, so the they have the same
   function calls and ordering in the vectors. We're going to reduce
   the timings from each rank and extract the avg, min, and max timings. ---*/

  /*--- First, create a local mapping, so that we can extract the
   min and max values for each function. ---*/

  for (unsigned int i = 0; i < Profile_Function_tp.size(); i++) {

    /*--- Add the function and initialize if not already stored (the ID
     only needs to be stored the first time).---*/
    if (Profile_Map_tp.find(Profile_Function_tp[i]) == Profile_Map_tp.end()) {

      vector<int> profile; profile.push_back(i);
      Profile_Map_tp.insert(pair<string,vector<int> >(Profile_Function_tp[i],profile));

    } else {

      /*--- This function has already been added, so simply increment the
       number of calls and total time for this function. ---*/

      Profile_Map_tp[Profile_Function_tp[i]].push_back(i);

    }
  }

  /*--- We now have everything gathered by function name, so we can loop over
   each function and store the min/max times. ---*/

  int map_size = 0;
  for (map<string,vector<int> >::iterator it=Profile_Map_tp.begin(); it!=Profile_Map_tp.end(); ++it) {
    map_size++;
  }

  /*--- Allocate and initialize memory ---*/

  double *l_min_red = NULL, *l_max_red = NULL, *l_tot_red = NULL, *l_avg_red = NULL;
  int *n_calls_red = NULL;
  double* l_min = new double[map_size];
  double* l_max = new double[map_size];
  double* l_tot = new double[map_size];
  double* l_avg = new double[map_size];
  int* n_calls  = new int[map_size];
  for (int i = 0; i < map_size; i++)
  {
    l_min[i]   = 1e10;
    l_max[i]   = 0.0;
    l_tot[i]   = 0.0;
    l_avg[i]   = 0.0;
    n_calls[i] = 0;
  }

  /*--- Collect the info for each function from the current rank ---*/

  int func_counter = 0;
  for (map<string,vector<int> >::iterator it=Profile_Map_tp.begin(); it!=Profile_Map_tp.end(); ++it) {

    for (unsigned int i = 0; i < (it->second).size(); i++) {
      n_calls[func_counter]++;
      l_tot[func_counter] += Profile_Time_tp[(it->second)[i]];
      if (Profile_Time_tp[(it->second)[i]] < l_min[func_counter])
        l_min[func_counter] = Profile_Time_tp[(it->second)[i]];
      if (Profile_Time_tp[(it->second)[i]] > l_max[func_counter])
        l_max[func_counter] = Profile_Time_tp[(it->second)[i]];

    }
    l_avg[func_counter] = l_tot[func_counter]/((double)n_calls[func_counter]);
    func_counter++;
  }

  /*--- Now reduce the data ---*/

  if (rank == MASTER_NODE) {
    l_min_red = new double[map_size];
    l_max_red = new double[map_size];
    l_tot_red = new double[map_size];
    l_avg_red = new double[map_size];
    n_calls_red  = new int[map_size];
  }

#ifdef HAVE_MPI
  MPI_Reduce(n_calls, n_calls_red, map_size, MPI_INT, MPI_SUM, MASTER_NODE, SU2_MPI::GetComm());
  MPI_Reduce(l_tot, l_tot_red, map_size, MPI_DOUBLE, MPI_SUM, MASTER_NODE, SU2_MPI::GetComm());
  MPI_Reduce(l_avg, l_avg_red, map_size, MPI_DOUBLE, MPI_SUM, MASTER_NODE, SU2_MPI::GetComm());
  MPI_Reduce(l_min, l_min_red, map_size, MPI_DOUBLE, MPI_MIN, MASTER_NODE, SU2_MPI::GetComm());
  MPI_Reduce(l_max, l_max_red, map_size, MPI_DOUBLE, MPI_MAX, MASTER_NODE, SU2_MPI::GetComm());
#else
  memcpy(n_calls_red, n_calls, map_size*sizeof(int));
  memcpy(l_tot_red,   l_tot,   map_size*sizeof(double));
  memcpy(l_avg_red,   l_avg,   map_size*sizeof(double));
  memcpy(l_min_red,   l_min,   map_size*sizeof(double));
  memcpy(l_max_red,   l_max,   map_size*sizeof(double));
#endif

  /*--- The master rank will write the file ---*/

  if (rank == MASTER_NODE) {

    /*--- Take averages over all ranks on the master ---*/

    for (int i = 0; i < map_size; i++) {
      l_tot_red[i]   = l_tot_red[i]/(double)size;
      l_avg_red[i]   = l_avg_red[i]/(double)size;
      n_calls_red[i] = n_calls_red[i]/size;
    }

    /*--- Now write a CSV file with the processed results ---*/

    ofstream Profile_File;
    Profile_File.precision(15);
    Profile_File.open("profiling.csv");

    /*--- Create the CSV header ---*/

    Profile_File << "\"Function_Name\", \"N_Calls\", \"Avg_Total_Time\", \"Avg_Time\", \"Min_Time\", \"Max_Time\", \"Function_ID\"" << endl;

    /*--- Loop through the map and write the results to the file ---*/

    func_counter = 0;
    for (map<string,vector<int> >::iterator it=Profile_Map_tp.begin(); it!=Profile_Map_tp.end(); ++it) {

      Profile_File << scientific << it->first << ", " << n_calls_red[func_counter] << ", " << l_tot_red[func_counter] << ", " << l_avg_red[func_counter] << ", " << l_min_red[func_counter] << ", " << l_max_red[func_counter] << ", " << (int)Profile_ID_tp[(it->second)[0]] << endl;
      func_counter++;
    }

    Profile_File.close();

  }

  delete [] l_min;
  delete [] l_max;
  delete [] l_avg;
  delete [] l_tot;
  delete [] n_calls;
  if (rank == MASTER_NODE) {
    delete [] l_min_red;
    delete [] l_max_red;
    delete [] l_avg_red;
    delete [] l_tot_red;
    delete [] n_calls_red;
  }

#endif

}

void CConfig::GEMM_Tick(double *val_start_time) const {

#ifdef PROFILE

#ifdef HAVE_MKL
  *val_start_time = dsecnd();
#else
  *val_start_time = SU2_MPI::Wtime();
#endif

#endif

}

void CConfig::GEMM_Tock(double val_start_time, int M, int N, int K) const {

#ifdef PROFILE

  /* Determine the timing value. The actual function called depends on
     the type of executable. */
  double val_stop_time = 0.0;

#ifdef HAVE_MKL
  val_stop_time = dsecnd();
#else
  val_stop_time = SU2_MPI::Wtime();
#endif

  /* Compute the elapsed time. */
  const double val_elapsed_time = val_stop_time - val_start_time;

  /* Create the CLong3T from the M-N-K values and check if it is already
     stored in the map GEMM_Profile_MNK. */
  CLong3T MNK(M, N, K);
  map<CLong3T, int>::iterator MI = GEMM_Profile_MNK.find(MNK);

  if(MI == GEMM_Profile_MNK.end()) {

    /* Entry is not present yet. Create it. */
    const int ind = GEMM_Profile_MNK.size();
    GEMM_Profile_MNK[MNK] = ind;

    GEMM_Profile_NCalls.push_back(1);
    GEMM_Profile_TotTime.push_back(val_elapsed_time);
    GEMM_Profile_MinTime.push_back(val_elapsed_time);
    GEMM_Profile_MaxTime.push_back(val_elapsed_time);
  }
  else {

    /* Entry is already present. Determine its index in the
       map and update the corresponding vectors. */
    const int ind = MI->second;
    ++GEMM_Profile_NCalls[ind];
    GEMM_Profile_TotTime[ind] += val_elapsed_time;
    GEMM_Profile_MinTime[ind]  = min(GEMM_Profile_MinTime[ind], val_elapsed_time);
    GEMM_Profile_MaxTime[ind]  = max(GEMM_Profile_MaxTime[ind], val_elapsed_time);
  }

#endif

}

void CConfig::GEMMProfilingCSV(void) {

#ifdef PROFILE

  /* Initialize the rank to the master node. */
  int rank = MASTER_NODE;

#ifdef HAVE_MPI
  /* Parallel executable. The profiling data must be sent to the master node.
     First determine the rank and size. */
  int size;
  SU2_MPI::Comm_rank(SU2_MPI::GetComm(), &rank);
  SU2_MPI::Comm_size(SU2_MPI::GetComm(), &size);

  /* Check for the master node. */
  if(rank == MASTER_NODE) {

    /* Master node. Loop over the other ranks to receive their data. */
    for(int proc=1; proc<size; ++proc) {

      /* Block until a message from this processor arrives. Determine
         the number of entries in the receive buffers. */
      SU2_MPI::Status status;
      SU2_MPI::Probe(proc, 0, SU2_MPI::GetComm(), &status);

      int nEntries;
      SU2_MPI::Get_count(&status, MPI_LONG, &nEntries);

      /* Allocate the memory for the receive buffers and receive the
         three messages using blocking receives. */
      vector<long>   recvBufNCalls(nEntries);
      vector<double> recvBufTotTime(nEntries);
      vector<double> recvBufMinTime(nEntries);
      vector<double> recvBufMaxTime(nEntries);
      vector<long>   recvBufMNK(3*nEntries);

      SU2_MPI::Recv(recvBufNCalls.data(), recvBufNCalls.size(),
                    MPI_LONG, proc, 0, SU2_MPI::GetComm(), &status);
      SU2_MPI::Recv(recvBufTotTime.data(), recvBufTotTime.size(),
                    MPI_DOUBLE, proc, 1, SU2_MPI::GetComm(), &status);
      SU2_MPI::Recv(recvBufMinTime.data(), recvBufMinTime.size(),
                    MPI_DOUBLE, proc, 2, SU2_MPI::GetComm(), &status);
      SU2_MPI::Recv(recvBufMaxTime.data(), recvBufMaxTime.size(),
                    MPI_DOUBLE, proc, 3, SU2_MPI::GetComm(), &status);
      SU2_MPI::Recv(recvBufMNK.data(), recvBufMNK.size(),
                    MPI_LONG, proc, 4, SU2_MPI::GetComm(), &status);

      /* Loop over the number of entries. */
      for(int i=0; i<nEntries; ++i) {

        /* Create the CLong3T from the M-N-K values and check if it is already
           stored in the map GEMM_Profile_MNK. */
        CLong3T MNK(recvBufMNK[3*i], recvBufMNK[3*i+1], recvBufMNK[3*i+2]);
        map<CLong3T, int>::iterator MI = GEMM_Profile_MNK.find(MNK);

        if(MI == GEMM_Profile_MNK.end()) {

          /* Entry is not present yet. Create it. */
          const int ind = GEMM_Profile_MNK.size();
          GEMM_Profile_MNK[MNK] = ind;

          GEMM_Profile_NCalls.push_back(recvBufNCalls[i]);
          GEMM_Profile_TotTime.push_back(recvBufTotTime[i]);
          GEMM_Profile_MinTime.push_back(recvBufMinTime[i]);
          GEMM_Profile_MaxTime.push_back(recvBufMaxTime[i]);
        }
        else {

          /* Entry is already present. Determine its index in the
             map and update the corresponding vectors. */
          const int ind = MI->second;
          GEMM_Profile_NCalls[ind]  += recvBufNCalls[i];
          GEMM_Profile_TotTime[ind] += recvBufTotTime[i];
          GEMM_Profile_MinTime[ind]  = min(GEMM_Profile_MinTime[ind], recvBufMinTime[i]);
          GEMM_Profile_MaxTime[ind]  = max(GEMM_Profile_MaxTime[ind], recvBufMaxTime[i]);
        }
      }
    }
  }
  else {

    /* Not the master node. Create the send buffer for the MNK data. */
    vector<long> sendBufMNK(3*GEMM_Profile_NCalls.size());
    for(map<CLong3T, int>::iterator MI =GEMM_Profile_MNK.begin();
                                    MI!=GEMM_Profile_MNK.end(); ++MI) {

      const int ind = 3*MI->second;
      sendBufMNK[ind]   = MI->first.long0;
      sendBufMNK[ind+1] = MI->first.long1;
      sendBufMNK[ind+2] = MI->first.long2;
    }

    /* Send the data to the master node using blocking sends. */
    SU2_MPI::Send(GEMM_Profile_NCalls.data(), GEMM_Profile_NCalls.size(),
                  MPI_LONG, MASTER_NODE, 0, SU2_MPI::GetComm());
    SU2_MPI::Send(GEMM_Profile_TotTime.data(), GEMM_Profile_TotTime.size(),
                  MPI_DOUBLE, MASTER_NODE, 1, SU2_MPI::GetComm());
    SU2_MPI::Send(GEMM_Profile_MinTime.data(), GEMM_Profile_MinTime.size(),
                  MPI_DOUBLE, MASTER_NODE, 2, SU2_MPI::GetComm());
    SU2_MPI::Send(GEMM_Profile_MaxTime.data(), GEMM_Profile_MaxTime.size(),
                  MPI_DOUBLE, MASTER_NODE, 3, SU2_MPI::GetComm());
    SU2_MPI::Send(sendBufMNK.data(), sendBufMNK.size(),
                  MPI_LONG, MASTER_NODE, 4, SU2_MPI::GetComm());
  }

#endif

  /*--- The master rank will write the file ---*/
  if (rank == MASTER_NODE) {

    /* Store the elements of the map GEMM_Profile_MNK in
       vectors for post processing reasons. */
    const unsigned int nItems = GEMM_Profile_MNK.size();
    vector<long> M(nItems), N(nItems), K(nItems);
    for(map<CLong3T, int>::iterator MI =GEMM_Profile_MNK.begin();
                                    MI!=GEMM_Profile_MNK.end(); ++MI) {

      const int ind = MI->second;
      M[ind] = MI->first.long0;
      N[ind] = MI->first.long1;
      K[ind] = MI->first.long2;
    }

    /* In order to create a nicer output the profiling data is sorted in
       terms of CPU time spent. Create a vector of pairs for carrying
       out this sort. */
    vector<pair<double, unsigned int> > sortedTime;

    for(unsigned int i=0; i<GEMM_Profile_TotTime.size(); ++i)
      sortedTime.push_back(make_pair(GEMM_Profile_TotTime[i], i));

    sort(sortedTime.begin(), sortedTime.end());

    /* Open the profiling file. */
    ofstream Profile_File;
    Profile_File.precision(15);
    Profile_File.open("gemm_profiling.csv");

    /* Create the CSV header */
    Profile_File << "\"Total_Time\", \"N_Calls\", \"Avg_Time\", \"Min_Time\", \"Max_Time\", \"M\", \"N\", \"K\", \"Avg GFLOPs\"" << endl;

    /* Loop through the different items, where the item with the largest total time is
       written first. As sortedTime is sorted in increasing order, the sequence of
       sortedTime must be reversed. */
    for(vector<pair<double, unsigned int> >::reverse_iterator rit =sortedTime.rbegin();
                                                              rit!=sortedTime.rend(); ++rit) {
      /* Determine the original index in the profiling vectors. */
      const unsigned int ind = rit->second;
      const double AvgTime = GEMM_Profile_TotTime[ind]/GEMM_Profile_NCalls[ind];
      const double GFlops   = 2.0e-9*M[ind]*N[ind]*K[ind]/AvgTime;

      /* Write the data. */
      Profile_File << scientific << GEMM_Profile_TotTime[ind] << ", " << GEMM_Profile_NCalls[ind] << ", "
                   << AvgTime << ", " << GEMM_Profile_MinTime[ind] << ", " << GEMM_Profile_MaxTime[ind] << ", "
                   << M[ind] << ", " << N[ind] << ", " << K[ind] << ", " << GFlops << endl;
    }

    /* Close the file. */
    Profile_File.close();
  }

#endif

}

void CConfig::SetFreeStreamTurboNormal(const su2double* turboNormal){

  FreeStreamTurboNormal[0] = turboNormal[0];
  FreeStreamTurboNormal[1] = turboNormal[1];
  FreeStreamTurboNormal[2] = 0.0;

}

void CConfig::SetMultizone(const CConfig *driver_config, const CConfig* const* config_container){

  for (unsigned short iZone = 0; iZone < nZone; iZone++){

    if (config_container[iZone]->GetTime_Domain() != GetTime_Domain()){
      SU2_MPI::Error("Option TIME_DOMAIN must be the same in all zones.", CURRENT_FUNCTION);
    }
    if (config_container[iZone]->GetnTime_Iter() != GetnTime_Iter()){
      SU2_MPI::Error("Option TIME_ITER must be the same in all zones.", CURRENT_FUNCTION);
    }
    if (config_container[iZone]->GetnOuter_Iter() != GetnOuter_Iter()){
      SU2_MPI::Error("Option OUTER_ITER must be the same in all zones.", CURRENT_FUNCTION);
    }
    if (config_container[iZone]->GetTime_Step() != GetTime_Step()){
      SU2_MPI::Error("Option TIME_STEP must be the same in all zones.", CURRENT_FUNCTION);
    }
    if (config_container[iZone]->GetUnst_CFL() != 0.0){
      SU2_MPI::Error("Option UNST_CFL_NUMBER cannot be used in multizone problems (must be 0),"
                     " use a fixed TIME_STEP instead.", CURRENT_FUNCTION);
    }
    if (config_container[iZone]->GetMultizone_Problem() != GetMultizone_Problem()){
      SU2_MPI::Error("Option MULTIZONE must be the same in all zones.", CURRENT_FUNCTION);
    }
    if (config_container[iZone]->GetMultizone_Mesh() != GetMultizone_Mesh()){
      SU2_MPI::Error("Option MULTIZONE_MESH must be the same in all zones.", CURRENT_FUNCTION);
    }
    if(config_container[iZone]->GetWnd_Cauchy_Crit() == true){
      SU2_MPI::Error("Option WINDOW_CAUCHY_CRIT must be deactivated for multizone problems.", CURRENT_FUNCTION);
    }
  }
  if(driver_config->GetWnd_Cauchy_Crit() == true){
    SU2_MPI::Error("Option WINDOW_CAUCHY_CRIT must be deactivated for multizone problems.", CURRENT_FUNCTION);
  }

  bool multiblockDriver = false;
  for (unsigned short iFiles = 0; iFiles < driver_config->GetnVolumeOutputFiles(); iFiles++){
    if (driver_config->GetVolumeOutputFiles()[iFiles] == OUTPUT_TYPE::PARAVIEW_MULTIBLOCK){
      multiblockDriver = true;
    }
  }

  bool multiblockZone = false;
  for (unsigned short iZone = 0; iZone < nZone; iZone++){
    multiblockZone = false;
    for (unsigned short iFiles = 0; iFiles < config_container[iZone]->GetnVolumeOutputFiles(); iFiles++){
      if (config_container[iZone]->GetVolumeOutputFiles()[iFiles] == OUTPUT_TYPE::PARAVIEW_MULTIBLOCK){
        multiblockZone = true;
      }
    }
    if (multiblockZone != multiblockDriver){
      SU2_MPI::Error("To enable PARAVIEW_MULTIBLOCK output, add it to OUTPUT_FILES option in main config and\n"
                     "remove option from sub-config files.", CURRENT_FUNCTION);
    }
  }

  /*--- Fix the Time Step for all subdomains, for the case of time-dependent problems ---*/
  if (driver_config->GetTime_Domain()){
    Delta_UnstTime = driver_config->GetTime_Step();
    Delta_DynTime  = driver_config->GetTime_Step();

    Time_Domain = true;
  }

  /*------------------------------------------------------------*/
  /*------ Determine the special properties of the problem -----*/
  /*------------------------------------------------------------*/

  bool fluid_zone = false;
  bool structural_zone = false;

  /*--- If there is at least a fluid and a structural zone ---*/
  for (auto iZone = 0u; iZone < nZone; iZone++) {
    fluid_zone |= config_container[iZone]->GetFluidProblem();
    structural_zone |= config_container[iZone]->GetStructuralProblem();
  }

  if (structural_zone) Relaxation = true;

  /*--- If the problem has FSI properties ---*/
  FSI_Problem = fluid_zone && structural_zone;

  Multizone_Residual = true;
}<|MERGE_RESOLUTION|>--- conflicted
+++ resolved
@@ -1376,10 +1376,7 @@
   /*!\brief SPECIES_CLIPPING \n DESCRIPTION: Use strong inlet and outlet BC in the species solver \n DEFAULT: false \ingroup Config*/
   addBoolOption("SPECIES_USE_STRONG_BC", Species_StrongBC, false);
 
-<<<<<<< HEAD
   addEnumOption("FLAME_INITIALIZATION", Kind_FlameInit, FlameInit_Map, FLAME_INIT_TYPE::FLAME_FRONT);
-=======
->>>>>>> 29862d7a
   /*!\brief FLAME_OFFSET \n DESCRIPTION: Offset for flame initialization using the flamelet model \ingroup Config*/
   flame_offset[0] = 0.0;
   flame_offset[1] = 0.0;
@@ -1394,7 +1391,6 @@
   flame_normal[1] = 0.0;
   flame_normal[2] = 0.0;
   addDoubleArrayOption("FLAME_NORMAL", 3, flame_normal);
-<<<<<<< HEAD
   
   addDoubleArrayOption("SPARK_LOCATION", 3, spark_location);
   addDoubleOption("SPARK_RADIUS", spark_radius, 0.0);
@@ -1402,9 +1398,6 @@
   addUnsignedLongOption("SPARK_ITERATION_START", spark_iteration_start, 0);
   addUnsignedLongOption("SPARK_DURATION", spark_duration, 1);
   
-=======
-
->>>>>>> 29862d7a
   /*!\brief FLAME_BURNT_THICKNESS \n DESCRIPTION: burnt thickness for flame initialization using the flamelet model \ingroup Config*/
   addDoubleOption("FLAME_BURNT_THICKNESS", flame_burnt_thickness, 1);
 
@@ -2144,13 +2137,9 @@
   addBoolOption("MULTIZONE_RESIDUAL", Multizone_Residual, false);
 
   /*!\brief File name of the flamelet look up table.*/
-<<<<<<< HEAD
   //addStringOption("FILENAME_LUT", file_name_lut, string("LUT"));
   /* DESCRIPTION: Define preferential diffusion combustion problem. \n DEFAULT: false (temporarily) */
   addBoolOption("PREFERENTIAL_DIFFUSION", preferential_diffusion, false);
-=======
-  addStringOption("FILENAME_LUT", file_name_lut, string("LUT"));
->>>>>>> 29862d7a
 
   /* DESCRIPTION: Names of the passive lookup variables for flamelet LUT */
   addStringListOption("LOOKUP_NAMES", n_lookups, table_lookup_names);
@@ -4055,12 +4044,8 @@
         SU2_MPI::Error("The use of FLUID_FLAMELET requires the DIFFUSIVITY_MODEL option to be FLAMELET",
                        CURRENT_FUNCTION);
       }
-<<<<<<< HEAD
-     if (Kind_ViscosityModel != VISCOSITYMODEL::FLAMELET) {
-=======
 
       if (Kind_ViscosityModel != VISCOSITYMODEL::FLAMELET) {
->>>>>>> 29862d7a
         SU2_MPI::Error("The use of FLUID_FLAMELET requires the VISCOSITY_MODEL option to be FLAMELET",
                        CURRENT_FUNCTION);
       }
@@ -5570,7 +5555,6 @@
           Inlet_SpeciesVal_Sum += Inlet_SpeciesVal[iMarker][iSpecies];
         }
         checkScalarBounds(Inlet_SpeciesVal_Sum, "MARKER_INLET_SPECIES sum", 0.0, 1.0);
-<<<<<<< HEAD
       }
     }
 
@@ -5581,8 +5565,6 @@
         for (auto iSpecies = 0u; iSpecies < nSpecies; iSpecies++) {
           Inlet_SpeciesVal_Init[iMarker][iSpecies] = Inlet_SpeciesVal[iMarker][iSpecies];
         }
-=======
->>>>>>> 29862d7a
       }
     }
 
@@ -5590,11 +5572,7 @@
 
   /*--- Define some variables for flamelet model. ---*/
   if (Kind_Species_Model == SPECIES_MODEL::FLAMELET) {
-<<<<<<< HEAD
     n_control_vars = preferential_diffusion ? 3 : 2;
-=======
-    n_control_vars = 2;
->>>>>>> 29862d7a
     n_scalars = n_control_vars + n_user_scalars;
 
     /*--- compute inlet enthalpy from progress variable and temperature ---*/
@@ -9025,7 +9003,6 @@
   return Inlet_SpeciesVal[iMarker_Inlet_Species];
 }
 
-<<<<<<< HEAD
 const su2double* CConfig::GetInlet_SpeciesVal_Target(string val_marker) const {
   unsigned short iMarker_Inlet_Species;
   for (iMarker_Inlet_Species = 0; iMarker_Inlet_Species < nMarker_Inlet_Species; iMarker_Inlet_Species++)
@@ -9034,9 +9011,6 @@
 }
 
 void CConfig::SetInlet_SpeciesVal(su2double val, string val_marker, unsigned long iVar) {
-=======
-void CConfig::SetInlet_SpeciesVal(su2double val, string val_marker, unsigned long iVar) const {
->>>>>>> 29862d7a
   unsigned short iMarker_Inlet;
   for (iMarker_Inlet = 0; iMarker_Inlet < nMarker_Inlet; iMarker_Inlet++){
     if (Marker_Inlet[iMarker_Inlet] == val_marker)
