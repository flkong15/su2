--- conflicted
+++ resolved
@@ -5,11 +5,7 @@
 % Author: ___________________________________________________________________  %
 % Institution: ______________________________________________________________  %
 % Date: __________                                                             %
-<<<<<<< HEAD
-% File Version 7.0.5 "Blackbird"                                                  %
-=======
 % File Version 7.0.6 "Blackbird"                                                  %
->>>>>>> 0e3fad69
 %                                                                              %
 %%%%%%%%%%%%%%%%%%%%%%%%%%%%%%%%%%%%%%%%%%%%%%%%%%%%%%%%%%%%%%%%%%%%%%%%%%%%%%%%
 
@@ -1105,12 +1101,9 @@
 %
 % Relaxation coefficient (also for discrete adjoint problems)
 RELAXATION_FACTOR_ADJOINT= 1.0
-<<<<<<< HEAD
-=======
 %
 % Enable (if != 0) quasi-Newton acceleration/stabilization of discrete adjoints
 QUASI_NEWTON_NUM_SAMPLES= 20
->>>>>>> 0e3fad69
 %
 % Reduction factor of the CFL coefficient in the adjoint problem
 CFL_REDUCTION_ADJFLOW= 0.8
