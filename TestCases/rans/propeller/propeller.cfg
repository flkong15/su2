%%%%%%%%%%%%%%%%%%%%%%%%%%%%%%%%%%%%%%%%%%%%%%%%%%%%%%%%%%%%%%%%%%%%%%%%%%%%%%%%
%                                                                              %
% SU2 configuration file                                                       %
% Case description: Propeller simulation                                       %
% Author:                                                                      %
% Institution:                                                                 %
% Date:                                                                        %
<<<<<<< HEAD
% File Version 7.0.5 "Blackbird"                                                   %
=======
% File Version 7.0.6 "Blackbird"                                                   %
>>>>>>> 0e3fad69
%                                                                              %
%%%%%%%%%%%%%%%%%%%%%%%%%%%%%%%%%%%%%%%%%%%%%%%%%%%%%%%%%%%%%%%%%%%%%%%%%%%%%%%%

% ------------- DIRECT, ADJOINT, AND LINEARIZED PROBLEM DEFINITION ------------%
%
% Physical governing equations (EULER, NAVIER_STOKES)
SOLVER= RANS
%
% Specify turbulence model (NONE, SA, SA_NEG, SST)
KIND_TURB_MODEL= SA
%
% Mathematical problem (DIRECT, CONTINUOUS_ADJOINT, DISCRETE_ADJOINT)
MATH_PROBLEM= DIRECT
%
% Restart solution (NO, YES)
RESTART_SOL= NO
%
% System of measurements (SI, US)
% International system of units (SI): ( meters, kilograms, Kelvins,
%                                       Newtons = kg m/s^2, Pascals = N/m^2, 
%                                       Density = kg/m^3, Speed = m/s,
%                                       Equiv. Area = m^2 )
% United States customary units (US): ( inches, slug, Rankines, lbf = slug ft/s^2, 
%                                       psf = lbf/ft^2, Density = slug/ft^3, 
%                                       Speed = ft/s, Equiv. Area = ft^2 )
SYSTEM_MEASUREMENTS= US
%

% -------------------- COMPRESSIBLE FREE-STREAM DEFINITION --------------------%
%
% Mach number (non-dimensional, based on the free-stream values)
MACH_NUMBER= 0.3
%
% Angle of attack (degrees, only for compressible flows)
AOA= 0.0
%
% Side-slip angle (degrees, only for compressible flows)
SIDESLIP_ANGLE= 0.0
%
% Free-stream temperature (518.67 R by default)
FREESTREAM_TEMPERATURE= 393.872
%
% Reynolds number (non-dimensional, based on the free-stream values)
REYNOLDS_NUMBER= 59847
%
% Reynolds length (1 in by default)
REYNOLDS_LENGTH= 1.0

% ---------------------- REFERENCE VALUE DEFINITION ---------------------------%
%
% Reference origin for moment computation (in)
REF_ORIGIN_MOMENT_X = 0.0
REF_ORIGIN_MOMENT_Y = 0.0
REF_ORIGIN_MOMENT_Z = 0.0
%
% Reference length for pitching, rolling, and yawing non-dimensional
% moment (in)
REF_LENGTH= 1.0
%
% Reference area for force coefficients (0 implies automatic
% calculation) (in^2)
REF_AREA= 105120.0
%
% Flow non-dimensionalization (DIMENSIONAL, FREESTREAM_PRESS_EQ_ONE,
%                              FREESTREAM_VEL_EQ_MACH, FREESTREAM_VEL_EQ_ONE)
REF_DIMENSIONALIZATION= FREESTREAM_PRESS_EQ_ONE

% --------------- ENGINE AND ACTUATOR DISK SIMULATION -------------------------%
%
% Highlite area to compute MFR (1 in by default)
HIGHLITE_AREA= 1.0
%
% Engine nu factor (SA model).
ENGINE_NU_FACTOR= 30.0

% -------------------- BOUNDARY CONDITION DEFINITION --------------------------%
%
% Navier Stokes boundary marker(s) (NONE = no marker)
MARKER_HEATFLUX= ( INNER_NACELLE, 0.0, OUTER_NACELLE, 0.0)
%
% Actuator disk boundary type (VARIABLES_JUMP, NET_THRUST, BC_THRUST, 
%                              DRAG_MINUS_THRUST, POWER)
ACTDISK_TYPE= VARIABLES_JUMP
%
% Actuator disk jump definition using ratio or difference (DIFFERENCE, RATIO)
ACTDISK_JUMP= DIFFERENCE
%
% Actuator disk boundary marker(s) with the following formats (NONE = no marker)
% Variables Jump: ( inlet face marker, outlet face marker,
%                   Takeoff pressure jump (psf), Takeoff temperature jump (R), Takeoff rev/min,
%                   Cruise  pressure jump (psf), Cruise temperature jump (R), Cruise rev/min )
% Net Thrust: ( inlet face marker, outlet face marker,
%               Takeoff net thrust (lbs), 0.0, Takeoff rev/min,
%               Cruise net thrust (lbs), 0.0, Cruise rev/min )
% BC Thrust: ( inlet face marker, outlet face marker,
%              Takeoff BC thrust (lbs), 0.0, Takeoff rev/min,
%              Cruise BC thrust (lbs), 0.0, Cruise rev/min )
% Drag-Thrust: ( inlet face marker, outlet face marker,
%                Takeoff Drag-Thrust (lbs), 0.0, Takeoff rev/min,
%                Cruise Drag-Thrust (lbs), 0.0, Cruise rev/min )
% Power: ( inlet face marker, outlet face marker,
%           Takeoff power (HP), 0.0, Takeoff rev/min
%           Cruise power (HP), 0.0, Cruise rev/min )
MARKER_ACTDISK = ( ACTDISK, ACTDISK_BACK, 70.5, 10, 0, 70.5, 10, 0 )
%
% Marker of the far field (0 = no marker)
MARKER_FAR= ( FARFIELD )

% ------------------------ SURFACES IDENTIFICATION ----------------------------%
%
% Marker(s) of the surface in the surface flow solution file
MARKER_PLOTTING = ( INNER_NACELLE, OUTER_NACELLE, ACTDISK, ACTDISK_BACK )
%
% Marker(s) of the surface where the non-dimensional coefficients are evaluated.
MARKER_MONITORING = ( INNER_NACELLE, OUTER_NACELLE, ACTDISK, ACTDISK_BACK )
%
% Marker(s) of the surface where obj. func. (design problem) will be evaluated
MARKER_DESIGNING = ( INNER_NACELLE, OUTER_NACELLE, ACTDISK, ACTDISK_BACK )

% ------------- COMMON PARAMETERS DEFINING THE NUMERICAL METHOD ---------------%
%
% Numerical method for spatial gradients (GREEN_GAUSS, WEIGHTED_LEAST_SQUARES)
NUM_METHOD_GRAD= GREEN_GAUSS 
%
% Courant-Friedrichs-Lewy condition of the finest grid
CFL_NUMBER= 1.0
%
% Adaptive CFL number (NO, YES)
CFL_ADAPT= NO
%
% Parameters of the adaptive CFL number (factor down, factor up, CFL min value,
%                                        CFL max value )
CFL_ADAPT_PARAM= ( 1.0, 1.0, 1.0, 10.0 )
%
% Objective function in gradient evaluation  (DRAG, LIFT, SIDEFORCE, MOMENT_X,
%                                             MOMENT_Y, MOMENT_Z, EFFICIENCY,
%                                             EQUIVALENT_AREA, NEARFIELD_PRESSURE,
%                                             FORCE_X, FORCE_Y, FORCE_Z, THRUST,
%                                             TORQUE, FREE_SURFACE, TOTAL_HEATFLUX,
%                                             MAXIMUM_HEATFLUX, INVERSE_DESIGN_PRESSURE,
%                                             INVERSE_DESIGN_HEATFLUX, AVG_TOTAL_PRESSURE, 
%                                             MASS_FLOW_RATE)
OBJECTIVE_FUNCTION= DRAG

% ------------------------ LINEAR SOLVER DEFINITION ---------------------------%
%
% Linear solver or smoother for implicit formulations (BCGSTAB, FGMRES, SMOOTHER)
LINEAR_SOLVER= FGMRES
%
% Preconditioner of the Krylov linear solver (ILU, LU_SGS, LINELET, JACOBI)
LINEAR_SOLVER_PREC= LU_SGS
%
% Minimum error of the linear solver for implicit formulations
LINEAR_SOLVER_ERROR= 1E-12
%
% Max number of iterations of the linear solver for the implicit formulation
LINEAR_SOLVER_ITER= 3

% -------------------- FLOW NUMERICAL METHOD DEFINITION -----------------------%
%
% Convective numerical method (JST, LAX-FRIEDRICH, CUSP, ROE, AUSM, HLLC,
%                              TURKEL_PREC, MSW)
CONV_NUM_METHOD_FLOW= ROE
%
% Spatial numerical order integration (1ST_ORDER, 2ND_ORDER, 2ND_ORDER_LIMITER)
MUSCL_FLOW= YES
%
% Slope limiter (VENKATAKRISHNAN, BARTH_JESPERSEN)
SLOPE_LIMITER_FLOW= VENKATAKRISHNAN
%
% Time discretization (RUNGE-KUTTA_EXPLICIT, EULER_IMPLICIT, EULER_EXPLICIT)
TIME_DISCRE_FLOW= EULER_IMPLICIT
%
% Relaxation coefficient

% -------------------- TURBULENT NUMERICAL METHOD DEFINITION ------------------%
%
% Convective numerical method (SCALAR_UPWIND)
CONV_NUM_METHOD_TURB= SCALAR_UPWIND
%
% Monotonic Upwind Scheme for Conservation Laws (TVD) in the turbulence equations.
%           Required for 2nd order upwind schemes (NO, YES)
MUSCL_TURB= NO
%
% Slope limiter (VENKATAKRISHNAN)
SLOPE_LIMITER_TURB= VENKATAKRISHNAN
%
% Time discretization (EULER_IMPLICIT)
TIME_DISCRE_TURB= EULER_IMPLICIT
%
% Relaxation coefficient

% --------------------------- CONVERGENCE PARAMETERS --------------------------%
%
% Number of total iterations
ITER= 9999
%
% Convergence criteria (CAUCHY, RESIDUAL)
%
CONV_CRITERIA= RESIDUAL
%
%
% Min value of the residual (log10 of the residual)
CONV_RESIDUAL_MINVAL= -12
%
% Start convergence criteria at iteration number
CONV_STARTITER= 10

% ------------------------- INPUT/OUTPUT INFORMATION --------------------------%
%
% Mesh input file
MESH_FILENAME= ActuatorDisk.su2
%
% Mesh input file format (SU2, CGNS)
MESH_FORMAT= SU2
%
% Mesh output file
MESH_OUT_FILENAME= mesh_out.su2
%
% Restart flow input file
SOLUTION_FILENAME= solution_flow.dat
%
% Restart adjoint input file
SOLUTION_ADJ_FILENAME= solution_adj.dat
%
% Output file format (TECPLOT, TECPLOT_BINARY, PARAVIEW,
%                     FIELDVIEW, FIELDVIEW_BINARY)
TABULAR_FORMAT= CSV
%
% Output file convergence history (w/o extension) 
CONV_FILENAME= history
%
% Output file with the forces breakdown
BREAKDOWN_FILENAME= forces_breakdown.dat
%
% Output file restart flow
RESTART_FILENAME= restart_flow.dat
%
% Output file restart adjoint
RESTART_ADJ_FILENAME= restart_adj.dat
%
% Output file flow (w/o extension) variables
VOLUME_FILENAME= flow
%
% Output file adjoint (w/o extension) variables
VOLUME_ADJ_FILENAME= adjoint
%
% Output Objective function
VALUE_OBJFUNC_FILENAME= of_eval.dat
%
% Output objective function gradient (using continuous adjoint)
GRAD_OBJFUNC_FILENAME= of_grad.dat
%
% Output file surface flow coefficient (w/o extension)
SURFACE_FILENAME= surface_flow
%
% Output file surface adjoint coefficient (w/o extension)
SURFACE_ADJ_FILENAME= surface_adjoint
%
% Writing solution file frequency
WRT_SOL_FREQ= 1500
%
% Writing solution file frequency for physical time steps (dual time)
WRT_SOL_FREQ_DUALTIME= 1
%
% Writing convergence history frequency
WRT_CON_FREQ= 1
%
% Writing convergence history frequency (dual time, only written to screen)
WRT_CON_FREQ_DUALTIME= 10
%
% Output residual values in the solution files
WRT_RESIDUALS= NO
%
% Output limiters values in the solution files
WRT_LIMITERS= NO
%
% Output the sharp edges detector
WRT_SHARPEDGES= NO
%
%
%
% Screen output fields
SCREEN_OUTPUT= (INNER_ITER, RMS_DENSITY, RMS_NU_TILDE, LIFT, DRAG)
<|MERGE_RESOLUTION|>--- conflicted
+++ resolved
@@ -5,11 +5,7 @@
 % Author:                                                                      %
 % Institution:                                                                 %
 % Date:                                                                        %
-<<<<<<< HEAD
-% File Version 7.0.5 "Blackbird"                                                   %
-=======
 % File Version 7.0.6 "Blackbird"                                                   %
->>>>>>> 0e3fad69
 %                                                                              %
 %%%%%%%%%%%%%%%%%%%%%%%%%%%%%%%%%%%%%%%%%%%%%%%%%%%%%%%%%%%%%%%%%%%%%%%%%%%%%%%%
 
