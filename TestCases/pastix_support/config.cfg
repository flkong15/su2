%%%%%%%%%%%%%%%%%%%%%%%%%%%%%%%%%%%%%%%%%%%%%%%%%%%%%%%%%%%%%%%%%%%%%%%%%%
% SU2 configuration file                                                 %
% PaStiX options (http://pastix.gforge.inria.fr/files/README-txt.html)   %
% Institution: Imperial College London                                   %
<<<<<<< HEAD
% File Version 7.0.5 "Blackbird"                                            %
=======
% File Version 7.0.6 "Blackbird"                                            %
>>>>>>> 0e3fad69
%%%%%%%%%%%%%%%%%%%%%%%%%%%%%%%%%%%%%%%%%%%%%%%%%%%%%%%%%%%%%%%%%%%%%%%%%%
%
% Intro:
% PaStiX is a direct sparse solver, its main application in SU2 is to
% elasticity problems (especially stiff ones).
% You can use it for fluid problems for example to run at high CFL,
% but for 3D cases of moderate size (~500k) the computational cost is
% going to be prohibitive (2D is fine up to several million nodes).
% Note: Steady state discrete adjoints only require 1 factorization...
% This file explains the available options, for build instructions
% see the accompanying readme.txt file.
%
% Factorization types:
% LDL^T, self-adjoint systems, option PASTIX_LDLT
% LU, general systems, double the time/memory, option PASTIX_LU
% ILU, incomplete LU that accounts for halo points, option PASTIX_ILU
%
% LDL^T and LU can be used as linear solvers e.g.
LINEAR_SOLVER= PASTIX_LDLT
LINEAR_SOLVER_PREC= LU_SGS % or JACOBI to save on memory
% or as preconditioners
DISCADJ_LIN_PREC= PASTIX_ILU
DISCADJ_LIN_SOLVER= "any iterative solver"
% ILU can only be used as preconditioner, its level of fill is set via
PASTIX_FILL_LEVEL= 1 % integer option
%
% The purpose of using full factorizations as preconditioners is to either
% achieve lower linear solver residuals, or to reduce the cost by avoiding
% recomputation of the factorization on every nonlinear iteration (the
% factorization becomes approximate and so refinement is needed).
% This is set via
PASTIX_FACTORIZATION_FREQUENCY= 1 % 0 means "only on first iteration"
%
% By default the solver runs silently, more verbosity can be set via
PASTIX_VERBOSITY_LEVEL= 0 % - Silent
% 1 - On factorization, solves, and cleanup; 2 - Same with more detail.
<|MERGE_RESOLUTION|>--- conflicted
+++ resolved
@@ -2,11 +2,7 @@
 % SU2 configuration file                                                 %
 % PaStiX options (http://pastix.gforge.inria.fr/files/README-txt.html)   %
 % Institution: Imperial College London                                   %
-<<<<<<< HEAD
-% File Version 7.0.5 "Blackbird"                                            %
-=======
 % File Version 7.0.6 "Blackbird"                                            %
->>>>>>> 0e3fad69
 %%%%%%%%%%%%%%%%%%%%%%%%%%%%%%%%%%%%%%%%%%%%%%%%%%%%%%%%%%%%%%%%%%%%%%%%%%
 %
 % Intro:
