--- conflicted
+++ resolved
@@ -685,11 +685,7 @@
     Jones_tc_rst.cfg_dir   = "turbomachinery/APU_turbocharger"
     Jones_tc_rst.cfg_file  = "Jones_rst.cfg"
     Jones_tc_rst.test_iter = 5
-<<<<<<< HEAD
-    Jones_tc_rst.test_vals = [-4.279683, -1.421869, 82.253640, 2.776473] #last 4 columns
-=======
     Jones_tc_rst.test_vals = [-4.265376, -1.422420, 82.253590, 2.776443] #last 4 columns
->>>>>>> a9cc3795
     Jones_tc_rst.su2_exec  = "SU2_CFD"
     Jones_tc_rst.timeout   = 1600
     Jones_tc_rst.tol       = 0.00001
