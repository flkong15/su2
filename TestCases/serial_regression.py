--- conflicted
+++ resolved
@@ -3,11 +3,7 @@
 ## \file serial_regression.py
 #  \brief Python script for automated regression testing of SU2 examples
 #  \author A. Aranake, A. Campos, T. Economon, T. Lukaczyk, S. Padron
-<<<<<<< HEAD
-#  \version 7.0.3 "Blackbird"
-=======
 #  \version 7.0.5 "Blackbird"
->>>>>>> d0e10f8a
 #
 # SU2 Project Website: https://su2code.github.io
 # 
@@ -39,49 +35,6 @@
        to make sure nothing is broken. '''
 
     test_list = []
-<<<<<<< HEAD
-
-    #########################
-    ## NEMO solver ###
-    #########################
-
-    # Adiabatic thermal bath
-    thermalbath           = TestCase('thermalbath')
-    thermalbath.cfg_dir   = "nonequilibrium/thermalbath/finitechemistry"
-    thermalbath.cfg_file  = "thermalbath.cfg"
-    thermalbath.test_iter = 10
-    thermalbath.test_vals = [2.473627,    2.473627, -11.873732,  -11.916261,  -32.000000,   10.804939] #last 4 columns
-    thermalbath.su2_exec  = "SU2_CFD"
-    thermalbath.timeout   = 1600
-    thermalbath.new_output = True
-    thermalbath.tol       = 0.00001
-    test_list.append(thermalbath)
-
-    # Adiabatic frozen thermal bath
-    thermalbath_frozen           = TestCase('thermalbath_frozen')
-    thermalbath_frozen.cfg_dir   = "nonequilibrium/thermalbath/frozen"
-    thermalbath_frozen.cfg_file  = "thermalbath_frozen.cfg"
-    thermalbath_frozen.test_iter = 10
-    thermalbath_frozen.test_vals = [-32.000000,  -32.000000,  -11.874916,  -11.916261,  -32.000000,   10.813864] #last 4 columns
-    thermalbath_frozen.su2_exec  = "SU2_CFD"
-    thermalbath_frozen.timeout   = 1600
-    thermalbath_frozen.new_output = True
-    thermalbath_frozen.tol       = 0.00001
-    test_list.append(thermalbath_frozen)
-
-    # Inviscid single wedge
-    invwedge           = TestCase('invwedge')
-    invwedge.cfg_dir   = "nonequilibrium/invwedge"
-    invwedge.cfg_file  = "invwedge.cfg"
-    invwedge.test_iter = 10
-    invwedge.test_vals = [-0.954130,   -1.478893,  -16.737310,  -17.063693,  -17.010416,    2.374072,    1.733626,   5.401966,    0.955538] #last 4 columns
-    invwedge.su2_exec  = "SU2_CFD"
-    invwedge.timeout   = 1600
-    invwedge.new_output = True
-    invwedge.tol       = 0.00001
-    test_list.append(invwedge)
-=======
->>>>>>> d0e10f8a
     
     #########################
     ## Compressible Euler ###
@@ -865,11 +818,7 @@
     harmonic_balance.cfg_dir   = "harmonic_balance"
     harmonic_balance.cfg_file  = "HB.cfg"
     harmonic_balance.test_iter = 25
-<<<<<<< HEAD
-    harmonic_balance.test_vals = [-1.589862, 3.922099, -0.001443, 0.099456] #last 4 columns
-=======
     harmonic_balance.test_vals = [-1.589755, 3.922208, 0.006724, 0.099454] #last 4 columns
->>>>>>> d0e10f8a
     harmonic_balance.su2_exec  = "SU2_CFD"
     harmonic_balance.new_output = False
     harmonic_balance.timeout   = 1600
@@ -938,11 +887,7 @@
     sine_gust.cfg_dir   = "gust"
     sine_gust.cfg_file  = "inv_gust_NACA0012.cfg"
     sine_gust.test_iter = 5
-<<<<<<< HEAD
-    sine_gust.test_vals = [-1.977545, 3.481778, -0.001572, -0.007286] #last 4 columns
-=======
     sine_gust.test_vals = [-1.977520, 3.481804, -0.012277, -0.007308] #last 4 columns
->>>>>>> d0e10f8a
     sine_gust.su2_exec  = "SU2_CFD"
     sine_gust.timeout   = 1600
     sine_gust.tol       = 0.00001
@@ -955,11 +900,7 @@
     aeroelastic.cfg_dir   = "aeroelastic"
     aeroelastic.cfg_file  = "aeroelastic_NACA64A010.cfg"
     aeroelastic.test_iter = 2
-<<<<<<< HEAD
-    aeroelastic.test_vals = [0.079371, 0.033176, -0.001665, -0.000156] #last 4 columns
-=======
     aeroelastic.test_vals = [0.074885, 0.033116, -0.001650, -0.000127] #last 4 columns
->>>>>>> d0e10f8a
     aeroelastic.su2_exec  = "SU2_CFD"
     aeroelastic.timeout   = 1600
     aeroelastic.tol       = 0.00001
@@ -992,8 +933,6 @@
     unst_inc_turb_naca0015_sa.unsteady  = True
     test_list.append(unst_inc_turb_naca0015_sa)
 
-<<<<<<< HEAD
-=======
     # unsteady pitching NACA0012, Euler, Deforming
     unst_deforming_naca0012           = TestCase('unst_deforming_naca0012')
     unst_deforming_naca0012.cfg_dir   = "disc_adj_euler/naca0012_pitching_def"
@@ -1006,7 +945,6 @@
     unst_deforming_naca0012.unsteady  = True
     test_list.append(unst_deforming_naca0012)
 
->>>>>>> d0e10f8a
     ######################################
     ### NICFD                          ###
     ######################################
@@ -1057,11 +995,7 @@
     Jones_tc.cfg_dir   = "turbomachinery/APU_turbocharger"
     Jones_tc.cfg_file  = "Jones.cfg"
     Jones_tc.test_iter = 5
-<<<<<<< HEAD
-    Jones_tc.test_vals = [-5.300315, 0.365965, 44.731520, 2.271338] #last 4 columns
-=======
     Jones_tc.test_vals = [-5.280323, 0.379653, 44.725410, 2.271564] #last 4 columns
->>>>>>> d0e10f8a
     Jones_tc.su2_exec  = "SU2_CFD"
     Jones_tc.new_output = False
     Jones_tc.timeout   = 1600
@@ -1073,19 +1007,11 @@
     Jones_tc_rst.cfg_dir   = "turbomachinery/APU_turbocharger"
     Jones_tc_rst.cfg_file  = "Jones_rst.cfg"
     Jones_tc_rst.test_iter = 5
-<<<<<<< HEAD
-    Jones_tc_rst.test_vals = [-4.626481, -1.570875, 34.015260, 10.187090] #last 4 columns
-    Jones_tc_rst.su2_exec  = "SU2_CFD"
-    Jones_tc_rst.new_output = False
-    Jones_tc_rst.timeout   = 1600
-    Jones_tc_rst.tol       = 0.00001
-=======
     Jones_tc_rst.test_vals = [-4.625262, -1.569571, 34.014130, 10.187670] #last 4 columns
     Jones_tc_rst.su2_exec  = "SU2_CFD"
     Jones_tc_rst.new_output = False
     Jones_tc_rst.timeout   = 1600
     Jones_tc_rst.tol       = 0.0001
->>>>>>> d0e10f8a
     test_list.append(Jones_tc_rst)
 
     # 2D axial stage
@@ -1093,11 +1019,7 @@
     axial_stage2D.cfg_dir   = "turbomachinery/axial_stage_2D"
     axial_stage2D.cfg_file  = "Axial_stage2D.cfg"
     axial_stage2D.test_iter = 20
-<<<<<<< HEAD
-    axial_stage2D.test_vals = [-1.933218, 5.381191, 73.357940, 1.780224] #last 4 columns
-=======
     axial_stage2D.test_vals = [-1.933218, 5.381198, 73.357940, 1.780408] #last 4 columns
->>>>>>> d0e10f8a
     axial_stage2D.su2_exec  = "SU2_CFD"
     axial_stage2D.new_output  = False
     axial_stage2D.timeout   = 1600
@@ -1198,11 +1120,7 @@
     rotating_cylinders.cfg_dir   = "sliding_interface/rotating_cylinders"
     rotating_cylinders.cfg_file  = "rot_cylinders_WA.cfg"
     rotating_cylinders.test_iter = 3
-<<<<<<< HEAD
-    rotating_cylinders.test_vals = [3.000000, 0.000000, 0.777273, 1.134732, 1.224115] #last 4 columns
-=======
     rotating_cylinders.test_vals = [3.000000, 0.000000, 0.777574, 1.134794, 1.224127] #last 4 columns
->>>>>>> d0e10f8a
     rotating_cylinders.su2_exec  = "SU2_CFD"
     rotating_cylinders.timeout   = 1600
     rotating_cylinders.tol       = 0.00001
@@ -1228,11 +1146,7 @@
     bars_SST_2D.cfg_dir   = "sliding_interface/bars_SST_2D"
     bars_SST_2D.cfg_file  = "bars.cfg"
     bars_SST_2D.test_iter = 13
-<<<<<<< HEAD
-    bars_SST_2D.test_vals = [13.000000, -0.619179, -1.879082] #last 3 columns
-=======
     bars_SST_2D.test_vals = [13.000000, -0.619179, -1.564701] #last 3 columns
->>>>>>> d0e10f8a
     bars_SST_2D.su2_exec  = "SU2_CFD"
     bars_SST_2D.timeout   = 1600
     bars_SST_2D.tol       = 0.00001
@@ -1292,11 +1206,7 @@
     knowlesbeam.cfg_dir   = "fea_fsi/MixElemsKnowles"
     knowlesbeam.cfg_file  = "config.cfg"
     knowlesbeam.test_iter = 0
-<<<<<<< HEAD
-    knowlesbeam.test_vals = [-14.51360, -13.57735, -28.12642, 9.7306] #last 4 columns
-=======
     knowlesbeam.test_vals = [-14.51360, -13.57735, -28.12642, 0.44503, 9.7306] #last 5 columns
->>>>>>> d0e10f8a
     knowlesbeam.su2_exec  = "SU2_CFD"
     knowlesbeam.timeout   = 1600
     knowlesbeam.tol       = 0.0001
@@ -1320,11 +1230,7 @@
     fsi2d.cfg_dir   = "fea_fsi/WallChannel_2d"
     fsi2d.cfg_file  = "configFSI.cfg"
     fsi2d.test_iter = 4
-<<<<<<< HEAD
-    fsi2d.test_vals = [4.000000, 0.000000, -3.801272, -4.123970] #last 4 columns
-=======
     fsi2d.test_vals = [4, 0, -3.764077, -4.081143] #last 4 columns
->>>>>>> d0e10f8a
     fsi2d.su2_exec  = "SU2_CFD"
     fsi2d.timeout   = 1600
     fsi2d.multizone = True
@@ -1337,11 +1243,7 @@
     stat_fsi.cfg_dir   = "fea_fsi/stat_fsi"
     stat_fsi.cfg_file  = "config.cfg"
     stat_fsi.test_iter = 7
-<<<<<<< HEAD
-    stat_fsi.test_vals = [-3.323551, -4.982863, 0.000000, 47.000000] #last 5 columns
-=======
     stat_fsi.test_vals = [-3.326934, -4.981505, 0.000000, 7.000000] #last 5 columns
->>>>>>> d0e10f8a
     stat_fsi.su2_exec  = "SU2_CFD"
     stat_fsi.timeout   = 1600
     stat_fsi.multizone = True
@@ -1353,11 +1255,7 @@
     stat_fsi_restart.cfg_dir   = "fea_fsi/stat_fsi"
     stat_fsi_restart.cfg_file  = "config_restart.cfg"
     stat_fsi_restart.test_iter = 1
-<<<<<<< HEAD
-    stat_fsi_restart.test_vals = [-3.407098, -4.248366, 0.000000, 47.000000] #last 5 columns
-=======
     stat_fsi_restart.test_vals = [-3.407486, -4.339837, 0.000000, 27.000000] #last 5 columns
->>>>>>> d0e10f8a
     stat_fsi_restart.multizone = True
     stat_fsi_restart.su2_exec  = "SU2_CFD"
     stat_fsi_restart.timeout   = 1600
@@ -1369,11 +1267,7 @@
     dyn_fsi.cfg_dir   = "fea_fsi/dyn_fsi"
     dyn_fsi.cfg_file  = "config.cfg"
     dyn_fsi.test_iter = 4
-<<<<<<< HEAD
-    dyn_fsi.test_vals = [-4.389732, -4.060110, 0.000000, 59.000000] #last 5 columns
-=======
     dyn_fsi.test_vals = [-4.379829, -4.005994, 0.000000, 0.000000] #last 5 columns
->>>>>>> d0e10f8a
     dyn_fsi.multizone = True
     dyn_fsi.unsteady  = True
     dyn_fsi.su2_exec  = "SU2_CFD"
@@ -1386,11 +1280,7 @@
     airfoilRBF.cfg_dir   = "fea_fsi/Airfoil_RBF"
     airfoilRBF.cfg_file  = "config.cfg"
     airfoilRBF.test_iter = 1
-<<<<<<< HEAD
-    airfoilRBF.test_vals = [1.000000, -2.980686, -4.866015]
-=======
     airfoilRBF.test_vals = [1.000000, -2.791154, -4.961536]
->>>>>>> d0e10f8a
     airfoilRBF.su2_exec  = "SU2_CFD"
     airfoilRBF.timeout   = 1600
     airfoilRBF.multizone = True
@@ -1802,11 +1692,7 @@
     opt_multiobj1surf_py.cfg_file   = "inv_wedge_ROE_multiobj_1surf.cfg"
     opt_multiobj1surf_py.test_iter  = 1
     opt_multiobj1surf_py.test_vals = [1.000000, 1.000000, 30.428280, 2.039416] #last 4 columns
-<<<<<<< HEAD
-    opt_multiobj1surf_py.su2_exec   = "shape_optimization.py -g CONTINUOUS_ADJOINT  -f"
-=======
     opt_multiobj1surf_py.su2_exec   = "shape_optimization.py -g CONTINUOUS_ADJOINT -f "
->>>>>>> d0e10f8a
     opt_multiobj1surf_py.timeout    = 1600
     opt_multiobj1surf_py.tol       = 0.00001
     pass_list.append(opt_multiobj1surf_py.run_opt())
@@ -1872,11 +1758,7 @@
     pywrapper_aeroelastic.cfg_dir   = "aeroelastic"
     pywrapper_aeroelastic.cfg_file  = "aeroelastic_NACA64A010.cfg"
     pywrapper_aeroelastic.test_iter = 2
-<<<<<<< HEAD
-    pywrapper_aeroelastic.test_vals = [0.079371, 0.033176, -0.001665, -0.000156] #last 4 columns
-=======
     pywrapper_aeroelastic.test_vals = [0.074885, 0.033116, -0.001650, -0.000127] #last 4 columns
->>>>>>> d0e10f8a
     pywrapper_aeroelastic.su2_exec  = "SU2_CFD.py -f"
     pywrapper_aeroelastic.new_output  = True
     pywrapper_aeroelastic.timeout   = 1600
@@ -1890,11 +1772,7 @@
     pywrapper_fsi2d.cfg_dir   = "fea_fsi/WallChannel_2d"
     pywrapper_fsi2d.cfg_file  = "configFSI.cfg"
     pywrapper_fsi2d.test_iter = 4
-<<<<<<< HEAD
-    pywrapper_fsi2d.test_vals = [4.000000, 0.000000, -3.801272, -4.123970] #last 4 columns
-=======
     pywrapper_fsi2d.test_vals = [4, 0, -3.764077, -4.081143] #last 4 columns
->>>>>>> d0e10f8a
     pywrapper_fsi2d.su2_exec  = "SU2_CFD.py --nZone 2 --fsi True -f"
     pywrapper_fsi2d.new_output  = True
     pywrapper_fsi2d.unsteady  = True
