%%%%%%%%%%%%%%%%%%%%%%%%%%%%%%%%%%%%%%%%%%%%%%%%%%%%%%%%%%%%%%%%%%%%%%%%%%%%%%%%
%                                                                              %
% SU2 configuration file                                                       %
% Case description: Transonic inviscid optimization of a NACA0012 airfoil      %
% Author: Indiana Stokes                                                       %
% Institution:                                                                 %
% Date: 2017.07.03                                                             %
<<<<<<< HEAD
% File Version 7.0.5 "Blackbird"                                                   %
=======
% File Version 7.0.6 "Blackbird"                                                   %
>>>>>>> 0e3fad69
%                                                                              %
%%%%%%%%%%%%%%%%%%%%%%%%%%%%%%%%%%%%%%%%%%%%%%%%%%%%%%%%%%%%%%%%%%%%%%%%%%%%%%%%

% ------------- DIRECT, ADJOINT, AND LINEARIZED PROBLEM DEFINITION ------------%
%
% Physical governing equations (EULER, NAVIER_STOKES,
%                               WAVE_EQUATION, HEAT_EQUATION, FEM_ELASTICITY,
%                               POISSON_EQUATION) 
SOLVER= EULER
%
% Mathematical problem (DIRECT, CONTINUOUS_ADJOINT)
MATH_PROBLEM= DIRECT
%
% Restart solution (NO, YES)
RESTART_SOL= YES

% -------------------- COMPRESSIBLE FREE-STREAM DEFINITION --------------------%
%
% Mach number (non-dimensional, based on the free-stream values)
MACH_NUMBER= 0.8
%
% Angle of attack (degrees)
AOA= 1.25
%
% Free-stream pressure (101325.0 N/m^2 by default, only Euler flows)  
FREESTREAM_PRESSURE= 101325.0
%
% Free-stream temperature (288.15 K by default)
FREESTREAM_TEMPERATURE= 288.15

% ---------------------- REFERENCE VALUE DEFINITION ---------------------------%
%
% Reference origin for moment computation
REF_ORIGIN_MOMENT_X = 0.25
REF_ORIGIN_MOMENT_Y = 0.00
REF_ORIGIN_MOMENT_Z = 0.00
%
% Reference length for pitching, rolling, and yawing non-dimensional moment
REF_LENGTH= 1.0
%
% Reference area for force coefficients (0 implies automatic calculation)
REF_AREA= 1.0
%
% Flow non-dimensionalization (DIMENSIONAL, FREESTREAM_PRESS_EQ_ONE,
%                              FREESTREAM_VEL_EQ_MACH, FREESTREAM_VEL_EQ_ONE)
REF_DIMENSIONALIZATION= FREESTREAM_PRESS_EQ_ONE

% ----------------------- BOUNDARY CONDITION DEFINITION -----------------------%
%
% Marker of the Euler boundary (0 = no marker)
MARKER_EULER= ( airfoil )
%
% Marker of the far field (0 = no marker)
MARKER_FAR= ( farfield )

% ------------------------ SURFACES IDENTIFICATION ----------------------------%
%
% Marker of the surface which is going to be plotted or designed
MARKER_PLOTTING= ( airfoil )
%
% Marker of the surface where the functional (Cd, Cl, etc.) will be evaluated
MARKER_MONITORING= ( airfoil )

% ------------- COMMON PARAMETERS DEFINING THE NUMERICAL METHOD ---------------%
%
% Numerical method for spatial gradients (GREEN_GAUSS, WEIGHTED_LEAST_SQUARES)
NUM_METHOD_GRAD= GREEN_GAUSS
%
% Courant-Friedrichs-Lewy condition of the finest grid
CFL_NUMBER= 5.0
%
% Adaptive CFL number (NO, YES)
CFL_ADAPT= NO
%
% Parameters of the adaptive CFL number (factor down, factor up, CFL min value,
%                                        CFL max value )
CFL_ADAPT_PARAM= ( 1.5, 0.5, 1.0, 100.0 )
%
% Runge-Kutta alpha coefficients
RK_ALPHA_COEFF= ( 0.66667, 0.66667, 1.000000 )
%
% Number of total iterations
ITER= 100

% ------------------------ LINEAR SOLVER DEFINITION ---------------------------%
%
% Linear solver for the implicit (or discrete adjoint) formulation (LU_SGS,
%                                              SYM_GAUSS_SEIDEL, BCGSTAB, GMRES)
LINEAR_SOLVER= FGMRES
%
% Preconditioner of the Krylov linear solver (NONE, JACOBI, LINELET, LUSGS)
LINEAR_SOLVER_PREC= LU_SGS
%
% Min error of the linear solver for the implicit formulation
LINEAR_SOLVER_ERROR= 1E-4
%
% Max number of iterations of the linear solver for the implicit formulation
LINEAR_SOLVER_ITER= 2

% -------------------------- MULTIGRID PARAMETERS -----------------------------%
%
% Multi-Grid Levels (0 = no multi-grid)
MGLEVEL= 0
%
% Multi-grid cycle (V_CYCLE, W_CYCLE, FULLMG_CYCLE)
MGCYCLE= V_CYCLE
%
% Multi-Grid PreSmoothing Level
MG_PRE_SMOOTH= ( 1, 2, 3, 3 )
%
% Multi-Grid PostSmoothing Level
MG_POST_SMOOTH= ( 0, 0, 0, 0 )
%
% Jacobi implicit smoothing of the correction
MG_CORRECTION_SMOOTH= ( 0, 0, 0, 0 )
%
% Damping factor for the residual restriction
MG_DAMP_RESTRICTION= 1.0
%
% Damping factor for the correction prolongation
MG_DAMP_PROLONGATION= 1.0

% --------------------- FLOW NUMERICAL METHOD DEFINITION ----------------------%
% Convective numerical method (JST, LAX-FRIEDRICH, ROE-1ST_ORDER, 
%                              ROE-2ND_ORDER)
CONV_NUM_METHOD_FLOW= JST
%
% 2nd and 4th order artificial dissipation coefficients
JST_SENSOR_COEFF= ( 0.5, 0.02 )
%
% Time discretization (RUNGE-KUTTA_EXPLICIT, EULER_IMPLICIT, EULER_EXPLICIT)
TIME_DISCRE_FLOW= EULER_IMPLICIT

% ---------------- ADJOINT-FLOW NUMERICAL METHOD DEFINITION -------------------%
% Adjoint problem boundary condition (DRAG, LIFT, SIDEFORCE, MOMENT_X,
%                                     MOMENT_Y, MOMENT_Z, EFFICIENCY, 
%                                     EQUIVALENT_AREA, NEARFIELD_PRESSURE,
%                                     FORCE_X, FORCE_Y, FORCE_Z, THRUST, 
%                                     TORQUE, FREE_SURFACE)
OBJECTIVE_FUNCTION= DRAG
%
% Convective numerical method (JST, LAX-FRIEDRICH, ROE-1ST_ORDER, 
%                              ROE-2ND_ORDER)
CONV_NUM_METHOD_ADJFLOW= JST
%
% 2nd, and 4th order artificial dissipation coefficients
ADJ_JST_SENSOR_COEFF= ( 0.0, 0.02 )
%
% Time discretization (RUNGE-KUTTA_EXPLICIT, EULER_IMPLICIT)
TIME_DISCRE_ADJFLOW= EULER_IMPLICIT
%
% Reduction factor of the CFL coefficient in the adjoint problem
CFL_REDUCTION_ADJFLOW= 0.8

% ----------------------- GEOMETRY EVALUATION PARAMETERS ----------------------%
%
% Marker(s) of the surface where geometrical based function will be evaluated
GEO_MARKER= ( airfoil )
%
% Description of the geometry to be analyzed (AIRFOIL, WING, FUSELAGE)
GEO_DESCRIPTION= AIRFOIL
%
% Geometrical evaluation mode (FUNCTION, GRADIENT)
GEO_MODE= FUNCTION

% ----------------------- DESIGN VARIABLE PARAMETERS --------------------------%
%
% Kind of deformation (FFD_SETTING, HICKS_HENNE, HICKS_HENNE_NORMAL, PARABOLIC,
%                      HICKS_HENNE_SHOCK, NACA_4DIGITS, DISPLACEMENT, ROTATION, 
%                      FFD_CONTROL_POINT, FFD_DIHEDRAL_ANGLE, FFD_TWIST_ANGLE, 
%                      FFD_ROTATION)
DV_KIND= HICKS_HENNE
%
% Marker of the surface in which we are going apply the shape deformation
DV_MARKER= ( airfoil )
%
% Parameters of the shape deformation 
% 	- HICKS_HENNE_FAMILY ( Lower(0)/Upper(1) side, x_Loc )
% 	- NACA_4DIGITS ( 1st digit, 2nd digit, 3rd and 4th digit )
% 	- PARABOLIC ( 1st digit, 2nd and 3rd digit )
% 	- DISPLACEMENT ( x_Disp, y_Disp, z_Disp )
% 	- ROTATION ( x_Orig, y_Orig, z_Orig, x_End, y_End, z_End )
DV_PARAM= ( 1, 0.5 )
%
% Value of the shape deformation deformation
DV_VALUE= 1.0

% ------------------------ GRID DEFORMATION PARAMETERS ------------------------%
%
% Number of smoothing iterations for FEA mesh deformation
DEFORM_LINEAR_SOLVER_ITER= 500
%
% Number of nonlinear deformation iterations (surface deformation increments)
DEFORM_NONLINEAR_ITER= 1
%
% Print the residuals during mesh deformation to the console (YES, NO)
DEFORM_CONSOLE_OUTPUT= YES
%
% Minimum residual criteria for the linear solver convergence of grid deformation
DEFORM_LINEAR_SOLVER_ERROR= 1E-14
%
% Type of element stiffness imposed for FEA mesh deformation (INVERSE_VOLUME, 
%                                          WALL_DISTANCE, CONSTANT_STIFFNESS)
DEFORM_STIFFNESS_TYPE= INVERSE_VOLUME

% --------------------------- CONVERGENCE PARAMETERS --------------------------%
% Convergence criteria (CAUCHY, RESIDUAL)
%
CONV_CRITERIA= RESIDUAL
%
%
% Min value of the residual (log10 of the residual)
CONV_RESIDUAL_MINVAL= -13
%
% Start Cauchy criteria at iteration number
CONV_STARTITER= 10
%
% Number of elements to apply the criteria
CONV_CAUCHY_ELEMS= 100
%
% Epsilon to control the series convergence
CONV_CAUCHY_EPS= 1E-6
%
%

% ------------------------- INPUT/OUTPUT INFORMATION --------------------------%
%
% Mesh input file
MESH_FILENAME= mesh_NACA0012_inv.su2
%
% Mesh input file format (SU2, CGNS, NETCDF_ASCII)
MESH_FORMAT= SU2
%
% Mesh output file
MESH_OUT_FILENAME= mesh_out.su2
%
% Restart flow input file
SOLUTION_FILENAME= solution_flow.dat
%
% Restart adjoint input file
SOLUTION_ADJ_FILENAME= solution_adj.dat
%
% Output tabular format (CSV, TECPLOT)
TABULAR_FORMAT= CSV
%
% Output file convergence history (w/o extension) 
CONV_FILENAME= history
%
% Output file restart flow
RESTART_FILENAME= restart_flow.dat
%
% Output file restart adjoint
RESTART_ADJ_FILENAME= restart_adj.dat
%
% Output file flow (w/o extension) variables
VOLUME_FILENAME= flow
%
% Output file adjoint (w/o extension) variables
VOLUME_ADJ_FILENAME= adjoint
%
% Output Objective function gradient (using continuous adjoint)
GRAD_OBJFUNC_FILENAME= of_grad.dat
%
% Output file surface flow coefficient (w/o extension)
SURFACE_FILENAME= surface_flow
%
% Output file surface adjoint coefficient (w/o extension)
SURFACE_ADJ_FILENAME= surface_adjoint
%
% Writing solution file frequency
WRT_SOL_FREQ= 250
%
% Writing solution file frequency for physical time steps (dual time)
WRT_SOL_FREQ_DUALTIME= 1
%
% Writing convergence history frequency
WRT_CON_FREQ= 1
%
% Writing convergence history frequency (dual time, only written to screen)
WRT_CON_FREQ_DUALTIME= 10
%
% Output rind layers in the solution files
WRT_HALO= NO

% --------------------- OPTIMAL SHAPE DESIGN DEFINITION -----------------------%
%
% Available flow based objective functions or constraint functions
%    DRAG, LIFT, SIDEFORCE, EFFICIENCY, BUFFET, 
%    FORCE_X, FORCE_Y, FORCE_Z,
%    MOMENT_X, MOMENT_Y, MOMENT_Z,
%    THRUST, TORQUE, FIGURE_OF_MERIT,
%    EQUIVALENT_AREA, NEARFIELD_PRESSURE,
%    TOTAL_HEATFLUX, MAXIMUM_HEATFLUX,
%    INVERSE_DESIGN_PRESSURE, INVERSE_DESIGN_HEATFLUX,
%    SURFACE_TOTAL_PRESSURE, SURFACE_MASSFLOW
%    SURFACE_STATIC_PRESSURE, SURFACE_MACH
%
% Available geometrical based objective functions or constraint functions
%    AIRFOIL_AREA, AIRFOIL_THICKNESS, AIRFOIL_CHORD, AIRFOIL_TOC, AIRFOIL_AOA,
%    WING_VOLUME, WING_MIN_THICKNESS, WING_MAX_THICKNESS, WING_MAX_CHORD, WING_MIN_TOC, WING_MAX_TWIST, WING_MAX_CURVATURE, WING_MAX_DIHEDRAL
%    STATION#_WIDTH, STATION#_AREA, STATION#_THICKNESS, STATION#_CHORD, STATION#_TOC,
%    STATION#_TWIST (where # is the index of the station defined in GEO_LOCATION_STATIONS)
%
% Available design variables
% 2D Design variables
%    FFD_CONTROL_POINT_2D   (  19, Scale | Mark. List | FFD_BoxTag, i_Ind, j_Ind, x_Mov, y_Mov )
%    FFD_CAMBER_2D          (  20, Scale | Mark. List | FFD_BoxTag, i_Ind )
%    FFD_THICKNESS_2D       (  21, Scale | Mark. List | FFD_BoxTag, i_Ind )
%    FFD_TWIST_2D           (  22, Scale | Mark. List | FFD_BoxTag, x_Orig, y_Orig )
%    HICKS_HENNE            (  30, Scale | Mark. List | Lower(0)/Upper(1) side, x_Loc )
%    ANGLE_OF_ATTACK        ( 101, Scale | Mark. List | 1.0 )
%
% 3D Design variables
%    FFD_CONTROL_POINT      (  11, Scale | Mark. List | FFD_BoxTag, i_Ind, j_Ind, k_Ind, x_Mov, y_Mov, z_Mov )
%    FFD_NACELLE            (  12, Scale | Mark. List | FFD_BoxTag, rho_Ind, theta_Ind, phi_Ind, rho_Mov, phi_Mov )
%    FFD_GULL               (  13, Scale | Mark. List | FFD_BoxTag, j_Ind )
%    FFD_CAMBER             (  14, Scale | Mark. List | FFD_BoxTag, i_Ind, j_Ind )
%    FFD_TWIST              (  15, Scale | Mark. List | FFD_BoxTag, j_Ind, x_Orig, y_Orig, z_Orig, x_End, y_End, z_End )
%    FFD_THICKNESS          (  16, Scale | Mark. List | FFD_BoxTag, i_Ind, j_Ind )
%    FFD_ROTATION           (  18, Scale | Mark. List | FFD_BoxTag, x_Axis, y_Axis, z_Axis, x_Turn, y_Turn, z_Turn )
%    FFD_ANGLE_OF_ATTACK    (  24, Scale | Mark. List | FFD_BoxTag, 1.0 )
%
% Global design variables
%    TRANSLATION            (   1, Scale | Mark. List | x_Disp, y_Disp, z_Disp )
%    ROTATION               (   2, Scale | Mark. List | x_Axis, y_Axis, z_Axis, x_Turn, y_Turn, z_Turn )
%
% Definition of multipoint design problems, this option should be combined with the
% the prefix MULTIPOINT in the objective function or constraint (e.g. MULTIPOINT_DRAG, MULTIPOINT_LIFT, etc.)
MULTIPOINT_WEIGHT= (0.25, 0.5, 0.25)
MULTIPOINT_MACH_NUMBER= (0.79, 0.8, 0.81)
%MULTIPOINT_AOA= (1.25, 1.25, 1.25)
%MULTIPOINT_SIDESLIP_ANGLE= (0.0, 0.0, 0.0)
%MULTIPOINT_REYNOLDS_NUMBER= (1E6, 1E6, 1E6)
%MULTIPOINT_TARGET_CL= (0.8, 0.8, 0.8)
%MULTIPOINT_FREESTREAM_PRESSURE= (101325.0, 101325.0, 101325.0)
%MULTIPOINT_FREESTREAM_TEMPERATURE= (288.15, 288.15, 288.15)
%
% Optimization objective function with scaling factor
% ex= Objective * Scale
OPT_OBJECTIVE= MULTIPOINT_DRAG * 0.001
%
% Optimization constraint functions with scaling factors, separated by semicolons
% ex= (Objective = Value ) * Scale, use '>','<','='
OPT_CONSTRAINT= NONE
%
% Maximum number of optimizer iterations
OPT_ITERATIONS= 100
%
% Requested accuracy
OPT_ACCURACY= 1E-6
%
% Upper bound for each design variable
OPT_BOUND_UPPER= 1E6
%
% Lower bound for each design variable
OPT_BOUND_LOWER= -1E6
%
% Optimization design variables, separated by semicolons
DEFINITION_DV= ( 30, 1.0 | airfoil | 0, 0.05 ); ( 30, 1.0 | airfoil | 0, 0.10 ); ( 30, 1.0 | airfoil | 0, 0.15 ); ( 30, 1.0 | airfoil | 0, 0.20 ); ( 30, 1.0 | airfoil | 0, 0.25 ); ( 30, 1.0 | airfoil | 0, 0.30 ); ( 30, 1.0 | airfoil | 0, 0.35 ); ( 30, 1.0 | airfoil | 0, 0.40 ); ( 30, 1.0 | airfoil | 0, 0.45 ); ( 30, 1.0 | airfoil | 0, 0.50 ); ( 30, 1.0 | airfoil | 0, 0.55 ); ( 30, 1.0 | airfoil | 0, 0.60 ); ( 30, 1.0 | airfoil | 0, 0.65 ); ( 30, 1.0 | airfoil | 0, 0.70 ); ( 30, 1.0 | airfoil | 0, 0.75 ); ( 30, 1.0 | airfoil | 0, 0.80 ); ( 30, 1.0 | airfoil | 0, 0.85 ); ( 30, 1.0 | airfoil | 0, 0.90 ); ( 30, 1.0 | airfoil | 0, 0.95 ); ( 30, 1.0 | airfoil | 1, 0.05 ); ( 30, 1.0 | airfoil | 1, 0.10 ); ( 30, 1.0 | airfoil | 1, 0.15 ); ( 30, 1.0 | airfoil | 1, 0.20 ); ( 30, 1.0 | airfoil | 1, 0.25 ); ( 30, 1.0 | airfoil | 1, 0.30 ); ( 30, 1.0 | airfoil | 1, 0.35 ); ( 30, 1.0 | airfoil | 1, 0.40 ); ( 30, 1.0 | airfoil | 1, 0.45 ); ( 30, 1.0 | airfoil | 1, 0.50 ); ( 30, 1.0 | airfoil | 1, 0.55 ); ( 30, 1.0 | airfoil | 1, 0.60 ); ( 30, 1.0 | airfoil | 1, 0.65 ); ( 30, 1.0 | airfoil | 1, 0.70 ); ( 30, 1.0 | airfoil | 1, 0.75 ); ( 30, 1.0 | airfoil | 1, 0.80 ); ( 30, 1.0 | airfoil | 1, 0.85 ); ( 30, 1.0 | airfoil | 1, 0.90 ); ( 30, 1.0 | airfoil | 1, 0.95 )<|MERGE_RESOLUTION|>--- conflicted
+++ resolved
@@ -5,11 +5,7 @@
 % Author: Indiana Stokes                                                       %
 % Institution:                                                                 %
 % Date: 2017.07.03                                                             %
-<<<<<<< HEAD
-% File Version 7.0.5 "Blackbird"                                                   %
-=======
 % File Version 7.0.6 "Blackbird"                                                   %
->>>>>>> 0e3fad69
 %                                                                              %
 %%%%%%%%%%%%%%%%%%%%%%%%%%%%%%%%%%%%%%%%%%%%%%%%%%%%%%%%%%%%%%%%%%%%%%%%%%%%%%%%
 
