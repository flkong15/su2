--- conflicted
+++ resolved
@@ -4,17 +4,13 @@
 % Case description: Multi-objective optimization for outflow averaged pressure %
 %   and a quadratic penalty function on a surface drag constraint, using       % 
 %   combined evaluation of the gradient rather than separate gradient          % 
-%   evaluations for each function.				               %
+%   evaluations for each function.				                                     %
 %   For the definition of the penalty function see 'obj_p' method defined in   %
 %   SU2/SU2_PY/SU2/eval/designs.py                                             %
 % Author: H.L. Kline, modified from inviscid wedge by Thomas D. Economon       %
 % Institution: Stanford University                                             %
 % Date: 2018.01.07                                                             %
-<<<<<<< HEAD
-% File version 7.1.1 "Blackbird"                                                %
-=======
-% File Version 7.1.1 "Blackbird"                                                %
->>>>>>> 14d77240
+% File Version 7.1.1 "Blackbird"                                               %
 %                                                                              %
 %%%%%%%%%%%%%%%%%%%%%%%%%%%%%%%%%%%%%%%%%%%%%%%%%%%%%%%%%%%%%%%%%%%%%%%%%%%%%%%%
 
