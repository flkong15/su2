--- conflicted
+++ resolved
@@ -415,10 +415,6 @@
 OPT_BOUND_LOWER= -0.1
 %
 % Optimization design variables, separated by semicolons
-<<<<<<< HEAD
-DEFINITION_DV= (15, 1.0| lower | MAIN_BOX, 3,0,0,1.0);(15, 1.0| lower | MAIN_BOX, 4,0,0,1.0);(15, 1.0| lower | MAIN_BOX, 5,0,0,1.0);(15, 1.0| lower | MAIN_BOX, 6,0,0,1.0)
-=======
 DEFINITION_DV= (19, 1.0| lower | MAIN_BOX, 3,0,0,1.0);(19, 1.0| lower | MAIN_BOX, 4,0,0,1.0);(19, 1.0| lower | MAIN_BOX, 5,0,0,1.0);(19, 1.0| lower | MAIN_BOX, 6,0,0,1.0)
->>>>>>> 9977c3e7
 
 HISTORY_OUTPUT=(ITER, RMS_RES, AERO_COEFF, FLOW_COEFF, COMBO)