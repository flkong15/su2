--- conflicted
+++ resolved
@@ -18,11 +18,6 @@
 % List of config files to specify zone options
 CONFIG_LIST= (zone_1.cfg, zone_2.cfg)
 %
-<<<<<<< HEAD
-OUTER_ITER=1000
-%
-INNER_ITER=1
-=======
 %
 TIME_DOMAIN=YES
 %
@@ -31,7 +26,6 @@
 OUTER_ITER= 120
 INNER_ITER= 1
 %
->>>>>>> 7294aa3f
 % ------------- DIRECT, ADJOINT, AND LINEARIZED PROBLEM DEFINITION ------------%
 %
 % Physical governing equations (EULER, NAVIER_STOKES)                         
@@ -48,22 +42,7 @@
 %
 % Unsteady simulation (NO, TIME_STEPPING, DUAL_TIME_STEPPING-1ST_ORDER, 
 %                      DUAL_TIME_STEPPING-1ST_ORDER)
-<<<<<<< HEAD
-UNSTEADY_SIMULATION= DUAL_TIME_STEPPING-2ND_ORDER
-%
-% Time Step for dual time stepping simulations (s)
-UNST_TIMESTEP= 1E-4
-%
-% Total Physical Time for dual time stepping simulations (s)
-UNST_TIME= 0.01
-%
-% Number of internal iterations (dual time method)
-UNST_INT_ITER= 120
-
-RESTART_ITER = 2
-=======
 TIME_MARCHING= DUAL_TIME_STEPPING-2ND_ORDER
->>>>>>> 7294aa3f
 %
 % -------------------- COMPRESSIBLE FREE-STREAM DEFINITION --------------------%
 %
@@ -205,12 +184,6 @@
 %
 % --------------------------- CONVERGENCE PARAMETERS --------------------------%
 %
-<<<<<<< HEAD
-% Number of total iterations
-ITER= 32000
-%
-=======
->>>>>>> 7294aa3f
 % Convergence criteria (CAUCHY, RESIDUAL)
 CONV_CRITERIA= RESIDUAL
 %
