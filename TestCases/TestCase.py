--- conflicted
+++ resolved
@@ -93,16 +93,12 @@
         iter_missing = True
         start_solver = True
 
-<<<<<<< HEAD
-        # Adjust the number of iterations in the config file
-=======
         # if root, add flag to mpirun
         if os.geteuid()==0:
             if self.su2_exec.startswith('mpirun'):
                 self.su2_exec = self.su2_exec.replace('mpirun', 'mpirun --allow-run-as-root')
 
         # Adjust the number of iterations in the config file   
->>>>>>> f9562454
         self.adjust_iter()
 
         # Check for disabling the restart
@@ -575,14 +571,11 @@
         timed_out    = False
         iter_missing = True
         start_solver = True
-<<<<<<< HEAD
-=======
-    
+
         # if root, add flag to mpirun
         if os.geteuid()==0:
             if self.su2_exec.startswith('mpirun'):
                 self.su2_exec = self.su2_exec.replace('mpirun', 'mpirun --allow-run-as-root')
->>>>>>> f9562454
 
         # Assemble the shell command to run SU2
         logfilename = '%s.log' % os.path.splitext(self.cfg_file)[0]
