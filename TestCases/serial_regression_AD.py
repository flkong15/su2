#!/usr/bin/env python

## \file serial_regression.py
#  \brief Python script for automated regression testing of SU2 examples
#  \author A. Aranake, A. Campos, T. Economon, T. Lukaczyk, S. Padron
#  \version 6.2.0 "Falcon"
#
# The current SU2 release has been coordinated by the
# SU2 International Developers Society <www.su2devsociety.org>
# with selected contributions from the open-source community.
#
# The main research teams contributing to the current release are:
#  - Prof. Juan J. Alonso's group at Stanford University.
#  - Prof. Piero Colonna's group at Delft University of Technology.
#  - Prof. Nicolas R. Gauger's group at Kaiserslautern University of Technology.
#  - Prof. Alberto Guardone's group at Polytechnic University of Milan.
#  - Prof. Rafael Palacios' group at Imperial College London.
#  - Prof. Vincent Terrapon's group at the University of Liege.
#  - Prof. Edwin van der Weide's group at the University of Twente.
#  - Lab. of New Concepts in Aeronautics at Tech. Institute of Aeronautics.
#
# Copyright 2012-2019, Francisco D. Palacios, Thomas D. Economon,
#                      Tim Albring, and the SU2 contributors.
#
# SU2 is free software; you can redistribute it and/or
# modify it under the terms of the GNU Lesser General Public
# License as published by the Free Software Foundation; either
# version 2.1 of the License, or (at your option) any later version.
#
# SU2 is distributed in the hope that it will be useful,
# but WITHOUT ANY WARRANTY; without even the implied warranty of
# MERCHANTABILITY or FITNESS FOR A PARTICULAR PURPOSE. See the GNU
# Lesser General Public License for more details.
#
# You should have received a copy of the GNU Lesser General Public
# License along with SU2. If not, see <http://www.gnu.org/licenses/>.

# make print(*args) function available in PY2.6+, does'nt work on PY < 2.6
from __future__ import print_function

import sys
from TestCase import TestCase

def main():
    '''This program runs SU2 and ensures that the output matches specified values. 
       This will be used to do checks when code is pushed to github 
       to make sure nothing is broken. '''

    test_list = []

    #####################################
    ### Disc. adj. compressible Euler ###
    #####################################

    # Inviscid NACA0012
    discadj_naca0012           = TestCase('discadj_naca0012')
    discadj_naca0012.cfg_dir   = "cont_adj_euler/naca0012"
    discadj_naca0012.cfg_file  = "inv_NACA0012_discadj.cfg"
    discadj_naca0012.test_iter = 100
    discadj_naca0012.test_vals = [-3.610567, -9.034912, -0.000000, 0.005621] #last 4 columns
    discadj_naca0012.su2_exec  = "SU2_CFD_AD"
    discadj_naca0012.timeout   = 1600
    discadj_naca0012.tol       = 0.00001
    test_list.append(discadj_naca0012)

    # Inviscid Cylinder 3D (multiple markers)
    discadj_cylinder3D           = TestCase('discadj_cylinder3D')
    discadj_cylinder3D.cfg_dir   = "disc_adj_euler/cylinder3D"
    discadj_cylinder3D.cfg_file  = "inv_cylinder3D.cfg"
    discadj_cylinder3D.test_iter = 5
    discadj_cylinder3D.test_vals = [-3.758796, -3.863529, -0.000000, 0.000000] #last 4 columns
    discadj_cylinder3D.su2_exec  = "SU2_CFD_AD"
    discadj_cylinder3D.timeout   = 1600
    discadj_cylinder3D.tol       = 0.00001
    test_list.append(discadj_cylinder3D)

    # Arina nozzle 2D  
    discadj_arina2k              = TestCase('discadj_arina2k')
    discadj_arina2k.cfg_dir      = "disc_adj_euler/arina2k"
    discadj_arina2k.cfg_file     = "Arina2KRS.cfg"
    discadj_arina2k.test_iter    = 20
<<<<<<< HEAD
    discadj_arina2k.test_vals    = [2.206814, 1.674391, 4.7250e+04, 0.0000e+00]#last 4 columns
=======
    discadj_arina2k.test_vals    = [-0.779038, -0.816868, 319.800000, 0.000000] #last 4 columns
>>>>>>> a924fe18
    discadj_arina2k.su2_exec     = "SU2_CFD_AD"
    discadj_arina2k.timeout      = 8400
    discadj_arina2k.tol          = 0.00001
    test_list.append(discadj_arina2k)

    #######################################################
    ### Disc. adj. compressible RANS                    ###
    #######################################################
    
    # Adjoint turbulent NACA0012 SA
    discadj_rans_naca0012_sa           = TestCase('discadj_rans_naca0012_sa')
    discadj_rans_naca0012_sa.cfg_dir   = "disc_adj_rans/naca0012"
    discadj_rans_naca0012_sa.cfg_file  = "turb_NACA0012_sa.cfg"
    discadj_rans_naca0012_sa.test_iter = 10
    discadj_rans_naca0012_sa.test_vals = [-1.751962, 0.485751, 0.182121, -0.000018] #last 4 columns
    discadj_rans_naca0012_sa.su2_exec  = "SU2_CFD_AD"
    discadj_rans_naca0012_sa.timeout   = 1600
    discadj_rans_naca0012_sa.tol       = 0.00001
    test_list.append(discadj_rans_naca0012_sa)

    # Adjoint turbulent NACA0012 SST
    discadj_rans_naca0012_sst           = TestCase('discadj_rans_naca0012_sst')
    discadj_rans_naca0012_sst.cfg_dir   = "disc_adj_rans/naca0012"
    discadj_rans_naca0012_sst.cfg_file  = "turb_NACA0012_sst.cfg"
    discadj_rans_naca0012_sst.test_iter = 10
    discadj_rans_naca0012_sst.test_vals = [-1.654903, -0.491485, 0.109160, 0.000011] #last 4 columns
    discadj_rans_naca0012_sst.su2_exec  = "SU2_CFD_AD"
    discadj_rans_naca0012_sst.timeout   = 1600
    discadj_rans_naca0012_sst.tol       = 0.00001
    test_list.append(discadj_rans_naca0012_sst)

    #######################################
    ### Disc. adj. incompressible Euler ###
    #######################################

    # Adjoint Incompressible Inviscid NACA0012
    discadj_incomp_NACA0012           = TestCase('discadj_incomp_NACA0012')
    discadj_incomp_NACA0012.cfg_dir   = "disc_adj_incomp_euler/naca0012"
    discadj_incomp_NACA0012.cfg_file  = "incomp_NACA0012_disc.cfg"
    discadj_incomp_NACA0012.test_iter = 20
<<<<<<< HEAD
    discadj_incomp_NACA0012.test_vals = [20.000000, -3.633197, -2.544956, 0.000000] #last 4 columns
=======
    discadj_incomp_NACA0012.test_vals = [-3.606555, -2.538181, 0.000000, 0.000000] #last 4 columns
>>>>>>> a924fe18
    discadj_incomp_NACA0012.su2_exec  = "SU2_CFD_AD"
    discadj_incomp_NACA0012.timeout   = 1600
    discadj_incomp_NACA0012.tol       = 0.00001
    test_list.append(discadj_incomp_NACA0012)

    #####################################
    ### Disc. adj. incompressible N-S ###
    #####################################

    # Adjoint Incompressible Viscous Cylinder (Heated)
    discadj_incomp_cylinder           = TestCase('discadj_incomp_cylinder')
    discadj_incomp_cylinder.cfg_dir   = "disc_adj_incomp_navierstokes/cylinder"
    discadj_incomp_cylinder.cfg_file  = "heated_cylinder.cfg"
    discadj_incomp_cylinder.test_iter = 20
    discadj_incomp_cylinder.test_vals = [20.000000, -2.374306, -2.371564, 0.000000] #last 4 columns
    discadj_incomp_cylinder.su2_exec  = "SU2_CFD_AD"
    discadj_incomp_cylinder.timeout   = 1600
    discadj_incomp_cylinder.tol       = 0.00001
    test_list.append(discadj_incomp_cylinder)

    ######################################
    ### Disc. adj. incompressible RANS ###
    ######################################

    # Adjoint Incompressible Turbulent NACA 0012 SA
    discadj_incomp_turb_NACA0012_sa           = TestCase('discadj_incomp_turb_NACA0012_sa')
    discadj_incomp_turb_NACA0012_sa.cfg_dir   = "disc_adj_incomp_rans/naca0012"
    discadj_incomp_turb_NACA0012_sa.cfg_file  = "turb_naca0012_sa.cfg"
    discadj_incomp_turb_NACA0012_sa.test_iter = 10
    discadj_incomp_turb_NACA0012_sa.test_vals = [10.000000, -3.845979, -1.031095, 0.000000] #last 4 columns
    discadj_incomp_turb_NACA0012_sa.su2_exec  = "SU2_CFD_AD"
    discadj_incomp_turb_NACA0012_sa.timeout   = 1600
    discadj_incomp_turb_NACA0012_sa.tol       = 0.00001
    test_list.append(discadj_incomp_turb_NACA0012_sa)

    # Adjoint Incompressible Turbulent NACA 0012 SST
    discadj_incomp_turb_NACA0012_sst           = TestCase('discadj_incomp_turb_NACA0012_sst')
    discadj_incomp_turb_NACA0012_sst.cfg_dir   = "disc_adj_incomp_rans/naca0012"
    discadj_incomp_turb_NACA0012_sst.cfg_file  = "turb_naca0012_sst.cfg"
    discadj_incomp_turb_NACA0012_sst.test_iter = 10
    discadj_incomp_turb_NACA0012_sst.test_vals = [-3.845759, -2.416670, -8.430657, 0.000000] #last 4 columns
    discadj_incomp_turb_NACA0012_sst.su2_exec  = "SU2_CFD_AD"
    discadj_incomp_turb_NACA0012_sst.timeout   = 1600
    discadj_incomp_turb_NACA0012_sst.tol       = 0.00001
    test_list.append(discadj_incomp_turb_NACA0012_sst)

    #######################################################
    ### Unsteady Disc. adj. compressible RANS           ###
    #######################################################
   
    # Turbulent Cylinder
    discadj_cylinder           = TestCase('unsteady_cylinder')
    discadj_cylinder.cfg_dir   = "disc_adj_rans/cylinder"
    discadj_cylinder.cfg_file  = "cylinder.cfg" 
    discadj_cylinder.test_iter = 9
    discadj_cylinder.test_vals = [3.746904, -1.544886, -0.008345, 0.000014] #last 4 columns
    discadj_cylinder.su2_exec  = "SU2_CFD_AD"
    discadj_cylinder.timeout   = 1600
    discadj_cylinder.tol       = 0.00001
    discadj_cylinder.unsteady  = True
    test_list.append(discadj_cylinder)
    
    ##########################################################################
    ### Unsteady Disc. adj. compressible RANS DualTimeStepping 1st order   ###
    ##########################################################################

    # Turbulent Cylinder
    discadj_DT_1ST_cylinder           = TestCase('unsteady_cylinder_DT_1ST')
    discadj_DT_1ST_cylinder.cfg_dir   = "disc_adj_rans/cylinder_DT_1ST"
    discadj_DT_1ST_cylinder.cfg_file  = "cylinder.cfg"
    discadj_DT_1ST_cylinder.test_iter = 9
    discadj_DT_1ST_cylinder.test_vals = [3.698165, -1.607052, -2.2500e-03, 2.7211e-05] #last 4 columns
    discadj_DT_1ST_cylinder.su2_exec  = "SU2_CFD_AD"
    discadj_DT_1ST_cylinder.timeout   = 1600
    discadj_DT_1ST_cylinder.tol       = 0.00001
    discadj_DT_1ST_cylinder.unsteady  = True
    test_list.append(discadj_DT_1ST_cylinder)

    ######################################################
    ### Unsteady Disc. adj. compressible pitching NACA ###
    ######################################################

    # compressible pitching NACA0012
    discadj_pitchingNACA0012           = TestCase('pitchingNACA0012')
    discadj_pitchingNACA0012.cfg_dir   = "disc_adj_euler/naca0012_pitching"
    discadj_pitchingNACA0012.cfg_file  = "inv_NACA0012_pitching.cfg"
    discadj_pitchingNACA0012.test_iter = 4
<<<<<<< HEAD
    discadj_pitchingNACA0012.test_vals = [-1.161102, -1.630297, -2.1294e-02, 3.9226e-05] #last 4 columns
=======
    discadj_pitchingNACA0012.test_vals = [-2.650611, -3.119337, -0.000687, 0.000001] #last 4 columns
>>>>>>> a924fe18
    discadj_pitchingNACA0012.su2_exec  = "SU2_CFD_AD"
    discadj_pitchingNACA0012.timeout   = 1600
    discadj_pitchingNACA0012.tol       = 0.00001
    discadj_pitchingNACA0012.unsteady  = True
    test_list.append(discadj_pitchingNACA0012)

    ###################################
    ### Structural Adjoint          ###
    ###################################
   
    # Structural model
    discadj_fea           = TestCase('discadj_fea')
    discadj_fea.cfg_dir   = "disc_adj_fea"
    discadj_fea.cfg_file  = "configAD_fem.cfg" 
    discadj_fea.test_iter = 9
    discadj_fea.test_vals = [-6.319841, -6.375512, -0.000364, -8.708681] #last 4 columns
    discadj_fea.su2_exec  = "SU2_CFD_AD"
    discadj_fea.timeout   = 1600
    discadj_fea.tol       = 0.00001
    test_list.append(discadj_fea)    

    ###################################
    ### Disc. adj. heat             ###
    ###################################

    # Discrete adjoint for heated cylinder
    discadj_heat           = TestCase('discadj_heat')
    discadj_heat.cfg_dir   = "disc_adj_heat"
    discadj_heat.cfg_file  = "disc_adj_heat.cfg"
    discadj_heat.test_iter = 10
    discadj_heat.test_vals = [3.139355, 1.144919, -1040.600000, -2464.900000] #last 4 columns
    discadj_heat.su2_exec  = "SU2_CFD_AD"
    discadj_heat.timeout   = 1600
    discadj_heat.tol       = 0.00001
    test_list.append(discadj_heat)

    ###################################
    ### Coupled FSI Adjoint         ###
    ###################################
   
    # Structural model
#    discadj_fsi           = TestCase('discadj_fsi')
#    discadj_fsi.cfg_dir   = "disc_adj_fsi"
#    discadj_fsi.cfg_file  = "configAD_fsi.cfg" 
#    discadj_fsi.test_iter = 3000
#    discadj_fsi.test_vals = [0.958848,-0.157183,0.658415,1.302076] #last 4 columns
#    discadj_fsi.su2_exec  = "SU2_CFD_AD"
#    discadj_fsi.timeout   = 1600
#    discadj_fsi.tol       = 0.00001
#    test_list.append(discadj_fsi)      

    ######################################
    ### RUN TESTS                      ###
    ######################################  

    pass_list = [ test.run_test() for test in test_list ]
    
    ######################################
    ### RUN PYTHON TESTS               ###
    ######################################
    
    # test discrete_adjoint.py
    discadj_euler_py = TestCase('discadj_euler_py')
    discadj_euler_py.cfg_dir = "cont_adj_euler/naca0012"
    discadj_euler_py.cfg_file  = "inv_NACA0012.cfg"
    discadj_euler_py.test_iter = 10
    discadj_euler_py.su2_exec  = "discrete_adjoint.py"
    discadj_euler_py.timeout   = 1600
    discadj_euler_py.reference_file = "of_grad_cd_disc.dat.ref"
    discadj_euler_py.test_file = "of_grad_cd.dat"
    pass_list.append(discadj_euler_py.run_filediff())
    test_list.append(discadj_euler_py)
    
    # test discrete_adjoint with multiple ffd boxes
    discadj_multiple_ffd_py = TestCase('discadj_multiple_ffd_py')
    discadj_multiple_ffd_py.cfg_dir = "multiple_ffd/naca0012"
    discadj_multiple_ffd_py.cfg_file  = "inv_NACA0012_ffd.cfg"
    discadj_multiple_ffd_py.test_iter = 9
    discadj_multiple_ffd_py.su2_exec  = "discrete_adjoint.py"
    discadj_multiple_ffd_py.timeout   = 1600
    discadj_multiple_ffd_py.reference_file = "of_grad_cd.dat.ref"
    discadj_multiple_ffd_py.test_file = "of_grad_cd.dat"
    pass_list.append(discadj_multiple_ffd_py.run_filediff())
    test_list.append(discadj_multiple_ffd_py)

    # test direct_differentiation.py
    directdiff_euler_py = TestCase('directdiff_euler_py')
    directdiff_euler_py.cfg_dir = "cont_adj_euler/naca0012"
    directdiff_euler_py.cfg_file  = "inv_NACA0012_FD.cfg"
    directdiff_euler_py.test_iter = 10
    directdiff_euler_py.su2_exec  = "direct_differentiation.py"
    directdiff_euler_py.timeout   = 1600
    directdiff_euler_py.reference_file = "of_grad_directdiff.dat.ref"
    directdiff_euler_py.test_file = "DIRECTDIFF/of_grad_directdiff.dat"
    pass_list.append(directdiff_euler_py.run_filediff())
    test_list.append(directdiff_euler_py)

    # test direct_differentiation.py with multiple ffd boxes
    directdiff_multiple_ffd_py = TestCase('directdiff_multiple_ffd_py')
    directdiff_multiple_ffd_py.cfg_dir = "multiple_ffd/naca0012"
    directdiff_multiple_ffd_py.cfg_file  = "inv_NACA0012_ffd.cfg"
    directdiff_multiple_ffd_py.test_iter = 9
    directdiff_multiple_ffd_py.su2_exec  = "direct_differentiation.py"
    directdiff_multiple_ffd_py.timeout   = 1600
    directdiff_multiple_ffd_py.reference_file = "of_grad_directdiff.dat.ref"
    directdiff_multiple_ffd_py.test_file = "DIRECTDIFF/of_grad_directdiff.dat"
    pass_list.append(directdiff_multiple_ffd_py.run_filediff())
    test_list.append(directdiff_multiple_ffd_py)

    # test continuous_adjoint.py, with multiple objectives
#    discadj_multi_py            = TestCase('discadj_multi_py')
#    discadj_multi_py.cfg_dir    = "cont_adj_euler/wedge"
#    discadj_multi_py.cfg_file   = "inv_wedge_ROE_multiobj.cfg"
#    discadj_multi_py.test_iter  = 10
#    discadj_multi_py.su2_exec   = "discrete_adjoint.py"
#    discadj_multi_py.timeout    = 1600
#    discadj_multi_py.reference_file = "of_grad_combo.dat.refdiscrete"
#    discadj_multi_py.test_file  = "of_grad_combo.dat"
#    pass_list.append(discadj_multi_py.run_filediff())
#    test_list.append(discadj_multi_py)

    # FEA AD Flow Load Sensitivity
    pywrapper_FEA_AD_FlowLoad               = TestCase('pywrapper_FEA_AD_FlowLoad')
    pywrapper_FEA_AD_FlowLoad.cfg_dir       = "py_wrapper/disc_adj_fea/flow_load_sens"
    pywrapper_FEA_AD_FlowLoad.cfg_file      = "configAD_fem.cfg"
    pywrapper_FEA_AD_FlowLoad.test_iter     = 100
    pywrapper_FEA_AD_FlowLoad.test_vals     = [-0.13945587401579657, -0.585985886606256, -0.00036377840086080753, -0.0031005670174756375] #last 4 columns
    pywrapper_FEA_AD_FlowLoad.su2_exec      = "python run_adjoint.py -f"
    pywrapper_FEA_AD_FlowLoad.timeout       = 1600
    pywrapper_FEA_AD_FlowLoad.tol           = 0.000001
    pywrapper_FEA_AD_FlowLoad.new_output    = False
    test_list.append(pywrapper_FEA_AD_FlowLoad)
    pass_list.append(pywrapper_FEA_AD_FlowLoad.run_test())

    # Flow AD Mesh Displacement Sensitivity
    pywrapper_FEA_AD_FlowLoad               = TestCase('pywrapper_CFD_AD_MeshDisp')
    pywrapper_FEA_AD_FlowLoad.cfg_dir       = "py_wrapper/disc_adj_flow/mesh_disp_sens"
    pywrapper_FEA_AD_FlowLoad.cfg_file      = "configAD_flow.cfg"
    pywrapper_FEA_AD_FlowLoad.test_iter     = 1000
    pywrapper_FEA_AD_FlowLoad.test_vals     = [30.000000, -2.518695, 1.390150, 0.000000] #last 4 columns
    pywrapper_FEA_AD_FlowLoad.su2_exec      = "python run_adjoint.py -f"
    pywrapper_FEA_AD_FlowLoad.timeout       = 1600
    pywrapper_FEA_AD_FlowLoad.tol           = 0.000001
    pywrapper_FEA_AD_FlowLoad.new_output    = False
    test_list.append(pywrapper_FEA_AD_FlowLoad)
    pass_list.append(pywrapper_FEA_AD_FlowLoad.run_test())

    # Tests summary
    print('==================================================================')
    print('Summary of the serial tests')
    print('python version:', sys.version)
    for i, test in enumerate(test_list):
        if (pass_list[i]):
            print('  passed - %s'%test.tag)
        else:
            print('* FAILED - %s'%test.tag)
    
    if all(pass_list):
        sys.exit(0)
    else:
        sys.exit(1)
    # done

if __name__ == '__main__':
    main()<|MERGE_RESOLUTION|>--- conflicted
+++ resolved
@@ -79,11 +79,7 @@
     discadj_arina2k.cfg_dir      = "disc_adj_euler/arina2k"
     discadj_arina2k.cfg_file     = "Arina2KRS.cfg"
     discadj_arina2k.test_iter    = 20
-<<<<<<< HEAD
     discadj_arina2k.test_vals    = [2.206814, 1.674391, 4.7250e+04, 0.0000e+00]#last 4 columns
-=======
-    discadj_arina2k.test_vals    = [-0.779038, -0.816868, 319.800000, 0.000000] #last 4 columns
->>>>>>> a924fe18
     discadj_arina2k.su2_exec     = "SU2_CFD_AD"
     discadj_arina2k.timeout      = 8400
     discadj_arina2k.tol          = 0.00001
@@ -124,11 +120,7 @@
     discadj_incomp_NACA0012.cfg_dir   = "disc_adj_incomp_euler/naca0012"
     discadj_incomp_NACA0012.cfg_file  = "incomp_NACA0012_disc.cfg"
     discadj_incomp_NACA0012.test_iter = 20
-<<<<<<< HEAD
     discadj_incomp_NACA0012.test_vals = [20.000000, -3.633197, -2.544956, 0.000000] #last 4 columns
-=======
-    discadj_incomp_NACA0012.test_vals = [-3.606555, -2.538181, 0.000000, 0.000000] #last 4 columns
->>>>>>> a924fe18
     discadj_incomp_NACA0012.su2_exec  = "SU2_CFD_AD"
     discadj_incomp_NACA0012.timeout   = 1600
     discadj_incomp_NACA0012.tol       = 0.00001
@@ -216,11 +208,7 @@
     discadj_pitchingNACA0012.cfg_dir   = "disc_adj_euler/naca0012_pitching"
     discadj_pitchingNACA0012.cfg_file  = "inv_NACA0012_pitching.cfg"
     discadj_pitchingNACA0012.test_iter = 4
-<<<<<<< HEAD
     discadj_pitchingNACA0012.test_vals = [-1.161102, -1.630297, -2.1294e-02, 3.9226e-05] #last 4 columns
-=======
-    discadj_pitchingNACA0012.test_vals = [-2.650611, -3.119337, -0.000687, 0.000001] #last 4 columns
->>>>>>> a924fe18
     discadj_pitchingNACA0012.su2_exec  = "SU2_CFD_AD"
     discadj_pitchingNACA0012.timeout   = 1600
     discadj_pitchingNACA0012.tol       = 0.00001
